--- conflicted
+++ resolved
@@ -471,10 +471,6 @@
                                 self.create(dep, pkg_type=pkg_type)
                                 dep = Package(dep).name
                             dependencies.append(dep)
-<<<<<<< HEAD
-=======
-                upstream_url = 'https://files.pythonhosted.org/packages/{2}/{0:1.1}/{0}/{1}'.format(package_name, tarball, pypi_version.python_version)
->>>>>>> 209ae4c3
             if not description:
                 description = pypi_version.summary
             if not license:
