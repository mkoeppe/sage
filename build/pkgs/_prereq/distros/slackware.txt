--- conflicted
+++ resolved
@@ -28,9 +28,6 @@
 ca-certificates
 libxml2
 cyrus-sasl
-<<<<<<< HEAD
 # bison is needed by macaulay2
 bison
-=======
-patch
->>>>>>> 9352a325
+patch