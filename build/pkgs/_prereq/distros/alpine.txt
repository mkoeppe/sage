--- conflicted
+++ resolved
@@ -18,11 +18,8 @@
 g++
 ca-certificates
 coreutils
-<<<<<<< HEAD
 flex
 bison
 # needed by openblas
 linux-headers
-=======
-patch
->>>>>>> 9352a325
+patch