--- conflicted
+++ resolved
@@ -1,8 +1,4 @@
-<<<<<<< HEAD
- | flit_core $(PYTHON)
-=======
  | flit_core  $(PYTHON)
->>>>>>> 2c99dc4b
 
 ----------
 All lines of this file are ignored except the first.