--- conflicted
+++ resolved
@@ -1,8 +1,4 @@
-<<<<<<< HEAD
- jsonschema fastjsonschema jupyter_core traitlets | $(PYTHON_TOOLCHAIN) hatchling hatch_nodejs_version $(PYTHON)
-=======
  jsonschema fastjsonschema jupyter_core traitlets | $(PYTHON_TOOLCHAIN)  $(PYTHON)
->>>>>>> 2c99dc4b
 
 ----------
 All lines of this file are ignored except the first.