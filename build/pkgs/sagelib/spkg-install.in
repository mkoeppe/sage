--- conflicted
+++ resolved
@@ -59,11 +59,7 @@
 
     if [ "$SAGE_WHEELS" = yes ]; then
         # Additionally build a wheel (for use in other venvs)
-<<<<<<< HEAD
         cd $SAGE_PKGS/sagelib/src && time python3 -m build --no-isolation --wheel --skip-dependency-check -Csetup-args="--native-file=$(pwd)/sage-cython-native-file.ini" . && sdh_store_wheel .
-=======
-        cd $SAGE_PKGS/sagelib/src && time sdh_build_and_store_wheel --no-build-isolation .
->>>>>>> 9cd16e3e
     fi
 else
     # Now implied: "$SAGE_WHEELS" = yes
