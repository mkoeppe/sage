--- conflicted
+++ resolved
@@ -1,7 +1,3 @@
 python3.9
 python3.9-devel
-<<<<<<< HEAD
-# Except on centos-stream-8, where it is called python39 and python3.9-devel; we special-case this in tox.ini
-=======
-# Except on centos-stream-8 and almalinux-8, where it is called python39 and python39-devel; we special-case this in tox.ini
->>>>>>> 3f8d4cbe
+# Except on centos-stream-8 and almalinux-8, where it is called python39 and python39-devel; we special-case this in tox.ini