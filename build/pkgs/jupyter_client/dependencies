<<<<<<< HEAD
 jupyter_core | $(PYTHON_TOOLCHAIN) pyzmq dateutil nest_asyncio tornado traitlets entrypoints hatchling $(PYTHON)
=======
 jupyter_core pyzmq dateutil tornado traitlets importlib_metadata | $(PYTHON_TOOLCHAIN)  $(PYTHON)
>>>>>>> 2c99dc4b

----------
All lines of this file are ignored except the first.<|MERGE_RESOLUTION|>--- conflicted
+++ resolved
@@ -1,8 +1,4 @@
-<<<<<<< HEAD
- jupyter_core | $(PYTHON_TOOLCHAIN) pyzmq dateutil nest_asyncio tornado traitlets entrypoints hatchling $(PYTHON)
-=======
  jupyter_core pyzmq dateutil tornado traitlets importlib_metadata | $(PYTHON_TOOLCHAIN)  $(PYTHON)
->>>>>>> 2c99dc4b
 
 ----------
 All lines of this file are ignored except the first.