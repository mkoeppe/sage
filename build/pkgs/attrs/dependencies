<<<<<<< HEAD
 vcversioner | $(PYTHON_TOOLCHAIN) $(PYTHON)
=======
 | $(PYTHON_TOOLCHAIN) trove_classifiers typing_extensions tomli setuptools pluggy pathspec packaging editables setuptools_scm hatchling hatch_vcs hatch_fancy_pypi_readme  $(PYTHON)
>>>>>>> 2c99dc4b

----------
All lines of this file are ignored except the first.<|MERGE_RESOLUTION|>--- conflicted
+++ resolved
@@ -1,8 +1,4 @@
-<<<<<<< HEAD
- vcversioner | $(PYTHON_TOOLCHAIN) $(PYTHON)
-=======
  | $(PYTHON_TOOLCHAIN) trove_classifiers typing_extensions tomli setuptools pluggy pathspec packaging editables setuptools_scm hatchling hatch_vcs hatch_fancy_pypi_readme  $(PYTHON)
->>>>>>> 2c99dc4b
 
 ----------
 All lines of this file are ignored except the first.