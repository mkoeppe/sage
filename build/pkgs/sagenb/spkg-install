--- conflicted
+++ resolved
@@ -1,12 +1,3 @@
-<<<<<<< HEAD
-if [ -z "$SAGE_LOCAL" ]; then
-    echo >&2 "Error: SAGE_LOCAL undefined - exiting..."
-    echo >&2 "Maybe run 'sage -sh'?"
-    exit 1
-fi
-
-=======
->>>>>>> 309a7012
 cd src
 
 # Install a flat package (not an egg), which is the same as how pip
@@ -14,25 +5,6 @@
 sdh_pip_install .
 
 # let sagenb use mathjax
-<<<<<<< HEAD
-if [ "$SAGE_PYTHON3" = yes ]
-then
-    PYTHON_VERSION=$("$SAGE_LOCAL/bin/python3" -c 'import sys; print("%d.%d" % sys.version_info[:2])')
-else
-    PYTHON_VERSION=$("$SAGE_LOCAL/bin/python2" -c 'import sys; print("%d.%d" % sys.version_info[:2])')
-fi
-cd "${SAGE_LOCAL}/lib/python$PYTHON_VERSION/site-packages/sagenb/data"
-if [ $? -ne 0 ]; then
-    echo >&2 "Error: Cannot find SageNB data directory."
-    exit 1
-fi
-
-ln -s -n $SAGE_SHARE/mathjax mathjax
-if [ ! -d mathjax ]; then
-    echo >&2 "Error: Cannot symlink mathjax into the SageNB data directory."
-    exit 1
-fi
-=======
 if [ "$SAGE_PYTHON3" = yes ]; then
     PYTHON=python3
 else
@@ -42,5 +14,4 @@
 cd "${SAGE_DESTDIR}${SAGE_LOCAL}/lib/python$PYTHON_VERSION/site-packages/sagenb/data" || \
     sdh_die "Cannot find SageNB data directory."
 ln -s -n "$SAGE_SHARE/mathjax/" mathjax || \
-    sdh_die "Error: Cannot symlink mathjax into the SageNB data directory."
->>>>>>> 309a7012
+    sdh_die "Error: Cannot symlink mathjax into the SageNB data directory."