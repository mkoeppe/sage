--- conflicted
+++ resolved
@@ -1,8 +1,4 @@
-<<<<<<< HEAD
- ipywidgets matplotlib ipykernel | $(PYTHON_TOOLCHAIN)  jupyter_packaging $(PYTHON)
-=======
  ipython numpy ipython_genutils pillow traitlets ipywidgets matplotlib | $(PYTHON_TOOLCHAIN)  $(PYTHON)
->>>>>>> 2c99dc4b
 
 ----------
 All lines of this file are ignored except the first.