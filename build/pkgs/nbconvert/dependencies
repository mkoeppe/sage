<<<<<<< HEAD
  mistune jinja2 pygments traitlets jupyter_core nbformat entrypoints bleach pandocfilters defusedxml jupyter_client jupyterlab_pygments nbclient beautifulsoup4 markupsafe | $(PYTHON_TOOLCHAIN) $(PYTHON)
=======
 tinycss2 mistune jinja2 pygments traitlets jupyter_core nbformat entrypoints bleach pandocfilters defusedxml jupyter_client jupyterlab_pygments nbclient beautifulsoup4 markupsafe | $(PYTHON_TOOLCHAIN)  $(PYTHON)
>>>>>>> 2c99dc4b

----------
All lines of this file are ignored except the first.<|MERGE_RESOLUTION|>--- conflicted
+++ resolved
@@ -1,8 +1,4 @@
-<<<<<<< HEAD
-  mistune jinja2 pygments traitlets jupyter_core nbformat entrypoints bleach pandocfilters defusedxml jupyter_client jupyterlab_pygments nbclient beautifulsoup4 markupsafe | $(PYTHON_TOOLCHAIN) $(PYTHON)
-=======
  tinycss2 mistune jinja2 pygments traitlets jupyter_core nbformat entrypoints bleach pandocfilters defusedxml jupyter_client jupyterlab_pygments nbclient beautifulsoup4 markupsafe | $(PYTHON_TOOLCHAIN)  $(PYTHON)
->>>>>>> 2c99dc4b
 
 ----------
 All lines of this file are ignored except the first.