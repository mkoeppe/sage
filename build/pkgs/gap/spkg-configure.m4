--- conflicted
+++ resolved
@@ -2,12 +2,8 @@
   # Default to installing the SPKG, if the check is run at all.
   sage_spkg_install_gap=yes
 
-<<<<<<< HEAD
   m4_pushdef([GAP_MINVER],["4.13.0"])
-=======
-  m4_pushdef([GAP_MINVER],["4.12.2"])
-  m4_pushdef([GAP_LTVER],["4.13.0"])
->>>>>>> 820502f2
+  m4_pushdef([GAP_LTVER],["5.0"])
 
   SAGE_SPKG_DEPCHECK([ncurses readline zlib], [
     AC_PATH_PROG(GAP, gap)
