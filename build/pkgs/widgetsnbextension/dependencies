<<<<<<< HEAD
 jupyter_packaging | $(PYTHON_TOOLCHAIN) jupyter_core $(PYTHON)
=======
 jupyter_core | $(PYTHON_TOOLCHAIN)  $(PYTHON)
>>>>>>> 2c99dc4b

----------
All lines of this file are ignored except the first.<|MERGE_RESOLUTION|>--- conflicted
+++ resolved
@@ -1,8 +1,4 @@
-<<<<<<< HEAD
- jupyter_packaging | $(PYTHON_TOOLCHAIN) jupyter_core $(PYTHON)
-=======
  jupyter_core | $(PYTHON_TOOLCHAIN)  $(PYTHON)
->>>>>>> 2c99dc4b
 
 ----------
 All lines of this file are ignored except the first.