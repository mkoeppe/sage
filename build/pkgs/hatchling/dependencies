--- conflicted
+++ resolved
@@ -1,8 +1,4 @@
-<<<<<<< HEAD
- pathspec tomli editables pluggy packaging | $(PYTHON_TOOLCHAIN) $(PYTHON)
-=======
  pathspec tomli editables pluggy packaging trove_classifiers | $(PYTHON_TOOLCHAIN)  $(PYTHON)
->>>>>>> 2c99dc4b
 
 ----------
 All lines of this file are ignored except the first.