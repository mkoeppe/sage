--- conflicted
+++ resolved
@@ -10,9 +10,6 @@
     exit 1
 fi
 cd src
-<<<<<<< HEAD
-sdh_pip_install .
-=======
 if [ "$SAGE_EDITABLE" = yes ]; then
     sdh_pip_editable_install .
     if [ "$SAGE_WHEELS" = yes ]; then
@@ -20,5 +17,4 @@
     fi
 else
     sdh_pip_install .
-fi
->>>>>>> c3028e74
+fi