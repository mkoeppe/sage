# This file is updated on every release by the sage-update-version script
<<<<<<< HEAD
sagemath-sirocco ~= 10.6rc1
=======
sagemath-sirocco ~= 10.7b0
>>>>>>> 871ba9da
<|MERGE_RESOLUTION|>--- conflicted
+++ resolved
@@ -1,6 +1,2 @@
 # This file is updated on every release by the sage-update-version script
-<<<<<<< HEAD
-sagemath-sirocco ~= 10.6rc1
-=======
-sagemath-sirocco ~= 10.7b0
->>>>>>> 871ba9da
+sagemath-sirocco ~= 10.7b0