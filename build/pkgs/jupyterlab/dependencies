--- conflicted
+++ resolved
@@ -1,8 +1,4 @@
-<<<<<<< HEAD
- vcversioner jupyter_core jupyter_client jinja2 tornado ipython packaging terminado traitlets nbconvert send2trash nbformat prometheus_client ipython_genutils argon2_cffi pyzmq idna requests jsonschema babel notebook | $(PYTHON_TOOLCHAIN) $(PYTHON)
-=======
  async_lru importlib_metadata ipykernel jinja2 jupyter_core jupyter_lsp jupyter_server jupyterlab_server notebook_shim packaging traitlets tornado tomli | $(PYTHON_TOOLCHAIN)  $(PYTHON)
->>>>>>> 2c99dc4b
 
 ----------
 All lines of this file are ignored except the first.