<<<<<<< HEAD
scipy
=======
# 1.8 is known good version.
# Per https://docs.scipy.org/doc/scipy/dev/core-dev/index.html#version-numbering
# and https://docs.scipy.org/doc/scipy/dev/core-dev/index.html#deprecations,
# deprecations cannot be introduced in micro releases.
# SciPy devs wait "at least 6 months", "in practice two (minor) releases"
# from deprecation to removal of a feature.
scipy >=1.12
>>>>>>> 9352a325
<|MERGE_RESOLUTION|>--- conflicted
+++ resolved
@@ -1,11 +1,7 @@
-<<<<<<< HEAD
-scipy
-=======
 # 1.8 is known good version.
 # Per https://docs.scipy.org/doc/scipy/dev/core-dev/index.html#version-numbering
 # and https://docs.scipy.org/doc/scipy/dev/core-dev/index.html#deprecations,
 # deprecations cannot be introduced in micro releases.
 # SciPy devs wait "at least 6 months", "in practice two (minor) releases"
 # from deprecation to removal of a feature.
-scipy >=1.12
->>>>>>> 9352a325
+scipy >=1.12