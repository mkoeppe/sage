--- conflicted
+++ resolved
@@ -38,12 +38,6 @@
         # For use in sage-spkg-info
         SYSTEM_PACKAGES_FILE_NAMES="package-version.txt requirements.txt src/pyproject.toml version_requirements.txt"
         strip_comments () {
-<<<<<<< HEAD
-            echo "$NAME::"
-            echo
-            sed "s/#.*//;/^[[:space:]]*$/d;s/\"/'/g;s/^/    /;" "$@"
-            echo
-=======
             TEXT=$(sed "s/#.*//;/^[[:space:]]*$/d;s/\"/'/g;s/^/    /;" "$@")
             if [ -n "$(echo $TEXT)" ]; then
                 echo "$NAME::"
@@ -51,7 +45,6 @@
                 echo "$TEXT"
                 echo
             fi
->>>>>>> 8ab839e7
         }
         STRIP_COMMENTS=strip_comments
         COLLECT=
