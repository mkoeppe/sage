#!/usr/bin/env bash
#
system=$1
shift
IF_VERBOSE=:
SUDO=
PROMPT=
if [ -n "$OUTPUT_RST" ]; then
    COMMENT=""
else
    COMMENT="# "
fi
while :
do
    case "$1" in
        --verbose=*)
            IF_VERBOSE=
            COMMENT="${1#--verbose=}"
            ;;
        --verbose)
            IF_VERBOSE=
            ;;
        --sudo)
            # Whether to print sudo for package managers that need sudo for non-root users
            SUDO="sudo "
            ;;
        --prompt=*)
            PROMPT="${1#--prompt=}"
            ;;
        --prompt)
            PROMPT='  $ '
            ;;
        --no-install-recommends)
            NO_INSTALL_RECOMMENDS=yes
            ;;
        --yes)
            YES=yes
            ;;
        -*)
            echo >&2 "$0: unknown option $1"
            exit 1
            ;;
        *)
            break
    esac
    shift
done
command=$1
shift
if [ -z "$system" -o -z "$command" ]; then
    echo >&2 "usage: $0 {debian|arch|conda|...} [--verbose] [--sudo] [--prompt] {update|install|setup-build-env|remove|...} PACKAGES..."
    exit 1
fi
system_packages="$*"
options=
env=
shopt -s extglob

function print_shell_command()
{
    if [ -n "$OUTPUT_RST" ]; then
        echo
        echo ".. CODE-BLOCK:: bash"
        echo
    fi
    echo "${PROMPT}$1"
    if [ -n "$OUTPUT_RST" ]; then
        echo
    fi
}

function print_comment()
{
    echo "${COMMENT}$1"
}

case $system:$command in
    homebrew*:setup-build-env)
        $IF_VERBOSE echo "${COMMENT}"
        $IF_VERBOSE echo "${COMMENT}Homebrew can issue suggestions regarding keg-only packages."
        $IF_VERBOSE echo "${COMMENT}The following command is to automatically apply these suggestions"
        $IF_VERBOSE echo "${COMMENT}for packages relevant for Sage to make them available for the build."
        $IF_VERBOSE echo "${COMMENT}Run it once to apply the suggestions for the current session."
        $IF_VERBOSE echo "${COMMENT}Add it to your shell profile to apply them for all future sessions."
        $IF_VERBOSE echo "${COMMENT}"
        [ -n "$SAGE_ROOT" ] || SAGE_ROOT=.
        echo "${PROMPT}source $SAGE_ROOT/.homebrew-build-env"
        ;;
    *:setup-build-env)
        # Nothing needed
        ;;
    #
    # Verbs handled above are our own inventions. Verbs handled below are apt-get verbs.
    #
    @(debian*|ubuntu*):update)
        print_shell_command "${SUDO}apt-get $command $system_packages"
        ;;
    @(debian*|ubuntu*):*)
        [ "$NO_INSTALL_RECOMMENDS" = yes ] && options="$options --no-install-recommends"
        [ "$YES" = yes ] && options="$options --yes" env="DEBIAN_FRONTEND=noninteractive "
<<<<<<< HEAD
        [ -n "$system_packages" ] && echo "${PROMPT}${SUDO}${env}apt-get $command $options $system_packages"
=======
        [ -n "$system_packages" ] && print_shell_command "${SUDO}${env}apt-get $command $options $system_packages"
>>>>>>> c590a133
        ;;
    @(fedora*|redhat*|centos*):install)
        [ "$YES" = yes ] && options="$options -y"
        [ -n "$system_packages" ] && print_shell_command "${SUDO}yum install $options $system_packages"
        ;;
    gentoo*:install)
        [ -n "$system_packages" ] && print_shell_command "${SUDO}emerge $system_packages"
        ;;
    arch*:update)
        print_shell_command "${SUDO}pacman -Sy"
        ;;
    arch*:install)
        [ "$YES" = yes ] && options="$options --noconfirm"
        [ -n "$system_packages" ] && print_shell_command "${SUDO}pacman -S $options $system_packages"
        ;;
    void*:update)
        print_shell_command "${SUDO}xbps-install -Su"
        ;;
    void*:install)
        [ "$YES" = yes ] && options="$options --yes"
        [ -n "$system_packages" ] && print_shell_command "${SUDO}xbps-install $options $system_packages"
        ;;
    opensuse*:install)
        [ -n "$system_packages" ] && print_shell_command "${SUDO}zypper install $system_packages"
        ;;
    *conda*:install)
        [ "$YES" = yes ] && options="$options --yes"
        [ -n "$system_packages" ] && print_shell_command "conda install $system_packages"
        ;;
    homebrew*:install)
        [ -n "$system_packages" ] && print_shell_command "brew install $system_packages"
        ;;
    slackware*:install)
        [ -n "$system_packages" ] && print_shell_command "${SUDO}slackpkg install $system_packages"
        ;;
    cygwin*:update)
        print_commment "first install apt-cyg from https://github.com/transcode-open/apt-cyg"
        ;;
    cygwin*:install)
        [ -n "$system_packages" ] && print_shell_command "apt-cyg install $system_packages"
        ;;
    freebsd*:install)
        [ -n "$system_packages" ] && print_shell_command "${SUDO}pkg install $system_packages"
        ;;
    nix*:install)
        [ -n "$system_packages" ] && print_shell_command "nix-env --install $system_packages"
        ;;
    pip:install)
        [ -n "$system_packages" ] && print_shell_command "sage -pip install $system_packages"
        ;;
    repology:install)
        if [ -n "$system_packages" ]; then
            links=""
            for pkg in $system_packages; do
                link="https://repology.org/project/$pkg/versions"
                if [ -n "$links" ]; then
                    links="$links, "
                fi
                links="$links$link"
            done
            print_comment "See ${links}"
        fi
        ;;
    *:update)
        # Nothing needed
        ;;
    *)
        print_comment "$command the following packages: $system_packages"
        ;;
esac<|MERGE_RESOLUTION|>--- conflicted
+++ resolved
@@ -98,11 +98,7 @@
     @(debian*|ubuntu*):*)
         [ "$NO_INSTALL_RECOMMENDS" = yes ] && options="$options --no-install-recommends"
         [ "$YES" = yes ] && options="$options --yes" env="DEBIAN_FRONTEND=noninteractive "
-<<<<<<< HEAD
-        [ -n "$system_packages" ] && echo "${PROMPT}${SUDO}${env}apt-get $command $options $system_packages"
-=======
         [ -n "$system_packages" ] && print_shell_command "${SUDO}${env}apt-get $command $options $system_packages"
->>>>>>> c590a133
         ;;
     @(fedora*|redhat*|centos*):install)
         [ "$YES" = yes ] && options="$options -y"
