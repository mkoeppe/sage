--- conflicted
+++ resolved
@@ -267,21 +267,12 @@
           cp -r .tox/$TOX_ENV/* "artifacts/$LOGS_ARTIFACT_NAME"
           rm -rf "artifacts/$LOGS_ARTIFACT_NAME"/{bin,lib,pyvenv.cfg}
         if: always()
-<<<<<<< HEAD
-      - name: Upload log artifact
+      - name: Upload logs artifact
         uses: actions/upload-artifact@v4
         with:
           path: artifacts
           name: ${{ env.LOGS_ARTIFACT_NAME }}-${{ job.container.id }}
-        if: always()
-=======
-      - name: Upload logs artifact
-        uses: actions/upload-artifact@v4
-        with:
-          path: artifacts
-          name: ${{ env.LOGS_ARTIFACT_NAME }}
         if: always() && inputs.logs_artifact
->>>>>>> 8a972c4d
       - name: Print out logs for immediate inspection
         # and markup the output with GitHub Actions logging commands
         run: |
