name: Reusable workflow for Docker-based portability CI

on:
  workflow_call:
    inputs:
      targets_pre:
        default: build/make/Makefile
        type: string
      targets:
        default: build/make/Makefile
        type: string
      targets_optional:
        default: build/make/Makefile
        type: string
      tox_system_factors:
        description: 'Stringified JSON object listing tox system factors'
        type: string
        default: >-
          ["ubuntu-trusty-toolchain-gcc_9",
           "ubuntu-xenial-toolchain-gcc_9",
           "ubuntu-focal",
           "ubuntu-jammy",
           "ubuntu-kinetic",
           "ubuntu-lunar",
           "ubuntu-mantic",
<<<<<<< HEAD
=======
           "debian-buster-gcc_spkg",
>>>>>>> 6695becb
           "debian-bullseye",
           "debian-bookworm",
           "debian-trixie",
           "debian-sid",
<<<<<<< HEAD
           "linuxmint-19.3-gcc_8-python3.8",
=======
>>>>>>> 6695becb
           "linuxmint-20.1",
           "linuxmint-20.2",
           "linuxmint-20.3",
           "linuxmint-21",
           "linuxmint-21.1",
           "linuxmint-21.2",
<<<<<<< HEAD
           "fedora-30-python3.8",
=======
           "fedora-30",
>>>>>>> 6695becb
           "fedora-31",
           "fedora-32",
           "fedora-33",
           "fedora-34",
           "fedora-35",
           "fedora-36",
           "fedora-37",
           "fedora-38",
           "fedora-39",
           "centos-7-devtoolset-gcc_11",
           "centos-stream-8-python3.9",
           "centos-stream-9-python3.9",
           "almalinux-8-python3.9",
           "almalinux-9-python3.11",
           "gentoo-python3.10",
           "gentoo-python3.11",
           "archlinux-latest",
           "opensuse-15.3-gcc_11-python3.9",
           "opensuse-15.4-gcc_11-python3.10",
           "opensuse-15.5-gcc_11-python3.11",
           "opensuse-tumbleweed-python3.10",
           "conda-forge",
           "ubuntu-bionic-gcc_8-i386",
           "debian-bullseye-i386",
           ]
      tox_packages_factors:
        description: 'Stringified JSON object listing tox packages factors'
        type: string
        default: >-
          ["minimal",
           "standard",
           ]
      extra_sage_packages:
        description: 'Extra Sage packages to install as system packages'
        type: string
        default: ""
      max_parallel:
        type: number
        default: 30
      free_disk_space:
        default: false
        type: boolean
      #
      # Publishing to GitHub Packages
      #
      docker_push_repository:
        required: false
        type: string
      #
      # Incremental builds
      #
      docker_targets:
        default: "with-system-packages configured with-targets-pre with-targets with-targets-optional"
        type: string
      incremental:
        default: false
        type: boolean
      from_docker_repository:
        required: false
        type: string
      from_docker_target:
        required: false
        type: string
      from_docker_tag:
        required: false
        default: "$BUILD_TAG"
        type: string
      #
      # For use in upstream CIs. sage_trac_* are now ignored and will be removed later.
      #
      upstream_artifact:
        required: false
        type: string
      sage_repo:
        required: false
        type: string
      sage_trac_git:
        required: false
        type: string
      sage_trac_ticket:
        required: false
        type: string
      sage_ref:
        required: false
        type: string

jobs:
  linux:
    runs-on: ubuntu-latest
    strategy:
      fail-fast: false
      max-parallel: ${{ inputs.max_parallel }}
      matrix:
        tox_system_factor:   ${{ fromJson(inputs.tox_system_factors) }}
        tox_packages_factor: ${{ fromJson(inputs.tox_packages_factors) }}
    env:
      TOX_ENV:            "docker-${{ matrix.tox_system_factor }}-${{ matrix.tox_packages_factor }}${{ inputs.incremental && '-incremental' || '' }}"
      LOGS_ARTIFACT_NAME: logs-commit-${{ github.sha }}-tox-docker-${{ matrix.tox_system_factor }}-${{ matrix.tox_packages_factor }}
      DOCKER_TARGETS:     ${{ inputs.docker_targets }}
      TARGETS_PRE:        ${{ inputs.targets_pre }}
      TARGETS:            ${{ inputs.targets }}
      TARGETS_OPTIONAL:   ${{ inputs.targets_optional }}
      FROM_DOCKER_REPOSITORY: ${{ inputs.from_docker_repository }}
      FROM_DOCKER_TARGET: ${{ inputs.from_docker_target }}
      FROM_DOCKER_TAG:    ${{ inputs.from_docker_tag }}
      EXTRA_CONFIGURE_ARGS: --enable-fat-binary
      EXTRA_SAGE_PACKAGES:  ${{ inputs.extra_sage_packages }}
    steps:
      - name: Check out SageMath
        uses: actions/checkout@v3
        with:
          repository: ${{ inputs.sage_repo }}
          ref: ${{ inputs.sage_ref }}
          fetch-depth: 10000
      - name: free disk space
        run: |
          df -h
          sudo swapoff -a
          sudo rm -f /swapfile
          sudo apt-get clean
          docker rmi $(docker image ls -aq)
          echo "Largest packages:"
          dpkg-query -Wf '${Installed-Size}\t${Package}\n' | sort -n | tail -n 50
          sudo apt-get --fix-broken --yes remove $(dpkg-query -f '${Package}\n' -W | grep -E '^(ghc-|google-cloud-sdk|google-chrome|firefox|mysql-server|dotnet-sdk|hhvm|mono)') || echo "(error ignored)"
          df -h
        if: inputs.free_disk_space
      - name: Download upstream artifact
        uses: actions/download-artifact@v3
        with:
          path: upstream
          name: ${{ inputs.upstream_artifact }}
        if: inputs.upstream_artifact
      - name: Install test prerequisites
        run: |
          sudo DEBIAN_FRONTEND=noninteractive apt-get update
          sudo DEBIAN_FRONTEND=noninteractive apt-get install tox
          sudo apt-get clean
          df -h
      - name: Update Sage packages from upstream artifact
        run: |
          (export PATH=$(pwd)/build/bin:$PATH; (cd upstream && bash -x update-pkgs.sh) && sed -i.bak '/upstream/d' .dockerignore && echo "/:toolchain:/i ADD upstream upstream" | sed -i.bak -f - build/bin/write-dockerfile.sh && git diff)
        if: inputs.upstream_artifact

      - name: Try to login to ghcr.io
        if: inputs.docker_push_repository != ''
        # https://docs.github.com/en/actions/reference/workflow-commands-for-github-actions#setting-an-environment-variable
        run: |
            TOKEN="${{ secrets.DOCKER_PKG_GITHUB_TOKEN }}"
            if [ -z "$TOKEN" ]; then
              TOKEN="${{ secrets.GITHUB_TOKEN }}"
            fi
            if echo "$TOKEN" | docker login ghcr.io -u ${{ github.actor }} --password-stdin; then
              echo "DOCKER_PUSH_REPOSITORY=$(echo ${{ inputs.docker_push_repository }} | tr "[:upper:]" "[:lower:]")" >> $GITHUB_ENV
              echo "DOCKER_CONFIG_FILE=$HOME/.docker/config.json" >> $GITHUB_ENV
            fi
            # From the docker documentation via .ci/update-env.sh:
            # "A tag name must be valid ASCII and may
            # contain lowercase and uppercase letters, digits, underscores, periods and
            # dashes. A tag name may not start with a period or a dash and may contain a
            # maximum of 128 characters."
            EXTRA_DOCKER_TAGS=`echo $GITHUB_REF_NAME | tr -d '[:space:]' | tr -c '[:alnum:]_.-' '-' | sed 's/^[-.]*//' | cut -c1-128`
            shopt -s extglob
            case "$GITHUB_REF_NAME" in
              +([0-9]).+([0-9])?(.+([0-9])) )
                EXTRA_DOCKER_TAGS="latest dev $EXTRA_DOCKER_TAGS";;
              +([0-9]).+([0-9])?(.+([0-9]))?(.)@(a|alpha|b|beta|rc)+([0-9]) )
                EXTRA_DOCKER_TAGS="dev $EXTRA_DOCKER_TAGS";;
            esac
            echo "EXTRA_DOCKER_TAGS=$EXTRA_DOCKER_TAGS" >> $GITHUB_ENV
      - name: Configure and build Sage distribution within a Docker container
        run: |
          set -o pipefail; EXTRA_DOCKER_BUILD_ARGS="--build-arg NUMPROC=4 --build-arg USE_MAKEFLAGS=\"-k V=0 SAGE_NUM_THREADS=3\"" tox -e $TOX_ENV -- $TARGETS 2>&1 | sed "/^configure: notice:/s|^|::warning file=artifacts/$LOGS_ARTIFACT_NAME/config.log::|;/^configure: warning:/s|^|::warning file=artifacts/$LOGS_ARTIFACT_NAME/config.log::|;/^configure: error:/s|^|::error file=artifacts/$LOGS_ARTIFACT_NAME/config.log::|;"
      - name: Copy logs from the Docker image or build container
        run: |
          mkdir -p "artifacts/$LOGS_ARTIFACT_NAME"
          cp -r .tox/$TOX_ENV/Dockerfile .tox/$TOX_ENV/log "artifacts/$LOGS_ARTIFACT_NAME"
          if [ -f .tox/$TOX_ENV/Dockertags ]; then CONTAINERS=$(docker create $(tail -1 .tox/$TOX_ENV/Dockertags) /bin/bash || true); fi
          if [ -n "$CONTAINERS" ]; then for CONTAINER in $CONTAINERS; do for ARTIFACT in /sage/logs; do docker cp $CONTAINER:$ARTIFACT artifacts/$LOGS_ARTIFACT_NAME && HAVE_LOG=1; done; if [ -n "$HAVE_LOG" ]; then break; fi; done; fi
        if: always()
      - uses: actions/upload-artifact@v3
        with:
          path: artifacts
          name: ${{ env.LOGS_ARTIFACT_NAME }}
        if: always()
      - name: Print out logs for immediate inspection
        # and markup the output with GitHub Actions logging commands
        run: |
          .github/workflows/scan-logs.sh "artifacts/$LOGS_ARTIFACT_NAME"
        if: always()
      - name: List docker images
        run: |
          if [ -f .tox/$TOX_ENV/Dockertags ]; then
             cat .tox/$TOX_ENV/Dockertags
          fi
        if: always()<|MERGE_RESOLUTION|>--- conflicted
+++ resolved
@@ -23,29 +23,18 @@
            "ubuntu-kinetic",
            "ubuntu-lunar",
            "ubuntu-mantic",
-<<<<<<< HEAD
-=======
            "debian-buster-gcc_spkg",
->>>>>>> 6695becb
            "debian-bullseye",
            "debian-bookworm",
            "debian-trixie",
            "debian-sid",
-<<<<<<< HEAD
-           "linuxmint-19.3-gcc_8-python3.8",
-=======
->>>>>>> 6695becb
            "linuxmint-20.1",
            "linuxmint-20.2",
            "linuxmint-20.3",
            "linuxmint-21",
            "linuxmint-21.1",
            "linuxmint-21.2",
-<<<<<<< HEAD
-           "fedora-30-python3.8",
-=======
            "fedora-30",
->>>>>>> 6695becb
            "fedora-31",
            "fedora-32",
            "fedora-33",
