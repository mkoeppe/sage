name: Reusable workflow for Docker-based portability CI

on:
  workflow_call:
    inputs:
      targets_pre:
        default: build/make/Makefile
        type: string
      targets:
        default: build/make/Makefile
        type: string
      targets_optional:
        default: build/make/Makefile
        type: string
      tox_system_factors:
        description: 'Stringified JSON object listing tox system factors'
        type: string
        default: >-
          ["ubuntu-trusty-toolchain-gcc_9",
           "ubuntu-xenial-toolchain-gcc_9",
<<<<<<< HEAD
=======
           "ubuntu-bionic-gcc_8",
>>>>>>> 922385b1
           "ubuntu-focal",
           "ubuntu-jammy",
           "ubuntu-kinetic",
           "ubuntu-lunar",
           "ubuntu-mantic",
           "debian-buster-gcc_spkg",
           "debian-bullseye",
           "debian-bookworm",
           "debian-trixie",
           "debian-sid",
           "linuxmint-20.1",
           "linuxmint-20.2",
           "linuxmint-20.3",
           "linuxmint-21",
           "linuxmint-21.1",
           "linuxmint-21.2",
           "fedora-30",
           "fedora-31",
           "fedora-32",
           "fedora-33",
           "fedora-34",
           "fedora-35",
           "fedora-36",
           "fedora-37",
           "fedora-38",
           "fedora-39",
           "centos-7-devtoolset-gcc_11",
           "centos-stream-8-python3.9",
           "centos-stream-9-python3.9",
           "almalinux-8-python3.9",
           "almalinux-9-python3.11",
           "gentoo-python3.10",
           "gentoo-python3.11",
           "archlinux-latest",
           "opensuse-15.3-gcc_11-python3.9",
           "opensuse-15.4-gcc_11-python3.10",
           "opensuse-15.5-gcc_11-python3.11",
           "opensuse-tumbleweed-python3.10",
           "conda-forge",
           "ubuntu-bionic-gcc_8-i386",
           "debian-bullseye-i386",
           ]
      tox_packages_factors:
        description: 'Stringified JSON object listing tox packages factors'
        type: string
        default: >-
          ["minimal",
           "standard",
           ]
      extra_sage_packages:
        description: 'Extra Sage packages to install as system packages'
        type: string
        default: ""
      max_parallel:
        type: number
        default: 30
      free_disk_space:
        default: false
        type: boolean
      #
      # Publishing to GitHub Packages
      #
      docker_push_repository:
        required: false
        type: string
      #
      # Incremental builds
      #
      docker_targets:
        default: "with-system-packages configured with-targets-pre with-targets with-targets-optional"
        type: string
      incremental:
        default: false
        type: boolean
      from_docker_repository:
        required: false
        type: string
      from_docker_target:
        required: false
        type: string
      from_docker_tag:
        required: false
        default: "$BUILD_TAG"
        type: string
      #
      # For use in upstream CIs. sage_trac_* are now ignored and will be removed later.
      #
      upstream_artifact:
        required: false
        type: string
      sage_repo:
        required: false
        type: string
      sage_trac_git:
        required: false
        type: string
      sage_trac_ticket:
        required: false
        type: string
      sage_ref:
        required: false
        type: string

jobs:
  linux:
    runs-on: ubuntu-latest
    strategy:
      fail-fast: false
      max-parallel: ${{ inputs.max_parallel }}
      matrix:
        tox_system_factor:   ${{ fromJson(inputs.tox_system_factors) }}
        tox_packages_factor: ${{ fromJson(inputs.tox_packages_factors) }}
    env:
      TOX_ENV:            "docker-${{ matrix.tox_system_factor }}-${{ matrix.tox_packages_factor }}${{ inputs.incremental && '-incremental' || '' }}"
      LOGS_ARTIFACT_NAME: logs-commit-${{ github.sha }}-tox-docker-${{ matrix.tox_system_factor }}-${{ matrix.tox_packages_factor }}
      DOCKER_TARGETS:     ${{ inputs.docker_targets }}
      TARGETS_PRE:        ${{ inputs.targets_pre }}
      TARGETS:            ${{ inputs.targets }}
      TARGETS_OPTIONAL:   ${{ inputs.targets_optional }}
      FROM_DOCKER_REPOSITORY: ${{ inputs.from_docker_repository }}
      FROM_DOCKER_TARGET: ${{ inputs.from_docker_target }}
      FROM_DOCKER_TAG:    ${{ inputs.from_docker_tag }}
      EXTRA_CONFIGURE_ARGS: --enable-fat-binary
      EXTRA_SAGE_PACKAGES:  ${{ inputs.extra_sage_packages }}
    steps:
      - name: Check out SageMath
        uses: actions/checkout@v3
        with:
          repository: ${{ inputs.sage_repo }}
          ref: ${{ inputs.sage_ref }}
          fetch-depth: 10000
      - name: free disk space
        run: |
          df -h
          sudo swapoff -a
          sudo rm -f /swapfile
          sudo apt-get clean
          docker rmi $(docker image ls -aq)
          echo "Largest packages:"
          dpkg-query -Wf '${Installed-Size}\t${Package}\n' | sort -n | tail -n 50
          sudo apt-get --fix-broken --yes remove $(dpkg-query -f '${Package}\n' -W | grep -E '^(ghc-|google-cloud-sdk|google-chrome|firefox|mysql-server|dotnet-sdk|hhvm|mono)') || echo "(error ignored)"
          df -h
        if: inputs.free_disk_space
      - name: Download upstream artifact
        uses: actions/download-artifact@v3
        with:
          path: upstream
          name: ${{ inputs.upstream_artifact }}
        if: inputs.upstream_artifact
      - name: Install test prerequisites
        run: |
          sudo DEBIAN_FRONTEND=noninteractive apt-get update
          sudo DEBIAN_FRONTEND=noninteractive apt-get install tox
          sudo apt-get clean
          df -h
      - name: Update Sage packages from upstream artifact
        run: |
          (export PATH=$(pwd)/build/bin:$PATH; (cd upstream && bash -x update-pkgs.sh) && sed -i.bak '/upstream/d' .dockerignore && echo "/:toolchain:/i ADD upstream upstream" | sed -i.bak -f - build/bin/write-dockerfile.sh && git diff)
        if: inputs.upstream_artifact

      - name: Try to login to ghcr.io
        if: inputs.docker_push_repository != ''
        # https://docs.github.com/en/actions/reference/workflow-commands-for-github-actions#setting-an-environment-variable
        run: |
            TOKEN="${{ secrets.DOCKER_PKG_GITHUB_TOKEN }}"
            if [ -z "$TOKEN" ]; then
              TOKEN="${{ secrets.GITHUB_TOKEN }}"
            fi
            if echo "$TOKEN" | docker login ghcr.io -u ${{ github.actor }} --password-stdin; then
              echo "DOCKER_PUSH_REPOSITORY=$(echo ${{ inputs.docker_push_repository }} | tr "[:upper:]" "[:lower:]")" >> $GITHUB_ENV
              echo "DOCKER_CONFIG_FILE=$HOME/.docker/config.json" >> $GITHUB_ENV
            fi
            # From the docker documentation via .ci/update-env.sh:
            # "A tag name must be valid ASCII and may
            # contain lowercase and uppercase letters, digits, underscores, periods and
            # dashes. A tag name may not start with a period or a dash and may contain a
            # maximum of 128 characters."
            EXTRA_DOCKER_TAGS=`echo $GITHUB_REF_NAME | tr -d '[:space:]' | tr -c '[:alnum:]_.-' '-' | sed 's/^[-.]*//' | cut -c1-128`
            shopt -s extglob
            case "$GITHUB_REF_NAME" in
              +([0-9]).+([0-9])?(.+([0-9])) )
                EXTRA_DOCKER_TAGS="latest dev $EXTRA_DOCKER_TAGS";;
              +([0-9]).+([0-9])?(.+([0-9]))?(.)@(a|alpha|b|beta|rc)+([0-9]) )
                EXTRA_DOCKER_TAGS="dev $EXTRA_DOCKER_TAGS";;
            esac
            echo "EXTRA_DOCKER_TAGS=$EXTRA_DOCKER_TAGS" >> $GITHUB_ENV
      - name: Configure and build Sage distribution within a Docker container
        run: |
          set -o pipefail; EXTRA_DOCKER_BUILD_ARGS="--build-arg NUMPROC=4 --build-arg USE_MAKEFLAGS=\"-k V=0 SAGE_NUM_THREADS=3\"" tox -e $TOX_ENV -- $TARGETS 2>&1 | sed "/^configure: notice:/s|^|::warning file=artifacts/$LOGS_ARTIFACT_NAME/config.log::|;/^configure: warning:/s|^|::warning file=artifacts/$LOGS_ARTIFACT_NAME/config.log::|;/^configure: error:/s|^|::error file=artifacts/$LOGS_ARTIFACT_NAME/config.log::|;"
      - name: Copy logs from the Docker image or build container
        run: |
          mkdir -p "artifacts/$LOGS_ARTIFACT_NAME"
          cp -r .tox/$TOX_ENV/Dockerfile .tox/$TOX_ENV/log "artifacts/$LOGS_ARTIFACT_NAME"
          if [ -f .tox/$TOX_ENV/Dockertags ]; then CONTAINERS=$(docker create $(tail -1 .tox/$TOX_ENV/Dockertags) /bin/bash || true); fi
          if [ -n "$CONTAINERS" ]; then for CONTAINER in $CONTAINERS; do for ARTIFACT in /sage/logs; do docker cp $CONTAINER:$ARTIFACT artifacts/$LOGS_ARTIFACT_NAME && HAVE_LOG=1; done; if [ -n "$HAVE_LOG" ]; then break; fi; done; fi
        if: always()
      - uses: actions/upload-artifact@v3
        with:
          path: artifacts
          name: ${{ env.LOGS_ARTIFACT_NAME }}
        if: always()
      - name: Print out logs for immediate inspection
        # and markup the output with GitHub Actions logging commands
        run: |
          .github/workflows/scan-logs.sh "artifacts/$LOGS_ARTIFACT_NAME"
        if: always()
      - name: List docker images
        run: |
          if [ -f .tox/$TOX_ENV/Dockertags ]; then
             cat .tox/$TOX_ENV/Dockertags
          fi
        if: always()<|MERGE_RESOLUTION|>--- conflicted
+++ resolved
@@ -18,10 +18,7 @@
         default: >-
           ["ubuntu-trusty-toolchain-gcc_9",
            "ubuntu-xenial-toolchain-gcc_9",
-<<<<<<< HEAD
-=======
            "ubuntu-bionic-gcc_8",
->>>>>>> 922385b1
            "ubuntu-focal",
            "ubuntu-jammy",
            "ubuntu-kinetic",
