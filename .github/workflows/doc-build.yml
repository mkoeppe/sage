--- conflicted
+++ resolved
@@ -238,16 +238,10 @@
                                                   -e 's;tab-set--[0-9]*-;tab-set-;' \
              && git commit -a -m 'wipe-out')
             # Since HEAD is at commit 'wipe-out', HEAD~1 is commit 'new' (new doc), HEAD~2 is commit 'old' (old doc)
-<<<<<<< HEAD
-            .ci/create-changes-html.sh $(cd doc && git rev-parse HEAD~2) doc
-            # Restore the new doc with changes made in create-changes-html.sh but dropping changes by "wipe out"
-            (cd doc && git stash -q && git checkout -q -f HEAD~1 && git stash pop -q || echo '(error ignored)')
-=======
             (cd doc && git diff $(git rev-parse HEAD~2) -- "*.html") > diff.txt
             # Restore the new doc dropping changes by "wipe out"
             (cd doc && git checkout --quiet -f HEAD~1)
             .ci/create-changes-html.sh diff.txt doc
->>>>>>> f48da11b
             # Sometimes rm -rf .git errors out because of some diehard hidden files
             # So we simply move it out of the doc directory
             (cd doc && mv .git ../git && mv .gitattributes ../gitattributes)
