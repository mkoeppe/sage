--- conflicted
+++ resolved
@@ -28,8 +28,6 @@
           .ci/merge-fixes.sh 2>&1 | tee upstream/ci_fixes.log
         env:
           GH_TOKEN: ${{ github.token }}
-<<<<<<< HEAD
-=======
           SAGE_CI_FIXES_FROM_REPOSITORIES: ${{ vars.SAGE_CI_FIXES_FROM_REPOSITORIES }}
       - name: Store CI fixes in upstream artifact
         run: |
@@ -40,7 +38,6 @@
         with:
           path: upstream
           name: upstream
->>>>>>> b693ea93
 
       - name: Start container
         run: |
@@ -101,15 +98,10 @@
         # Always non-incremental because of the concern that
         # incremental docbuild may introduce broken links (inter-file references) though build succeeds
         run: |
-<<<<<<< HEAD
-          export MAKE="make -j2 --output-sync=recurse" SAGE_NUM_THREADS=2
-          export SAGE_USE_CDNS=yes
-          mv /sage/local/share/doc/sage/html/.git /sage/.git-doc
-=======
           set -ex
+          export MAKE="make -j4 --output-sync=recurse" SAGE_NUM_THREADS=4
           DOC_DIR=/sage/local/share/doc/sage/html
           mv $DOC_DIR/.git /sage/.git-doc
->>>>>>> b693ea93
           make doc-clean doc-uninstall
           mkdir -p $DOC_DIR/ && mv /sage/.git-doc $DOC_DIR/.git
           export SAGE_USE_CDNS=yes
