--- conflicted
+++ resolved
@@ -14,13 +14,7 @@
 jobs:
   build-docs:
     runs-on: ubuntu-latest
-<<<<<<< HEAD
     container: ghcr.io/sagemath/sage/sage-ubuntu-focal-standard-with-targets:dev
-    env:
-      CAN_DEPLOY: ${{ secrets.NETLIFY_AUTH_TOKEN != '' }}
-=======
-    container: ghcr.io/sagemath/sage/sage-docker-ubuntu-focal-standard-with-targets:dev
->>>>>>> 293dd725
     steps:
       - name: Checkout
         uses: actions/checkout@v3
