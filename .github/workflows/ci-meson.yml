--- conflicted
+++ resolved
@@ -19,11 +19,7 @@
 
 jobs:
   test:
-<<<<<<< HEAD
-    name: Conda (${{ matrix.os }}, Python ${{ matrix.python }}${{ matrix.editable && ', editable' || '' }})
-=======
     name: Conda (${{ matrix.os }}, Python ${{ matrix.python }}, ${{ matrix.tests }}${{ matrix.editable && ', editable' || '' }})
->>>>>>> 7888c42d
     runs-on: ${{ matrix.os }}-latest
 
     strategy:
@@ -31,15 +27,6 @@
       matrix:
         os: ['ubuntu', 'macos']
         python: ['3.11', '3.12']
-<<<<<<< HEAD
-        editable:
-          ${{ fromJson(github.event_name == 'pull_request' && '[false]' || '[false, true]') }}
-        include:
-          # one additional editable run in pull_request, this has no effect if not pull_request
-          - os: ubuntu
-            python: 3.12
-            editable: true
-=======
         tests: ['all']
         editable:
           ${{ fromJson(github.event_name == 'pull_request' && '[false]' || '[false, true]') }}
@@ -52,7 +39,6 @@
             python: 3.12
             editable: true
             tests: 'all'
->>>>>>> 7888c42d
 
     steps:
       - uses: actions/checkout@v4
@@ -137,9 +123,6 @@
           # If editable then deleting the directory will cause sage to detect rebuild, which will cause ninja to fail
           # so we don't delete the directory in this case
           ${{ matrix.editable && 'true' || 'rm -R ./src/sage_setup/' }}
-<<<<<<< HEAD
-          ./sage -t --all -p4 --format github
-=======
           ./sage -t ${{ matrix.tests == 'all' && '--all' || '--new --long' }} -p4 --format github
 
       - name: Check that all modules can be imported
@@ -151,7 +134,6 @@
           # The output also includes a long list of modules together with the number of tests in each module.
           # This can be ignored.
           pytest -qq --doctest --collect-only || true
->>>>>>> 7888c42d
 
       - name: Upload log
         uses: actions/upload-artifact@v4.5.0
