name: CI Linux

## This GitHub Actions workflow runs SAGE_ROOT/tox.ini with select environments,
## whenever a GitHub pull request is opened or synchronized in a repository
## where GitHub Actions are enabled.
##
## It builds and checks some sage spkgs as defined in TARGETS.
##
## A job succeeds if there is no error.
##
## The build is run with "make V=0", so the build logs of individual packages are suppressed.
##
## At the end, all package build logs that contain an error are printed out.
##
## After all jobs have finished (or are canceled) and a short delay,
## tar files of all logs are made available as "build artifacts".

#on: [push, pull_request]

on:
  push:
    tags:
      - '*'
  workflow_dispatch:
    # Allow to run manually

env:
  TARGETS_PRE: all-sage-local
  TARGETS: build doc-html
  TARGETS_OPTIONAL: ptest

permissions:
  packages: write

jobs:

  # standard-pre and standard (without ptest) for the default platform (used by build.yml etc.)
  default:
    uses: ./.github/workflows/docker.yml
    with:
      # Build from scratch
      docker_targets: "with-system-packages configured with-targets-pre with-targets"
      # FIXME: duplicated from env.TARGETS
      targets_pre: all-sage-local
      targets: build doc-html
      targets_optional: ptest
      tox_system_factors: >-
        ["ubuntu-focal"]
      tox_packages_factors: >-
        ["standard"]
      docker_push_repository: ghcr.io/${{ github.repository }}/

  # All platforms. This duplicates the default platform, but why not,
  # it makes it more robust regarding random timeouts.

  standard-pre:
    if: ${{ success() || failure() }}
    uses: ./.github/workflows/docker.yml
    with:
      # Build from scratch
      docker_targets: "with-system-packages configured with-targets-pre"
      # FIXME: duplicated from env.TARGETS
      targets_pre: all-sage-local
      tox_packages_factors: >-
          ["standard"]
      docker_push_repository: ghcr.io/${{ github.repository }}/
      # Make sure that all "standard-pre" jobs can start simultaneously,
      # so that runners are available by the time that "default" starts.
      max_parallel: 50

  standard:
    if: ${{ success() || failure() }}
    needs: [standard-pre]
    uses: ./.github/workflows/docker.yml
    with:
      # Build incrementally from previous stage (pre)
      incremental: true
      free_disk_space: true
      from_docker_repository: ghcr.io/${{ github.repository }}/
      from_docker_target: "with-targets-pre"
      docker_targets: "with-targets with-targets-optional"
      # FIXME: duplicated from env.TARGETS
      targets: build doc-html
      targets_optional: ptest
      tox_packages_factors: >-
          ["standard"]
      docker_push_repository: ghcr.io/${{ github.repository }}/
      # Reduce from 30 to 25 because it runs in parallel with 'standard-sitepackages' below
      max_parallel: 25

  standard-sitepackages:
    if: ${{ success() || failure() }}
    needs: [standard-pre]
    uses: ./.github/workflows/docker.yml
    with:
      # Build incrementally from previous stage (pre)
      incremental: true
      free_disk_space: true
      from_docker_repository: ghcr.io/${{ github.repository }}/
      from_docker_target: "with-targets-pre"
      docker_targets: "with-targets with-targets-optional"
      # FIXME: duplicated from env.TARGETS
      targets: build doc-html
      targets_optional: ptest
      tox_packages_factors: >-
        ["standard-sitepackages"]
      # Only test systems with a usable system python (>= 3.9)
      tox_system_factors: >-
        ["ubuntu-jammy",
         "ubuntu-lunar",
         "ubuntu-mantic",
         "debian-bullseye",
         "debian-bookworm",
         "debian-trixie",
         "debian-sid",
         "linuxmint-21",
         "linuxmint-21.1",
         "linuxmint-21.2",
         "fedora-33",
         "fedora-34",
         "fedora-35",
         "fedora-36",
         "fedora-37",
         "fedora-38",
         "fedora-39",
         "centos-stream-8-python3.9",
         "centos-stream-9-python3.9",
         "almalinux-8-python3.9",
         "gentoo-python3.10",
         "gentoo-python3.11",
         "archlinux-latest",
         "opensuse-15.4-gcc_11-python3.10",
         "opensuse-15.5-gcc_11-python3.11",
         "opensuse-tumbleweed-python3.10",
         "opensuse-tumbleweed",
         "debian-bullseye-i386"]
      docker_push_repository: ghcr.io/${{ github.repository }}/
      max_parallel: 10

  minimal-pre:
    if: ${{ success() || failure() }}
    uses: ./.github/workflows/docker.yml
    with:
      # Build from scratch
      docker_targets: "with-system-packages configured with-targets-pre"
      # FIXME: duplicated from env.TARGETS
      targets_pre: all-sage-local
      tox_packages_factors: >-
          ["minimal"]
      docker_push_repository: ghcr.io/${{ github.repository }}/
<<<<<<< HEAD
      # Calibrated for clogging the job pipeline until the "default" job has finished
      max_parallel: 20
=======
      # Reduce from 30 to 25 because it may run in parallel with 'standard-sitepackages' above
      max_parallel: 25
>>>>>>> 35910e2f

  minimal:
    if: ${{ success() || failure() }}
    needs: [minimal-pre]
    uses: ./.github/workflows/docker.yml
    with:
      # Build incrementally from previous stage (pre)
      incremental: true
      free_disk_space: true
      from_docker_repository: ghcr.io/${{ github.repository }}/
      from_docker_target: "with-targets-pre"
      docker_targets: "with-targets with-targets-optional"
      # FIXME: duplicated from env.TARGETS
      targets: build doc-html
      targets_optional: ptest
      tox_packages_factors: >-
          ["minimal"]
      docker_push_repository: ghcr.io/${{ github.repository }}/

  maximal-pre:
    if: ${{ success() || failure() }}
    needs: [minimal]
    uses: ./.github/workflows/docker.yml
    with:
      free_disk_space: true
      # Build from scratch
      docker_targets: "with-system-packages configured with-targets-pre"
      # FIXME: duplicated from env.TARGETS
      targets_pre: all-sage-local
      tox_packages_factors: >-
          ["maximal"]
      docker_push_repository: ghcr.io/${{ github.repository }}/

  optional-0-o:
    if: ${{ success() || failure() }}
    needs: [maximal-pre]
    uses: ./.github/workflows/docker.yml
    with:
      incremental: true
      free_disk_space: true
      from_docker_repository: ghcr.io/${{ github.repository }}/
      from_docker_target: "with-targets-pre"
      tox_packages_factors: >-
          ["maximal"]
      docker_targets: "with-targets-optional"
      targets_optional: '$(echo $(export PATH=build/bin:$PATH && sage-package list :optional: --has-file "spkg-install.in|spkg-install|requirements.txt" --no-file "huge|has_nonfree_dependencies" | grep -v sagemath_doc | grep ^[0-o]))'


  optional-p-z:
    if: ${{ success() || failure() }}
    needs: [optional-0-o]
    uses: ./.github/workflows/docker.yml
    with:
      incremental: true
      free_disk_space: true
      from_docker_repository: ghcr.io/${{ github.repository }}/
      from_docker_target: "with-targets-pre"
      tox_packages_factors: >-
          ["maximal"]
      docker_targets: "with-targets-optional"
      targets_optional: '$(echo $(export PATH=build/bin:$PATH && sage-package list :optional: --has-file "spkg-install.in|spkg-install|requirements.txt" --no-file "huge|has_nonfree_dependencies" | grep -v sagemath_doc | grep ^[p-z]))'

  experimental-0-o:
    if: ${{ success() || failure() }}
    needs: [optional-p-z]
    uses: ./.github/workflows/docker.yml
    with:
      incremental: true
      free_disk_space: true
      from_docker_repository: ghcr.io/${{ github.repository }}/
      from_docker_target: "with-targets-pre"
      tox_packages_factors: >-
          ["maximal"]
      docker_targets: "with-targets-optional"
      targets_optional: '$(echo $(export PATH=build/bin:$PATH && sage-package list :experimental: --has-file "spkg-install.in|spkg-install|requirements.txt" --no-file "huge|has_nonfree_dependencies" | grep -v sagemath_doc | grep ^[0-o]))'

  experimental-p-z:
    if: ${{ success() || failure() }}
    needs: [experimental-0-o]
    uses: ./.github/workflows/docker.yml
    with:
      incremental: true
      free_disk_space: true
      from_docker_repository: ghcr.io/${{ github.repository }}/
      from_docker_target: "with-targets-pre"
      tox_packages_factors: >-
          ["maximal"]
      docker_targets: "with-targets-optional"
      targets_optional: '$(echo $(export PATH=build/bin:$PATH && sage-package list :experimental: --has-file "spkg-install.in|spkg-install|requirements.txt" --no-file "huge|has_nonfree_dependencies" | grep -v sagemath_doc | grep ^[p-z]))'<|MERGE_RESOLUTION|>--- conflicted
+++ resolved
@@ -148,13 +148,9 @@
       tox_packages_factors: >-
           ["minimal"]
       docker_push_repository: ghcr.io/${{ github.repository }}/
-<<<<<<< HEAD
-      # Calibrated for clogging the job pipeline until the "default" job has finished
+      # Reduced from 30 because it may run in parallel with 'standard-sitepackages' above.
+      # Calibrated for clogging the job pipeline until the "default" job has finished.
       max_parallel: 20
-=======
-      # Reduce from 30 to 25 because it may run in parallel with 'standard-sitepackages' above
-      max_parallel: 25
->>>>>>> 35910e2f
 
   minimal:
     if: ${{ success() || failure() }}
