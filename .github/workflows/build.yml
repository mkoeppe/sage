--- conflicted
+++ resolved
@@ -15,15 +15,7 @@
       platform:
         description: 'Platform'
         required: true
-<<<<<<< HEAD
-        default: 'ubuntu-focal'
-      packages:
-        description: 'Platform'
-        required: true
-        default: 'standard'
-=======
         default: 'ubuntu-jammy-standard'
->>>>>>> b3f1cd7a
       docker_tag:
         description: 'Docker tag'
         required: true
@@ -34,12 +26,6 @@
   group: ${{ github.workflow }}-${{ github.ref }}
   cancel-in-progress: true
 
-<<<<<<< HEAD
-env:
-  # Adapted from docker.yml
-  TOX_ENV:                "docker-${{ github.event.inputs.platform || 'ubuntu-focal-standard' }}-incremental"
-  BUILD_IMAGE:            "localhost:5000/${{ github.repository }}/sage-${{ github.event.inputs.platform || 'ubuntu-focal-standard' }}-with-targets:ci"
-=======
 #
 # The three workflows:
 #
@@ -84,18 +70,13 @@
   # Adapted from docker.yml
   TOX_ENV:                "docker-${{ github.event.inputs.platform || 'ubuntu-jammy-standard' }}-incremental"
   BUILD_IMAGE:            "localhost:5000/${{ github.repository }}/sage-${{ github.event.inputs.platform || 'ubuntu-jammy-standard' }}-with-targets:ci"
->>>>>>> b3f1cd7a
   FROM_DOCKER_REPOSITORY: "ghcr.io/sagemath/sage/"
   FROM_DOCKER_TARGET:     "with-targets"
   FROM_DOCKER_TAG:        ${{ github.event.inputs.docker_tag || 'dev'}}
   EXTRA_CONFIGURE_ARGS:   --enable-fat-binary
 
 jobs:
-<<<<<<< HEAD
-  build:
-=======
   test-new:
->>>>>>> b3f1cd7a
     runs-on: ubuntu-latest
     services:
       # https://docs.docker.com/build/ci/github-actions/local-registry/
@@ -156,14 +137,11 @@
         uses: docker/build-push-action@v5
         with:
           # push and load may not be set together at the moment
-<<<<<<< HEAD
-=======
           #
           # We are using "push" (to the local registry) because it was
           # more reliable than "load", for which we observed random failure
           # conditions in which the built image could not be found.
           #
->>>>>>> b3f1cd7a
           push:       true
           load:       false
           context:    .
@@ -183,15 +161,9 @@
                      --mount type=bind,src=$(pwd),dst=$(pwd) \
                      --workdir $(pwd) \
                      ${{ env.BUILD_IMAGE }} /bin/sh
-<<<<<<< HEAD
 
       # Testing
 
-=======
-
-      # Testing
-
->>>>>>> b3f1cd7a
       - name: Check that all modules can be imported
         run: |
           # Increase the length of the lines in the "short summary"
@@ -210,15 +182,9 @@
           ./sage -t --new -p4
         shell: sh .ci/docker-exec-script.sh BUILD /sage {0}
 
-<<<<<<< HEAD
-  mod:
-    runs-on: ubuntu-latest
-    needs: [build]
-=======
   test-mod:
     runs-on: ubuntu-latest
     needs: [test-new]
->>>>>>> b3f1cd7a
     services:
       # https://docs.docker.com/build/ci/github-actions/local-registry/
       registry:
@@ -270,21 +236,12 @@
         env:
           # Only generate the Dockerfile, do not run 'docker build' here
           DOCKER_TARGETS: ""
-<<<<<<< HEAD
 
       - name: Set up Docker Buildx
         uses: docker/setup-buildx-action@v3
         with:
           driver-opts: network=host
 
-=======
-
-      - name: Set up Docker Buildx
-        uses: docker/setup-buildx-action@v3
-        with:
-          driver-opts: network=host
-
->>>>>>> b3f1cd7a
       - name: Build Docker image
         id: image
         uses: docker/build-push-action@v5
@@ -319,11 +276,7 @@
 
   test-long:
     runs-on: ubuntu-latest
-<<<<<<< HEAD
-    needs: [build]
-=======
     needs: [test-new]
->>>>>>> b3f1cd7a
     services:
       # https://docs.docker.com/build/ci/github-actions/local-registry/
       registry:
