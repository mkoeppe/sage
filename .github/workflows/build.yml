name: Build & Test

on:
  pull_request:
  merge_group:
  push:
    branches:
      - master
      - develop
    # Ignore pushes on tags to prevent two uploads of codecov reports
    tags-ignore: ['**']
  workflow_dispatch:
    # Allow to run manually
    inputs:
      platform:
        description: 'Platform'
        required: true
        default: 'ubuntu-focal'
      packages:
        description: 'Platform'
        required: true
        default: 'standard'
      docker_tag:
        description: 'Docker tag'
        required: true
        default: 'dev'

concurrency:
  # Cancel previous runs of this workflow for the same branch
  group: ${{ github.workflow }}-${{ github.ref }}
  cancel-in-progress: true

env:
  # Adapted from docker.yml
  TOX_ENV:                "docker-${{ github.event.inputs.platform || 'ubuntu-focal-standard' }}-incremental"
  BUILD_IMAGE:            "localhost:5000/${{ github.repository }}/sage-${{ github.event.inputs.platform || 'ubuntu-focal-standard' }}-with-targets:ci"
  FROM_DOCKER_REPOSITORY: "ghcr.io/sagemath/sage/"
  FROM_DOCKER_TARGET:     "with-targets"
  FROM_DOCKER_TAG:        ${{ github.event.inputs.docker_tag || 'dev'}}
  EXTRA_CONFIGURE_ARGS:   --enable-fat-binary

jobs:
  build:
<<<<<<< HEAD
    uses: ./.github/workflows/docker.yml
    with:
      # Build incrementally from published Docker image
      incremental: true
      free_disk_space: true
      from_docker_repository: ghcr.io/sagemath/sage/
      from_docker_target: "with-targets"
      from_docker_tag: "dev"
      docker_targets: "with-targets"
      targets: "SAGE_CHECK=no build pypi-wheels"
      tox_system_factors: >-
        ["${{ github.event.inputs.platform || 'ubuntu-focal' }}"]
      tox_packages_factors: >-
          ["${{ github.event.inputs.packages || 'standard' }}"]
      docker_push_repository: ghcr.io/${{ github.repository }}/
      image_artifact: image

  test-modularized:
    runs-on: ubuntu-latest
    needs: [build]
    strategy:
      fail-fast: false
      matrix:
        distribution: ${{ fromJson('["sagemath_categories", "sagemath_modules"]') }}
    env:
      IMAGE_ARTIFACT_NAME: image-commit-${{ github.sha }}-tox-docker-ubuntu-focal-standard
    steps:
      - name: Download image artifact
        uses: actions/download-artifact@v3
=======
    runs-on: ubuntu-latest
    services:
      # https://docs.docker.com/build/ci/github-actions/local-registry/
      registry:
        image: registry:2
        ports:
          - 5000:5000
    steps:
      - name: Maximize build disk space
        uses: easimon/maximize-build-space@v8
        with:
          # need space in /var for Docker images
          root-reserve-mb:      40000
          remove-dotnet:        true
          remove-android:       true
          remove-haskell:       true
          remove-codeql:        true
          remove-docker-images: true
      - name: Checkout
        id: checkout
        uses: actions/checkout@v4
      - name: Install test prerequisites
        # From docker.yml
        run: |
          sudo DEBIAN_FRONTEND=noninteractive apt-get update
          sudo DEBIAN_FRONTEND=noninteractive apt-get install tox
          sudo apt-get clean
          df -h
      - name: Merge CI fixes from sagemath/sage
        # From docker.yml
        # This step needs to happen after the commit sha is put in DOCKER_TAG
        # so that multi-stage builds can work correctly.
        run: |
          .ci/merge-fixes.sh
        env:
          GH_TOKEN: ${{ github.token }}

      # Building

      - name: Generate Dockerfile
        # From docker.yml
        run: |
          tox -e ${{ env.TOX_ENV }}
          cp .tox/${{ env.TOX_ENV }}/Dockerfile .
        env:
          # Only generate the Dockerfile, do not run 'docker build' here
          DOCKER_TARGETS: ""

      - name: Set up Docker Buildx
        uses: docker/setup-buildx-action@v3
        with:
          driver-opts: network=host

      - name: Build Docker image
        id: image
        uses: docker/build-push-action@v5
        with:
          # push and load may not be set together at the moment
          push:       true
          load:       false
          context:    .
          tags:       ${{ env.BUILD_IMAGE }}
          target:     with-targets
          cache-from: type=gha
          cache-to:   type=gha,mode=max
          build-args: |
            NUMPROC=4
            USE_MAKEFLAGS=-k V=0 SAGE_NUM_THREADS=3 --output-sync=recurse
            TARGETS_PRE=build/make/Makefile
            TARGETS=ci-build-with-fallback

      - name: Start container
        run: |
          docker run --name BUILD -dit \
                     --mount type=bind,src=$(pwd),dst=$(pwd) \
                     --workdir $(pwd) \
                     ${{ env.BUILD_IMAGE }} /bin/sh

      # Testing

      - name: Test changed files (sage -t --new)
        run: |
          export MAKE="make -j2 --output-sync=recurse" SAGE_NUM_THREADS=2
          # We run tests with "sage -t --new"; this only tests the uncommitted changes.
          ./sage -t --new -p2
        shell: sh .ci/docker-exec-script.sh BUILD /sage {0}

  mod:
    runs-on: ubuntu-latest
    needs: [build]
    services:
      # https://docs.docker.com/build/ci/github-actions/local-registry/
      registry:
        image: registry:2
        ports:
          - 5000:5000
    strategy:
      fail-fast: false
      matrix:
        targets:
          - sagemath_categories-check
    steps:
      - name: Maximize build disk space
        uses: easimon/maximize-build-space@v8
>>>>>>> 54b453b0
        with:
          # need space in /var for Docker images
          root-reserve-mb:      40000
          remove-dotnet:        true
          remove-android:       true
          remove-haskell:       true
          remove-codeql:        true
          remove-docker-images: true
      - name: Checkout
        id: checkout
        uses: actions/checkout@v4
      - name: Install test prerequisites
        # From docker.yml
        run: |
          sudo DEBIAN_FRONTEND=noninteractive apt-get update
          sudo DEBIAN_FRONTEND=noninteractive apt-get install tox
          sudo apt-get clean
          df -h
      - name: Merge CI fixes from sagemath/sage
        # From docker.yml
        # This step needs to happen after the commit sha is put in DOCKER_TAG
        # so that multi-stage builds can work correctly.
        run: |
          .ci/merge-fixes.sh
        env:
          GH_TOKEN: ${{ github.token }}

      # Building

      - name: Generate Dockerfile
        # From docker.yml
        run: |
          tox -e ${{ env.TOX_ENV }}
          cp .tox/${{ env.TOX_ENV }}/Dockerfile .
        env:
          # Only generate the Dockerfile, do not run 'docker build' here
          DOCKER_TARGETS: ""

      - name: Set up Docker Buildx
        uses: docker/setup-buildx-action@v3
        with:
          driver-opts: network=host

      - name: Build Docker image
        id: image
        uses: docker/build-push-action@v5
        with:
          push:       true
          load:       false
          context:    .
          tags:       ${{ env.BUILD_IMAGE }}
          target:     with-targets
          cache-from: type=gha
          cache-to:   type=gha,mode=max
          build-args: |
            NUMPROC=4
            USE_MAKEFLAGS=-k V=0 SAGE_NUM_THREADS=3 --output-sync=recurse
            TARGETS_PRE=build/make/Makefile
            TARGETS=ci-build-with-fallback

      - name: Start container
        run: |
          docker run --name BUILD -dit \
                     --mount type=bind,src=$(pwd),dst=$(pwd) \
                     --workdir $(pwd) \
                     ${{ env.BUILD_IMAGE }} /bin/sh

      # Testing

      - name: Test modularized distributions
        run: |
          export MAKE="make -j2 --output-sync=recurse" SAGE_NUM_THREADS=2
          make V=0 tox-ensure && make ${{ matrix.targets }}
        shell: sh .ci/docker-exec-script.sh BUILD /sage {0}

  test-long:
    runs-on: ubuntu-latest
    needs: [build]
    services:
      # https://docs.docker.com/build/ci/github-actions/local-registry/
      registry:
        image: registry:2
        ports:
          - 5000:5000
    steps:
      - name: Maximize build disk space
        uses: easimon/maximize-build-space@v8
        with:
          # need space in /var for Docker images
          root-reserve-mb:      40000
          remove-dotnet:        true
          remove-android:       true
          remove-haskell:       true
          remove-codeql:        true
          remove-docker-images: true
      - name: Checkout
        id: checkout
        uses: actions/checkout@v4
      - name: Install test prerequisites
        # From docker.yml
        run: |
          sudo DEBIAN_FRONTEND=noninteractive apt-get update
          sudo DEBIAN_FRONTEND=noninteractive apt-get install tox
          sudo apt-get clean
          df -h
      - name: Merge CI fixes from sagemath/sage
        # From docker.yml
        # This step needs to happen after the commit sha is put in DOCKER_TAG
        # so that multi-stage builds can work correctly.
        run: |
          .ci/merge-fixes.sh
        env:
          GH_TOKEN: ${{ github.token }}

      # Building

<<<<<<< HEAD
  test-new:
    needs: [build]
    runs-on: ubuntu-latest
    container: ghcr.io/${{ github.repository }}/sage-${{ github.event.inputs.platform || 'ubuntu-focal' }}-${{ github.event.inputs.packages || 'packages' }}-with-targets:${{ github.sha }}
    steps:
      - name: Test changed files (sage -t --new)
        if: always() && steps.build.outcome == 'success'
=======
      - name: Generate Dockerfile
        # From docker.yml
>>>>>>> 54b453b0
        run: |
          tox -e ${{ env.TOX_ENV }}
          cp .tox/${{ env.TOX_ENV }}/Dockerfile .
        env:
          # Only generate the Dockerfile, do not run 'docker build' here
          DOCKER_TARGETS: ""

<<<<<<< HEAD
  test:
    needs: [build]
    runs-on: ubuntu-latest
    container: ghcr.io/${{ github.repository }}/sage-${{ github.event.inputs.platform || 'ubuntu-focal' }}-${{ github.event.inputs.packages || 'packages' }}-with-targets:${{ github.sha }}
    steps:
      - name: Pytest
        if: contains(github.ref, 'pytest')
=======
      - name: Set up Docker Buildx
        uses: docker/setup-buildx-action@v3
        with:
          driver-opts: network=host

      - name: Build Docker image
        id: image
        uses: docker/build-push-action@v5
        with:
          push:       true
          load:       false
          context:    .
          tags:       ${{ env.BUILD_IMAGE }}
          target:     with-targets
          cache-from: type=gha
          cache-to:   type=gha,mode=max
          build-args: |
            NUMPROC=4
            USE_MAKEFLAGS=-k V=0 SAGE_NUM_THREADS=3 --output-sync=recurse
            TARGETS_PRE=build/make/Makefile
            TARGETS=ci-build-with-fallback

      - name: Start container
        id: container
>>>>>>> 54b453b0
        run: |
          docker run --name BUILD -dit \
                     --mount type=bind,src=$(pwd),dst=$(pwd) \
                     --workdir $(pwd) \
                     ${{ env.BUILD_IMAGE }} /bin/sh

      # Testing

      - name: Test all files (sage -t --all --long)
        run: |
          ./sage -tox -e coverage.py-xml -- --all --long -p2 --random-seed=286735480429121101562228604801325644303
        shell: sh .ci/docker-exec-script.sh BUILD /sage {0}

<<<<<<< HEAD
      - name: Prepare coverage results
=======
      - name: Copy coverage results
        if: (success() || failure()) && steps.container.outcome == 'success'
>>>>>>> 54b453b0
        run: |
          mkdir -p ${{ github.workspace }}/coverage-report
          cp src/.tox/sagedirect/coverage.xml ${{ github.workspace }}/coverage-report/
        shell: sh .ci/docker-exec-script.sh BUILD /sage {0}

      - name: Upload coverage to codecov
<<<<<<< HEAD
=======
        if: (success() || failure()) && steps.container.outcome == 'success'
>>>>>>> 54b453b0
        uses: codecov/codecov-action@v3
        with:
          directory: ./coverage-report<|MERGE_RESOLUTION|>--- conflicted
+++ resolved
@@ -41,37 +41,6 @@
 
 jobs:
   build:
-<<<<<<< HEAD
-    uses: ./.github/workflows/docker.yml
-    with:
-      # Build incrementally from published Docker image
-      incremental: true
-      free_disk_space: true
-      from_docker_repository: ghcr.io/sagemath/sage/
-      from_docker_target: "with-targets"
-      from_docker_tag: "dev"
-      docker_targets: "with-targets"
-      targets: "SAGE_CHECK=no build pypi-wheels"
-      tox_system_factors: >-
-        ["${{ github.event.inputs.platform || 'ubuntu-focal' }}"]
-      tox_packages_factors: >-
-          ["${{ github.event.inputs.packages || 'standard' }}"]
-      docker_push_repository: ghcr.io/${{ github.repository }}/
-      image_artifact: image
-
-  test-modularized:
-    runs-on: ubuntu-latest
-    needs: [build]
-    strategy:
-      fail-fast: false
-      matrix:
-        distribution: ${{ fromJson('["sagemath_categories", "sagemath_modules"]') }}
-    env:
-      IMAGE_ARTIFACT_NAME: image-commit-${{ github.sha }}-tox-docker-ubuntu-focal-standard
-    steps:
-      - name: Download image artifact
-        uses: actions/download-artifact@v3
-=======
     runs-on: ubuntu-latest
     services:
       # https://docs.docker.com/build/ci/github-actions/local-registry/
@@ -152,6 +121,11 @@
 
       # Testing
 
+  test-new:
+    needs: [build]
+    runs-on: ubuntu-latest
+    container: ghcr.io/${{ github.repository }}/sage-${{ github.event.inputs.platform || 'ubuntu-focal' }}-${{ github.event.inputs.packages || 'packages' }}-with-targets:${{ github.sha }}
+    steps:
       - name: Test changed files (sage -t --new)
         run: |
           export MAKE="make -j2 --output-sync=recurse" SAGE_NUM_THREADS=2
@@ -176,7 +150,6 @@
     steps:
       - name: Maximize build disk space
         uses: easimon/maximize-build-space@v8
->>>>>>> 54b453b0
         with:
           # need space in /var for Docker images
           root-reserve-mb:      40000
@@ -293,18 +266,8 @@
 
       # Building
 
-<<<<<<< HEAD
-  test-new:
-    needs: [build]
-    runs-on: ubuntu-latest
-    container: ghcr.io/${{ github.repository }}/sage-${{ github.event.inputs.platform || 'ubuntu-focal' }}-${{ github.event.inputs.packages || 'packages' }}-with-targets:${{ github.sha }}
-    steps:
-      - name: Test changed files (sage -t --new)
-        if: always() && steps.build.outcome == 'success'
-=======
       - name: Generate Dockerfile
         # From docker.yml
->>>>>>> 54b453b0
         run: |
           tox -e ${{ env.TOX_ENV }}
           cp .tox/${{ env.TOX_ENV }}/Dockerfile .
@@ -312,15 +275,6 @@
           # Only generate the Dockerfile, do not run 'docker build' here
           DOCKER_TARGETS: ""
 
-<<<<<<< HEAD
-  test:
-    needs: [build]
-    runs-on: ubuntu-latest
-    container: ghcr.io/${{ github.repository }}/sage-${{ github.event.inputs.platform || 'ubuntu-focal' }}-${{ github.event.inputs.packages || 'packages' }}-with-targets:${{ github.sha }}
-    steps:
-      - name: Pytest
-        if: contains(github.ref, 'pytest')
-=======
       - name: Set up Docker Buildx
         uses: docker/setup-buildx-action@v3
         with:
@@ -345,7 +299,6 @@
 
       - name: Start container
         id: container
->>>>>>> 54b453b0
         run: |
           docker run --name BUILD -dit \
                      --mount type=bind,src=$(pwd),dst=$(pwd) \
@@ -359,22 +312,15 @@
           ./sage -tox -e coverage.py-xml -- --all --long -p2 --random-seed=286735480429121101562228604801325644303
         shell: sh .ci/docker-exec-script.sh BUILD /sage {0}
 
-<<<<<<< HEAD
-      - name: Prepare coverage results
-=======
       - name: Copy coverage results
         if: (success() || failure()) && steps.container.outcome == 'success'
->>>>>>> 54b453b0
         run: |
           mkdir -p ${{ github.workspace }}/coverage-report
           cp src/.tox/sagedirect/coverage.xml ${{ github.workspace }}/coverage-report/
         shell: sh .ci/docker-exec-script.sh BUILD /sage {0}
 
       - name: Upload coverage to codecov
-<<<<<<< HEAD
-=======
         if: (success() || failure()) && steps.container.outcome == 'success'
->>>>>>> 54b453b0
         uses: codecov/codecov-action@v3
         with:
           directory: ./coverage-report