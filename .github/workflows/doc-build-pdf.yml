name: Build documentation (PDF)

on:
  pull_request:
  push:
  workflow_dispatch:
    # Allow to run manually
    inputs:
      platform:
        description: 'Platform'
        required: true
        default: 'ubuntu-focal-standard'
      docker_tag:
        description: 'Docker tag'
        required: true
        default: 'dev'

concurrency:
  # Cancel previous runs of this workflow for the same branch
  group: ${{ github.workflow }}-${{ github.ref }}
  cancel-in-progress: true

env:
  # Same as in build.yml
  TOX_ENV:                "docker-${{ github.event.inputs.platform || 'ubuntu-focal-standard' }}-incremental"
  BUILD_IMAGE:            "localhost:5000/${{ github.repository }}/sage-${{ github.event.inputs.platform || 'ubuntu-focal-standard' }}-with-targets:ci"
  FROM_DOCKER_REPOSITORY: "ghcr.io/sagemath/sage/"
  FROM_DOCKER_TARGET:     "with-targets"
  FROM_DOCKER_TAG:        ${{ github.event.inputs.docker_tag || 'dev'}}
  EXTRA_CONFIGURE_ARGS:   --enable-fat-binary

jobs:
  build-docs-pdf:
    runs-on: ubuntu-latest
    services:
      # https://docs.docker.com/build/ci/github-actions/local-registry/
      registry:
        image: registry:2
        ports:
          - 5000:5000
    steps:
      - name: Maximize build disk space
        uses: easimon/maximize-build-space@v8
        with:
          # need space in /var for Docker images
          root-reserve-mb:      40000
          remove-dotnet:        true
          remove-android:       true
          remove-haskell:       true
          remove-codeql:        true
          remove-docker-images: true
      - name: Checkout
        uses: actions/checkout@v4
      - name: Install test prerequisites
        # From docker.yml
        run: |
          sudo DEBIAN_FRONTEND=noninteractive apt-get update
          sudo DEBIAN_FRONTEND=noninteractive apt-get install tox
          sudo apt-get clean
          df -h
      - name: Merge CI fixes from sagemath/sage
        run: |
          .ci/merge-fixes.sh
        env:
          GH_TOKEN: ${{ github.token }}
          SAGE_CI_FIXES_FROM_REPOSITORIES: ${{ vars.SAGE_CI_FIXES_FROM_REPOSITORIES }}

      # Building

      - name: Generate Dockerfile
        # From docker.yml
        run: |
          tox -e ${{ env.TOX_ENV }}
          cp .tox/${{ env.TOX_ENV }}/Dockerfile .
        env:
          # Only generate the Dockerfile, do not run 'docker build' here
          DOCKER_TARGETS: ""

      - name: Set up Docker Buildx
        uses: docker/setup-buildx-action@v3
        with:
          driver-opts: network=host

      - name: Build Docker image
        id: image
        uses: docker/build-push-action@v5
        with:
          # push and load may not be set together at the moment
          push:       true
          load:       false
          context:    .
          tags:       ${{ env.BUILD_IMAGE }}
          target:     with-targets
          cache-from: type=gha
          cache-to:   type=gha,mode=max
          build-args: |
            NUMPROC=4
            USE_MAKEFLAGS=-k V=0 SAGE_NUM_THREADS=3 --output-sync=recurse
            TARGETS_PRE=build/make/Makefile
            TARGETS=ci-build-with-fallback

      - name: Start container
        run: |
          docker run --name BUILD -dit \
                     --mount type=bind,src=$(pwd),dst=$(pwd) \
                     --workdir $(pwd) \
                     ${{ env.BUILD_IMAGE }} /bin/sh

      # Docs

      - name: Update system packages
        run: |
          export PATH="build/bin:$PATH"
          eval $(sage-print-system-package-command auto update)
          eval $(sage-print-system-package-command auto --yes --no-install-recommends install zip)
<<<<<<< HEAD
          eval $(sage-print-system-package-command auto --spkg --yes --no-install-recommends install git texlive)
=======
          eval $(sage-print-system-package-command auto --spkg --yes --no-install-recommends install git texlive texlive_luatex free_fonts xindy)
>>>>>>> 3b835a4b
        shell: sh .ci/docker-exec-script.sh BUILD /sage {0}

      - name: Build docs (PDF)
        id: docbuild
        run: |
          export MAKE="make -j2 --output-sync=recurse" SAGE_NUM_THREADS=2
          make doc-clean doc-uninstall; make sagemath_doc_html-build-deps sagemath_doc_pdf-no-deps
        shell: sh .ci/docker-exec-script.sh BUILD /sage {0}

      - name: Copy docs
        id: copy
        if: (success() || failure()) && steps.docbuild.outcome == 'success'
        run: |
          # For some reason the deploy step below cannot find /sage/...
          # So copy everything from there to local folder
          mkdir -p ./docs
          cp -r -L /sage/local/share/doc/sage/pdf ./docs
          # Zip everything for increased performance
          zip -r docs-pdf.zip docs
        shell: sh .ci/docker-exec-script.sh BUILD /sage {0}

      - name: Upload docs
        if: (success() || failure()) && steps.copy.outcome == 'success'
        uses: actions/upload-artifact@v3
        with:
          name: docs-pdf
          path: docs-pdf.zip<|MERGE_RESOLUTION|>--- conflicted
+++ resolved
@@ -113,11 +113,7 @@
           export PATH="build/bin:$PATH"
           eval $(sage-print-system-package-command auto update)
           eval $(sage-print-system-package-command auto --yes --no-install-recommends install zip)
-<<<<<<< HEAD
-          eval $(sage-print-system-package-command auto --spkg --yes --no-install-recommends install git texlive)
-=======
           eval $(sage-print-system-package-command auto --spkg --yes --no-install-recommends install git texlive texlive_luatex free_fonts xindy)
->>>>>>> 3b835a4b
         shell: sh .ci/docker-exec-script.sh BUILD /sage {0}
 
       - name: Build docs (PDF)
