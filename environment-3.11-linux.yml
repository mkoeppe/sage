--- conflicted
+++ resolved
@@ -9,79 +9,53 @@
   - _libgcc_mutex=0.1=conda_forge
   - _openmp_mutex=4.5=2_gnu
   - alabaster=1.0.0=pyhd8ed1ab_1
-<<<<<<< HEAD
   - alsa-lib=1.2.14=hb9d3cd8_0
-=======
-  - alsa-lib=1.2.13=hb9d3cd8_0
   - annotated-types=0.7.0=pyhd8ed1ab_1
   - appdirs=1.4.4=pyhd8ed1ab_1
->>>>>>> e0cf1e41
   - arpack=3.9.1=nompi_hf03ea27_102
   - asttokens=3.0.0=pyhd8ed1ab_1
   - autoconf=2.71=pl5321h2b4cb7a_1
   - automake=1.17=pl5321ha770c72_0
   - babel=2.17.0=pyhd8ed1ab_0
-<<<<<<< HEAD
-  - bdw-gc=8.2.8=h5888daf_2
-  - beautifulsoup4=4.13.4=pyha770c72_0
-=======
   - backports=1.0=pyhd8ed1ab_5
   - backports.tarfile=1.2.0=pyhd8ed1ab_1
   - bdw-gc=8.2.8=h5888daf_2
-  - beautifulsoup4=4.13.3=pyha770c72_0
->>>>>>> e0cf1e41
+  - beautifulsoup4=4.13.4=pyha770c72_0
   - binutils=2.43=h4852527_4
   - binutils_impl_linux-64=2.43=h4bf12b8_4
   - binutils_linux-64=2.43=h4852527_4
   - blas=2.131=openblas
   - blas-devel=3.9.0=31_h1ea3ea9_openblas
+  - boltons=24.0.0=pyhd8ed1ab_1
   - boost-cpp=1.85.0=h3c6214e_4
   - brial=1.2.12=pyha770c72_4
   - brotli=1.1.0=hb9d3cd8_2
   - brotli-bin=1.1.0=hb9d3cd8_2
   - brotli-python=1.1.0=py311hfdbb021_2
   - bzip2=1.0.8=h4bc722e_7
-<<<<<<< HEAD
   - c-ares=1.34.5=hb9d3cd8_0
-  - c-compiler=1.9.0=h2b85faf_0
-  - ca-certificates=2025.1.31=hbcca054_0
-=======
-  - c-ares=1.34.4=hb9d3cd8_0
   - c-compiler=1.9.0=h2b85faf_0
   - ca-certificates=2025.1.31=hbcca054_0
   - cachecontrol=0.14.2=pyha770c72_0
   - cachecontrol-with-filecache=0.14.2=pyhd8ed1ab_0
-  - cachy=0.3.0=pyhd8ed1ab_2
->>>>>>> e0cf1e41
   - cairo=1.18.4=h3394656_0
   - cddlib=1!0.94m=h9202a9a_0
   - certifi=2025.1.31=pyhd8ed1ab_0
   - cffi=1.17.1=py311hf29c0ef_0
   - charset-normalizer=3.4.1=pyhd8ed1ab_0
-<<<<<<< HEAD
+  - click=8.1.8=pyh707e725_0
+  - click-default-group=1.2.4=pyhd8ed1ab_1
   - cliquer=1.22=hd590300_1
   - colorama=0.4.6=pyhd8ed1ab_1
   - comm=0.2.2=pyhd8ed1ab_1
+  - conda-lock=3.0.0=pyha804496_0
+  - conda-souschef=2.2.3=pyhd8ed1ab_0
   - contourpy=1.3.2=py311hd18a35c_0
   - conway-polynomials=0.10=pyhd8ed1ab_0
   - coverage=7.8.0=py311h2dc5d0c_0
   - cpython=3.11.12=py311hd8ed1ab_0
-=======
-  - click=8.1.8=pyh707e725_0
-  - click-default-group=1.2.4=pyhd8ed1ab_1
-  - clikit=0.6.2=pyhd8ed1ab_3
-  - cliquer=1.22=hd590300_1
-  - colorama=0.4.6=pyhd8ed1ab_1
-  - comm=0.2.2=pyhd8ed1ab_1
-  - conda-lock=2.5.7=pyhd8ed1ab_1
-  - conda-souschef=2.2.3=pyhd8ed1ab_0
-  - contourpy=1.3.1=py311hd18a35c_0
-  - conway-polynomials=0.10=pyhd8ed1ab_0
-  - coverage=7.6.12=py311h2dc5d0c_0
-  - cpython=3.11.11=py311hd8ed1ab_2
   - crashtest=0.4.1=pyhd8ed1ab_1
   - cryptography=44.0.2=py311hafd3f86_0
->>>>>>> e0cf1e41
   - cxx-compiler=1.9.0=h1a2810e_0
   - cycler=0.12.1=pyhd8ed1ab_1
   - cypari2=2.2.1=py311h8699650_0
@@ -89,36 +63,23 @@
   - cysignals=1.12.3=py311hfdbb021_0
   - cython=3.0.12=py311ha3e34f5_0
   - dbus=1.13.6=h5008d03_3
-<<<<<<< HEAD
   - debugpy=1.8.14=py311hfdbb021_0
   - decorator=5.2.1=pyhd8ed1ab_0
+  - distlib=0.3.9=pyhd8ed1ab_1
   - docutils=0.21.2=pyhd8ed1ab_1
   - double-conversion=3.3.1=h5888daf_0
+  - dulwich=0.22.8=py311h9e33e62_0
   - ecl=24.5.10=h0f3afd4_0
   - eclib=20250122=h46e1554_0
   - ecm=7.0.6=h90cbb55_0
+  - ensureconda=1.4.7=pyh29332c3_0
   - exceptiongroup=1.2.2=pyhd8ed1ab_1
   - execnet=2.1.1=pyhd8ed1ab_1
   - executing=2.1.0=pyhd8ed1ab_1
   - expat=2.7.0=h5888daf_0
-=======
-  - debugpy=1.8.13=py311hfdbb021_0
-  - decorator=5.2.1=pyhd8ed1ab_0
-  - distlib=0.3.9=pyhd8ed1ab_1
-  - docutils=0.21.2=pyhd8ed1ab_1
-  - double-conversion=3.3.1=h5888daf_0
-  - ecl=24.5.10=h0f3afd4_0
-  - eclib=20231212=h75fb491_2
-  - ecm=7.0.6=h90cbb55_0
-  - ensureconda=1.4.4=pyhd8ed1ab_1
-  - exceptiongroup=1.2.2=pyhd8ed1ab_1
-  - execnet=2.1.1=pyhd8ed1ab_1
-  - executing=2.1.0=pyhd8ed1ab_1
-  - expat=2.6.4=h5888daf_0
->>>>>>> e0cf1e41
   - fflas-ffpack=2.5.0=h4f9960b_0
   - filelock=3.18.0=pyhd8ed1ab_0
-  - flake8=7.1.2=pyhd8ed1ab_0
+  - flake8=7.2.0=pyhd8ed1ab_0
   - flake8-rst-docstrings=0.3.0=pyhd8ed1ab_1
   - font-ttf-dejavu-sans-mono=2.37=hab24e00_0
   - font-ttf-inconsolata=3.000=h77eed37_0
@@ -127,7 +88,6 @@
   - fontconfig=2.15.0=h7e30c49_1
   - fonts-conda-ecosystem=1=0
   - fonts-conda-forge=1=0
-<<<<<<< HEAD
   - fonttools=4.57.0=py311h2dc5d0c_0
   - fortran-compiler=1.9.0=h36df796_0
   - fplll=5.5.0=hd20a173_0
@@ -139,77 +99,40 @@
   - gcc=13.3.0=h9576a4e_2
   - gcc_impl_linux-64=13.3.0=h1e990d8_2
   - gcc_linux-64=13.3.0=hc28eda2_10
-=======
-  - fonttools=4.56.0=py311h2dc5d0c_0
-  - fortran-compiler=1.9.0=h36df796_0
-  - fplll=5.5.0=hd20a173_0
-  - fpylll=0.6.2=py311hf0b6740_0
-  - freetype=2.13.3=h48d6fc4_0
-  - furo=2024.8.6=pyhd8ed1ab_2
-  - gap-core=4.14.0=h3b03731_2
-  - gap-defaults=4.14.0=ha770c72_2
-  - gcc=13.3.0=h9576a4e_2
-  - gcc_impl_linux-64=13.3.0=h1e990d8_2
-  - gcc_linux-64=13.3.0=hc28eda2_8
->>>>>>> e0cf1e41
   - gf2x=1.3.0=h55551d5_3
   - gfan=0.6.2=hb86e20a_1003
   - gfortran=13.3.0=h9576a4e_2
   - gfortran_impl_linux-64=13.3.0=h84c1745_2
-<<<<<<< HEAD
   - gfortran_linux-64=13.3.0=hb919d3a_10
-  - giac=1.9.0.21=hca478b9_2
-  - givaro=4.2.0=hb397f18_2
-=======
-  - gfortran_linux-64=13.3.0=hb919d3a_8
   - giac=1.9.0.21=hca478b9_2
   - gitdb=4.0.12=pyhd8ed1ab_0
   - gitpython=3.1.44=pyhff2d567_0
-  - givaro=4.2.0=hb789bce_0
->>>>>>> e0cf1e41
+  - givaro=4.2.0=hb397f18_2
   - glpk=5.0=h445213a_0
   - gmp=6.3.0=hac33072_2
   - gmpy2=2.1.5=py311h0f6cedb_3
   - graphite2=1.3.13=h59595ed_1003
-  - grayskull=2.8.0=pyhd8ed1ab_0
+  - grayskull=2.9.1=pyhd8ed1ab_0
   - gsl=2.7=he838d99_0
   - gxx=13.3.0=h9576a4e_2
   - gxx_impl_linux-64=13.3.0=hae580e1_2
-<<<<<<< HEAD
   - gxx_linux-64=13.3.0=h6834431_10
   - h2=4.2.0=pyhd8ed1ab_0
   - harfbuzz=11.1.0=h3beb420_0
   - hpack=4.1.0=pyhd8ed1ab_0
   - hyperframe=6.1.0=pyhd8ed1ab_0
-=======
-  - gxx_linux-64=13.3.0=h6834431_8
-  - harfbuzz=10.4.0=h76408a6_0
-  - html5lib=1.1=pyhd8ed1ab_2
->>>>>>> e0cf1e41
   - icu=75.1=he02047a_0
   - idna=3.10=pyhd8ed1ab_1
   - igraph=0.10.15=he44f51b_1
   - imagesize=1.4.1=pyhd8ed1ab_0
   - iml=1.0.5=h623f65a_1004
   - importlib-metadata=8.6.1=pyha770c72_0
-<<<<<<< HEAD
+  - importlib_resources=6.5.2=pyhd8ed1ab_0
   - iniconfig=2.0.0=pyhd8ed1ab_1
   - ipykernel=6.29.5=pyh3099207_0
   - ipython=9.1.0=pyhfb0248b_0
   - ipython_pygments_lexers=1.1.1=pyhd8ed1ab_0
   - ipywidgets=8.1.6=pyhd8ed1ab_0
-  - jedi=0.19.2=pyhd8ed1ab_1
-  - jinja2=3.1.6=pyhd8ed1ab_0
-  - jupyter_client=8.6.3=pyhd8ed1ab_1
-  - jupyter_core=5.7.2=pyh31011fe_1
-  - jupyterlab_widgets=3.0.14=pyhd8ed1ab_0
-=======
-  - importlib_resources=6.5.2=pyhd8ed1ab_0
-  - iniconfig=2.0.0=pyhd8ed1ab_1
-  - ipykernel=6.29.5=pyh3099207_0
-  - ipython=9.0.2=pyhfb0248b_0
-  - ipython_pygments_lexers=1.1.1=pyhd8ed1ab_0
-  - ipywidgets=8.1.5=pyhd8ed1ab_1
   - jaraco.classes=3.4.0=pyhd8ed1ab_2
   - jaraco.context=6.0.1=pyhd8ed1ab_0
   - jaraco.functools=4.1.0=pyhd8ed1ab_0
@@ -218,8 +141,7 @@
   - jinja2=3.1.6=pyhd8ed1ab_0
   - jupyter_client=8.6.3=pyhd8ed1ab_1
   - jupyter_core=5.7.2=pyh31011fe_1
-  - jupyterlab_widgets=3.0.13=pyhd8ed1ab_1
->>>>>>> e0cf1e41
+  - jupyterlab_widgets=3.0.14=pyhd8ed1ab_0
   - kernel-headers_linux-64=3.10.0=he073ed8_18
   - keyring=25.6.0=pyha804496_0
   - keyutils=1.6.1=h166bdaf_0
@@ -239,31 +161,18 @@
   - libbrotlidec=1.1.0=hb9d3cd8_2
   - libbrotlienc=1.1.0=hb9d3cd8_2
   - libcblas=3.9.0=31_he106b2a_openblas
-<<<<<<< HEAD
   - libclang-cpp20.1=20.1.3=default_h1df26ce_0
   - libclang13=20.1.3=default_he06ed0a_0
   - libcups=2.3.3=h4637d8d_4
   - libcurl=8.13.0=h332b0f4_0
-=======
-  - libclang-cpp19.1=19.1.7=default_hb5137d0_1
-  - libclang13=19.1.7=default_h9c6a7e4_1
-  - libcups=2.3.3=h4637d8d_4
-  - libcurl=8.12.1=h332b0f4_0
->>>>>>> e0cf1e41
   - libdeflate=1.23=h4ddbbb0_0
   - libdrm=2.4.124=hb9d3cd8_0
   - libedit=3.1.20250104=pl5321h7949ede_0
   - libegl=1.7.0=ha4b6fd6_2
   - libev=4.33=hd590300_2
-<<<<<<< HEAD
   - libexpat=2.7.0=h5888daf_0
   - libffi=3.4.6=h2dba641_1
   - libflint=3.2.2=h754cb6e_0
-=======
-  - libexpat=2.6.4=h5888daf_0
-  - libffi=3.4.6=h2dba641_0
-  - libflint=3.1.3.1=h0aae882_101
->>>>>>> e0cf1e41
   - libgcc=14.2.0=h767d61c_2
   - libgcc-devel_linux-64=13.3.0=hc03c837_102
   - libgcc-ng=14.2.0=h69a702a_2
@@ -272,11 +181,7 @@
   - libgfortran-ng=14.2.0=h69a702a_2
   - libgfortran5=14.2.0=hf1ad2bd_2
   - libgl=1.7.0=ha4b6fd6_2
-<<<<<<< HEAD
   - libglib=2.84.1=h2ff4ddf_0
-=======
-  - libglib=2.82.2=h2ff4ddf_1
->>>>>>> e0cf1e41
   - libglvnd=1.7.0=ha4b6fd6_2
   - libglx=1.7.0=ha4b6fd6_2
   - libgomp=14.2.0=h767d61c_2
@@ -285,15 +190,9 @@
   - libjpeg-turbo=3.0.0=hd590300_1
   - liblapack=3.9.0=31_h7ac8fdf_openblas
   - liblapacke=3.9.0=31_he2f377e_openblas
-<<<<<<< HEAD
   - libllvm20=20.1.3=he9d0ab4_0
   - liblzma=5.8.1=hb9d3cd8_0
   - liblzma-devel=5.8.1=hb9d3cd8_0
-=======
-  - libllvm19=19.1.7=ha7bfdaf_1
-  - liblzma=5.6.4=hb9d3cd8_0
-  - liblzma-devel=5.6.4=hb9d3cd8_0
->>>>>>> e0cf1e41
   - libnghttp2=1.64.0=h161d5f1_0
   - libnsl=2.0.1=hd590300_0
   - libntlm=1.8=hb9d3cd8_0
@@ -301,11 +200,7 @@
   - libopengl=1.7.0=ha4b6fd6_2
   - libpciaccess=0.18=hd590300_0
   - libpng=1.6.47=h943b412_0
-<<<<<<< HEAD
   - libpq=17.4=h27ae623_1
-=======
-  - libpq=17.4=h27ae623_0
->>>>>>> e0cf1e41
   - libsanitizer=13.3.0=he8ea267_2
   - libsodium=1.0.20=h4ab18f5_0
   - libsqlite=3.49.1=hee588c1_2
@@ -319,17 +214,10 @@
   - libxcb=1.17.0=h8a09558_0
   - libxcrypt=4.4.36=hd590300_1
   - libxkbcommon=1.8.1=hc4a0caf_0
-<<<<<<< HEAD
   - libxml2=2.13.7=h4bc477f_1
   - libxslt=1.1.39=h76b75d6_0
   - libzlib=1.3.1=hb9d3cd8_2
   - linbox=1.7.0=h0451620_2
-=======
-  - libxml2=2.13.6=h8d12d68_0
-  - libxslt=1.1.39=h76b75d6_0
-  - libzlib=1.3.1=hb9d3cd8_2
-  - linbox=1.7.0=h7298d08_1
->>>>>>> e0cf1e41
   - lrcalc=2.1=h5888daf_7
   - m4=1.4.18=h516909a_1001
   - m4ri=20140914=hae5d5c5_1006
@@ -341,49 +229,29 @@
   - maxima=5.47.0=h75482ee_3
   - mccabe=0.7.0=pyhd8ed1ab_1
   - memory-allocator=0.1.3=py311h9ecbd09_1
-<<<<<<< HEAD
   - meson=1.7.1=pyhd8ed1ab_0
   - meson-python=0.17.1=pyh70fd9c4_1
-=======
-  - meson=1.7.0=pyhd8ed1ab_0
-  - meson-python=0.17.1=pyh70fd9c4_1
   - more-itertools=10.6.0=pyhd8ed1ab_0
->>>>>>> e0cf1e41
   - mpc=1.3.1=h24ddda3_1
   - mpfi=1.5.4=h9f54685_1001
   - mpfr=4.2.1=h90cbb55_3
   - mpmath=1.3.0=pyhd8ed1ab_1
-<<<<<<< HEAD
+  - msgpack-python=1.1.0=py311hd18a35c_0
   - munkres=1.1.4=pyh9f0ad1d_0
   - mysql-common=9.2.0=h266115a_0
   - mysql-libs=9.2.0=he0572af_0
-=======
-  - msgpack-python=1.1.0=py311hd18a35c_0
-  - munkres=1.1.4=pyh9f0ad1d_0
-  - mysql-common=9.0.1=h266115a_5
-  - mysql-libs=9.0.1=he0572af_5
->>>>>>> e0cf1e41
   - nauty=2.8.9=hb9d3cd8_0
   - ncurses=6.5=h2d0b736_3
   - nest-asyncio=1.6.0=pyhd8ed1ab_1
   - networkx=3.4.2=pyh267e887_2
   - ninja=1.12.1=h297d8ca_0
   - ntl=11.4.3=hef3c4d3_1
-<<<<<<< HEAD
   - numpy=2.2.5=py311h5d046bc_0
   - openblas=0.3.29=pthreads_h6ec200e_0
   - openjpeg=2.5.3=h5fbd93e_0
   - openldap=2.6.9=he970967_0
   - openssl=3.5.0=h7b32b05_0
   - packaging=25.0=pyhd8ed1ab_0
-=======
-  - numpy=2.2.3=py311h5d046bc_0
-  - openblas=0.3.29=pthreads_h6ec200e_0
-  - openjpeg=2.5.3=h5fbd93e_0
-  - openldap=2.6.9=he970967_0
-  - openssl=3.4.1=h7b32b05_0
-  - packaging=24.2=pyhd8ed1ab_2
->>>>>>> e0cf1e41
   - palp=2.20=h36c2ea0_0
   - pari=2.17.1=ha40142e_2_pthread
   - pari-elldata=0.0.20161017=0
@@ -391,10 +259,6 @@
   - pari-seadata=0.0.20090618=0
   - pari-seadata-small=0.0.20090618=0
   - parso=0.8.4=pyhd8ed1ab_1
-<<<<<<< HEAD
-=======
-  - pastel=0.2.1=pyhd8ed1ab_0
->>>>>>> e0cf1e41
   - pcre2=10.44=hba22ea6_2
   - perl=5.32.1=7_hd590300_perl5
   - pexpect=4.9.0=pyhd8ed1ab_1
@@ -404,102 +268,70 @@
   - pixman=0.44.2=h29eaf8c_0
   - pkg-config=0.29.2=h4bc722e_1009
   - pkgconfig=1.5.5=pyhd8ed1ab_5
-<<<<<<< HEAD
+  - pkginfo=1.12.1.2=pyhd8ed1ab_0
   - planarity=3.0.2.0=hd590300_0
   - platformdirs=4.3.7=pyh29332c3_0
-=======
-  - pkginfo=1.12.1.2=pyhd8ed1ab_0
-  - planarity=3.0.2.0=hd590300_0
-  - platformdirs=4.3.6=pyhd8ed1ab_1
->>>>>>> e0cf1e41
   - pluggy=1.5.0=pyhd8ed1ab_1
   - ppl=1.2=h6ec01c2_1006
   - pplpy=0.8.9=py311h17071fb_2
   - primecount=7.14=h530483c_0
   - primecountpy=0.1.0=py311hd18a35c_5
   - primesieve=12.4=he02047a_0
-<<<<<<< HEAD
+  - progressbar2=4.5.0=pyhd8ed1ab_1
   - prompt-toolkit=3.0.51=pyha770c72_0
-=======
-  - progressbar2=4.5.0=pyhd8ed1ab_1
-  - prompt-toolkit=3.0.50=pyha770c72_0
->>>>>>> e0cf1e41
   - psutil=7.0.0=py311h9ecbd09_0
   - pthread-stubs=0.4=hb9d3cd8_1002
   - ptyprocess=0.7.0=pyhd8ed1ab_1
   - pure_eval=0.2.3=pyhd8ed1ab_1
-<<<<<<< HEAD
+  - pycodestyle=2.13.0=pyhd8ed1ab_0
   - pycparser=2.22=pyh29332c3_1
+  - pydantic=2.11.3=pyh3cfb1c2_0
+  - pydantic-core=2.33.1=py311h687327b_0
+  - pyflakes=3.3.2=pyhd8ed1ab_0
   - pygments=2.19.1=pyhd8ed1ab_0
   - pyparsing=3.2.3=pyhd8ed1ab_1
   - pyproject-metadata=0.9.1=pyhd8ed1ab_0
+  - pyproject_hooks=1.2.0=pyhd8ed1ab_1
   - pyside6=6.9.0=py311h9053184_0
   - pysocks=1.7.1=pyha55dd90_7
   - pytest=8.3.5=pyhd8ed1ab_0
   - pytest-xdist=3.6.1=pyhd8ed1ab_1
   - python=3.11.12=h9e4cc4f_0_cpython
+  - python-build=1.2.2.post1=pyhff2d567_1
   - python-dateutil=2.9.0.post0=pyhff2d567_1
+  - python-fastjsonschema=2.21.1=pyhd8ed1ab_0
+  - python-installer=0.7.0=pyhff2d567_1
   - python-lrcalc=2.1=py311hfdbb021_7
+  - python-utils=3.9.1=pyhff2d567_1
   - python_abi=3.11=6_cp311
   - pytz=2025.2=pyhd8ed1ab_0
+  - pyyaml=6.0.2=py311h2dc5d0c_2
   - pyzmq=26.4.0=py311h7deb3e3_0
   - qd=2.3.22=h2cc385e_1004
   - qhull=2020.2=h434a139_5
   - qt6-main=6.9.0=h6441bc3_1
+  - rapidfuzz=3.13.0=py311hfdbb021_0
   - readline=8.2=h8c095d6_2
   - requests=2.32.3=pyhd8ed1ab_1
-  - roman-numerals-py=3.1.0=pyhd8ed1ab_0
-=======
-  - pycodestyle=2.12.1=pyhd8ed1ab_1
-  - pycparser=2.22=pyh29332c3_1
-  - pydantic=2.10.6=pyh3cfb1c2_0
-  - pydantic-core=2.27.2=py311h9e33e62_0
-  - pyflakes=3.2.0=pyhd8ed1ab_1
-  - pygments=2.19.1=pyhd8ed1ab_0
-  - pylev=1.4.0=pyhd8ed1ab_0
-  - pyparsing=3.2.1=pyhd8ed1ab_0
-  - pyproject-metadata=0.9.1=pyhd8ed1ab_0
-  - pyside6=6.8.2=py311h9053184_1
-  - pysocks=1.7.1=pyha55dd90_7
-  - pytest=8.3.5=pyhd8ed1ab_0
-  - pytest-xdist=3.6.1=pyhd8ed1ab_1
-  - python=3.11.11=h9e4cc4f_2_cpython
-  - python-dateutil=2.9.0.post0=pyhff2d567_1
-  - python-lrcalc=2.1=py311hfdbb021_7
-  - python-utils=3.9.1=pyhff2d567_1
-  - python_abi=3.11=5_cp311
-  - pytz=2025.1=pyhd8ed1ab_0
-  - pyyaml=6.0.2=py311h2dc5d0c_2
-  - pyzmq=26.3.0=py311h7deb3e3_0
-  - qd=2.3.22=h2cc385e_1004
-  - qhull=2020.2=h434a139_5
-  - qt6-main=6.8.2=h588cce1_0
-  - rapidfuzz=3.12.2=py311hfdbb021_0
-  - readline=8.2=h8c095d6_2
-  - requests=2.32.3=pyhd8ed1ab_1
+  - requests-toolbelt=1.0.0=pyhd8ed1ab_1
   - restructuredtext_lint=1.4.0=pyhd8ed1ab_1
   - roman-numerals-py=3.1.0=pyhd8ed1ab_0
   - ruamel.yaml=0.18.10=py311h9ecbd09_0
   - ruamel.yaml.clib=0.2.8=py311h9ecbd09_1
   - ruamel.yaml.jinja2=0.2.7=pyhd8ed1ab_1
-  - ruff=0.11.0=py311hb02d549_0
->>>>>>> e0cf1e41
+  - ruff=0.11.6=py311h39e1cd3_0
   - rw=0.9=hd590300_2
   - sagemath-db-elliptic-curves=0.8.1=hecc5488_0
   - sagemath-db-graphs=20210214=hd8ed1ab_0
   - sagemath-db-polytopes=20170220=1
   - scipy=1.15.2=py311h8f841c2_0
-<<<<<<< HEAD
+  - secretstorage=3.3.3=py311h38be061_3
+  - semver=3.0.4=pyhd8ed1ab_0
   - setuptools=78.1.1=pyhff2d567_0
+  - shellingham=1.5.4=pyhd8ed1ab_1
   - singular=4.4.1=h7ee4ccf_1
   - six=1.17.0=pyhd8ed1ab_0
-=======
-  - secretstorage=3.3.3=py311h38be061_3
-  - setuptools=75.8.2=pyhff2d567_0
-  - singular=4.4.1=hc910cb2_0
-  - six=1.17.0=pyhd8ed1ab_0
   - smmap=5.0.2=pyhd8ed1ab_0
->>>>>>> e0cf1e41
   - snowballstemmer=2.2.0=pyhd8ed1ab_0
   - soupsieve=2.5=pyhd8ed1ab_1
   - sphinx=8.2.3=pyhd8ed1ab_0
@@ -513,49 +345,31 @@
   - sphinxcontrib-serializinghtml=1.1.10=pyhd8ed1ab_1
   - sqlite=3.49.1=h9eae976_2
   - stack_data=0.6.3=pyhd8ed1ab_1
-<<<<<<< HEAD
-=======
   - stdlib-list=0.11.1=pyhd8ed1ab_0
->>>>>>> e0cf1e41
   - symmetrica=3.0.1=hcb278e6_0
   - sympow=2.023.6=h3028977_4
   - sympy=1.13.3=pyh2585a3b_105
   - sysroot_linux-64=2.17=h0157908_18
   - tachyon=0.99b6=hba7d16a_1002
   - tk=8.6.13=noxft_h4845f30_101
-<<<<<<< HEAD
+  - toml=0.10.2=pyhd8ed1ab_1
   - tomli=2.2.1=pyhd8ed1ab_1
+  - tomli-w=1.2.0=pyhd8ed1ab_0
+  - tomlkit=0.13.2=pyha770c72_1
   - tornado=6.4.2=py311h9ecbd09_0
   - traitlets=5.14.3=pyhd8ed1ab_1
+  - trove-classifiers=2025.4.11.15=pyhd8ed1ab_0
   - typing-extensions=4.13.2=h0e9735f_0
+  - typing-inspection=0.4.0=pyhd8ed1ab_0
   - typing_extensions=4.13.2=pyh29332c3_0
   - tzdata=2025b=h78e105d_0
   - unicodedata2=16.0.0=py311h9ecbd09_0
   - urllib3=2.4.0=pyhd8ed1ab_0
+  - virtualenv=20.30.0=pyhd8ed1ab_0
   - wayland=1.23.1=h3e06ad9_0
   - wcwidth=0.2.13=pyhd8ed1ab_1
   - wheel=0.45.1=pyhd8ed1ab_1
   - widgetsnbextension=4.0.14=pyhd8ed1ab_0
-=======
-  - toml=0.10.2=pyhd8ed1ab_1
-  - tomli=2.2.1=pyhd8ed1ab_1
-  - tomli-w=1.2.0=pyhd8ed1ab_0
-  - tomlkit=0.13.2=pyha770c72_1
-  - toolz=0.12.1=pyhd8ed1ab_0
-  - tornado=6.4.2=py311h9ecbd09_0
-  - traitlets=5.14.3=pyhd8ed1ab_1
-  - typing-extensions=4.12.2=hd8ed1ab_1
-  - typing_extensions=4.12.2=pyha770c72_1
-  - tzdata=2025a=h78e105d_0
-  - unicodedata2=16.0.0=py311h9ecbd09_0
-  - urllib3=1.26.19=pyhd8ed1ab_0
-  - virtualenv=20.29.3=pyhd8ed1ab_0
-  - wayland=1.23.1=h3e06ad9_0
-  - wcwidth=0.2.13=pyhd8ed1ab_1
-  - webencodings=0.5.1=pyhd8ed1ab_3
-  - wheel=0.45.1=pyhd8ed1ab_1
-  - widgetsnbextension=4.0.13=pyhd8ed1ab_1
->>>>>>> e0cf1e41
   - xcb-util=0.4.1=hb711507_2
   - xcb-util-cursor=0.1.5=hb9d3cd8_0
   - xcb-util-image=0.4.0=hb711507_2
@@ -578,22 +392,12 @@
   - xorg-libxrender=0.9.12=hb9d3cd8_0
   - xorg-libxtst=1.2.5=hb9d3cd8_3
   - xorg-libxxf86vm=1.1.6=hb9d3cd8_0
-<<<<<<< HEAD
   - xz=5.8.1=hbcc6ac9_0
   - xz-gpl-tools=5.8.1=hbcc6ac9_0
   - xz-tools=5.8.1=hb9d3cd8_0
+  - yaml=0.2.5=h7f98852_2
   - zeromq=4.3.5=h3b0a872_7
   - zipp=3.21.0=pyhd8ed1ab_1
   - zlib=1.3.1=hb9d3cd8_2
   - zstandard=0.23.0=py311h9ecbd09_1
-  - zstd=1.5.7=hb8e6e7a_2
-=======
-  - xz=5.6.4=hbcc6ac9_0
-  - xz-gpl-tools=5.6.4=hbcc6ac9_0
-  - xz-tools=5.6.4=hb9d3cd8_0
-  - yaml=0.2.5=h7f98852_2
-  - zeromq=4.3.5=h3b0a872_7
-  - zipp=3.21.0=pyhd8ed1ab_1
-  - zlib=1.3.1=hb9d3cd8_2
-  - zstd=1.5.7=hb8e6e7a_1
->>>>>>> e0cf1e41
+  - zstd=1.5.7=hb8e6e7a_2