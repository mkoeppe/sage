--- conflicted
+++ resolved
@@ -73,34 +73,15 @@
     from sage_setup.autogen import autogen_all
     autogen_all()
 
-<<<<<<< HEAD
-    # TODO: This should be quiet by default
-    print("Discovering Python/Cython source code....")
-    t = time.time()
-    from sage.misc.package import is_package_installed_and_updated
-    distributions = ['',
-                     'sagemath-flint-arb',
-                     'sagemath-gap',
-                     'sagemath-giac',
-                     'sagemath-homfly',
-                     ]
-    optional_packages_with_extensions = ['mcqd', 'bliss', 'tdlib',
-                                         'coxeter3', 'sirocco', 'meataxe']
-    distributions += ['sagemath-{}'.format(pkg)
-                      for pkg in optional_packages_with_extensions
-                      if is_package_installed_and_updated(pkg)]
-    log.warn('distributions = {0}'.format(distributions))
-    from sage_setup.find import find_python_sources
-    python_packages, python_modules, cython_modules = find_python_sources(
-        SAGE_SRC, ['sage'], distributions=distributions)
-
-    log.debug('python_packages = {0}'.format(python_packages))
-    print("Discovered Python/Cython sources, time: %.2f seconds." % (time.time() - t))
-=======
 # TODO: This should be quiet by default
 print("Discovering Python/Cython source code....")
 t = time.time()
-distributions = ['']
+distributions = ['',
+                 'sagemath-flint-arb',
+                 'sagemath-gap',
+                 'sagemath-giac',
+                 'sagemath-homfly',
+                 ]
 from sage.misc.package import is_package_installed_and_updated
 optional_packages_with_extensions = ['mcqd', 'bliss', 'tdlib',
                                      'coxeter3', 'sirocco', 'meataxe']
@@ -117,7 +98,6 @@
 log.debug('cython_modules = {0}'.format(cython_modules))
 
 print("Discovered Python/Cython sources, time: %.2f seconds." % (time.time() - t))
->>>>>>> 573fcfdf
 
 #########################################################
 ### Distutils
