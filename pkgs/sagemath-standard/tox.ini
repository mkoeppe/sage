# All tests require an installation of the non-Python components of the Sage distribution
# in SAGE_LOCAL.
#
# See envlist below for different environments.
#
# To build and test in the tox environment using the concrete Python dependencies specified
# by requirements.txt, using the wheels built and stored by the Sage distribution:
# (Using 'sage -sh' in combination with 'sagepython-...' tox environments
#  ensures that we use the same Python as the one that we built the wheels
#  for. This can also be done ensured manually by using the tox environment py38-sagewheels etc.)
#
# Afterwards, to test interactively:
#
#   pkgs/sagemath-standard/.tox/ENVIRONMENT/bin/python
#   pkgs/sagemath-standard/.tox/ENVIRONMENT/bin/sage
#
[tox]
envlist =
    #
    # SUPPORTED ENVIRONMENTS:
    #
    # Build dependencies according to requirements.txt (all versions fixed).
    # Use ONLY the wheels built and stored by the Sage distribution (no PyPI):
    #
    #   ./sage -sh -c '(cd pkgs/sagemath-standard && tox -v -v -v -e sagepython-sagewheels-nopypi)'
    #
    sagepython-sagewheels-nopypi,
    #
    # Build and test without using the concrete dependencies specified by requirements.txt,
    # using the dependencies declared in pyproject.toml and setup.cfg (install-requires) only:
    # Still use ONLY the wheels built and stored by the Sage distribution (no PyPI).
    #
    #   ./sage -sh -c '(cd pkgs/sagemath-standard && tox -v -v -v -e sagepython-sagewheels-nopypi-norequirements)'
    #
    sagepython-sagewheels-nopypi-norequirements,
    #
    # EXPERIMENTAL ENVIRONMENTS:
    #
    # Build dependencies according to requirements.txt (all versions fixed).
    # Use the wheels built and stored by the Sage distribution,
    # and additionally allow packages from PyPI.
    # Because all versions are fixed, we "should" end up using the prebuilt wheels.
    #
    #   ./sage -sh -c '(cd pkgs/sagemath-standard && tox -v -v -v -e sagepython-sagewheels)'
    #
    sagepython-sagewheels,
    #
    # Likewise, but using pipenv using Pipfile-dist (= SAGE_ROOT/Pipfile).
    # This also fixes the concrete dependencies (at least for some packages).
    #
    sagepython-sagewheels-pipenv-dist,
    #
    # Build using the dependencies declared in pyproject.toml and setup.cfg (install-requires) only.
    # Use the wheels built and stored by the Sage distribution,
    # and additionally allow packages from PyPI.
    #
    # Because the version ranges will allow for packages to come in from PyPI (in source or wheel form),
    # this is likely to fail because we do not have control over the configuration of these packages.
    #
    sagepython-sagewheels-norequirements,
    #
    # Likewise, but using pipenv
    #
    sagepython-sagewheels-pipenv

requires =
    # Auto-provision a modern tox.
    # [pkgenv] added in 4.2 - https://tox.wiki/en/latest/upgrading.html#packaging-configuration-and-inheritance
    tox>=4.2

[pkgenv]
# Environment in which to build the sdist.
# https://tox.wiki/en/latest/upgrading.html#packaging-environments
passenv =
    # Variables set by .homebrew-build-env
                             CPATH
                             LIBRARY_PATH
                             PKG_CONFIG_PATH
    # Parallel build
                             SAGE_NUM_THREADS
                             SAGE_NUM_THREADS_PARALLEL
    # SAGE_VENV only for referring to the basepython or finding the wheels
    sagepython, sagewheels:  SAGE_VENV
    # Location of the wheels
    sagewheels:              SAGE_SPKG_WHEELS

setenv =
    # We supply pip options by environment variables so that they
    # apply both to the installation of the dependencies and of the package
    sagewheels:              PIP_FIND_LINKS=file://{env:SAGE_SPKG_WHEELS:{env:SAGE_VENV:{toxinidir}/../../../../venv}/var/lib/sage/wheels}
    nopypi:                  PIP_NO_INDEX=true
    # No build isolation for PEP 517 packages - use what is already in the environment
    # Note that this pip env "NO" variable uses inverted logic:
    # PIP_NO_BUILD_ISOLATION=False means don't use build isolation.
    # See  https://github.com/conda/conda-build/blob/8f1b3517fd0c816ec78b6dadf4a912b849ecd58a/conda_build/build.py#L2574
    nobuildisolation:        PIP_NO_BUILD_ISOLATION=false
    # Do not write or use Pipfile.lock -- we cannot seem to set its location,
    # so we cannot isolate it in the tox environment.
    pipenv:                  PIPENV_SKIP_LOCK=true

[testenv]
deps =
    pipenv:                  pipenv
    !pipenv-!norequirements: -rrequirements.txt
    ## Needed for fpylll
    norequirements:          Cython
    norequirements:          cysignals

sitepackages =
    sitepackages:            True
    !sitepackages:           False

extras = test

passenv =                    {[pkgenv]passenv}

setenv =                     {[pkgenv]setenv}
    # Sage scripts such as sage-runtests like to use $HOME/.sage
                             HOME={envdir}

allowlist_externals =
    bash

commands =
    # Beware of the treacherous non-src layout. "./sage/" shadows the installed sage package.
    python -c 'import sys; "" in sys.path and sys.path.remove(""); import sage.all; print(sage.all.__file__)'

    # We check that the "sage" script invokes the correct Python.
    sage -c 'import sys; print("sys.path =", sys.path); import sage.all; print(sage.all.__file__)'

    sage -t -p --all

<<<<<<< HEAD
=======
[testenv:.tox]
# Allow access to PyPI for auto-provisioning a suitable tox version
passenv =
setenv =

>>>>>>> a156e2a3
[testenv:.pkg-sagepython]
# Environment in which to build the sdist.
# inherits from [pkgenv] - https://tox.wiki/en/latest/upgrading.html#packaging-environments
basepython = {env:SAGE_VENV}/bin/python3

[testenv:.pkg-sagepython-sagewheels-nopypi]
passenv =                    {[pkgenv]passenv}
                             SAGE_VENV
                             SAGE_SPKG_WHEELS

setenv =                     {[pkgenv]setenv}
                             PIP_FIND_LINKS=file://{env:SAGE_SPKG_WHEELS:{env:SAGE_VENV:{toxinidir}/../../../../venv}/var/lib/sage/wheels}
                             PIP_NO_INDEX=true

basepython = {env:SAGE_VENV}/bin/python3

[testenv:sagepython]
basepython = {env:SAGE_VENV}/bin/python3
package_env = .pkg-sagepython

[testenv:sagepython-sagewheels-nopypi]
basepython = {env:SAGE_VENV}/bin/python3
package_env = .pkg-sagepython-sagewheels-nopypi

[testenv:sagepython-sagewheels-nopypi-norequirements]
basepython = {env:SAGE_VENV}/bin/python3
package_env = .pkg-sagepython-sagewheels-nopypi

[testenv:sagepython-sagewheels]
basepython = {env:SAGE_VENV}/bin/python3
package_env = .pkg-sagepython

[testenv:sagepython-sagewheels-pipenv-dist]
basepython = {env:SAGE_VENV}/bin/python3
package_env = .pkg-sagepython

[testenv:sagepython-sagewheels-norequirements]
basepython = {env:SAGE_VENV}/bin/python3
package_env = .pkg-sagepython

[testenv:sagepython-sagewheels-pipenv]
basepython = {env:SAGE_VENV}/bin/python3
package_env = .pkg-sagepython<|MERGE_RESOLUTION|>--- conflicted
+++ resolved
@@ -130,14 +130,11 @@
 
     sage -t -p --all
 
-<<<<<<< HEAD
-=======
 [testenv:.tox]
 # Allow access to PyPI for auto-provisioning a suitable tox version
 passenv =
 setenv =
 
->>>>>>> a156e2a3
 [testenv:.pkg-sagepython]
 # Environment in which to build the sdist.
 # inherits from [pkgenv] - https://tox.wiki/en/latest/upgrading.html#packaging-environments
