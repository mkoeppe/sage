--- conflicted
+++ resolved
@@ -52,11 +52,8 @@
     # Stop 'sage -t --installed' from picking up doc installed in SAGE_LOCAL
                              SAGE_DOC=/doesnotexist
                              KNOWN_TEST_FAILURES={toxinidir}/known-test-failures.json
-<<<<<<< HEAD
-=======
     # See src/bin/sage-env
                              PYDEVD_DISABLE_FILE_VALIDATION=1
->>>>>>> bdb342cd
 
 allowlist_externals =
     bash
@@ -65,11 +62,7 @@
     # Beware of the treacherous non-src layout. "./sage/" shadows the installed sage package.
     python3 -c 'import sys; "" in sys.path and sys.path.remove(""); import sage.repl.all; import sage.doctest.all'
 
-<<<<<<< HEAD
-    bash -c 'cd $({envpython} -c "import sys; \"\" in sys.path and sys.path.remove(\"\"); from sage.env import SAGE_LIB; print(SAGE_LIB)") && sage-runtests -p --environment=sage.all__sagemath_repl --baseline-stats-path=$KNOWN_TEST_FAILURES --initial --optional=sage sage/repl sage/doctest sage/misc/sage_input.py sage/misc/sage_eval.py'
-=======
     bash -c 'cd $(python3 -c "import sys; \"\" in sys.path and sys.path.remove(\"\"); from sage.env import SAGE_LIB; print(SAGE_LIB)") && sage-runtests -p --environment=sage.all__sagemath_repl --baseline-stats-path=$KNOWN_TEST_FAILURES --initial --optional=sage sage/repl sage/doctest sage/misc/sage_input.py sage/misc/sage_eval.py'
->>>>>>> bdb342cd
 
 [testenv:.tox]
 # Allow access to PyPI for auto-provisioning a suitable tox version
