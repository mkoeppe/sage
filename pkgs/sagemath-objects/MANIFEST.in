--- conflicted
+++ resolved
@@ -90,10 +90,9 @@
 # sage/misc/latex         -- this should really go to another package
 
 
-<<<<<<< HEAD
 ## Needed for doctesting; we keep sagemath-repl pure Python
-include sage/misc/misc.*              # walltime, cputime used in sage.doctest
-include sage/misc/timing.p*
+include sage/misc/misc.*                # some_tuples used in sage.misc.sage_unittest
+include sage/misc/timing.p*             # walltime, cputime used in sage.doctest
 include sage/misc/globals.p*
 include sage/misc/sage_timeit*.p*
 include sage/misc/session.p*
@@ -102,12 +101,6 @@
 
 global-exclude all__*.py
 global-include all__sagemath_objects.py
-=======
-## FIXME: Needed for doctesting
-include sage/misc/misc.*                # some_tuples used in sage.misc.sage_unittest
-include sage/misc/timing.p*             # walltime, cputime used in sage.doctest
-
->>>>>>> 853d0709
 
 global-exclude *.c
 global-exclude *.cpp
