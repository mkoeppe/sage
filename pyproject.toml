--- conflicted
+++ resolved
@@ -175,7 +175,11 @@
   "pycodestyle",
   "flake8-rst-docstrings",
 ]
-<<<<<<< HEAD
+dev = [
+  "conda-lock",
+  "grayskull",
+  "toml",
+]
 
 [tool.ruff]
 # https://docs.astral.sh/ruff/configuration
@@ -197,10 +201,4 @@
 [tool.ruff.lint.per-file-ignores]
 "all.py" = [
   "F401", # Unused import - these files are by definition collections of imports.
-=======
-dev = [
-  "conda-lock",
-  "grayskull",
-  "toml",
->>>>>>> 276aa66a
 ]