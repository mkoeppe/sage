--- conflicted
+++ resolved
@@ -3,13 +3,8 @@
 # Minimum requirements for the build system to execute.
 requires = [
     'meson-python',
-<<<<<<< HEAD
-    'cypari2 >=2.2.1',
+    'cypari2 >=2.2.1; sys_platform != "win32"',
     # Exclude 1.12.0 because of https://github.com/sagemath/cysignals/issues/212, https://github.com/passagemath/passagemath/issues/445
-=======
-    'cypari2 >=2.2.1; sys_platform != "win32"',
-    # Exclude 1.12.0 because of https://github.com/sagemath/cysignals/issues/212
->>>>>>> 9352a325
     'cysignals >=1.11.2, != 1.12.0',
     # Exclude 3.0.3 because of https://github.com/cython/cython/issues/5748
     'cython >=3.0, != 3.0.3',
@@ -35,11 +30,7 @@
 dependencies = [
     'six >=1.15.0',
     'conway-polynomials >=0.8',
-<<<<<<< HEAD
-    'cypari2 >=2.2.1',
-=======
     'cypari2 >=2.2.1; sys_platform != "win32"',
->>>>>>> 9352a325
     # Exclude 1.12.0 because of https://github.com/sagemath/cysignals/issues/212
     'cysignals >=1.11.2, != 1.12.0',
     'cython >=3.0, != 3.0.3',
