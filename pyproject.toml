[build-system]
build-backend = 'mesonpy'
# Minimum requirements for the build system to execute.
requires = [
    'meson-python',
    'cypari2 >=2.2.1',
    # Exclude 1.12.0 because of https://github.com/sagemath/cysignals/issues/212
    'cysignals >=1.11.2, != 1.12.0',
    # Exclude 3.0.3 because of https://github.com/cython/cython/issues/5748
    'cython >=3.0, != 3.0.3',
    'gmpy2 ~=2.1.b999',
    'memory_allocator',
    'numpy >=1.25',
    'jinja2'
]
[project]
name = "sagemath"
description = "Sage: Open Source Mathematics Software: Standard Python Library"
dependencies = [
    'six >=1.15.0',
    'conway-polynomials >=0.8',
    'cypari2 >=2.2.1',
    # Exclude 1.12.0 because of https://github.com/sagemath/cysignals/issues/212
    'cysignals >=1.11.2, != 1.12.0',
    'cython >=3.0, != 3.0.3',
    'gmpy2 ~=2.1.b999',
    'lrcalc ~=2.1',
    'memory_allocator',
    'numpy >=1.25',
    # Issue #30922: pplpy 0.8.4 and earlier do not declare dependencies correctly
    'pplpy >=0.8.6',
    'primecountpy',
    'requests >=2.13.0',
    # According to https://github.com/python/typing_extensions/blob/main/CHANGELOG.md,
    # version 4.4.0 adds another Python 3.11 typing backport
    'typing_extensions >= 4.4.0; python_version<"3.11"',
    'ipython >=8.9.0',
    'pexpect >=4.8.0',
    'sphinx >=5.2, <9',
    'networkx >=3.1',
    'scipy >=1.11',
    'sympy >=1.6, <2.0',
    'matplotlib >=3.7.0',
    'pillow >=7.2.0',
    'mpmath >=1.1.0',
    'ipykernel >=5.2.1',
    'jupyter-client',
    'ipywidgets >=7.5.1',
    'fpylll >=0.5.9',
    'ptyprocess > 0.5',
    # TODO: Remove this once the migration to meson is complete
    'pkgconfig'
]
dynamic = ["version"]
license = {text = "GNU General Public License (GPL) v2 or later"}
authors = [{name = "The Sage Developers", email = "sage-support@googlegroups.com"}]
classifiers = [
    "Development Status :: 6 - Mature",
    "Intended Audience :: Education",
    "Intended Audience :: Science/Research",
    "License :: OSI Approved :: GNU General Public License v2 or later (GPLv2+)",
    "Operating System :: POSIX",
    "Operating System :: MacOS :: MacOS X",
    "Programming Language :: Python :: 3 :: Only",
    "Programming Language :: Python :: 3.11",
    "Programming Language :: Python :: 3.12",
    "Programming Language :: Python :: 3.13",
    "Programming Language :: Python :: Implementation :: CPython",
    "Topic :: Scientific/Engineering :: Mathematics",
]
urls = {Homepage = "https://www.sagemath.org"}
requires-python = ">=3.11, <3.14"

[project.optional-dependencies]
R = [
    'rpy2 >=3.3',
]

[project.readme]
file = "README.md"
content-type = "text/markdown"

[project.scripts]
sage = "sage.cli:main"

[tool.conda-lock]
platforms = [
    'osx-64', 'linux-64', 'linux-aarch64', 'osx-arm64'
]

[tool.pytest.ini_options]
python_files = "*_test.py"
norecursedirs = "local prefix venv build builddir pkgs .git src/doc src/bin src/sage_setup/autogen/flint tools"
# The "no:warnings" is to stop pytest from capturing warnings so that they are printed to the output of the doctest
addopts = "--import-mode importlib -p no:warnings"
doctest_optionflags = "NORMALIZE_WHITESPACE ELLIPSIS"
# https://docs.pytest.org/en/stable/reference/reference.html#confval-consider_namespace_packages
consider_namespace_packages = true

# External dependencies in the format proposed by https://peps.python.org/pep-0725
[external]
build-requires = [
  "virtual:compiler/c",
  "virtual:compiler/cpp",
  "pkg:generic/pkg-config"
]

host-requires = [
  "virtual:interface/blas",
  "virtual:compiler/fortran",
  "pkg:generic/boost",
  "pkg:generic/brial",
  "pkg:generic/cddlib",
  "pkg:generic/cliquer",
  "pkg:generic/ecl",
  "pkg:generic/eclib",
  "pkg:generic/ecm",
  "pkg:generic/fflas-ffpack",
  "pkg:generic/flint",
  "pkg:generic/libgd",
  "pkg:generic/gap",
  "pkg:generic/gfan",
  "pkg:generic/giac",
  "pkg:generic/givaro",
  "pkg:generic/glpk",
  "pkg:generic/gmp",
  "pkg:generic/gsl",
  "pkg:generic/iml",
  "pkg:generic/lcalc",
  "pkg:generic/libbraiding",
  "pkg:generic/libhomfly",
  "pkg:generic/linbox",
  "pkg:generic/lrcalc",
  "pkg:generic/m4ri",
  "pkg:generic/m4rie",
  "pkg:generic/maxima",
  "pkg:generic/mpc",
  "pkg:generic/mpfi",
  "pkg:generic/mpfr",
  "pkg:generic/nauty",
  "pkg:generic/ntl",
  "pkg:generic/palp",
  "pkg:generic/pari",
  "pkg:generic/pari-elldata",
  "pkg:generic/pari-galdata",
  "pkg:generic/pari-seadata",
  "pkg:generic/planarity",
  "pkg:generic/primesieve",
  "pkg:generic/primecount",
  "pkg:generic/qhull",
  "pkg:generic/rw",
  "pkg:generic/singular",
  "pkg:generic/symmetrica",
  "pkg:generic/sympow",
]

dependencies = [
  "pkg:generic/sagemath-polytopes-db",
  "pkg:generic/sagemath-elliptic-curves",
  "pkg:generic/sagemath-graphs",
  "pkg:generic/tachyon",
]

[dependency-groups]
test = [
  "pytest",
  "pytest-xdist",
  "coverage",
]
docs = [
  "sphinx", 
  "sphinx-inline-tabs", 
  "furo",
]
lint = [
  "relint",
  "ruff",
  "pycodestyle",
  "flake8-rst-docstrings",
]
dev = [
<<<<<<< HEAD
  "tqdm",
  "pygithub",
  "meson",
=======
  "conda-lock",
  "grayskull",
  "toml",
]

[tool.ruff]
# https://docs.astral.sh/ruff/configuration

# Python 3.11 is the minimum supported version
target-version = "py311"

[tool.ruff.lint]
select = [
  "E", # pycodestyle errors - https://docs.astral.sh/ruff/rules/#error-e
  "F", # pyflakes - https://docs.astral.sh/ruff/rules/#pyflakes-f
  "I", # isort - https://docs.astral.sh/ruff/rules/#isort-i
  "PL", # pylint - https://docs.astral.sh/ruff/rules/#pylint-pl
]
ignore = [
  "E501", # Line too long - hard to avoid in doctests, and better handled by black.
]

[tool.ruff.lint.per-file-ignores]
"all.py" = [
  "F401", # Unused import - these files are by definition collections of imports.
>>>>>>> 871ba9da
]<|MERGE_RESOLUTION|>--- conflicted
+++ resolved
@@ -179,11 +179,9 @@
   "flake8-rst-docstrings",
 ]
 dev = [
-<<<<<<< HEAD
   "tqdm",
   "pygithub",
   "meson",
-=======
   "conda-lock",
   "grayskull",
   "toml",
@@ -209,5 +207,4 @@
 [tool.ruff.lint.per-file-ignores]
 "all.py" = [
   "F401", # Unused import - these files are by definition collections of imports.
->>>>>>> 871ba9da
 ]