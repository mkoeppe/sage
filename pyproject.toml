[build-system]
build-backend = 'mesonpy'
# Minimum requirements for the build system to execute.
requires = [
    'meson-python',
    'cypari2 >=2.1.1',
    # Exclude 1.12.0 because of https://github.com/sagemath/cysignals/issues/212
    'cysignals >=1.11.2, != 1.12.0',
    # Exclude 3.0.3 because of https://github.com/cython/cython/issues/5748
    'cython >=3.0, != 3.0.3',
    'gmpy2 ~=2.1.b999',
    'memory_allocator',
    'numpy >=1.25',
    'jinja2'
]
[project]
name = "sagemath"
description = "Sage: Open Source Mathematics Software: Standard Python Library"
dependencies = [
    'six >=1.15.0',
    'conway-polynomials >=0.8',
    'cypari2 >=2.1.1',
    # Exclude 1.12.0 because of https://github.com/sagemath/cysignals/issues/212
    'cysignals >=1.11.2, != 1.12.0',
    'cython >=3.0, != 3.0.3',
    'gmpy2 ~=2.1.b999',
    'lrcalc ~=2.1',
    'memory_allocator',
    'numpy >=1.25',
    # Issue #30922: pplpy 0.8.4 and earlier do not declare dependencies correctly
    'pplpy >=0.8.6',
    'primecountpy',
    'requests >=2.13.0',
    # According to https://github.com/python/typing_extensions/blob/main/CHANGELOG.md,
    # version 4.4.0 adds another Python 3.11 typing backport
    'typing_extensions >= 4.4.0; python_version<"3.11"',
    'ipython >=8.9.0',
    'pexpect >=4.8.0',
    'sphinx >=5.2, <9',
    'networkx >=3.1',
    'scipy >=1.11',
    'sympy >=1.6, <2.0',
    'matplotlib >=3.7.0',
    'pillow >=7.2.0',
    'mpmath >=1.1.0',
    'ipykernel >=5.2.1',
    'jupyter-client',
    'ipywidgets >=7.5.1',
    'fpylll >=0.5.9',
    'ptyprocess > 0.5',
    # TODO: Remove this once the migration to meson is complete
    'pkgconfig'
]
dynamic = ["version"]
license = {text = "GNU General Public License (GPL) v2 or later"}
authors = [{name = "The Sage Developers", email = "sage-support@googlegroups.com"}]
classifiers = [
    "Development Status :: 6 - Mature",
    "Intended Audience :: Education",
    "Intended Audience :: Science/Research",
    "License :: OSI Approved :: GNU General Public License v2 or later (GPLv2+)",
    "Operating System :: POSIX",
    "Operating System :: MacOS :: MacOS X",
    "Programming Language :: Python :: 3 :: Only",
    "Programming Language :: Python :: 3.11",
    "Programming Language :: Python :: 3.12",
    "Programming Language :: Python :: 3.13",
    "Programming Language :: Python :: Implementation :: CPython",
    "Topic :: Scientific/Engineering :: Mathematics",
]
urls = {Homepage = "https://www.sagemath.org"}
<<<<<<< HEAD
requires-python = ">=3.11, <3.13"
=======
requires-python = ">=3.9, <3.14"
>>>>>>> dc99dc84

[project.optional-dependencies]
R = [
    'rpy2 >=3.3',
]

[project.readme]
file = "README.md"
content-type = "text/markdown"

[tool.conda-lock]
platforms = [
    'osx-64', 'linux-64', 'linux-aarch64', 'osx-arm64'
]

[tool.pytest.ini_options]
python_files = "*_test.py"
norecursedirs = "local prefix venv build builddir pkgs .git src/doc src/bin src/sage_setup/autogen/flint tools"
# The "no:warnings" is to stop pytest from capturing warnings so that they are printed to the output of the doctest
addopts = "--import-mode importlib -p no:warnings"
doctest_optionflags = "NORMALIZE_WHITESPACE ELLIPSIS"
# https://docs.pytest.org/en/stable/reference/reference.html#confval-consider_namespace_packages
consider_namespace_packages = true

# External dependencies in the format proposed by https://peps.python.org/pep-0725
[external]
build-requires = [
  "virtual:compiler/c",
  "virtual:compiler/cpp",
  "pkg:generic/pkg-config"
]

host-requires = [
  "virtual:interface/blas",
  "virtual:compiler/fortran",
  "pkg:generic/boost",
  "pkg:generic/brial",
  "pkg:generic/cddlib",
  "pkg:generic/cliquer",
  "pkg:generic/ecl",
  "pkg:generic/eclib",
  "pkg:generic/ecm",
  "pkg:generic/fflas-ffpack",
  "pkg:generic/fplll",
  "pkg:generic/flint",
  "pkg:generic/libgd",
  "pkg:generic/gap",
  "pkg:generic/gfan",
  "pkg:generic/giac",
  "pkg:generic/givaro",
  "pkg:generic/glpk",
  "pkg:generic/gmp",
  "pkg:generic/gsl",
  "pkg:generic/iml",
  "pkg:generic/lcalc",
  "pkg:generic/libbraiding",
  "pkg:generic/libhomfly",
  "pkg:generic/linbox",
  "pkg:generic/lrcalc",
  "pkg:generic/m4ri",
  "pkg:generic/m4rie",
  "pkg:generic/maxima",
  "pkg:generic/mpc",
  "pkg:generic/mpfi",
  "pkg:generic/mpfr",
  "pkg:generic/nauty",
  "pkg:generic/ntl",
  "pkg:generic/palp",
  "pkg:generic/pari",
  "pkg:generic/pari-elldata",
  "pkg:generic/pari-galdata",
  "pkg:generic/pari-seadata",
  "pkg:generic/planarity",
  "pkg:generic/ppl",
  "pkg:generic/primesieve",
  "pkg:generic/primecount",
  "pkg:generic/qhull",
  "pkg:generic/rw",
  "pkg:generic/singular",
  "pkg:generic/symmetrica",
  "pkg:generic/sympow",
]

dependencies = [
  "pkg:generic/tachyon",
  "pkg:generic/sagemath-polytopes-db",
  "pkg:generic/sagemath-elliptic-curves",
  "pkg:generic/sagemath-graphs",
]

[dependency-groups]
test = [
  "pytest",
  "pytest-xdist",
  "coverage",
]
docs = [
  "sphinx", 
  "sphinx-inline-tabs", 
  "furo",
]
lint = [
  "relint",
  "ruff",
  "pycodestyle",
  "flake8-rst-docstrings",
]<|MERGE_RESOLUTION|>--- conflicted
+++ resolved
@@ -69,11 +69,7 @@
     "Topic :: Scientific/Engineering :: Mathematics",
 ]
 urls = {Homepage = "https://www.sagemath.org"}
-<<<<<<< HEAD
-requires-python = ">=3.11, <3.13"
-=======
-requires-python = ">=3.9, <3.14"
->>>>>>> dc99dc84
+requires-python = ">=3.11, <3.14"
 
 [project.optional-dependencies]
 R = [
