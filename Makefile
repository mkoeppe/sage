# Main Makefile for Sage.

# The default target ("all") builds Sage and the whole (HTML) documentation.
#
# Target "build" just builds Sage.
#
# See below for targets to build the documentation in other formats,
# to run various types of test suites, and to remove parts of the build etc.

default: all

all: base-toolchain
	$(MAKE) all-start

build: base-toolchain
	$(MAKE) all-build

build-local: base-toolchain
	$(MAKE) all-build-local

build-venv: base-toolchain
	$(MAKE) all-build-venv

start: base-toolchain
	$(MAKE) build-start

sageruntime: base-toolchain
	$(MAKE) all-sageruntime

SAGE_ROOT_LOGS = logs

# The --stop flag below is just a random flag to induce graceful
# breakage with non-GNU versions of make.
# See https://trac.sagemath.org/ticket/24617

# Defer unknown targets to build/make/Makefile
%::
	@if [ -x relocate-once.py ]; then ./relocate-once.py; fi
	$(MAKE) build/make/Makefile --stop
	+build/bin/sage-logger \
		"cd build/make && ./install '$@'" logs/install.log

# CONFIG_FILES lists all files that appear in AC_CONFIG_FILES in configure.ac;
# except for build/make/Makefile-auto, which is unused by the build system
CONFIG_FILES = build/make/Makefile src/bin/sage-env-config build/bin/sage-build-env-config pkgs/sage-conf/_sage_conf/_conf.py

# SPKG_COLLECT_FILES contains all files that influence the SAGE_SPKG_COLLECT macro
SPKG_COLLECT_FILES = build/pkgs/*/type build/pkgs/*/package-version.txt build/pkgs/*/dependencies build/pkgs/*/requirements.txt build/pkgs/*/checksums.ini build/pkgs/*/spkg-install

# If configure was run before, rerun it with the old arguments.
# Otherwise, run configure with argument $PREREQ_OPTIONS.
build/make/Makefile: configure $(SPKG_COLLECT_FILES) $(CONFIG_FILES:%=%.in)
	rm -f config.log
	mkdir -p logs/pkgs
	ln -s logs/pkgs/config.log config.log
	@if [ -x config.status ]; then \
		./config.status --recheck && ./config.status; \
	else \
		echo >&2 '****************************************************************************'; \
		echo >&2 'error: Sage source tree is unconfigured. Please run "./configure" first.'; \
		echo >&2 'note:  Type "./configure --help" to see the available configuration options.'; \
		echo >&2 '****************************************************************************'; \
	        exit 1; \
	fi

# This is used to monitor progress towards Python 3 and prevent
# regressions. Should be removed after the full switch to python3.
#
# As of Sage 9.0: keep the build target for backward compatibility,
# but it just runs "make".
buildbot-python3:
	$(MAKE)

# Preemptively download all source tarballs of normal packages.
download:
	export SAGE_ROOT=$$(pwd) && \
	export PATH=$$SAGE_ROOT/build/bin:$$PATH && \
	sage-package download :all:

dist: build/make/Makefile
	./sage --sdist

pypi-sdists: sage_setup
	./sage --sh build/pkgs/sage_conf/spkg-src
	./sage --sh build/pkgs/sage_sws2rst/spkg-src
	./sage --sh build/pkgs/sage_docbuild/spkg-src
	./sage --sh build/pkgs/sage_setup/spkg-src
	./sage --sh build/pkgs/sagelib/spkg-src
	./sage --sh build/pkgs/sagemath_objects/spkg-src
	./sage --sh build/pkgs/sagemath_categories/spkg-src
	./sage --sh build/pkgs/sagemath_environment/spkg-src
	./sage --sh build/pkgs/sagemath_repl/spkg-src
<<<<<<< HEAD
	./sage --sh build/pkgs/sagemath_polyhedra/spkg-src
	@echo "Built sdists are in upstream/"

# Ensuring wheels are present, even for packages that may have been installed
# as editable. Until we have better uninstallation of script packages, we
# just remove the timestamps, which will lead to rebuilds of the packages.
PYPI_WHEEL_PACKAGES = sage_sws2rst sage_setup sagemath_objects sagemath_categories sagemath_polyhedra
pypi-wheels:
	for a in $(PYPI_WHEEL_PACKAGES); do \
	    rm -f venv/var/lib/sage/installed/$$a-*; \
	done
	for a in $(PYPI_WHEEL_PACKAGES); do \
	    $(MAKE) SAGE_EDITABLE=no $$a; \
	done
	@echo "Built wheels are in venv/var/lib/sage/wheels/"

# sage_docbuild is here, not in PYPI_WHEEL_PACKAGES, because it depends on sagelib
WHEEL_PACKAGES = $(PYPI_WHEEL_PACKAGES) sage_conf sagelib sage_docbuild
wheels:
	for a in $(WHEEL_PACKAGES); do \
	    rm -f venv/var/lib/sage/installed/$$a-*; \
	done
	for a in $(WHEEL_PACKAGES); do \
	    $(MAKE) SAGE_EDITABLE=no $$a; \
	done
	@echo "Built wheels are in venv/var/lib/sage/wheels/"

# ssl: build Sage, and also install pyOpenSSL. This is necessary for
# running the secure notebook. This make target requires internet
# access. Note that this requires that your system have OpenSSL
# libraries and headers installed. See README.txt for more
# information.
ssl: all
	./sage -i pyopenssl

=======
	@echo "Built sdists are in upstream/"

>>>>>>> 39aa2f1e
###############################################################################
# Cleaning up
###############################################################################

SAGE_ROOT = $(CURDIR)
SAGE_SRC = $(SAGE_ROOT)/src

clean:
	@echo "Deleting package build directories..."
	if [ -f "$(SAGE_SRC)"/bin/sage-env-config ]; then \
	    . "$(SAGE_SRC)"/bin/sage-env-config; \
	    if [ -n "$$SAGE_LOCAL" ]; then \
	        rm -rf "$$SAGE_LOCAL/var/tmp/sage/build"; \
	    fi; \
	fi

# "c_lib", ".cython_version", "build" in $(SAGE_SRC) are from old sage versions
# Cleaning .so files (and .c and .cpp files associated with .pyx files) is for editable installs.
# Also cython_debug is for editable installs.
sagelib-clean:
	@echo "Deleting Sage library build artifacts..."
	if [ -d "$(SAGE_SRC)" ]; then \
	    (cd "$(SAGE_SRC)" && \
	     rm -rf c_lib .cython_version cython_debug; \
	     rm -rf build; find . -name '*.pyc' -o -name "*.so" | xargs rm -f; \
	     rm -f $$(find . -name "*.pyx" | sed 's/\(.*\)[.]pyx$$/\1.c \1.cpp/'); \
	     rm -rf sage/ext/interpreters) \
	    && (cd "$(SAGE_ROOT)/build/pkgs/sagelib/src/" && rm -rf build); \
	fi

sage_docbuild-clean:
	(cd "$(SAGE_ROOT)/build/pkgs/sage_docbuild/src" && rm -rf build)

sage_setup-clean:
	(cd "$(SAGE_ROOT)/build/pkgs/sage_setup/src" && rm -rf build)

build-clean: clean doc-clean sagelib-clean sage_docbuild-clean

doc-clean:
	cd "$(SAGE_SRC)/doc" && $(MAKE) clean

# Deleting src/lib is to get rid of src/lib/pkgconfig
# that was forgotten to clean in #29082.
misc-clean:
	@echo "Deleting build artifacts generated by autoconf, automake, make ..."
	rm -rf logs
	rm -rf dist
	rm -rf tmp
	rm -f aclocal.m4 config.log confcache
	rm -rf autom4te.cache
	rm -f build/make/Makefile build/make/Makefile-auto
	rm -rf src/lib

bdist-clean: clean
	$(MAKE) misc-clean
	@echo "Deleting build artifacts generated by configure ..."
	rm -f config.status

distclean: build-clean
	$(MAKE) misc-clean
	@echo "Deleting all remaining output from build system ..."
	rm -rf local
	rm -f src/bin/sage-env-config
	rm -f prefix venv

# Delete all auto-generated files which are distributed as part of the
# source tarball
bootstrap-clean:
	rm -rf config/install-sh config/compile config/config.guess config/config.sub config/missing configure build/make/Makefile-auto.in
	rm -f src/doc/en/installation/*.txt
	rm -rf src/doc/en/reference/spkg/*.rst
	rm -f environment.yml
	rm -f src/environment.yml
	rm -f src/environment-dev.yml
	rm -f environment-optional.yml
	rm -f src/environment-optional.yml
	rm -f src/Pipfile
	rm -f src/pyproject.toml
	rm -f src/requirements.txt
	rm -f src/setup.cfg

# Remove absolutely everything which isn't part of the git repo
maintainer-clean: distclean bootstrap-clean
	rm -rf upstream

# Remove everything that is not necessary to run Sage and pass all its
# doctests.
micro_release:
	$(MAKE) sagelib-clean
	$(MAKE) misc-clean
	@echo "Stripping binaries ..."
	LC_ALL=C find local/lib local/bin local/var/lib/sage/venv-python* -type f -exec strip '{}' ';' 2>&1 | grep -v "File format not recognized" |  grep -v "File truncated" || true
	@echo "Removing sphinx artifacts..."
	rm -rf local/share/doc/sage/doctrees local/share/doc/sage/inventory
	@echo "Removing documentation. Inspection in IPython still works."
	rm -rf local/share/doc local/share/*/doc local/share/*/examples local/share/singular/html
	@echo "Removing unnecessary files & directories - make will not be functional afterwards anymore"
	@# We keep src/sage for some doctests that it expect it to be there and
	@# also because it does not add any weight with rdfind below.
	@# We need src/bin/ for the scripts that invoke Sage
	@# We need sage, the script to start Sage
	@# We need local/, the dependencies and the built Sage library itself.
	@# We keep VERSION.txt.
	@# We keep COPYING.txt so we ship a license with this distribution.
	find . -name . -o -prune ! -name config.status ! -name src ! -name sage ! -name local ! -name VERSION.txt ! -name COPYING.txt ! -name build -exec rm -rf \{\} \;
	cd src && find . -name . -o -prune ! -name sage ! -name bin -exec rm -rf \{\} \;
	if command -v rdfind > /dev/null; then \
		echo "Hardlinking identical files."; \
		rdfind -makeresultsfile false -makehardlinks true .; \
	else \
		echo "rdfind not installed. Not hardlinking identical files."; \
	fi

# Leaves everything that is needed to make the next "make" fast but removes
# all the cheap build artifacts that can be quickly regenerated.
# Trac #30960: We no longer uninstall sagelib.
fast-rebuild-clean: misc-clean
	rm -rf upstream/
	rm -rf build/pkgs/sagelib/src/build/temp.*
	# The .py files in src/build are restored from src/sage without their
	# mtimes changed.
	-find build/pkgs/sagelib/src/build -name '*.py' -exec rm \{\} \;
	# Remove leftovers from ancient branches
	rm -rf src/build

###############################################################################
# Testing
###############################################################################

TEST_LOG = $(SAGE_ROOT_LOGS)/test.log

TEST_FILES = --all

TEST_FLAGS =

# When the documentation is installed, "optional" also includes all tests marked 'sagemath_doc_html',
# see https://trac.sagemath.org/ticket/25345, https://trac.sagemath.org/ticket/26110, and
# https://trac.sagemath.org/ticket/32759
TEST_OPTIONAL = sage,optional

# Keep track of the top-level *test* Makefile target for logging.
TEST_TARGET = $@

TEST = ./sage -t --logfile=$(TEST_LOG) $(TEST_FLAGS) --optional=$(TEST_OPTIONAL) $(TEST_FILES)

test: all
	@echo '### make $(TEST_TARGET): Running $(TEST)' >> $(TEST_LOG)
	$(TEST)

check:
	@$(MAKE) test

testall:
	@$(MAKE) TEST_TARGET="$(TEST_TARGET)" TEST_OPTIONAL="$(TEST_OPTIONAL),external" test

testlong:
	@$(MAKE) TEST_TARGET="$(TEST_TARGET)" TEST_FLAGS="$(TEST_FLAGS) --long" test

testalllong:
	@$(MAKE) TEST_TARGET="$(TEST_TARGET)" TEST_FLAGS="$(TEST_FLAGS) --long" testall

ptest:
	@$(MAKE) TEST_TARGET="$(TEST_TARGET)" TEST_FLAGS="$(TEST_FLAGS) -p" test

ptestall:
	@$(MAKE) TEST_TARGET="$(TEST_TARGET)" TEST_OPTIONAL="$(TEST_OPTIONAL),external" ptest

ptestlong:
	@$(MAKE) TEST_TARGET="$(TEST_TARGET)" TEST_FLAGS="$(TEST_FLAGS) --long" ptest

ptestalllong:
	@$(MAKE) TEST_TARGET="$(TEST_TARGET)" TEST_FLAGS="$(TEST_FLAGS) --long" ptestall

testoptional:
	@echo "'make $@' is deprecated; use 'make test'"
	@$(MAKE) test

testoptionallong:
	@echo "'make $@' is deprecated; use 'make testlong'"
	@$(MAKE) testlong

ptestoptional:
	@echo "'make $@' is deprecated; use 'make ptest'"
	@$(MAKE) ptest

ptestoptionallong:
	@echo "'make $@' is deprecated; use 'make ptestlong'"
	@$(MAKE) ptestlong

# *test*-nodoc targets skip the docbuild and skip all tests that depend on the documentation

test-nodoc: TEST_OPTIONAL := $(TEST_OPTIONAL),!sagemath_doc_html,!sagemath_doc_pdf
test-nodoc: build
	@echo '### make $(TEST_TARGET): Running $(TEST)' >> $(TEST_LOG)
	$(TEST)

check-nodoc:
	@$(MAKE) test-nodoc

testall-nodoc:
	@$(MAKE) TEST_TARGET="$(TEST_TARGET)" TEST_OPTIONAL="$(TEST_OPTIONAL),external" test-nodoc

testlong-nodoc:
	@$(MAKE) TEST_TARGET="$(TEST_TARGET)" TEST_FLAGS="$(TEST_FLAGS) --long" test-nodoc

testalllong-nodoc:
	@$(MAKE) TEST_TARGET="$(TEST_TARGET)" TEST_FLAGS="$(TEST_FLAGS) --long" testall-nodoc

ptest-nodoc:
	@$(MAKE) TEST_TARGET="$(TEST_TARGET)" TEST_FLAGS="$(TEST_FLAGS) -p" test-nodoc

ptestall-nodoc:
	@$(MAKE) TEST_TARGET="$(TEST_TARGET)" TEST_OPTIONAL="$(TEST_OPTIONAL),external" ptest-nodoc

ptestlong-nodoc:
	@$(MAKE) TEST_TARGET="$(TEST_TARGET)" TEST_FLAGS="$(TEST_FLAGS) --long" ptest-nodoc

ptestalllong-nodoc:
	@$(MAKE) TEST_TARGET="$(TEST_TARGET)" TEST_FLAGS="$(TEST_FLAGS) --long" ptestall-nodoc

testoptional-nodoc:
	@echo "'make $@' is deprecated; use 'make test-nodoc'"
	@$(MAKE) test-nodoc

testoptionallong-nodoc:
	@echo "'make $@' is deprecated; use 'make testlong-nodoc'"
	@$(MAKE) testlong-nodoc

ptestoptional-nodoc:
	@echo "'make $@' is deprecated; use 'make ptest-nodoc'"
	@$(MAKE) ptest-nodoc

ptestoptionallong-nodoc:
	@echo "'make $@' is deprecated; use 'make ptestlong-nodoc'"
	@$(MAKE) ptestlong-nodoc

###############################################################################

configure: bootstrap src/doc/bootstrap configure.ac src/bin/sage-version.sh m4/*.m4 build/pkgs/*/spkg-configure.m4 build/pkgs/*/type build/pkgs/*/install-requires.txt build/pkgs/*/package-version.txt build/pkgs/*/distros/*.txt
	./bootstrap -d

install: all
	@echo "******************************************************************"
	@echo "The '$@' target is a no-op; 'make' already does 'make install'"
	@echo "You can change the install prefix from its default"
	@echo "(the subdirectory 'local') by using ./configure --prefix=PREFIX"
	@echo "You can also consider using the binary packaging scripts"
	@echo "from https://github.com/sagemath/binary-pkg"
	@echo "******************************************************************"

# Setting SAGE_PKGCONFIG is only so that make does not exit with
# "This Makefile needs to be invoked by build/make/install".
list:
	@$(MAKE) --silent build/make/Makefile >&2
	@$(MAKE) --silent -f build/make/Makefile SAGE_PKGCONFIG=dummy $@

.PHONY: default build dist install micro_release \
	pypi-sdists pypi-wheels wheels \
	misc-clean bdist-clean distclean bootstrap-clean maintainer-clean \
	test check testoptional testall testlong testoptionallong testallong \
	ptest ptestoptional ptestall ptestlong ptestoptionallong ptestallong \
	buildbot-python3 list \
	doc-clean clean sagelib-clean build-clean<|MERGE_RESOLUTION|>--- conflicted
+++ resolved
@@ -90,7 +90,6 @@
 	./sage --sh build/pkgs/sagemath_categories/spkg-src
 	./sage --sh build/pkgs/sagemath_environment/spkg-src
 	./sage --sh build/pkgs/sagemath_repl/spkg-src
-<<<<<<< HEAD
 	./sage --sh build/pkgs/sagemath_polyhedra/spkg-src
 	@echo "Built sdists are in upstream/"
 
@@ -118,18 +117,6 @@
 	done
 	@echo "Built wheels are in venv/var/lib/sage/wheels/"
 
-# ssl: build Sage, and also install pyOpenSSL. This is necessary for
-# running the secure notebook. This make target requires internet
-# access. Note that this requires that your system have OpenSSL
-# libraries and headers installed. See README.txt for more
-# information.
-ssl: all
-	./sage -i pyopenssl
-
-=======
-	@echo "Built sdists are in upstream/"
-
->>>>>>> 39aa2f1e
 ###############################################################################
 # Cleaning up
 ###############################################################################
