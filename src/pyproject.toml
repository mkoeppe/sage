--- conflicted
+++ resolved
@@ -125,7 +125,6 @@
     'osx-64', 'linux-64', 'linux-aarch64', 'osx-arm64'
 ]
 
-<<<<<<< HEAD
 [tool.setuptools]
 script-files = [
     # The sage script
@@ -204,7 +203,7 @@
 
 [tool.setuptools.dynamic]
 version = {file = ["VERSION.txt"]}
-=======
+
 [external]
 # External dependencies in the format proposed by https://peps.python.org/pep-0725
 # In the future, sage-the-distribution can read this information
@@ -268,5 +267,4 @@
   "pkg:generic/tachyon",
   "pkg:generic/sagemath-polytopes-db",
   "pkg:generic/sagemath-elliptic-curves",
-]
->>>>>>> 7726cd9e
+]