include(`sage_spkg_versions_toml.m4')dnl' -*- conf-toml -*-
[build-system]
# Minimum requirements for the build system to execute.
requires = [
    # Some version of sage-conf is required.
    # Note that PEP517/518 have no notion of optional sage_spkg dependencies:
    # https://github.com/pypa/pip/issues/6144
<<<<<<< HEAD
    SPKG_INSTALL_REQUIRES_sage_conf
    SPKG_INSTALL_REQUIRES_setuptools
    SPKG_INSTALL_REQUIRES_wheel
    SPKG_INSTALL_REQUIRES_sage_setup
    SPKG_INSTALL_REQUIRES_cypari
    SPKG_INSTALL_REQUIRES_cysignals
    SPKG_INSTALL_REQUIRES_cython
    SPKG_INSTALL_REQUIRES_gmpy2
    SPKG_INSTALL_REQUIRES_jinja2
    SPKG_INSTALL_REQUIRES_jupyter_core
    SPKG_INSTALL_REQUIRES_numpy
    SPKG_INSTALL_REQUIRES_pkgconfig
    SPKG_INSTALL_REQUIRES_pplpy
    SPKG_INSTALL_REQUIRES_memory_allocator
]
=======
     esyscmd(`sage-get-system-packages install-requires-toml \
        sage_conf      \
        setuptools_wheel \
        wheel          \
        sage_setup     \
        cypari         \
        cysignals      \
        cython         \
        gmpy2          \
        jinja2         \
        jupyter_core   \
        numpy          \
        pkgconfig      \
        pplpy          \
        memory_allocator \
                    ')]
>>>>>>> 80f6d772
build-backend = "setuptools.build_meta"<|MERGE_RESOLUTION|>--- conflicted
+++ resolved
@@ -5,7 +5,6 @@
     # Some version of sage-conf is required.
     # Note that PEP517/518 have no notion of optional sage_spkg dependencies:
     # https://github.com/pypa/pip/issues/6144
-<<<<<<< HEAD
     SPKG_INSTALL_REQUIRES_sage_conf
     SPKG_INSTALL_REQUIRES_setuptools
     SPKG_INSTALL_REQUIRES_wheel
@@ -14,29 +13,10 @@
     SPKG_INSTALL_REQUIRES_cysignals
     SPKG_INSTALL_REQUIRES_cython
     SPKG_INSTALL_REQUIRES_gmpy2
-    SPKG_INSTALL_REQUIRES_jinja2
     SPKG_INSTALL_REQUIRES_jupyter_core
     SPKG_INSTALL_REQUIRES_numpy
     SPKG_INSTALL_REQUIRES_pkgconfig
     SPKG_INSTALL_REQUIRES_pplpy
     SPKG_INSTALL_REQUIRES_memory_allocator
 ]
-=======
-     esyscmd(`sage-get-system-packages install-requires-toml \
-        sage_conf      \
-        setuptools_wheel \
-        wheel          \
-        sage_setup     \
-        cypari         \
-        cysignals      \
-        cython         \
-        gmpy2          \
-        jinja2         \
-        jupyter_core   \
-        numpy          \
-        pkgconfig      \
-        pplpy          \
-        memory_allocator \
-                    ')]
->>>>>>> 80f6d772
 build-backend = "setuptools.build_meta"