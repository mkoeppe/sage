#!/usr/bin/env python

from __future__ import print_function

import glob
import os
import sys

SAGE_ROOT     = os.path.realpath(os.environ['SAGE_ROOT'])
SAGE_LOCAL    = os.environ['SAGE_LOCAL']

location_file = os.path.join(SAGE_LOCAL, 'lib', 'sage-current-location.txt')
force_file    = os.path.join(SAGE_LOCAL, 'lib', 'sage-force-relocate.txt')


def write_location_file():
    """
    Write the location file with the current value of ``SAGE_ROOT``.
    """
    O = open(location_file, 'w')
    O.write(SAGE_ROOT)
    O.close()


def read_location_file():
    """
    If the location file exists, return the path contained in it.
    Otherwise return ``None``.
    """
    try:
        f = open(location_file)
    except IOError:
        return None
    path = f.read().strip()
    f.close()
    # Make the path absolute, even though this should not be needed.
    return os.path.abspath(path)


def write_config_files():
    """
    Write various configuration files which contain the ``SAGE_ROOT``
    path.
    """
    # Currently only one file (for the experimental package qepcad):
    # $SAGE_LOCAL/default.qepcadrc
    f = open(os.path.join(SAGE_LOCAL, 'default.qepcadrc'), 'w')
    text = \
"""# THIS FILE IS AUTOMATICALLY GENERATED by sage-location -- DO NOT EDIT

#####################################################
# QEPCAD rc file.
# This file allows for some customization of QEPCAD.
# Right now, the ability to give a path to Singular,
# so that it gets used for some computer algebra
# computations is the only feature.
#####################################################
SINGULAR %s
""" % os.path.join(SAGE_LOCAL, 'bin')

    f.write(text)
    f.close()


def sage_relocate():
    """
    High-level function which calls various functions to handle
    relocation.  To be called either for the initial install or when
    the Sage tree has moved.

    These operations should all be idempotent: executing them more than
    once should be equivalent to executing them once.
    """
    write_config_files()

<<<<<<< HEAD
    # Compiled python files need to be regenerated, so we remove them:
    for dir in glob.glob(os.path.join(SAGE_LOCAL, 'lib', 'python*')):
        remove_files(dir, remove_extensions=('.pyc', '.pyo'))

=======
>>>>>>> a2e82e15
    # Write the new location file as last thing in this script,
    # so that it only gets written if there were no exceptions.
    write_location_file()


RELOCATION_ERROR = """
ERROR:  The Sage installation tree has moved

from {OLD_SAGE_ROOT}
  to {SAGE_ROOT}

This is not supported, and Sage will not work. To install Sage from a
binary package:

1. Open the .tar.bz2 archive (or .dmg on OSX)

2. Move the SageMath folder/app to where you want it to be. You can
   also rename the directory now.

3. Start sage for the first time. This will then automatically patch
   paths in binaries.

After starting Sage for the first time you cannot change the
installation any more. To install Sage elsewhere, start over from the
binary package. Or recompile Sage from scratch in the new location
("make distclean && make")
"""


if __name__ == '__main__':

    if SAGE_ROOT is None:
        print('You must run this script from within a Sage shell')
        sys.exit(1)

    # Previous SAGE_ROOT, read from "sage-location.txt".
    # OLD_SAGE_ROOT is None if this is a first-time install.
    OLD_SAGE_ROOT = read_location_file()

    # If the force file exists (test that by deleting it),
    # then always run sage_locate().
    try:
        os.unlink(force_file)
        force_relocate = True
    except OSError:
        force_relocate = False

    if OLD_SAGE_ROOT != SAGE_ROOT or force_relocate:
        if OLD_SAGE_ROOT is None:
            print("This looks like the first time you are running Sage.")
        elif OLD_SAGE_ROOT != SAGE_ROOT:
            print(RELOCATION_ERROR.format(OLD_SAGE_ROOT=OLD_SAGE_ROOT, SAGE_ROOT=SAGE_ROOT))
            sys.exit(1)
        elif force_relocate:
            print("Forcing sage-location, probably because a new package was installed.")
        else:
            print("The Sage installation tree has moved")
            print("from %s" % OLD_SAGE_ROOT)
            print("  to %s" % SAGE_ROOT)
            assert(False)
        print("Cleaning up, do not interrupt this.")
        sys.stdout.flush() # One never knows...

        sage_relocate()
        print("Done cleaning.")<|MERGE_RESOLUTION|>--- conflicted
+++ resolved
@@ -73,13 +73,6 @@
     """
     write_config_files()
 
-<<<<<<< HEAD
-    # Compiled python files need to be regenerated, so we remove them:
-    for dir in glob.glob(os.path.join(SAGE_LOCAL, 'lib', 'python*')):
-        remove_files(dir, remove_extensions=('.pyc', '.pyo'))
-
-=======
->>>>>>> a2e82e15
     # Write the new location file as last thing in this script,
     # so that it only gets written if there were no exceptions.
     write_location_file()
