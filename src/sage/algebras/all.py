--- conflicted
+++ resolved
@@ -1,12 +1,7 @@
 """
 Algebras
 """
-<<<<<<< HEAD
-
-# *****************************************************************************
-=======
 # ****************************************************************************
->>>>>>> 30b3d78f
 #       Copyright (C) 2005 William Stein <wstein@gmail.com>
 #
 #  Distributed under the terms of the GNU General Public License (GPL)
@@ -19,7 +14,6 @@
 #  The full text of the GPL is available at:
 #
 #                  https://www.gnu.org/licenses/
-<<<<<<< HEAD
 # *****************************************************************************
 
 from sage.algebras.all__sagemath_modules import *
@@ -28,59 +22,4 @@
 from sage.algebras.quatalg.all import *
 from sage.algebras.fusion_rings.all import *
 from sage.algebras.lie_algebras.all import *
-from sage.algebras.lie_conformal_algebras.all import *
-=======
-# ****************************************************************************
-from sage.misc.lazy_import import lazy_import
-
-# old-style class for associative algebras, use Parent instead
-from sage.rings.ring import Algebra
-
-import sage.algebras.catalog as algebras
-
-from .quatalg.all import *
-from .steenrod.all import *
-from .fusion_rings.all import *
-from .lie_algebras.all import *
-from .quantum_groups.all import *
-from .lie_conformal_algebras.all import *
-
-# Algebra base classes
-from .free_algebra import FreeAlgebra
-from .free_algebra_quotient import FreeAlgebraQuotient
-
-from .finite_dimensional_algebras.all import FiniteDimensionalAlgebra
-
-lazy_import('sage.algebras.group_algebra', 'GroupAlgebra')
-
-lazy_import('sage.algebras.iwahori_hecke_algebra', 'IwahoriHeckeAlgebra')
-lazy_import('sage.algebras.affine_nil_temperley_lieb',
-            'AffineNilTemperleyLiebTypeA')
-lazy_import('sage.algebras.nil_coxeter_algebra', 'NilCoxeterAlgebra')
-lazy_import('sage.algebras.schur_algebra', ['SchurAlgebra',
-                                            'SchurTensorModule'])
-
-lazy_import('sage.algebras.hall_algebra', 'HallAlgebra')
-
-lazy_import('sage.algebras.jordan_algebra', 'JordanAlgebra')
-
-lazy_import('sage.algebras.octonion_algebra', 'OctonionAlgebra')
-
-lazy_import('sage.algebras.shuffle_algebra', 'ShuffleAlgebra')
-
-from .clifford_algebra import CliffordAlgebra, ExteriorAlgebra
-from .weyl_algebra import DifferentialWeylAlgebra
-
-lazy_import('sage.algebras.commutative_dga', 'GradedCommutativeAlgebra')
-
-lazy_import('sage.algebras.rational_cherednik_algebra',
-            'RationalCherednikAlgebra')
-
-lazy_import('sage.algebras.tensor_algebra', 'TensorAlgebra')
-
-lazy_import('sage.algebras.q_system', 'QSystem')
-
-lazy_import('sage.algebras.cluster_algebra', 'ClusterAlgebra')
-
-lazy_import('sage.algebras.yangian', 'Yangian')
->>>>>>> 30b3d78f
+from sage.algebras.lie_conformal_algebras.all import *