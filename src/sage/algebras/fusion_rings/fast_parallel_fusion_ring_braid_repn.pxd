--- conflicted
+++ resolved
@@ -1,9 +1,4 @@
 # sage_setup: distribution = sagemath-singular
-<<<<<<< HEAD
-cpdef _unflatten_entries(factory, list entries) noexcept
-cpdef executor(tuple params) noexcept
-=======
 
 cpdef _unflatten_entries(factory, list entries)
-cpdef executor(tuple params)
->>>>>>> 5ae0bc7a
+cpdef executor(tuple params)