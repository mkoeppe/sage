--- conflicted
+++ resolved
@@ -18,28 +18,19 @@
 #*****************************************************************************
 
 from copy import copy
-<<<<<<< HEAD
-from cpython.object cimport Py_EQ, Py_NE
-=======
+
 from functools import total_ordering
 from cpython.object cimport Py_LT, Py_LE, Py_EQ, Py_NE, Py_GT, Py_GE
->>>>>>> ca5b6371
 
 #from sage.misc.abstract_method import abstract_method
 #from sage.misc.classcall_metaclass import ClasscallMetaclass, typecall
 from sage.misc.misc import repr_lincomb
 from sage.combinat.free_module import CombinatorialFreeModule
-<<<<<<< HEAD
 from sage.structure.element cimport have_same_parent, coercion_model, parent
 from sage.structure.element_wrapper cimport ElementWrapper
-from sage.structure.sage_object cimport richcmp
 from sage.data_structures.blas_dict cimport axpy, negate, scal
-=======
-#from sage.structure.element import ModuleElement, RingElement, coerce_binop
-from sage.structure.element cimport have_same_parent, coercion_model
-from sage.structure.element_wrapper cimport ElementWrapper
 from sage.structure.sage_object cimport richcmp, richcmp_not_equal
->>>>>>> ca5b6371
+
 
 # TODO: Inherit from IndexedFreeModuleElement and make cdef once #22632 is merged
 # TODO: Do we want a dense version?
@@ -581,7 +572,7 @@
         """
         return self.value[self._parent._indices.index(i)]
 
-<<<<<<< HEAD
+
 cdef class UntwistedAffineLieAlgebraElement(Element):
     """
     An element of an untwisted affine Lie algebra.
@@ -1054,7 +1045,8 @@
         True
     """
     return P.element_class(P, t_dict, c, d)
-=======
+
+
 class FreeLieAlgebraElement(LieAlgebraElement):
     """
     An element of a free Lie algebra.
@@ -1601,4 +1593,4 @@
         if self._hash == -1:
             self._hash = hash(self.to_word())
         return self._hash
->>>>>>> ca5b6371
+
