--- conflicted
+++ resolved
@@ -1,7 +1,4 @@
-<<<<<<< HEAD
 # sage_setup: distribution = sagemath-combinat
-=======
->>>>>>> ffa0785a
 # sage.doctest: needs sage.graphs sage.modules
 r"""
 Cluster algebras
@@ -305,11 +302,7 @@
     sage: # long time
     sage: A.reset_exploring_iterator(mutating_F=False)
     sage: v = (-1, 1, -2, 2, -1, 1, -1, 1, 1)
-<<<<<<< HEAD
-    sage: seq = A.find_g_vector(v); seq
-=======
     sage: seq = A.find_g_vector(v); seq  # random
->>>>>>> ffa0785a
     [1, 0, 2, 6, 5, 4, 3, 8, 1]
     sage: S = A.initial_seed().mutate(seq, inplace=False)
     sage: v in S.g_vectors()
