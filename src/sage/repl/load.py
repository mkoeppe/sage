--- conflicted
+++ resolved
@@ -132,11 +132,7 @@
         sage: with open(t, 'w') as f:
         ....:     _ = f.write("print(('hi', 2^3)); z = -2^7")
         sage: z = 1
-<<<<<<< HEAD
-        sage: sage.repl.load.load(t, globals())                                 # optional - sage.misc.cython
-=======
         sage: sage.repl.load.load(t, globals())                                         # optional - sage.misc.cython
->>>>>>> 08060ed1
         Compiling ...
         ('hi', 1)
         sage: z
