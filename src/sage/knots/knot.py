--- conflicted
+++ resolved
@@ -1,8 +1,5 @@
-<<<<<<< HEAD
 # sage_setup: distribution = sagemath-graphs
-=======
 # sage.doctest: needs sage.graphs sage.groups
->>>>>>> 9cd16e3e
 r"""
 Knots
 
@@ -58,7 +55,6 @@
 
     We construct the knot `8_{14}` and compute some invariants::
 
-        sage: # needs sage.groups
         sage: B = BraidGroup(4)
         sage: K = Knot(B([1,1,1,2,-1,2,-3,2,-3]))
 
@@ -71,7 +67,6 @@
 
     ::
 
-        sage: # needs sage.groups
         sage: K.alexander_polynomial()
         -2*t^-2 + 8*t^-1 - 11 + 8*t - 2*t^2
         sage: K.jones_polynomial()
@@ -95,7 +90,6 @@
 
         EXAMPLES::
 
-            sage: # needs sage.groups
             sage: B = BraidGroup(8)
             sage: K = Knot(B([-1, -1, -1, 2, 1, -2, 3, -2, 3]))
             sage: type(K)
@@ -109,7 +103,6 @@
 
         TESTS::
 
-            sage: # needs sage.groups
             sage: B = BraidGroup(8)
             sage: K = Knot(B([1, -2, 1, -2]))
             sage: TestSuite(K).run()
@@ -139,7 +132,6 @@
 
         EXAMPLES::
 
-            sage: # needs sage.groups
             sage: B = BraidGroup(8)
             sage: K = Knot(B([1, 2, 1, 2]))
             sage: K
@@ -279,13 +271,9 @@
         EXAMPLES::
 
             sage: K = Knot([[1,5,2,4],[5,3,6,2],[3,1,4,6]])
-            sage: K.dt_code()                                                           # needs sage.groups
+            sage: K.dt_code()
             [4, 6, 2]
 
-<<<<<<< HEAD
-            sage: # needs sage.groups
-=======
->>>>>>> 9cd16e3e
             sage: B = BraidGroup(4)
             sage: K = Knot(B([1, 2, 1, 2]))
             sage: K.dt_code()
@@ -293,7 +281,7 @@
 
             sage: K = Knot([[[1, -2, 3, -4, 5, -1, 2, -3, 4, -5]],
             ....:          [1, 1, 1, 1, 1]])
-            sage: K.dt_code()                                                           # needs sage.groups
+            sage: K.dt_code()
             [6, 8, 10, 2, 4]
         """
         b = self.braid().Tietze()
@@ -349,7 +337,6 @@
 
         EXAMPLES::
 
-            sage: # needs sage.groups
             sage: B = BraidGroup(4)
             sage: K = Knot(B([-1, 2, 1, 2]))
             sage: K.arf_invariant()
@@ -388,7 +375,6 @@
 
         EXAMPLES::
 
-            sage: # needs sage.groups
             sage: W = Knots()
             sage: K = W.from_dowker_code([-4,-6,-2])
             sage: K.colored_jones_polynomial(2)
@@ -400,7 +386,7 @@
             -t^-4 - t^-3 - t^-1
 
             sage: R.<t> = ZZ[]
-            sage: K.colored_jones_polynomial(2, t+1)                                    # needs sage.groups
+            sage: K.colored_jones_polynomial(2, t+1)
             (t^3 + 3*t^2 + 4*t + 1)/(t^4 + 4*t^3 + 6*t^2 + 4*t + 1)
         """
         return self.braid().colored_jones_polynomial(N=N, variab=variab,
@@ -425,7 +411,6 @@
 
         EXAMPLES::
 
-            sage: # needs sage.groups
             sage: B = BraidGroup(2)
             sage: trefoil = Knot(B([1,1,1]))
             sage: K = trefoil.connected_sum(trefoil); K
@@ -443,7 +428,6 @@
 
         ::
 
-            sage: # needs sage.groups
             sage: rev_trefoil = Knot(B([-1,-1,-1]))
             sage: K2 = trefoil.connected_sum(rev_trefoil); K2
             Knot represented by 6 crossings
@@ -463,7 +447,6 @@
         the constructing from DT-code may not be unique for non prime knots, see
         :meth:`from_dowker_code`)::
 
-            sage: # needs sage.groups
             sage: K.dowker_notation()
             [(4, 1), (2, 5), (6, 3), (10, 7), (8, 11), (12, 9)]
             sage: K2.dowker_notation()
@@ -473,7 +456,6 @@
 
         TESTS::
 
-            sage: # needs sage.groups
             sage: B = BraidGroup(2)
             sage: trivial = Knots().one()
             sage: trivial * trivial
@@ -574,7 +556,7 @@
 
             sage: W = Knots()
             sage: K1 = W.from_gauss_code([2, -1, 3, -2, 1, -3])
-            sage: K1.alexander_polynomial()                                             # needs sage.groups
+            sage: K1.alexander_polynomial()
             t^-1 - 1 + t
         """
         orientations = recover_orientations(gauss)[3]
@@ -660,13 +642,11 @@
 
         EXAMPLES::
 
-            sage: # needs sage.groups
             sage: K1 = Knots().from_table(6,3); K1
             Knot represented by 6 crossings
             sage: K1.alexander_polynomial()
             t^-2 - 3*t^-1 + 5 - 3*t + t^2
 
-            sage: # needs sage.groups
             sage: K2 = Knots().from_table(8,4); K2
             Knot represented by 9 crossings
             sage: K2.determinant()
@@ -674,14 +654,12 @@
             sage: K2.signature()
             2
 
-            sage: # needs sage.groups
             sage: K3 = Knots().from_table(10,56); K3
             Knot represented by 11 crossings
             sage: K3.jones_polynomial()
             t^10 - 3*t^9 + 6*t^8 - 9*t^7 + 10*t^6 - 11*t^5 + 10*t^4 - 7*t^3
             + 5*t^2 - 2*t + 1
 
-            sage: # needs sage.groups
             sage: K4 = Knots().from_table(10,100)
             sage: K4.genus()
             4
