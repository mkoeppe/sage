--- conflicted
+++ resolved
@@ -87,12 +87,7 @@
     ....:                            (x, -2, 2), (y, -2, 2), (z, -2, 2),
     ....:                            plot_points=60, contour=[1,3,5],
     ....:                            region=lambda x,y,z: x<=t or y>=t or z<=t)
-<<<<<<< HEAD
-    sage: a = animate([frame(t)
-    ....:              for t in srange(.01,1.5,.2)])
-=======
     sage: a = animate([frame(t) for t in srange(.01, 1.5, .2)])
->>>>>>> e18852ad
     sage: a[0]                      # long time
     Graphics3d Object
     sage: a.show()                  # long time  # optional -- ImageMagick
@@ -103,12 +98,7 @@
 illustrated by the following example::
 
     sage: t = SR.var("t")
-<<<<<<< HEAD
-    sage: a = animate((sin(c*pi*t)
-    ....:              for c in sxrange(1, 2, .2)))
-=======
     sage: a = animate((sin(c*pi*t) for c in sxrange(1, 2, .2)))
->>>>>>> e18852ad
     sage: a.show()                  # long time  # optional -- ImageMagick
 
 
@@ -157,12 +147,7 @@
     EXAMPLES::
 
         sage: t = SR.var("t")
-<<<<<<< HEAD
-        sage: a = animate((cos(c*pi*t)
-        ....:              for c in sxrange(1, 2, .2)))
-=======
         sage: a = animate((cos(c*pi*t) for c in sxrange(1, 2, .2)))
->>>>>>> e18852ad
         sage: a.show()              # long time  # optional -- ImageMagick
 
     See also :mod:`sage.plot.animate` for more examples.
@@ -175,10 +160,6 @@
 
     INPUT:
 
-<<<<<<< HEAD
-
-=======
->>>>>>> e18852ad
     - ``v`` -- iterable of Sage objects. These should preferably be
       graphics objects, but if they aren't, then :meth:`make_image` is
       called on them.
@@ -193,12 +174,7 @@
     EXAMPLES::
 
         sage: x = SR.var("x")
-<<<<<<< HEAD
-        sage: a = animate([sin(x + float(k))
-        ....:              for k in srange(0, 2*pi, 0.3)],
-=======
         sage: a = animate([sin(x + float(k)) for k in srange(0, 2*pi, 0.3)],
->>>>>>> e18852ad
         ....:             xmin=0, xmax=2*pi, figsize=[2,1])
         sage: print(a)
         Animation with 21 frames
@@ -552,11 +528,7 @@
             sage: a = animate(v, xmin=0, ymin=0, axes=False)
             sage: print(a)
             Animation with 3 frames
-<<<<<<< HEAD
-            sage: a.show()                      # optional - imagemagick
-=======
             sage: a.show()                      # optional -- ImageMagick
->>>>>>> e18852ad
 
         Modify the default arrangement of array::
 
@@ -638,11 +610,7 @@
             sage: a.gif(savefile=td + 'my_animation.gif',               # long time  # optional -- ImageMagick
             ....:       show_path=True)
             Animation saved to .../my_animation.gif.
-<<<<<<< HEAD
-            sage: a.gif(savefile=td + 'my_animation_2.gif',             # long time  # optional -- ffmpeg
-=======
             sage: a.gif(savefile=td + 'my_animation_2.gif',             # long time  # optional -- FFmpeg
->>>>>>> e18852ad
             ....:       show_path=True, use_ffmpeg=True)
             Animation saved to .../my_animation_2.gif.
 
@@ -880,11 +848,7 @@
 
         You can also make use of the HTML5 video element in the Sage Notebook::
 
-<<<<<<< HEAD
-            sage: # long time, optional - ffmpeg
-=======
             sage: # long time, optional -- FFmpeg
->>>>>>> e18852ad
             sage: a.show(format="ogg")
             sage: a.show(format="webm")
             sage: a.show(format="mp4")
@@ -892,11 +856,7 @@
 
         Other backends may support other file formats as well::
 
-<<<<<<< HEAD
-            sage: # long time, optional - ffmpeg
-=======
             sage: # long time, optional -- FFmpeg
->>>>>>> e18852ad
             sage: a.show(format="flash")
             sage: a.show(format="matroska")
             sage: a.show(format="avi")
@@ -1201,11 +1161,7 @@
         Ensure that we can pass delay and iteration count to the saved
         GIF image (see :trac:`18176`)::
 
-<<<<<<< HEAD
-            sage: # long time, optional - imagemagick
-=======
             sage: # long time, optional -- ImageMagick
->>>>>>> e18852ad
             sage: a.save(td + 'wave.gif')
             sage: with open(td + 'wave.gif', 'rb') as f:
             ....:     print(b'GIF8' in f.read())
