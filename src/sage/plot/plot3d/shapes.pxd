--- conflicted
+++ resolved
@@ -1,7 +1,5 @@
-<<<<<<< HEAD
 # sage_setup: distribution = sagemath-plot
-=======
->>>>>>> ffa0785a
+
 from sage.plot.plot3d.parametric_surface cimport ParametricSurface
 
 
