r"""
Base classes for 3D Graphics objects and plotting.

EXAMPLES:
    sage: from sage.plot.plot3d.shapes import *
    sage: from sage.plot.plot3d.plot3d import plot3d
    sage: S = Sphere(.5, color='yellow')
    sage: S += Cone(.5, .5, color='red').translate(0,0,.3)
    sage: S += Sphere(.1, color='white').translate(.45,-.1,.15) + Sphere(.05, color='black').translate(.51,-.1,.17)
    sage: S += Sphere(.1, color='white').translate(.45, .1,.15) + Sphere(.05, color='black').translate(.51, .1,.17)
    sage: S += Sphere(.1, color='yellow').translate(.5, 0, -.2)
    sage: def f(x,y): return math.exp(x/5)*math.cos(y)
    sage: P = plot3d(f,(-5,5),(-5,5), ['red','yellow'], max_depth=10)
    sage: cape_man = P.scale(.2)+S.translate(1,0,0)
    sage: cape_man.show()


AUTHOR:
    -- Robert Bradshaw 2007-02: inital version
    -- Robert Bradshaw 2007-08: cythonization, much optimization

TODO:
    -- finish integrating tachyon
    -- good default lights, camera
"""

#*****************************************************************************
#      Copyright (C) 2007 Robert Bradshaw <robertwb@math.washington.edu>
#
#  Distributed under the terms of the GNU General Public License (GPL)
#
#    This code is distributed in the hope that it will be useful,
#    but WITHOUT ANY WARRANTY; without even the implied warranty of
#    MERCHANTABILITY or FITNESS FOR A PARTICULAR PURPOSE.  See the GNU
#    General Public License for more details.
#
#  The full text of the GPL is available at:
#
#                  http://www.gnu.org/licenses/
#*****************************************************************************


include "../../ext/python_list.pxi"


import os
from math import atan2
from random import randint

import sage.misc.misc

from sage.modules.free_module_element import vector

from sage.rings.real_double import RDF
from sage.misc.functional import sqrt, atan, acos
#from sage.functions.all import *
from texture import Texture, is_Texture
from transform import Transformation
pi = RDF.pi()

from sage.interfaces.tachyon import tachyon_rt


default_texture = Texture()


cdef class Graphics3d(SageObject):


    def __add__(self, other):
        # Use == not "other is 0" here, since e.g., Sage integer zero is not 0.
        if other == 0 or other is None:
            return self
        elif self == 0 or self is None:
            return other
        return Graphics3dGroup([self, other])

    def transform(self, **kwds):
        return TransformGroup([self], **kwds)

    def translate(self, *x):
        if isinstance(x[0], (tuple, list)):
            x = x[0]
        return self.transform(trans=x)

    def scale(self, *x):
        if isinstance(x[0], (tuple, list)):
            x = x[0]
        return self.transform(scale=x)

    def rotate(self, v, theta):
        vx, vy, vz = v
        return self.transform(rot=[vx, vy, vz, theta])

    def rotateX(self, theta):
        return self.rotate((1,0,0), theta)

    def rotateY(self, theta):
        return self.rotate((0,1,0), theta)

    def rotateZ(self, theta):
        return self.rotate((0,0,1), theta)


    def viewpoint(self):
        return Viewpoint(0,0,6)

    def default_render_params(self):
        return RenderParams(ds=.075)

    def x3d(self):
        return """
<X3D version='3.0' profile='Immersive' xmlns:xsd='http://www.w3.org/2001/XMLSchema-instance' xsd:noNamespaceSchemaLocation=' http://www.web3d.org/specifications/x3d-3.0.xsd '>
<head>
<meta name='title' content='sage3d'/>
</head>
<Scene>
%s
%s
</Scene>
</X3D>
"""%(self.viewpoint().x3d_str(), self.x3d_str())

    def tachyon(self):
        render_params = self.default_render_params()
        # switch from LH to RH coords to be consistant with java rendition
        render_params.push_transform(Transformation(scale=[1,-1,1]))
        return """
begin_scene
resolution 400 400


         camera
            zoom 1.0
            aspectratio 1.0
            antialiasing 1
            raydepth 8
            center  2.0 1.0 0.75
            viewdir  -2.0 -1.0 -0.5
            updir  0.0 0.0 1.0
         end_camera


      light center  4.0 3.0 2.0
            rad 0.2
            color  1.0 1.0 1.0

      plane
        center -2000 -1000 -500
        normal -2.0 -1.0 -0.5
        TEXTURE
            AMBIENT 1.0 DIFFUSE 1.0 SPECULAR 1.0 OPACITY 1.0
            COLOR 1.0 1.0 1.0
            TEXFUNC 0

    %s

    %s

end_scene""" % (
               "\n".join([t.tachyon_str() for t in self.texture_set()]),
               self.tachyon_str(render_params))

    def tachyon_str(self, render_params):
        """
        DO NOT override this method, override tachyon_repr instead.
        """
        return "\n".join(flatten_list(self.tachyon_repr(render_params)))

    def obj(self):
        return self.obj_str(self.default_render_params())

    def obj_str(self, render_params):
        """
        DO NOT override this method, override obj_repr instead.
        """
        return "\n".join(flatten_list([self.obj_repr(render_params), ""]))

    def export_jmol(self, filename='jmol_shape.jmol', force_reload=False, zoom=100, spin=False, background=(1,1,1), stereo=False):
        render_params = self.default_render_params()
        render_params.output_file = filename
        render_params.force_reload = render_params.randomize_counter = force_reload
        f = open(filename, 'w')
        # Set the scene background color
        f.write('background [%s,%s,%s]\n'%tuple([int(a*255) for a in background]))
        if spin:
            f.write('spin ON\n')
        else:
            f.write('spin OFF\n')
        if stereo:
            if stereo is True: stereo = "redblue"
            f.write('stereo %s\n' % stereo)

        f.write('zoom %s\n'%zoom)

        # Put the rest of the object in
        f.write("\n".join(flatten_list([self.jmol_repr(render_params), ""])))
        f.close()

    def jmol_repr(self, render_params):
        raise NotImplementedError

    def texture_set(self):
        return set()

    def mtl_str(self):
        return "\n\n".join([t.mtl_str() for t in self.texture_set()]) + "\n"

    def flatten(self, T=None):
        if T is None:
            return self
        else:
            return self.transform(T=T)

    def show(self, viewer="jmol", filename="shape", verbosity=0, figsize=4, **kwds):
        """
        INPUT:
            viewer -- string (default: 'jmol') which viewing system to use.
                      'jmol': an embedded non-OpenGL 3d java applet
                      'tachyon': an embedded ray tracer
                      'java3d': a popup OpenGL 3d java applet
            filename -- string (default: 'shape'); file to save the image to
            verbosity -- display information about rendering the figure
            figsize -- (default: 4); x or pair [x,y] for numbers, e.g., [4,4]; controls
                       the size of the output figure.  E.g., with jmol the number of
                       pixels in each direction is 100 times figsize[0].
            **kwds -- other options, which make sense for particular rendering engines
        """
        if not isinstance(figsize, (list,tuple)):
            figsize = [figsize, figsize]
        from sage.plot.plot import EMBEDDED_MODE, DOCTEST_MODE
        import sage.misc.misc
        ext = None
        if DOCTEST_MODE:
            opts = '-res 10 10'
            filename = sage.misc.misc.SAGE_TMP + "/tmp"
        else:
            opts = ''
<<<<<<< HEAD
=======
        tachyon_rt(self.tachyon(**kwds), filename+".png", verbosity, True, opts)
        f = open(filename+".obj", "w")
        f.write("mtllib %s.mtl\n" % filename)
        f.write(self.obj())
        f.close()
        f = open(filename+".mtl", "w")
        f.write(self.mtl_str())
        f.close()
        if not DOCTEST_MODE and not EMBEDDED_MODE:
            viewer = sage.misc.misc.SAGE_LOCAL + "/java/java3d/start_viewer"
            os.system("%s %s.obj 2>/dev/null 1>/dev/null &"%(viewer, filename))
>>>>>>> 0e27d4d1

        if DOCTEST_MODE or viewer=='tachyon' or (viewer=='java3d' and EMBEDDED_MODE):
            tachyon_rt(self.tachyon(**kwds), filename+".png", verbosity, True, opts)
            ext = "png"
            import sage.misc.viewer
            viewer_app = sage.misc.viewer.browser()
        if DOCTEST_MODE or viewer=='java3d':
            f = open(filename+".obj", "w")
            f.write("mtllib %s.mtl\n" % filename)
            f.write(self.obj())
            f.close()
            f = open(filename+".mtl", "w")
            f.write(self.mtl_str())
            f.close()
            ext = "obj"
            viewer_app = sage.misc.misc.SAGE_LOCAL + "/java/java3d/start_viewer"

        if DOCTEST_MODE or viewer=='jmol':
            # Encode the desired applet size in the end of the filename:
            base, ext = os.path.splitext(filename)
            filename = '%s-size%s%s'%(base, figsize[0]*100, ext)
            self.export_jmol(filename + ".jmol", force_reload=EMBEDDED_MODE, **kwds)
            viewer_app = sage.misc.misc.SAGE_LOCAL + "/java/jmol/jmol"
            ext = "jmol"

        if ext is None:
            raise ValueError, "Unknown 3d plot type: %s" % viewer
        if not DOCTEST_MODE and not EMBEDDED_MODE:
            if verbosity:
                pipes = "2>&1"
            else:
                pipes = "2>/dev/null 1>/dev/null &"
            os.system('%s "%s.%s" %s' % (viewer_app, filename, ext, pipes))

class Graphics3dGroup(Graphics3d):
    def __init__(self, all=[]):
        self.all = all

    def transform(self, **kwds):
        return TransformGroup(self.all, **kwds)

    def tachyon_repr(self, render_params):
        return [g.tachyon_repr(render_params) for g in self.all]

    def x3d_str(self):
        return "\n".join([g.x3d_str() for g in self.all])

    def obj_repr(self, render_params):
        return [g.obj_repr(render_params) for g in self.all]

    def jmol_repr(self, render_params):
        return [g.jmol_repr(render_params) for g in self.all]

    def texture_set(self):
        return reduce(set.union, [g.texture_set() for g in self.all])

    def flatten(self, T=None):
        if len(self.all) == 1:
            return self.all[0].flatten(T)
        all = []
        for g in self.all:
            g = g.flatten(T)
            if type(g) is Graphics3dGroup:
                all += g.all
            else:
                all.append(g)
        return Graphics3dGroup(all)



class TransformGroup(Graphics3dGroup):

    def __init__(self, all=[], rot=None, trans=None, scale=None, T=None):
        Graphics3dGroup.__init__(self, all)
        self._rot = rot
        self._trans = trans
        if scale is not None and len(scale) == 1:
            if isinstance(scale, (tuple, list)):
                scale = scale[0]
            scale = (scale, scale, scale)
        self._scale = scale
        if T is not None:
            self.T = T

    def transform(self, **kwds):
        # TODO: flatten right here
        return TransformGroup([self], **kwds)

    def x3d_str(self):
        s = "<Transform"
        if self._rot is not None:
            s += " rotation='%s %s %s %s'"%tuple(self._rot)
        if self._trans is not None:
            s += " translation='%s %s %s'"%tuple(self._trans)
        if self._scale is not None:
            s += " scale='%s %s %s'"%tuple(self._scale)
        s += ">\n"
        s += Graphics3dGroup.x3d_str(self)
        s += "\n</Transform>"
        return s

    def tachyon_repr(self, render_params):
        render_params.push_transform(self.get_transformation())
        rep = [g.tachyon_repr(render_params) for g in self.all]
        render_params.pop_transform()
        return rep

    def obj_repr(self, render_params):
        render_params.push_transform(self.get_transformation())
        rep = [g.obj_repr(render_params) for g in self.all]
        render_params.pop_transform()
        return rep

    def jmol_repr(self, render_params):
        render_params.push_transform(self.get_transformation())
        rep = [g.jmol_repr(render_params) for g in self.all]
        render_params.pop_transform()
        return rep

    def get_transformation(self):
        try:
            return self.T
        except AttributeError:
            self.T = Transformation(self._scale, self._rot, self._trans)
            return self.T

    def flatten(self, T=None):
        assert False, "broken"
        all = []
        for g in self.all:
            g = g.flatten().transform(T=self.get_transformation())
            if type(g) is Graphics3dGroup:
                all += g.all
            else:
                all.append(g)
        self.all = all




class Viewpoint(Graphics3d):

    def __init__(self, *x):
        if isinstance(x[0], (tuple, list)):
            x = tuple(x[0])
        self.pos = x

    def x3d_str(self):
        return "<Viewpoint position='%s %s %s'/>"%self.pos



cdef class PrimativeObject(Graphics3d):
    def __init__(self, **kwds):
        try:
            self.texture = kwds['texture']
            if not is_Texture(self.texture):
                self.texture = Texture(self.texture)
        except KeyError:
            try:
                self.texture = kwds['color']
                if not is_Texture(self.texture):
                    self.texture = Texture(self.texture)
            except KeyError:
                self.texture = default_texture

    def set_texture(self, texture):
        if not is_Texture(texture):
            texture = Texture(texture)
        self.texture = texture

    def x3d_str(self):
        return "<Shape>" + self.x3d_geometry() + self.texture.x3d_str() + "</Shape>\n"

    def tachyon_repr(self, render_params):
        return self.triangulation().tachyon_repr(render_params)

    def obj_repr(self, render_params):
        return self.triangulation().obj_repr(render_params)

    def jmol_repr(self, render_params):
        return self.triangulation().obj_repr(render_params)

    def texture_set(self):
        return set([self.texture])



class BoundingSphere(SageObject):
    def __init__(self, cen, r):
        self.cen = vector(RDF, cen)
        self.r = r
    def __repr__(self):
        return "Center %s radius %s" % (self.cen, self.r)
    def __add__(self, other):
        # Use == not "other is 0" here, since e.g., Sage integer zero is not 0.
        if other == 0 or other is None:
            return self
        elif self == 0 or self is None:
            return other
        if self.cen == other.cen:
            return self if self.r > other.r else other
        diff = other.cen - self.cen
        dist = (diff[0]*diff[0] + diff[1]*diff[1] + diff[2]*diff[2]).sqrt()
        diam = dist + self.r + other.r
        off  = diam/2 - self.r
        return BoundingSphere(self.cen + (off/dist)*diff, diam/2)
    def transform(self, T):
        return BoundingSphere(T.transform(self.cen), self.r * T.max_scale())


class RenderParams(SageObject):
    """
    This class is a container for all parameters that may be
    needed to render triangulate/render an object to a certain
    format. It can contain both cumulative and global parameters.
    """
    def __init__(self, **kwds):
        self._uniq_counter = 0
        self.randomize_counter = 0
        self.output_file = sage.misc.misc.tmp_filename()
        self.obj_vertex_offset = 1
        self.transform_list = []
        self.transform = None
        self.ds = 1
        self.__dict__.update(kwds)

    def push_transform(self, T):
        self.transform_list.append(self.transform)
        if self.transform is None:
            self.transform = T
        else:
            self.transform = self.transform * T

    def pop_transform(self):
        self.transform = self.transform_list.pop()

    def unique_name(self, desc="name"):
        if self.randomize_counter:
            self._uniq_counter = randint(1,1000000)
        else:
            self._uniq_counter += 1
        return "%s_%s" % (desc, self._uniq_counter)

def flatten_list(L):
    """
    This is an optimized routine to turn a list of lists (of lists ...) into a single
    list. We generate data in a non-flat format to avoid multiple data copying, and
    then concatinate it all at the end.

    This is NOT recursive, otherwise there would be a lot of redundant copying (which
    we are trying to avoid in the first place, though at least it would be just the
    pointers).
    """
    if not PyList_CheckExact(L):
        return [L]
    flat = []
    L_stack = []; L_pop = L_stack.pop
    i_stack = []; i_pop = i_stack.pop
    cdef Py_ssize_t i = 0
    while i < PyList_GET_SIZE(L) or PyList_GET_SIZE(L_stack) > 0:
        while i < PyList_GET_SIZE(L):
            tmp = <object>PyList_GET_ITEM(L, i)
            if PyList_CheckExact(tmp):
                PyList_Append(L_stack, L)
                L = tmp
                PyList_Append(i_stack, i)
                i = 0
            else:
                PyList_Append(flat, tmp)
                i += 1
        if PyList_GET_SIZE(L_stack) > 0:
            L = L_pop()
            i = i_pop()
            i += 1
    return flat<|MERGE_RESOLUTION|>--- conflicted
+++ resolved
@@ -236,20 +236,6 @@
             filename = sage.misc.misc.SAGE_TMP + "/tmp"
         else:
             opts = ''
-<<<<<<< HEAD
-=======
-        tachyon_rt(self.tachyon(**kwds), filename+".png", verbosity, True, opts)
-        f = open(filename+".obj", "w")
-        f.write("mtllib %s.mtl\n" % filename)
-        f.write(self.obj())
-        f.close()
-        f = open(filename+".mtl", "w")
-        f.write(self.mtl_str())
-        f.close()
-        if not DOCTEST_MODE and not EMBEDDED_MODE:
-            viewer = sage.misc.misc.SAGE_LOCAL + "/java/java3d/start_viewer"
-            os.system("%s %s.obj 2>/dev/null 1>/dev/null &"%(viewer, filename))
->>>>>>> 0e27d4d1
 
         if DOCTEST_MODE or viewer=='tachyon' or (viewer=='java3d' and EMBEDDED_MODE):
             tachyon_rt(self.tachyon(**kwds), filename+".png", verbosity, True, opts)
@@ -278,6 +264,8 @@
         if ext is None:
             raise ValueError, "Unknown 3d plot type: %s" % viewer
         if not DOCTEST_MODE and not EMBEDDED_MODE:
+            viewer = sage.misc.misc.SAGE_LOCAL + "/java/java3d/start_viewer"
+            os.system("%s %s.obj 2>/dev/null 1>/dev/null &"%(viewer, filename))
             if verbosity:
                 pipes = "2>&1"
             else:
