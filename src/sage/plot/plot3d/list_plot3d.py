--- conflicted
+++ resolved
@@ -531,11 +531,7 @@
     .. PLOT::
 
         sphinx_plot(list_plot3d([[1, 1, 1], [1, 2, 1], [0, 1, 3], [1, 0, 4]],
-<<<<<<< HEAD
-        ....:                   point_list=True))
-=======
                                 point_list=True))
->>>>>>> 3b835a4b
 
     ::
 
