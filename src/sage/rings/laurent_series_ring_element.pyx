# sage_setup: distribution = sagemath-categories
"""
Laurent Series

EXAMPLES::

    sage: R.<t> = LaurentSeriesRing(GF(7), 't'); R
    Laurent Series Ring in t over Finite Field of size 7
    sage: f = 1/(1-t+O(t^10)); f
    1 + t + t^2 + t^3 + t^4 + t^5 + t^6 + t^7 + t^8 + t^9 + O(t^10)

Laurent series are immutable::

    sage: f[2]
    1
    sage: f[2] = 5
    Traceback (most recent call last):
    ...
    IndexError: Laurent series are immutable

We compute with a Laurent series over the complex mpfr numbers.

::

    sage: K.<q> = Frac(CC[['q']]); K                                                    # needs sage.rings.real_mpfr
    Laurent Series Ring in q over Complex Field with 53 bits of precision
    sage: q                                                                             # needs sage.rings.real_mpfr
    1.00000000000000*q

Saving and loading.

::

    sage: loads(q.dumps()) == q                                                         # needs sage.rings.real_mpfr
    True
    sage: loads(K.dumps()) == K                                                         # needs sage.rings.real_mpfr
    True

IMPLEMENTATION: Laurent series in Sage are represented internally
as a power of the variable times the unit part (which need not be a
unit - it's a polynomial with nonzero constant term). The zero
Laurent series has unit part 0.

AUTHORS:

- William Stein: original version

- David Joyner (2006-01-22): added examples

- Robert Bradshaw (2007-04): optimizations, shifting

- Robert Bradshaw: Cython version
"""
# ****************************************************************************
#       Copyright (C) 2005 William Stein <wstein@gmail.com>
#                     2017 Vincent Delecroix <20100.delecroix@gmail.com>
#
#  Distributed under the terms of the GNU General Public License (GPL)
#
#    This code is distributed in the hope that it will be useful,
#    but WITHOUT ANY WARRANTY; without even the implied warranty of
#    MERCHANTABILITY or FITNESS FOR A PARTICULAR PURPOSE.  See the GNU
#    General Public License for more details.
#
#  The full text of the GPL is available at:
#
#                  https://www.gnu.org/licenses/
# ****************************************************************************

from .infinity import infinity

from sage.rings.rational_field import QQ
import sage.misc.latex
from sage.rings.polynomial.laurent_polynomial import LaurentPolynomial_univariate
from .power_series_ring_element cimport PowerSeries
from sage.structure.element cimport Element, AlgebraElement
from sage.structure.richcmp cimport richcmp_not_equal, rich_to_bool
from sage.misc.derivative import multi_derivative


def is_LaurentSeries(x):
    return isinstance(x, LaurentSeries)


cdef class LaurentSeries(AlgebraElement):
    r"""
    A Laurent Series.

    We consider a Laurent series of the form `t^n \cdot f` where `f` is a
    power series.

    INPUT:

    - ``parent`` -- a Laurent series ring

    - ``f`` -- a power series (or something can be coerced
      to one); note that ``f`` does *not* have to be a unit

    - ``n`` -- (default: 0) integer
    """
    def __init__(self, parent, f, n=0):
        r"""
        Initialize ``self``.

        OUTPUT: a Laurent series

        EXAMPLES::

            sage: R.<q> = LaurentSeriesRing(ZZ)
            sage: R([1,2,3])
            1 + 2*q + 3*q^2
            sage: R([1,2,3], -5)
            q^-5 + 2*q^-4 + 3*q^-3

        ::

            sage: # needs sage.rings.finite_rings sage.rings.padics
            sage: S.<s> = LaurentSeriesRing(GF(5))
            sage: T.<t> = PowerSeriesRing(pAdicRing(5))
            sage: S(t)
            s
            sage: parent(S(t))
            Laurent Series Ring in s over Finite Field of size 5
            sage: parent(S(t)[1])
            Finite Field of size 5
        """
        AlgebraElement.__init__(self, parent)

        if isinstance(f, LaurentSeries):
            n += (<LaurentSeries>f).__n
            if (<LaurentSeries>f).__u._parent is parent._power_series_ring:
                f = (<LaurentSeries>f).__u
            else:
                f = parent._power_series_ring((<LaurentSeries>f).__u)
        elif isinstance(f, LaurentPolynomial_univariate):
            f = f(parent.gen())
        elif isinstance(f, dict):
            ## Sanitize input to make sure all exponents are nonnegative,
            ## adjusting n to match.
            n1 = min(f.keys())
            if n1 < 0:
                f = {e - n1: c for e, c in f.items()}
                n += n1
            f = parent._power_series_ring(f)
        elif not isinstance(f, PowerSeries):
            f = parent._power_series_ring(f)
        ## now this is a power series, over a different ring ...
        ## requires that power series rings with same vars over the
        ## same parent are unique.
        elif parent is not f.parent():
            f = parent._power_series_ring(f)


        # self is that t^n * u:
        if not f:
            if n is infinity:
                self.__n = 0
                self.__u = parent._power_series_ring.zero()
            else:
                self.__n = n
                self.__u = f
        else:
            val = f.valuation()
            if val is infinity:
                self.__n = 0
                self.__u = f
            elif val == 0:
                self.__n = n    # power of the variable
                self.__u = f    # unit part
            else:
                self.__n = n + val
                self.__u = f >> val

    def __reduce__(self):
        return self._parent, (self.__u, self.__n)

    def change_ring(self, R):
        """
        Change the base ring of ``self``.

        EXAMPLES::

            sage: R.<q> = LaurentSeriesRing(ZZ)
            sage: p = R([1,2,3]); p
            1 + 2*q + 3*q^2
            sage: p.change_ring(GF(2))
            1 + q^2
        """
        return self._parent.change_ring(R)(self)

    def is_unit(self):
        """
        Return ``True`` if this is Laurent series is a unit in this ring.

        EXAMPLES::

            sage: R.<t> = LaurentSeriesRing(QQ)
            sage: (2 + t).is_unit()
            True
            sage: f = 2 + t^2 + O(t^10); f.is_unit()
            True
            sage: 1/f
            1/2 - 1/4*t^2 + 1/8*t^4 - 1/16*t^6 + 1/32*t^8 + O(t^10)
            sage: R(0).is_unit()
            False
            sage: R.<s> = LaurentSeriesRing(ZZ)
            sage: f = 2 + s^2 + O(s^10)
            sage: f.is_unit()
            False
            sage: 1/f
            Traceback (most recent call last):
            ...
            ValueError: constant term 2 is not a unit

        ALGORITHM: A Laurent series is a unit if and only if its "unit
        part" is a unit.
        """
        return self.__u.is_unit()

    def is_zero(self):
        """
        EXAMPLES::

            sage: x = Frac(QQ[['x']]).0
            sage: f = 1/x + x + x^2 + 3*x^4 + O(x^7)
            sage: f.is_zero()
            0
            sage: z = 0*f
            sage: z.is_zero()
            1
        """
        return self.__u.is_zero()

    def is_monomial(self):
        """
        Return ``True`` if this element is a monomial.  That is, if self is
        `x^n` for some integer `n`.

        EXAMPLES::

            sage: k.<z> = LaurentSeriesRing(QQ, 'z')
            sage: (30*z).is_monomial()
            False
            sage: k(1).is_monomial()
            True
            sage: (z+1).is_monomial()
            False
            sage: (z^-2909).is_monomial()
            True
            sage: (3*z^-2909).is_monomial()
            False
        """
        return self.__u.is_monomial()

    def __bool__(self):
        """
        EXAMPLES::

            sage: R.<t> = LaurentSeriesRing(ZZ)
            sage: bool(t)
            True
            sage: bool(1/t)
            True
            sage: bool(2 + t)
            True
            sage: bool(1/(1-t))
            True
            sage: bool(1 + O(t^3))
            True
            sage: bool(t + O(t^3))
            True
            sage: bool(O(t^3))
            False
            sage: bool(O(t^-3))
            False
            sage: bool(R.zero())
            False
        """
        return bool(self.__u)

    def _im_gens_(self, codomain, im_gens, base_map=None):
        """
        Return the image of this series under the map that sends the generators of
        the parent to ``im_gens``.

        EXAMPLES::

            sage: # needs sage.rings.number_field
            sage: Zx.<x> = ZZ[]
<<<<<<< HEAD
            sage: K.<i> = NumberField(x^2 + 1)                                          # needs sage.rings.number_field
            sage: R.<t> = LaurentSeriesRing(K)                                          # needs sage.rings.number_field
            sage: z = t^-1 + i*t                                                        # needs sage.rings.number_field
            sage: z._im_gens_(R, [t^2])                                                 # needs sage.rings.number_field
=======
            sage: K.<i> = NumberField(x^2 + 1)
            sage: R.<t> = LaurentSeriesRing(K)
            sage: z = t^-1 + i*t
            sage: z._im_gens_(R, [t^2])
>>>>>>> 89e4c05f
            t^-2 + i*t^2

        The argument ``base_map`` is not yet supported, because it isn't over power series::

            sage: cc = K.hom([i])                                                       # needs sage.rings.number_field
            sage: z._im_gens_(R, [t^2], base_map=cc)                                    # needs sage.rings.number_field
            Traceback (most recent call last):
            ...
            NotImplementedError
        """
        x = im_gens[0]
        return codomain(self.__u._im_gens_(codomain, im_gens, base_map=base_map) * x**self.__n)

    cdef __normalize(self):
        r"""
        A Laurent series is a pair (u(t), n), where either u=0 (to some
        precision) or u is a unit. This pair corresponds to
        `t^n\cdot u(t)`.
        """
        if self.is_zero():
            return
        v = self.__u.valuation()
        if v == 0:
            return
        self.__n += v
        self.__u = self.__u.valuation_zero_part()

    def _repr_(self):
        """
        EXAMPLES::

            sage: R.<t> = LaurentSeriesRing(QQ)
            sage: (2 + (2/3)*t^3).__repr__()
            '2 + 2/3*t^3'
        """
        if self.is_zero():
            if self.prec() is infinity:
                return "0"
            else:
                return "O(%s^%s)"%(self._parent.variable_name(),self.prec())
        s = " "
        v = self.__u.list()
        valuation = self.__n
        m = len(v)
        X = self._parent.variable_name()
        atomic_repr = self._parent.base_ring()._repr_option('element_is_atomic')
        first = True
        for n in range(m):
            x = v[n]
            e = n + valuation
            x = str(x)
            if x != '0':
                if not first:
                    s += " + "
                if not atomic_repr and (x[1:].find("+") != -1 or x[1:].find("-") != -1):
                    x = "(%s)"%x
                if e == 1:
                    var = "*%s"%X
                elif e == 0:
                    var = ""
                else:
                    var = "*%s^%s"%(X,e)
                s += "%s%s"%(x,var)
                first = False
        s = s.replace(" + -", " - ")
        s = s.replace(" 1*"," ")
        s = s.replace(" -1*", " -")
        if self.prec() == 0:
            bigoh = "O(1)"
        elif self.prec() == 1:
            bigoh = "O(%s)"%self._parent.variable_name()
        else:
            bigoh = "O(%s^%s)"%(self._parent.variable_name(),self.prec())
        if self.prec() != infinity:
            if s == " ":
                return bigoh
            s += " + %s"%bigoh
        return s[1:]

    def verschiebung(self, n):
        r"""
        Return the ``n``-th Verschiebung of ``self``.

        If `f = \sum a_m x^m` then this function returns `\sum a_m x^{mn}`.

        EXAMPLES::

            sage: R.<x> = LaurentSeriesRing(QQ)
            sage: f = -1/x + 1 + 2*x^2 + 5*x^5
            sage: f.V(2)
            -x^-2 + 1 + 2*x^4 + 5*x^10
            sage: f.V(-1)
            5*x^-5 + 2*x^-2 + 1 - x
            sage: h = f.add_bigoh(7)
            sage: h.V(2)
            -x^-2 + 1 + 2*x^4 + 5*x^10 + O(x^14)
            sage: h.V(-2)
            Traceback (most recent call last):
            ...
            ValueError: For finite precision only positive arguments allowed

        TESTS::

            sage: R.<x> = LaurentSeriesRing(QQ)
            sage: f = x
            sage: f.V(3)
            x^3
            sage: f.V(-3)
            x^-3
            sage: g = 2*x^(-1) + 3 + 5*x
            sage: g.V(-1)
            5*x^-1 + 3 + 2*x
        """
        if n == 0:
            raise ValueError('n must be non zero')

        if n < 0:
            if not self.prec() is infinity:
                raise ValueError('For finite precision only positive arguments allowed')

            exponents = [e * n for e in self.exponents()]
            u = min(exponents)
            exponents = [e - u for e in exponents]
            coefficients = self.coefficients()
            zero = self.base_ring().zero()
            w = [zero] * (max(exponents) + 1)
            for i in range(len(exponents)):
                e = exponents[i]
                c = coefficients[i]
                w[e] = c
            l = LaurentSeries(self._parent, w, u)
        else:
            __u = self.__u.V(n)
            __n = <long>self.__n * n
            l = LaurentSeries(self._parent, __u, __n)
        return l

    V = verschiebung

    def _latex_(self):
        r"""
        EXAMPLES::

            sage: x = Frac(QQ[['x']]).0
            sage: f = (17/2)*x^-2 + x + x^2 + 3*x^4 + O(x^7)
            sage: latex(f)
            \frac{\frac{17}{2}}{x^{2}} + x + x^{2} + 3x^{4} + O(x^{7})

        Verify that :trac:`6656` has been fixed::

            sage: R.<a,b> = PolynomialRing(QQ)
            sage: T.<x> = LaurentSeriesRing(R)
            sage: y = a*x + b*x
            sage: y._latex_()
            '\\left(a + b\\right)x'
            sage: latex(y)
            \left(a + b\right)x
        """
        if self.is_zero():
            if self.prec() is infinity:
                return "0"
            else:
                return "0 + \\cdots"
        s = " "
        v = self.__u.list()
        valuation = self.__n
        m = len(v)
        X = self._parent.latex_variable_names()[0]
        atomic_repr = self._parent.base_ring()._repr_option('element_is_atomic')
        first = True
        for n in range(m):
            x = v[n]
            e = n + valuation
            x = sage.misc.latex.latex(x)
            if x != '0':
                if not first:
                    s += " + "
                if not atomic_repr and e > 0 and (x[1:].find("+") != -1 or x[1:].find("-") != -1):
                    x = "\\left(%s\\right)"%x
                if e == 1:
                    var = "|%s"%X
                elif e == 0:
                    var = ""
                elif e > 0:
                    var = "|%s^{%s}"%(X,e)
                if e >= 0:
                    s += "%s%s"%(x,var)
                else: # negative e
                    if e == -1:
                        s += "\\frac{%s}{%s}"%(x, X)
                    else:
                        s += "\\frac{%s}{%s^{%s}}"%(x, X,-e)
                first = False
        s = s.replace(" + -", " - ")
        s = s.replace(" 1|"," ")
        s = s.replace(" -1|", " -")
        s = s.replace("|","")
        pr = self.prec()
        if pr != infinity:
            if pr == 0:
                bigoh = "O(1)"
            elif pr == 1:
                bigoh = "O(%s)"%(X,)
            else:
                bigoh = "O(%s^{%s})"%(X,pr)
            if s == " ":
                return bigoh
            s += " + %s"%bigoh
        return s[1:]

    def __hash__(self):
        return hash(self.__u) ^ self.__n

    def __getitem__(self, i):
        """
        EXAMPLES::

            sage: R.<t> = LaurentSeriesRing(QQ)
            sage: f = -5/t^(10) + t + t^2 - 10/3*t^3; f
            -5*t^-10 + t + t^2 - 10/3*t^3
            sage: f[-10]
            -5
            sage: f[1]
            1
            sage: f[3]
            -10/3
            sage: f[-9]
            0
            sage: f = -5/t^(10) + 1/3 + t + t^2 - 10/3*t^3 + O(t^5); f
            -5*t^-10 + 1/3 + t + t^2 - 10/3*t^3 + O(t^5)

        Slicing can be used to truncate, keeping the same precision::

            sage: f[:2]
            -5*t^-10 + 1/3 + t + O(t^5)

        Any other kind of slicing is an error, see :trac:`18940`::

            sage: f[-10:2:2]
            Traceback (most recent call last):
            ...
            IndexError: polynomial slicing with a step is not defined

            sage: f[0:]
            Traceback (most recent call last):
            ...
            IndexError: polynomial slicing with a start is not defined
        """
        if isinstance(i, slice):
            start, stop, step = i.start, i.stop, i.step
            if step is not None:
                raise IndexError("polynomial slicing with a step is not defined")
            if start is not None:
                raise IndexError("polynomial slicing with a start is not defined")
            if stop > self.__u.degree() or stop is None:
                stop = self.__u.degree()
            f = self.__u[:stop - self.__n]
            return type(self)(self._parent, f, self.__n)

        return self.__u[i - self.__n]

    def __iter__(self):
        """
        Iterate through the coefficients from the first nonzero one to the
        last nonzero one.

        EXAMPLES::

            sage: R.<t> = LaurentSeriesRing(QQ)
            sage: f = -5/t^(2) + t + t^2 - 10/3*t^3; f
            -5*t^-2 + t + t^2 - 10/3*t^3
            sage: for a in f: print(a)
            -5
            0
            0
            1
            1
            -10/3
        """
        return iter(self.__u)

    def list(self):
        """
        EXAMPLES::

            sage: R.<t> = LaurentSeriesRing(QQ)
            sage: f = -5/t^(2) + t + t^2 - 10/3*t^3
            sage: f.list()
            [-5, 0, 0, 1, 1, -10/3]
        """
        return self.__u.list()

    def coefficients(self):
        """
        Return the nonzero coefficients of ``self``.

        EXAMPLES::

            sage: R.<t> = LaurentSeriesRing(QQ)
            sage: f = -5/t^(2) + t + t^2 - 10/3*t^3
            sage: f.coefficients()
            [-5, 1, 1, -10/3]
        """
        zero = self._parent.base_ring().zero()
        return [c for c in self.list() if c != zero]

    def residue(self):
        r"""
        Return the residue of ``self``.

        Consider the Laurent series

        .. MATH::

            f = \sum_{n \in \ZZ} a_n t^n
            = \cdots + \frac{a_{-2}}{t^2} + \frac{a_{-1}}{t} + a_0
            + a_1 t + a_2 t^2 + \cdots,

        then the residue of `f` is `a_{-1}`. Alternatively this is the
        coefficient of `1/t`.

        EXAMPLES::

            sage: t = LaurentSeriesRing(ZZ,'t').gen()
            sage: f = 1/t**2 + 2/t + 3 + 4*t
            sage: f.residue()
            2
            sage: f = t + t**2
            sage: f.residue()
            0
            sage: f.residue().parent()
            Integer Ring
        """
        return self[-1]

    def exponents(self):
        """
        Return the exponents appearing in self with nonzero coefficients.

        EXAMPLES::

            sage: R.<t> = LaurentSeriesRing(QQ)
            sage: f = -5/t^(2) + t + t^2 - 10/3*t^3
            sage: f.exponents()
            [-2, 1, 2, 3]
        """
        zero = self._parent.base_ring().zero()
        v = self.valuation()
        return [i+v for i,val in enumerate(self.list()) if val != zero]

    def laurent_polynomial(self):
        """
        Return the corresponding Laurent polynomial.

        EXAMPLES::

            sage: R.<t> = LaurentSeriesRing(QQ)
            sage: f = t^-3 + t + 7*t^2 + O(t^5)
            sage: g = f.laurent_polynomial(); g
            t^-3 + t + 7*t^2
            sage: g.parent()
            Univariate Laurent Polynomial Ring in t over Rational Field
        """
        R = self._parent.laurent_polynomial_ring()
        return R(self.__u.polynomial()) * R.gen()**(self.__n)

    def lift_to_precision(self, absprec=None):
        """
        Return a congruent Laurent series with absolute precision at least
        ``absprec``.

        INPUT:

        - ``absprec`` -- an integer or ``None`` (default: ``None``), the
          absolute precision of the result. If ``None``, lifts to an exact
          element.

        EXAMPLES::

            sage: # needs sage.rings.finite_rings
            sage: A.<t> = LaurentSeriesRing(GF(5))
            sage: x = t^(-1) + t^2 + O(t^5)
            sage: x.lift_to_precision(10)
            t^-1 + t^2 + O(t^10)
            sage: x.lift_to_precision()
            t^-1 + t^2
        """
        if absprec is not None and absprec <= self.precision_absolute():
            return self

        exact = self._parent(0) if self.is_zero() else self._parent(self.list()) << self.__n
        if absprec is None:
            return exact
        else:
            return exact.add_bigoh(absprec)

    def __setitem__(self, n, value):
        """
        EXAMPLES::

            sage: R.<t> = LaurentSeriesRing(QQ)
            sage: f = t^2 + t^3 + O(t^10)
            sage: f[2] = 5
            Traceback (most recent call last):
            ...
            IndexError: Laurent series are immutable
        """
        raise IndexError("Laurent series are immutable")

    def _unsafe_mutate(self, i, value):
        """
        Never use this unless you really know what you are doing.

        .. WARNING::

           This could easily introduce subtle bugs, since Sage assumes
           everywhere that Laurent series are immutable. It's OK to use
           this if you really know what you're doing.

        EXAMPLES::

            sage: R.<t> = LaurentSeriesRing(QQ)
            sage: f = t^2 + t^3 + O(t^10); f
            t^2 + t^3 + O(t^10)
            sage: f._unsafe_mutate(2, -3)
            sage: f
            -3*t^2 + t^3 + O(t^10)
        """
        j = i - self.__n
        if j >= 0:
            self.__u._unsafe_mutate(j, value)
        else: # off to the left
            if value != 0:
                self.__n = self.__n + j
                R = self._parent.base_ring()
                coeffs = [value] + [R(0) for _ in range(1,-j)] + self.__u.list()
                self.__u = self.__u._parent(coeffs)
        self.__normalize()

    cpdef _add_(self, right_m):
        """
        Add two power series with the same parent.

        EXAMPLES::

            sage: R.<t> = LaurentSeriesRing(QQ)
            sage: t + t
            2*t
            sage: f = 1/t + t^2 + t^3 - 17/3 * t^4 + O(t^5)
            sage: g = 1/(1-t + O(t^7)); g
            1 + t + t^2 + t^3 + t^4 + t^5 + t^6 + O(t^7)
            sage: f + g
            t^-1 + 1 + t + 2*t^2 + 2*t^3 - 14/3*t^4 + O(t^5)
            sage: f + 0
            t^-1 + t^2 + t^3 - 17/3*t^4 + O(t^5)
            sage: 0 + f
            t^-1 + t^2 + t^3 - 17/3*t^4 + O(t^5)
            sage: R(0) + R(0)
            0
            sage: (t^3 + O(t^10)) + (t^-3 +O(t^9))
            t^-3 + t^3 + O(t^9)

        ALGORITHM: Shift the unit parts to align them, then add.

        TESTS:

        Verify that :trac:`35860` is fixed::

            sage: R.<t> = LaurentPolynomialRing(ZZ)
            sage: sqrt(t^2) + t^-1
            t^-1 + t
        """
        cdef LaurentSeries right = <LaurentSeries>right_m
        cdef long m

        # 1. Special case when one or the other is 0.
        if not right:
            return self.add_bigoh(right.prec())
        if not self:
            return right.add_bigoh(self.prec())

        # 2. Align the unit parts.
        if self.__n < right.__n:
            m = self.__n
            f1 = self.__u
            f2 = right.__u << right.__n - m
        elif self.__n > right.__n:
            m = right.__n
            f1 = self.__u << self.__n - m
            f2 = right.__u
        else:
            m = self.__n
            f1 = self.__u
            f2 = right.__u
        # 3. Add
        return type(self)(self._parent, f1 + f2, m)

    cpdef _sub_(self, right_m):
        """
        Subtract two power series with the same parent.

        EXAMPLES::

            sage: R.<t> = LaurentSeriesRing(QQ)
            sage: t - t
            0
            sage: t^5 + 2 * t^-5
            2*t^-5 + t^5

        ALGORITHM: Shift the unit parts to align them, then subtract.
        """
        cdef LaurentSeries right = <LaurentSeries>right_m
        cdef long m

        # 1. Special case when one or the other is 0.
        if not right:
            return self.add_bigoh(right.prec())
        if not self:
            return -right.add_bigoh(self.prec())

        # 2. Align the unit parts.
        if self.__n < right.__n:
            m = self.__n
            f1 = self.__u
            f2 = right.__u << right.__n - m
        else:
            m = right.__n
            f1 = self.__u << self.__n - m
            f2 = right.__u
        # 3. Subtract
        return type(self)(self._parent, f1 - f2, m)


    def add_bigoh(self, prec):
        """
        Return the truncated series at chosen precision ``prec``.

        See also :meth:`O`.

        INPUT:

        - ``prec`` -- the precision of the series as an integer

        EXAMPLES::

            sage: R.<t> = LaurentSeriesRing(QQ)
            sage: f = t^2 + t^3 + O(t^10); f
            t^2 + t^3 + O(t^10)
            sage: f.add_bigoh(5)
            t^2 + t^3 + O(t^5)

        TESTS:

        Check that :trac:`28239` is fixed::

            sage: (t^(-2)).add_bigoh(-1)
            t^-2 + O(t^-1)
            sage: (t^(-2)).add_bigoh(-2)
            O(t^-2)
            sage: (t^(-2)).add_bigoh(-3)
            O(t^-3)
        """
        if prec is infinity or prec >= self.prec():
            return self
        P = self._parent
        if not self or prec < self.__n:
            return type(self)(P, P._power_series_ring(0, prec=0), prec)
        u = self.__u.add_bigoh(prec - self.__n)
        return type(self)(P, u, self.__n)

    def O(self, prec):
        r"""
        Return the Laurent series of precision at most ``prec`` obtained by
        adding `O(q^\text{prec})`, where `q` is the variable.

        The precision of ``self`` and the integer ``prec`` can be arbitrary. The
        resulting Laurent series will have precision equal to the minimum of
        the precision of ``self`` and ``prec``. The term `O(q^\text{prec})` is the
        zero series with precision ``prec``.

        See also :meth:`add_bigoh`.

        EXAMPLES::

            sage: R.<t> = LaurentSeriesRing(QQ)
            sage: f = t^-5 + t^-4 + t^3 + O(t^10); f
            t^-5 + t^-4 + t^3 + O(t^10)
            sage: f.O(-4)
            t^-5 + O(t^-4)
            sage: f.O(15)
            t^-5 + t^-4 + t^3 + O(t^10)
        """
        return self.add_bigoh(prec)

    def degree(self):
        """
        Return the degree of a polynomial equivalent to this power series
        modulo big oh of the precision.

        EXAMPLES::

            sage: x = Frac(QQ[['x']]).0
            sage: g = x^2 - x^4 + O(x^8)
            sage: g.degree()
            4
            sage: g = -10/x^5 + x^2 - x^4 + O(x^8)
            sage: g.degree()
            4
            sage: (x^-2 + O(x^0)).degree()
            -2
        """
        return self.__u.degree() + self.__n

    def __neg__(self):
        """
        EXAMPLES::

            sage: R.<t> = LaurentSeriesRing(QQ)
            sage: -(1+t^5)
            -1 - t^5
            sage: -(1/(1+t+O(t^5)))
            -1 + t - t^2 + t^3 - t^4 + O(t^5)
        """
        return type(self)(self._parent, -self.__u, self.__n)

    cpdef _mul_(self, right_r):
        """
        EXAMPLES::

            sage: x = Frac(QQ[['x']]).0
            sage: f = 1/x^3 + x + x^2 + 3*x^4 + O(x^7)
            sage: g = 1 - x + x^2 - x^4 + O(x^8)
            sage: f*g
            x^-3 - x^-2 + x^-1 + 4*x^4 + O(x^5)
        """
        cdef LaurentSeries right = <LaurentSeries>right_r
        return type(self)(self._parent,
                          self.__u * right.__u,
                          self.__n + right.__n)

    cpdef _rmul_(self, Element c):
        return type(self)(self._parent, self.__u._rmul_(c), self.__n)

    cpdef _lmul_(self, Element c):
        return type(self)(self._parent, self.__u._lmul_(c), self.__n)

    def __pow__(_self, r, dummy):
        """
        EXAMPLES::

            sage: x = Frac(QQ[['x']]).0
            sage: f = x + x^2 + 3*x^4 + O(x^7)
            sage: g = 1/x^10 - x + x^2 - x^4 + O(x^8)
            sage: f^7
            x^7 + 7*x^8 + 21*x^9 + 56*x^10 + 161*x^11 + 336*x^12 + O(x^13)
            sage: g^7
            x^-70 - 7*x^-59 + 7*x^-58 - 7*x^-56 + O(x^-52)
            sage: g^(1/2)
            x^-5 - 1/2*x^6 + 1/2*x^7 - 1/2*x^9 + O(x^13)
            sage: g^(1/5)
            x^-2 - 1/5*x^9 + 1/5*x^10 - 1/5*x^12 + O(x^16)
            sage: g^(2/5)
            x^-4 - 2/5*x^7 + 2/5*x^8 - 2/5*x^10 + O(x^14)
            sage: h = x^2 + 2*x^4 + x^6
            sage: h^(1/2)
            x + x^3

        """
        cdef LaurentSeries self = _self

        try:
            right = QQ.coerce(r)
        except TypeError:
            raise ValueError("exponent must be a rational number")

        if right.denominator() == 1:
            right = right.numerator()
            return type(self)(self._parent, self.__u**right, self.__n*right)

        if self.is_zero():
            return self._parent(0).O(self.prec()*right)

        d = right.denominator()
        n = right.numerator()

        val = self.valuation()

        if val % d:
            raise ValueError("power series valuation would be fractional")

        u = self.valuation_zero_part().nth_root(d)

        s = type(self)(self._parent, u, val // d)

        return s**n

    def shift(self, k):
        r"""
        Returns this Laurent series multiplied by the power `t^n`.
        Does not change this series.

        .. NOTE::

           Despite the fact that higher order terms are printed to the
           right in a power series, right shifting decreases the
           powers of `t`, while left shifting increases
           them. This is to be consistent with polynomials, integers,
           etc.

        EXAMPLES::

            sage: R.<t> = LaurentSeriesRing(QQ['y'])
            sage: f = (t+t^-1)^4; f
            t^-4 + 4*t^-2 + 6 + 4*t^2 + t^4
            sage: f.shift(10)
            t^6 + 4*t^8 + 6*t^10 + 4*t^12 + t^14
            sage: f >> 10
            t^-14 + 4*t^-12 + 6*t^-10 + 4*t^-8 + t^-6
            sage: t << 4
            t^5
            sage: t + O(t^3) >> 4
            t^-3 + O(t^-1)

        AUTHORS:

        - Robert Bradshaw (2007-04-18)
        """
        return type(self)(self._parent, self.__u, self.__n + k)

    def __lshift__(LaurentSeries self, k):
        return type(self)(self._parent, self.__u, self.__n + k)

    def __rshift__(LaurentSeries self, k):
        return type(self)(self._parent, self.__u, self.__n - k)

    def truncate(self, long n):
        r"""
        Return the Laurent series of degree ` < n` which is
        equivalent to self modulo `x^n`.

        EXAMPLES::

            sage: A.<x> = LaurentSeriesRing(ZZ)
            sage: f = 1/(1-x)
            sage: f
            1 + x + x^2 + x^3 + x^4 + x^5 + x^6 + x^7 + x^8 + x^9 + x^10 + x^11
             + x^12 + x^13 + x^14 + x^15 + x^16 + x^17 + x^18 + x^19 + O(x^20)
            sage: f.truncate(10)
            1 + x + x^2 + x^3 + x^4 + x^5 + x^6 + x^7 + x^8 + x^9
        """
        if n <= self.__n:
            return self._parent.zero()
        else:
            return type(self)(self._parent, self.__u.truncate(n - self.__n), self.__n)

    def truncate_laurentseries(self, long n):
        r"""
        Replace any terms of degree >= n by big oh.

        EXAMPLES::

            sage: A.<x> = LaurentSeriesRing(ZZ)
            sage: f = 1/(1-x)
            sage: f
            1 + x + x^2 + x^3 + x^4 + x^5 + x^6 + x^7 + x^8 + x^9 + x^10 + x^11
             + x^12 + x^13 + x^14 + x^15 + x^16 + x^17 + x^18 + x^19 + O(x^20)
            sage: f.truncate_laurentseries(10)
            1 + x + x^2 + x^3 + x^4 + x^5 + x^6 + x^7 + x^8 + x^9 + O(x^10)
        """
        if n <= self.__n:
            return self._parent.zero()
        else:
            return type(self)(self._parent, self.__u.truncate_powerseries(n - self.__n), self.__n)

    def truncate_neg(self, long n):
        r"""
        Return the Laurent series equivalent to ``self`` except without any
        degree ``n`` terms.

        This is equivalent to::

            self - self.truncate(n)

        EXAMPLES::

            sage: A.<t> = LaurentSeriesRing(ZZ)
            sage: f = 1/(1-t)
            sage: f.truncate_neg(15)
            t^15 + t^16 + t^17 + t^18 + t^19 + O(t^20)
        """
        return type(self)(self._parent, self.__u >> (n - self.__n), n)

    cpdef _div_(self, right_r):
        """
        EXAMPLES::

            sage: x = Frac(QQ[['x']]).0
            sage: f = x + x^2 + 3*x^4 + O(x^7)
            sage: g = 1/x^7 - x + x^2 - x^4 + O(x^8)
            sage: f/x
            1 + x + 3*x^3 + O(x^6)
            sage: f/g
            x^8 + x^9 + 3*x^11 + O(x^14)
        """
        cdef LaurentSeries right = <LaurentSeries>right_r
        if right.__u.is_zero():
            raise ZeroDivisionError
        try:
            return type(self)(self._parent,
                              self.__u / right.__u,
                              self.__n - right.__n)
        except TypeError as msg:
            # todo: this could also make something in the formal fraction field.
            raise ArithmeticError("division not defined")

    def common_prec(self, other):
        r"""
        Return the minimum precision of ``self`` and ``other``.

        EXAMPLES::

            sage: R.<t> = LaurentSeriesRing(QQ)

        ::

            sage: f = t^(-1) + t + t^2 + O(t^3)
            sage: g = t + t^3 + t^4 + O(t^4)
            sage: f.common_prec(g)
            3
            sage: g.common_prec(f)
            3

        ::

            sage: f = t + t^2 + O(t^3)
            sage: g = t^(-3) + t^2
            sage: f.common_prec(g)
            3
            sage: g.common_prec(f)
            3

        ::

            sage: f = t + t^2
            sage: g = t^2
            sage: f.common_prec(g)
            +Infinity

        ::

            sage: f = t^(-3) + O(t^(-2))
            sage: g = t^(-5) + O(t^(-1))
            sage: f.common_prec(g)
            -2

        ::

            sage: f = O(t^2)
            sage: g = O(t^5)
            sage: f.common_prec(g)
            2
        """
        return min(self.prec(), other.prec())

    def common_valuation(self, other):
        """
        Return the minimum valuation of ``self`` and ``other``.

        EXAMPLES::

            sage: R.<t> = LaurentSeriesRing(QQ)

        ::

            sage: f = t^(-1) + t + t^2 + O(t^3)
            sage: g = t + t^3 + t^4 + O(t^4)
            sage: f.common_valuation(g)
            -1
            sage: g.common_valuation(f)
            -1

        ::

            sage: f = t + t^2 + O(t^3)
            sage: g = t^(-3) + t^2
            sage: f.common_valuation(g)
            -3
            sage: g.common_valuation(f)
            -3

        ::

            sage: f = t + t^2
            sage: g = t^2
            sage: f.common_valuation(g)
            1

        ::

            sage: f = t^(-3) + O(t^(-2))
            sage: g = t^(-5) + O(t^(-1))
            sage: f.common_valuation(g)
            -5

        ::

            sage: f = O(t^2)
            sage: g = O(t^5)
            sage: f.common_valuation(g)
            +Infinity
        """
        return min(self.valuation(), other.valuation())

    cpdef _richcmp_(self, right_r, int op):
        r"""
        Comparison of ``self`` and ``right``.

        We say two approximate Laurent series are equal, if they agree for
        all coefficients up to the *minimum* of the precisions of each.
        Comparison is done in dictionary order from lowest degree to
        highest degree coefficients. This is different than polynomials,
        but consistent with the idea that the variable of a Laurent
        series is considered to be "very small".

        See :meth:`power_series_ring_element._richcmp_` for more
        information.

        EXAMPLES::

            sage: R.<x> = LaurentSeriesRing(QQ)
            sage: f = x^(-1) + 1 + x + O(x^2)
            sage: g = x^(-1) + 1 + O(x)
            sage: f == g
            True

        ::

            sage: f = x^(-1) + 1 + x + O(x^2)
            sage: g = x^(-1) + 2 + O(x)
            sage: f == g
            False
            sage: f < g
            True
            sage: f > g
            False

        ::

            sage: f = x^(-2) + 1 + x + O(x^2)
            sage: g = x^(-1) + 2 + O(x)
            sage: f == g
            False
            sage: f < g
            False
            sage: f > g
            True

        Check that :trac:`19664` is fixed::

            sage: R.<x> = LaurentSeriesRing(RR)
            sage: x^(10^9) > 0
            True
        """
        cdef LaurentSeries right = <LaurentSeries>right_r

        val = self.common_valuation(right)
        if val is infinity:
            return rich_to_bool(op, 0)  # Both arguments are zero

        cdef long deg = max(self.degree(), right.degree())
        prec = self.common_prec(right)
        if deg >= prec:
            deg = prec - 1

        cdef long i
        for i in range(val, deg + 1):
            li = self[i]
            ri = right[i]
            if li != ri:
                return richcmp_not_equal(li, ri, op)
        return rich_to_bool(op, 0)

    def valuation_zero_part(self):
        """
        EXAMPLES::

            sage: x = Frac(QQ[['x']]).0
            sage: f = x + x^2 + 3*x^4 + O(x^7)
            sage: f/x
            1 + x + 3*x^3 + O(x^6)
            sage: f.valuation_zero_part()
            1 + x + 3*x^3 + O(x^6)
            sage: g = 1/x^7 - x + x^2 - x^4 + O(x^8)
            sage: g.valuation_zero_part()
            1 - x^8 + x^9 - x^11 + O(x^15)
        """
        return self.__u

    def valuation(self):
        """
        EXAMPLES::

            sage: R.<x> = LaurentSeriesRing(QQ)
            sage: f = 1/x + x^2 + 3*x^4 + O(x^7)
            sage: g = 1 - x + x^2 - x^4 + O(x^8)
            sage: f.valuation()
            -1
            sage: g.valuation()
            0

        Note that the valuation of an element undistinguishable from
        zero is infinite::

            sage: h = f - f; h
            O(x^7)
            sage: h.valuation()
            +Infinity

        TESTS:

        The valuation of the zero element is ``+Infinity``
        (see :trac:`15088`)::

            sage: zero = R(0)
            sage: zero.valuation()
            +Infinity
        """
        if self.is_zero():
            return infinity
        return self.__n

    def variable(self):
        """
        EXAMPLES::

            sage: x = Frac(QQ[['x']]).0
            sage: f = 1/x + x^2 + 3*x^4 + O(x^7)
            sage: f.variable()
            'x'
        """
        return self._parent.variable_name()

    def prec(self):
        """
        This function returns the n so that the Laurent series is of the
        form (stuff) + `O(t^n)`. It doesn't matter how many
        negative powers appear in the expansion. In particular, prec could
        be negative.

        EXAMPLES::

            sage: x = Frac(QQ[['x']]).0
            sage: f = x^2 + 3*x^4 + O(x^7)
            sage: f.prec()
            7
            sage: g = 1/x^10 - x + x^2 - x^4 + O(x^8)
            sage: g.prec()
            8
        """
        return self.__u.prec() + self.__n

    def precision_absolute(self):
        """
        Return the absolute precision of this series.

        By definition, the absolute precision of
        `...+O(x^r)` is `r`.

        EXAMPLES::

            sage: R.<t> = ZZ[[]]
            sage: (t^2 + O(t^3)).precision_absolute()
            3
            sage: (1 - t^2 + O(t^100)).precision_absolute()
            100
        """
        return self.prec()

    def precision_relative(self):
        """
        Return the relative precision of this series, that
        is the difference between its absolute precision
        and its valuation.

        By convention, the relative precision of `0` (or
        `O(x^r)` for any `r`) is `0`.

        EXAMPLES::

            sage: R.<t> = ZZ[[]]
            sage: (t^2 + O(t^3)).precision_relative()
            1
            sage: (1 - t^2 + O(t^100)).precision_relative()
            100
            sage: O(t^4).precision_relative()
            0
        """
        if self.is_zero():
            return 0
        else:
            return self.prec() - self.valuation()

    def __copy__(self):
        return type(self)(self._parent, self.__u.__copy__(), self.__n)

    def reverse(self, precision=None):
        """
        Return the reverse of f, i.e., the series g such that g(f(x)) = x.
        Given an optional argument ``precision``, return the reverse with given
        precision (note that the reverse can have precision at most
        ``f.prec()``).  If ``f`` has infinite precision, and the argument
        ``precision`` is not given, then the precision of the reverse defaults
        to the default precision of ``f.parent()``.

        Note that this is only possible if the valuation of self is exactly
        1.

        The implementation depends on the underlying power series element
        implementing a reverse method.

        EXAMPLES::

            sage: R.<x> = Frac(QQ[['x']])
            sage: f = 2*x + 3*x^2 - x^4 + O(x^5)
            sage: g = f.reverse()
            sage: g
            1/2*x - 3/8*x^2 + 9/16*x^3 - 131/128*x^4 + O(x^5)
            sage: f(g)
            x + O(x^5)
            sage: g(f)
            x + O(x^5)

            sage: A.<t> = LaurentSeriesRing(ZZ)
            sage: a = t - t^2 - 2*t^4 + t^5 + O(t^6)
            sage: b = a.reverse(); b
            t + t^2 + 2*t^3 + 7*t^4 + 25*t^5 + O(t^6)
            sage: a(b)
            t + O(t^6)
            sage: b(a)
            t + O(t^6)

            sage: B.<b,c> = ZZ[ ]
            sage: A.<t> = LaurentSeriesRing(B)
            sage: f = t + b*t^2 + c*t^3 + O(t^4)
            sage: g = f.reverse(); g
            t - b*t^2 + (2*b^2 - c)*t^3 + O(t^4)
            sage: f(g)
            t + O(t^4)
            sage: g(f)
            t + O(t^4)

            sage: A.<t> = PowerSeriesRing(ZZ)
            sage: B.<s> = LaurentSeriesRing(A)
            sage: f = (1 - 3*t + 4*t^3 + O(t^4))*s + (2 + t + t^2 + O(t^3))*s^2 + O(s^3)
            sage: set_verbose(1)
            sage: g = f.reverse(); g
            verbose 1 (<module>) passing to pari failed; trying Lagrange inversion
            (1 + 3*t + 9*t^2 + 23*t^3 + O(t^4))*s + (-2 - 19*t - 118*t^2 + O(t^3))*s^2 + O(s^3)
            sage: set_verbose(0)
            sage: f(g) == g(f) == s
            True

        If the leading coefficient is not a unit, we pass to its fraction
        field if possible::

            sage: A.<t> = LaurentSeriesRing(ZZ)
            sage: a = 2*t - 4*t^2 + t^4 - t^5 + O(t^6)
            sage: a.reverse()
            1/2*t + 1/2*t^2 + t^3 + 79/32*t^4 + 437/64*t^5 + O(t^6)

            sage: B.<b> = PolynomialRing(ZZ)
            sage: A.<t> = LaurentSeriesRing(B)
            sage: f = 2*b*t + b*t^2 + 3*b^2*t^3 + O(t^4)
            sage: g = f.reverse(); g
            1/(2*b)*t - 1/(8*b^2)*t^2 + ((-3*b + 1)/(16*b^3))*t^3 + O(t^4)
            sage: f(g)
            t + O(t^4)
            sage: g(f)
            t + O(t^4)

        We can handle some base rings of positive characteristic::

            sage: A8.<t> = LaurentSeriesRing(Zmod(8))
            sage: a = t - 15*t^2 - 2*t^4 + t^5 + O(t^6)
            sage: b = a.reverse(); b
            t + 7*t^2 + 2*t^3 + 5*t^4 + t^5 + O(t^6)
            sage: a(b)
            t + O(t^6)
            sage: b(a)
            t + O(t^6)

        The optional argument ``precision`` sets the precision of the output::

            sage: R.<x> = LaurentSeriesRing(QQ)
            sage: f = 2*x + 3*x^2 - 7*x^3 + x^4 + O(x^5)
            sage: g = f.reverse(precision=3); g
            1/2*x - 3/8*x^2 + O(x^3)
            sage: f(g)
            x + O(x^3)
            sage: g(f)
            x + O(x^3)

        If the input series has infinite precision, the precision of the
        output is automatically set to the default precision of the parent
        ring::

            sage: R.<x> = LaurentSeriesRing(QQ, default_prec=20)
            sage: (x - x^2).reverse()  # get some Catalan numbers
            x + x^2 + 2*x^3 + 5*x^4 + 14*x^5 + 42*x^6 + 132*x^7 + 429*x^8 + 1430*x^9
             + 4862*x^10 + 16796*x^11 + 58786*x^12 + 208012*x^13 + 742900*x^14
             + 2674440*x^15 + 9694845*x^16 + 35357670*x^17 + 129644790*x^18
             + 477638700*x^19 + O(x^20)
            sage: (x - x^2).reverse(precision=3)
            x + x^2 + O(x^3)

        TESTS::

            sage: R.<x> = LaurentSeriesRing(QQ)
            sage: f = 1 + 2*x + 3*x^2 - x^4 + O(x^5)
            sage: f.reverse()
            Traceback (most recent call last):
            ...
            ValueError: Series must have valuation one for reversion.
        """
        val = self.valuation()
        if val != 1:
            raise ValueError("Series must have valuation one for reversion.")
        u = self.valuation_zero_part()
        u = u.parent().gen(0) * u

        rev = u.reverse(precision=precision)

        if rev.parent() == u.parent():
            return self._parent(rev)
        else:
            P = self._parent.change_ring(rev.parent().base_ring())
            return P(rev)

    def derivative(self, *args):
        """
        The formal derivative of this Laurent series, with respect to
        variables supplied in args.

        Multiple variables and iteration counts may be supplied; see
        documentation for the global derivative() function for more
        details.

        .. SEEALSO::

           :meth:`_derivative`

        EXAMPLES::

            sage: R.<x> = LaurentSeriesRing(QQ)
            sage: g = 1/x^10 - x + x^2 - x^4 + O(x^8)
            sage: g.derivative()
            -10*x^-11 - 1 + 2*x - 4*x^3 + O(x^7)
            sage: g.derivative(x)
            -10*x^-11 - 1 + 2*x - 4*x^3 + O(x^7)

        ::

            sage: R.<t> = PolynomialRing(ZZ)
            sage: S.<x> = LaurentSeriesRing(R)
            sage: f = 2*t/x + (3*t^2 + 6*t)*x + O(x^2)
            sage: f.derivative()
            -2*t*x^-2 + (3*t^2 + 6*t) + O(x)
            sage: f.derivative(x)
            -2*t*x^-2 + (3*t^2 + 6*t) + O(x)
            sage: f.derivative(t)
            2*x^-1 + (6*t + 6)*x + O(x^2)
        """
        return multi_derivative(self, args)


    def _derivative(self, var=None):
        """
        The formal derivative of this Laurent series with respect to var.

        If var is None or the generator of this ring, it's the formal
        derivative as expected. Otherwise, _derivative(var) gets called
        recursively on each coefficient.

        .. SEEALSO::

           :meth:`derivative`

        EXAMPLES::

            sage: x = Frac(QQ[['x']]).0
            sage: f = x^2 + 3*x^4 + O(x^7)
            sage: f._derivative()
            2*x + 12*x^3 + O(x^6)
            sage: f._derivative(x)
            2*x + 12*x^3 + O(x^6)
            sage: g = 1/x^10 - x + x^2 - x^4 + O(x^8)
            sage: g._derivative()
            -10*x^-11 - 1 + 2*x - 4*x^3 + O(x^7)

        Differentiating with respect to something other than the generator
        gets recursed into the base ring::

            sage: R.<t> = PolynomialRing(ZZ)
            sage: S.<x> = LaurentSeriesRing(R)
            sage: f = 2*t/x + (3*t^2 + 6*t)*x + O(x^2)
            sage: f._derivative(t)
            2*x^-1 + (6*t + 6)*x + O(x^2)

        TESTS::

            sage: y = var('y')                                                          # needs sage.symbolic
            sage: f.derivative(y)                                                       # needs sage.symbolic
            Traceback (most recent call last):
            ...
            ValueError: cannot differentiate with respect to y
        """
        if var is not None and var != self._parent.gen():
            try:
                # call _derivative() recursively on coefficients
                u = [coeff._derivative(var) for coeff in self.__u.list()]
                u = self._parent._power_series_ring(u, self.__u.prec())
                return type(self)(self._parent, u, self.__n)
            except AttributeError:
                raise ValueError("cannot differentiate with respect to {}".format(var))

        # compute formal derivative with respect to generator
        if self.is_zero():
            return type(self)(self._parent, 0, self.__u.prec() - 1)
        cdef long m, n = self.__n
        a = self.__u.list()
        v = [(n+m)*a[m] for m from 0 <= m < len(a)]
        u = self._parent._power_series_ring(v, self.__u.prec())
        return type(self)(self._parent, u, n-1)


    def integral(self):
        r"""
        The formal integral of this Laurent series with 0 constant term.

        EXAMPLES: The integral may or may not be defined if the base ring
        is not a field.

        ::

            sage: t = LaurentSeriesRing(ZZ, 't').0
            sage: f = 2*t^-3 + 3*t^2 + O(t^4)
            sage: f.integral()
            -t^-2 + t^3 + O(t^5)

        ::

            sage: f = t^3
            sage: f.integral()
            Traceback (most recent call last):
            ...
            ArithmeticError: Coefficients of integral cannot be coerced into the base ring

        The integral of 1/t is `\log(t)`, which is not given by a
        Laurent series::

            sage: t = Frac(QQ[['t']]).0
            sage: f = -1/t^3 - 31/t + O(t^3)
            sage: f.integral()
            Traceback (most recent call last):
            ...
            ArithmeticError: The integral of is not a Laurent series, since t^-1 has nonzero coefficient.

        Another example with just one negative coefficient::

            sage: A.<t> = QQ[[]]
            sage: f = -2*t^(-4) + O(t^8)
            sage: f.integral()
            2/3*t^-3 + O(t^9)
            sage: f.integral().derivative() == f
            True
        """
        cdef long i, n = self.__n
        a = self.__u.list()
        if self[-1] != 0:
            raise ArithmeticError("The integral of is not a Laurent series, since t^-1 has nonzero coefficient.")

        if n < 0:
            v = [a[i]/(n+i+1) for i in range(min(-1-n,len(a)))] + [0]
        else:
            v = []
        v += [a[i]/(n+i+1) for i in range(max(-n,0), len(a))]
        try:
            u = self._parent._power_series_ring(v, self.__u.prec())
        except TypeError:
            raise ArithmeticError("Coefficients of integral cannot be coerced into the base ring")
        return type(self)(self._parent, u, n+1)


    def nth_root(self, long n, prec=None):
        r"""
        Return the ``n``-th root of this Laurent power series.

        INPUT:

        - ``n`` -- integer

        - ``prec`` -- integer (optional) - precision of the result. Though, if
          this series has finite precision, then the result cannot have larger
          precision.

        EXAMPLES::

            sage: R.<x> = LaurentSeriesRing(QQ)
            sage: (x^-2 + 1 + x).nth_root(2)
            x^-1 + 1/2*x + 1/2*x^2 - ... - 19437/65536*x^18 + O(x^19)
            sage: (x^-2 + 1 + x).nth_root(2)**2
            x^-2 + 1 + x + O(x^18)

            sage: # needs sage.modular
            sage: j = j_invariant_qexp()
            sage: q = j.parent().gen()
            sage: j(q^3).nth_root(3)
            q^-1 + 248*q^2 + 4124*q^5 + ... + O(q^29)
            sage: (j(q^2) - 1728).nth_root(2)
            q^-1 - 492*q - 22590*q^3 - ... + O(q^19)
        """
        if prec is None:
            prec = self.prec()
            if prec is infinity:
                prec = self.parent().default_prec()
        else:
            prec = min(self.prec(), prec)

        if n <= 0:
            raise ValueError('n must be positive')

        i = self.valuation()
        if i % n:
            raise ValueError('valuation must be divisible by n')

        q = self.__u.nth_root(n, prec)
        return type(self)(self._parent, q + self.parent()(0).O(prec), i // n)

    def power_series(self):
        """
        Convert this Laurent series to a power series.

        An error is raised if the Laurent series has a term (or an error
        term `O(x^k)`) whose exponent is negative.

        EXAMPLES::

            sage: R.<t> = LaurentSeriesRing(ZZ)
            sage: f = 1/(1-t+O(t^10)); f.parent()
            Laurent Series Ring in t over Integer Ring
            sage: g = f.power_series(); g
            1 + t + t^2 + t^3 + t^4 + t^5 + t^6 + t^7 + t^8 + t^9 + O(t^10)
            sage: parent(g)
            Power Series Ring in t over Integer Ring
            sage: f = 3/t^2 +  t^2 + t^3 + O(t^10)
            sage: f.power_series()
            Traceback (most recent call last):
            ...
            TypeError: self is not a power series

        TESTS:

        Check whether a polynomial over a Laurent series ring is contained in the
        polynomial ring over the power series ring (see :trac:`19459`):

            sage: # needs sage.rings.finite_rings
            sage: L.<t> = LaurentSeriesRing(GF(2))
            sage: R.<x,y> = PolynomialRing(L)
            sage: S.<x,y> = PolynomialRing(L._power_series_ring)
            sage: t**(-1)*x*y in S
            False

        There used to be an issue with non-canonical representations of zero,
        see :trac:`31383`::

            sage: S.<x> = PowerSeriesRing(QQ)
            sage: L = Frac(S)
            sage: s = L(O(x^2))
            sage: (s*x^(-1)).power_series()
            O(x^1)
            sage: (s*x^(-2)).power_series()
            O(x^0)
            sage: (s*x^(-3)).power_series()
            Traceback (most recent call last):
            ...
            TypeError: self is not a power series

        Test for :trac:`32440`::

            sage: L.<x> = LaurentSeriesRing(QQ, implementation='pari')                  # needs sage.libs.pari
            sage: (x + O(x^3)).power_series()                                           # needs sage.libs.pari
            x + O(x^3)
        """
        if self.__n < 0:
            if self.__u.is_zero() and self.__u.prec() >= - self.__n:
                return self.__u >> (- self.__n)
            else:
                raise TypeError("self is not a power series")
        return self.__u << self.__n

    def inverse(self):
        """
        Return the inverse of self, i.e., self^(-1).

        EXAMPLES::

            sage: R.<t> = LaurentSeriesRing(ZZ)
            sage: t.inverse()
            t^-1
            sage: (1-t).inverse()
            1 + t + t^2 + t^3 + t^4 + t^5 + t^6 + t^7 + t^8 + ...
        """
        return ~self

    def __call__(self, *x, **kwds):
        """
        Compute value of this Laurent series at x.

        EXAMPLES::

            sage: P.<x, y> = ZZ[]
            sage: R.<t> = LaurentSeriesRing(P)
            sage: f = x*t^-2 + y*t^2 + O(t^8)
            sage: f(t^3)
            x*t^-6 + y*t^6 + O(t^24)
            sage: f(t=t^3)
            x*t^-6 + y*t^6 + O(t^24)
            sage: f(t + O(t^5))
            x*t^-2 + O(t^2)
            sage: f(y=x)
            x*t^-2 + x*t^2 + O(t^8)
            sage: f(t^3, x=2, y=x + x^2)
            2*t^-6 + (x^2 + x)*t^6 + O(t^24)
            sage: f(t^3, 2, x+x^2)
            2*t^-6 + (x^2 + x)*t^6 + O(t^24)
            sage: f(x=2, t=t^3, y=x + x^2)
            2*t^-6 + (x^2 + x)*t^6 + O(t^24)
            sage: f(2, x + x^2, t=t^3)
            Traceback (most recent call last):
            ...
            ValueError: must not specify t keyword and positional argument

        It is only possible to substitute elements of positive valuation::

            sage: f(t^-2)
            Traceback (most recent call last):
            ...
            ValueError: Can only substitute elements of positive valuation

        Test for :trac:`23928`::

            sage: R.<x> = LaurentSeriesRing(QQ, implementation='pari')                  # needs sage.libs.pari
            sage: f = x.add_bigoh(7)                                                    # needs sage.libs.pari
            sage: f(x)                                                                  # needs sage.libs.pari
            x + O(x^7)
            """
        if len(kwds) >= 1:
            name = self.parent().variable_name()
            if name in kwds: # a keyword specifies the Laurent series generator
                if x:
                    raise ValueError("must not specify %s keyword and positional argument" % name)
                a = self(kwds[name])
                del kwds[name]
                try:
                    return a(**kwds)
                except TypeError:
                    return a
            elif x:       # both keywords and positional arguments
                a = self(*x)
                try:
                    return a(**kwds)
                except TypeError:
                    return a
            else:                  # keywords but no positional arguments
                return self.__u(**kwds)*(self.parent().gen()**self.__n)

        if len(x) == 0:
            return self

        if isinstance(x[0], tuple):
            x = x[0]

        return self.__u(*x)*(x[0]**self.__n)

    def __pari__(self):
        """
        Convert ``self`` to a PARI object.

        TESTS::

            sage: L.<x> = LaurentSeriesRing(QQ)
            sage: f = x + 1/x + O(x^2); f
            x^-1 + x + O(x^2)
            sage: f.__pari__()                                                          # needs sage.libs.pari
            x^-1 + x + O(x^2)

        Check that :trac:`32437` is fixed::

            sage: # needs sage.rings.finite_rings
            sage: F.<u> = GF(257^2)
            sage: R.<t> = LaurentSeriesRing(F)
            sage: g = t + O(t^99)
            sage: f = u*t + O(t^99)
            sage: g(f)  # indirect doctest                                              # needs sage.libs.pari
            u*t + O(t^99)
        """
        f = self.__u
        x = f.parent().gen()
        return f.__pari__() * x.__pari__()**self.__n<|MERGE_RESOLUTION|>--- conflicted
+++ resolved
@@ -287,17 +287,10 @@
 
             sage: # needs sage.rings.number_field
             sage: Zx.<x> = ZZ[]
-<<<<<<< HEAD
-            sage: K.<i> = NumberField(x^2 + 1)                                          # needs sage.rings.number_field
-            sage: R.<t> = LaurentSeriesRing(K)                                          # needs sage.rings.number_field
-            sage: z = t^-1 + i*t                                                        # needs sage.rings.number_field
-            sage: z._im_gens_(R, [t^2])                                                 # needs sage.rings.number_field
-=======
             sage: K.<i> = NumberField(x^2 + 1)
             sage: R.<t> = LaurentSeriesRing(K)
             sage: z = t^-1 + i*t
             sage: z._im_gens_(R, [t^2])
->>>>>>> 89e4c05f
             t^-2 + i*t^2
 
         The argument ``base_map`` is not yet supported, because it isn't over power series::
