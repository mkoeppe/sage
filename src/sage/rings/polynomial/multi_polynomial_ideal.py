--- conflicted
+++ resolved
@@ -347,11 +347,7 @@
 
         EXAMPLES::
 
-<<<<<<< HEAD
             sage: R.<a,b,c,d,e,f,g,h,i,j> = PolynomialRing(GF(127),10)
-=======
-            sage: R.<a,b,c,d,e,f,g,h,i,j> = PolynomialRing(GF(127),10)                  # needs sage.rings.finite_rings
->>>>>>> d511be0c
             sage: I = sage.rings.ideal.Cyclic(R,4) # indirect doctest                   # needs sage.rings.finite_rings
             sage: magma(I)                      # optional - magma                      # needs sage.rings.finite_rings
             Ideal of Polynomial ring of rank 10 over GF(127)
@@ -1363,11 +1359,7 @@
             sage: I.groebner_basis(algorithm='ginv')            # optional - ginv
             [z^3 - 79/210*z^2 + 1/30*y + 1/70*z, y^2 - 3/5*z^2 - 1/5*y + 1/5*z, y*z + 6/5*z^2 - 1/10*y - 2/5*z, x + 2*y + 2*z - 1]
 
-<<<<<<< HEAD
             sage: P.<x,y,z> = PolynomialRing(GF(127), order='degrevlex')
-=======
-            sage: P.<x,y,z> = PolynomialRing(GF(127), order='degrevlex')                # needs sage.rings.finite_rings
->>>>>>> d511be0c
             sage: I = sage.rings.ideal.Katsura(P)                                       # needs sage.rings.finite_rings
             sage: I.groebner_basis(algorithm='ginv')    # optional - ginv               # needs sage.rings.finite_rings
             ...
@@ -1986,11 +1978,7 @@
 
         The interreduced basis of 0 is 0::
 
-<<<<<<< HEAD
             sage: P.<x,y,z> = GF(2)[]
-=======
-            sage: P.<x,y,z> = GF(2)[]                                                   # needs sage.rings.finite_rings
->>>>>>> d511be0c
             sage: Ideal(P(0)).interreduced_basis()                                      # needs sage.rings.finite_rings
             [0]
 
@@ -2657,13 +2645,8 @@
         but may fail in small characteristic, especially with ideals of high
         degree with respect to the characteristic::
 
-<<<<<<< HEAD
             sage: R.<x, y> = PolynomialRing(GF(3), 2, order='lex')
             sage: I = Ideal([x^2 - 1, y^2 - 1])
-=======
-            sage: R.<x, y> = PolynomialRing(GF(3), 2, order='lex')                      # needs sage.rings.finite_rings
-            sage: I = Ideal([x^2 - 1, y^2 - 1])                                         # needs sage.rings.finite_rings
->>>>>>> d511be0c
             sage: I.variety(algorithm='msolve', proof=False)    # optional - msolve, needs sage.rings.finite_rings
             Traceback (most recent call last):
             ...
@@ -2711,13 +2694,8 @@
 
         Testing that a bug is indeed fixed ::
 
-<<<<<<< HEAD
             sage: R = PolynomialRing(GF(2), 30, ['x%d'%(i+1) for i in range(30)], order='lex')
             sage: R.inject_variables()
-=======
-            sage: R = PolynomialRing(GF(2), 30, ['x%d'%(i+1) for i in range(30)], order='lex')      # needs sage.rings.finite_rings
-            sage: R.inject_variables()                                                  # needs sage.rings.finite_rings
->>>>>>> d511be0c
             Defining...
             sage: I = Ideal([x1 + 1, x2, x3 + 1, x5*x10 + x10 + x18, x5*x11 + x11, \
                              x5*x18, x6, x7 + 1, x9, x10*x11 + x10 + x18, x10*x18 + x18, \
@@ -3135,15 +3113,9 @@
 
         TESTS::
 
-<<<<<<< HEAD
             sage: I.hilbert_numerator() == I.hilbert_numerator(algorithm='singular')    # needs sage.libs.flint
             True
             sage: J.hilbert_numerator() == J.hilbert_numerator(algorithm='singular')    # needs sage.libs.flint
-=======
-            sage: I.hilbert_numerator() == I.hilbert_numerator(algorithm='singular')                                    # needs sage.libs.flint
-            True
-            sage: J.hilbert_numerator() == J.hilbert_numerator(algorithm='singular')                                    # needs sage.libs.flint
->>>>>>> d511be0c
             True
             sage: J.hilbert_numerator(grading=(10,3)) == J.hilbert_numerator(grading=(10,3), algorithm='singular')      # needs sage.libs.flint
             True
@@ -3888,13 +3860,8 @@
             sage: R.<x,y> = PolynomialRing(IntegerRing(), 2, order='lex')
             sage: R.ideal([x, y])
             Ideal (x, y) of Multivariate Polynomial Ring in x, y over Integer Ring
-<<<<<<< HEAD
             sage: R.<x0,x1> = GF(3)[]
             sage: R.ideal([x0^2, x1^3])
-=======
-            sage: R.<x0,x1> = GF(3)[]                                                   # needs sage.rings.finite_rings
-            sage: R.ideal([x0^2, x1^3])                                                 # needs sage.rings.finite_rings
->>>>>>> d511be0c
             Ideal (x0^2, x1^3) of Multivariate Polynomial Ring in x0, x1 over Finite Field of size 3
         """
         Ideal_generic.__init__(self, ring, gens, coerce=coerce)
@@ -4410,11 +4377,7 @@
         Here we use Macaulay2 with three different strategies over a finite
         field. ::
 
-<<<<<<< HEAD
             sage: R.<a,b,c> = PolynomialRing(GF(101), 3)
-=======
-            sage: R.<a,b,c> = PolynomialRing(GF(101), 3)                                # needs sage.rings.finite_rings
->>>>>>> d511be0c
             sage: I = sage.rings.ideal.Katsura(R,3) # regenerate to prevent caching     # needs sage.rings.finite_rings
             sage: I.groebner_basis('macaulay2:gb')      # optional - macaulay2          # needs sage.rings.finite_rings
             [c^3 + 28*c^2 - 37*b + 13*c, b^2 - 41*c^2 + 20*b - 20*c, b*c - 19*c^2 + 10*b + 40*c, a + 2*b + 2*c - 1]
@@ -4430,11 +4393,7 @@
         Over prime fields of small characteristic, we can also use the
         `optional package msolve <../spkg/msolve.html>`_::
 
-<<<<<<< HEAD
             sage: R.<a,b,c> = PolynomialRing(GF(101), 3)
-=======
-            sage: R.<a,b,c> = PolynomialRing(GF(101), 3)                                # needs sage.rings.finite_rings
->>>>>>> d511be0c
             sage: I = sage.rings.ideal.Katsura(R,3) # regenerate to prevent caching     # needs sage.rings.finite_rings
             sage: I.groebner_basis('msolve')    # optional - msolve                     # needs sage.rings.finite_rings
             [a + 2*b + 2*c - 1, b*c - 19*c^2 + 10*b + 40*c, b^2 - 41*c^2 + 20*b - 20*c, c^3 + 28*c^2 - 37*b + 13*c]
@@ -4661,11 +4620,7 @@
 
         msolve currently supports the degrevlex order only::
 
-<<<<<<< HEAD
             sage: R.<a,b,c> = PolynomialRing(GF(101), 3, order='lex')
-=======
-            sage: R.<a,b,c> = PolynomialRing(GF(101), 3, order='lex')                   # needs sage.rings.finite_rings
->>>>>>> d511be0c
             sage: I = sage.rings.ideal.Katsura(R,3)  # regenerate to prevent caching    # needs sage.rings.finite_rings
             sage: I.groebner_basis('msolve')    # optional - msolve                     # needs sage.rings.finite_rings
             Traceback (most recent call last):
@@ -5020,46 +4975,28 @@
 
         EXAMPLES::
 
-<<<<<<< HEAD
             sage: P.<x,y,z> = PolynomialRing(GF(2))
             sage: I = Ideal([x^2*y + z + 1, x + y^2 + 1]); I
-=======
-            sage: P.<x,y,z> = PolynomialRing(GF(2))                                     # needs sage.rings.finite_rings
-            sage: I = Ideal([x^2*y + z + 1, x + y^2 + 1]); I                            # needs sage.rings.finite_rings
->>>>>>> d511be0c
             Ideal (x^2*y + z + 1, y^2 + x + 1) of Multivariate
             Polynomial Ring in x, y, z over Finite Field of size 2
 
         ::
 
-<<<<<<< HEAD
             sage: I.homogenize()
-=======
-            sage: I.homogenize()                                                        # needs sage.rings.finite_rings
->>>>>>> d511be0c
             Ideal (x^2*y + z*h^2 + h^3, y^2 + x*h + h^2) of
             Multivariate Polynomial Ring in x, y, z, h over Finite
             Field of size 2
 
         ::
 
-<<<<<<< HEAD
             sage: I.homogenize(y)
-=======
-            sage: I.homogenize(y)                                                       # needs sage.rings.finite_rings
->>>>>>> d511be0c
             Ideal (x^2*y + y^3 + y^2*z, x*y) of Multivariate
             Polynomial Ring in x, y, z over Finite Field of size 2
 
         ::
 
-<<<<<<< HEAD
             sage: I = Ideal([x^2*y + z^3 + y^2*x, x + y^2 + 1])
             sage: I.homogenize()
-=======
-            sage: I = Ideal([x^2*y + z^3 + y^2*x, x + y^2 + 1])                         # needs sage.rings.finite_rings
-            sage: I.homogenize()                                                        # needs sage.rings.finite_rings
->>>>>>> d511be0c
             Ideal (x^2*y + x*y^2 + z^3, y^2 + x*h + h^2) of
             Multivariate Polynomial Ring in x, y, z, h over Finite
             Field of size 2
@@ -5135,17 +5072,10 @@
         We consider a homogeneous example::
 
             sage: n = 8
-<<<<<<< HEAD
             sage: K = GF(127)
             sage: P = PolynomialRing(K, n, 'x')                                         # needs sage.rings.finite_rings
             sage: s = [K.random_element() for _ in range(n)]                            # needs sage.rings.finite_rings
             sage: L = []
-=======
-            sage: K = GF(127)                                                           # needs sage.rings.finite_rings
-            sage: P = PolynomialRing(K, n, 'x')                                         # needs sage.rings.finite_rings
-            sage: s = [K.random_element() for _ in range(n)]                            # needs sage.rings.finite_rings
-            sage: L = []                                                                # needs sage.rings.finite_rings
->>>>>>> d511be0c
             sage: for i in range(2 * n):                                                # needs sage.rings.finite_rings
             ....:     f = P.random_element(degree=2, terms=binomial(n, 2))
             ....:     f -= f(*s)
