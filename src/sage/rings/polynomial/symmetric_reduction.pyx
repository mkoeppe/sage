r"""
Symmetric Reduction of Infinite Polynomials

:class:`~sage.rings.polynomial.symmetric_reduction.SymmetricReductionStrategy`
provides a framework for efficient symmetric reduction of Infinite
Polynomials, see :mod:`~sage.rings.polynomial.infinite_polynomial_element`.

AUTHORS:

- Simon King <simon.king@nuigalway.ie>

THEORY:

According to M. Aschenbrenner and C. Hillar [AB2007]_, Symmetric
Reduction of an element `p` of an Infinite Polynomial Ring `X` by some
other element `q` means the following:

    1. Let `M` and `N` be the leading terms of `p` and `q`.
    2. Test whether there is a permutation `P` that does not
       diminish the variable indices occurring in `N`
       and preserves their order, so that there is some term
       `T\in X` with `T N^P = M`. If there is no such permutation,
       return `p`.
    3. Replace `p` by `p-T q^P` and continue with step 1.


When reducing one polynomial `p` with respect to a list `L` of other
polynomials, there usually is a choice of order on which the
efficiency crucially depends. Also it helps to modify the polynomials
on the list in order to simplify the basic reduction steps.

The preparation of `L` may be expensive. Hence, if the same list is
used many times then it is reasonable to perform the preparation only
once. This is the background of
:class:`~sage.rings.polynomial.symmetric_reduction.SymmetricReductionStrategy`.

Our current strategy is to keep the number of terms in the polynomials
as small as possible. For this, we sort `L` by increasing number of
terms. If several elements of `L` allow for a reduction of `p`, we
choose the one with the smallest number of terms. Later on, it should
be possible to implement further strategies for choice.

When adding a new polynomial `q` to `L`, we first reduce `q` with
respect to `L`. Then, we test heuristically whether it is possible to
reduce the number of terms of the elements of `L` by reduction modulo
`q`.  That way, we see best chances to keep the number of terms in
intermediate reduction steps relatively small.

EXAMPLES:

First, we create an infinite polynomial ring and one of its elements::

    sage: X.<x,y> = InfinitePolynomialRing(QQ)
    sage: p = y[1]*y[3] + y[1]^2*x[3]

We want to symmetrically reduce it by another polynomial. So, we put
this other polynomial into a list and create a Symmetric Reduction
Strategy object::

    sage: from sage.rings.polynomial.symmetric_reduction import SymmetricReductionStrategy
    sage: S = SymmetricReductionStrategy(X, [y[2]^2*x[1]])
    sage: S
    Symmetric Reduction Strategy in
     Infinite polynomial ring in x, y over Rational Field, modulo
        x_1*y_2^2
    sage: S.reduce(p)
    x_3*y_1^2 + y_3*y_1

The preceding is correct, since any permutation that turns
``y[2]^2*x[1]`` into a factor of ``y[1]^2*x[3]`` interchanges the
variable indices 1 and 2 -- which is not allowed in a symmetric
reduction. However, reduction by ``y[1]^2*x[2]`` works, since one can
change variable index 1 into 2 and 2 into 3. So, we add this to
``S``::

    sage: S.add_generator(y[1]^2*x[2])
    sage: S
    Symmetric Reduction Strategy in
     Infinite polynomial ring in x, y over Rational Field, modulo
        x_2*y_1^2,
        x_1*y_2^2
    sage: S.reduce(p)                                                                   # optional - sage.combinat
    y_3*y_1

The next example shows that tail reduction is not done, unless it is
explicitly advised::

    sage: S.reduce(x[3] + 2*x[2]*y[1]^2 + 3*y[2]^2*x[1])                                # optional - sage.combinat
    x_3 + 2*x_2*y_1^2 + 3*x_1*y_2^2
    sage: S.tailreduce(x[3] + 2*x[2]*y[1]^2 + 3*y[2]^2*x[1])                            # optional - sage.combinat
    x_3

However, it is possible to ask for tailreduction already when the
Symmetric Reduction Strategy is created::

    sage: S2 = SymmetricReductionStrategy(X, [y[2]^2*x[1],y[1]^2*x[2]], tailreduce=True)
    sage: S2
    Symmetric Reduction Strategy in
     Infinite polynomial ring in x, y over Rational Field, modulo
        x_2*y_1^2,
        x_1*y_2^2
    with tailreduction
    sage: S2.reduce(x[3] + 2*x[2]*y[1]^2 + 3*y[2]^2*x[1])                               # optional - sage.combinat
    x_3

"""

# ****************************************************************************
#       Copyright (C) 2009 Simon King <king@mathematik.nuigalway.ie>
#
#  Distributed under the terms of the GNU General Public License (GPL)
#
#    This code is distributed in the hope that it will be useful,
#    but WITHOUT ANY WARRANTY; without even the implied warranty of
#    MERCHANTABILITY or FITNESS FOR A PARTICULAR PURPOSE.  See the GNU
#    General Public License for more details.
#
#  The full text of the GPL is available at:
#
#                  https://www.gnu.org/licenses/
# ****************************************************************************
import sys
from sage.structure.richcmp cimport richcmp, Py_NE, Py_EQ


cdef class SymmetricReductionStrategy:
    """
    A framework for efficient symmetric reduction of InfinitePolynomial, see
    :mod:`~sage.rings.polynomial.infinite_polynomial_element`.

    INPUT:

    - ``Parent`` -- an Infinite Polynomial Ring, see
      :mod:`~sage.rings.polynomial.infinite_polynomial_element`.
    - ``L`` -- (list, default the empty list) List of elements of ``Parent``
      with respect to which will be reduced.
    - ``good_input`` -- (bool, default ``None``) If this optional parameter
      is true, it is assumed that each element of ``L`` is symmetrically
      reduced with respect to the previous elements of ``L``.

    EXAMPLES::

        sage: X.<y> = InfinitePolynomialRing(QQ)
        sage: from sage.rings.polynomial.symmetric_reduction import SymmetricReductionStrategy
        sage: S = SymmetricReductionStrategy(X, [y[2]^2*y[1],y[1]^2*y[2]], good_input=True)
        sage: S.reduce(y[3] + 2*y[2]*y[1]^2 + 3*y[2]^2*y[1])
        y_3 + 3*y_2^2*y_1 + 2*y_2*y_1^2
        sage: S.tailreduce(y[3] + 2*y[2]*y[1]^2 + 3*y[2]^2*y[1])                        # optional - sage.combinat
        y_3

    """
    def __init__(self, Parent, L=None, tailreduce=False, good_input=None):
        """
        EXAMPLES::

            sage: X.<y> = InfinitePolynomialRing(QQ)
            sage: from sage.rings.polynomial.symmetric_reduction import SymmetricReductionStrategy
            sage: S = SymmetricReductionStrategy(X, [y[2]^2*y[1],y[1]^2*y[2]], good_input=True)
            sage: S == loads(dumps(S))
            True

        """
        self._parent = Parent
        if hasattr(Parent, '_P'):
            self._R = Parent._P
        else:
            self._R = None
        self._lm = []
        self._lengths = []
        self._min_lm = None
        self._tail = int(tailreduce)
        if not (L is None):
            for p in L:
                self.add_generator(p, good_input=good_input)

    def __getinitargs__(self):
        r"""
        Used for pickling.

        EXAMPLES::

            sage: X.<y> = InfinitePolynomialRing(QQ)
            sage: from sage.rings.polynomial.symmetric_reduction import SymmetricReductionStrategy
            sage: S = SymmetricReductionStrategy(X, [y[2]^2*y[1],y[1]^2*y[2]], good_input=True)
            sage: S.__getinitargs__()
            (Infinite polynomial ring in y over Rational Field, [], 0, None)
        """
        return (self._parent, [], self._tail, None)

    def __getstate__(self):
        r"""
        Used for pickling.

        EXAMPLES::

            sage: X.<y> = InfinitePolynomialRing(QQ)
            sage: from sage.rings.polynomial.symmetric_reduction import SymmetricReductionStrategy
            sage: S = SymmetricReductionStrategy(X, [y[2]^2*y[1],y[1]^2*y[2]], good_input=True)
            sage: S.__getstate__()
            ([y_2*y_1^2, y_2^2*y_1], [1, 1], y_2*y_1^2, 0, Infinite polynomial ring in y over Rational Field)
        """
        # Apparently, for pickling it is needed to update self._lm and
        # self._min_lm before calling dumps...
        R = self._parent
        self._lm = [R(x) for x in self._lm]  # I have no idea why -- but it seems needed

        self._min_lm = R(self._min_lm)
        return (self._lm, self._lengths, self._min_lm,
                self._tail, self._parent)

    def __setstate__(self, L):  # (lm, lengths, min_lm, tail)
        r"""
        Used for pickling.

        EXAMPLES::

            sage: X.<y> = InfinitePolynomialRing(QQ)
            sage: from sage.rings.polynomial.symmetric_reduction import SymmetricReductionStrategy
            sage: S = SymmetricReductionStrategy(X, [y[2]^2*y[1],y[1]^2*y[2]], good_input=True)
            sage: S == loads(dumps(S)) # indirect doctest
            True
        """
        self._lm = L[0]
        self._lengths = L[1]
        self._min_lm = L[2]
        self._tail = L[3]
        self._parent = L[4]
        if hasattr(self._parent, '_P'):
            self._R = self._parent._P
        else:
            self._R = None

    def __richcmp__(self, other, op):
        r"""
        Standard comparison function.

        EXAMPLES::

            sage: from sage.rings.polynomial.symmetric_reduction import SymmetricReductionStrategy
            sage: X.<x,y> = InfinitePolynomialRing(QQ)
            sage: S = SymmetricReductionStrategy(X, [y[2]^2*y[1],y[1]^2*y[2]], tailreduce=True)
            sage: S == 17
            False
            sage: S == SymmetricReductionStrategy(X, [y[2]^2*y[1],y[1]^2*y[2]], tailreduce=False)
            False
            sage: S == SymmetricReductionStrategy(X, [y[2]^2*y[1],y[1]^2*y[2]], tailreduce=True)
            True
        """
        if not isinstance(other, SymmetricReductionStrategy):
            if op in [Py_NE, Py_EQ]:
                return (op == Py_NE)
            else:
                return NotImplemented
        cdef SymmetricReductionStrategy left = self
        cdef SymmetricReductionStrategy right = other
        return richcmp((left._parent, left._lm, left._tail),
                       (right._parent, right._lm, right._tail), op)

    def gens(self):
        """
        Return the list of Infinite Polynomials modulo which self reduces.

        EXAMPLES::

            sage: X.<y> = InfinitePolynomialRing(QQ)
            sage: from sage.rings.polynomial.symmetric_reduction import SymmetricReductionStrategy
            sage: S = SymmetricReductionStrategy(X, [y[2]^2*y[1],y[1]^2*y[2]])
            sage: S
            Symmetric Reduction Strategy in
             Infinite polynomial ring in y over Rational Field, modulo
                y_2*y_1^2,
                y_2^2*y_1
            sage: S.gens()
            [y_2*y_1^2, y_2^2*y_1]

        """
        return self._lm

    def setgens(self, L):
        """
        Define the list of Infinite Polynomials modulo which self reduces.

        INPUT:

        ``L`` -- a list of elements of the underlying infinite polynomial ring.

        .. NOTE::

            It is not tested if ``L`` is a good input. That method simply
            assigns a *copy* of ``L`` to the generators of self.

        EXAMPLES::

            sage: from sage.rings.polynomial.symmetric_reduction import SymmetricReductionStrategy
            sage: X.<y> = InfinitePolynomialRing(QQ)
            sage: S = SymmetricReductionStrategy(X, [y[2]^2*y[1],y[1]^2*y[2]])
            sage: R = SymmetricReductionStrategy(X)
            sage: R.setgens(S.gens())
            sage: R
            Symmetric Reduction Strategy in
             Infinite polynomial ring in y over Rational Field, modulo
                y_2*y_1^2,
                y_2^2*y_1
            sage: R.gens() is S.gens()
            False
            sage: R.gens() == S.gens()
            True

        """
        self._lm = [X for X in L]

    def reset(self):
        """
        Remove all polynomials from ``self``.

        EXAMPLES::

            sage: X.<y> = InfinitePolynomialRing(QQ)
            sage: from sage.rings.polynomial.symmetric_reduction import SymmetricReductionStrategy
            sage: S = SymmetricReductionStrategy(X, [y[2]^2*y[1],y[1]^2*y[2]])
            sage: S
            Symmetric Reduction Strategy in
             Infinite polynomial ring in y over Rational Field, modulo
                y_2*y_1^2,
                y_2^2*y_1
            sage: S.reset()
            sage: S
            Symmetric Reduction Strategy in Infinite polynomial ring in y over Rational Field

        """
        self._lm = []
        self._lengths = []
        self._min_lm = None

    def __repr__(self):
        """
        String representation of ``self``.

        EXAMPLES::

            sage: from sage.rings.polynomial.symmetric_reduction import SymmetricReductionStrategy
            sage: X.<x,y> = InfinitePolynomialRing(QQ)
            sage: S = SymmetricReductionStrategy(X, [y[2]^2*y[1], y[1]^2*y[2]], tailreduce=True)
            sage: S  # indirect doctest
            Symmetric Reduction Strategy in Infinite polynomial ring in x, y over Rational Field, modulo
                y_2*y_1^2,
                y_2^2*y_1
            with tailreduction

        """
        s = "Symmetric Reduction Strategy in %s" % self._parent
        if self._lm:
            s += ", modulo\n    %s" % (',\n    '.join(str(X) for X in self._lm))
        if self._tail:
            s += '\nwith tailreduction'
        return s

    def __call__(self, p):
        """
        INPUT:

        A polynomial or an infinite polynomial

        OUTPUT:

        A polynomial whose parent ring allows for coercion of any generator of self

        EXAMPLES::

            sage: from sage.rings.polynomial.symmetric_reduction import SymmetricReductionStrategy
            sage: X.<x,y> = InfinitePolynomialRing(QQ, implementation='sparse')
            sage: a, b = y[2]^2*y[1], y[1]^2*y[2]
            sage: p = y[3]*x[2]*x[1]
            sage: S = SymmetricReductionStrategy(X, [a,b])
            sage: p._p.parent().has_coerce_map_from(a._p.parent())
            False
            sage: q = S(p)
            sage: q.parent().has_coerce_map_from(a._p.parent())
            True
            sage: S(p) == S(p._p)
            True

        """
        if hasattr(p, '_p'):
            p = p._p
        if self._R is None:
            self._R = p.parent()
            if hasattr(self._parent, '_P'):
                self._parent._P = self._R
            return p
        if self._R.has_coerce_map_from(p.parent()):
            return self._R(p)
        if p.parent().has_coerce_map_from(self._R):
            self._R = p.parent()
            if hasattr(self._parent, '_P'):
                self._parent._P = self._R
            return p
        # now we really need to work...
        R = self._R
        VarList = list(set(list(R.variable_names()) + list(p.parent().variable_names())))
        VarList.sort(key=self._parent.varname_key, reverse=True)
        from sage.rings.polynomial.polynomial_ring_constructor import PolynomialRing
        self._R = PolynomialRing(self._parent.base_ring(), VarList,
                                 order=self._parent._order)
        if hasattr(self._parent, '_P'):
            self._parent._P = self._R
        return self._R(p)

    def add_generator(self, p, good_input=None):
        """
        Add another polynomial to ``self``.

        INPUT:

        - ``p`` -- An element of the underlying infinite polynomial ring.
        - ``good_input`` -- (bool, default ``None``) If ``True``, it is
          assumed that ``p`` is reduced with respect to ``self``. Otherwise,
          this reduction will be done first (which may cost some time).

        .. NOTE::

            Previously added polynomials may be modified. All input is
            prepared in view of an efficient symmetric reduction.

        EXAMPLES::

            sage: from sage.rings.polynomial.symmetric_reduction import SymmetricReductionStrategy
            sage: X.<x,y> = InfinitePolynomialRing(QQ)
            sage: S = SymmetricReductionStrategy(X)
            sage: S
            Symmetric Reduction Strategy in
             Infinite polynomial ring in x, y over Rational Field
            sage: S.add_generator(y[3] + y[1]*(x[3]+x[1]))
            sage: S
            Symmetric Reduction Strategy in
             Infinite polynomial ring in x, y over Rational Field, modulo
                x_3*y_1 + x_1*y_1 + y_3

        Note that the first added polynomial will be simplified when
        adding a suitable second polynomial::

            sage: S.add_generator(x[2] + x[1])                                          # optional - sage.combinat
            sage: S                                                                     # optional - sage.combinat
            Symmetric Reduction Strategy in
             Infinite polynomial ring in x, y over Rational Field, modulo
                y_3,
                x_2 + x_1

        By default, reduction is applied to any newly added
        polynomial. This can be avoided by specifying the optional
        parameter 'good_input'::

            sage: S.add_generator(y[2] + y[1]*x[2])                                     # optional - sage.combinat
            sage: S                                                                     # optional - sage.combinat
            Symmetric Reduction Strategy in
             Infinite polynomial ring in x, y over Rational Field, modulo
                y_3,
                x_1*y_1 - y_2,
                x_2 + x_1
            sage: S.reduce(x[3] + x[2])                                                 # optional - sage.combinat
            -2*x_1
            sage: S.add_generator(x[3] + x[2], good_input=True)                         # optional - sage.combinat
            sage: S                                                                     # optional - sage.combinat
            Symmetric Reduction Strategy in
             Infinite polynomial ring in x, y over Rational Field, modulo
                y_3,
                x_3 + x_2,
                x_1*y_1 - y_2,
                x_2 + x_1

        In the previous example, ``x[3] + x[2]`` is added without
        being reduced to zero.

        """
        from sage.rings.polynomial.infinite_polynomial_element import InfinitePolynomial
        p = InfinitePolynomial(self._parent, self(p))
        cdef SymmetricReductionStrategy tmpStrategy
        if good_input is None:
            p = self.reduce(p)
        if p._p == 0:
            return
        cdef int i = 0
        cdef int l = len(self._lm)
        cdef int newLength = len(p._p.coefficients())
        p = p / p.lc()
        if (self._min_lm is None) or (p.lm() < self._min_lm):
            self._min_lm = p.lm()
        while (i < l) and (self._lengths[i] < newLength):
            i += 1
        self._lm.insert(i, p)
        self._lengths.insert(i, newLength)
        # return
        i += 1
        l += 1
        if i < l:
            tmpStrategy = SymmetricReductionStrategy(self._parent, [p],
                                                     tailreduce=False,
                                                     good_input=True)
        else:
            return
        cdef int j
        while i < l:
            q = tmpStrategy.reduce(self._lm[i].lm()) + tmpStrategy.reduce(self._lm[i].tail())
            if q._p == 0:
                self._lm.pop(i)
                self._lengths.pop(i)
                l -= 1
                i -= 1
            else:
                q_len = len(q._p.coefficients())
                if q_len < self._lengths[i]:
                    self._lm.pop(i)
                    self._lengths.pop(i)
                    j = 0
                    while (j < i) and (self._lengths[j] < q_len):
                        j += 1
                    self._lm.insert(j, q)
                    self._lengths.insert(j, q_len)
            i += 1

    def reduce(self, p, notail=False, report=None):
        """
        Symmetric reduction of an infinite polynomial.

        INPUT:

        - ``p`` -- an element of the underlying infinite polynomial ring.
        - ``notail`` -- (bool, default ``False``) If ``True``, tail reduction
          is avoided (but there is no guarantee that there will be no tail
          reduction at all).
        - ``report`` -- (object, default ``None``) If not ``None``, print
          information on the progress of the computation.

        OUTPUT:

        Reduction of ``p`` with respect to ``self``.

        .. NOTE::

            If tail reduction shall be forced, use :meth:`tailreduce`.

        EXAMPLES::

            sage: from sage.rings.polynomial.symmetric_reduction import SymmetricReductionStrategy
            sage: X.<x,y> = InfinitePolynomialRing(QQ)
            sage: S = SymmetricReductionStrategy(X, [y[3]], tailreduce=True)
            sage: S.reduce(y[4]*x[1] + y[1]*x[4])                                       # optional - sage.libs.singular
            x_4*y_1
            sage: S.reduce(y[4]*x[1] + y[1]*x[4], notail=True)                          # optional - sage.libs.singular
            x_4*y_1 + x_1*y_4

        Last, we demonstrate the ``report`` option::

<<<<<<< HEAD
            sage: S = SymmetricReductionStrategy(X, [x[2] + y[1],                       # optional - sage.libs.singular
            ....:                                    x[2]*y[3] + x[1]*y[2] + y[4],
            ....:                                    y[3] + y[2]])
            sage: S                                                                     # optional - sage.libs.singular
=======
            sage: S = SymmetricReductionStrategy(X, [x[2] + y[1],
            ....:                                    x[2]*y[3] + x[1]*y[2] + y[4],
            ....:                                    y[3] + y[2]])
            sage: S
>>>>>>> ab3794d4
            Symmetric Reduction Strategy in
             Infinite polynomial ring in x, y over Rational Field, modulo
                y_3 + y_2,
                x_2 + y_1,
                x_1*y_2 + y_4 - y_3*y_1
<<<<<<< HEAD
            sage: S.reduce(x[3] + x[1]*y[3] + x[1]*y[1], report=True)                   # optional - sage.libs.singular
=======
            sage: S.reduce(x[3] + x[1]*y[3] + x[1]*y[1], report=True)
>>>>>>> ab3794d4
            :::>
            x_1*y_1 + y_4 - y_3*y_1 - y_1

        Each ':' indicates that one reduction of the leading monomial
        was performed. Eventually, the '>' indicates that the
        computation is finished.

        """
        from sage.rings.polynomial.infinite_polynomial_element import InfinitePolynomial
        cdef list lml = self._lm
        if not lml:
            if report is not None:
                print('>')
            return p
        if p.lm() < self._min_lm:
            if report is not None:
                print('>')
            return p
        cdef list REDUCTOR
        while True:
            REDUCTOR = []
            for q in lml:
                c, P, w = q.symmetric_cancellation_order(p)
                if (c is not None) and (c <= 0):
                    REDUCTOR = [self(q ** P)]
                    break
            if not REDUCTOR:
                new_p = p
                break
            p = self(p)  # now this is a usual polynomial
            R = self._R
            if hasattr(p, 'reduce'):
                new_p = InfinitePolynomial(self._parent,
                                           p.reduce([R(X) for X in REDUCTOR]))
            else:
                new_p = InfinitePolynomial(self._parent, p % (REDUCTOR * R))
            if report is not None:
                sys.stdout.write(':')
                sys.stdout.flush()
            if (new_p._p == p) or (new_p._p == 0):
                break
            p = new_p  # now this is an infinite polynomial
        p = new_p
        if (not self._tail) or notail or (p._p == 0):
            if report is not None:
                print('>')
            return p
        # there remains to perform tail reduction
        REM = p.lt()
        p = p.tail()
        p = self.tailreduce(p, report=report)
        if report is not None:
            print('>')
        return p + REM

    def tailreduce(self, p, report=None):
        """
        Symmetric reduction of an infinite polynomial, with forced tail reduction.

        INPUT:

        - ``p`` -- an element of the underlying infinite polynomial ring.
        - ``report`` -- (object, default ``None``) If not ``None``, print
          information on the progress of the computation.

        OUTPUT:

        Reduction (including the non-leading elements) of ``p`` with respect to ``self``.

        EXAMPLES::

            sage: from sage.rings.polynomial.symmetric_reduction import SymmetricReductionStrategy
            sage: X.<x,y> = InfinitePolynomialRing(QQ)
            sage: S = SymmetricReductionStrategy(X, [y[3]])
            sage: S.reduce(y[4]*x[1] + y[1]*x[4])
            x_4*y_1 + x_1*y_4
            sage: S.tailreduce(y[4]*x[1] + y[1]*x[4])                                   # optional - sage.combinat
            x_4*y_1

        Last, we demonstrate the 'report' option::

<<<<<<< HEAD
            sage: S = SymmetricReductionStrategy(X, [x[2] + y[1],                       # optional - sage.libs.singular
            ....:                                    x[2]*x[3] + x[1]*y[2] + y[4],
            ....:                                    y[3] + y[2]])
            sage: S                                                                     # optional - sage.libs.singular
=======
            sage: S = SymmetricReductionStrategy(X, [x[2] + y[1],
            ....:                                    x[2]*x[3] + x[1]*y[2] + y[4],
            ....:                                    y[3] + y[2]])
            sage: S
>>>>>>> ab3794d4
            Symmetric Reduction Strategy in
             Infinite polynomial ring in x, y over Rational Field, modulo
                y_3 + y_2,
                x_2 + y_1,
                x_1*y_2 + y_4 + y_1^2
<<<<<<< HEAD
            sage: S.tailreduce(x[3] + x[1]*y[3] + x[1]*y[1], report=True)               # optional - sage.combinat sage.libs.singular
=======
            sage: S.tailreduce(x[3] + x[1]*y[3] + x[1]*y[1], report=True)               # optional - sage.combinat
>>>>>>> ab3794d4
            T[3]:::>
            T[3]:>
            x_1*y_1 - y_2 + y_1^2 - y_1

        The protocol means the following.
         * 'T[3]' means that we currently do tail reduction for a polynomial
           with three terms.
         * ':::>' means that there were three reductions of leading terms.
         * The tail of the result of the preceding reduction still has three
           terms. One reduction of leading terms was possible, and then the
           final result was obtained.
        """
        if not self._lm:
            return p
        OUT = p.parent()(0)
        while p._p != 0:
            if report is not None:
                sys.stdout.write('T[%d]' % len(p._p.coefficients()))
                sys.stdout.flush()
            p = self.reduce(p, notail=True, report=report)
            OUT = OUT + p.lt()
            p = p.tail()
            if p.lm() < self._min_lm:
                return OUT + p
        return OUT<|MERGE_RESOLUTION|>--- conflicted
+++ resolved
@@ -551,27 +551,16 @@
 
         Last, we demonstrate the ``report`` option::
 
-<<<<<<< HEAD
             sage: S = SymmetricReductionStrategy(X, [x[2] + y[1],                       # optional - sage.libs.singular
             ....:                                    x[2]*y[3] + x[1]*y[2] + y[4],
             ....:                                    y[3] + y[2]])
             sage: S                                                                     # optional - sage.libs.singular
-=======
-            sage: S = SymmetricReductionStrategy(X, [x[2] + y[1],
-            ....:                                    x[2]*y[3] + x[1]*y[2] + y[4],
-            ....:                                    y[3] + y[2]])
-            sage: S
->>>>>>> ab3794d4
             Symmetric Reduction Strategy in
              Infinite polynomial ring in x, y over Rational Field, modulo
                 y_3 + y_2,
                 x_2 + y_1,
                 x_1*y_2 + y_4 - y_3*y_1
-<<<<<<< HEAD
             sage: S.reduce(x[3] + x[1]*y[3] + x[1]*y[1], report=True)                   # optional - sage.libs.singular
-=======
-            sage: S.reduce(x[3] + x[1]*y[3] + x[1]*y[1], report=True)
->>>>>>> ab3794d4
             :::>
             x_1*y_1 + y_4 - y_3*y_1 - y_1
 
@@ -653,27 +642,16 @@
 
         Last, we demonstrate the 'report' option::
 
-<<<<<<< HEAD
             sage: S = SymmetricReductionStrategy(X, [x[2] + y[1],                       # optional - sage.libs.singular
             ....:                                    x[2]*x[3] + x[1]*y[2] + y[4],
             ....:                                    y[3] + y[2]])
             sage: S                                                                     # optional - sage.libs.singular
-=======
-            sage: S = SymmetricReductionStrategy(X, [x[2] + y[1],
-            ....:                                    x[2]*x[3] + x[1]*y[2] + y[4],
-            ....:                                    y[3] + y[2]])
-            sage: S
->>>>>>> ab3794d4
             Symmetric Reduction Strategy in
              Infinite polynomial ring in x, y over Rational Field, modulo
                 y_3 + y_2,
                 x_2 + y_1,
                 x_1*y_2 + y_4 + y_1^2
-<<<<<<< HEAD
             sage: S.tailreduce(x[3] + x[1]*y[3] + x[1]*y[1], report=True)               # optional - sage.combinat sage.libs.singular
-=======
-            sage: S.tailreduce(x[3] + x[1]*y[3] + x[1]*y[1], report=True)               # optional - sage.combinat
->>>>>>> ab3794d4
             T[3]:::>
             T[3]:>
             x_1*y_1 - y_2 + y_1^2 - y_1
