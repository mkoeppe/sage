"""
Generic Multivariate Polynomials

AUTHORS:

- David Joyner: first version

- William Stein: use dict's instead of lists

- Martin Albrecht malb@informatik.uni-bremen.de: some functions added

- William Stein (2006-02-11): added better __div__ behavior.

- Kiran S. Kedlaya (2006-02-12): added Macaulay2 analogues of some
  Singular features

- William Stein (2006-04-19): added e.g.,
  ``f[1,3]`` to get coeff of `xy^3`; added examples of the new
  ``R.x,y = PolynomialRing(QQ,2)`` notation.

- Martin Albrecht: improved singular coercions (restructured class
  hierarchy) and added ETuples

- Robert Bradshaw (2007-08-14): added support for coercion of
  polynomials in a subset of variables (including multi-level
  univariate rings)

- Joel B. Mohler (2008-03): Refactored interactions with ETuples.

EXAMPLES:

We verify Lagrange's four squares identity::

    sage: R.<a0,a1,a2,a3,b0,b1,b2,b3> = QQbar[]                                         # optional - sage.rings.number_field
    sage: ((a0^2 + a1^2 + a2^2 + a3^2) * (b0^2 + b1^2 + b2^2 + b3^2) ==                 # optional - sage.rings.number_field
    ....:  (a0*b0 - a1*b1 - a2*b2 - a3*b3)^2 + (a0*b1 + a1*b0 + a2*b3 - a3*b2)^2
    ....:  + (a0*b2 - a1*b3 + a2*b0 + a3*b1)^2 + (a0*b3 + a1*b2 - a2*b1 + a3*b0)^2)
    True
"""
#*****************************************************************************
#
#   Sage: Open Source Mathematical Software
#
#       Copyright (C) 2005 William Stein <wstein@gmail.com>
#                     2022 Vincent Delecroix <20100.delecroix@gmail.com>
#
#  Distributed under the terms of the GNU General Public License (GPL)
#
#    This code is distributed in the hope that it will be useful,
#    but WITHOUT ANY WARRANTY; without even the implied warranty of
#    MERCHANTABILITY or FITNESS FOR A PARTICULAR PURPOSE.  See the GNU
#    General Public License for more details.
#
#  The full text of the GPL is available at:
#
#                  https://www.gnu.org/licenses/
#*****************************************************************************

import operator

from sage.structure.element import CommutativeRingElement, coerce_binop, get_coercion_model, parent
from sage.misc.misc_c import prod
import sage.rings.integer
import sage.rings.integer_ring
from sage.rings.qqbar_decorators import handle_AA_and_QQbar
from . import polydict
from sage.structure.factorization import Factorization
from sage.rings.polynomial.polynomial_singular_interface import Polynomial_singular_repr
from sage.structure.sequence import Sequence
from .multi_polynomial import MPolynomial, is_MPolynomial
from sage.categories.morphism import Morphism
from sage.misc.lazy_attribute import lazy_attribute

from sage.rings.rational_field import QQ
from sage.rings.fraction_field import FractionField
from sage.rings.number_field.order import is_NumberFieldOrder
from sage.categories.number_fields import NumberFields
from sage.rings.real_mpfr import RealField


class MPolynomial_element(MPolynomial):
    r"""
    Generic multivariate polynomial.

    This implementation is based on the :class:`~sage.rings.polynomial.polydict.PolyDict`.

    .. TODO::

        As mentioned in their docstring,
        :class:`~sage.rings.polynomial.polydict.PolyDict` objects never clear
        zeros. In all arithmetic operations on :class:`MPolynomial_element`
        there is an additional call to the method ``remove_zeros`` to clear
        them. This is not ideal because of the presence of inexact zeros, see
        :trac:`35174`.
    """
    def __init__(self, parent, x):
        """
        EXAMPLES::

            sage: K.<cuberoot2> = NumberField(x^3 - 2)                                  # optional - sage.rings.number_field
            sage: L.<cuberoot3> = K.extension(x^3 - 3)                                  # optional - sage.rings.number_field
            sage: S.<sqrt2> = L.extension(x^2 - 2)                                      # optional - sage.rings.number_field
            sage: S                                                                     # optional - sage.rings.number_field
            Number Field in sqrt2 with defining polynomial x^2 - 2 over its base field
            sage: P.<x,y,z> = PolynomialRing(S) # indirect doctest                      # optional - sage.rings.number_field
        """
        CommutativeRingElement.__init__(self, parent)
        self.__element = x

    def _repr_(self):
        """
        EXAMPLES::

            sage: P.<x,y,z> = PolynomialRing(QQbar)                                     # optional - sage.rings.number_field
            sage: x + QQbar(sqrt(2) - 1/2*I)  # indirect doctest                        # optional - sage.rings.number_field
            x + 1.414213562373095? - 0.50000000000000000?*I
        """
        return "%s"%self.__element

    ####################

    def __call__(self, *x, **kwds):
        r"""
        Evaluate this multi-variate polynomial at `x`, where
        `x` is either the tuple of values to substitute in, or one
        can use functional notation `f(a_0,a_1,a_2, \ldots)` to
        evaluate `f` with the ith variable replaced by
        `a_i`.

        EXAMPLES::

            sage: R.<x,y> = CC[]
            sage: f = x^2 + y^2
            sage: f(1,2)
            5.00000000000000
            sage: f((1,2))
            5.00000000000000

        ::

            sage: x = PolynomialRing(CC,3,'x').gens()
            sage: f = x[0] + x[1] - 2*x[1]*x[2]
            sage: f
            (-2.00000000000000)*x1*x2 + x0 + x1
            sage: f(1,2,0)
            3.00000000000000
            sage: f(1,2,5)
            -17.0000000000000

        TESTS:

        Check :trac:`27446`::

            sage: P = PolynomialRing(QQ, 't', 0)
            sage: a = P(1)
            sage: a(()).parent()
            Rational Field

        AUTHORS:

        - David Kohel (2005-09-27)
        """
        if len(kwds) > 0:
            f = self.subs(**kwds)
            if len(x) > 0:
                return f(*x)
            else:
                return f
        if len(x) == 1 and isinstance(x[0], (list, tuple)):
            x = x[0]
        n = self.parent().ngens()
        if len(x) != n:
            raise TypeError("x must be of correct length")
        if n == 0:
            return self.constant_coefficient()
        try:
            K = x[0].parent()
        except AttributeError:
            K = self.parent().base_ring()
        y = K(0)
        for (m,c) in self.element().dict().items():
            y += c*prod([ x[i]**m[i] for i in range(n) if m[i] != 0])
        return y

    def _richcmp_(self, right, op):
        """
        Compare ``self`` to ``right`` with respect to the term order of
        self.parent().

        EXAMPLES::

            sage: R.<x,y,z> = PolynomialRing(QQbar, 3, order='lex')             # optional - sage.rings.number_field
            sage: x^1*y^2 > y^3*z^4                                             # optional - sage.rings.number_field
            True
            sage: x^3*y^2*z^4 < x^3*y^2*z^1                                     # optional - sage.rings.number_field
            False

        ::

            sage: R.<x,y,z>=PolynomialRing(CC,3,order='deglex')
            sage: x^1*y^2*z^3 > x^3*y^2*z^0
            True
            sage: x^1*y^2*z^4 < x^1*y^1*z^5
            False

        ::

            sage: R.<x,y,z> = PolynomialRing(QQbar, 3, order='degrevlex')       # optional - sage.rings.number_field
            sage: x^1*y^5*z^2 > x^4*y^1*z^3                                     # optional - sage.rings.number_field
            True
            sage: x^4*y^7*z^1 < x^4*y^2*z^3                                     # optional - sage.rings.number_field
            False
        """
        return self.__element.rich_compare(right.__element, op,
                                           self.parent().term_order().sortkey)

    def _im_gens_(self, codomain, im_gens, base_map=None):
        """
        EXAMPLES::

            sage: R.<x,y> = PolynomialRing(QQbar, 2)                            # optional - sage.rings.number_field
            sage: f = R.hom([y, x], R)                                          # optional - sage.rings.number_field
            sage: f(x^2 + 3*y^5) # indirect doctest                             # optional - sage.rings.number_field
            3*x^5 + y^2

        You can specify a map on the base ring::

            sage: F.<x,y> = ZZ[]
            sage: F = F.fraction_field(); x,y = F(x),F(y)
            sage: cc = F.hom([y,x])
            sage: R.<z,w> = F[]
            sage: phi = R.hom([w,z], base_map=cc)
            sage: phi(w/x)
            1/y*z
        """
        n = self.parent().ngens()
        if n == 0:
            return codomain.coerce(self)
        y = codomain(0)
        if base_map is None:
            # Just use conversion
            base_map = codomain
        for (m,c) in self.element().dict().items():
            y += base_map(c)*prod([ im_gens[i]**m[i] for i in range(n) if m[i] ])
        return y

    def number_of_terms(self):
        """
        Return the number of non-zero coefficients of this polynomial.

        This is also called weight, :meth:`hamming_weight` or sparsity.

        EXAMPLES::

            sage: R.<x, y> = CC[]
            sage: f = x^3 - y
            sage: f.number_of_terms()
            2
            sage: R(0).number_of_terms()
            0
            sage: f = (x+y)^100
            sage: f.number_of_terms()
            101

        The method :meth:`hamming_weight` is an alias::

            sage: f.hamming_weight()
            101
        """
        return len(self.element().dict())

    hamming_weight = number_of_terms

    def __neg__(self):
        """
        Return the negative of ``self``.

        EXAMPLES::

            sage: R.<x,y> = QQbar[]
            sage: -x
            -x
            sage: -(y-1)
            -y + 1
        """
        return self.__class__(self.parent(), -self.__element)

    def _add_(self, right):
        """
        Return the sum of ``self`` and ``right``.

        EXAMPLES::

            sage: R.<x,y> = QQbar[]
            sage: x + y
            x + y
        """
        elt = self.__element + right.__element
        elt.remove_zeros()
        return self.__class__(self.parent(), elt)

    def _sub_(self, right):
        """
        Return the difference between ``self`` and ``right``.

        EXAMPLES::

            sage: R.<x,y> = QQbar[]
            sage: x - y
            x - y
        """
        elt = self.__element - right.__element
        elt.remove_zeros()
        return self.__class__(self.parent(), elt)

    def _mul_(self, right):
        """
        Return the product between ``self`` and ``right``.

        EXAMPLES::

            sage: R.<x,y> = QQbar[]
            sage: x * y
            x*y
        """
        elt = self.__element * right.__element
        elt.remove_zeros()
        return self.__class__(self.parent(), elt)

    def _lmul_(self, a):
        """
        Left Scalar Multiplication

        EXAMPLES:

        Note that it is not really possible to do a meaningful
        example since sage mpoly rings refuse to have non-commutative
        bases.

        ::

            sage: R.<x,y> = QQbar[]                                             # optional - sage.rings.number_field
            sage: f = (x + y)                                                   # optional - sage.rings.number_field
            sage: 3 * f                                                         # optional - sage.rings.number_field
            3*x + 3*y
        """
        elt = self.__element.scalar_lmult(a)
        elt.remove_zeros()
        return self.__class__(self.parent(), elt)

    def _rmul_(self, a):
        """
        Right Scalar Multiplication

        EXAMPLES:

        Note that it is not really possible to do a meaningful
        example since sage mpoly rings refuse to have non-commutative
        bases.

        ::

            sage: R.<x,y> = QQbar[]                                             # optional - sage.rings.number_field
            sage: f = (x + y)                                                   # optional - sage.rings.number_field
            sage: f * 3                                                         # optional - sage.rings.number_field
            3*x + 3*y
        """
        elt = self.__element.scalar_rmult(a)
        elt.remove_zeros()
        return self.__class__(self.parent(), elt)

    def _div_(self, right):
        r"""
        EXAMPLES::

            sage: R.<x,y> = CC['x,y']
            sage: f = (x + y)/x; f
            (x + y)/x
            sage: f.parent()
            Fraction Field of Multivariate Polynomial Ring in x, y over
            Complex Field with 53 bits of precision

        If dividing by a scalar, there is no need to go to the fraction
        field of the polynomial ring::

            sage: f = (x + y)/2; f
            0.500000000000000*x + 0.500000000000000*y
            sage: f.parent()
            Multivariate Polynomial Ring in x, y over Complex Field with
            53 bits of precision

        TESTS:

        Ensure that :trac:`13704` is fixed.::

            sage: R.<t>=PolynomialRing(QQ)
            sage: S.<x,y>=PolynomialRing(R)
            sage: x/S(2)
            1/2*x
        """
        if right.is_constant():
            inv = self.base_ring().one() / right.constant_coefficient()
            return inv * self
        return self.parent().fraction_field()(self, right, coerce=False)

    def __rpow__(self, n):
        if not isinstance(n, (int, sage.rings.integer.Integer)):
            raise TypeError("The exponent must be an integer.")
        return self.parent()(self.__element**n)

    def element(self):
        return self.__element

    def change_ring(self, R):
        r"""
        Change the base ring of this polynomial to ``R``.

        INPUT:

        - ``R`` -- ring or morphism.

        OUTPUT: a new polynomial converted to ``R``.

        EXAMPLES::

            sage: R.<x,y> = QQ[]
            sage: f = x^2 + 5*y
            sage: f.change_ring(GF(5))                                          # optional - sage.libs.pari
            x^2

        ::

            sage: K.<w> = CyclotomicField(5)                                    # optional - sage.rings.number_field
            sage: R.<x,y> = K[]                                                 # optional - sage.rings.number_field
            sage: f = x^2 + w*y                                                 # optional - sage.rings.number_field
            sage: f.change_ring(K.embeddings(QQbar)[1])                         # optional - sage.rings.number_field
            x^2 + (-0.8090169943749474? + 0.5877852522924731?*I)*y
        """
        if isinstance(R, Morphism):
            #if we're given a hom of the base ring extend to a poly hom
            if R.domain() == self.base_ring():
                R = self.parent().hom(R, self.parent().change_ring(R.codomain()))
            return R(self)
        else:
            return self.parent().change_ring(R)(self)


class MPolynomial_polydict(Polynomial_singular_repr, MPolynomial_element):
    r"""
    Multivariate polynomials implemented in pure python using
    polydicts.
    """
    def __init__(self, parent, x):
        """
        EXAMPLES::

            sage: R, x = PolynomialRing(QQbar, 10, 'x').objgens()               # optional - sage.rings.number_field
            sage: x                                                             # optional - sage.rings.number_field
            (x0, x1, x2, x3, x4, x5, x6, x7, x8, x9)
            sage: loads(dumps(x)) == x                                          # optional - sage.rings.number_field
            True
        """
        if not isinstance(x, polydict.PolyDict):
            x = polydict.PolyDict(x)
        x.remove_zeros()
        MPolynomial_element.__init__(self, parent, x)

    def _new_constant_poly(self, x, P):
        """
        Quickly create a new constant polynomial with value x in parent P.

        ASSUMPTION:

        x must be an element of the base ring of P. That assumption is
        not verified.

        EXAMPLES::

            sage: R.<x,y> = QQ['t'][]
            sage: x._new_constant_poly(R.base_ring()(2),R)
            2

        """
        return MPolynomial_polydict(P, {P._zero_tuple:x})

<<<<<<< HEAD
    def __neg__(self):
        """
        EXAMPLES::

            sage: R.<x,y>=QQbar[]                                               # optional - sage.rings.number_field
            sage: -x                                                            # optional - sage.rings.number_field
            -x
            sage: -(y-1)                                                        # optional - sage.rings.number_field
            -y + 1
        """
        return self*(-1)

=======
>>>>>>> 82e02a10
    def _repr_(self):
        """
        EXAMPLES::

            sage: R.<x,y> = QQbar[]                                             # optional - sage.rings.number_field
            sage: repr(-x^2 - y + 1)  # indirect doctest                        # optional - sage.rings.number_field
            '-x^2 - y + 1'
            sage: K.<I> = QuadraticField(-1)                                    # optional - sage.rings.number_field
            sage: R.<x,y> = K[]                                                 # optional - sage.rings.number_field
            sage: repr(-I*y - x^2)  # indirect doctest                          # optional - sage.rings.number_field
            '-x^2 + (-I)*y'
        """
        try:
            key = self.parent().term_order().sortkey
        except AttributeError:
            key = None
        atomic = self.parent().base_ring()._repr_option('element_is_atomic')
        return self.element().poly_repr(self.parent().variable_names(),
                                        atomic_coefficients=atomic,
                                        sortkey=key)

    def _latex_(self):
        r"""
        EXAMPLES::

            sage: R.<x,y> = QQbar[]                                             # optional - sage.rings.number_field
            sage: latex(-x^2 - y + 1)                                           # optional - sage.rings.number_field
            -x^{2} - y + 1
            sage: K.<I> = QuadraticField(-1)                                    # optional - sage.rings.number_field
            sage: R.<x,y> = K[]                                                 # optional - sage.rings.number_field
            sage: latex(-I*y + I*x^2)                                           # optional - sage.rings.number_field
            \left(\sqrt{-1}\right) x^{2} + \left(-\sqrt{-1}\right) y
        """
        try:
            key = self.parent().term_order().sortkey
        except AttributeError:
            key = None
        atomic = self.parent().base_ring()._repr_option('element_is_atomic')
        return self.element().latex(self.parent().latex_variable_names(),
                                    atomic_coefficients=atomic, sortkey=key)

    def _repr_with_changed_varnames(self, varnames):
        """
        EXAMPLES::

            sage: R.<x,y> = QQbar[]                                             # optional - sage.rings.number_field
            sage: f = -x^2 - y + 1                                              # optional - sage.rings.number_field
            sage: f._repr_with_changed_varnames(['jack', 'jill'])               # optional - sage.rings.number_field
            '-jack^2 - jill + 1'
        """
        try:
            key = self.parent().term_order().sortkey
        except AttributeError:
            key = None
        atomic = self.parent().base_ring()._repr_option('element_is_atomic')
        return self.element().poly_repr(varnames,
                                        atomic_coefficients=atomic, sortkey=key)

    def _macaulay2_(self, macaulay2=None):
        """
        EXAMPLES::

            sage: R = GF(13)['a,b']['c,d']                                      # optional - sage.libs.pari
            sage: macaulay2(R('a^2 + c'))                                       # optional - macaulay2 sage.libs.pari
                 2
            c + a

        TESTS:

        Elements of the base ring are coerced to the polynomial ring
        correctly::

            sage: macaulay2(R('a^2')).ring()._operator('===', R)                # optional - macaulay2 sage.libs.pari
            true
        """
        if macaulay2 is None:
            from sage.interfaces.macaulay2 import macaulay2 as m2_default
            macaulay2 = m2_default
        m2_parent = macaulay2(self.parent())
        macaulay2.use(m2_parent)
        return macaulay2('substitute(%s,%s)' % (repr(self), m2_parent._name))

    def degrees(self):
        r"""
        Returns a tuple (precisely - an ``ETuple``) with the
        degree of each variable in this polynomial. The list of degrees is,
        of course, ordered by the order of the generators.

        EXAMPLES::

            sage: R.<x,y,z> = PolynomialRing(QQbar)                             # optional - sage.rings.number_field
            sage: f = 3*x^2 - 2*y + 7*x^2*y^2 + 5                               # optional - sage.rings.number_field
            sage: f.degrees()                                                   # optional - sage.rings.number_field
            (2, 2, 0)
            sage: f = x^2 + z^2                                                 # optional - sage.rings.number_field
            sage: f.degrees()                                                   # optional - sage.rings.number_field
            (2, 0, 2)
            sage: f.total_degree()  # this simply illustrates that total degree is not the sum of the degrees  # optional - sage.rings.number_field
            2
            sage: R.<x,y,z,u> = PolynomialRing(QQbar)                           # optional - sage.rings.number_field
            sage: f = (1-x) * (1+y+z+x^3)^5                                     # optional - sage.rings.number_field
            sage: f.degrees()                                                   # optional - sage.rings.number_field
            (16, 5, 5, 0)
            sage: R(0).degrees()                                                # optional - sage.rings.number_field
            (0, 0, 0, 0)
        """
        if not self:
            return polydict.ETuple({}, self.parent().ngens())
        else:
            return self._MPolynomial_element__element.max_exp()

    def degree(self, x=None, std_grading=False):
        """
        Return the degree of self in x, where x must be one of the
        generators for the parent of self.

        INPUT:

        - ``x`` - multivariate polynomial (a generator of the parent
           of self). If ``x`` is not specified (or is None), return
           the total degree, which is the maximum degree of any
           monomial. Note that a weighted term ordering alters the
           grading of the generators of the ring; see the tests below.
           To avoid this behavior, set the optional argument ``std_grading=True``.

        OUTPUT: integer

        EXAMPLES::

            sage: R.<x,y> = RR[]
            sage: f = y^2 - x^9 - x
            sage: f.degree(x)
            9
            sage: f.degree(y)
            2
            sage: (y^10*x - 7*x^2*y^5 + 5*x^3).degree(x)
            3
            sage: (y^10*x - 7*x^2*y^5 + 5*x^3).degree(y)
            10

        Note that total degree takes into account if we are working in a polynomial
        ring with a weighted term order.

        ::

            sage: R = PolynomialRing(QQ,'x,y',order=TermOrder('wdeglex',(2,3)))
            sage: x,y = R.gens()
            sage: x.degree()
            2
            sage: y.degree()
            3
            sage: x.degree(y),x.degree(x),y.degree(x),y.degree(y)
            (0, 1, 0, 1)
            sage: f = (x^2*y+x*y^2)
            sage: f.degree(x)
            2
            sage: f.degree(y)
            2
            sage: f.degree()
            8
            sage: f.degree(std_grading=True)
            3

        Note that if ``x`` is not a generator of the parent of self,
        for example if it is a generator of a polynomial algebra which
        maps naturally to this one, then it is converted to an element
        of this algebra. (This fixes the problem reported in
        :trac:`17366`.)

        ::

            sage: x, y = ZZ['x','y'].gens()
            sage: GF(3037000453)['x','y'].gen(0).degree(x)
            1

            sage: x0, y0 = QQ['x','y'].gens()
            sage: GF(3037000453)['x','y'].gen(0).degree(x0)
            Traceback (most recent call last):
            ...
            TypeError: x must canonically coerce to parent

            sage: GF(3037000453)['x','y'].gen(0).degree(x^2)                                # optional - sage.libs.pari
            Traceback (most recent call last):
            ...
            TypeError: x must be one of the generators of the parent

        TESTS::

            sage: R = PolynomialRing(GF(2)['t'], 'x,y', order=TermOrder('wdeglex', (2,3)))  # optional - sage.libs.pari
            sage: x, y = R.gens()                                                           # optional - sage.libs.pari
            sage: x.degree()                                                                # optional - sage.libs.pari
            2
            sage: y.degree()                                                                # optional - sage.libs.pari
            3
            sage: x.degree(y), x.degree(x), y.degree(x), y.degree(y)                        # optional - sage.libs.pari
            (0, 1, 0, 1)
            sage: f = (x^2*y + x*y^2)                                                       # optional - sage.libs.pari
            sage: f.degree(x)                                                               # optional - sage.libs.pari
            2
            sage: f.degree(y)                                                               # optional - sage.libs.pari
            2
            sage: f.degree()                                                                # optional - sage.libs.pari
            8
            sage: f.degree(std_grading=True)                                                # optional - sage.libs.pari
            3
            sage: R(0).degree()                                                             # optional - sage.libs.pari
            -1

        Degree of zero polynomial for other implementation :trac:`20048` ::

            sage: R.<x,y> = GF(3037000453)[]                                                # optional - sage.libs.pari
            sage: R.zero().degree(x)                                                        # optional - sage.libs.pari
            -1
        """
        if x is None:
            if std_grading or not self.parent().term_order().is_weighted_degree_order():
                return self.element().degree(None)
            return self.weighted_degree(self.parent().term_order().weights())
        if isinstance(x, MPolynomial):
            if not x.parent() is self.parent():
                try:
                    x = self.parent().coerce(x)
                except TypeError:
                    raise TypeError("x must canonically coerce to parent")
            if not x.is_generator():
                raise TypeError("x must be one of the generators of the parent")
        else:
            raise TypeError("x must be one of the generators of the parent")
        return self.element().degree(x.element())

    def total_degree(self):
        """
        Return the total degree of self, which is the maximum degree of any
        monomial in self.

        EXAMPLES::

            sage: R.<x,y,z> = QQbar[]                                           # optional - sage.rings.number_field
            sage: f = 2*x*y^3*z^2                                               # optional - sage.rings.number_field
            sage: f.total_degree()                                              # optional - sage.rings.number_field
            6
            sage: f = 4*x^2*y^2*z^3                                             # optional - sage.rings.number_field
            sage: f.total_degree()                                              # optional - sage.rings.number_field
            7
            sage: f = 99*x^6*y^3*z^9                                            # optional - sage.rings.number_field
            sage: f.total_degree()                                              # optional - sage.rings.number_field
            18
            sage: f = x*y^3*z^6 + 3*x^2                                         # optional - sage.rings.number_field
            sage: f.total_degree()                                              # optional - sage.rings.number_field
            10
            sage: f = z^3 + 8*x^4*y^5*z                                         # optional - sage.rings.number_field
            sage: f.total_degree()                                              # optional - sage.rings.number_field
            10
            sage: f = z^9 + 10*x^4 + y^8*x^2                                    # optional - sage.rings.number_field
            sage: f.total_degree()                                              # optional - sage.rings.number_field
            10
        """
        return self.degree()

    def monomial_coefficient(self, mon):
        """
        Return the coefficient in the base ring of the monomial mon in
        self, where mon must have the same parent as self.

        This function contrasts with the function
        ``coefficient`` which returns the coefficient of a
        monomial viewing this polynomial in a polynomial ring over a base
        ring having fewer variables.

        INPUT:

        -  ``mon`` - a monomial


        OUTPUT: coefficient in base ring

        .. SEEALSO::

           For coefficients in a base ring of fewer variables, look
           at :meth:`coefficient`.

        EXAMPLES:

        The parent of the return is a member of the base ring.

        ::

            sage: R.<x,y> = QQbar[]                                             # optional - sage.rings.number_field

        The parent of the return is a member of the base ring.

        ::

            sage: f = 2 * x * y                                                 # optional - sage.rings.number_field
            sage: c = f.monomial_coefficient(x*y); c                            # optional - sage.rings.number_field
            2
            sage: c.parent()                                                    # optional - sage.rings.number_field
            Algebraic Field

        ::

            sage: f = y^2 + y^2*x - x^9 - 7*x + 5*x*y                           # optional - sage.rings.number_field
            sage: f.monomial_coefficient(y^2)                                   # optional - sage.rings.number_field
            1
            sage: f.monomial_coefficient(x*y)                                   # optional - sage.rings.number_field
            5
            sage: f.monomial_coefficient(x^9)                                   # optional - sage.rings.number_field
            -1
            sage: f.monomial_coefficient(x^10)                                  # optional - sage.rings.number_field
            0

        ::

            sage: a = polygen(ZZ, 'a')
            sage: K.<a> = NumberField(a^2 + a + 1)                              # optional - sage.rings.number_field
            sage: P.<x,y> = K[]                                                 # optional - sage.rings.number_field
            sage: f = (a*x - 1) * ((a+1)*y - 1); f                              # optional - sage.rings.number_field
            -x*y + (-a)*x + (-a - 1)*y + 1
            sage: f.monomial_coefficient(x)                                     # optional - sage.rings.number_field
            -a
        """
        if parent(mon) is not self.parent():
            raise TypeError("mon must be a monomial in the parent of self")
        exp = polydict.monomial_exponent(mon.element())
        zero = self.parent().base_ring().zero()
        return self.element().get(exp, zero)

    def dict(self):
        """
        Return underlying dictionary with keys the exponents and values
        the coefficients of this polynomial.
        """
        return self.element().dict()

    def __iter__(self):
        """
        Iterate over ``self`` respecting the term order.

        EXAMPLES::

            sage: R.<x,y,z> = PolynomialRing(QQbar, order='lex')                # optional - sage.rings.number_field
            sage: f = (x^1*y^5*z^2 + x^2*z + x^4*y^1*z^3)                       # optional - sage.rings.number_field
            sage: list(f)                                                       # optional - sage.rings.number_field
            [(1, x^4*y*z^3), (1, x^2*z), (1, x*y^5*z^2)]

        ::

            sage: R.<x,y,z> = PolynomialRing(QQbar, order='deglex')             # optional - sage.rings.number_field
            sage: f = (x^1*y^5*z^2 + x^2*z + x^4*y^1*z^3)                       # optional - sage.rings.number_field
            sage: list(f)                                                       # optional - sage.rings.number_field
            [(1, x^4*y*z^3), (1, x*y^5*z^2), (1, x^2*z)]

        ::

            sage: R.<x,y,z> = PolynomialRing(QQbar, order='degrevlex')          # optional - sage.rings.number_field
            sage: f = (x^1*y^5*z^2 + x^2*z + x^4*y^1*z^3)                       # optional - sage.rings.number_field
            sage: list(f)                                                       # optional - sage.rings.number_field
            [(1, x*y^5*z^2), (1, x^4*y*z^3), (1, x^2*z)]

        ::

            sage: R = ZZ['t']
            sage: P.<x,y,z> = PolynomialRing(R,3)
            sage: f = 3*x^3*y + 16*x + 7
            sage: [(c,m) for c,m in f]
            [(3, x^3*y), (16, x), (7, 1)]
            sage: f = P.random_element(10,10)
            sage: sum(c*m for c,m in f) == f
            True
        """
        elt = self.element()
        ring = self.parent()
        one = ring.base_ring().one()
        for exp in self._exponents:
            yield (elt[exp], MPolynomial_polydict(ring, polydict.PolyDict({exp: one}, check=False)))

    def __getitem__(self, x):
        """
        Return the coefficient corresponding to ``x``.

        INPUT:

        -  ``x`` -- a tuple or, in case of a single-variable
           MPolynomial ring x can also be an integer

        EXAMPLES::

            sage: R.<x, y> = PolynomialRing(QQbar, 2)                           # optional - sage.rings.number_field
            sage: f = -10*x^3*y + 17*x*y                                        # optional - sage.rings.number_field
            sage: f[3,1]                                                        # optional - sage.rings.number_field
            -10
            sage: f[1,1]                                                        # optional - sage.rings.number_field
            17
            sage: f[0,1]                                                        # optional - sage.rings.number_field
            0

        ::

            sage: R.<x> = PolynomialRing(QQbar, 1); R                           # optional - sage.rings.number_field
            Multivariate Polynomial Ring in x over Algebraic Field
            sage: f = 5*x^2 + 3; f                                              # optional - sage.rings.number_field
            5*x^2 + 3
            sage: f[2]                                                          # optional - sage.rings.number_field
            5
        """
        if isinstance(x, MPolynomial):
            return self.monomial_coefficient(x)
        if not isinstance(x, tuple):
            try:
                x = tuple(x)
            except TypeError:
                x = (x, )
        try:
            return self.element()[x]
        except KeyError:
            return self.parent().base_ring().zero()

    def iterator_exp_coeff(self, as_ETuples=True):
        """
        Iterate over ``self`` as pairs of ((E)Tuple, coefficient).

        INPUT:

        - ``as_ETuples`` -- (default: ``True``) if ``True`` iterate over
          pairs whose first element is an ETuple, otherwise as a tuples

        EXAMPLES::

            sage: R.<x,y,z> = PolynomialRing(QQbar, order='lex')                # optional - sage.rings.number_field
            sage: f = (x^1*y^5*z^2 + x^2*z + x^4*y^1*z^3)                       # optional - sage.rings.number_field
            sage: list(f.iterator_exp_coeff())                                  # optional - sage.rings.number_field
            [((4, 1, 3), 1), ((2, 0, 1), 1), ((1, 5, 2), 1)]

            sage: R.<x,y,z> = PolynomialRing(QQbar, order='deglex')             # optional - sage.rings.number_field
            sage: f = (x^1*y^5*z^2 + x^2*z + x^4*y^1*z^3)                       # optional - sage.rings.number_field
            sage: list(f.iterator_exp_coeff(as_ETuples=False))                  # optional - sage.rings.number_field
            [((4, 1, 3), 1), ((1, 5, 2), 1), ((2, 0, 1), 1)]
        """
        elt = self.element()
        if as_ETuples:
            for exp in self._exponents:
                yield (exp, elt[exp])
        else:
            for exp in self._exponents:
                yield (tuple(exp), elt[exp])

    def coefficient(self, degrees):
        """
        Return the coefficient of the variables with the degrees specified
        in the python dictionary ``degrees``. Mathematically,
        this is the coefficient in the base ring adjoined by the variables
        of this ring not listed in ``degrees``. However, the
        result has the same parent as this polynomial.

        This function contrasts with the function
        ``monomial_coefficient`` which returns the coefficient
        in the base ring of a monomial.

        INPUT:


        -  ``degrees`` - Can be any of:

           -  a dictionary of degree restrictions

           -  a list of degree restrictions (with None in
              the unrestricted variables)

           -  a monomial (very fast, but not as flexible)


        OUTPUT: element of the parent of self

        .. SEEALSO::

           For coefficients of specific monomials, look at
           :meth:`monomial_coefficient`.

        EXAMPLES::

            sage: R.<x, y> = QQbar[]                                            # optional - sage.rings.number_field
            sage: f = 2 * x * y                                                 # optional - sage.rings.number_field
            sage: c = f.coefficient({x: 1, y: 1}); c                            # optional - sage.rings.number_field
            2
            sage: c.parent()                                                    # optional - sage.rings.number_field
            Multivariate Polynomial Ring in x, y over Algebraic Field
            sage: c in PolynomialRing(QQbar, 2, names=['x', 'y'])               # optional - sage.rings.number_field
            True
            sage: f = y^2 - x^9 - 7*x + 5*x*y                                   # optional - sage.rings.number_field
            sage: f.coefficient({y: 1})                                         # optional - sage.rings.number_field
            5*x
            sage: f.coefficient({y: 0})                                         # optional - sage.rings.number_field
            -x^9 + (-7)*x
            sage: f.coefficient({x: 0, y: 0})                                   # optional - sage.rings.number_field
            0
            sage: f = (1+y+y^2) * (1+x+x^2)                                     # optional - sage.rings.number_field
            sage: f.coefficient({x: 0})                                         # optional - sage.rings.number_field
            y^2 + y + 1
            sage: f.coefficient([0, None])                                      # optional - sage.rings.number_field
            y^2 + y + 1
            sage: f.coefficient(x)                                              # optional - sage.rings.number_field
            y^2 + y + 1
            sage: # Be aware that this may not be what you think!
            sage: # The physical appearance of the variable x is deceiving -- particularly if the exponent would be a variable.
            sage: f.coefficient(x^0) # outputs the full polynomial              # optional - sage.rings.number_field
            x^2*y^2 + x^2*y + x*y^2 + x^2 + x*y + y^2 + x + y + 1

        ::

            sage: R.<x,y> = RR[]
            sage: f=x*y+5
            sage: c=f.coefficient({x:0,y:0}); c
            5.00000000000000
            sage: parent(c)
            Multivariate Polynomial Ring in x, y over Real Field with 53 bits of precision

        AUTHORS:

        - Joel B. Mohler (2007-10-31)
        """
        looking_for = None
        if isinstance(degrees, MPolynomial) and degrees.parent() == self.parent() and degrees.is_monomial():
            looking_for = [e if e > 0 else None for e in degrees._exponents[0]]
        elif isinstance(degrees, list):
            looking_for = degrees
        elif isinstance(degrees, dict):
            poly_vars = self.parent().gens()
            looking_for = [None] * len(poly_vars)
            for d, exp in degrees.items():
                for i in range(len(poly_vars)):
                    if d == poly_vars[i]:
                        looking_for[i] = exp
        if not looking_for:
            raise ValueError("You must pass a dictionary list or monomial.")
        return self.parent()(self.element().polynomial_coefficient(looking_for))

    def global_height(self, prec=None):
        """
        Return the (projective) global height of the polynomial.

        This returns the absolute logarithmic height of the coefficients
        thought of as a projective point.

        INPUT:

        - ``prec`` -- desired floating point precision (default:
          default RealField precision).

        OUTPUT:

        - a real number.

        EXAMPLES::

            sage: R.<x,y> = PolynomialRing(QQbar, 2)                            # optional - sage.rings.number_field
            sage: f = QQbar(i)*x^2 + 3*x*y                                      # optional - sage.rings.number_field
            sage: f.global_height()                                             # optional - sage.rings.number_field
            1.09861228866811

        Scaling should not change the result::

            sage: R.<x, y> = PolynomialRing(QQbar, 2)                           # optional - sage.rings.number_field
            sage: f = 1/25*x^2 + 25/3*x + 1 + QQbar(sqrt(2))*y^2                # optional - sage.rings.number_field sage.symbolic
            sage: f.global_height()                                             # optional - sage.rings.number_field sage.symbolic
            6.43775164973640
            sage: g = 100 * f                                                   # optional - sage.rings.number_field sage.symbolic
            sage: g.global_height()                                             # optional - sage.rings.number_field sage.symbolic
            6.43775164973640

        ::

            sage: R.<x> = QQ[]
            sage: K.<k> = NumberField(x^2 + 1)                                  # optional - sage.rings.number_field
            sage: Q.<q,r> = PolynomialRing(K, implementation='generic')         # optional - sage.rings.number_field
            sage: f = 12 * q                                                    # optional - sage.rings.number_field
            sage: f.global_height()                                             # optional - sage.rings.number_field
            0.000000000000000

        ::

            sage: R.<x,y> = PolynomialRing(QQ, implementation='generic')
            sage: f = 1/123*x*y + 12
            sage: f.global_height(prec=2)
            8.0

        ::

            sage: R.<x,y> = PolynomialRing(QQ, implementation='generic')
            sage: f = 0*x*y
            sage: f.global_height()
            0.000000000000000
        """
        if prec is None:
            prec = 53

        if self.is_zero():
            return RealField(prec).zero()

        from sage.rings.qqbar import QQbar, number_field_elements_from_algebraics

        K = self.base_ring()
        if K in NumberFields() or is_NumberFieldOrder(K):
            from sage.schemes.projective.projective_space import ProjectiveSpace
            Pr = ProjectiveSpace(K, self.number_of_terms()-1)
            return Pr.point(self.coefficients()).global_height(prec=prec)
        if K is QQbar:
            K_pre, P, phi = number_field_elements_from_algebraics(list(self.coefficients()))
            from sage.schemes.projective.projective_space import ProjectiveSpace
            Pr = ProjectiveSpace(K_pre, len(P)-1)
            return Pr.point(P).global_height(prec=prec)

        raise TypeError("Must be over a Numberfield or a Numberfield Order.")

    def local_height(self, v, prec=None):
        """
        Return the maximum of the local height of the coefficients of
        this polynomial.

        INPUT:

        - ``v`` -- a prime or prime ideal of the base ring.

        - ``prec`` -- desired floating point precision (default:
          default RealField precision).

        OUTPUT:

        - a real number.

        EXAMPLES::

            sage: R.<x,y> = PolynomialRing(QQ, implementation='generic')
            sage: f = 1/1331*x^2 + 1/4000*y
            sage: f.local_height(1331)
            7.19368581839511

        ::

            sage: R.<x> = QQ[]
            sage: K.<k> = NumberField(x^2 - 5)                                          # optional - sage.rings.number_field
            sage: T.<t,w> = PolynomialRing(K, implementation='generic')                 # optional - sage.rings.number_field
            sage: I = K.ideal(3)                                                        # optional - sage.rings.number_field
            sage: f = 1/3*t*w + 3                                                       # optional - sage.rings.number_field
            sage: f.local_height(I)                                                     # optional - sage.rings.number_field sage.symbolic
            1.09861228866811

        ::

            sage: R.<x,y> = PolynomialRing(QQ, implementation='generic')
            sage: f = 1/2*x*y + 2
            sage: f.local_height(2, prec=2)
            0.75
        """
        if prec is None:
            prec = 53

        K = FractionField(self.base_ring())
        if K not in NumberFields() or is_NumberFieldOrder(K):
            raise TypeError("must be over a Numberfield or a Numberfield order")

        return max([K(c).local_height(v, prec=prec) for c in self.coefficients()])

    def local_height_arch(self, i, prec=None):
        """
        Return the maximum of the local height at the ``i``-th infinite place
        of the coefficients of this polynomial.

        INPUT:

        - ``i`` -- an integer.

        - ``prec`` -- desired floating point precision (default:
          default RealField precision).

        OUTPUT:

        - a real number.

        EXAMPLES::

            sage: R.<x,y> = PolynomialRing(QQ, implementation='generic')
            sage: f = 210*x*y
            sage: f.local_height_arch(0)
            5.34710753071747

        ::

            sage: R.<x> = QQ[]
            sage: K.<k> = NumberField(x^2 - 5)                                  # optional - sage.rings.number_field
            sage: T.<t,w> = PolynomialRing(K, implementation='generic')         # optional - sage.rings.number_field
            sage: f = 1/2*t*w + 3                                               # optional - sage.rings.number_field
            sage: f.local_height_arch(1, prec=52)                               # optional - sage.rings.number_field
            1.09861228866811

        ::

            sage: R.<x,y> = PolynomialRing(QQ, implementation='generic')
            sage: f = 1/2*x*y + 3
            sage: f.local_height_arch(0, prec=2)
            1.0
        """
        if prec is None:
            prec = 53

        K = FractionField(self.base_ring())
        if K not in NumberFields() or is_NumberFieldOrder(K):
            return TypeError("must be over a Numberfield or a Numberfield Order")

        if K == QQ:
            return max([K(c).local_height_arch(prec=prec) for c in self.coefficients()])
        return max([K(c).local_height_arch(i, prec=prec) for c in self.coefficients()])

    @lazy_attribute
    def _exponents(self):
        """
        Return the exponents of the monomials appearing in ``self`` for
        internal use only.

        EXAMPLES::

            sage: R.<a,b,c> = PolynomialRing(QQbar, 3)                          # optional - sage.rings.number_field
            sage: f = a^3 + b + 2*b^2                                           # optional - sage.rings.number_field
            sage: f._exponents                                                  # optional - sage.rings.number_field
            [(3, 0, 0), (0, 2, 0), (0, 1, 0)]
        """
        return sorted(self.element().dict(), key=self.parent().term_order().sortkey, reverse=True)

    def exponents(self, as_ETuples=True):
        r"""
        Return the exponents of the monomials appearing in ``self``.

        INPUT:

        - ``as_ETuples`` -- (default: ``True``): return the list of
          exponents as a list of ETuples

        OUTPUT:

        The list of exponents as a list of ETuples or tuples.

        EXAMPLES::

            sage: R.<a,b,c> = PolynomialRing(QQbar, 3)                          # optional - sage.rings.number_field
            sage: f = a^3 + b + 2*b^2                                           # optional - sage.rings.number_field
            sage: f.exponents()                                                 # optional - sage.rings.number_field
            [(3, 0, 0), (0, 2, 0), (0, 1, 0)]

        By default the list of exponents is a list of ETuples::

            sage: type(f.exponents()[0])                                        # optional - sage.rings.number_field
            <class 'sage.rings.polynomial.polydict.ETuple'>
            sage: type(f.exponents(as_ETuples=False)[0])                        # optional - sage.rings.number_field
            <... 'tuple'>

        TESTS:

        Check that we can mutate the list and not change the result::

            sage: R.<a,b,c> = PolynomialRing(QQbar, 3)                          # optional - sage.rings.number_field
            sage: f = a^3 + b + 2*b^2                                           # optional - sage.rings.number_field
            sage: E = f.exponents(); E                                          # optional - sage.rings.number_field
            [(3, 0, 0), (0, 2, 0), (0, 1, 0)]
            sage: E.pop()                                                       # optional - sage.rings.number_field
            (0, 1, 0)
            sage: E != f.exponents()                                            # optional - sage.rings.number_field
            True
        """
        if as_ETuples:
            return list(self._exponents)  # Make a shallow copy
        else:
            return [tuple(e) for e in self._exponents]

    def inverse_of_unit(self):
        """
        Return the inverse of a unit in a ring.

        TESTS::

            sage: R.<c> = QQ[]
            sage: l = R(2)
            sage: l.inverse_of_unit().parent()
            Univariate Polynomial Ring in c over Rational Field
        """
        if self.is_unit():
            d = self.element().dict()
            if len(d) != 1:
                raise NotImplementedError
            return list(d.values())[0].inverse_of_unit()
        raise ArithmeticError("is not a unit")

    def is_homogeneous(self):
        """
        Return True if self is a homogeneous polynomial.

        EXAMPLES::

            sage: R.<x,y> = QQbar[]                                             # optional - sage.rings.number_field
            sage: (x+y).is_homogeneous()                                        # optional - sage.rings.number_field
            True
            sage: (x.parent()(0)).is_homogeneous()                              # optional - sage.rings.number_field
            True
            sage: (x+y^2).is_homogeneous()                                      # optional - sage.rings.number_field
            False
            sage: (x^2 + y^2).is_homogeneous()                                  # optional - sage.rings.number_field
            True
            sage: (x^2 + y^2*x).is_homogeneous()                                # optional - sage.rings.number_field
            False
            sage: (x^2*y + y^2*x).is_homogeneous()                              # optional - sage.rings.number_field
            True
        """
        return self.element().is_homogeneous()

    def _homogenize(self, var):
        r"""
        Return ``self`` if ``self`` is homogeneous.
        Otherwise return a homogenized polynomial constructed by modifying
        the degree of the variable with index ``var``.

        INPUT:


        -  ``var`` - an integer indicating which variable to
           use to homogenize (0 <= var < parent(self).ngens())


        OUTPUT: a multivariate polynomial

        EXAMPLES::

            sage: P.<x,y> = QQbar[]                                             # optional - sage.rings.number_field
            sage: f = x^2 + y + 1 + 5*x*y^1                                     # optional - sage.rings.number_field
            sage: g = f.homogenize('z'); g # indirect doctest                   # optional - sage.rings.number_field
            x^2 + 5*x*y + y*z + z^2
            sage: g.parent()                                                    # optional - sage.rings.number_field
            Multivariate Polynomial Ring in x, y, z over Algebraic Field

        SEE: ``self.homogenize``
        """
        if self.is_homogeneous():
            return self
        X = self.element().homogenize(var)
        X.remove_zeros()
        R = self.parent()
        return R(X)

    def is_generator(self):
        """
        Return ``True`` if ``self`` is a generator of its parent.

        EXAMPLES::

            sage: R.<x,y> = QQbar[]                                             # optional - sage.rings.number_field
            sage: x.is_generator()                                              # optional - sage.rings.number_field
            True
            sage: (x + y - y).is_generator()                                    # optional - sage.rings.number_field
            True
            sage: (x*y).is_generator()                                          # optional - sage.rings.number_field
            False
        """
        elt = self.element()
        if len(elt) == 1:
            (e, c), = elt.dict().items()
            return e.nonzero_values() == [1] and c.is_one()
        return False

    def is_monomial(self):
        """
        Return ``True`` if ``self`` is a monomial, which we define to be a
        product of generators with coefficient 1.

        Use :meth:`is_term` to allow the coefficient to not be 1.

        EXAMPLES::

            sage: R.<x,y> = QQbar[]                                             # optional - sage.rings.number_field
            sage: x.is_monomial()                                               # optional - sage.rings.number_field
            True
            sage: (x + 2*y).is_monomial()                                       # optional - sage.rings.number_field
            False
            sage: (2*x).is_monomial()                                           # optional - sage.rings.number_field
            False
            sage: (x*y).is_monomial()                                           # optional - sage.rings.number_field
            True

        To allow a non-1 leading coefficient, use is_term()::

            sage: (2*x*y).is_term()                                             # optional - sage.rings.number_field
            True
            sage: (2*x*y).is_monomial()                                         # optional - sage.rings.number_field
            False
        """
        return len(self.element()) == 1 and self.element().coefficients()[0] == 1

    def is_term(self):
        """
        Return ``True`` if ``self`` is a term, which we define to be a
        product of generators times some coefficient, which need
        not be 1.

        Use :meth:`is_monomial` to require that the coefficient be 1.

        EXAMPLES::

            sage: R.<x,y> = QQbar[]                                             # optional - sage.rings.number_field
            sage: x.is_term()                                                   # optional - sage.rings.number_field
            True
            sage: (x + 2*y).is_term()                                           # optional - sage.rings.number_field
            False
            sage: (2*x).is_term()                                               # optional - sage.rings.number_field
            True
            sage: (7*x^5*y).is_term()                                           # optional - sage.rings.number_field
            True

        To require leading coefficient 1, use is_monomial()::

            sage: (2*x*y).is_monomial()                                         # optional - sage.rings.number_field
            False
            sage: (2*x*y).is_term()                                             # optional - sage.rings.number_field
            True
        """
        return len(self.element()) == 1

    def subs(self, fixed=None, **kw):
        """
        Fixes some given variables in a given multivariate polynomial and
        returns the changed multivariate polynomials. The polynomial itself
        is not affected. The variable,value pairs for fixing are to be
        provided as a dictionary of the form {variable:value}.

        This is a special case of evaluating the polynomial with some of
        the variables constants and the others the original variables.

        INPUT:


        -  ``fixed`` - (optional) dictionary of inputs

        -  ``**kw`` - named parameters


        OUTPUT: new MPolynomial

        EXAMPLES::

            sage: R.<x,y> = QQbar[]                                             # optional - sage.rings.number_field
            sage: f = x^2 + y + x^2*y^2 + 5                                     # optional - sage.rings.number_field
            sage: f((5, y))                                                     # optional - sage.rings.number_field
            25*y^2 + y + 30
            sage: f.subs({x: 5})                                                # optional - sage.rings.number_field
            25*y^2 + y + 30
        """
        variables = list(self.parent().gens())
        for i in range(0,len(variables)):
            if str(variables[i]) in kw:
                variables[i]=kw[str(variables[i])]
            elif fixed and variables[i] in fixed:
                variables[i] = fixed[variables[i]]
        return self(tuple(variables))

    def monomials(self):
        """
        Returns the list of monomials in self. The returned list is
        decreasingly ordered by the term ordering of self.parent().

        OUTPUT: list of MPolynomials representing Monomials

        EXAMPLES::

            sage: R.<x,y> = QQbar[]                                             # optional - sage.rings.number_field
            sage: f = 3*x^2 - 2*y + 7*x^2*y^2 + 5                               # optional - sage.rings.number_field
            sage: f.monomials()                                                 # optional - sage.rings.number_field
            [x^2*y^2, x^2, y, 1]

        ::

            sage: R.<fx,fy,gx,gy> = QQbar[]                                     # optional - sage.rings.number_field
            sage: F = ((fx*gy - fy*gx)^3)                                       # optional - sage.rings.number_field
            sage: F                                                             # optional - sage.rings.number_field
            -fy^3*gx^3 + 3*fx*fy^2*gx^2*gy + (-3)*fx^2*fy*gx*gy^2 + fx^3*gy^3
            sage: F.monomials()                                                 # optional - sage.rings.number_field
            [fy^3*gx^3, fx*fy^2*gx^2*gy, fx^2*fy*gx*gy^2, fx^3*gy^3]
            sage: F.coefficients()                                              # optional - sage.rings.number_field
            [-1, 3, -3, 1]
            sage: sum(map(mul,zip(F.coefficients(),F.monomials()))) == F        # optional - sage.rings.number_field
            True
        """
        ring = self.parent()
        one = ring.base_ring().one()
        return [MPolynomial_polydict(ring, polydict.PolyDict({m: one}, check=False))
                for m in self._exponents]

    def constant_coefficient(self):
        """
        Return the constant coefficient of this multivariate polynomial.

        EXAMPLES::

            sage: R.<x,y> = QQbar[]                                             # optional - sage.rings.number_field
            sage: f = 3*x^2 - 2*y + 7*x^2*y^2 + 5                               # optional - sage.rings.number_field
            sage: f.constant_coefficient()                                      # optional - sage.rings.number_field
            5
            sage: f = 3*x^2                                                     # optional - sage.rings.number_field
            sage: f.constant_coefficient()                                      # optional - sage.rings.number_field
            0
        """
        #v = (0,)*int(self.parent().ngens())
        d = self.element().dict()
        try:
            return d[polydict.ETuple({},self.parent().ngens())]
        except KeyError:
            return self.parent().base_ring().zero()

    def is_univariate(self):
        """
        Returns True if this multivariate polynomial is univariate and
        False otherwise.

        EXAMPLES::

            sage: R.<x,y> = QQbar[]                                             # optional - sage.rings.number_field
            sage: f = 3*x^2 - 2*y + 7*x^2*y^2 + 5                               # optional - sage.rings.number_field
            sage: f.is_univariate()                                             # optional - sage.rings.number_field
            False
            sage: g = f.subs({x: 10}); g                                        # optional - sage.rings.number_field
            700*y^2 + (-2)*y + 305
            sage: g.is_univariate()                                             # optional - sage.rings.number_field
            True
            sage: f = x^0                                                       # optional - sage.rings.number_field
            sage: f.is_univariate()                                             # optional - sage.rings.number_field
            True
        """
        mons = self.element().dict()

        found = -1
        for mon in mons:
            for i in mon.nonzero_positions():
                if found != i:
                    if found != -1:
                        return False
                    else:
                        found = i
        return True

    def univariate_polynomial(self, R=None):
        """
        Returns a univariate polynomial associated to this multivariate
        polynomial.

        INPUT:


        -  ``R`` - (default: None) PolynomialRing


        If this polynomial is not in at most one variable, then a
        ValueError exception is raised. This is checked using the
        is_univariate() method. The new Polynomial is over the same base
        ring as the given MPolynomial.

        EXAMPLES::

            sage: R.<x,y> = QQbar[]                                             # optional - sage.rings.number_field
            sage: f = 3*x^2 - 2*y + 7*x^2*y^2 + 5                               # optional - sage.rings.number_field
            sage: f.univariate_polynomial()                                     # optional - sage.rings.number_field
            Traceback (most recent call last):
            ...
            TypeError: polynomial must involve at most one variable
            sage: g = f.subs({x: 10}); g                                        # optional - sage.rings.number_field
            700*y^2 + (-2)*y + 305
            sage: g.univariate_polynomial()                                     # optional - sage.rings.number_field
            700*y^2 - 2*y + 305
            sage: g.univariate_polynomial(PolynomialRing(QQ, 'z'))              # optional - sage.rings.number_field
            700*z^2 - 2*z + 305

        TESTS::

            sage: P = PolynomialRing(QQ, 0, '')
            sage: P(5).univariate_polynomial()
            5
        """
        if self.parent().ngens() == 0:
            if R is None:
                return self.base_ring()(self)
            else:
                return R(self)

        if not self.is_univariate():
            raise TypeError("polynomial must involve at most one variable")

        #construct ring if None
        if R is None:
            # constant, we just pick first variable from parent
            if self.is_constant():
                R = self.base_ring()[self.parent().variable_names()[0]]
            else:
                R = self.base_ring()[str(self.variables()[0])]

        monomial_coefficients = self._MPolynomial_element__element.dict()

        if not self.is_constant():
            var_idx = self.degrees().nonzero_positions()[0] #variable
        else:
            var_idx = 0 #constant
            if len(monomial_coefficients) == 0:
                return R(0)

        #construct list
        lookup = [int(0),] * len(next(iter(monomial_coefficients)))
        coefficients = []
        for degree in range(max(m[var_idx]
                                for m in monomial_coefficients.keys()) + 1):
            lookup[var_idx] = int(degree)
            try:
                coefficients.append( monomial_coefficients[ polydict.ETuple(lookup) ] ) #if we find something, add the coefficient
            except KeyError:
                coefficients.append( 0 ) #else add zero

        #construct polynomial
        return R(coefficients)

    def variables(self):
        """
        Returns the tuple of variables occurring in this polynomial.

        EXAMPLES::

            sage: R.<x,y> = QQbar[]                                             # optional - sage.rings.number_field
            sage: f = 3*x^2 - 2*y + 7*x^2*y^2 + 5                               # optional - sage.rings.number_field
            sage: f.variables()                                                 # optional - sage.rings.number_field
            (x, y)
            sage: g = f.subs({x: 10}); g                                        # optional - sage.rings.number_field
            700*y^2 + (-2)*y + 305
            sage: g.variables()                                                 # optional - sage.rings.number_field
            (y,)

        TESTS:

        This shows that the issue at :trac:`7077` is fixed::

            sage: x,y,z=polygens(QQ,'x,y,z')
            sage: (x^2).variables()
            (x,)
        """
        return tuple([self.parent().gen(index) for index in self.degrees().nonzero_positions()])

    def variable(self,i):
        """
        Returns `i`-th variable occurring in this polynomial.

        EXAMPLES::

            sage: R.<x,y> = QQbar[]                                             # optional - sage.rings.number_field
            sage: f = 3*x^2 - 2*y + 7*x^2*y^2 + 5                               # optional - sage.rings.number_field
            sage: f.variable(0)                                                 # optional - sage.rings.number_field
            x
            sage: f.variable(1)                                                 # optional - sage.rings.number_field
            y
        """
        return self.variables()[int(i)]

    def nvariables(self):
        """
        Number of variables in this polynomial

        EXAMPLES::

            sage: R.<x,y> = QQbar[]                                             # optional - sage.rings.number_field
            sage: f = 3*x^2 - 2*y + 7*x^2*y^2 + 5                               # optional - sage.rings.number_field
            sage: f.nvariables()                                                # optional - sage.rings.number_field
            2
            sage: g = f.subs({x: 10}); g                                        # optional - sage.rings.number_field
            700*y^2 + (-2)*y + 305
            sage: g.nvariables()                                                # optional - sage.rings.number_field
            1
        """
        return len(self.degrees().nonzero_positions())

    def is_constant(self):
        """
        Return ``True`` if ``self`` is a constant and ``False`` otherwise.

        EXAMPLES::

            sage: R.<x,y> = QQbar[]                                             # optional - sage.rings.number_field
            sage: f = 3*x^2 - 2*y + 7*x^2*y^2 + 5                               # optional - sage.rings.number_field
            sage: f.is_constant()                                               # optional - sage.rings.number_field
            False
            sage: g = 10*x^0                                                    # optional - sage.rings.number_field
            sage: g.is_constant()                                               # optional - sage.rings.number_field
            True
        """
        return self.element().is_constant()

    def lm(self):
        """
        Returns the lead monomial of self with respect to the term order of
        self.parent().

        EXAMPLES::

            sage: R.<x,y,z> = PolynomialRing(GF(7), 3, order='lex')             # optional - sage.libs.pari
            sage: (x^1*y^2 + y^3*z^4).lm()                                      # optional - sage.libs.pari
            x*y^2
            sage: (x^3*y^2*z^4 + x^3*y^2*z^1).lm()                              # optional - sage.libs.pari
            x^3*y^2*z^4

        ::

            sage: R.<x,y,z>=PolynomialRing(CC,3,order='deglex')
            sage: (x^1*y^2*z^3 + x^3*y^2*z^0).lm()
            x*y^2*z^3
            sage: (x^1*y^2*z^4 + x^1*y^1*z^5).lm()
            x*y^2*z^4

        ::

            sage: R.<x,y,z>=PolynomialRing(QQbar,3,order='degrevlex')           # optional - sage.rings.number_field
            sage: (x^1*y^5*z^2 + x^4*y^1*z^3).lm()                              # optional - sage.rings.number_field
            x*y^5*z^2
            sage: (x^4*y^7*z^1 + x^4*y^2*z^3).lm()                              # optional - sage.rings.number_field
            x^4*y^7*z

        TESTS::

            sage: from sage.rings.polynomial.multi_polynomial_ring import MPolynomialRing_polydict
            sage: R.<x,y> = MPolynomialRing_polydict(GF(2), 2, order='lex')     # optional - sage.libs.pari
            sage: f = x + y                                                     # optional - sage.libs.pari
            sage: f.lm()                                                        # optional - sage.libs.pari
            x

        """
        try:
            return self.__lm
        except AttributeError:
            if self.is_zero():
                return self
            R = self.parent()
            f = self._MPolynomial_element__element.lcmt(R.term_order().greater_tuple)
            one = R.base_ring().one()
            self.__lm = MPolynomial_polydict(R,polydict.PolyDict({f: one}, check=False))
            return self.__lm

    def lc(self):
        """
        Returns the leading coefficient of self i.e.,
        self.coefficient(self.lm())

        EXAMPLES::

            sage: R.<x,y,z> = QQbar[]                                           # optional - sage.rings.number_field
            sage: f = 3*x^2 - y^2 - x*y                                         # optional - sage.rings.number_field
            sage: f.lc()                                                        # optional - sage.rings.number_field
            3
        """
        try:
            return self.__lc
        except AttributeError:
            if self.is_zero():
                return self.base_ring()._zero_element
            R = self.parent()
            f = self._MPolynomial_element__element.dict()
            self.__lc = f[self._MPolynomial_element__element.lcmt( R.term_order().greater_tuple )]
            return self.__lc

    def lt(self):
        r"""
        Returns the leading term of self i.e., self.lc()\*self.lm(). The
        notion of "leading term" depends on the ordering defined in the
        parent ring.

        EXAMPLES::

            sage: R.<x,y,z> = PolynomialRing(QQbar)                             # optional - sage.rings.number_field
            sage: f = 3*x^2 - y^2 - x*y                                         # optional - sage.rings.number_field
            sage: f.lt()                                                        # optional - sage.rings.number_field
            3*x^2
            sage: R.<x,y,z> = PolynomialRing(QQbar, order="invlex")             # optional - sage.rings.number_field
            sage: f = 3*x^2 - y^2 - x*y                                         # optional - sage.rings.number_field
            sage: f.lt()                                                        # optional - sage.rings.number_field
            -y^2

        TESTS::

            sage: from sage.rings.polynomial.multi_polynomial_ring import MPolynomialRing_polydict
            sage: R.<x,y> = MPolynomialRing_polydict(GF(2), 2, order='lex')                                             # optional - sage.libs.pari
            sage: f = x + y                                                                                             # optional - sage.libs.pari
            sage: f.lt()                                                                                                # optional - sage.libs.pari
            x
        """
        try:
            return self.__lt
        except AttributeError:
            if self.is_zero():
                return self
            R = self.parent()
            f = self._MPolynomial_element__element.dict()
            res = self._MPolynomial_element__element.lcmt(R.term_order().greater_tuple)
            self.__lt = MPolynomial_polydict(R, polydict.PolyDict({res: f[res]}, check=False))
            return self.__lt

    def __eq__(self, right):
        if not isinstance(right, MPolynomial_polydict):
            # we want comparison with zero to be fast
            if not right:
                return not self._MPolynomial_element__element.dict()
            return CommutativeRingElement.__eq__(self, right)
        return self._MPolynomial_element__element == right._MPolynomial_element__element

    def __ne__(self, right):
        if not isinstance(right, MPolynomial_polydict):
            # we want comparison with zero to be fast
            if not right:
                return not not self._MPolynomial_element__element.dict()
            return CommutativeRingElement.__ne__(self, right)
        return self._MPolynomial_element__element != right._MPolynomial_element__element

    # required by Python 3
    __hash__ = MPolynomial_element.__hash__

    def __bool__(self):
        """
        Return True if self != 0

        .. note::

           This is much faster than actually writing ``self == 0``.
        """
        return bool(self._MPolynomial_element__element)

    def _floordiv_(self, right):
        r"""
        Quotient of division of self by other. This is denoted //.

        .. note::

           It's not clear to me that this is well-defined if
           ``self`` is not exactly divisible by other.

        EXAMPLES::

            sage: R.<x,y> = QQbar[]                                             # optional - sage.rings.number_field
            sage: 2*x*y//y                                                      # optional - sage.rings.number_field
            2*x
            sage: 2*x//y                                                        # optional - sage.rings.number_field
            0
            sage: 2*x//4                                                        # optional - sage.rings.number_field
            1/2*x
            sage: type(0//y)                                                    # optional - sage.rings.number_field
            <class 'sage.rings.polynomial.multi_polynomial_element.MPolynomial_polydict'>
        """
        # handle division by monomials without using Singular
        if len(right.dict()) == 1:
            P = self.parent()
            ret = P(0)
            denC,denM = next(iter(right))
            for c,m in self:
                t = c*m
                if denC.divides(c) and P.monomial_divides(denM, m):
                    ret += P.monomial_quotient(t, right, coeff=True)
            return ret

        Q, _ = self.quo_rem(right)
        return Q

    def _derivative(self, var=None):
        r"""
        Differentiates ``self`` with respect to variable ``var``.

        If ``var`` is not one of the generators of this ring, _derivative(var)
        is called recursively on each coefficient of this polynomial.

        .. SEEALSO::

            :meth:`derivative`

        EXAMPLES::

            sage: R.<t> = PowerSeriesRing(QQbar)                                        # optional - sage.rings.number_field
            sage: S.<x, y> = PolynomialRing(R)                                          # optional - sage.rings.number_field
            sage: f = (t^2 + O(t^3))*x^2*y^3 + (37*t^4 + O(t^5))*x^3                    # optional - sage.rings.number_field
            sage: f.parent()                                                            # optional - sage.rings.number_field
            Multivariate Polynomial Ring in x, y
             over Power Series Ring in t over Algebraic Field
            sage: f._derivative(x)   # with respect to x                                # optional - sage.rings.number_field
            (2*t^2 + O(t^3))*x*y^3 + (111*t^4 + O(t^5))*x^2
            sage: f._derivative(x).parent()                                             # optional - sage.rings.number_field
            Multivariate Polynomial Ring in x, y
             over Power Series Ring in t over Algebraic Field
            sage: f._derivative(y)   # with respect to y                                # optional - sage.rings.number_field
            (3*t^2 + O(t^3))*x^2*y^2
            sage: f._derivative(t)   # with respect to t (recurses into base ring)      # optional - sage.rings.number_field
            (2*t + O(t^2))*x^2*y^3 + (148*t^3 + O(t^4))*x^3
            sage: f._derivative(x)._derivative(y) # with respect to x and then y        # optional - sage.rings.number_field
            (6*t^2 + O(t^3))*x*y^2
            sage: f.derivative(y, 3) # with respect to y three times                    # optional - sage.rings.number_field
            (6*t^2 + O(t^3))*x^2
            sage: f._derivative()    # can't figure out the variable                    # optional - sage.rings.number_field
            Traceback (most recent call last):
            ...
            ValueError: must specify which variable to differentiate with respect to
        """
        if var is None:
            raise ValueError("must specify which variable to differentiate with respect to")

        P = self.parent()

        # check if var is one of the generators
        index = polydict.gen_index(P(var).element())
        if index == -1:
            # var is not a generator; do term-by-term differentiation recursively
            # var may be, for example, a generator of the base ring
            d = dict([(e, x._derivative(var)) for (e, x) in self.dict().items()])
            d = polydict.PolyDict(d, check=False)
            d.remove_zeros()
            return MPolynomial_polydict(P, d)

        # differentiate w.r.t. indicated variable
        elt = self.element().derivative_i(index)
        elt.remove_zeros()
        return MPolynomial_polydict(P, elt)

    def integral(self, var=None):
        r"""
        Integrate ``self`` with respect to variable ``var``.

        .. NOTE::

            The integral is always chosen so the constant term is 0.

        If ``var`` is not one of the generators of this ring, integral(var)
        is called recursively on each coefficient of this polynomial.

        EXAMPLES:

        On polynomials with rational coefficients::

            sage: x, y = PolynomialRing(QQ, 'x, y').gens()
            sage: ex = x*y + x - y
            sage: it = ex.integral(x); it
            1/2*x^2*y + 1/2*x^2 - x*y
            sage: it.parent() == x.parent()
            True

            sage: R = ZZ['x']['y, z']
            sage: y, z = R.gens()
            sage: R.an_element().integral(y).parent()
            Multivariate Polynomial Ring in y, z over Univariate Polynomial Ring in x over Rational Field

        On polynomials with coefficients in power series::

            sage: R.<t> = PowerSeriesRing(QQbar)                                        # optional - sage.rings.number_field
            sage: S.<x, y> = PolynomialRing(R)                                          # optional - sage.rings.number_field
            sage: f = (t^2 + O(t^3))*x^2*y^3 + (37*t^4 + O(t^5))*x^3                    # optional - sage.rings.number_field
            sage: f.parent()                                                            # optional - sage.rings.number_field
            Multivariate Polynomial Ring in x, y
             over Power Series Ring in t over Algebraic Field
            sage: f.integral(x)   # with respect to x                                   # optional - sage.rings.number_field
            (1/3*t^2 + O(t^3))*x^3*y^3 + (37/4*t^4 + O(t^5))*x^4
            sage: f.integral(x).parent()                                                # optional - sage.rings.number_field
            Multivariate Polynomial Ring in x, y
             over Power Series Ring in t over Algebraic Field

            sage: f.integral(y)   # with respect to y                                   # optional - sage.rings.number_field
            (1/4*t^2 + O(t^3))*x^2*y^4 + (37*t^4 + O(t^5))*x^3*y
            sage: f.integral(t)   # with respect to t (recurses into base ring)         # optional - sage.rings.number_field
            (1/3*t^3 + O(t^4))*x^2*y^3 + (37/5*t^5 + O(t^6))*x^3

        TESTS::

            sage: f.integral()    # can't figure out the variable                       # optional - sage.rings.number_field
            Traceback (most recent call last):
            ...
            ValueError: must specify which variable to integrate with respect to

        :trac:`34000`::

            sage: R = ZZ['x']['y,z']
            sage: y, z = R.gens()
            sage: parent(y.integral(y))
            Multivariate Polynomial Ring in y, z over Univariate Polynomial Ring in x over Rational Field
        """
        if var is None:
            raise ValueError("must specify which variable to integrate "
                             "with respect to")


        # TODO:
        # calling the coercion model bin_op is much more accurate than using the
        # true division (which is bypassed by polynomials). But it does not work
        # in all cases!!
        # See similar in polynomial_element.pyx
        P = self.parent()
        cm = get_coercion_model()
        try:
            S = cm.bin_op(P.one(), sage.rings.integer_ring.ZZ.one(), operator.truediv).parent()
        except TypeError:
            Q = (P.base_ring().one() / sage.rings.integer_ring.ZZ.one()).parent()
            S = P.change_ring(Q)

        if P is not S:
            return S.coerce(self).integral(var)

        # check if var is one of the generators
        index = polydict.gen_index(P(var).element())
        if index == -1:
            # var is not a generator; do term-by-term integration recursively
            # var may be, for example, a generator of the base ring
            d = {e: x.integral(var)
                 for e, x in self.dict().items()}
            d = polydict.PolyDict(d, check=False)
            d.remove_zeros()
        else:
            # integrate w.r.t. indicated variable
            d = self.element().integral_i(index)
        return MPolynomial_polydict(P, d)

    def factor(self, proof=None):
        r"""
        Compute the irreducible factorization of this polynomial.

        INPUT:

        - ``proof'' - insist on provably correct results (default: ``True``
          unless explicitly disabled for the ``"polynomial"`` subsystem with
          :class:`sage.structure.proof.proof.WithProof`.)

        TESTS:

        Check if we can handle polynomials with no variables, see :trac:`7950`::

            sage: P = PolynomialRing(ZZ,0,'')
            sage: res = P(10).factor(); res
            2 * 5
            sage: res[0][0].parent()
            Multivariate Polynomial Ring in no variables over Integer Ring
            sage: R = PolynomialRing(QQ,0,'')
            sage: res = R(10).factor(); res
            10
            sage: res.unit().parent()
            Rational Field
            sage: P(0).factor()
            Traceback (most recent call last):
            ...
            ArithmeticError: factorization of 0 is not defined

        Check if we can factor a constant polynomial, see :trac:`8207`::

            sage: R.<x,y> = CC[]
            sage: R(1).factor()
            1.00000000000000

        Check that we prohibit too large moduli, :trac:`11829`::

            sage: R.<x,y> = GF(previous_prime(2^31))[]
            sage: factor(x+y+1)
            Traceback (most recent call last):
            ...
            NotImplementedError: Factorization of multivariate polynomials over prime fields with characteristic > 2^29 is not implemented.

        Check that we can factor over the algebraic field (:trac:`25390`)::

            sage: R.<x,y> = PolynomialRing(QQbar)                               # optional - sage.rings.number_field
            sage: factor(x^2 + y^2)                                             # optional - sage.rings.number_field
            (x + (-1*I)*y) * (x + 1*I*y)

        Check that the global proof flag for polynomials is honored::

            sage: R.<x,y> = PolynomialRing(QQ['z'])
            sage: f = x^2 + y^2
            sage: with proof.WithProof('polynomial', True):
            ....:     f.factor()
            Traceback (most recent call last):
            ...
            NotImplementedError: Provably correct factorization not implemented. Disable this error by wrapping your code in a `with proof.WithProof('polynomial', False):` block.
            sage: with proof.WithProof('polynomial', False):
            ....:     f.factor()
            Traceback (most recent call last):
            ...
            TypeError: no conversion of this ring to a Singular ring defined

        We check that the original issue in :trac:`7554` is fixed::

            sage: K.<a> = PolynomialRing(QQ)
            sage: R.<x,y> = PolynomialRing(FractionField(K))
            sage: factor(x)
            x

        In the example below, we set the special method
        ``_factor_multivariate_polynomial()`` in the base ring which is called to
        factor multivariate polynomials.  This facility can be used to easily
        extend polynomial factorization to work over new rings you introduce::

             sage: R.<x, y> = PolynomialRing(QQ['z'])
             sage: (x*y).factor()
             Traceback (most recent call last):
             ...
             NotImplementedError: ...
             sage: R.base_ring()._factor_multivariate_polynomial = lambda f, **kwargs: f.change_ring(QQ).factor()
             sage: (x*y).factor()
             y * x
             sage: del R.base_ring()._factor_multivariate_polynomial # clean up

        Check that a "multivariate" polynomial in one variable is factored
        correctly::

            sage: R.<z> = PolynomialRing(CC,1)
            sage: f = z^4 - 6*z + 3
            sage: f.factor()
            (z - 1.60443920904349) * (z - 0.511399619393097) * (z + 1.05791941421830 - 1.59281852704435*I) * (z + 1.05791941421830 + 1.59281852704435*I)

        We check a case that failed with an exception at some point::

            sage: k.<u> = GF(4)                                                 # optional - sage.libs.pari
            sage: R.<v> = k[]                                                   # optional - sage.libs.pari
            sage: l.<v> = R.quo(v^3 + v + 1)                                    # optional - sage.libs.pari
            sage: R.<x,y> = l[]                                                 # optional - sage.libs.pari
            sage: f = y^3 + x^3 + (u + 1)*x                                     # optional - sage.libs.pari
            sage: f.factor()                                                    # optional - sage.libs.pari
            x^3 + y^3 + (u + 1)*x

        """
        R = self.parent()

        # raise error if trying to factor zero
        if not self:
            raise ArithmeticError("factorization of {!r} is not defined".format(self))

        # if number of variables is zero ...
        if R.ngens() == 0:
            base_ring = self.base_ring()
            if base_ring.is_field():
                return Factorization([],unit=self.base_ring()(self))
            else:
                F = base_ring(self).factor()
                return Factorization([(R(f),m) for f,m in F], unit=F.unit())

        base_ring = self.base_ring()
        if hasattr(base_ring, '_factor_multivariate_polynomial'):
            return base_ring._factor_multivariate_polynomial(self, proof=proof)

        # try to use univariate factoring
        try:
            F = self.univariate_polynomial().factor()
            return Factorization([(R(f),m) for f,m in F], unit=F.unit())
        except TypeError:
            pass

        base_ring = self.base_ring()
        if base_ring.is_finite():
            if base_ring.characteristic() > 1<<29:
                raise NotImplementedError("Factorization of multivariate polynomials over prime fields with characteristic > 2^29 is not implemented.")

        if proof is None:
            from sage.structure.proof.proof import get_flag
            proof = get_flag(subsystem="polynomial")
        if proof:
            raise NotImplementedError("Provably correct factorization not implemented. Disable this error by wrapping your code in a `with proof.WithProof('polynomial', False):` block.")

        R._singular_().set_ring()
        S = self._singular_().factorize()
        factors = S[1]
        exponents = S[2]
        v = sorted([(R(factors[i+1]), sage.rings.integer.Integer(exponents[i+1])) \
                        for i in range(len(factors))])
        unit = R(1)
        for i in range(len(v)):
            if v[i][0].is_unit():
                unit = unit * v[i][0]
                del v[i]
                break
        F = sorted(Factorization(v, unit=unit))
        return F

    @handle_AA_and_QQbar
    def lift(self,I):
        """
        given an ideal I = (f_1,...,f_r) and some g (== self) in I, find
        s_1,...,s_r such that g = s_1 f_1 + ... + s_r f_r

        ALGORITHM: Use Singular.

        EXAMPLES::

            sage: A.<x,y> = PolynomialRing(CC,2,order='degrevlex')
            sage: I = A.ideal([x^10 + x^9*y^2, y^8 - x^2*y^7 ])
            sage: f = x*y^13 + y^12
            sage: M = f.lift(I)
            sage: M
            [y^7, x^7*y^2 + x^8 + x^5*y^3 + x^6*y + x^3*y^4 + x^4*y^2 + x*y^5 + x^2*y^3 + y^4]
            sage: sum( map( mul , zip( M, I.gens() ) ) ) == f
            True

        TESTS:

        Check that this method works over QQbar (:trac:`25351`)::

            sage: A.<x,y> = QQbar[]                                             # optional - sage.rings.number_field
            sage: I = A.ideal([x^2 + y^2 - 1, x^2 - y^2])                       # optional - sage.rings.number_field
            sage: f = 2*x^2 - 1                                                 # optional - sage.rings.number_field
            sage: M = f.lift(I)                                                 # optional - sage.rings.number_field
            sage: sum(map(mul, zip(M, I.gens()))) == f                          # optional - sage.rings.number_field
            True
        """
        fs = self._singular_()
        Is = I._singular_()
        P = I.ring()
        try:
            M = Is.lift(fs)._sage_(P)
        except TypeError:
            raise ArithmeticError("f is not in I")
        return Sequence(M.list(), P, check=False, immutable=True)

    @coerce_binop
    @handle_AA_and_QQbar
    def quo_rem(self, right):
        """
        Returns quotient and remainder of self and right.

        EXAMPLES::

            sage: R.<x,y> = CC[]
            sage: f = y*x^2 + x + 1
            sage: f.quo_rem(x)
            (x*y + 1.00000000000000, 1.00000000000000)

            sage: R = QQ['a','b']['x','y','z']
            sage: p1 = R('a + (1+2*b)*x*y + (3-a^2)*z')
            sage: p2 = R('x-1')
            sage: p1.quo_rem(p2)
            ((2*b + 1)*y, (2*b + 1)*y + (-a^2 + 3)*z + a)

            sage: R.<x,y> = Qp(5)[]
            sage: x.quo_rem(y)
            Traceback (most recent call last):
            ...
            TypeError: no conversion of this ring to a Singular ring defined

        ALGORITHM: Use Singular.

        TESTS:

        Check that this method works over QQbar (:trac:`25351`)::

            sage: R.<x,y> = QQbar[]                                             # optional - sage.rings.number_field
            sage: f = y*x^2 + x + 1                                             # optional - sage.rings.number_field
            sage: f.quo_rem(x)                                                  # optional - sage.rings.number_field
            (x*y + 1, 1)
        """
        R = self.parent()
        try:
            R._singular_().set_ring()
        except TypeError:
            f = self.parent().flattening_morphism()
            if f.domain() != f.codomain():
                g = f.section()
                q,r = f(self).quo_rem(f(right))
                return g(q), g(r)
            else:
                raise
        else:
            X = self._singular_().division(right._singular_())
            return R(X[1][1,1]), R(X[2][1])

    @handle_AA_and_QQbar
    def resultant(self, other, variable=None):
        """
        Compute the resultant of ``self`` and ``other`` with respect
        to ``variable``.

        If a second argument is not provided, the first variable of
        ``self.parent()`` is chosen.

        For inexact rings or rings not available in Singular,
        this computes the determinant of the Sylvester matrix.

        INPUT:

        - ``other`` -- polynomial in ``self.parent()``

        - ``variable`` -- (optional) variable (of type polynomial) in
          ``self.parent()``

        EXAMPLES::

            sage: P.<x,y> = PolynomialRing(QQ, 2)
            sage: a = x + y
            sage: b = x^3 - y^3
            sage: a.resultant(b)                                                        # optional - sage.libs.singular
            -2*y^3
            sage: a.resultant(b, y)                                                     # optional - sage.libs.singular
            2*x^3

        TESTS::

            sage: from sage.rings.polynomial.multi_polynomial_ring import MPolynomialRing_polydict_domain
            sage: P.<x,y> = MPolynomialRing_polydict_domain(QQ, 2, order='degrevlex')
            sage: a = x + y
            sage: b = x^3 - y^3
            sage: a.resultant(b)
            -2*y^3
            sage: a.resultant(b, y)
            2*x^3

        Check that :trac:`15061` is fixed::

            sage: R.<x, y> = AA[]                                               # optional - sage.rings.number_field
            sage: (x^2 + 1).resultant(x^2 - y)                                  # optional - sage.rings.number_field
            y^2 + 2*y + 1

        Test for :trac:`2693`::

            sage: R.<x,y> = RR[]
            sage: p = x + y
            sage: q = x*y
            sage: p.resultant(q)
            -y^2

        Check that this method works over QQbar (:trac:`25351`)::

            sage: P.<x,y> = QQbar[]                                             # optional - sage.rings.number_field
            sage: a = x + y                                                     # optional - sage.rings.number_field
            sage: b = x^3 - y^3                                                 # optional - sage.rings.number_field
            sage: a.resultant(b)                                                # optional - sage.rings.number_field
            (-2)*y^3
            sage: a.resultant(b, y)                                             # optional - sage.rings.number_field
            2*x^3
        """
        R = self.parent()
        if variable is None:
            variable = R.gen(0)
        if R._has_singular and R.is_exact():
            rt = self._singular_().resultant(other._singular_(), variable._singular_())
            r = rt.sage_poly(R)
        else:
            r = self.sylvester_matrix(other, variable).det()
        if R.ngens() <= 1 and r.degree() <= 0:
            return R.base_ring()(r[0])
        else:
            return r

    @coerce_binop
    @handle_AA_and_QQbar
    def subresultants(self, other, variable=None):
        r"""
        Return the nonzero subresultant polynomials of ``self`` and ``other``.

        INPUT:

        - ``other`` -- a polynomial

        OUTPUT: a list of polynomials in the same ring as ``self``

        EXAMPLES::

            sage: R.<x,y> = QQbar[]                                                     # optional - sage.rings.number_field
            sage: p = (y^2 + 6)*(x - 1) - y*(x^2 + 1)                                   # optional - sage.rings.number_field
            sage: q = (x^2 + 6)*(y - 1) - x*(y^2 + 1)                                   # optional - sage.rings.number_field
            sage: p.subresultants(q, y)                                                 # optional - sage.rings.number_field
            [2*x^6 + (-22)*x^5 + 102*x^4 + (-274)*x^3 + 488*x^2 + (-552)*x + 288,
             -x^3 - x^2*y + 6*x^2 + 5*x*y + (-11)*x + (-6)*y + 6]
            sage: p.subresultants(q, x)                                                 # optional - sage.rings.number_field
            [2*y^6 + (-22)*y^5 + 102*y^4 + (-274)*y^3 + 488*y^2 + (-552)*y + 288,
             x*y^2 + y^3 + (-5)*x*y + (-6)*y^2 + 6*x + 11*y - 6]

        """
        R = self.parent()
        if variable is None:
            x = R.gen(0)
        else:
            x = variable
        p = self.polynomial(x)
        q = other.polynomial(x)
        return [R(f) for f in p.subresultants(q)]

    def reduce(self, I):
        """
        Reduce this polynomial by the polynomials in `I`.

        INPUT:

        -  ``I`` - a list of polynomials or an ideal

        EXAMPLES::

            sage: P.<x,y,z> = QQbar[]                                           # optional - sage.rings.number_field
            sage: f1 = -2 * x^2 + x^3                                           # optional - sage.rings.number_field
            sage: f2 = -2 * y + x * y                                           # optional - sage.rings.number_field
            sage: f3 = -x^2 + y^2                                               # optional - sage.rings.number_field
            sage: F = Ideal([f1, f2, f3])                                       # optional - sage.rings.number_field
            sage: g = x*y - 3*x*y^2                                             # optional - sage.rings.number_field
            sage: g.reduce(F)                                                   # optional - sage.rings.number_field
            (-6)*y^2 + 2*y
            sage: g.reduce(F.gens())                                            # optional - sage.rings.number_field
            (-6)*y^2 + 2*y

        ::

            sage: f = 3*x                                                       # optional - sage.rings.number_field
            sage: f.reduce([2*x, y])                                            # optional - sage.rings.number_field
            0

        ::

            sage: k.<w> = CyclotomicField(3)                                    # optional - sage.rings.number_field
            sage: A.<y9,y12,y13,y15> = PolynomialRing(k)                        # optional - sage.rings.number_field
            sage: J = [y9 + y12]                                                # optional - sage.rings.number_field
            sage: f = y9 - y12; f.reduce(J)                                     # optional - sage.rings.number_field
            -2*y12
            sage: f = y13*y15; f.reduce(J)                                      # optional - sage.rings.number_field
            y13*y15
            sage: f = y13*y15 + y9 - y12; f.reduce(J)                           # optional - sage.rings.number_field
            y13*y15 - 2*y12

        Make sure the remainder returns the correct type, fixing :trac:`13903`::

            sage: R.<y1,y2> = PolynomialRing(Qp(5), 2, order='lex')                                                     # optional - sage.rings.padics
            sage: G=[y1^2 + y2^2, y1*y2 + y2^2, y2^3]                                                                   # optional - sage.rings.padics
            sage: type((y2^3).reduce(G))                                                                                # optional - sage.rings.padics
            <class 'sage.rings.polynomial.multi_polynomial_element.MPolynomial_polydict'>

        TESTS:

        Verify that :trac:`34105` is fixed::

            sage: R.<x,y> = AA[]                                                # optional - sage.rings.number_field
            sage: x.reduce(R.zero_ideal())                                      # optional - sage.rings.number_field
            x
        """
        from sage.rings.polynomial.multi_polynomial_ideal import MPolynomialIdeal

        k = self.base_ring()
        P = self.parent()

        if isinstance(I, MPolynomialIdeal):
            I = I.gens()

        if not k.is_field():
            raise TypeError("Can only reduce polynomials over fields.")

        try:
            fs = self._singular_()
            Is = fs.parent().ideal(I)
            return P(fs.reduce(Is))
        except (NotImplementedError, TypeError):
            pass

        I = [g for g in I if g]
        lI = len(I)
        r = P.zero()
        p = self

        while p != 0:
            for i in range(lI):
                gi = I[i]
                plm = p.lm()
                gilm = gi.lm()
                if P.monomial_divides(gilm, plm):
                    quot = p.lc()/gi.lc() * P.monomial_quotient(plm, gilm)
                    p -= quot * gi
                    break
            else:
                plt = p.lt()
                r += plt
                p -= plt
        return r

###############################################################
# Useful for some geometry code.
###############################################################

def degree_lowest_rational_function(r, x):
    r"""
    Return the difference of valuations of r with respect to variable x.

    INPUT:

    - ``r`` -- a multivariate rational function

    - ``x`` -- a multivariate polynomial ring generator x

    OUTPUT:

    - ``integer`` -- the difference val_x(p) - val_x(q) where r = p/q

    .. NOTE::

        This function should be made a method of the
        FractionFieldElement class.

    EXAMPLES::

        sage: R1 = PolynomialRing(FiniteField(5), 3, names=["a", "b", "c"])     # optional - sage.libs.pari
        sage: F = FractionField(R1)                                             # optional - sage.libs.pari
        sage: a,b,c = R1.gens()                                                 # optional - sage.libs.pari
        sage: f = 3*a*b^2*c^3 + 4*a*b*c                                         # optional - sage.libs.pari
        sage: g = a^2*b*c^2 + 2*a^2*b^4*c^7                                     # optional - sage.libs.pari

    Consider the quotient
    `f/g = \frac{4 + 3 bc^{2}}{ac + 2 ab^{3}c^{6}}` (note the
    cancellation).

    ::

        sage: r = f/g; r                                                        # optional - sage.libs.pari
        (-2*b*c^2 - 1)/(2*a*b^3*c^6 + a*c)
        sage: degree_lowest_rational_function(r, a)                             # optional - sage.libs.pari
        -1
        sage: degree_lowest_rational_function(r, b)                             # optional - sage.libs.pari
        0
        sage: degree_lowest_rational_function(r, c)                             # optional - sage.libs.pari
        -1
    """
    from sage.rings.fraction_field import FractionField
    F = FractionField(r.parent())
    r = F(r)
    f = r.numerator().polynomial(x)
    g = r.denominator().polynomial(x)
    return f.valuation() - g.valuation()<|MERGE_RESOLUTION|>--- conflicted
+++ resolved
@@ -277,10 +277,10 @@
 
         EXAMPLES::
 
-            sage: R.<x,y> = QQbar[]
-            sage: -x
+            sage: R.<x,y> = QQbar[]                                                     # optional - sage.rings.number_field
+            sage: -x                                                                    # optional - sage.rings.number_field
             -x
-            sage: -(y-1)
+            sage: -(y-1)                                                                # optional - sage.rings.number_field
             -y + 1
         """
         return self.__class__(self.parent(), -self.__element)
@@ -483,21 +483,6 @@
         """
         return MPolynomial_polydict(P, {P._zero_tuple:x})
 
-<<<<<<< HEAD
-    def __neg__(self):
-        """
-        EXAMPLES::
-
-            sage: R.<x,y>=QQbar[]                                               # optional - sage.rings.number_field
-            sage: -x                                                            # optional - sage.rings.number_field
-            -x
-            sage: -(y-1)                                                        # optional - sage.rings.number_field
-            -y + 1
-        """
-        return self*(-1)
-
-=======
->>>>>>> 82e02a10
     def _repr_(self):
         """
         EXAMPLES::
