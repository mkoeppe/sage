r"""
Infinite Polynomial Rings

By Infinite Polynomial Rings, we mean polynomial rings in a countably
infinite number of variables. The implementation consists of a wrapper
around the current *finite* polynomial rings in Sage.

AUTHORS:

- Simon King <simon.king@nuigalway.ie>
- Mike Hansen <mhansen@gmail.com>

An Infinite Polynomial Ring has finitely many generators `x_\ast,
y_\ast,...` and infinitely many variables of the form `x_0, x_1, x_2,
..., y_0, y_1, y_2,...,...`.  We refer to the natural number `n` as
the *index* of the variable `x_n`.

INPUT:

- ``R``, the base ring. It has to be a commutative ring, and in some
  applications it must even be a field
- ``names``, a finite list of generator names. Generator names must be alphanumeric.
- ``order`` (optional string). The default order is ``'lex'`` (lexicographic).
  ``'deglex'`` is degree lexicographic, and ``'degrevlex'`` (degree reverse
  lexicographic) is possible but discouraged.

Each generator ``x`` produces an infinite sequence of variables
``x[1], x[2], ...`` which are printed on screen as ``x_1, x_2, ...``
and are latex typeset as `x_{1}, x_{2}`.  Then, the Infinite
Polynomial Ring is formed by polynomials in these variables.

By default, the monomials are ordered lexicographically. Alternatively,
degree (reverse) lexicographic ordering is possible as well. However, we
do not guarantee that the computation of Groebner bases will terminate
in this case.

In either case, the variables of a Infinite Polynomial Ring X are ordered
according to the following rule:

  ``X.gen(i)[m] > X.gen(j)[n]`` if and only if ``i<j or (i==j and m>n)``

We provide a 'dense' and a 'sparse' implementation. In the dense
implementation, the Infinite Polynomial Ring carries a finite
polynomial ring that comprises *all* variables up to the maximal index
that has been used so far. This is potentially a very big ring and may
also comprise many variables that are not used.

In the sparse implementation, we try to keep the underlying finite
polynomial rings small, using only those variables that are really
needed. By default, we use the dense implementation, since it usually
is much faster.

EXAMPLES::

    sage: X.<x,y> = InfinitePolynomialRing(ZZ, implementation='sparse')
    sage: A.<alpha,beta> = InfinitePolynomialRing(QQ, order='deglex')

    sage: f = x[5] + 2; f
    x_5 + 2
    sage: g = 3*y[1]; g
    3*y_1

It has some advantages to have an underlying ring that is not
univariate.  Hence, we always have at least two variables::

    sage: g._p.parent()
    Multivariate Polynomial Ring in y_1, y_0 over Integer Ring

    sage: f2 = alpha[5] + 2; f2
    alpha_5 + 2
    sage: g2 = 3*beta[1]; g2
    3*beta_1
    sage: A.polynomial_ring()
    Multivariate Polynomial Ring in alpha_5, alpha_4, alpha_3, alpha_2, alpha_1, alpha_0,
     beta_5, beta_4, beta_3, beta_2, beta_1, beta_0 over Rational Field

Of course, we provide the usual polynomial arithmetic::

    sage: f + g
    x_5 + 3*y_1 + 2
    sage: p = x[10]^2*(f+g); p
    x_10^2*x_5 + 3*x_10^2*y_1 + 2*x_10^2
    sage: p2 = alpha[10]^2*(f2+g2); p2
    alpha_10^2*alpha_5 + 3*alpha_10^2*beta_1 + 2*alpha_10^2

There is a permutation action on the variables, by permuting positive
variable indices::

    sage: P = Permutation(((10,1)))
    sage: p^P
    x_5*x_1^2 + 3*x_1^2*y_10 + 2*x_1^2
    sage: p2^P
    alpha_5*alpha_1^2 + 3*alpha_1^2*beta_10 + 2*alpha_1^2

Note that `x_0^P = x_0`, since the permutations only change *positive*
variable indices.

We also implemented ideals of Infinite Polynomial Rings. Here, it is
thoroughly assumed that the ideals are set-wise invariant under the
permutation action. We therefore refer to these ideals as *Symmetric
Ideals*. Symmetric Ideals are finitely generated modulo addition,
multiplication by ring elements and permutation of variables. If the
base ring is a field, one can compute Symmetric Groebner Bases::

    sage: J = A * (alpha[1]*beta[2])
    sage: J.groebner_basis()                                                            # needs sage.combinat sage.libs.singular
    [alpha_1*beta_2, alpha_2*beta_1]

For more details, see :class:`~sage.rings.polynomial.symmetric_ideal.SymmetricIdeal`.

Infinite Polynomial Rings can have any commutative base ring. If the
base ring of an Infinite Polynomial Ring is a (classical or infinite)
Polynomial Ring, then our implementation tries to merge everything
into *one* ring. The basic requirement is that the monomial orders
match. In the case of two Infinite Polynomial Rings, the
implementations must match. Moreover, name conflicts should be
avoided. An overlap is only accepted if the order of variables can be
uniquely inferred, as in the following example::

    sage: A.<a,b,c> = InfinitePolynomialRing(ZZ)
    sage: B.<b,c,d> = InfinitePolynomialRing(A)
    sage: B
    Infinite polynomial ring in a, b, c, d over Integer Ring

This is also allowed if finite polynomial rings are involved::

    sage: A.<a_3,a_1,b_1,c_2,c_0> = ZZ[]
    sage: B.<b,c,d> = InfinitePolynomialRing(A, order='degrevlex')
    sage: B
    Infinite polynomial ring in b, c, d over
     Multivariate Polynomial Ring in a_3, a_1 over Integer Ring

It is no problem if one generator of the Infinite Polynomial Ring is
called ``x`` and one variable of the base ring is also called
``x``. This is since no *variable* of the Infinite Polynomial Ring
will be called ``x``. However, a problem arises if the underlying
classical Polynomial Ring has a variable ``x_1``, since this can be
confused with a variable of the Infinite Polynomial Ring. In this
case, an error will be raised::

    sage: X.<x,y_1> = ZZ[]
    sage: Y.<x,z> = InfinitePolynomialRing(X)

Note that ``X`` is not merged into ``Y``; this is since the monomial
order of ``X`` is 'degrevlex', but of ``Y`` is 'lex'.
::

    sage: Y
    Infinite polynomial ring in x, z over
     Multivariate Polynomial Ring in x, y_1 over Integer Ring

The variable ``x`` of ``X`` can still be interpreted in ``Y``,
although the first generator of ``Y`` is called ``x`` as well::

    sage: x
    x_*
    sage: X('x')
    x
    sage: Y(X('x'))
    x
    sage: Y('x')
    x

But there is only merging if the resulting monomial order is uniquely
determined. This is not the case in the following examples, and thus
an error is raised::

    sage: X.<y_1,x> = ZZ[]
    sage: Y.<y,z> = InfinitePolynomialRing(X)
    Traceback (most recent call last):
    ...
    CoercionException: Overlapping variables (('y', 'z'),['y_1']) are incompatible
    sage: Y.<z,y> = InfinitePolynomialRing(X)
    Traceback (most recent call last):
    ...
    CoercionException: Overlapping variables (('z', 'y'),['y_1']) are incompatible
    sage: X.<x_3,y_1,y_2> = PolynomialRing(ZZ, order='lex')
    sage: # y_1 and y_2 would be in opposite order in an Infinite Polynomial Ring
    sage: Y.<y> = InfinitePolynomialRing(X)
    Traceback (most recent call last):
    ...
    CoercionException: Overlapping variables (('y',),['y_1', 'y_2']) are incompatible


If the type of monomial orderings (e.g., 'degrevlex' versus 'lex') or
if the implementations do not match, there is no simplified
construction available::

    sage: X.<x,y> = InfinitePolynomialRing(ZZ)
    sage: Y.<z> = InfinitePolynomialRing(X, order='degrevlex')
    sage: Y
    Infinite polynomial ring in z over Infinite polynomial ring in x, y over Integer Ring
    sage: Y.<z> = InfinitePolynomialRing(X, implementation='sparse')
    sage: Y
    Infinite polynomial ring in z over Infinite polynomial ring in x, y over Integer Ring

TESTS:

Infinite Polynomial Rings are part of Sage's coercion system. Hence,
we can do arithmetic, so that the result lives in a ring into which
all constituents coerce.
::

    sage: R.<a,b> = InfinitePolynomialRing(ZZ)
    sage: X.<x> = InfinitePolynomialRing(R)
    sage: x[2]/2+(5/3)*a[3]*x[4] + 1
    5/3*a_3*x_4 + 1/2*x_2 + 1

    sage: R.<a,b> = InfinitePolynomialRing(ZZ, implementation='sparse')
    sage: X.<x> = InfinitePolynomialRing(R)
    sage: x[2]/2+(5/3)*a[3]*x[4] + 1
    5/3*a_3*x_4 + 1/2*x_2 + 1

    sage: R.<a,b> = InfinitePolynomialRing(ZZ, implementation='sparse')
    sage: X.<x> = InfinitePolynomialRing(R, implementation='sparse')
    sage: x[2]/2+(5/3)*a[3]*x[4] + 1
    5/3*a_3*x_4 + 1/2*x_2 + 1

    sage: R.<a,b> = InfinitePolynomialRing(ZZ)
    sage: X.<x> = InfinitePolynomialRing(R, implementation='sparse')
    sage: x[2]/2+(5/3)*a[3]*x[4] + 1
    5/3*a_3*x_4 + 1/2*x_2 + 1

Check that :issue:`22514` is fixed::

    sage: R.<x> = InfinitePolynomialRing(ZZ)
    sage: a = R(3)
    sage: a.is_constant()
    True
    sage: a.constant_coefficient()
    3
    sage: a.degree()
    0
    sage: b = R("2")
    sage: b.parent() is R
    True
    sage: S.<y> = ZZ[]
    sage: Q.<z> = InfinitePolynomialRing(S)
    sage: a = Q(1+y)
    sage: a.is_constant()
    True
    sage: a.constant_coefficient()
    y + 1
"""
# ****************************************************************************
#       Copyright (C) 2009 Simon King <simon.king@nuigalway.ie> and
#                          Mike Hansen <mhansen@gmail.com>,
#
#  Distributed under the terms of the GNU General Public License (GPL)
#
#    This code is distributed in the hope that it will be useful,
#    but WITHOUT ANY WARRANTY; without even the implied warranty of
#    MERCHANTABILITY or FITNESS FOR A PARTICULAR PURPOSE.  See the GNU
#    General Public License for more details.
#
#  The full text of the GPL is available at:
#
#                  https://www.gnu.org/licenses/
# ****************************************************************************
import operator
import re
from functools import reduce

from sage.rings.ring import CommutativeRing
from sage.categories.rings import Rings
from sage.structure.all import SageObject, parent
from sage.structure.factory import UniqueFactory
from sage.misc.cachefunc import cached_method

###################################################
#  The Construction Functor

from sage.categories.pushout import InfinitePolynomialFunctor


###############################################################
# Ring Factory framework

class InfinitePolynomialRingFactory(UniqueFactory):
    """
    A factory for creating infinite polynomial ring elements.  It
    makes sure that they are unique as well as handling pickling.
    For more details, see
    :class:`~sage.structure.factory.UniqueFactory` and
    :mod:`~sage.rings.polynomial.infinite_polynomial_ring`.

    EXAMPLES::

        sage: A.<a> = InfinitePolynomialRing(QQ)
        sage: B.<b> = InfinitePolynomialRing(A)
        sage: B.construction()
        [InfPoly{[a,b], "lex", "dense"}, Rational Field]
        sage: R.<a,b> = InfinitePolynomialRing(QQ)
        sage: R is B
        True
        sage: X.<x> = InfinitePolynomialRing(QQ)
        sage: X2.<x> = InfinitePolynomialRing(QQ, implementation='sparse')
        sage: X is X2
        False

        sage: X is loads(dumps(X))
        True

    """
    def create_key(self, R, names=('x',), order='lex', implementation='dense'):
        """
        Creates a key which uniquely defines the infinite polynomial ring.

        TESTS::

            sage: InfinitePolynomialRing.create_key(QQ, ('y1',))
            (InfPoly{[y1], "lex", "dense"}(FractionField(...)), Integer Ring)
            sage: _[0].all
            [FractionField, InfPoly{[y1], "lex", "dense"}]
            sage: InfinitePolynomialRing.create_key(QQ, names=['beta'], order='deglex',
            ....:                                   implementation='sparse')
            (InfPoly{[beta], "deglex", "sparse"}(FractionField(...)), Integer Ring)
            sage: _[0].all
            [FractionField, InfPoly{[beta], "deglex", "sparse"}]
            sage: InfinitePolynomialRing.create_key(QQ, names=['x','y'],
            ....:                                   implementation='dense')
            (InfPoly{[x,y], "lex", "dense"}(FractionField(...)), Integer Ring)
            sage: _[0].all
            [FractionField, InfPoly{[x,y], "lex", "dense"}]

        If no generator name is provided, a generator named 'x',
        lexicographic order and the dense implementation are assumed::

            sage: InfinitePolynomialRing.create_key(QQ)
            (InfPoly{[x], "lex", "dense"}(FractionField(...)), Integer Ring)
            sage: _[0].all
            [FractionField, InfPoly{[x], "lex", "dense"}]

        If it is attempted to use no generator, a :class:`ValueError` is raised::

            sage: InfinitePolynomialRing.create_key(ZZ, names=[])
            Traceback (most recent call last):
            ...
            ValueError: Infinite Polynomial Rings must have at least one generator
        """
        if isinstance(names, list):
            names = tuple(names)
        if not names:
            raise ValueError("Infinite Polynomial Rings must have at least one generator")
        if len(names) > len(set(names)):
            raise ValueError("the variable names must be distinct")
        F = InfinitePolynomialFunctor(names, order, implementation)
        while hasattr(R, 'construction'):
            C = R.construction()
            if C is None:
                break
            F = F * C[0]
            R = C[1]
        return (F, R)

    def create_object(self, version, key):
        """
        Return the infinite polynomial ring corresponding to the key ``key``.

        TESTS::

            sage: InfinitePolynomialRing.create_object('1.0', InfinitePolynomialRing.create_key(ZZ, ('x3',)))
            Infinite polynomial ring in x3 over Integer Ring
        """
        if len(key) > 2:
            # We got an old pickle. By calling the ring constructor, it will automatically
            # be transformed into the new scheme
            return InfinitePolynomialRing(*key)
        # By now, we have different unique keys, based on construction functors
        C, R = key
        from sage.categories.pushout import CompositeConstructionFunctor, InfinitePolynomialFunctor
        if isinstance(C, CompositeConstructionFunctor):
            F = C.all[-1]
            if len(C.all) > 1:
                R = CompositeConstructionFunctor(*C.all[:-1])(R)
        else:
            F = C
        if not isinstance(F, InfinitePolynomialFunctor):
            raise TypeError("we expected an InfinitePolynomialFunctor, not %s" % type(F))
        if F._imple == 'sparse':
            return InfinitePolynomialRing_sparse(R, F._gens, order=F._order)
        return InfinitePolynomialRing_dense(R, F._gens, order=F._order)


InfinitePolynomialRing = InfinitePolynomialRingFactory('InfinitePolynomialRing')


##############################################################
#  An auxiliary dictionary-like class that returns variables

class InfiniteGenDict:
    """
    A dictionary-like class that is suitable for usage in ``sage_eval``.

    The generators of an Infinite Polynomial Ring are not
    variables. Variables of an Infinite Polynomial Ring are returned
    by indexing a generator. The purpose of this class is to return a
    variable of an Infinite Polynomial Ring, given its string
    representation.

    EXAMPLES::

        sage: R.<a,b> = InfinitePolynomialRing(ZZ)
        sage: D = R.gens_dict() # indirect doctest
        sage: D._D
        [InfiniteGenDict defined by ['a', 'b'], {'1': 1}]
        sage: D._D[0]['a_15']
        a_15
        sage: type(_)
        <class 'sage.rings.polynomial.infinite_polynomial_element.InfinitePolynomial_dense'>
        sage: sage_eval('3*a_3*b_5-1/2*a_7', D._D[0])
        -1/2*a_7 + 3*a_3*b_5

    """
    def __init__(self, Gens):
        """
        INPUT:

        - ``Gens`` -- a list of generators of an infinite polynomial ring.

        EXAMPLES::

            sage: R.<a,b> = InfinitePolynomialRing(ZZ)
            sage: D = R.gens_dict() # indirect doctest
            sage: D._D
            [InfiniteGenDict defined by ['a', 'b'], {'1': 1}]
            sage: D._D == loads(dumps(D._D)) # indirect doctest
            True
        """
        self._D = dict(zip(((hasattr(X, '_name') and X._name) or repr(X) for X in Gens), Gens))

    def __eq__(self, other):
        """
        Check whether ``self`` is equal to ``other``.

        EXAMPLES::

            sage: R.<a,b> = InfinitePolynomialRing(ZZ)
            sage: D = R.gens_dict() # indirect doctest
            sage: D._D
            [InfiniteGenDict defined by ['a', 'b'], {'1': 1}]
            sage: D._D == loads(dumps(D._D)) # indirect doctest
            True
        """
        if isinstance(other, InfiniteGenDict):
            return self._D == other._D
        return False

    def __ne__(self, other):
        """
        Check whether ``self`` is not equal to ``other``.

        EXAMPLES::

            sage: R.<a,b> = InfinitePolynomialRing(ZZ)
            sage: D = R.gens_dict() # indirect doctest
            sage: D._D
            [InfiniteGenDict defined by ['a', 'b'], {'1': 1}]
            sage: D._D != loads(dumps(D._D)) # indirect doctest
            False
        """
        return not (self == other)

    def __repr__(self):
        """
        EXAMPLES::

            sage: R.<a,b> = InfinitePolynomialRing(ZZ)
            sage: D = R.gens_dict()
            sage: D._D # indirect doctest
            [InfiniteGenDict defined by ['a', 'b'], {'1': 1}]
        """
        return "InfiniteGenDict defined by %s" % sorted(self._D)

    def __getitem__(self, k):
        """
        EXAMPLES::

            sage: R.<a,b> = InfinitePolynomialRing(ZZ)
            sage: D = R.gens_dict() # indirect doctest
            sage: D._D
            [InfiniteGenDict defined by ['a', 'b'], {'1': 1}]
            sage: D._D[0]['a_15']
            a_15
            sage: type(_)
            <class 'sage.rings.polynomial.infinite_polynomial_element.InfinitePolynomial_dense'>
        """
        if not isinstance(k, str):
            raise KeyError("string expected")
        L = k.split('_')
        try:
            if len(L) == 2:
                return self._D[L[0]][int(L[1])]
        except (TypeError, ValueError):
            pass
        raise KeyError("%s is not a variable name" % k)


class GenDictWithBasering:
    """
    A dictionary-like class that is suitable for usage in ``sage_eval``.

    This pseudo-dictionary accepts strings as index, and then walks down
    a chain of base rings of (infinite) polynomial rings until it finds
    one ring that has the given string as variable name, which is then
    returned.

    EXAMPLES::

        sage: R.<a,b> = InfinitePolynomialRing(ZZ)
        sage: D = R.gens_dict() # indirect doctest
        sage: D
        GenDict of Infinite polynomial ring in a, b over Integer Ring
        sage: D['a_15']
        a_15
        sage: type(_)
        <class 'sage.rings.polynomial.infinite_polynomial_element.InfinitePolynomial_dense'>
        sage: sage_eval('3*a_3*b_5-1/2*a_7', D)
        -1/2*a_7 + 3*a_3*b_5
    """
    def __init__(self, parent, start):
        """
        INPUT:

        - ``parent`` -- a ring
        - ``start`` -- some dictionary, usually the dictionary of variables of ``parent``

        EXAMPLES::

            sage: R.<a,b> = InfinitePolynomialRing(ZZ)
            sage: D = R.gens_dict() # indirect doctest
            sage: D
            GenDict of Infinite polynomial ring in a, b over Integer Ring
            sage: D['a_15']
            a_15
            sage: type(_)
            <class 'sage.rings.polynomial.infinite_polynomial_element.InfinitePolynomial_dense'>
            sage: sage_eval('3*a_3*b_5-1/2*a_7', D)
            -1/2*a_7 + 3*a_3*b_5

        TESTS::

            sage: from sage.rings.polynomial.infinite_polynomial_ring import GenDictWithBasering
            sage: R = ZZ['x']['y']['a','b']['c']
            sage: D = GenDictWithBasering(R,R.gens_dict())
            sage: R.gens_dict()['a']
            Traceback (most recent call last):
            ...
            KeyError: 'a'
            sage: D['a']
            a
        """
        P = self._P = parent
        if isinstance(start, list):
            self._D = start
            return
        self._D = [start]
        while hasattr(P, 'base_ring') and (P.base_ring() is not P):
            P = P.base_ring()
            D = P.gens_dict()
            if isinstance(D, GenDictWithBasering):
                self._D.extend(D._D)
                break
            else:
                self._D.append(D)

    def __next__(self):
        """
        Return a dictionary that can be used to interpret strings in the base ring of ``self``.

        EXAMPLES::

            sage: R.<a,b> = InfinitePolynomialRing(QQ['t'])
            sage: D = R.gens_dict()
            sage: D
            GenDict of Infinite polynomial ring in a, b over Univariate Polynomial Ring in t over Rational Field
            sage: next(D)
            GenDict of Univariate Polynomial Ring in t over Rational Field
            sage: sage_eval('t^2', next(D))
            t^2
        """
        if len(self._D) <= 1:
            raise ValueError("no next term for %s available" % self)
        return GenDictWithBasering(self._P.base_ring(), self._D[1:])

    next = __next__

    def __repr__(self):
        """
        TESTS::

            sage: R.<a,b> = InfinitePolynomialRing(ZZ)
            sage: D = R.gens_dict() # indirect doctest
            sage: D
            GenDict of Infinite polynomial ring in a, b over Integer Ring
        """
        return "GenDict of " + repr(self._P)

    def __getitem__(self, k):
        """
        TESTS::

            sage: R.<a,b> = InfinitePolynomialRing(ZZ)
            sage: D = R.gens_dict() # indirect doctest
            sage: D
            GenDict of Infinite polynomial ring in a, b over Integer Ring
            sage: D['a_15']
            a_15
            sage: type(_)
            <class 'sage.rings.polynomial.infinite_polynomial_element.InfinitePolynomial_dense'>
        """
        for D in self._D:
            try:
                return D[k]
            except KeyError:
                pass
        raise KeyError("{} is not a variable name of {} or its iterated base rings".format(k, self._P))


##############################################################
#  The sparse implementation

class InfinitePolynomialRing_sparse(CommutativeRing):
    r"""
    Sparse implementation of Infinite Polynomial Rings.

    An Infinite Polynomial Ring with generators `x_\ast, y_\ast,
    ...` over a field `F` is a free commutative `F`-algebra generated
    by `x_0, x_1, x_2, ..., y_0, y_1, y_2, ..., ...` and is equipped
    with a permutation action on the generators, namely `x_n^P =
    x_{P(n)}, y_{n}^P=y_{P(n)}, ...` for any permutation `P` (note
    that variables of index zero are invariant under such
    permutation).

    It is known that any permutation invariant ideal in an Infinite
    Polynomial Ring is finitely generated modulo the permutation
    action -- see :class:`~sage.rings.polynomial.symmetric_ideal.SymmetricIdeal`
    for more details.

    Usually, an instance of this class is created using
    ``InfinitePolynomialRing`` with the optional parameter
    ``implementation='sparse'``. This takes care of uniqueness of
    parent structures. However, a direct construction is possible, in
    principle::

        sage: X.<x,y> = InfinitePolynomialRing(QQ, implementation='sparse')
        sage: Y.<x,y> = InfinitePolynomialRing(QQ, implementation='sparse')
        sage: X is Y
        True
        sage: from sage.rings.polynomial.infinite_polynomial_ring import InfinitePolynomialRing_sparse
        sage: Z = InfinitePolynomialRing_sparse(QQ, ['x','y'], 'lex')

    Nevertheless, since infinite polynomial rings are supposed to be unique
    parent structures, they do not evaluate equal. ::

        sage: Z == X
        False

    The last parameter ('lex' in the above example) can also be
    'deglex' or 'degrevlex'; this would result in an Infinite
    Polynomial Ring in degree lexicographic or degree reverse
    lexicographic order.

    See :mod:`~sage.rings.polynomial.infinite_polynomial_ring` for
    more details.

    """
    def __init__(self, R, names, order):
        """
        INPUT:

        - ``R`` -- base ring
        - ``names`` -- list of generator names
        - ``order`` -- string determining the monomial order of the infinite polynomial ring

        EXAMPLES::

            sage: X.<alpha,beta> = InfinitePolynomialRing(ZZ, implementation='sparse')

        Infinite Polynomial Rings are unique parent structures::

            sage: X is loads(dumps(X))
            True
            sage: p=alpha[10]*beta[2]^3+2*alpha[1]*beta[3]
            sage: p
            alpha_10*beta_2^3 + 2*alpha_1*beta_3

        We define another Infinite Polynomial Ring with same generator
        names but a different order. These rings are different, but
        allow for coercion::

            sage: Y.<alpha,beta> = InfinitePolynomialRing(QQ, order='deglex', implementation='sparse')
            sage: Y is X
            False
            sage: q=beta[2]^3*alpha[10]+beta[3]*alpha[1]*2
            sage: q
            alpha_10*beta_2^3 + 2*alpha_1*beta_3
            sage: p==q
            True
            sage: X.gen(1)[2]*Y.gen(0)[1]
            alpha_1*beta_2
        """
        if not names:
            names = ['x']
        for n in names:
            if not (isinstance(n, str) and n.isalnum() and (not n[0].isdigit())):
                raise ValueError("generator names must be alphanumeric strings not starting with a digit, but %s is not" % n)
        if len(names) != len(set(names)):
            raise ValueError("generator names must be pairwise different")
        self._names = tuple(names)
        if not isinstance(order, str):
            raise TypeError("the monomial order must be given as a string")
        if R not in Rings().Commutative():
            raise TypeError("the given 'base ring' (= %s) must be a commutative ring" % R)

        # now, the input is accepted
        if hasattr(R, '_underlying_ring'):
            self._underlying_ring = R._underlying_ring
        else:
            self._underlying_ring = R.base_ring()

        # some tools to analyse polynomial string representations.
        self._identify_variable = lambda x, y: (-self._names.index(x), int(y))
        self._find_maxshift = re.compile('_([0-9]+)')  # findall yields stringrep of the shifts
        self._find_variables = re.compile('[a-zA-Z0-9]+_[0-9]+')
        self._find_varpowers = re.compile(r'([a-zA-Z0-9]+)_([0-9]+)\^?([0-9]*)')  # findall yields triple "generator_name", "index", "exponent"

        # Create some small underlying polynomial ring.
        # It is used to ensure that the parent of the underlying
        # polynomial of an element of self is actually a *multi*variate
        # polynomial ring.
        from sage.rings.polynomial.polynomial_ring_constructor import PolynomialRing
        if len(names) == 1:
            VarList = [names[0] + '_0', names[0] + '_1']
        else:
            VarList = [X + '_0' for X in names]
        VarList.sort(key=self.varname_key, reverse=True)
        self._minP = PolynomialRing(R, len(VarList), VarList)

        # some basic data
        self._order = order
        self._name_dict = {name: i for i, name in enumerate(names)}
        from sage.categories.commutative_algebras import CommutativeAlgebras
        CommutativeRing.__init__(self, R, category=CommutativeAlgebras(R))

        self._populate_coercion_lists_()

    def __repr__(self):
        """
        EXAMPLES::

            sage: InfinitePolynomialRing(QQ)         # indirect doctest
            Infinite polynomial ring in x over Rational Field

            sage: X.<alpha,beta> = InfinitePolynomialRing(ZZ, order='deglex'); X
            Infinite polynomial ring in alpha, beta over Integer Ring
        """
        return "Infinite polynomial ring in {} over {}".format(", ".join(self._names), self._base)

    def _latex_(self):
        r"""
        EXAMPLES::

            sage: from sage.misc.latex import latex
            sage: X.<x,y> = InfinitePolynomialRing(QQ)
            sage: latex(X)        # indirect doctest
            \Bold{Q}[x_{\ast}, y_{\ast}]
        """
        from sage.misc.latex import latex
        vars = ', '.join(latex(X) for X in self.gens())
        return f"{latex(self.base_ring())}[{vars}]"

    @cached_method
    def _an_element_(self):
        """
        Return an element of this ring.

        EXAMPLES::

            sage: R.<x> = InfinitePolynomialRing(QQ)
            sage: R.an_element() # indirect doctest
            x_1
        """
        x = self.gen(0)
        return x[1]

    @cached_method
    def one(self):
        """
        TESTS::

            sage: X.<x,y> = InfinitePolynomialRing(QQ)
            sage: X.one()
            1
        """
        from sage.rings.polynomial.infinite_polynomial_element import InfinitePolynomial
        return InfinitePolynomial(self, self._base(1))

    #####################
    # coercion

    def construction(self):
        """
        Return the construction of ``self``.

        OUTPUT:

        A pair ``F,R``, where ``F`` is a construction functor and ``R`` is a ring,
        so that ``F(R) is self``.

        EXAMPLES::

            sage: R.<x,y> = InfinitePolynomialRing(GF(5))
            sage: R.construction()
            [InfPoly{[x,y], "lex", "dense"}, Finite Field of size 5]

        """
        return [InfinitePolynomialFunctor(self._names, self._order, 'sparse'), self._base]

    def _coerce_map_from_(self, S):
        r"""
        Coerce things into ``self``.

        NOTE:

        Any coercion will preserve variable names.

        EXAMPLES:

        Here, we check to see that elements of a *finitely* generated
        polynomial ring with appropriate variable names coerce
        correctly into the Infinite Polynomial Ring::

            sage: X.<x> = InfinitePolynomialRing(QQ)
            sage: px0 = PolynomialRing(QQ,'x_0').gen(0)
            sage: px0 + x[0]  # indirect doctest
            2*x_0
            sage: px0==x[0]
            True

        It is possible to construct an Infinite Polynomial Ring whose
        base ring is another Infinite Polynomial Ring::

            sage: R.<a,b> = InfinitePolynomialRing(ZZ)
            sage: X.<x> = InfinitePolynomialRing(R)
            sage: a[2]*x[3]+x[1]*a[4]^2
            a_4^2*x_1 + a_2*x_3
        """
        # Use Construction Functors!
        from sage.categories.pushout import pushout
        try:
            # the following line should not test "pushout is self", but
            # only "pushout == self", since we also allow coercion from
            # dense to sparse implementation!
            P = pushout(self, S)
            # We do not care about the orders. But base ring and generators
            # of the pushout should remain the same as in self.
            return P._names == self._names and P._base == self._base
        except (TypeError, ValueError):
            return False

    def _element_constructor_(self, x):
        """
        Return an element of ``self``.

        INPUT:

        - ``x`` -- any object that can be interpreted in ``self``.

        TESTS::

            sage: X = InfinitePolynomialRing(QQ)
            sage: a = X(2); a     # indirect doctest
            2
            sage: a.parent()
            Infinite polynomial ring in x over Rational Field

            sage: R = PolynomialRing(ZZ, ['x_3'])
            sage: b = X(R.gen()); b
            x_3
            sage: b.parent()
            Infinite polynomial ring in x over Rational Field
            sage: X('(x_1^2+2/3*x_4)*(x_2+x_5)')
            2/3*x_5*x_4 + x_5*x_1^2 + 2/3*x_4*x_2 + x_2*x_1^2

            sage: Y = InfinitePolynomialRing(ZZ)
            sage: Y('1/3')
            Traceback (most recent call last):
            ...
            ValueError: cannot convert 1/3 into an element of Infinite polynomial ring in x over Integer Ring

<<<<<<< HEAD
        Check that :issue:`37756` is fixed::
=======
        .. WARNING:

        The :issue:`37756` is not yet fixed::
>>>>>>> 3cdc7add

            sage: L.<x, y> = QQ[]
            sage: R.<a> = InfinitePolynomialRing(QQ)
            sage: M = InfinitePolynomialRing(L, names=["a"])
            sage: c = a[0]
<<<<<<< HEAD
            sage: M(c)
=======
            sage: M(c)  # known bug
>>>>>>> 3cdc7add
            a_0
        """
        from sage.rings.polynomial.infinite_polynomial_element import InfinitePolynomial
        # In many cases, the easiest solution is to "simply" evaluate
        # the string representation.
        from sage.misc.sage_eval import sage_eval
        if isinstance(x, str):
            try:
                x = sage_eval(x, self.gens_dict())
            except (TypeError, ValueError, SyntaxError):
                raise ValueError(f"cannot convert {x} into an element of {self}")
            P = parent(x)
            if P is self:
                return x
            elif self._base.has_coerce_map_from(P):
                return InfinitePolynomial(self, self._base(x))
            else:
                raise ValueError(f"cannot convert {x} into an element of {self}")

        if isinstance(parent(x), InfinitePolynomialRing_sparse):
            # the easy case - parent == self - is already past
            if x.parent() is self._base:  # another easy case
                return InfinitePolynomial(self, x)
            xmaxind = x.max_index()  # save for later
            x = x._p
        else:
            xmaxind = -1

        # Now, we focus on the underlying classical polynomial ring.
        # First, try interpretation in the base ring.
        try:
            from sage.rings.polynomial.multi_polynomial_ring import MPolynomialRing_polydict
            if isinstance(self._base, MPolynomialRing_polydict):
                x = sage_eval(repr(), next(self.gens_dict()))
            else:
                x = self._base(x)
            # remark: Conversion to self._P (if applicable)
            # is done in InfinitePolynomial()
            return InfinitePolynomial(self, x)
        except (TypeError, ValueError):
            pass

        # By now, we can assume that x has a parent, because
        # types like int have already been done in the previous step;
        # and also it is not an InfinitePolynomial.
        # If it is not a polynomial (duck typing: we need
        # the variables attribute), we fall back to using strings
        if not hasattr(x, 'variables'):
            try:
                return sage_eval(repr(x), self.gens_dict())
            except (TypeError, ValueError, SyntaxError, NameError):
                raise ValueError(f"cannot convert {x} into an element of {self}")

        # direct conversion will only be used if the underlying polynomials are libsingular.
        from sage.rings.polynomial.multi_polynomial import MPolynomial_libsingular
        # try interpretation in self._P, if we have a dense implementation
        if hasattr(self, '_P'):
            if x.parent() is self._P:
                return InfinitePolynomial(self, x)
            # It's a shame to use sage_eval. However, it's even more of a shame
            # that MPolynomialRing_polydict does not work in complicated settings.
            # So, if self._P is libsingular (and this will be the case in many
            # applications!), we do it "nicely". Otherwise, we have to use sage_eval.
            if isinstance(x, MPolynomial_libsingular):
                from sage.rings.polynomial.multi_polynomial_libsingular import MPolynomialRing_libsingular
                if isinstance(self._P, MPolynomialRing_libsingular):
                    if xmaxind == -1:  # Otherwise, x has been an InfinitePolynomial
                        # We infer the correct variable shift.
                        # Note: Since we are in the "libsingular" case, there are
                        # no further "variables" hidden in the base ring of x.parent()
                        try:
                            VarList = [repr(v) for v in x.variables()]
                            # since interpretation in base ring
                            # was impossible, it *must* have
                            # variables
                            # This tests admissibility on the fly:
                            VarList.sort(key=self.varname_key, reverse=True)
                        except ValueError:
                            raise ValueError("cannot convert {} into an element of {} - variables are not admissible".format(x, self))
                        xmaxind = max([int(v.split('_')[1]) for v in VarList])
                    try:
                        # Apparently, in libsingular, the polynomial conversion is not done by
                        # name but by position, if the number of variables in the parents coincide.
                        # So, we shift self._P to achieve xmaxind, and if the number of variables is
                        # the same then we shift further. We then *must* be
                        # able to convert x into self._P, or conversion to self is
                        # impossible (and will be done in InfinitePolynomial(...)
                        if self._max < xmaxind:
                            self.gen()[xmaxind]
                        if self._P.ngens() == x.parent().ngens():
                            self.gen()[self._max + 1]
                        # conversion to self._P will be done in InfinitePolynomial.__init__
                        return InfinitePolynomial(self, x)
                    except (ValueError, TypeError, NameError):
                        raise ValueError("cannot convert {} (from {}, but variables {}) into an element of {} - no conversion into underlying polynomial ring {}".format(x, x.parent(), x.variables(), self, self._P))
            # By now, x or self._P are not libsingular. Since MPolynomialRing_polydict
            # is too buggy, we use string evaluation
            try:
                return sage_eval(repr(x), self.gens_dict())
            except (ValueError, TypeError, NameError):
                raise ValueError("cannot convert {} into an element of {} - no conversion into underlying polynomial ring".format(x, self))

        # By now, we are in the sparse case.
        try:
            VarList = [repr(v) for v in x.variables()]
            # since interpretation in base ring
            # was impossible, it *must* have
            # variables
            # This tests admissibility on the fly:
            VarList.sort(key=self.varname_key, reverse=True)
        except ValueError:
            raise ValueError("cannot convert {} into an element of {} - variables are not admissible".format(x, self))

        if len(VarList) == 1:
            # univariate polynomial rings are crab. So, make up another variable.
            if VarList[0] == self._names[0] + '_0':
                VarList.append(self._names[0] + '_1')
            else:
                VarList.append(self._names[0] + '_0')
        # We ensure that polynomial conversion is done by names;
        # the problem is that it is done by names if the number of variables coincides.
        if len(VarList) == x.parent().ngens():
            BigList = x.parent().variable_names()
            ind = 2
            while self._names[0] + '_' + str(ind) in BigList:
                ind += 1
            VarList.append(self._names[0] + '_' + str(ind))
        try:
            VarList.sort(key=self.varname_key, reverse=True)
        except ValueError:
            raise ValueError("cannot convert {} into an element of {}; the variables are not admissible".format(x, self))

        from sage.rings.polynomial.polynomial_ring_constructor import PolynomialRing
        R = PolynomialRing(self._base, VarList, order=self._order)
        if isinstance(x, MPolynomial_libsingular):  # everything else is so buggy that it's even not worth to try.
            from sage.rings.polynomial.multi_polynomial_libsingular import MPolynomialRing_libsingular
            if isinstance(R, MPolynomialRing_libsingular):
                try:
                    # Problem: If there is only a partial overlap in the variables
                    # of x.parent() and R, then R(x) raises an error (which, I think,
                    # is a bug, since we talk here about conversion, not coercion).
                    # Hence, for being on the safe side, we coerce into a pushout ring:
                    x = R(1) * x
                    return InfinitePolynomial(self, x)
                except (TypeError, ValueError):
                    # OK, last resort, to be on the safe side
                    try:
                        return sage_eval(repr(x), self.gens_dict())
                    except (ValueError, TypeError, NameError):
                        raise ValueError("cannot convert {} into an element of {}; conversion of the underlying polynomial failed".format(x, self))
        try:
            return sage_eval(repr(x), self.gens_dict())
        except (ValueError, TypeError, NameError):
            raise ValueError(f"cannot convert {x} into an element of {self}")

    def tensor_with_ring(self, R):
        """
        Return the tensor product of ``self`` with another ring.

        INPUT:

        - ``R`` -- a ring.

        OUTPUT:

        An infinite polynomial ring that, mathematically, can be seen as the
        tensor product of ``self`` with ``R``.

        NOTE:

        It is required that the underlying ring of self coerces into ``R``.
        Hence, the tensor product is in fact merely an extension of the base
        ring.

        EXAMPLES::

            sage: R.<a,b> = InfinitePolynomialRing(ZZ)
            sage: R.tensor_with_ring(QQ)
            Infinite polynomial ring in a, b over Rational Field
            sage: R
            Infinite polynomial ring in a, b over Integer Ring

        The following tests against a bug that was fixed at :issue:`10468`::

            sage: R.<x,y> = InfinitePolynomialRing(QQ)
            sage: R.tensor_with_ring(QQ) is R
            True
        """
        if not R.has_coerce_map_from(self._underlying_ring):
            raise TypeError("we cannot tensor with " + repr(R))
        B = self.base_ring()
        if hasattr(B, 'tensor_with_ring'):
            return InfinitePolynomialRing(B.tensor_with_ring(R), self._names, self._order, implementation='sparse')
        if hasattr(B, 'change_ring'):  # e.g., polynomial rings
            return InfinitePolynomialRing(B.change_ring(R), self._names, self._order, implementation='sparse')
        # try to find the correct base ring in other ways:
        try:
            o = B.one() * R.one()
        except (TypeError, ValueError):
            raise TypeError("we cannot tensor with " + repr(R))
        return InfinitePolynomialRing(o.parent(), self._names, self._order, implementation='sparse')

    # Basic Ring Properties
    # -- some stuff that is useful for quotient rings etc.
    def is_noetherian(self):
        """
        Return ``False``, since polynomial rings in infinitely many
        variables are never Noetherian rings.

        Since Infinite Polynomial Rings must have at least one
        generator, they have infinitely many variables and are thus
        not Noetherian, as a ring.

        .. NOTE::

            Infinite Polynomial Rings over a field `F` are Noetherian as
            `F(G)` modules, where `G` is the symmetric group of the
            natural numbers. But this is not what the method
            ``is_noetherian()`` is answering.

        TESTS::

            sage: R = InfinitePolynomialRing(GF(2))
            sage: R
            Infinite polynomial ring in x over Finite Field of size 2
            sage: R.is_noetherian()
            False

            sage: R.<x> = InfinitePolynomialRing(QQ)
            sage: R.is_noetherian()
            False
        """
        return False

    def is_field(self, *args, **kwds):
        """
        Return ``False`` since Infinite Polynomial Rings are never fields.

        Since Infinite Polynomial Rings must have at least one generator,
        they have infinitely many variables and thus never are fields.

        EXAMPLES::

            sage: R.<x, y> = InfinitePolynomialRing(QQ)
            sage: R.is_field()
            False

        TESTS::

            sage: R = InfinitePolynomialRing(GF(2))
            sage: R
            Infinite polynomial ring in x over Finite Field of size 2
            sage: R.is_field()
            False

        :issue:`9443`::

            sage: W = PowerSeriesRing(InfinitePolynomialRing(QQ,'a'),'x')
            sage: W.is_field()
            False
        """
        return False

    def varname_key(self, x):
        """
        Key for comparison of variable names.

        INPUT:

        - ``x`` -- a string of the form ``a+'_'+str(n)``, where a is the
          name of a generator, and n is an integer

        RETURN:

        a key used to sort the variables

        THEORY:

        The order is defined as follows:

        x<y `\\iff` the string ``x.split('_')[0]`` is later in the list of
        generator names of self than ``y.split('_')[0]``, or
        (``x.split('_')[0]==y.split('_')[0]`` and
        ``int(x.split('_')[1])<int(y.split('_')[1])``)

        EXAMPLES::

            sage: X.<alpha,beta> = InfinitePolynomialRing(ZZ)
            sage: X.varname_key('alpha_1')
            (0, 1)
            sage: X.varname_key('beta_10')
            (-1, 10)
            sage: X.varname_key('beta_1')
            (-1, 1)
            sage: X.varname_key('alpha_10')
            (0, 10)
            sage: X.varname_key('alpha_1')
            (0, 1)
            sage: X.varname_key('alpha_10')
            (0, 10)
        """
        try:
            return self._identify_variable(*x.split('_', 1))
        except (KeyError, ValueError, TypeError):
            raise ValueError("%s is not a valid variable name" % x)

    def ngens(self):
        """
        Return the number of generators for this ring.

        Since there
        are countably infinitely many variables in this polynomial
        ring, by 'generators' we mean the number of infinite families
        of variables. See :mod:`~sage.rings.polynomial.infinite_polynomial_ring`
        for more details.

        EXAMPLES::

            sage: X.<x> = InfinitePolynomialRing(ZZ)
            sage: X.ngens()
            1

            sage: X.<x1,x2> = InfinitePolynomialRing(QQ)
            sage: X.ngens()
            2

        """
        return len(self._names)

    @cached_method
    def gen(self, i=None):
        """
        Return the `i^{th}` 'generator' (see the description in :meth:`.ngens`)
        of this infinite polynomial ring.

        EXAMPLES::

            sage: X = InfinitePolynomialRing(QQ)
            sage: x = X.gen()
            sage: x[1]
            x_1
            sage: X.gen() is X.gen(0)
            True
            sage: XX = InfinitePolynomialRing(GF(5))
            sage: XX.gen(0) is XX.gen()
            True
        """
        if i is not None and i > len(self._names):
            raise ValueError
        j = i if i is not None else 0
        res = InfinitePolynomialGen(self, self._names[j])
        if i is None:
            key = ((0,), ())
            if key in self._cache__gen:
                return self._cache__gen[key]
            else:
                self._cache__gen[key] = res
        return res

    def _first_ngens(self, n):
        """
        Used by the preparser for R.<x> = ...

        EXAMPLES::

            sage: InfinitePolynomialRing(ZZ, 'a')._first_ngens(1)
            (a_*,)
        """
        # It may be that we merge variables. If this is the case,
        # the new variables (as used by R.<x>  = ...) come *last*,
        # but in order.
        return self.gens()[-n:]

    @cached_method
    def gens_dict(self):
        """
        Return a dictionary-like object containing the infinitely many
        ``{var_name:variable}`` pairs.

        EXAMPLES::

            sage: R = InfinitePolynomialRing(ZZ, 'a')
            sage: D = R.gens_dict()
            sage: D
            GenDict of Infinite polynomial ring in a over Integer Ring
            sage: D['a_5']
            a_5
        """
        return GenDictWithBasering(self, InfiniteGenDict(self.gens()))

    def _ideal_class_(self, n=0):
        """
        Return :class:`SymmetricIdeals` (see there for further details).

        TESTS::

            sage: R.<a,b> = InfinitePolynomialRing(ZZ)
            sage: R._ideal_class_()
            <class 'sage.rings.polynomial.symmetric_ideal.SymmetricIdeal'>

        """
        import sage.rings.polynomial.symmetric_ideal
        return sage.rings.polynomial.symmetric_ideal.SymmetricIdeal

    def characteristic(self):
        """
        Return the characteristic of the base field.

        EXAMPLES::

            sage: X.<x,y> = InfinitePolynomialRing(GF(25,'a'))                          # needs sage.rings.finite_rings
            sage: X                                                                     # needs sage.rings.finite_rings
            Infinite polynomial ring in x, y over Finite Field in a of size 5^2
            sage: X.characteristic()                                                    # needs sage.rings.finite_rings
            5

        """
        return self._base.characteristic()

    def is_integral_domain(self, *args, **kwds):
        """
        An infinite polynomial ring is an integral domain if and only if
        the base ring is.  Arguments are passed to is_integral_domain
        method of base ring.

        EXAMPLES::

            sage: R.<x, y> = InfinitePolynomialRing(QQ)
            sage: R.is_integral_domain()
            True

        TESTS:

        :issue:`9443`::

            sage: W = PolynomialRing(InfinitePolynomialRing(QQ,'a'),2,'x,y')
            sage: W.is_integral_domain()
            True
        """
        return self._base.is_integral_domain(*args, **kwds)

    def krull_dimension(self, *args, **kwds):
        """
        Return ``Infinity``, since polynomial rings in infinitely many
        variables have infinite Krull dimension.

        EXAMPLES::

            sage: R.<x, y> = InfinitePolynomialRing(QQ)
            sage: R.krull_dimension()
            +Infinity
        """
        from sage.rings.infinity import Infinity
        return Infinity

    def order(self):
        """
        Return ``Infinity``, since polynomial rings have infinitely
        many elements.

        EXAMPLES::

            sage: R.<x> = InfinitePolynomialRing(GF(2))
            sage: R.order()
            +Infinity
        """
        from sage.rings.infinity import Infinity
        return Infinity

    # Other bases
    def key_basis(self):
        r"""
        Return the basis of ``self`` given by key polynomials.

        EXAMPLES::

            sage: R.<x> = InfinitePolynomialRing(GF(2))
            sage: R.key_basis()                                                         # needs sage.combinat sage.modules
            Key polynomial basis over Finite Field of size 2
        """
        from sage.combinat.key_polynomial import KeyPolynomialBasis
        return KeyPolynomialBasis(self)


class InfinitePolynomialGen(SageObject):
    """
    This class provides the object which is responsible for returning
    variables in an infinite polynomial ring (implemented in
    :meth:`.__getitem__`).

    EXAMPLES::

        sage: X.<x1,x2> = InfinitePolynomialRing(RR)
        sage: x1
        x1_*
        sage: x1[5]
        x1_5
        sage: x1 == loads(dumps(x1))
        True

    """

    def __init__(self, parent, name):
        """
        EXAMPLES::

            sage: X.<x> = InfinitePolynomialRing(QQ)
            sage: loads(dumps(x))
            x_*

        """
        self._name = name
        self._parent = parent
        self._output = {}

    def __eq__(self, other):
        """
        Check whether ``self`` is equal to ``other``.

        EXAMPLES::

            sage: X.<x,y> = InfinitePolynomialRing(QQ)
            sage: from sage.rings.polynomial.infinite_polynomial_ring import InfinitePolynomialGen
            sage: x2 = InfinitePolynomialGen(X, 'x')
            sage: x2 == x
            True
        """
        if not isinstance(other, InfinitePolynomialGen):
            return False
        return (self._name, self._parent) == (other._name, other._parent)

    def __ne__(self, other):
        """
        Check whether ``self`` is not equal to ``other``.

        EXAMPLES::

            sage: X.<x,y> = InfinitePolynomialRing(QQ)
            sage: from sage.rings.polynomial.infinite_polynomial_ring import InfinitePolynomialGen
            sage: x2 = InfinitePolynomialGen(X, 'x')
            sage: x2 != x
            False
        """
        return not (self == other)

    def _latex_(self):
        r"""
        EXAMPLES::

            sage: from sage.misc.latex import latex
            sage: X.<x,x1,xx> = InfinitePolynomialRing(QQ)
            sage: latex(x) # indirect doctest
            x_{\ast}
            sage: latex(x1) # indirect doctest
            \mathit{x1}_{\ast}
            sage: latex(xx) # indirect doctest
            \mathit{xx}_{\ast}
            sage: latex(x[2]) # indirect doctest
            x_{2}
            sage: latex(x1[3]) # indirect doctest
            \mathit{x1}_{3}
        """
        from sage.misc.latex import latex_variable_name
        return latex_variable_name(self._name + '_ast')

    def __getitem__(self, i):
        """
        Return the variable ``x[i]`` where ``x`` is this
        :class:`sage.rings.polynomial.infinite_polynomial_ring.InfinitePolynomialGen`,
        and i is a non-negative integer.

        EXAMPLES::

            sage: X.<alpha> = InfinitePolynomialRing(QQ)
            sage: alpha[1]
            alpha_1
        """
        if int(i) != i:
            raise ValueError("the index (= %s) must be an integer" % i)
        i = int(i)
        if i < 0:
            raise ValueError("the index (= %s) must be non-negative" % i)
        P = self._parent
        from sage.rings.polynomial.infinite_polynomial_element import InfinitePolynomial_dense, InfinitePolynomial_sparse
        from sage.rings.polynomial.polynomial_ring_constructor import PolynomialRing
        OUT = self._output.get(i)
        if hasattr(P, '_P'):
            if i <= P._max:
                # return InfinitePolynomial_dense(P, P._P.gen(P._P.variable_names().index(self._name+'_'+str(i))))
                if OUT is None:
                    self._output[i] = InfinitePolynomial_dense(P, P._P.gen(P._P.variable_names().index(self._name + '_' + str(i))))
                else:
                    if OUT._p.parent() is not P._P:
                        OUT._p = P._P(OUT._p)
                return self._output[i]
            # Calculate all of the new names needed
            try:
                names = [[name + '_' + str(j) for name in P._names]
                         for j in range(i + 1)]
            except OverflowError:
                raise IndexError("variable index is too big - consider using the sparse implementation")
            names = reduce(operator.add, names)
            names.sort(key=P.varname_key, reverse=True)
            # Create the new polynomial ring
            P._P = PolynomialRing(P.base_ring(), names, order=P._order)
            # Get the generators
            P._max = i
            # return InfinitePolynomial_dense(P, P._P.gen(P._P.variable_names().index(self._name+'_'+str(i))))
            self._output[i] = InfinitePolynomial_dense(P, P._P.gen(P._P.variable_names().index(self._name + '_' + str(i))))
            return self._output[i]
        # Now, we are in the sparse implementation
        if OUT is not None:  # in the sparse implementation, this is ok
            return OUT
        if i == 0:
            names = [self._name + '_0', self._name + '_1']
        else:
            names = [self._name + '_0', self._name + '_' + str(i)]
        names.sort(key=P.varname_key, reverse=True)
        Pol = PolynomialRing(P.base_ring(), names, order=P._order)
        # return InfinitePolynomial_sparse(P, Pol.gen(names.index(self._name+'_'+str(i))))
        self._output[i] = InfinitePolynomial_sparse(P, Pol.gen(names.index(self._name + '_' + str(i))))
        return self._output[i]

    def _repr_(self):
        """
        EXAMPLES::

            sage: X.<x,y> = InfinitePolynomialRing(QQ)
            sage: x  # indirect doctest
            x_*
        """
        return self._name + '_*'

    def __str__(self):
        """
        EXAMPLES::

            sage: X.<x,y> = InfinitePolynomialRing(QQ)
            sage: print(x) # indirect doctest
            Generator for the x's in Infinite polynomial ring in x, y over Rational Field
        """
        return f"Generator for the {self._name}'s in {self._parent}"


##############################################################
#  The dense implementation

class InfinitePolynomialRing_dense(InfinitePolynomialRing_sparse):
    """
    Dense implementation of Infinite Polynomial Rings

    Compared with :class:`~sage.rings.polynomial.infinite_polynomial_ring.InfinitePolynomialRing_sparse`,
    from which this class inherits, it keeps a polynomial ring that comprises all elements that have
    been created so far.
    """
    def __init__(self, R, names, order):
        """
        EXAMPLES::

            sage: X.<x2,alpha,y4> = InfinitePolynomialRing(ZZ, implementation='dense')
            sage: X == loads(dumps(X))
            True

        """
        if not names:
            names = ['x']
        # Generate the initial polynomial ring
        self._max = 0
        InfinitePolynomialRing_sparse.__init__(self, R, names, order)
        self._P = self._minP
        # self._pgens = self._P.gens()

    #####################
    # Coercion

    def construction(self):
        """
        Return the construction of ``self``.

        OUTPUT:

        A pair ``F,R``, where ``F`` is a construction functor and ``R`` is a ring,
        so that ``F(R) is self``.

        EXAMPLES::

            sage: R.<x,y> = InfinitePolynomialRing(GF(5))
            sage: R.construction()
            [InfPoly{[x,y], "lex", "dense"}, Finite Field of size 5]
        """
        return [InfinitePolynomialFunctor(self._names, self._order, 'dense'), self._base]

    def tensor_with_ring(self, R):
        """
        Return the tensor product of ``self`` with another ring.

        INPUT:

        - ``R`` -- a ring.

        OUTPUT:

        An infinite polynomial ring that, mathematically, can be seen as the
        tensor product of ``self`` with ``R``.

        NOTE:

        It is required that the underlying ring of self coerces into ``R``.
        Hence, the tensor product is in fact merely an extension of the base
        ring.

        EXAMPLES::

            sage: R.<a,b> = InfinitePolynomialRing(ZZ, implementation='sparse')
            sage: R.tensor_with_ring(QQ)
            Infinite polynomial ring in a, b over Rational Field
            sage: R
            Infinite polynomial ring in a, b over Integer Ring

        The following tests against a bug that was fixed at :issue:`10468`::

            sage: R.<x,y> = InfinitePolynomialRing(QQ, implementation='sparse')
            sage: R.tensor_with_ring(QQ) is R
            True

        """
        if not R.has_coerce_map_from(self._underlying_ring):
            raise TypeError("we cannot tensor with " + repr(R))
        B = self.base_ring()
        if hasattr(B, 'tensor_with_ring'):
            return InfinitePolynomialRing(B.tensor_with_ring(R), self._names, self._order, implementation='dense')
        if hasattr(B, 'change_ring'):  # e.g., polynomial rings
            return InfinitePolynomialRing(B.change_ring(R), self._names, self._order, implementation='dense')
        # try to find the correct base ring in other ways:
        try:
            o = B.one() * R.one()
        except (TypeError, ValueError):
            raise TypeError("we cannot tensor with " + repr(R))
        return InfinitePolynomialRing(o.parent(), self._names, self._order, implementation='dense')

    def polynomial_ring(self):
        """
        Return the underlying *finite* polynomial ring.

        .. note::

           The ring returned can change over time as more variables
           are used.

           Since the rings are cached, we create here a ring with variable
           names that do not occur in other doc tests, so that we avoid
           side effects.

        EXAMPLES::

            sage: X.<xx, yy> = InfinitePolynomialRing(ZZ)
            sage: X.polynomial_ring()
            Multivariate Polynomial Ring in xx_0, yy_0 over Integer Ring
            sage: a = yy[3]
            sage: X.polynomial_ring()
            Multivariate Polynomial Ring in xx_3, xx_2, xx_1, xx_0, yy_3, yy_2, yy_1, yy_0
             over Integer Ring

        """
        return self._P<|MERGE_RESOLUTION|>--- conflicted
+++ resolved
@@ -889,23 +889,15 @@
             ...
             ValueError: cannot convert 1/3 into an element of Infinite polynomial ring in x over Integer Ring
 
-<<<<<<< HEAD
-        Check that :issue:`37756` is fixed::
-=======
         .. WARNING:
 
         The :issue:`37756` is not yet fixed::
->>>>>>> 3cdc7add
 
             sage: L.<x, y> = QQ[]
             sage: R.<a> = InfinitePolynomialRing(QQ)
             sage: M = InfinitePolynomialRing(L, names=["a"])
             sage: c = a[0]
-<<<<<<< HEAD
-            sage: M(c)
-=======
             sage: M(c)  # known bug
->>>>>>> 3cdc7add
             a_0
         """
         from sage.rings.polynomial.infinite_polynomial_element import InfinitePolynomial
