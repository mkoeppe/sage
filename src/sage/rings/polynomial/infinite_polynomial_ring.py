r"""
Infinite Polynomial Rings

By Infinite Polynomial Rings, we mean polynomial rings in a countably
infinite number of variables. The implementation consists of a wrapper
around the current *finite* polynomial rings in Sage.

AUTHORS:

- Simon King <simon.king@nuigalway.ie>
- Mike Hansen <mhansen@gmail.com>

An Infinite Polynomial Ring has finitely many generators `x_\ast,
y_\ast,...` and infinitely many variables of the form `x_0, x_1, x_2,
..., y_0, y_1, y_2,...,...`.  We refer to the natural number `n` as
the *index* of the variable `x_n`.

INPUT:

- ``R`` -- the base ring; it has to be a commutative ring, and in some
  applications it must even be a field
- ``names`` -- a finite list of generator names; generator names must be alpha-numeric
- ``order`` -- (optional) string; the default order is ``'lex'`` (lexicographic).
  ``'deglex'`` is degree lexicographic, and ``'degrevlex'`` (degree reverse
  lexicographic) is possible but discouraged.

Each generator ``x`` produces an infinite sequence of variables
``x[1], x[2], ...`` which are printed on screen as ``x_1, x_2, ...``
and are latex typeset as `x_{1}, x_{2}`.  Then, the Infinite
Polynomial Ring is formed by polynomials in these variables.

By default, the monomials are ordered lexicographically. Alternatively,
degree (reverse) lexicographic ordering is possible as well. However, we
do not guarantee that the computation of Groebner bases will terminate
in this case.

In either case, the variables of a Infinite Polynomial Ring X are ordered
according to the following rule:

  ``X.gen(i)[m] > X.gen(j)[n]`` if and only if ``i<j or (i==j and m>n)``

We provide a 'dense' and a 'sparse' implementation. In the dense
implementation, the Infinite Polynomial Ring carries a finite
polynomial ring that comprises *all* variables up to the maximal index
that has been used so far. This is potentially a very big ring and may
also comprise many variables that are not used.

In the sparse implementation, we try to keep the underlying finite
polynomial rings small, using only those variables that are really
needed. By default, we use the dense implementation, since it usually
is much faster.

EXAMPLES::

    sage: X.<x,y> = InfinitePolynomialRing(ZZ, implementation='sparse')
    sage: A.<alpha,beta> = InfinitePolynomialRing(QQ, order='deglex')

    sage: f = x[5] + 2; f
    x_5 + 2
    sage: g = 3*y[1]; g
    3*y_1

It has some advantages to have an underlying ring that is not
univariate.  Hence, we always have at least two variables::

    sage: g._p.parent()
    Multivariate Polynomial Ring in y_1, y_0 over Integer Ring

    sage: f2 = alpha[5] + 2; f2
    alpha_5 + 2
    sage: g2 = 3*beta[1]; g2
    3*beta_1
    sage: A.polynomial_ring()
    Multivariate Polynomial Ring in alpha_5, alpha_4, alpha_3, alpha_2, alpha_1, alpha_0,
     beta_5, beta_4, beta_3, beta_2, beta_1, beta_0 over Rational Field

Of course, we provide the usual polynomial arithmetic::

    sage: f + g
    x_5 + 3*y_1 + 2
    sage: p = x[10]^2*(f+g); p
    x_10^2*x_5 + 3*x_10^2*y_1 + 2*x_10^2
    sage: p2 = alpha[10]^2*(f2+g2); p2
    alpha_10^2*alpha_5 + 3*alpha_10^2*beta_1 + 2*alpha_10^2

There is a permutation action on the variables, by permuting positive
variable indices::

    sage: P = Permutation(((10,1)))
    sage: p^P
    x_5*x_1^2 + 3*x_1^2*y_10 + 2*x_1^2
    sage: p2^P
    alpha_5*alpha_1^2 + 3*alpha_1^2*beta_10 + 2*alpha_1^2

Note that `x_0^P = x_0`, since the permutations only change *positive*
variable indices.

We also implemented ideals of Infinite Polynomial Rings. Here, it is
thoroughly assumed that the ideals are set-wise invariant under the
permutation action. We therefore refer to these ideals as *Symmetric
Ideals*. Symmetric Ideals are finitely generated modulo addition,
multiplication by ring elements and permutation of variables. If the
base ring is a field, one can compute Symmetric Groebner Bases::

    sage: J = A * (alpha[1]*beta[2])
    sage: J.groebner_basis()                                                            # needs sage.combinat sage.libs.singular
    [alpha_1*beta_2, alpha_2*beta_1]

For more details, see :class:`~sage.rings.polynomial.symmetric_ideal.SymmetricIdeal`.

Infinite Polynomial Rings can have any commutative base ring. If the
base ring of an Infinite Polynomial Ring is a (classical or infinite)
Polynomial Ring, then our implementation tries to merge everything
into *one* ring. The basic requirement is that the monomial orders
match. In the case of two Infinite Polynomial Rings, the
implementations must match. Moreover, name conflicts should be
avoided. An overlap is only accepted if the order of variables can be
uniquely inferred, as in the following example::

    sage: A.<a,b,c> = InfinitePolynomialRing(ZZ)
    sage: B.<b,c,d> = InfinitePolynomialRing(A)
    sage: B
    Infinite polynomial ring in a, b, c, d over Integer Ring

This is also allowed if finite polynomial rings are involved::

    sage: A.<a_3,a_1,b_1,c_2,c_0> = ZZ[]
    sage: B.<b,c,d> = InfinitePolynomialRing(A, order='degrevlex')
    sage: B
    Infinite polynomial ring in b, c, d over
     Multivariate Polynomial Ring in a_3, a_1 over Integer Ring

It is no problem if one generator of the Infinite Polynomial Ring is
called ``x`` and one variable of the base ring is also called
``x``. This is since no *variable* of the Infinite Polynomial Ring
will be called ``x``. However, a problem arises if the underlying
classical Polynomial Ring has a variable ``x_1``, since this can be
confused with a variable of the Infinite Polynomial Ring. In this
case, an error will be raised::

    sage: X.<x,y_1> = ZZ[]
    sage: Y.<x,z> = InfinitePolynomialRing(X)

Note that ``X`` is not merged into ``Y``; this is since the monomial
order of ``X`` is 'degrevlex', but of ``Y`` is 'lex'.
::

    sage: Y
    Infinite polynomial ring in x, z over
     Multivariate Polynomial Ring in x, y_1 over Integer Ring

The variable ``x`` of ``X`` can still be interpreted in ``Y``,
although the first generator of ``Y`` is called ``x`` as well::

    sage: x
    x_*
    sage: X('x')
    x
    sage: Y(X('x'))
    x
    sage: Y('x')
    x

But there is only merging if the resulting monomial order is uniquely
determined. This is not the case in the following examples, and thus
an error is raised::

    sage: X.<y_1,x> = ZZ[]
    sage: Y.<y,z> = InfinitePolynomialRing(X)
    Traceback (most recent call last):
    ...
    CoercionException: Overlapping variables (('y', 'z'),['y_1']) are incompatible
    sage: Y.<z,y> = InfinitePolynomialRing(X)
    Traceback (most recent call last):
    ...
    CoercionException: Overlapping variables (('z', 'y'),['y_1']) are incompatible
    sage: X.<x_3,y_1,y_2> = PolynomialRing(ZZ, order='lex')
    sage: # y_1 and y_2 would be in opposite order in an Infinite Polynomial Ring
    sage: Y.<y> = InfinitePolynomialRing(X)
    Traceback (most recent call last):
    ...
    CoercionException: Overlapping variables (('y',),['y_1', 'y_2']) are incompatible


If the type of monomial orderings (e.g., 'degrevlex' versus 'lex') or
if the implementations do not match, there is no simplified
construction available::

    sage: X.<x,y> = InfinitePolynomialRing(ZZ)
    sage: Y.<z> = InfinitePolynomialRing(X, order='degrevlex')
    sage: Y
    Infinite polynomial ring in z over Infinite polynomial ring in x, y over Integer Ring
    sage: Y.<z> = InfinitePolynomialRing(X, implementation='sparse')
    sage: Y
    Infinite polynomial ring in z over Infinite polynomial ring in x, y over Integer Ring

TESTS:

Infinite Polynomial Rings are part of Sage's coercion system. Hence,
we can do arithmetic, so that the result lives in a ring into which
all constituents coerce.
::

    sage: R.<a,b> = InfinitePolynomialRing(ZZ)
    sage: X.<x> = InfinitePolynomialRing(R)
    sage: x[2]/2+(5/3)*a[3]*x[4] + 1
    5/3*a_3*x_4 + 1/2*x_2 + 1

    sage: R.<a,b> = InfinitePolynomialRing(ZZ, implementation='sparse')
    sage: X.<x> = InfinitePolynomialRing(R)
    sage: x[2]/2+(5/3)*a[3]*x[4] + 1
    5/3*a_3*x_4 + 1/2*x_2 + 1

    sage: R.<a,b> = InfinitePolynomialRing(ZZ, implementation='sparse')
    sage: X.<x> = InfinitePolynomialRing(R, implementation='sparse')
    sage: x[2]/2+(5/3)*a[3]*x[4] + 1
    5/3*a_3*x_4 + 1/2*x_2 + 1

    sage: R.<a,b> = InfinitePolynomialRing(ZZ)
    sage: X.<x> = InfinitePolynomialRing(R, implementation='sparse')
    sage: x[2]/2+(5/3)*a[3]*x[4] + 1
    5/3*a_3*x_4 + 1/2*x_2 + 1

Check that :issue:`22514` is fixed::

    sage: R.<x> = InfinitePolynomialRing(ZZ)
    sage: a = R(3)
    sage: a.is_constant()
    True
    sage: a.constant_coefficient()
    3
    sage: a.degree()
    0
    sage: b = R("2")
    sage: b.parent() is R
    True
    sage: S.<y> = ZZ[]
    sage: Q.<z> = InfinitePolynomialRing(S)
    sage: a = Q(1+y)
    sage: a.is_constant()
    True
    sage: a.constant_coefficient()
    y + 1
"""
# ****************************************************************************
#       Copyright (C) 2009 Simon King <simon.king@nuigalway.ie> and
#                          Mike Hansen <mhansen@gmail.com>,
#
#  Distributed under the terms of the GNU General Public License (GPL)
#
#    This code is distributed in the hope that it will be useful,
#    but WITHOUT ANY WARRANTY; without even the implied warranty of
#    MERCHANTABILITY or FITNESS FOR A PARTICULAR PURPOSE.  See the GNU
#    General Public License for more details.
#
#  The full text of the GPL is available at:
#
#                  https://www.gnu.org/licenses/
# ****************************************************************************
import operator
import re
from functools import reduce

from sage.rings.ring import CommutativeRing
from sage.categories.rings import Rings
from sage.structure.all import SageObject, parent
from sage.structure.factory import UniqueFactory
from sage.misc.cachefunc import cached_method

###################################################
#  The Construction Functor

from sage.categories.pushout import InfinitePolynomialFunctor


###############################################################
# Ring Factory framework

class InfinitePolynomialRingFactory(UniqueFactory):
    """
    A factory for creating infinite polynomial ring elements.  It
    makes sure that they are unique as well as handling pickling.
    For more details, see
    :class:`~sage.structure.factory.UniqueFactory` and
    :mod:`~sage.rings.polynomial.infinite_polynomial_ring`.

    EXAMPLES::

        sage: A.<a> = InfinitePolynomialRing(QQ)
        sage: B.<b> = InfinitePolynomialRing(A)
        sage: B.construction()
        [InfPoly{[a,b], "lex", "dense"}, Rational Field]
        sage: R.<a,b> = InfinitePolynomialRing(QQ)
        sage: R is B
        True
        sage: X.<x> = InfinitePolynomialRing(QQ)
        sage: X2.<x> = InfinitePolynomialRing(QQ, implementation='sparse')
        sage: X is X2
        False

        sage: X is loads(dumps(X))
        True
    """
    def create_key(self, R, names=('x',), order='lex', implementation='dense'):
        """
        Create a key which uniquely defines the infinite polynomial ring.

        TESTS::

            sage: InfinitePolynomialRing.create_key(QQ, ('y1',))
            (InfPoly{[y1], "lex", "dense"}(FractionField(...)), Integer Ring)
            sage: _[0].all
            [FractionField, InfPoly{[y1], "lex", "dense"}]
            sage: InfinitePolynomialRing.create_key(QQ, names=['beta'], order='deglex',
            ....:                                   implementation='sparse')
            (InfPoly{[beta], "deglex", "sparse"}(FractionField(...)), Integer Ring)
            sage: _[0].all
            [FractionField, InfPoly{[beta], "deglex", "sparse"}]
            sage: InfinitePolynomialRing.create_key(QQ, names=['x','y'],
            ....:                                   implementation='dense')
            (InfPoly{[x,y], "lex", "dense"}(FractionField(...)), Integer Ring)
            sage: _[0].all
            [FractionField, InfPoly{[x,y], "lex", "dense"}]

        If no generator name is provided, a generator named 'x',
        lexicographic order and the dense implementation are assumed::

            sage: InfinitePolynomialRing.create_key(QQ)
            (InfPoly{[x], "lex", "dense"}(FractionField(...)), Integer Ring)
            sage: _[0].all
            [FractionField, InfPoly{[x], "lex", "dense"}]

        If it is attempted to use no generator, a :exc:`ValueError` is raised::

            sage: InfinitePolynomialRing.create_key(ZZ, names=[])
            Traceback (most recent call last):
            ...
            ValueError: Infinite Polynomial Rings must have at least one generator
        """
        if isinstance(names, list):
            names = tuple(names)
        if not names:
            raise ValueError("Infinite Polynomial Rings must have at least one generator")
        if len(names) > len(set(names)):
            raise ValueError("the variable names must be distinct")
        F = InfinitePolynomialFunctor(names, order, implementation)
        while hasattr(R, 'construction'):
            C = R.construction()
            if C is None:
                break
            F = F * C[0]
            R = C[1]
        return (F, R)

    def create_object(self, version, key):
        """
        Return the infinite polynomial ring corresponding to the key ``key``.

        TESTS::

            sage: InfinitePolynomialRing.create_object('1.0', InfinitePolynomialRing.create_key(ZZ, ('x3',)))
            Infinite polynomial ring in x3 over Integer Ring
        """
        if len(key) > 2:
            # We got an old pickle. By calling the ring constructor, it will automatically
            # be transformed into the new scheme
            return InfinitePolynomialRing(*key)
        # By now, we have different unique keys, based on construction functors
        C, R = key
        from sage.categories.pushout import CompositeConstructionFunctor, InfinitePolynomialFunctor
        if isinstance(C, CompositeConstructionFunctor):
            F = C.all[-1]
            if len(C.all) > 1:
                R = CompositeConstructionFunctor(*C.all[:-1])(R)
        else:
            F = C
        if not isinstance(F, InfinitePolynomialFunctor):
            raise TypeError("we expected an InfinitePolynomialFunctor, not %s" % type(F))
        if F._imple == 'sparse':
            return InfinitePolynomialRing_sparse(R, F._gens, order=F._order)
        return InfinitePolynomialRing_dense(R, F._gens, order=F._order)


InfinitePolynomialRing = InfinitePolynomialRingFactory('InfinitePolynomialRing')


##############################################################
#  An auxiliary dictionary-like class that returns variables

class InfiniteGenDict:
    """
    A dictionary-like class that is suitable for usage in ``sage_eval``.

    The generators of an Infinite Polynomial Ring are not
    variables. Variables of an Infinite Polynomial Ring are returned
    by indexing a generator. The purpose of this class is to return a
    variable of an Infinite Polynomial Ring, given its string
    representation.

    EXAMPLES::

        sage: R.<a,b> = InfinitePolynomialRing(ZZ)
        sage: D = R.gens_dict() # indirect doctest
        sage: D._D
        [InfiniteGenDict defined by ['a', 'b'], {'1': 1}]
        sage: D._D[0]['a_15']
        a_15
        sage: type(_)
        <class 'sage.rings.polynomial.infinite_polynomial_element.InfinitePolynomial_dense'>
        sage: sage_eval('3*a_3*b_5-1/2*a_7', D._D[0])
        -1/2*a_7 + 3*a_3*b_5
    """
    def __init__(self, Gens):
        """
        INPUT:

        - ``Gens`` -- list of generators of an infinite polynomial ring

        EXAMPLES::

            sage: R.<a,b> = InfinitePolynomialRing(ZZ)
            sage: D = R.gens_dict() # indirect doctest
            sage: D._D
            [InfiniteGenDict defined by ['a', 'b'], {'1': 1}]
            sage: D._D == loads(dumps(D._D)) # indirect doctest
            True
        """
        self._D = dict(zip(((hasattr(X, '_name') and X._name) or repr(X) for X in Gens), Gens))

    def __eq__(self, other):
        """
        Check whether ``self`` is equal to ``other``.

        EXAMPLES::

            sage: R.<a,b> = InfinitePolynomialRing(ZZ)
            sage: D = R.gens_dict() # indirect doctest
            sage: D._D
            [InfiniteGenDict defined by ['a', 'b'], {'1': 1}]
            sage: D._D == loads(dumps(D._D)) # indirect doctest
            True
        """
        if isinstance(other, InfiniteGenDict):
            return self._D == other._D
        return False

    def __ne__(self, other):
        """
        Check whether ``self`` is not equal to ``other``.

        EXAMPLES::

            sage: R.<a,b> = InfinitePolynomialRing(ZZ)
            sage: D = R.gens_dict() # indirect doctest
            sage: D._D
            [InfiniteGenDict defined by ['a', 'b'], {'1': 1}]
            sage: D._D != loads(dumps(D._D)) # indirect doctest
            False
        """
        return not (self == other)

    def __repr__(self):
        """
        EXAMPLES::

            sage: R.<a,b> = InfinitePolynomialRing(ZZ)
            sage: D = R.gens_dict()
            sage: D._D # indirect doctest
            [InfiniteGenDict defined by ['a', 'b'], {'1': 1}]
        """
        return "InfiniteGenDict defined by %s" % sorted(self._D)

    def __getitem__(self, k):
        """
        EXAMPLES::

            sage: R.<a,b> = InfinitePolynomialRing(ZZ)
            sage: D = R.gens_dict() # indirect doctest
            sage: D._D
            [InfiniteGenDict defined by ['a', 'b'], {'1': 1}]
            sage: D._D[0]['a_15']
            a_15
            sage: type(_)
            <class 'sage.rings.polynomial.infinite_polynomial_element.InfinitePolynomial_dense'>
        """
        if not isinstance(k, str):
            raise KeyError("string expected")
        L = k.split('_')
        try:
            if len(L) == 2:
                return self._D[L[0]][int(L[1])]
        except (TypeError, ValueError):
            pass
        raise KeyError("%s is not a variable name" % k)


class GenDictWithBasering:
    """
    A dictionary-like class that is suitable for usage in ``sage_eval``.

    This pseudo-dictionary accepts strings as index, and then walks down
    a chain of base rings of (infinite) polynomial rings until it finds
    one ring that has the given string as variable name, which is then
    returned.

    EXAMPLES::

        sage: R.<a,b> = InfinitePolynomialRing(ZZ)
        sage: D = R.gens_dict() # indirect doctest
        sage: D
        GenDict of Infinite polynomial ring in a, b over Integer Ring
        sage: D['a_15']
        a_15
        sage: type(_)
        <class 'sage.rings.polynomial.infinite_polynomial_element.InfinitePolynomial_dense'>
        sage: sage_eval('3*a_3*b_5-1/2*a_7', D)
        -1/2*a_7 + 3*a_3*b_5
    """
    def __init__(self, parent, start):
        """
        INPUT:

        - ``parent`` -- a ring
        - ``start`` -- some dictionary, usually the dictionary of variables of ``parent``

        EXAMPLES::

            sage: R.<a,b> = InfinitePolynomialRing(ZZ)
            sage: D = R.gens_dict() # indirect doctest
            sage: D
            GenDict of Infinite polynomial ring in a, b over Integer Ring
            sage: D['a_15']
            a_15
            sage: type(_)
            <class 'sage.rings.polynomial.infinite_polynomial_element.InfinitePolynomial_dense'>
            sage: sage_eval('3*a_3*b_5-1/2*a_7', D)
            -1/2*a_7 + 3*a_3*b_5

        TESTS::

            sage: from sage.rings.polynomial.infinite_polynomial_ring import GenDictWithBasering
            sage: R = ZZ['x']['y']['a','b']['c']
            sage: D = GenDictWithBasering(R,R.gens_dict())
            sage: R.gens_dict()['a']
            Traceback (most recent call last):
            ...
            KeyError: 'a'
            sage: D['a']
            a
        """
        P = self._P = parent
        if isinstance(start, list):
            self._D = start
            return
        self._D = [start]
        while hasattr(P, 'base_ring') and (P.base_ring() is not P):
            P = P.base_ring()
            D = P.gens_dict()
            if isinstance(D, GenDictWithBasering):
                self._D.extend(D._D)
                break
            else:
                self._D.append(D)

    def __next__(self):
        """
        Return a dictionary that can be used to interpret strings in the base ring of ``self``.

        EXAMPLES::

            sage: R.<a,b> = InfinitePolynomialRing(QQ['t'])
            sage: D = R.gens_dict()
            sage: D
            GenDict of Infinite polynomial ring in a, b over Univariate Polynomial Ring in t over Rational Field
            sage: next(D)
            GenDict of Univariate Polynomial Ring in t over Rational Field
            sage: sage_eval('t^2', next(D))
            t^2
        """
        if len(self._D) <= 1:
            raise ValueError("no next term for %s available" % self)
        return GenDictWithBasering(self._P.base_ring(), self._D[1:])

    next = __next__

    def __repr__(self):
        """
        TESTS::

            sage: R.<a,b> = InfinitePolynomialRing(ZZ)
            sage: D = R.gens_dict() # indirect doctest
            sage: D
            GenDict of Infinite polynomial ring in a, b over Integer Ring
        """
        return "GenDict of " + repr(self._P)

    def __getitem__(self, k):
        """
        TESTS::

            sage: R.<a,b> = InfinitePolynomialRing(ZZ)
            sage: D = R.gens_dict() # indirect doctest
            sage: D
            GenDict of Infinite polynomial ring in a, b over Integer Ring
            sage: D['a_15']
            a_15
            sage: type(_)
            <class 'sage.rings.polynomial.infinite_polynomial_element.InfinitePolynomial_dense'>
        """
        for D in self._D:
            try:
                return D[k]
            except KeyError:
                pass
        raise KeyError("{} is not a variable name of {} or its iterated base rings".format(k, self._P))


##############################################################
#  The sparse implementation

class InfinitePolynomialRing_sparse(CommutativeRing):
    r"""
    Sparse implementation of Infinite Polynomial Rings.

    An Infinite Polynomial Ring with generators `x_\ast, y_\ast,
    ...` over a field `F` is a free commutative `F`-algebra generated
    by `x_0, x_1, x_2, ..., y_0, y_1, y_2, ..., ...` and is equipped
    with a permutation action on the generators, namely `x_n^P =
    x_{P(n)}, y_{n}^P=y_{P(n)}, ...` for any permutation `P` (note
    that variables of index zero are invariant under such
    permutation).

    It is known that any permutation invariant ideal in an Infinite
    Polynomial Ring is finitely generated modulo the permutation
    action -- see :class:`~sage.rings.polynomial.symmetric_ideal.SymmetricIdeal`
    for more details.

    Usually, an instance of this class is created using
    ``InfinitePolynomialRing`` with the optional parameter
    ``implementation='sparse'``. This takes care of uniqueness of
    parent structures. However, a direct construction is possible, in
    principle::

        sage: X.<x,y> = InfinitePolynomialRing(QQ, implementation='sparse')
        sage: Y.<x,y> = InfinitePolynomialRing(QQ, implementation='sparse')
        sage: X is Y
        True
        sage: from sage.rings.polynomial.infinite_polynomial_ring import InfinitePolynomialRing_sparse
        sage: Z = InfinitePolynomialRing_sparse(QQ, ['x','y'], 'lex')

    Nevertheless, since infinite polynomial rings are supposed to be unique
    parent structures, they do not evaluate equal. ::

        sage: Z == X
        False

    The last parameter ('lex' in the above example) can also be
    'deglex' or 'degrevlex'; this would result in an Infinite
    Polynomial Ring in degree lexicographic or degree reverse
    lexicographic order.

    See :mod:`~sage.rings.polynomial.infinite_polynomial_ring` for
    more details.
    """
    def __init__(self, R, names, order):
        """
        INPUT:

        - ``R`` -- base ring
        - ``names`` -- list of generator names
        - ``order`` -- string determining the monomial order of the infinite polynomial ring

        EXAMPLES::

            sage: X.<alpha,beta> = InfinitePolynomialRing(ZZ, implementation='sparse')

        Infinite Polynomial Rings are unique parent structures::

            sage: X is loads(dumps(X))
            True
            sage: p=alpha[10]*beta[2]^3+2*alpha[1]*beta[3]
            sage: p
            alpha_10*beta_2^3 + 2*alpha_1*beta_3

        We define another Infinite Polynomial Ring with same generator
        names but a different order. These rings are different, but
        allow for coercion::

            sage: Y.<alpha,beta> = InfinitePolynomialRing(QQ, order='deglex', implementation='sparse')
            sage: Y is X
            False
            sage: q=beta[2]^3*alpha[10]+beta[3]*alpha[1]*2
            sage: q
            alpha_10*beta_2^3 + 2*alpha_1*beta_3
            sage: p==q
            True
            sage: X.gen(1)[2]*Y.gen(0)[1]
            alpha_1*beta_2
        """
        if not names:
            names = ['x']
        for n in names:
            if not (isinstance(n, str) and n.isalnum() and (not n[0].isdigit())):
                raise ValueError("generator names must be alphanumeric strings not starting with a digit, but %s is not" % n)
        if len(names) != len(set(names)):
            raise ValueError("generator names must be pairwise different")
        self._names = tuple(names)
        if not isinstance(order, str):
            raise TypeError("the monomial order must be given as a string")
        if R not in Rings().Commutative():
            raise TypeError("the given 'base ring' (= %s) must be a commutative ring" % R)

        # now, the input is accepted
        if hasattr(R, '_underlying_ring'):
            self._underlying_ring = R._underlying_ring
        else:
            self._underlying_ring = R.base_ring()

        # some tools to analyse polynomial string representations.
        self._identify_variable = lambda x, y: (-self._names.index(x), int(y))
        self._find_maxshift = re.compile('_([0-9]+)')  # findall yields stringrep of the shifts
        self._find_variables = re.compile('[a-zA-Z0-9]+_[0-9]+')
        self._find_varpowers = re.compile(r'([a-zA-Z0-9]+)_([0-9]+)\^?([0-9]*)')  # findall yields triple "generator_name", "index", "exponent"

        # Create some small underlying polynomial ring.
        # It is used to ensure that the parent of the underlying
        # polynomial of an element of self is actually a *multi*variate
        # polynomial ring.
        from sage.rings.polynomial.polynomial_ring_constructor import PolynomialRing
        if len(names) == 1:
            VarList = [names[0] + '_0', names[0] + '_1']
        else:
            VarList = [X + '_0' for X in names]
        VarList.sort(key=self.varname_key, reverse=True)
        self._minP = PolynomialRing(R, len(VarList), VarList)

        # some basic data
        self._order = order
        self._name_dict = {name: i for i, name in enumerate(names)}
        from sage.categories.commutative_algebras import CommutativeAlgebras
        CommutativeRing.__init__(self, R, category=CommutativeAlgebras(R))

        self._populate_coercion_lists_()

    def __repr__(self):
        """
        EXAMPLES::

            sage: InfinitePolynomialRing(QQ)         # indirect doctest
            Infinite polynomial ring in x over Rational Field

            sage: X.<alpha,beta> = InfinitePolynomialRing(ZZ, order='deglex'); X
            Infinite polynomial ring in alpha, beta over Integer Ring
        """
        return "Infinite polynomial ring in {} over {}".format(", ".join(self._names), self._base)

    def _latex_(self):
        r"""
        EXAMPLES::

            sage: from sage.misc.latex import latex
            sage: X.<x,y> = InfinitePolynomialRing(QQ)
            sage: latex(X)        # indirect doctest
            \Bold{Q}[x_{\ast}, y_{\ast}]
        """
        from sage.misc.latex import latex
        vars = ', '.join(latex(X) for X in self.gens())
        return f"{latex(self.base_ring())}[{vars}]"

    @cached_method
    def _an_element_(self):
        """
        Return an element of this ring.

        EXAMPLES::

            sage: R.<x> = InfinitePolynomialRing(QQ)
            sage: R.an_element() # indirect doctest
            x_1
        """
        x = self.gen(0)
        return x[1]

    @cached_method
    def one(self):
        """
        TESTS::

            sage: X.<x,y> = InfinitePolynomialRing(QQ)
            sage: X.one()
            1
        """
        from sage.rings.polynomial.infinite_polynomial_element import InfinitePolynomial
        return InfinitePolynomial(self, self._base(1))

    #####################
    # coercion

    def construction(self):
        """
        Return the construction of ``self``.

        OUTPUT:

        A pair ``F,R``, where ``F`` is a construction functor and ``R`` is a ring,
        so that ``F(R) is self``.

        EXAMPLES::

            sage: R.<x,y> = InfinitePolynomialRing(GF(5))
            sage: R.construction()
            [InfPoly{[x,y], "lex", "dense"}, Finite Field of size 5]
        """
        return [InfinitePolynomialFunctor(self._names, self._order, 'sparse'), self._base]

    def _coerce_map_from_(self, S):
        r"""
        Coerce things into ``self``.

        NOTE:

        Any coercion will preserve variable names.

        EXAMPLES:

        Here, we check to see that elements of a *finitely* generated
        polynomial ring with appropriate variable names coerce
        correctly into the Infinite Polynomial Ring::

            sage: X.<x> = InfinitePolynomialRing(QQ)
            sage: px0 = PolynomialRing(QQ,'x_0').gen(0)
            sage: px0 + x[0]  # indirect doctest
            2*x_0
            sage: px0==x[0]
            True

        It is possible to construct an Infinite Polynomial Ring whose
        base ring is another Infinite Polynomial Ring::

            sage: R.<a,b> = InfinitePolynomialRing(ZZ)
            sage: X.<x> = InfinitePolynomialRing(R)
            sage: a[2]*x[3]+x[1]*a[4]^2
            a_4^2*x_1 + a_2*x_3
        """
        # Use Construction Functors!
        from sage.categories.pushout import pushout
        try:
            # the following line should not test "pushout is self", but
            # only "pushout == self", since we also allow coercion from
            # dense to sparse implementation!
            P = pushout(self, S)
            # We do not care about the orders. But base ring and generators
            # of the pushout should remain the same as in self.
            return P._names == self._names and P._base == self._base
        except (TypeError, ValueError):
            return False

    def _element_constructor_(self, x):
        """
        Return an element of ``self``.

        INPUT:

        - ``x`` -- any object that can be interpreted in ``self``

        TESTS::

            sage: X = InfinitePolynomialRing(QQ)
            sage: a = X(2); a     # indirect doctest
            2
            sage: a.parent()
            Infinite polynomial ring in x over Rational Field

            sage: R = PolynomialRing(ZZ, ['x_3'])
            sage: b = X(R.gen()); b
            x_3
            sage: b.parent()
            Infinite polynomial ring in x over Rational Field
            sage: X('(x_1^2+2/3*x_4)*(x_2+x_5)')
            2/3*x_5*x_4 + x_5*x_1^2 + 2/3*x_4*x_2 + x_2*x_1^2

            sage: Y = InfinitePolynomialRing(ZZ)
            sage: Y('1/3')
            Traceback (most recent call last):
            ...
            ValueError: cannot convert 1/3 into an element of Infinite polynomial ring in x over Integer Ring

<<<<<<< HEAD
        .. WARNING:

        The :issue:`37756` is not yet fixed::

            sage: L.<x, y> = QQ[]
            sage: R.<a> = InfinitePolynomialRing(QQ)
            sage: M = InfinitePolynomialRing(L, names=["a"])
            sage: c = a[0]
            sage: M(c)  # known bug
            a_0
=======
        .. WARNING::

            The :issue:`37756` is not yet fixed::

                sage: L.<x, y> = QQ[]
                sage: R.<a> = InfinitePolynomialRing(QQ)
                sage: M = InfinitePolynomialRing(L, names=["a"])
                sage: c = a[0]
                sage: M(c)  # known bug
                a_0
>>>>>>> d1f99d11
        """
        from sage.rings.polynomial.infinite_polynomial_element import InfinitePolynomial
        # In many cases, the easiest solution is to "simply" evaluate
        # the string representation.
        from sage.misc.sage_eval import sage_eval
        if isinstance(x, str):
            try:
                x = sage_eval(x, self.gens_dict())
            except (TypeError, ValueError, SyntaxError):
                raise ValueError(f"cannot convert {x} into an element of {self}")
            P = parent(x)
            if P is self:
                return x
            elif self._base.has_coerce_map_from(P):
                return InfinitePolynomial(self, self._base(x))
            else:
                raise ValueError(f"cannot convert {x} into an element of {self}")

        if isinstance(parent(x), InfinitePolynomialRing_sparse):
            # the easy case - parent == self - is already past
            if x.parent() is self._base:  # another easy case
                return InfinitePolynomial(self, x)
            xmaxind = x.max_index()  # save for later
            x = x._p
        else:
            xmaxind = -1

        # Now, we focus on the underlying classical polynomial ring.
        # First, try interpretation in the base ring.
        try:
            from sage.rings.polynomial.multi_polynomial_ring import MPolynomialRing_polydict
            if isinstance(self._base, MPolynomialRing_polydict):
                x = sage_eval(repr(), next(self.gens_dict()))
            else:
                x = self._base(x)
            # remark: Conversion to self._P (if applicable)
            # is done in InfinitePolynomial()
            return InfinitePolynomial(self, x)
        except (TypeError, ValueError):
            pass

        # By now, we can assume that x has a parent, because
        # types like int have already been done in the previous step;
        # and also it is not an InfinitePolynomial.
        # If it is not a polynomial (duck typing: we need
        # the variables attribute), we fall back to using strings
        if not hasattr(x, 'variables'):
            try:
                return sage_eval(repr(x), self.gens_dict())
            except (TypeError, ValueError, SyntaxError, NameError):
                raise ValueError(f"cannot convert {x} into an element of {self}")

        # direct conversion will only be used if the underlying polynomials are libsingular.
        from sage.rings.polynomial.multi_polynomial import MPolynomial_libsingular
        # try interpretation in self._P, if we have a dense implementation
        if hasattr(self, '_P'):
            if x.parent() is self._P:
                return InfinitePolynomial(self, x)
            # It's a shame to use sage_eval. However, it's even more of a shame
            # that MPolynomialRing_polydict does not work in complicated settings.
            # So, if self._P is libsingular (and this will be the case in many
            # applications!), we do it "nicely". Otherwise, we have to use sage_eval.
            if isinstance(x, MPolynomial_libsingular):
                from sage.rings.polynomial.multi_polynomial_libsingular import MPolynomialRing_libsingular
                if isinstance(self._P, MPolynomialRing_libsingular):
                    if xmaxind == -1:  # Otherwise, x has been an InfinitePolynomial
                        # We infer the correct variable shift.
                        # Note: Since we are in the "libsingular" case, there are
                        # no further "variables" hidden in the base ring of x.parent()
                        try:
                            VarList = [repr(v) for v in x.variables()]
                            # since interpretation in base ring
                            # was impossible, it *must* have
                            # variables
                            # This tests admissibility on the fly:
                            VarList.sort(key=self.varname_key, reverse=True)
                        except ValueError:
                            raise ValueError("cannot convert {} into an element of {} - variables are not admissible".format(x, self))
                        xmaxind = max([int(v.split('_')[1]) for v in VarList])
                    try:
                        # Apparently, in libsingular, the polynomial conversion is not done by
                        # name but by position, if the number of variables in the parents coincide.
                        # So, we shift self._P to achieve xmaxind, and if the number of variables is
                        # the same then we shift further. We then *must* be
                        # able to convert x into self._P, or conversion to self is
                        # impossible (and will be done in InfinitePolynomial(...)
                        if self._max < xmaxind:
                            self.gen()[xmaxind]
                        if self._P.ngens() == x.parent().ngens():
                            self.gen()[self._max + 1]
                        # conversion to self._P will be done in InfinitePolynomial.__init__
                        return InfinitePolynomial(self, x)
                    except (ValueError, TypeError, NameError):
                        raise ValueError("cannot convert {} (from {}, but variables {}) into an element of {} - no conversion into underlying polynomial ring {}".format(x, x.parent(), x.variables(), self, self._P))
            # By now, x or self._P are not libsingular. Since MPolynomialRing_polydict
            # is too buggy, we use string evaluation
            try:
                return sage_eval(repr(x), self.gens_dict())
            except (ValueError, TypeError, NameError):
                raise ValueError("cannot convert {} into an element of {} - no conversion into underlying polynomial ring".format(x, self))

        # By now, we are in the sparse case.
        try:
            VarList = [repr(v) for v in x.variables()]
            # since interpretation in base ring
            # was impossible, it *must* have
            # variables
            # This tests admissibility on the fly:
            VarList.sort(key=self.varname_key, reverse=True)
        except ValueError:
            raise ValueError("cannot convert {} into an element of {} - variables are not admissible".format(x, self))

        if len(VarList) == 1:
            # univariate polynomial rings are crab. So, make up another variable.
            if VarList[0] == self._names[0] + '_0':
                VarList.append(self._names[0] + '_1')
            else:
                VarList.append(self._names[0] + '_0')
        # We ensure that polynomial conversion is done by names;
        # the problem is that it is done by names if the number of variables coincides.
        if len(VarList) == x.parent().ngens():
            BigList = x.parent().variable_names()
            ind = 2
            while self._names[0] + '_' + str(ind) in BigList:
                ind += 1
            VarList.append(self._names[0] + '_' + str(ind))
        try:
            VarList.sort(key=self.varname_key, reverse=True)
        except ValueError:
            raise ValueError("cannot convert {} into an element of {}; the variables are not admissible".format(x, self))

        from sage.rings.polynomial.polynomial_ring_constructor import PolynomialRing
        R = PolynomialRing(self._base, VarList, order=self._order)
        if isinstance(x, MPolynomial_libsingular):  # everything else is so buggy that it's even not worth to try.
            from sage.rings.polynomial.multi_polynomial_libsingular import MPolynomialRing_libsingular
            if isinstance(R, MPolynomialRing_libsingular):
                try:
                    # Problem: If there is only a partial overlap in the variables
                    # of x.parent() and R, then R(x) raises an error (which, I think,
                    # is a bug, since we talk here about conversion, not coercion).
                    # Hence, for being on the safe side, we coerce into a pushout ring:
                    x = R(1) * x
                    return InfinitePolynomial(self, x)
                except (TypeError, ValueError):
                    # OK, last resort, to be on the safe side
                    try:
                        return sage_eval(repr(x), self.gens_dict())
                    except (ValueError, TypeError, NameError):
                        raise ValueError("cannot convert {} into an element of {}; conversion of the underlying polynomial failed".format(x, self))
        try:
            return sage_eval(repr(x), self.gens_dict())
        except (ValueError, TypeError, NameError):
            raise ValueError(f"cannot convert {x} into an element of {self}")

    def tensor_with_ring(self, R):
        """
        Return the tensor product of ``self`` with another ring.

        INPUT:

        - ``R`` -- a ring

        OUTPUT:

        An infinite polynomial ring that, mathematically, can be seen as the
        tensor product of ``self`` with ``R``.

        NOTE:

        It is required that the underlying ring of ``self`` coerces into ``R``.
        Hence, the tensor product is in fact merely an extension of the base
        ring.

        EXAMPLES::

            sage: R.<a,b> = InfinitePolynomialRing(ZZ)
            sage: R.tensor_with_ring(QQ)
            Infinite polynomial ring in a, b over Rational Field
            sage: R
            Infinite polynomial ring in a, b over Integer Ring

        The following tests against a bug that was fixed at :issue:`10468`::

            sage: R.<x,y> = InfinitePolynomialRing(QQ)
            sage: R.tensor_with_ring(QQ) is R
            True
        """
        if not R.has_coerce_map_from(self._underlying_ring):
            raise TypeError("we cannot tensor with " + repr(R))
        B = self.base_ring()
        if hasattr(B, 'tensor_with_ring'):
            return InfinitePolynomialRing(B.tensor_with_ring(R), self._names, self._order, implementation='sparse')
        if hasattr(B, 'change_ring'):  # e.g., polynomial rings
            return InfinitePolynomialRing(B.change_ring(R), self._names, self._order, implementation='sparse')
        # try to find the correct base ring in other ways:
        try:
            o = B.one() * R.one()
        except (TypeError, ValueError):
            raise TypeError("we cannot tensor with " + repr(R))
        return InfinitePolynomialRing(o.parent(), self._names, self._order, implementation='sparse')

    # Basic Ring Properties
    # -- some stuff that is useful for quotient rings etc.
    def is_noetherian(self):
        """
        Return ``False``, since polynomial rings in infinitely many
        variables are never Noetherian rings.

        Since Infinite Polynomial Rings must have at least one
        generator, they have infinitely many variables and are thus
        not Noetherian, as a ring.

        .. NOTE::

            Infinite Polynomial Rings over a field `F` are Noetherian as
            `F(G)` modules, where `G` is the symmetric group of the
            natural numbers. But this is not what the method
            ``is_noetherian()`` is answering.

        TESTS::

            sage: R = InfinitePolynomialRing(GF(2))
            sage: R
            Infinite polynomial ring in x over Finite Field of size 2
            sage: R.is_noetherian()
            False

            sage: R.<x> = InfinitePolynomialRing(QQ)
            sage: R.is_noetherian()
            False
        """
        return False

    def is_field(self, *args, **kwds):
        """
        Return ``False`` since Infinite Polynomial Rings are never fields.

        Since Infinite Polynomial Rings must have at least one generator,
        they have infinitely many variables and thus never are fields.

        EXAMPLES::

            sage: R.<x, y> = InfinitePolynomialRing(QQ)
            sage: R.is_field()
            False

        TESTS::

            sage: R = InfinitePolynomialRing(GF(2))
            sage: R
            Infinite polynomial ring in x over Finite Field of size 2
            sage: R.is_field()
            False

        :issue:`9443`::

            sage: W = PowerSeriesRing(InfinitePolynomialRing(QQ,'a'),'x')
            sage: W.is_field()
            False
        """
        return False

    def varname_key(self, x):
        """
        Key for comparison of variable names.

        INPUT:

        - ``x`` -- string of the form ``a+'_'+str(n)``, where a is the
          name of a generator, and n is an integer

        OUTPUT: a key used to sort the variables

        THEORY:

        The order is defined as follows:

        x<y `\\iff` the string ``x.split('_')[0]`` is later in the list of
        generator names of ``self`` than ``y.split('_')[0]``, or
        (``x.split('_')[0]==y.split('_')[0]`` and
        ``int(x.split('_')[1])<int(y.split('_')[1])``)

        EXAMPLES::

            sage: X.<alpha,beta> = InfinitePolynomialRing(ZZ)
            sage: X.varname_key('alpha_1')
            (0, 1)
            sage: X.varname_key('beta_10')
            (-1, 10)
            sage: X.varname_key('beta_1')
            (-1, 1)
            sage: X.varname_key('alpha_10')
            (0, 10)
            sage: X.varname_key('alpha_1')
            (0, 1)
            sage: X.varname_key('alpha_10')
            (0, 10)
        """
        try:
            return self._identify_variable(*x.split('_', 1))
        except (KeyError, ValueError, TypeError):
            raise ValueError("%s is not a valid variable name" % x)

    def ngens(self):
        """
        Return the number of generators for this ring.

        Since there
        are countably infinitely many variables in this polynomial
        ring, by 'generators' we mean the number of infinite families
        of variables. See :mod:`~sage.rings.polynomial.infinite_polynomial_ring`
        for more details.

        EXAMPLES::

            sage: X.<x> = InfinitePolynomialRing(ZZ)
            sage: X.ngens()
            1

            sage: X.<x1,x2> = InfinitePolynomialRing(QQ)
            sage: X.ngens()
            2
        """
        return len(self._names)

    @cached_method
    def gen(self, i=None):
        """
        Return the `i`-th 'generator' (see the description in :meth:`.ngens`)
        of this infinite polynomial ring.

        EXAMPLES::

            sage: X = InfinitePolynomialRing(QQ)
            sage: x = X.gen()
            sage: x[1]
            x_1
            sage: X.gen() is X.gen(0)
            True
            sage: XX = InfinitePolynomialRing(GF(5))
            sage: XX.gen(0) is XX.gen()
            True
        """
        if i is not None and i > len(self._names):
            raise ValueError
        j = i if i is not None else 0
        res = InfinitePolynomialGen(self, self._names[j])
        if i is None:
            key = ((0,), ())
            if key in self._cache__gen:
                return self._cache__gen[key]
            else:
                self._cache__gen[key] = res
        return res

    def _first_ngens(self, n):
        """
        Used by the preparser for R.<x> = ...

        EXAMPLES::

            sage: InfinitePolynomialRing(ZZ, 'a')._first_ngens(1)
            (a_*,)
        """
        # It may be that we merge variables. If this is the case,
        # the new variables (as used by R.<x>  = ...) come *last*,
        # but in order.
        return self.gens()[-n:]

    @cached_method
    def gens_dict(self):
        """
        Return a dictionary-like object containing the infinitely many
        ``{var_name:variable}`` pairs.

        EXAMPLES::

            sage: R = InfinitePolynomialRing(ZZ, 'a')
            sage: D = R.gens_dict()
            sage: D
            GenDict of Infinite polynomial ring in a over Integer Ring
            sage: D['a_5']
            a_5
        """
        return GenDictWithBasering(self, InfiniteGenDict(self.gens()))

    def _ideal_class_(self, n=0):
        """
        Return :class:`SymmetricIdeals` (see there for further details).

        TESTS::

            sage: R.<a,b> = InfinitePolynomialRing(ZZ)
            sage: R._ideal_class_()
            <class 'sage.rings.polynomial.symmetric_ideal.SymmetricIdeal'>
        """
        import sage.rings.polynomial.symmetric_ideal
        return sage.rings.polynomial.symmetric_ideal.SymmetricIdeal

    def characteristic(self):
        """
        Return the characteristic of the base field.

        EXAMPLES::

            sage: X.<x,y> = InfinitePolynomialRing(GF(25,'a'))                          # needs sage.rings.finite_rings
            sage: X                                                                     # needs sage.rings.finite_rings
            Infinite polynomial ring in x, y over Finite Field in a of size 5^2
            sage: X.characteristic()                                                    # needs sage.rings.finite_rings
            5
        """
        return self._base.characteristic()

    def is_integral_domain(self, *args, **kwds):
        """
        An infinite polynomial ring is an integral domain if and only if
        the base ring is.  Arguments are passed to is_integral_domain
        method of base ring.

        EXAMPLES::

            sage: R.<x, y> = InfinitePolynomialRing(QQ)
            sage: R.is_integral_domain()
            True

        TESTS:

        :issue:`9443`::

            sage: W = PolynomialRing(InfinitePolynomialRing(QQ,'a'),2,'x,y')
            sage: W.is_integral_domain()
            True
        """
        return self._base.is_integral_domain(*args, **kwds)

    def krull_dimension(self, *args, **kwds):
        """
        Return ``Infinity``, since polynomial rings in infinitely many
        variables have infinite Krull dimension.

        EXAMPLES::

            sage: R.<x, y> = InfinitePolynomialRing(QQ)
            sage: R.krull_dimension()
            +Infinity
        """
        from sage.rings.infinity import Infinity
        return Infinity

    def order(self):
        """
        Return ``Infinity``, since polynomial rings have infinitely
        many elements.

        EXAMPLES::

            sage: R.<x> = InfinitePolynomialRing(GF(2))
            sage: R.order()
            +Infinity
        """
        from sage.rings.infinity import Infinity
        return Infinity

    # Other bases
    def key_basis(self):
        r"""
        Return the basis of ``self`` given by key polynomials.

        EXAMPLES::

            sage: R.<x> = InfinitePolynomialRing(GF(2))
            sage: R.key_basis()                                                         # needs sage.combinat sage.modules
            Key polynomial basis over Finite Field of size 2
        """
        from sage.combinat.key_polynomial import KeyPolynomialBasis
        return KeyPolynomialBasis(self)


class InfinitePolynomialGen(SageObject):
    """
    This class provides the object which is responsible for returning
    variables in an infinite polynomial ring (implemented in
    :meth:`.__getitem__`).

    EXAMPLES::

        sage: X.<x1,x2> = InfinitePolynomialRing(RR)
        sage: x1
        x1_*
        sage: x1[5]
        x1_5
        sage: x1 == loads(dumps(x1))
        True
    """

    def __init__(self, parent, name):
        """
        EXAMPLES::

            sage: X.<x> = InfinitePolynomialRing(QQ)
            sage: loads(dumps(x))
            x_*
        """
        self._name = name
        self._parent = parent
        self._output = {}

    def __eq__(self, other):
        """
        Check whether ``self`` is equal to ``other``.

        EXAMPLES::

            sage: X.<x,y> = InfinitePolynomialRing(QQ)
            sage: from sage.rings.polynomial.infinite_polynomial_ring import InfinitePolynomialGen
            sage: x2 = InfinitePolynomialGen(X, 'x')
            sage: x2 == x
            True
        """
        if not isinstance(other, InfinitePolynomialGen):
            return False
        return (self._name, self._parent) == (other._name, other._parent)

    def __ne__(self, other):
        """
        Check whether ``self`` is not equal to ``other``.

        EXAMPLES::

            sage: X.<x,y> = InfinitePolynomialRing(QQ)
            sage: from sage.rings.polynomial.infinite_polynomial_ring import InfinitePolynomialGen
            sage: x2 = InfinitePolynomialGen(X, 'x')
            sage: x2 != x
            False
        """
        return not (self == other)

    def _latex_(self):
        r"""
        EXAMPLES::

            sage: from sage.misc.latex import latex
            sage: X.<x,x1,xx> = InfinitePolynomialRing(QQ)
            sage: latex(x) # indirect doctest
            x_{\ast}
            sage: latex(x1) # indirect doctest
            \mathit{x1}_{\ast}
            sage: latex(xx) # indirect doctest
            \mathit{xx}_{\ast}
            sage: latex(x[2]) # indirect doctest
            x_{2}
            sage: latex(x1[3]) # indirect doctest
            \mathit{x1}_{3}
        """
        from sage.misc.latex import latex_variable_name
        return latex_variable_name(self._name + '_ast')

    def __getitem__(self, i):
        """
        Return the variable ``x[i]`` where ``x`` is this
        :class:`sage.rings.polynomial.infinite_polynomial_ring.InfinitePolynomialGen`,
        and i is a nonnegative integer.

        EXAMPLES::

            sage: X.<alpha> = InfinitePolynomialRing(QQ)
            sage: alpha[1]
            alpha_1
        """
        if int(i) != i:
            raise ValueError("the index (= %s) must be an integer" % i)
        i = int(i)
        if i < 0:
            raise ValueError("the index (= %s) must be nonnegative" % i)
        P = self._parent
        from sage.rings.polynomial.infinite_polynomial_element import InfinitePolynomial_dense, InfinitePolynomial_sparse
        from sage.rings.polynomial.polynomial_ring_constructor import PolynomialRing
        OUT = self._output.get(i)
        if hasattr(P, '_P'):
            if i <= P._max:
                # return InfinitePolynomial_dense(P, P._P.gen(P._P.variable_names().index(self._name+'_'+str(i))))
                if OUT is None:
                    self._output[i] = InfinitePolynomial_dense(P, P._P.gen(P._P.variable_names().index(self._name + '_' + str(i))))
                else:
                    if OUT._p.parent() is not P._P:
                        OUT._p = P._P(OUT._p)
                return self._output[i]
            # Calculate all of the new names needed
            try:
                names = [[name + '_' + str(j) for name in P._names]
                         for j in range(i + 1)]
            except OverflowError:
                raise IndexError("variable index is too big - consider using the sparse implementation")
            names = reduce(operator.add, names)
            names.sort(key=P.varname_key, reverse=True)
            # Create the new polynomial ring
            P._P = PolynomialRing(P.base_ring(), names, order=P._order)
            # Get the generators
            P._max = i
            # return InfinitePolynomial_dense(P, P._P.gen(P._P.variable_names().index(self._name+'_'+str(i))))
            self._output[i] = InfinitePolynomial_dense(P, P._P.gen(P._P.variable_names().index(self._name + '_' + str(i))))
            return self._output[i]
        # Now, we are in the sparse implementation
        if OUT is not None:  # in the sparse implementation, this is ok
            return OUT
        if i == 0:
            names = [self._name + '_0', self._name + '_1']
        else:
            names = [self._name + '_0', self._name + '_' + str(i)]
        names.sort(key=P.varname_key, reverse=True)
        Pol = PolynomialRing(P.base_ring(), names, order=P._order)
        # return InfinitePolynomial_sparse(P, Pol.gen(names.index(self._name+'_'+str(i))))
        self._output[i] = InfinitePolynomial_sparse(P, Pol.gen(names.index(self._name + '_' + str(i))))
        return self._output[i]

    def _repr_(self):
        """
        EXAMPLES::

            sage: X.<x,y> = InfinitePolynomialRing(QQ)
            sage: x  # indirect doctest
            x_*
        """
        return self._name + '_*'

    def __str__(self):
        """
        EXAMPLES::

            sage: X.<x,y> = InfinitePolynomialRing(QQ)
            sage: print(x) # indirect doctest
            Generator for the x's in Infinite polynomial ring in x, y over Rational Field
        """
        return f"Generator for the {self._name}'s in {self._parent}"


##############################################################
#  The dense implementation

class InfinitePolynomialRing_dense(InfinitePolynomialRing_sparse):
    """
    Dense implementation of Infinite Polynomial Rings.

    Compared with :class:`~sage.rings.polynomial.infinite_polynomial_ring.InfinitePolynomialRing_sparse`,
    from which this class inherits, it keeps a polynomial ring that comprises all elements that have
    been created so far.
    """
    def __init__(self, R, names, order):
        """
        EXAMPLES::

            sage: X.<x2,alpha,y4> = InfinitePolynomialRing(ZZ, implementation='dense')
            sage: X == loads(dumps(X))
            True
        """
        if not names:
            names = ['x']
        # Generate the initial polynomial ring
        self._max = 0
        InfinitePolynomialRing_sparse.__init__(self, R, names, order)
        self._P = self._minP
        # self._pgens = self._P.gens()

    #####################
    # Coercion

    def construction(self):
        """
        Return the construction of ``self``.

        OUTPUT:

        A pair ``F,R``, where ``F`` is a construction functor and ``R`` is a ring,
        so that ``F(R) is self``.

        EXAMPLES::

            sage: R.<x,y> = InfinitePolynomialRing(GF(5))
            sage: R.construction()
            [InfPoly{[x,y], "lex", "dense"}, Finite Field of size 5]
        """
        return [InfinitePolynomialFunctor(self._names, self._order, 'dense'), self._base]

    def tensor_with_ring(self, R):
        """
        Return the tensor product of ``self`` with another ring.

        INPUT:

        - ``R`` -- a ring

        OUTPUT:

        An infinite polynomial ring that, mathematically, can be seen as the
        tensor product of ``self`` with ``R``.

        NOTE:

        It is required that the underlying ring of ``self`` coerces into ``R``.
        Hence, the tensor product is in fact merely an extension of the base
        ring.

        EXAMPLES::

            sage: R.<a,b> = InfinitePolynomialRing(ZZ, implementation='sparse')
            sage: R.tensor_with_ring(QQ)
            Infinite polynomial ring in a, b over Rational Field
            sage: R
            Infinite polynomial ring in a, b over Integer Ring

        The following tests against a bug that was fixed at :issue:`10468`::

            sage: R.<x,y> = InfinitePolynomialRing(QQ, implementation='sparse')
            sage: R.tensor_with_ring(QQ) is R
            True
        """
        if not R.has_coerce_map_from(self._underlying_ring):
            raise TypeError("we cannot tensor with " + repr(R))
        B = self.base_ring()
        if hasattr(B, 'tensor_with_ring'):
            return InfinitePolynomialRing(B.tensor_with_ring(R), self._names, self._order, implementation='dense')
        if hasattr(B, 'change_ring'):  # e.g., polynomial rings
            return InfinitePolynomialRing(B.change_ring(R), self._names, self._order, implementation='dense')
        # try to find the correct base ring in other ways:
        try:
            o = B.one() * R.one()
        except (TypeError, ValueError):
            raise TypeError("we cannot tensor with " + repr(R))
        return InfinitePolynomialRing(o.parent(), self._names, self._order, implementation='dense')

    def polynomial_ring(self):
        """
        Return the underlying *finite* polynomial ring.

        .. NOTE::

           The ring returned can change over time as more variables
           are used.

           Since the rings are cached, we create here a ring with variable
           names that do not occur in other doc tests, so that we avoid
           side effects.

        EXAMPLES::

            sage: X.<xx, yy> = InfinitePolynomialRing(ZZ)
            sage: X.polynomial_ring()
            Multivariate Polynomial Ring in xx_0, yy_0 over Integer Ring
            sage: a = yy[3]
            sage: X.polynomial_ring()
            Multivariate Polynomial Ring in xx_3, xx_2, xx_1, xx_0, yy_3, yy_2, yy_1, yy_0
             over Integer Ring
        """
        return self._P<|MERGE_RESOLUTION|>--- conflicted
+++ resolved
@@ -885,18 +885,6 @@
             ...
             ValueError: cannot convert 1/3 into an element of Infinite polynomial ring in x over Integer Ring
 
-<<<<<<< HEAD
-        .. WARNING:
-
-        The :issue:`37756` is not yet fixed::
-
-            sage: L.<x, y> = QQ[]
-            sage: R.<a> = InfinitePolynomialRing(QQ)
-            sage: M = InfinitePolynomialRing(L, names=["a"])
-            sage: c = a[0]
-            sage: M(c)  # known bug
-            a_0
-=======
         .. WARNING::
 
             The :issue:`37756` is not yet fixed::
@@ -907,7 +895,6 @@
                 sage: c = a[0]
                 sage: M(c)  # known bug
                 a_0
->>>>>>> d1f99d11
         """
         from sage.rings.polynomial.infinite_polynomial_element import InfinitePolynomial
         # In many cases, the easiest solution is to "simply" evaluate
