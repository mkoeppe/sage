--- conflicted
+++ resolved
@@ -302,19 +302,8 @@
     def __dealloc__(self):
         """
         """
-<<<<<<< HEAD
-        ##################################################
-        #
-        # TODO: This breaks like crazy on 32-bit linux.
-        #
-        rDelete(self._ring)
-        #
-        ##################################################
-
-=======
         rChangeCurrRing(self._ring)
         rDelete(self._ring)
->>>>>>> 0e370b08
 
     cdef _coerce_c_impl(self, element):
         """
