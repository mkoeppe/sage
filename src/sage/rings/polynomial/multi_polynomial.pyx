--- conflicted
+++ resolved
@@ -1696,15 +1696,9 @@
 
         an example when the coefficients live in a finite field::
 
-<<<<<<< HEAD
-            sage: F = FiniteField(11)
-            sage: R.<x,y,z,w> = PolynomialRing(F,4)
-            sage: z.macaulay_resultant([x^3, 5*y, w])                                                                   # optional - sage.modules
-=======
             sage: F = FiniteField(11)                                                                                   # optional - sage.libs.pari
             sage: R.<x,y,z,w> = PolynomialRing(F, 4)                                                                    # optional - sage.libs.pari
             sage: z.macaulay_resultant([x^3, 5*y, w])                                                                   # optional - sage.libs.pari sage.modules
->>>>>>> 4d20f8a9
             4
 
         example when the denominator in the algorithm vanishes(in this case
@@ -2350,11 +2344,7 @@
         An example where precision needs to be increased::
 
             sage: R.<x,y> = PolynomialRing(QQ)
-<<<<<<< HEAD
-            sage: F=-16*x^7 - 114*x^6*y - 345*x^5*y^2 - 599*x^4*y^3 - 666*x^3*y^4 - 481*x^2*y^5 - 207*x*y^6 - 40*y^7
-=======
             sage: F = -16*x^7 - 114*x^6*y - 345*x^5*y^2 - 599*x^4*y^3 - 666*x^3*y^4 - 481*x^2*y^5 - 207*x*y^6 - 40*y^7
->>>>>>> 4d20f8a9
             sage: F.reduced_form(prec=50, smallest_coeffs=False)                                                        # optional - sage.modules
             Traceback (most recent call last):
             ...
