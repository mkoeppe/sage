r"""
Term orders

Sage supports the following term orders:

Lexicographic (lex)
    `x^a < x^b` if and only if there exists `1 \le i \le n` such that `a_1 = b_1, \dots, a_{i-1} = b_{i-1}, a_i < b_i`.
    This term order is called 'lp' in Singular.

    EXAMPLES:

    ::

        sage: P.<x,y,z> = PolynomialRing(QQ, 3, order='lex')
        sage: x > y
        True
        sage: x > y^2
        True
        sage: x > 1
        True
        sage: x^1*y^2 > y^3*z^4
        True
        sage: x^3*y^2*z^4 < x^3*y^2*z^1
        False

Degree reverse lexicographic (degrevlex)
    Let `\deg(x^a) = a_1 + a_2 + \dots + a_n`, then
    `x^a < x^b` if and only if `\deg(x^a) < \deg(x^b)` or `\deg(x^a) = \deg(x^b)` and
    there exists `1 \le i \le n` such that `a_n = b_n, \dots, a_{i+1} = b_{i+1}, a_i > b_i`.
    This term order is called 'dp' in Singular.

    EXAMPLES:

    ::

        sage: P.<x,y,z> = PolynomialRing(QQ, 3, order='degrevlex')
        sage: x > y
        True
        sage: x > y^2*z
        False
        sage: x > 1
        True
        sage: x^1*y^5*z^2 > x^4*y^1*z^3
        True
        sage: x^2*y*z^2 > x*y^3*z
        False

Degree lexicographic (deglex)
    Let `\deg(x^a) = a_1 + a_2 + \dots + a_n`, then
    `x^a < x^b` if and only if `\deg(x^a) < \deg(x^b)` or `\deg(x^a) = \deg(x^b)` and
    there exists `1 \le i \le n` such that `a_1 = b_1, \dots, a_{i-1} = b_{i-1}, a_i < b_i`.
    This term order is called 'Dp' in Singular.

    EXAMPLES:

    ::

        sage: P.<x,y,z> = PolynomialRing(QQ, 3, order='deglex')
        sage: x > y
        True
        sage: x > y^2*z
        False
        sage: x > 1
        True
        sage: x^1*y^2*z^3 > x^3*y^2*z^0
        True
        sage: x^2*y*z^2 > x*y^3*z
        True

Inverse lexicographic (invlex)
    `x^a < x^b` if and only if there exists `1 \le i \le n` such that `a_n = b_n, \dots, a_{i+1} = b_{i+1}, a_i < b_i`.
    This order is called 'rp' in Singular.

    EXAMPLES:

    ::

        sage: P.<x,y,z> = PolynomialRing(QQ, 3, order='invlex')
        sage: x > y
        False
        sage: y > x^2
        True
        sage: x > 1
        True
        sage: x*y > z
        False

    This term order only makes sense in a non-commutative setting
    because if P is the ring `k[x_1, \dots, x_n]` and term
    order 'invlex' then it is equivalent to the ring
    `k[x_n, \dots, x_1]` with term order 'lex'.

Negative lexicographic (neglex)
    `x^a < x^b` if and only if there exists `1 \le i \le n` such that `a_1 = b_1, \dots, a_{i-1} = b_{i-1}, a_i > b_i`.
    This term order is called 'ls' in Singular.

    EXAMPLES:

    ::

        sage: P.<x,y,z> = PolynomialRing(QQ, 3, order='neglex')
        sage: x > y
        False
        sage: x > 1
        False
        sage: x^1*y^2 > y^3*z^4
        False
        sage: x^3*y^2*z^4 < x^3*y^2*z^1
        True
        sage: x*y > z
        False

Negative degree reverse lexicographic (negdegrevlex)
    Let `\deg(x^a) = a_1 + a_2 + \dots + a_n`, then
    `x^a < x^b` if and only if `\deg(x^a) > \deg(x^b)` or `\deg(x^a) = \deg(x^b)` and
    there exists `1 \le i \le n` such that `a_n = b_n, \dots, a_{i+1} = b_{i+1}, a_i > b_i`.
    This term order is called 'ds' in Singular.

    EXAMPLES:

    ::

        sage: P.<x,y,z> = PolynomialRing(QQ, 3, order='negdegrevlex')
        sage: x > y
        True
        sage: x > x^2
        True
        sage: x > 1
        False
        sage: x^1*y^2 > y^3*z^4
        True
        sage: x^2*y*z^2 > x*y^3*z
        False

Negative degree lexicographic (negdeglex)
    Let `\deg(x^a) = a_1 + a_2 + \dots + a_n`, then
    `x^a < x^b` if and only if `\deg(x^a) > \deg(x^b)` or `\deg(x^a) = \deg(x^b)` and
    there exists `1 \le i \le n` such that `a_1 = b_1, \dots, a_{i-1} = b_{i-1}, a_i < b_i`.
    This term order is called 'Ds' in Singular.

    EXAMPLES:

    ::

        sage: P.<x,y,z> = PolynomialRing(QQ, 3, order='negdeglex')
        sage: x > y
        True
        sage: x > x^2
        True
        sage: x > 1
        False
        sage: x^1*y^2 > y^3*z^4
        True
        sage: x^2*y*z^2 > x*y^3*z
        True

Weighted degree reverse lexicographic (wdegrevlex), positive integral weights
    Let `\deg_w(x^a) = a_1w_1 + a_2w_2 + \dots + a_nw_n` with weights `w`, then
    `x^a < x^b` if and only if `\deg_w(x^a) < \deg_w(x^b)` or `\deg_w(x^a) = \deg_w(x^b)` and
    there exists `1 \le i \le n` such that `a_n = b_n, \dots, a_{i+1} = b_{i+1}, a_i > b_i`.
    This term order is called 'wp' in Singular.

    EXAMPLES:

    ::

        sage: P.<x,y,z> = PolynomialRing(QQ, 3, order=TermOrder('wdegrevlex',(1,2,3)))
        sage: x > y
        False
        sage: x > x^2
        False
        sage: x > 1
        True
        sage: x^1*y^2 > x^2*z
        True
        sage: y*z > x^3*y
        False

Weighted degree lexicographic (wdeglex), positive integral weights
    Let `\deg_w(x^a) = a_1w_1 + a_2w_2 + \dots + a_nw_n` with weights `w`, then
    `x^a < x^b` if and only if `\deg_w(x^a) < \deg_w(x^b)` or `\deg_w(x^a) = \deg_w(x^b)` and
    there exists `1 \le i \le n` such that `a_1 = b_1, \dots, a_{i-1} = b_{i-1}, a_i < b_i`.
    This term order is called 'Wp' in Singular.

    EXAMPLES:

    ::

        sage: P.<x,y,z> = PolynomialRing(QQ, 3, order=TermOrder('wdeglex',(1,2,3)))
        sage: x > y
        False
        sage: x > x^2
        False
        sage: x > 1
        True
        sage: x^1*y^2 > x^2*z
        False
        sage: y*z > x^3*y
        False

Negative weighted degree reverse lexicographic (negwdegrevlex), positive integral weights
    Let `\deg_w(x^a) = a_1w_1 + a_2w_2 + \dots + a_nw_n` with weights `w`, then
    `x^a < x^b` if and only if `\deg_w(x^a) > \deg_w(x^b)` or `\deg_w(x^a) = \deg_w(x^b)` and
    there exists `1 \le i \le n` such that `a_n = b_n, \dots, a_{i+1} = b_{i+1}, a_i > b_i`.
    This term order is called 'ws' in Singular.

    EXAMPLES:

    ::

        sage: P.<x,y,z> = PolynomialRing(QQ, 3, order=TermOrder('negwdegrevlex',(1,2,3)))
        sage: x > y
        True
        sage: x > x^2
        True
        sage: x > 1
        False
        sage: x^1*y^2 > x^2*z
        True
        sage: y*z > x^3*y
        False

Degree negative lexicographic (degneglex)
    Let `\deg(x^a) = a_1 + a_2 + \dots + a_n`, then
    `x^a < x^b` if and only if `\deg(x^a) < \deg(x^b)` or `\deg(x^a) = \deg(x^b)` and
    there exists `1 \le i \le n` such that `a_1 = b_1, \dots, a_{i-1} = b_{i-1}, a_i > b_i`.
    This term order is called 'dp_asc' in PolyBoRi.
    Singular has the extra weight vector ordering ``(a(1:n),ls)`` for this
    purpose.

    EXAMPLES:

    ::

        sage: t = TermOrder('degneglex')
        sage: P.<x,y,z> = PolynomialRing(QQ, order=t)
        sage: x*y > y*z # indirect doctest
        False
        sage: x*y > x
        True

Negative weighted degree lexicographic (negwdeglex), positive integral weights
    Let `\deg_w(x^a) = a_1w_1 + a_2w_2 + \dots + a_nw_n` with weights `w`, then
    `x^a < x^b` if and only if `\deg_w(x^a) > \deg_w(x^b)` or `\deg_w(x^a) = \deg_w(x^b)` and
    there exists `1 \le i \le n` such that `a_1 = b_1, \dots, a_{i-1} = b_{i-1}, a_i < b_i`.
    This term order is called 'Ws' in Singular.

    EXAMPLES:

    ::

        sage: P.<x,y,z> = PolynomialRing(QQ, 3, order=TermOrder('negwdeglex',(1,2,3)))
        sage: x > y
        True
        sage: x > x^2
        True
        sage: x > 1
        False
        sage: x^1*y^2 > x^2*z
        False
        sage: y*z > x^3*y
        False

Of these, only 'degrevlex', 'deglex', 'degneglex', 'wdegrevlex', 'wdeglex',
'invlex' and 'lex' are global orders.

Sage also supports matrix term order. Given a square matrix `A`,

    `x^a <_A x^b` if and only if `Aa < Ab`

where `<` is the lexicographic term order.

EXAMPLES::

<<<<<<< HEAD
    sage: m = matrix(2, [2,3,0,1]); m                                                               # optional - sage.modules
    [2 3]
    [0 1]
    sage: T = TermOrder(m); T                                                                       # optional - sage.modules
    Matrix term order with matrix
    [2 3]
    [0 1]
    sage: P.<a,b> = PolynomialRing(QQ, 2, order=T)                                                  # optional - sage.modules
    sage: P                                                                                         # optional - sage.modules
    Multivariate Polynomial Ring in a, b over Rational Field
    sage: a > b                                                                                     # optional - sage.modules
    False
    sage: a^3 < b^2                                                                                 # optional - sage.modules
    True
    sage: S = TermOrder('M(2,3,0,1)')                                                               # optional - sage.modules
    sage: T == S                                                                                    # optional - sage.modules
=======
    sage: m = matrix(2, [2,3,0,1]); m                                                   # optional - sage.modules
    [2 3]
    [0 1]
    sage: T = TermOrder(m); T                                                           # optional - sage.modules
    Matrix term order with matrix
    [2 3]
    [0 1]
    sage: P.<a,b> = PolynomialRing(QQ, 2, order=T)                                      # optional - sage.modules
    sage: P                                                                             # optional - sage.modules
    Multivariate Polynomial Ring in a, b over Rational Field
    sage: a > b                                                                         # optional - sage.modules
    False
    sage: a^3 < b^2                                                                     # optional - sage.modules
    True
    sage: S = TermOrder('M(2,3,0,1)')                                                   # optional - sage.modules
    sage: T == S                                                                        # optional - sage.modules
>>>>>>> a0e71766
    True

Additionally all these monomial orders may be combined to product or block
orders, defined as:

Let `x = (x_1, x_2, \dots, x_n)` and `y = (y_1, y_2, \dots, y_m)` be two
ordered sets of variables, `<_1` a monomial order on `k[x]` and `<_2` a
monomial order on `k[y]`.

The product order (or block order) `<` `:=` `(<_1,<_2)` on `k[x,y]` is defined
as: `x^a y^b < x^A y^B` if and only if `x^a <_1 x^A` or (`x^a =x^A` and `y^b
<_2 y^B`).

These block orders are constructed in Sage by giving a comma separated list of
monomial orders with the length of each block attached to them.

EXAMPLES:

As an example, consider constructing a block order where the first four
variables are compared using the degree reverse lexicographical order while the
last two variables in the second block are compared using negative
lexicographical order.

::

    sage: P.<a,b,c,d,e,f> = PolynomialRing(QQ, 6,order='degrevlex(4),neglex(2)')
    sage: a > c^4
    False
    sage: a > e^4
    True
    sage: e > f^2
    False

The same result can be achieved by::

    sage: T1 = TermOrder('degrevlex',4)
    sage: T2 = TermOrder('neglex',2)
    sage: T = T1 + T2
    sage: P.<a,b,c,d,e,f> = PolynomialRing(QQ, 6, order=T)
    sage: a > c^4
    False
    sage: a > e^4
    True

If any other unsupported term order is given the provided string can be forced
to be passed through as is to Singular, Macaulay2, and Magma.  This ensures
that it is for example possible to calculate a Groebner basis with respect to
some term order Singular supports but Sage doesn't::

    sage: T = TermOrder("royalorder")
    Traceback (most recent call last):
    ...
    ValueError: unknown term order 'royalorder'
    sage: T = TermOrder("royalorder",force=True)
    sage: T
    royalorder term order
    sage: T.singular_str()
    'royalorder'

AUTHORS:

- David Joyner and William Stein: initial version of multi_polynomial_ring

- Kiran S. Kedlaya: added macaulay2 interface

- Martin Albrecht: implemented native term orders, refactoring

- Kwankyu Lee: implemented matrix and weighted degree term orders

- Simon King (2011-06-06): added termorder_from_singular

"""
#*****************************************************************************
# This program is free software: you can redistribute it and/or modify
# it under the terms of the GNU General Public License as published by
# the Free Software Foundation, either version 2 of the License, or
# (at your option) any later version.
#                  http://www.gnu.org/licenses/
#*****************************************************************************
import re
from sage.structure.sage_object import SageObject

print_name_mapping = {
    'lex'           : 'Lexicographic',
    'invlex'        : 'Inverse lexicographic',
    'degrevlex'     : 'Degree reverse lexicographic',
    'deglex'        : 'Degree lexicographic',
    'neglex'        : 'Negative lexicographic',
    'negdegrevlex'  : 'Negative degree reverse lexicographic',
    'negdeglex'     : 'Negative degree lexicographic',
    'degneglex'     : 'Degree negative lexicographic',
    'wdegrevlex'    : 'Weighted degree reverse lexicographic',
    'wdeglex'       : 'Weighted degree lexicographic',
    'negwdegrevlex' : 'Negative weighted degree reverse lexicographic',
    'negwdeglex'    : 'Negative weighted degree lexicographic',
}

singular_name_mapping = {
    'lex'           : 'lp',
    'invlex'        : 'rp',
    'degrevlex'     : 'dp',
    'deglex'        : 'Dp',
    'neglex'        : 'ls',
    'negdegrevlex'  : 'ds',
    'negdeglex'     : 'Ds',
    'degneglex'     : '(a(1:%(ngens)i),ls(%(ngens)i))',
    'wdegrevlex'    : 'wp',
    'wdeglex'       : 'Wp',
    'negwdegrevlex' : 'ws',
    'negwdeglex'    : 'Ws',
}

inv_singular_name_mapping = dict(zip(singular_name_mapping.values(),singular_name_mapping.keys()))

macaulay2_name_mapping = {
    'lex'           : 'Lex',
    'revlex'        : 'RevLex, Global=>false',
    'degrevlex'     : 'GRevLex',
    'deglex'        : 'GLex',
}

inv_macaulay2_name_mapping = dict(zip(macaulay2_name_mapping.values(),macaulay2_name_mapping.keys()))

magma_name_mapping = {
    'lex'           : '"lex"',
    'degrevlex'     : '"grevlex"',
    'deglex'        : '"glex"',
}

inv_magma_name_mapping = dict(zip(magma_name_mapping.values(),magma_name_mapping.keys()))

lex_description = r"""
Lexicographic (lex) term order.

`x^a < x^b` if and only if there exists `1 \le i \le n` such that `a_1 = b_1, \dots, a_{i-1} = b_{i-1}, a_i < b_i`.
"""

invlex_description = r"""
Inverse lexicographic (invlex) term order.

`x^a < x^b` if and only if there exists `1 \le i \le n` such that `a_n = b_n, \dots, a_{i+1} = b_{i+1}, a_i < b_i`.
"""

degrevlex_description = r"""
Degree reverse lexicographic (degrevlex) term order.

Let `\deg(x^a) = a_1 + a_2 + \dots + a_n`, then
`x^a < x^b` if and only if `\deg(x^a) < \deg(x^b)` or `\deg(x^a) = \deg(x^b)` and
there exists `1 \le i \le n` such that `a_n = b_n, \dots, a_{i+1} = b_{i+1}, a_i > b_i`.
"""

deglex_description = r"""
Degree lexicographic (deglex) term order.

Let `\deg(x^a) = a_1 + a_2 + \dots + a_n`, then
`x^a < x^b` if and only if `\deg(x^a) < \deg(x^b)` or `\deg(x^a) = \deg(x^b)` and
there exists `1 \le i \le n` such that `a_1 = b_1, \dots, a_{i-1} = b_{i-1}, a_i < b_i`.
"""

neglex_description = r"""
Negative lexicographic (neglex) term order.

`x^a < x^b` if and only if there exists `1 \le i \le n` such that `a_1 = b_1, \dots, a_{i-1} = b_{i-1}, a_i > b_i`.
"""

negdegrevlex_description = r"""
Negative degree reverse lexicographic (negdegrevlex) term order.

Let `\deg(x^a) = a_1 + a_2 + \dots + a_n`, then
`x^a < x^b` if and only if `\deg(x^a) > \deg(x^b)` or `\deg(x^a) = \deg(x^b)` and
there exists `1 \le i \le n` such that `a_n = b_n, \dots, a_{i+1} = b_{i+1}, a_i > b_i`.
"""

negdeglex_description = r"""
Negative degree lexicographic (negdeglex) term order.

Let `\deg(x^a) = a_1 + a_2 + \dots + a_n`, then
`x^a < x^b` if and only if `\deg(x^a) > \deg(x^b)` or `\deg(x^a) = \deg(x^b)` and
there exists `1 \le i \le n` such that `a_1 = b_1, \dots, a_{i-1} = b_{i-1}, a_i < b_i`.
"""

degneglex_description = r"""
Degree negative lexicographic (degneglex) term order.

Let `\deg(x^a) = a_1 + a_2 + \dots + a_n`, then
`x^a < x^b` if and only if `\deg(x^a) < \deg(x^b)` or `\deg(x^a) = \deg(x^b)` and
there exists `1 \le i \le n` such that `a_1 = b_1, \dots, a_{i-1} = b_{i-1}, a_i > b_i`.
"""

wdegrevlex_description = r"""
Weighted degree reverse lexicographic (wdegrevlex) term order.

Let `\deg_w(x^a) = a_1w_1 + a_2w_2 + \dots + a_nw_n` with weights `w`, then
`x^a < x^b` if and only if `\deg_w(x^a) < \deg_w(x^b)` or `\deg_w(x^a) = \deg_w(x^b)` and
there exists `1 \le i \le n` such that `a_n = b_n, \dots, a_{i+1} = b_{i+1}, a_i > b_i`.
"""

wdeglex_description = r"""
Weighted degree lexicographic (wdeglex) term order.

Let `\deg_w(x^a) = a_1w_1 + a_2w_2 + \dots + a_nw_n` with weights `w`, then
`x^a < x^b` if and only if `\deg_w(x^a) < \deg_w(x^b)` or `\deg_w(x^a) = \deg_w(x^b)` and
there exists `1 \le i \le n` such that `a_1 = b_1, \dots, a_{i-1} = b_{i-1}, a_i < b_i`.
"""

negwdegrevlex_description = r"""
Negative weighted degree reverse lexicographic (negwdegrevlex) term order.

Let `\deg_w(x^a) = a_1w_1 + a_2w_2 + \dots + a_nw_n` with weights `w`, then
`x^a < x^b` if and only if `\deg_w(x^a) > \deg_w(x^b)` or `\deg_w(x^a) = \deg_w(x^b)` and
there exists `1 \le i \le n` such that `a_n = b_n, \dots, a_{i+1} = b_{i+1}, a_i > b_i`.
"""

negwdeglex_description = r"""
Negative weighted degree lexicographic (negwdeglex) term order.

Let `\deg_w(x^a) = a_1w_1 + a_2w_2 + \dots + a_nw_n` with weights `w`, then
`x^a < x^b` if and only if `\deg_w(x^a) > \deg_w(x^b)` or `\deg_w(x^a) = \deg_w(x^b)` and
there exists `1 \le i \le n` such that `a_1 = b_1, \dots, a_{i-1} = b_{i-1}, a_i < b_i`.
"""

matrix_description = """
Matrix term order defined by a matrix A.

`x^a < x^b` if and only if `x^{Aa} < x^{Ab}` where `<` is the lexicographic term order.
"""

block_description = r"""
Block term order defined by term orders `<_1, <_2, \dots, <_n`.

`x^a < x^b` if and only if `a = b` with respect to the first `n-1` term orders and `a <_n b`
with respect to the `n`th term order `<_n`.
"""

description_mapping = {
    'lex'           : lex_description,
    'invlex'        : invlex_description,
    'degrevlex'     : degrevlex_description,
    'deglex'        : deglex_description,
    'neglex'        : neglex_description,
    'negdegrevlex'  : negdegrevlex_description,
    'negdeglex'     : negdeglex_description,
    'degneglex'     : degneglex_description,
    'wdeglex'       : wdeglex_description,
    'wdegrevlex'    : wdegrevlex_description,
    'negwdegrevlex' : negwdegrevlex_description,
    'negwdeglex'    : negwdeglex_description,
    'matrix'        : matrix_description,
    'block'         : block_description,
}

class TermOrder(SageObject):
    """
    A term order.

    See ``sage.rings.polynomial.term_order`` for details on supported
    term orders.
    """
    def __setstate__(self, dict):
        """
        Translate old pickled TermOrder objects.

        See Issue :issue:`11316`.

        EXAMPLES::

            sage: t = TermOrder('lex')
            sage: t2 = loads(dumps(t))
            sage: t2._weights is None
            True
        """
        if '_weights' not in dict:
            name = dict['_TermOrder__name']
            n = dict['_TermOrder__length']
            t = TermOrder(name,n)
            self.__dict__.update(t.__dict__)
        else:
            self.__dict__.update(dict)

    def __init__(self, name='lex', n=0, force=False):
        """
        Construct a new term order object.

        INPUT:

        - ``name`` - name of the term order (default: lex)

        - ``n`` - number of variables (default is `0`) weights for
          weighted degree orders. The weights are converted to
          integers and must be positive.

        - ``force`` - ignore unknown term orders.

        See the ``sage.rings.polynomial.term_order`` module
        for help which names and orders are available.

        EXAMPLES::

            sage: t = TermOrder('lex')
            sage: t
            Lexicographic term order
            sage: loads(dumps(t)) == t
            True

        We can construct block orders directly as::

            sage: TermOrder('degrevlex(3),neglex(2)')
            Block term order with blocks:
            (Degree reverse lexicographic term order of length 3,
             Negative lexicographic term order of length 2)

        or by adding together the blocks::

            sage: t1 = TermOrder('degrevlex',3)
            sage: t2 = TermOrder('neglex',2)
            sage: t1 + t2
            Block term order with blocks:
            (Degree reverse lexicographic term order of length 3,
             Negative lexicographic term order of length 2)
            sage: t3 = TermOrder('wdeglex',(1,2))
            sage: t1 + t3
            Block term order with blocks:
            (Degree reverse lexicographic term order of length 3,
             Weighted degree lexicographic term order with weights (1, 2))
            sage: t4 = TermOrder('degneglex')
            sage: t4
            Degree negative lexicographic term order

        We allow blocks of length 0, these are simply ignored::

            sage: TermOrder('lex(0),degrevlex(5),deglex(0),deglex(2)')
            Block term order with blocks:
            (Degree reverse lexicographic term order of length 5,
             Degree lexicographic term order of length 2)

        .. note::

           The optional `n` parameter is not necessary if only
           non-block orders like `deglex` are
           constructed. However, it is useful if block orders are
           to be constructed from this ``TermOrder`` object later.

        TESTS:

        We demonstrate that non-positive weights are refused and non-integral weights
        are converted to integers (and potentially rounded)::

            sage: N.<a,b,c> = PolynomialRing(QQ, 3, order=TermOrder('wdeglex',[-1,2,-3]))
            Traceback (most recent call last):
            ...
            ValueError: the degree weights must be positive integers
            sage: N.<a,b,c> = PolynomialRing(QQ, 3, order=TermOrder('wdeglex',[1.1,2,3]))
            sage: a.degree()
            1

        We enforce consistency when calling the copy constructor (cf.
        :trac:`12748`)::

            sage: T = TermOrder('degrevlex', 6) + TermOrder('degrevlex',10)
            sage: R.<x0,y0,z0,x1,y1,z1,a0,a1,a2,a3,a4,a5,a6,a7,a8> = PolynomialRing(QQ,order=T)
            Traceback (most recent call last):
            ...
            ValueError: the length of the given term order (16) differs from the number of variables (15)

        If ``_singular_ringorder_column`` attribute is set, then it is regarded
        as a different term order::

            sage: T = TermOrder('degrevlex')
            sage: R.<x,y,z> = PolynomialRing(QQ, order=T)
            sage: R._singular_()                                                        # optional - sage.libs.singular
            polynomial ring, over a field, global ordering
            // coefficients: QQ
            // number of vars : 3
            //        block   1 : ordering dp
            //                  : names    x y z
            //        block   2 : ordering C
            sage: T2 = copy(T)
            sage: T2 == T
            True
            sage: T2._singular_ringorder_column = 0
            sage: T2 == T
            False
            sage: S = R.change_ring(order=T2)
            sage: S == T
            False
            sage: S._singular_()                                                        # optional - sage.libs.singular
            polynomial ring, over a field, global ordering
            // coefficients: QQ
            // number of vars : 3
            //        block   1 : ordering C
            //        block   2 : ordering dp
            //                  : names    x y z

        Check that :trac:`29635` is fixed::

<<<<<<< HEAD
            sage: T = PolynomialRing(GF(101^5), 'u,v,w', order=TermOrder('degneglex')).term_order()     # optional - sage.libs.pari
            sage: T.singular_str()                                                                      # optional - sage.libs.pari
            '(a(1:3),ls(3))'
            sage: (T + T).singular_str()                                                                # optional - sage.libs.pari
=======
            sage: T = PolynomialRing(GF(101^5), 'u,v,w',                                # optional - sage.rings.finite_rings
            ....:                    order=TermOrder('degneglex')).term_order()
            sage: T.singular_str()                                                      # optional - sage.rings.finite_rings
            '(a(1:3),ls(3))'
            sage: (T + T).singular_str()                                                # optional - sage.rings.finite_rings
>>>>>>> a0e71766
            '(a(1:3),ls(3),a(1:3),ls(3))'
        """
        if isinstance(name, TermOrder):
            self.__copy(name)
            if n:
                if not name.is_block_order() and not name.is_weighted_degree_order():
                    self._length = n
                    if self._length != 0:
                        self._singular_str = (self._singular_str
                                              % dict(ngens=self._length))
                elif self._length != n:
                    raise ValueError("the length of the given term order ({}) differs from the number of variables ({})"
                            .format(self._length, n))
            return

        if isinstance(name, str):
            name = name.lower()
        else:
            try:
                if not isinstance(name, (tuple, list)):
                    name = name.list() # name may be a matrix
                name = tuple(name)
            except Exception:
                raise ValueError("{!r} is not a valid term order".format(name))

        self._blocks = tuple()
        self._weights = None
        self._matrix = None
        self._singular_moreblocks = 0

        # Singular has special C block in ring order, that compares columns of
        # monomials. This does not affect ordering of monomials of a ring, but
        # does ordering of monomials of modules over the ring.
        #
        # If the attribute below is set to an integer i, then i divided by 2
        # gives the position of the C block in the ring order; negative i means
        # the default position at the end. The remainder of i divided by 2
        # decides the ascending order if 0, or descending order if 1, of the
        # column generators. Note that the ascending and descending orders of
        # generators are written as 'C'  and 'c', respectively, in Singular
        # ring order string. See singular_str() method of this class.
        #
        # This is to be used for internal code that constructs Singular modules
        # over the ring.
        self._singular_ringorder_column = None

        if name == "block": # block term order with blocks in a list
            length = 0
            blocks = []
            singular_str = []
            macaulay2_str = []

            for t in n:
                if not isinstance(t, TermOrder):
                    t = TermOrder(t, force=True)
                if t.name() == 'block':
                    blocks = blocks + list(t.blocks())
                    singular_str.append("%s"%(t.singular_str()[1:-1],))  # [1:-1] is needed to remove parenthesis
                    macaulay2_str.append("%s"%(t.macaulay2_str()[1:-1],))
                else:
                    if len(t) == 0:
                        raise ArithmeticError("Can only concatenate term orders with length attribute.")
                    blocks.append(t)
                    if t.is_weighted_degree_order(): # true if t is a matrix order as well
                        singular_str.append("%s"%(t.singular_str(),))
                    elif t.name() == 'degneglex':
                        singular_str.append("%s"%(t.singular_str()[1:-1],))  # [1:-1] to remove (,)
                    else:
                        singular_str.append("%s(%d)"%(t.singular_str(), len(t)))
                    macaulay2_str.append("%s => %d"%(t.macaulay2_str(), len(t)))
                length += len(t)
                self._singular_moreblocks += t.singular_moreblocks()

            self._length = length
            self._name = "block"
            self._singular_str = "(" + ",".join(singular_str) + ")"
            self._macaulay2_str = "{" + ",".join(macaulay2_str) + "}"
            self._magma_str = "" # Magma does not support block order
            self._blocks = tuple(blocks)
        elif isinstance(name, str) and not isinstance(n, (tuple, list)):
            # string representation of simple or block orders
            if force:
                self._length = n
                self._name = name
                self._singular_str = singular_name_mapping.get(name,name)
                self._macaulay2_str = macaulay2_name_mapping.get(name,name)
                self._magma_str = magma_name_mapping.get(name,name)
            else:
                split_pattern = r"([^(),]+(?:\([^()]*\)[^(),]*)*)" # split by outermost commas
                block_names = re.findall(split_pattern,name)

                if len(block_names) == 0:
                    raise ValueError("no term order specified")
                elif len(block_names) == 1:
                    name = block_names[0]
                    match = re.match(r'm\(([-+0-9,]+)\)$',name)
                    if match: # matrix term order
                        m = [int(_) for _ in match.groups()[0].split(',')] # replace match.groups()[0]  with match.group(1) later
                        self.__copy(TermOrder(m))
                    else: # simple order
                        if name not in print_name_mapping.keys() and name not in singular_name_mapping.values():
                            raise ValueError("unknown term order {!r}".format(name))
                        self._length = n
                        self._name = name
                        self._singular_str = singular_name_mapping.get(name,name)
                        self._macaulay2_str = macaulay2_name_mapping.get(name,name)
                        self._magma_str = magma_name_mapping.get(name,name)
                else: # len(block_names) > 1, and hence block order represented by a string
                    length = 0
                    blocks = []
                    singular_str = []
                    macaulay2_str = []

                    length_pattern  = re.compile(r"\(([0-9]+)\)$") # match with parenthesized block length at end
                    for block in block_names:
                        try:
                            block_name, block_length, _ = re.split(length_pattern,block.strip())
                            block_length = int(block_length)
                            if block_length > 0:  # ignore blocks with length 0
                                blocks.append( TermOrder(block_name, block_length, force=force) )
                                singular_str.append("%s(%d)"%(singular_name_mapping.get(block_name, block_name), block_length))
                                macaulay2_str.append("%s => %d"%(macaulay2_name_mapping.get(block_name, block_name), block_length))
                                length += block_length
                        except ValueError:
                            block_name = block.strip()
                            if block_name.lower() != "c":
                                raise ValueError("{!r} is not a valid term order (wrong part: {!r})".format(name, block))

                    if n and length != n:
                        raise ValueError("term order length does not match the number of generators")
                    self.__copy(TermOrder('block', blocks))
        elif isinstance(name, str) and isinstance(n, (tuple, list)):
            # weighted degree term orders
            if name not in print_name_mapping.keys() and name not in singular_name_mapping.values() and not force:
                raise ValueError("unknown term order {!r}".format(name))
            weights = tuple(int(w) for w in n) # n is a tuple of weights
            if any(w <= 0 for w in weights):
                raise ValueError("the degree weights must be positive integers")

            self._length = len(weights)
            self._name = name
            self._singular_str = singular_name_mapping.get(name,name) + '(' + ','.join(str(w) for w in weights) + ')'
            self._macaulay2_str = ""
            self._magma_str = ""
            self._weights = weights # defined only for weighted degree orders
        elif isinstance(name, tuple): # name represents a matrix
            if not n:
                from math import sqrt
                n = int(sqrt(len(name)))
            if n*n != len(name):
                raise ValueError("{} does not specify a square matrix".format(name))

            int_str = ','.join(str(int(e)) for e in name)

            self._length = n
            self._name = "matrix"
            self._singular_str = "M(%s)" % (int_str,)
            self._macaulay2_str = "" # Macaulay2 does not support matrix term order directly
            self._magma_str = '"weight",[%s]'%(int_str,)

            from sage.matrix.constructor import matrix
            self._matrix = matrix(n,name)  # defined only for matrix term order
            self._matrix.set_immutable()
            self._weights = name[:n] # the first row of the matrix gives weights
        else:
            raise ValueError("{!r} is not a valid term order".format(name))

        if self._length != 0:
            self._singular_str = self._singular_str%dict(ngens=self._length)
        if self._name == 'degneglex':
            self._singular_moreblocks += 1

        self.__doc__ = description_mapping.get(self._name, "No description available")

    def __hash__(self):
        r"""
        A hash function

        EXAMPLES::

            sage: _=hash(TermOrder('lex'))
        """
        return hash((self._name, self._blocks, self._weights, self._matrix))

    def __copy(self, other):
        """
        Copy other term order to self.

        EXAMPLES::

            sage: t = TermOrder('lex')
            sage: s = TermOrder(t)
            sage: t == s            # indirect test
            True
        """
        self.__dict__ = other.__dict__.copy()

    @property
    def sortkey(self):
        """
        The default ``sortkey`` method for this term order.

        EXAMPLES::

            sage: O = TermOrder()
            sage: O.sortkey.__func__ is O.sortkey_lex.__func__
            True
            sage: O = TermOrder('deglex')
            sage: O.sortkey.__func__ is O.sortkey_deglex.__func__
            True
        """

        return getattr(self, 'sortkey_' + self._name)

    @property
    def greater_tuple(self):
        """
        The default ``greater_tuple`` method for this term order.

        EXAMPLES::

            sage: O = TermOrder()
            sage: O.greater_tuple.__func__ is O.greater_tuple_lex.__func__
            True
            sage: O = TermOrder('deglex')
            sage: O.greater_tuple.__func__ is O.greater_tuple_deglex.__func__
            True
        """

        return getattr(self, 'greater_tuple_' + self._name)

    def sortkey_matrix(self, f):
        """
        Return the sortkey of an exponent tuple with respect to the matrix
        term order.

        INPUT:

        - ``f`` - exponent tuple

        EXAMPLES::

<<<<<<< HEAD
            sage: P.<x,y> = PolynomialRing(QQbar, 2, order='m(1,3,1,0)')                            # optional - sage.rings.number_field
            sage: y > x^2 # indirect doctest                                                        # optional - sage.rings.number_field
            True
            sage: y > x^3                                                                           # optional - sage.rings.number_field
=======
            sage: P.<x,y> = PolynomialRing(QQbar, 2, order='m(1,3,1,0)')                # optional - sage.rings.number_field
            sage: y > x^2 # indirect doctest                                            # optional - sage.rings.number_field
            True
            sage: y > x^3                                                               # optional - sage.rings.number_field
>>>>>>> a0e71766
            False
        """
        return tuple(sum(l * r for l, r in zip(row, f))
                     for row in self._matrix)

    def sortkey_lex(self, f):
        """
        Return the sortkey of an exponent tuple with respect to the
        lexicographical term order.

        INPUT:

        - ``f`` -- exponent tuple

        EXAMPLES::

<<<<<<< HEAD
            sage: P.<x,y> = PolynomialRing(QQbar, 2, order='lex')                                   # optional - sage.rings.number_field
            sage: x > y^2 # indirect doctest                                                        # optional - sage.rings.number_field
            True
            sage: x > 1                                                                             # optional - sage.rings.number_field
=======
            sage: P.<x,y> = PolynomialRing(QQbar, 2, order='lex')                       # optional - sage.rings.number_field
            sage: x > y^2 # indirect doctest                                            # optional - sage.rings.number_field
            True
            sage: x > 1                                                                 # optional - sage.rings.number_field
>>>>>>> a0e71766
            True
        """
        return f

    def sortkey_invlex(self, f):
        """
        Return the sortkey of an exponent tuple with respect to the inversed
        lexicographical term order.

        INPUT:

        - ``f`` -- exponent tuple

        EXAMPLES::

<<<<<<< HEAD
            sage: P.<x,y> = PolynomialRing(QQbar, 2, order='invlex')                                # optional - sage.rings.number_field
            sage: x > y^2 # indirect doctest                                                        # optional - sage.rings.number_field
            False
            sage: x > 1                                                                             # optional - sage.rings.number_field
=======
            sage: P.<x,y> = PolynomialRing(QQbar, 2, order='invlex')                    # optional - sage.rings.number_field
            sage: x > y^2 # indirect doctest                                            # optional - sage.rings.number_field
            False
            sage: x > 1                                                                 # optional - sage.rings.number_field
>>>>>>> a0e71766
            True
        """
        return f.reversed()

    def sortkey_deglex(self, f):
        """
        Return the sortkey of an exponent tuple with respect to the degree
        lexicographical term order.

        INPUT:

        - ``f`` -- exponent tuple

        EXAMPLES::

<<<<<<< HEAD
            sage: P.<x,y> = PolynomialRing(QQbar, 2, order='deglex')                                # optional - sage.rings.number_field
            sage: x > y^2 # indirect doctest                                                        # optional - sage.rings.number_field
            False
            sage: x > 1                                                                             # optional - sage.rings.number_field
=======
            sage: P.<x,y> = PolynomialRing(QQbar, 2, order='deglex')                    # optional - sage.rings.number_field
            sage: x > y^2 # indirect doctest                                            # optional - sage.rings.number_field
            False
            sage: x > 1                                                                 # optional - sage.rings.number_field
>>>>>>> a0e71766
            True

        """
        return (sum(f.nonzero_values(sort=False)), f)

    def sortkey_degrevlex(self, f):
        """
        Return the sortkey of an exponent tuple with respect to the
        degree reversed lexicographical term order.

        INPUT:

        - ``f`` -- exponent tuple

        EXAMPLES::

<<<<<<< HEAD
            sage: P.<x,y> = PolynomialRing(QQbar, 2, order='degrevlex')                             # optional - sage.rings.number_field
            sage: x > y^2 # indirect doctest                                                        # optional - sage.rings.number_field
            False
            sage: x > 1                                                                             # optional - sage.rings.number_field
=======
            sage: P.<x,y> = PolynomialRing(QQbar, 2, order='degrevlex')                 # optional - sage.rings.number_field
            sage: x > y^2 # indirect doctest                                            # optional - sage.rings.number_field
            False
            sage: x > 1                                                                 # optional - sage.rings.number_field
>>>>>>> a0e71766
            True

        """
        return (sum(f.nonzero_values(sort=False)),
                f.reversed().emul(-1))
                # tuple(-v for v in f.reversed()))

    def sortkey_neglex(self, f):
        """
        Return the sortkey of an exponent tuple with respect to the negative
        lexicographical term order.

        INPUT:

        - ``f`` -- exponent tuple

        EXAMPLES::

<<<<<<< HEAD
            sage: P.<x,y> = PolynomialRing(QQbar, 2, order='neglex')                                # optional - sage.rings.number_field
            sage: x > y^2 # indirect doctest                                                        # optional - sage.rings.number_field
            False
            sage: x > 1                                                                             # optional - sage.rings.number_field
=======
            sage: P.<x,y> = PolynomialRing(QQbar, 2, order='neglex')                    # optional - sage.rings.number_field
            sage: x > y^2 # indirect doctest                                            # optional - sage.rings.number_field
            False
            sage: x > 1                                                                 # optional - sage.rings.number_field
>>>>>>> a0e71766
            False
        """
        return tuple(-v for v in f)

    def sortkey_negdegrevlex(self, f):
        """
        Return the sortkey of an exponent tuple with respect to the
        negative degree reverse lexicographical term order.

        INPUT:

        - ``f`` -- exponent tuple

        EXAMPLES::

<<<<<<< HEAD
            sage: P.<x,y> = PolynomialRing(QQbar, 2, order='negdegrevlex')                          # optional - sage.rings.number_field
            sage: x > y^2 # indirect doctest                                                        # optional - sage.rings.number_field
            True
            sage: x > 1                                                                             # optional - sage.rings.number_field
=======
            sage: P.<x,y> = PolynomialRing(QQbar, 2, order='negdegrevlex')              # optional - sage.rings.number_field
            sage: x > y^2 # indirect doctest                                            # optional - sage.rings.number_field
            True
            sage: x > 1                                                                 # optional - sage.rings.number_field
>>>>>>> a0e71766
            False
        """
        return (-sum(f.nonzero_values(sort=False)),
                tuple(-v for v in f.reversed()))

    def sortkey_negdeglex(self, f):
        """
        Return the sortkey of an exponent tuple with respect to the
        negative degree lexicographical term order.

        INPUT:

        - ``f`` -- exponent tuple

        EXAMPLES::

<<<<<<< HEAD
            sage: P.<x,y> = PolynomialRing(QQbar, 2, order='negdeglex')                             # optional - sage.rings.number_field
            sage: x > y^2 # indirect doctest                                                        # optional - sage.rings.number_field
            True
            sage: x > 1                                                                             # optional - sage.rings.number_field
=======
            sage: P.<x,y> = PolynomialRing(QQbar, 2, order='negdeglex')                 # optional - sage.rings.number_field
            sage: x > y^2 # indirect doctest                                            # optional - sage.rings.number_field
            True
            sage: x > 1                                                                 # optional - sage.rings.number_field
>>>>>>> a0e71766
            False
        """
        return (-sum(f.nonzero_values(sort=False)), f)

    def sortkey_degneglex(self, f):
        """
        Return the sortkey of an exponent tuple with respect to the
        degree negative lexicographical term order.

        INPUT:

        - ``f`` -- exponent tuple

        EXAMPLES::

<<<<<<< HEAD
            sage: P.<x,y,z> = PolynomialRing(QQbar, 3, order='degneglex')                           # optional - sage.rings.number_field
            sage: x*y > y*z # indirect doctest                                                      # optional - sage.rings.number_field
            False
            sage: x*y > x                                                                           # optional - sage.rings.number_field
=======
            sage: P.<x,y,z> = PolynomialRing(QQbar, 3, order='degneglex')               # optional - sage.rings.number_field
            sage: x*y > y*z # indirect doctest                                          # optional - sage.rings.number_field
            False
            sage: x*y > x                                                               # optional - sage.rings.number_field
>>>>>>> a0e71766
            True
        """
        return (sum(f.nonzero_values(sort=False)), tuple(-v for v in f))

    def sortkey_wdegrevlex(self, f):
        """
        Return the sortkey of an exponent tuple with respect to the
        weighted degree reverse lexicographical term order.

        INPUT:

        - ``f`` -- exponent tuple

        EXAMPLES::

            sage: t = TermOrder('wdegrevlex',(3,2))
<<<<<<< HEAD
            sage: P.<x,y> = PolynomialRing(QQbar, 2, order=t)                                       # optional - sage.rings.number_field
            sage: x > y^2 # indirect doctest                                                        # optional - sage.rings.number_field
            False
            sage: x^2 > y^3                                                                         # optional - sage.rings.number_field
=======
            sage: P.<x,y> = PolynomialRing(QQbar, 2, order=t)                           # optional - sage.rings.number_field
            sage: x > y^2 # indirect doctest                                            # optional - sage.rings.number_field
            False
            sage: x^2 > y^3                                                             # optional - sage.rings.number_field
>>>>>>> a0e71766
            True
        """
        return (sum(l * r for (l, r) in zip(f, self._weights)),
                tuple(-v for v in f.reversed()))

    def sortkey_wdeglex(self, f):
        """
        Return the sortkey of an exponent tuple with respect to the
        weighted degree lexicographical term order.

        INPUT:

        - ``f`` -- exponent tuple

        EXAMPLES::

            sage: t = TermOrder('wdeglex',(3,2))
<<<<<<< HEAD
            sage: P.<x,y> = PolynomialRing(QQbar, 2, order=t)                                       # optional - sage.rings.number_field
            sage: x > y^2 # indirect doctest                                                        # optional - sage.rings.number_field
            False
            sage: x > y                                                                             # optional - sage.rings.number_field
=======
            sage: P.<x,y> = PolynomialRing(QQbar, 2, order=t)                           # optional - sage.rings.number_field
            sage: x > y^2 # indirect doctest                                            # optional - sage.rings.number_field
            False
            sage: x > y                                                                 # optional - sage.rings.number_field
>>>>>>> a0e71766
            True
        """
        return (sum(l * r for (l, r) in zip(f, self._weights)), f)

    def sortkey_negwdeglex(self, f):
        """
        Return the sortkey of an exponent tuple with respect to the
        negative weighted degree lexicographical term order.

        INPUT:

        - ``f`` -- exponent tuple

        EXAMPLES::

            sage: t = TermOrder('negwdeglex',(3,2))
<<<<<<< HEAD
            sage: P.<x,y> = PolynomialRing(QQbar, 2, order=t)                                       # optional - sage.rings.number_field
            sage: x > y^2 # indirect doctest                                                        # optional - sage.rings.number_field
            True
            sage: x^2 > y^3                                                                         # optional - sage.rings.number_field
=======
            sage: P.<x,y> = PolynomialRing(QQbar, 2, order=t)                           # optional - sage.rings.number_field
            sage: x > y^2 # indirect doctest                                            # optional - sage.rings.number_field
            True
            sage: x^2 > y^3                                                             # optional - sage.rings.number_field
>>>>>>> a0e71766
            True
        """
        return (-sum(l * r for (l, r) in zip(f, self._weights)), f)

    def sortkey_negwdegrevlex(self, f):
        """
        Return the sortkey of an exponent tuple with respect to the
        negative weighted degree reverse lexicographical term order.

        INPUT:

        - ``f`` -- exponent tuple

        EXAMPLES::

            sage: t = TermOrder('negwdegrevlex',(3,2))
<<<<<<< HEAD
            sage: P.<x,y> = PolynomialRing(QQbar, 2, order=t)                                       # optional - sage.rings.number_field
            sage: x > y^2 # indirect doctest                                                        # optional - sage.rings.number_field
            True
            sage: x^2 > y^3                                                                         # optional - sage.rings.number_field
=======
            sage: P.<x,y> = PolynomialRing(QQbar, 2, order=t)                           # optional - sage.rings.number_field
            sage: x > y^2 # indirect doctest                                            # optional - sage.rings.number_field
            True
            sage: x^2 > y^3                                                             # optional - sage.rings.number_field
>>>>>>> a0e71766
            True
        """
        return (-sum(l * r for (l, r) in zip(f, self._weights)),
                tuple(-v for v in f.reversed()))

    def sortkey_block(self, f):
        """
        Return the sortkey of an exponent tuple with respect to the
        block order as specified when constructing this element.

        INPUT:

        - ``f`` -- exponent tuple

        EXAMPLES::

<<<<<<< HEAD
            sage: P.<a,b,c,d,e,f> = PolynomialRing(QQbar, 6, order='degrevlex(3),degrevlex(3)')     # optional - sage.rings.number_field
            sage: a > c^4 # indirect doctest                                                        # optional - sage.rings.number_field
            False
            sage: a > e^4                                                                           # optional - sage.rings.number_field
=======
            sage: P.<a,b,c,d,e,f> = PolynomialRing(QQbar, 6,                            # optional - sage.rings.number_field
            ....:                                  order='degrevlex(3),degrevlex(3)')
            sage: a > c^4 # indirect doctest                                            # optional - sage.rings.number_field
            False
            sage: a > e^4                                                               # optional - sage.rings.number_field
>>>>>>> a0e71766
            True

        TESTS:

        Check that the issue in :trac:`27139` is fixed::

<<<<<<< HEAD
            sage: R.<x,y,z,t> = PolynomialRing(AA, order='lex(2),lex(2)')                           # optional - sage.rings.number_field
            sage: x > y                                                                             # optional - sage.rings.number_field
=======
            sage: R.<x,y,z,t> = PolynomialRing(AA, order='lex(2),lex(2)')               # optional - sage.rings.number_field
            sage: x > y                                                                 # optional - sage.rings.number_field
>>>>>>> a0e71766
            True
        """
        key = tuple()
        n = 0
        for block in self:
            r = getattr(block, "sortkey_" + block.name())(f[n:n + len(block)])
            key += tuple(r)
            n += len(block)
        return key

    def greater_tuple_matrix(self,f,g):
        """
        Return the greater exponent tuple with respect to the matrix
        term order.

        INPUT:

        - ``f`` - exponent tuple

        - ``g`` - exponent tuple

        EXAMPLES::

<<<<<<< HEAD
            sage: P.<x,y> = PolynomialRing(QQbar, 2, order='m(1,3,1,0)')                            # optional - sage.rings.number_field
            sage: y > x^2 # indirect doctest                                                        # optional - sage.rings.number_field
            True
            sage: y > x^3                                                                           # optional - sage.rings.number_field
=======
            sage: P.<x,y> = PolynomialRing(QQbar, 2, order='m(1,3,1,0)')                # optional - sage.rings.number_field
            sage: y > x^2 # indirect doctest                                            # optional - sage.rings.number_field
            True
            sage: y > x^3                                                               # optional - sage.rings.number_field
>>>>>>> a0e71766
            False
        """
        for row in self._matrix:
            sf = sum(l*r for (l,r) in zip(row,f))
            sg = sum(l*r for (l,r) in zip(row,g))

            if sf > sg:
                return f
            elif sf < sg:
                return g
        return g

    def greater_tuple_lex(self,f,g):
        """
        Return the greater exponent tuple with respect to the
        lexicographical term order.

        INPUT:

        - ``f`` - exponent tuple

        - ``g`` - exponent tuple

        EXAMPLES::

<<<<<<< HEAD
            sage: P.<x,y,z> = PolynomialRing(QQbar, 3, order='lex')                                 # optional - sage.rings.number_field
            sage: f = x + y^2; f.lm() # indirect doctest                                            # optional - sage.rings.number_field
=======
            sage: P.<x,y,z> = PolynomialRing(QQbar, 3, order='lex')                     # optional - sage.rings.number_field
            sage: f = x + y^2; f.lm() # indirect doctest                                # optional - sage.rings.number_field
>>>>>>> a0e71766
            x

        This method is called by the lm/lc/lt methods of
        ``MPolynomial_polydict``.
        """
        return f > g and f or g

    def greater_tuple_invlex(self,f,g):
        """
        Return the greater exponent tuple with respect to the inversed
        lexicographical term order.

        INPUT:

        - ``f`` - exponent tuple

        - ``g`` - exponent tuple

        EXAMPLES::

<<<<<<< HEAD
            sage: P.<x,y,z> = PolynomialRing(QQbar, 3, order='invlex')                              # optional - sage.rings.number_field
            sage: f = x + y; f.lm() # indirect doctest                                              # optional - sage.rings.number_field
            y
            sage: f = y + x^2; f.lm()                                                               # optional - sage.rings.number_field
=======
            sage: P.<x,y,z> = PolynomialRing(QQbar, 3, order='invlex')                  # optional - sage.rings.number_field
            sage: f = x + y; f.lm() # indirect doctest                                  # optional - sage.rings.number_field
            y
            sage: f = y + x^2; f.lm()                                                   # optional - sage.rings.number_field
>>>>>>> a0e71766
            y

        This method is called by the lm/lc/lt methods of
        ``MPolynomial_polydict``.
        """
        return f.reversed() > g.reversed() and f or g

    def greater_tuple_deglex(self,f,g):
        """
        Return the greater exponent tuple with respect to the total degree
        lexicographical term order.

        INPUT:

        - ``f`` - exponent tuple

        - ``g`` - exponent tuple

        EXAMPLES::

<<<<<<< HEAD
            sage: P.<x,y,z> = PolynomialRing(QQbar, 3, order='deglex')                              # optional - sage.rings.number_field
            sage: f = x + y; f.lm() # indirect doctest                                              # optional - sage.rings.number_field
            x
            sage: f = x + y^2*z; f.lm()                                                             # optional - sage.rings.number_field
=======
            sage: P.<x,y,z> = PolynomialRing(QQbar, 3, order='deglex')                  # optional - sage.rings.number_field
            sage: f = x + y; f.lm() # indirect doctest                                  # optional - sage.rings.number_field
            x
            sage: f = x + y^2*z; f.lm()                                                 # optional - sage.rings.number_field
>>>>>>> a0e71766
            y^2*z

        This method is called by the lm/lc/lt methods of
        ``MPolynomial_polydict``.
        """
        sf = sum(f.nonzero_values(sort=False))
        sg = sum(g.nonzero_values(sort=False))
        return ( sf > sg or ( sf == sg and f  > g )) and f or g

    def greater_tuple_degrevlex(self,f,g):
        """
        Return the greater exponent tuple with respect to the total degree
        reversed lexicographical term order.

        INPUT:

        - ``f`` - exponent tuple

        - ``g`` - exponent tuple

        EXAMPLES::

<<<<<<< HEAD
            sage: P.<x,y,z> = PolynomialRing(QQbar, 3, order='degrevlex')                           # optional - sage.rings.number_field
            sage: f = x + y; f.lm() # indirect doctest                                              # optional - sage.rings.number_field
            x
            sage: f = x + y^2*z; f.lm()                                                             # optional - sage.rings.number_field
=======
            sage: P.<x,y,z> = PolynomialRing(QQbar, 3, order='degrevlex')               # optional - sage.rings.number_field
            sage: f = x + y; f.lm() # indirect doctest                                  # optional - sage.rings.number_field
            x
            sage: f = x + y^2*z; f.lm()                                                 # optional - sage.rings.number_field
>>>>>>> a0e71766
            y^2*z

        This method is called by the lm/lc/lt methods of
        ``MPolynomial_polydict``.
        """
        sf = sum(f.nonzero_values(sort=False))
        sg = sum(g.nonzero_values(sort=False))
        return ( sf > sg or ( sf == sg and f.reversed() < g.reversed() )) and f or g

    def greater_tuple_negdegrevlex(self,f,g):
        """
        Return the greater exponent tuple with respect to the negative
        degree reverse lexicographical term order.

        INPUT:

        - ``f`` - exponent tuple

        - ``g`` - exponent tuple

        EXAMPLES::

<<<<<<< HEAD
            sage: P.<x,y,z> = PolynomialRing(QQbar, 3, order='negdegrevlex')                        # optional - sage.rings.number_field
            sage: f = x + y; f.lm() # indirect doctest                                              # optional - sage.rings.number_field
            x
            sage: f = x + x^2; f.lm()                                                               # optional - sage.rings.number_field
            x
            sage: f = x^2*y*z^2 + x*y^3*z; f.lm()                                                   # optional - sage.rings.number_field
=======
            sage: P.<x,y,z> = PolynomialRing(QQbar, 3, order='negdegrevlex')            # optional - sage.rings.number_field
            sage: f = x + y; f.lm() # indirect doctest                                  # optional - sage.rings.number_field
            x
            sage: f = x + x^2; f.lm()                                                   # optional - sage.rings.number_field
            x
            sage: f = x^2*y*z^2 + x*y^3*z; f.lm()                                       # optional - sage.rings.number_field
>>>>>>> a0e71766
            x*y^3*z

        This method is called by the lm/lc/lt methods of
        ``MPolynomial_polydict``.
        """
        sf = sum(f.nonzero_values(sort=False))
        sg = sum(g.nonzero_values(sort=False))
        return ( sf < sg or ( sf == sg and f.reversed() < g.reversed() )) and f or g

    def greater_tuple_negdeglex(self,f,g):
        """
        Return the greater exponent tuple with respect to the negative
        degree lexicographical term order.

        INPUT:

        - ``f`` - exponent tuple

        - ``g`` - exponent tuple

        EXAMPLES::

<<<<<<< HEAD
            sage: P.<x,y,z> = PolynomialRing(QQbar, 3, order='negdeglex')                           # optional - sage.rings.number_field
            sage: f = x + y; f.lm() # indirect doctest                                              # optional - sage.rings.number_field
            x
            sage: f = x + x^2; f.lm()                                                               # optional - sage.rings.number_field
            x
            sage: f = x^2*y*z^2 + x*y^3*z; f.lm()                                                   # optional - sage.rings.number_field
=======
            sage: P.<x,y,z> = PolynomialRing(QQbar, 3, order='negdeglex')               # optional - sage.rings.number_field
            sage: f = x + y; f.lm() # indirect doctest                                  # optional - sage.rings.number_field
            x
            sage: f = x + x^2; f.lm()                                                   # optional - sage.rings.number_field
            x
            sage: f = x^2*y*z^2 + x*y^3*z; f.lm()                                       # optional - sage.rings.number_field
>>>>>>> a0e71766
            x^2*y*z^2

        This method is called by the lm/lc/lt methods of
        ``MPolynomial_polydict``.
        """
        sf = sum(f.nonzero_values(sort=False))
        sg = sum(g.nonzero_values(sort=False))
        return ( sf < sg or ( sf == sg and f  > g )) and f or g

    def greater_tuple_degneglex(self,f,g):
        """
        Return the greater exponent tuple with respect to the degree negative
        lexicographical term order.

        INPUT:

        - ``f`` - exponent tuple

        - ``g`` - exponent tuple

        EXAMPLES::

<<<<<<< HEAD
            sage: P.<x,y,z> = PolynomialRing(QQbar, 3, order='degneglex')                           # optional - sage.rings.number_field
            sage: f = x + y; f.lm() # indirect doctest                                              # optional - sage.rings.number_field
            y
            sage: f = x + y^2*z; f.lm()                                                             # optional - sage.rings.number_field
=======
            sage: P.<x,y,z> = PolynomialRing(QQbar, 3, order='degneglex')               # optional - sage.rings.number_field
            sage: f = x + y; f.lm() # indirect doctest                                  # optional - sage.rings.number_field
            y
            sage: f = x + y^2*z; f.lm()                                                 # optional - sage.rings.number_field
>>>>>>> a0e71766
            y^2*z

        This method is called by the lm/lc/lt methods of
        ``MPolynomial_polydict``.
        """
        sf = sum(f.nonzero_values(sort=False))
        sg = sum(g.nonzero_values(sort=False))
        return ( sf > sg or ( sf == sg and f < g )) and f or g

    def greater_tuple_neglex(self,f,g):
        """
        Return the greater exponent tuple with respect to the negative
        lexicographical term order.

        This method is called by the lm/lc/lt methods of
        ``MPolynomial_polydict``.

        INPUT:

        - ``f`` - exponent tuple

        - ``g`` - exponent tuple

        EXAMPLES::

<<<<<<< HEAD
            sage: P.<a,b,c,d,e,f> = PolynomialRing(QQbar, 6, order='degrevlex(3),degrevlex(3)')     # optional - sage.rings.number_field
            sage: f = a + c^4; f.lm() # indirect doctest                                            # optional - sage.rings.number_field
            c^4
            sage: g = a + e^4; g.lm()                                                               # optional - sage.rings.number_field
=======
            sage: P.<a,b,c,d,e,f> = PolynomialRing(QQbar, 6,                            # optional - sage.rings.number_field
            ....:                                  order='degrevlex(3),degrevlex(3)')
            sage: f = a + c^4; f.lm() # indirect doctest                                # optional - sage.rings.number_field
            c^4
            sage: g = a + e^4; g.lm()                                                   # optional - sage.rings.number_field
>>>>>>> a0e71766
            a
        """
        return (f < g) and f or g

    def greater_tuple_wdeglex(self,f,g):
        """
        Return the greater exponent tuple with respect to the weighted degree
        lexicographical term order.

        INPUT:

        - ``f`` - exponent tuple

        - ``g`` - exponent tuple

        EXAMPLES::

            sage: t = TermOrder('wdeglex',(1,2,3))
<<<<<<< HEAD
            sage: P.<x,y,z> = PolynomialRing(QQbar, 3, order=t)                                     # optional - sage.rings.number_field
            sage: f = x + y; f.lm() # indirect doctest                                              # optional - sage.rings.number_field
            y
            sage: f = x*y + z; f.lm()                                                               # optional - sage.rings.number_field
=======
            sage: P.<x,y,z> = PolynomialRing(QQbar, 3, order=t)                         # optional - sage.rings.number_field
            sage: f = x + y; f.lm() # indirect doctest                                  # optional - sage.rings.number_field
            y
            sage: f = x*y + z; f.lm()                                                   # optional - sage.rings.number_field
>>>>>>> a0e71766
            x*y

        This method is called by the lm/lc/lt methods of
        ``MPolynomial_polydict``.
        """
        sf = sum(l*r for (l,r) in zip(f,self._weights))
        sg = sum(l*r for (l,r) in zip(g,self._weights))
        return (sf > sg or ( sf == sg and f  > g )) and f or g

    def greater_tuple_wdegrevlex(self,f,g):
        """
        Return the greater exponent tuple with respect to the weighted degree
        reverse lexicographical term order.

        INPUT:

        - ``f`` - exponent tuple

        - ``g`` - exponent tuple

        EXAMPLES::

            sage: t = TermOrder('wdegrevlex',(1,2,3))
<<<<<<< HEAD
            sage: P.<x,y,z> = PolynomialRing(QQbar, 3, order=t)                                     # optional - sage.rings.number_field
            sage: f = x + y; f.lm() # indirect doctest                                              # optional - sage.rings.number_field
            y
            sage: f = x + y^2*z; f.lm()                                                             # optional - sage.rings.number_field
=======
            sage: P.<x,y,z> = PolynomialRing(QQbar, 3, order=t)                         # optional - sage.rings.number_field
            sage: f = x + y; f.lm() # indirect doctest                                  # optional - sage.rings.number_field
            y
            sage: f = x + y^2*z; f.lm()                                                 # optional - sage.rings.number_field
>>>>>>> a0e71766
            y^2*z

        This method is called by the lm/lc/lt methods of
        ``MPolynomial_polydict``.
        """
        sf = sum(l*r for (l,r) in zip(f,self._weights))
        sg = sum(l*r for (l,r) in zip(g,self._weights))
        return (sf > sg or ( sf == sg and f.reversed() < g.reversed())) and f or g

    def greater_tuple_negwdeglex(self,f,g):
        """
        Return the greater exponent tuple with respect to the negative
        weighted degree lexicographical term order.

        INPUT:

        - ``f`` - exponent tuple

        - ``g`` - exponent tuple

        EXAMPLES::

            sage: t = TermOrder('negwdeglex',(1,2,3))
<<<<<<< HEAD
            sage: P.<x,y,z> = PolynomialRing(QQbar, 3, order=t)                                     # optional - sage.rings.number_field
            sage: f = x + y; f.lm() # indirect doctest                                              # optional - sage.rings.number_field
            x
            sage: f = x + x^2; f.lm()                                                               # optional - sage.rings.number_field
            x
            sage: f = x^3 + z; f.lm()                                                               # optional - sage.rings.number_field
=======
            sage: P.<x,y,z> = PolynomialRing(QQbar, 3, order=t)                         # optional - sage.rings.number_field
            sage: f = x + y; f.lm() # indirect doctest                                  # optional - sage.rings.number_field
            x
            sage: f = x + x^2; f.lm()                                                   # optional - sage.rings.number_field
            x
            sage: f = x^3 + z; f.lm()                                                   # optional - sage.rings.number_field
>>>>>>> a0e71766
            x^3

        This method is called by the lm/lc/lt methods of
        ``MPolynomial_polydict``.
        """
        sf = sum(l*r for (l,r) in zip(f,self._weights))
        sg = sum(l*r for (l,r) in zip(g,self._weights))
        return (sf < sg or ( sf == sg and f  > g )) and f or g

    def greater_tuple_negwdegrevlex(self,f,g):
        """
        Return the greater exponent tuple with respect to the negative
        weighted degree reverse lexicographical term order.

        INPUT:

        - ``f`` - exponent tuple

        - ``g`` - exponent tuple

        EXAMPLES::

            sage: t = TermOrder('negwdegrevlex',(1,2,3))
<<<<<<< HEAD
            sage: P.<x,y,z> = PolynomialRing(QQbar, 3, order=t)                                     # optional - sage.rings.number_field
            sage: f = x + y; f.lm() # indirect doctest                                              # optional - sage.rings.number_field
            x
            sage: f = x + x^2; f.lm()                                                               # optional - sage.rings.number_field
            x
            sage: f = x^3 + z; f.lm()                                                               # optional - sage.rings.number_field
=======
            sage: P.<x,y,z> = PolynomialRing(QQbar, 3, order=t)                         # optional - sage.rings.number_field
            sage: f = x + y; f.lm() # indirect doctest                                  # optional - sage.rings.number_field
            x
            sage: f = x + x^2; f.lm()                                                   # optional - sage.rings.number_field
            x
            sage: f = x^3 + z; f.lm()                                                   # optional - sage.rings.number_field
>>>>>>> a0e71766
            x^3

        This method is called by the lm/lc/lt methods of
        ``MPolynomial_polydict``.
        """
        sf = sum(l*r for (l,r) in zip(f,self._weights))
        sg = sum(l*r for (l,r) in zip(g,self._weights))
        return (sf < sg or ( sf == sg and f.reversed() < g.reversed() )) and f or g

    def greater_tuple_block(self, f,g):
        """
        Return the greater exponent tuple with respect to the block
        order as specified when constructing this element.

        This method is called by the lm/lc/lt methods of
        ``MPolynomial_polydict``.

        INPUT:

        - ``f`` - exponent tuple

        - ``g`` - exponent tuple

        EXAMPLES::

<<<<<<< HEAD
            sage: P.<a,b,c,d,e,f> = PolynomialRing(QQbar, 6, order='degrevlex(3),degrevlex(3)')     # optional - sage.rings.number_field
            sage: f = a + c^4; f.lm() # indirect doctest                                            # optional - sage.rings.number_field
            c^4
            sage: g = a + e^4; g.lm()                                                               # optional - sage.rings.number_field
=======
            sage: P.<a,b,c,d,e,f> = PolynomialRing(QQbar, 6,                            # optional - sage.rings.number_field
            ....:                                  order='degrevlex(3),degrevlex(3)')
            sage: f = a + c^4; f.lm() # indirect doctest                                # optional - sage.rings.number_field
            c^4
            sage: g = a + e^4; g.lm()                                                   # optional - sage.rings.number_field
>>>>>>> a0e71766
            a
        """
        n = 0
        for block in self:
            keyfn = getattr(block, "sortkey_" + block.name())
            f_key = keyfn(f[n:n + len(block)])
            g_key = keyfn(g[n:n + len(block)])
            if f_key != g_key:
                if f_key < g_key:
                    return g
                else:
                    return f
            n += len(block)
        return f

    def tuple_weight(self, f):
        """
        Return the weight of tuple f.

        INPUT:

        - ``f`` - exponent tuple

        EXAMPLES::

            sage: t = TermOrder('wdeglex',(1,2,3))
<<<<<<< HEAD
            sage: P.<a,b,c> = PolynomialRing(QQbar, order=t)                                        # optional - sage.rings.number_field
            sage: P.term_order().tuple_weight([3,2,1])                                              # optional - sage.rings.number_field
=======
            sage: P.<a,b,c> = PolynomialRing(QQbar, order=t)                            # optional - sage.rings.number_field
            sage: P.term_order().tuple_weight([3,2,1])                                  # optional - sage.rings.number_field
>>>>>>> a0e71766
            10
        """
        return sum(l*r for (l,r) in zip(f,self._weights))

    def name(self):
        """
        EXAMPLES::

            sage: TermOrder('lex').name()
            'lex'
        """
        return self._name

    def _repr_(self):
        """
        EXAMPLES::

            sage: TermOrder('lex') # indirect doctest
            Lexicographic term order
        """
        if self._name == 'matrix':
            return 'Matrix term order with matrix\n%s'%(self._matrix,)
        elif self._name == 'block':
            s = []
            for t in self._blocks:
                if not t.is_weighted_degree_order():
                    s.append('%s of length %d'%(t,len(t)))
                else: # includes matrix order
                    s.append('%s'%(t,))
            return 'Block term order with blocks:\n(%s)'%(',\n '.join(s),)
        else:
            s = print_name_mapping.get(self._name,self._name) + ' term order'
            if self.is_weighted_degree_order():
                s = s + ' with weights %s'%(self._weights,)
            return s

    def singular_str(self):
        """
        Return a SINGULAR representation of self.

        Used to convert polynomial rings to their SINGULAR representation.

        EXAMPLES::

<<<<<<< HEAD
            sage: P = PolynomialRing(GF(127), 10, names='x', order='lex(3),deglex(5),lex(2)')       # optional - sage.libs.pari
            sage: T = P.term_order()                                                                # optional - sage.libs.pari
            sage: T.singular_str()                                                                  # optional - sage.libs.pari
            '(lp(3),Dp(5),lp(2))'
            sage: P._singular_()                                                                    # optional - sage.libs.pari
=======
            sage: P = PolynomialRing(GF(127), 10, names='x',                            # optional - sage.rings.finite_rings
            ....:                    order='lex(3),deglex(5),lex(2)')
            sage: T = P.term_order()                                                    # optional - sage.rings.finite_rings
            sage: T.singular_str()                                                      # optional - sage.rings.finite_rings
            '(lp(3),Dp(5),lp(2))'
            sage: P._singular_()                                                        # optional - sage.rings.finite_rings
>>>>>>> a0e71766
            polynomial ring, over a field, global ordering
            //   coefficients: ZZ/127
            //   number of vars : 10
            //        block   1 : ordering lp
            //                  : names    x0 x1 x2
            //        block   2 : ordering Dp
            //                  : names    x3 x4 x5 x6 x7
            //        block   3 : ordering lp
            //                  : names    x8 x9
            //        block   4 : ordering C

        The ``degneglex`` ordering is somehow special, it looks like a block
        ordering in SINGULAR::

            sage: T = TermOrder("degneglex", 2)
            sage: P = PolynomialRing(QQ,2, names='x', order=T)
            sage: T = P.term_order()
            sage: T.singular_str()
            '(a(1:2),ls(2))'

            sage: T = TermOrder("degneglex", 2) + TermOrder("degneglex", 2)
            sage: P = PolynomialRing(QQ,4, names='x', order=T)
            sage: T = P.term_order()
            sage: T.singular_str()
            '(a(1:2),ls(2),a(1:2),ls(2))'
            sage: P._singular_()                                                        # optional - sage.libs.singular
            polynomial ring, over a field, global ordering
            //   coefficients: QQ
            //   number of vars : 4
            //        block   1 : ordering a
            //                  : names    x0 x1
            //                  : weights   1  1
            //        block   2 : ordering ls
            //                  : names    x0 x1
            //        block   3 : ordering a
            //                  : names    x2 x3
            //                  : weights   1  1
            //        block   4 : ordering ls
            //                  : names    x2 x3
            //        block   5 : ordering C

        The position of the ``ordering C`` block can be controlled by setting
        ``_singular_ringorder_column`` attribute to an integer::

            sage: T = TermOrder("degneglex", 2) + TermOrder("degneglex", 2)
            sage: T._singular_ringorder_column = 0
            sage: P = PolynomialRing(QQ, 4, names='x', order=T)
            sage: P._singular_()                                                        # optional - sage.libs.singular
            polynomial ring, over a field, global ordering
            // coefficients: QQ
            // number of vars : 4
            //        block   1 : ordering C
            //        block   2 : ordering a
            //                  : names    x0 x1
            //                  : weights   1  1
            //        block   3 : ordering ls
            //                  : names    x0 x1
            //        block   4 : ordering a
            //                  : names    x2 x3
            //                  : weights   1  1
            //        block   5 : ordering ls
            //                  : names    x2 x3

            sage: T._singular_ringorder_column = 1
            sage: P = PolynomialRing(QQ, 4, names='y', order=T)
            sage: P._singular_()                                                        # optional - sage.libs.singular
            polynomial ring, over a field, global ordering
            // coefficients: QQ
            // number of vars : 4
            //        block   1 : ordering c
            //        block   2 : ordering a
            //                  : names    y0 y1
            //                  : weights   1  1
            //        block   3 : ordering ls
            //                  : names    y0 y1
            //        block   4 : ordering a
            //                  : names    y2 y3
            //                  : weights   1  1
            //        block   5 : ordering ls
            //                  : names    y2 y3

            sage: T._singular_ringorder_column = 2
            sage: P = PolynomialRing(QQ, 4, names='z', order=T)
            sage: P._singular_()                                                        # optional - sage.libs.singular
            polynomial ring, over a field, global ordering
            // coefficients: QQ
            // number of vars : 4
            //        block   1 : ordering a
            //                  : names    z0 z1
            //                  : weights   1  1
            //        block   2 : ordering C
            //        block   3 : ordering ls
            //                  : names    z0 z1
            //        block   4 : ordering a
            //                  : names    z2 z3
            //                  : weights   1  1
            //        block   5 : ordering ls
            //                  : names    z2 z3
        """
        if self._singular_ringorder_column is not None:
            singular_str = self._singular_str
            if singular_str.startswith('('):
                singular_str = singular_str[1:-1]  # remove parenthesis
            split_pattern = r"([^(),]+(?:\([^()]*\)[^(),]*)*)"  # regex to split by outermost commas
            singular_str_blocks = re.findall(split_pattern, singular_str)
            if (self._singular_ringorder_column < 0 or
                self._singular_ringorder_column >= 2*len(singular_str_blocks)+2):
                singular_str_blocks.append("C")
            else:
                singular_str_blocks.insert(self._singular_ringorder_column // 2,
                       "C" if self._singular_ringorder_column % 2 == 0 else "c")
            return "(" + ",".join(singular_str_blocks) + ")"
        else:
            return self._singular_str

    def singular_moreblocks(self):
        """
        Return a the number of additional blocks SINGULAR needs to allocate
        for handling non-native orderings like `degneglex`.

        EXAMPLES::

<<<<<<< HEAD
            sage: P = PolynomialRing(GF(127), 10, names='x', order='lex(3),deglex(5),lex(2)')       # optional - sage.libs.pari
            sage: T = P.term_order()                                                                # optional - sage.libs.pari
            sage: T.singular_moreblocks()                                                           # optional - sage.libs.pari
            0
            sage: P = PolynomialRing(GF(127), 10, names='x', order='lex(3),degneglex(5),lex(2)')    # optional - sage.libs.pari
            sage: T = P.term_order()                                                                # optional - sage.libs.pari
            sage: T.singular_moreblocks()                                                           # optional - sage.libs.pari
            1
            sage: P = PolynomialRing(GF(127), 10, names='x', order='degneglex(5),degneglex(5)')     # optional - sage.libs.pari
            sage: T = P.term_order()                                                                # optional - sage.libs.pari
            sage: T.singular_moreblocks()                                                           # optional - sage.libs.pari
=======
            sage: P = PolynomialRing(GF(127), 10, names='x',                            # optional - sage.rings.finite_rings
            ....:                    order='lex(3),deglex(5),lex(2)')
            sage: T = P.term_order()                                                    # optional - sage.rings.finite_rings
            sage: T.singular_moreblocks()                                               # optional - sage.rings.finite_rings
            0
            sage: P = PolynomialRing(GF(127), 10, names='x',                            # optional - sage.rings.finite_rings
            ....:                    order='lex(3),degneglex(5),lex(2)')
            sage: T = P.term_order()                                                    # optional - sage.rings.finite_rings
            sage: T.singular_moreblocks()                                               # optional - sage.rings.finite_rings
            1
            sage: P = PolynomialRing(GF(127), 10, names='x',                            # optional - sage.rings.finite_rings
            ....:                    order='degneglex(5),degneglex(5)')
            sage: T = P.term_order()                                                    # optional - sage.rings.finite_rings
            sage: T.singular_moreblocks()                                               # optional - sage.rings.finite_rings
>>>>>>> a0e71766
            2

        TESTS:

        The 'degneglex' ordering is somehow special: SINGULAR handles it
        using an extra weight vector block. ::

            sage: T = TermOrder("degneglex", 2)
            sage: P = PolynomialRing(QQ,2, names='x', order=T)
            sage: T = P.term_order()
            sage: T.singular_moreblocks()
            1
            sage: T = TermOrder("degneglex", 2) + TermOrder("degneglex", 2)
            sage: P = PolynomialRing(QQ,4, names='x', order=T)
            sage: T = P.term_order()
            sage: T.singular_moreblocks()
            2
        """
        return self._singular_moreblocks

    def macaulay2_str(self):
        """
        Return a Macaulay2 representation of self.

        Used to convert polynomial rings to their Macaulay2
        representation.

        EXAMPLES::

<<<<<<< HEAD
            sage: P = PolynomialRing(GF(127), 8,names='x', order='degrevlex(3),lex(5)')             # optional - sage.libs.pari
            sage: T = P.term_order()                                                                # optional - sage.libs.pari
            sage: T.macaulay2_str()                                                                 # optional - sage.libs.pari
            '{GRevLex => 3,Lex => 5}'
            sage: P._macaulay2_().options()['MonomialOrder']  # optional - macaulay2                # optional - sage.libs.pari
=======
            sage: P = PolynomialRing(GF(127), 8, names='x',                             # optional - sage.rings.finite_rings
            ....:                    order='degrevlex(3),lex(5)')
            sage: T = P.term_order()                                                    # optional - sage.rings.finite_rings
            sage: T.macaulay2_str()                                                     # optional - sage.rings.finite_rings
            '{GRevLex => 3,Lex => 5}'
            sage: P._macaulay2_().options()['MonomialOrder']  # optional - macaulay2    # optional - sage.rings.finite_rings
>>>>>>> a0e71766
            {MonomialSize => 16  }
            {GRevLex => {1, 1, 1}}
            {Lex => 5            }
            {Position => Up      }
        """
        return self._macaulay2_str

    def magma_str(self):
        """
        Return a MAGMA representation of self.

        Used to convert polynomial rings to their MAGMA representation.

        EXAMPLES::

<<<<<<< HEAD
            sage: P = PolynomialRing(GF(127), 10, names='x', order='degrevlex')                     # optional - sage.libs.pari
            sage: magma(P)                                                      # optional - magma  # optional - sage.libs.pari
=======
            sage: P = PolynomialRing(GF(127), 10, names='x', order='degrevlex')         # optional - sage.rings.finite_rings
            sage: magma(P)                                    # optional - magma        # optional - sage.rings.finite_rings
>>>>>>> a0e71766
            Polynomial ring of rank 10 over GF(127)
            Order: Graded Reverse Lexicographical
            Variables: x0, x1, x2, x3, x4, x5, x6, x7, x8, x9

        ::

<<<<<<< HEAD
            sage: T = P.term_order()                                                                # optional - sage.libs.pari
            sage: T.magma_str()                                                                     # optional - sage.libs.pari
=======
            sage: T = P.term_order()                                                    # optional - sage.rings.finite_rings
            sage: T.magma_str()                                                         # optional - sage.rings.finite_rings
>>>>>>> a0e71766
            '"grevlex"'
        """
        return self._magma_str

    def blocks(self):
        """
        Return the term order blocks of self.

        NOTE:

        This method has been added in :trac:`11316`. There used
        to be an *attribute* of the same name and the same content.
        So, it is a backward incompatible syntax change.

        EXAMPLES::

            sage: t = TermOrder('deglex',2) + TermOrder('lex',2)
            sage: t.blocks()
            (Degree lexicographic term order, Lexicographic term order)
        """
        if self._blocks: # self is a block order
            return self._blocks
        else:
            return [self]

    def matrix(self):
        """
        Return the matrix defining matrix term order.

        EXAMPLES::

<<<<<<< HEAD
            sage: t = TermOrder("M(1,2,0,1)")                                                       # optional - sage.modules
            sage: t.matrix()                                                                        # optional - sage.modules
=======
            sage: t = TermOrder("M(1,2,0,1)")                                           # optional - sage.modules
            sage: t.matrix()                                                            # optional - sage.modules
>>>>>>> a0e71766
            [1 2]
            [0 1]

        """
        return self._matrix

    def weights(self):
        """
        Return the weights for weighted term orders.

        EXAMPLES::

            sage: t=TermOrder('wdeglex',(2,3))
            sage: t.weights()
            (2, 3)
        """
        return self._weights

    def __eq__(self, other):
        """
        Return true if self and other are equal.

        EXAMPLES::

            sage: TermOrder('lex') == TermOrder('lex',3)
            True

        ::

            sage: TermOrder('degrevlex') == TermOrder('lex')
            False

        ::

            sage: T1 = TermOrder('lex',2)+TermOrder('lex',3)
            sage: T2 = TermOrder('lex',3)+TermOrder('lex',2)
            sage: T1 == T2
            False

        ::

            sage: T1 = TermOrder('lex',2)+TermOrder('neglex',3)
            sage: T2 = TermOrder('lex',2)+TermOrder('neglex',3)
            sage: T1 == T2
            True

        TESTS:

        We assert that comparisons take into account the block size of
        orderings (cf. :trac:`24981`)::

            sage: R = PolynomialRing(QQ, 6, 'x', order="lex(1),degrevlex(5)")
            sage: S = R.change_ring(order="lex(2),degrevlex(4)")
            sage: R == S
            False
            sage: S.term_order() == R.term_order()
            False
            sage: S.term_order() == TermOrder('lex', 2) + TermOrder('degrevlex', 4)
            True
        """
        if not isinstance(other, TermOrder):
            try:
                other = TermOrder(other, force=True)
            except Exception:
                return False

        return (self._name == other._name
            and self._blocks == other._blocks
            and (not self.is_block_order()
                or all(len(t1) == len(t2) for (t1, t2) in zip(self._blocks, other._blocks)))
            and self._weights == other._weights
            and self._matrix == other._matrix
            and self._singular_ringorder_column == other._singular_ringorder_column)

    def __ne__(self, other):
        """
        Return true if self and other are not equal.

        EXAMPLES::

            sage: T1 = TermOrder('lex',2)+TermOrder('lex',3)
            sage: T2 = TermOrder('lex',3)+TermOrder('lex',2)
            sage: T1 != T2
            True
        """
        return not self == other

    def __add__(self, other):
        """
        Construct a block order combining self and other.

        INPUT:

        - ``other`` - a term order

        OUTPUT: a block order

        EXAMPLES::

            sage: from sage.rings.polynomial.term_order import TermOrder
            sage: TermOrder('deglex',2) + TermOrder('degrevlex(3),neglex(3)')
            Block term order with blocks:
            (Degree lexicographic term order of length 2,
             Degree reverse lexicographic term order of length 3,
             Negative lexicographic term order of length 3)
        """
        if isinstance(other, TermOrder):
            return TermOrder('block',[self,other])
        else:
            return self

    def __len__(self):
        """
        Return the length of this term order, i.e. the number of
        variables it covers. This may be zero for indefinitely many
        variables.

        EXAMPLES::

            sage: T = TermOrder('lex')
            sage: len(T)
            0
            sage: T = TermOrder('lex', 2) + TermOrder('degrevlex', 3)
            sage: len(T)
            5
        """
        return self._length

    def __getitem__(self, i):
        r"""
        Return the i-th block of this term order.

        INPUT:

        - ``i`` - index

        EXAMPLES::

            sage: T = TermOrder('lex')
            sage: T[0]
            Lexicographic term order

        ::

            sage: T = TermOrder('lex', 2) + TermOrder('degrevlex', 3)
            sage: T[1]
            Degree reverse lexicographic term order

        Note that ``len(self)`` does not count blocks but
        variables.

        ::

            sage: T = TermOrder('lex', 2) + TermOrder('degrevlex', 3)
            sage: T[len(T)-1]
            Traceback (most recent call last):
            \dots
            IndexError: tuple index out of range
        """
        return self.blocks()[i]

    def __iter__(self):
        r"""
        Iterate over the blocks of this term order.

        EXAMPLES::

            sage: T = TermOrder('lex')
            sage: list(T) # indirect doctest
            [Lexicographic term order]

        ::

            sage: T = TermOrder('lex', 2) + TermOrder('degrevlex', 3)
            sage: list(T)
            [Lexicographic term order, Degree reverse lexicographic term order]

        Note that ``len(self)`` and
        ``len(list(self))`` are not the same. The former counts
        the number of variables in ``self`` while the latter
        counts the number of blocks.
        """
        return iter(self.blocks())

    def is_global(self):
        r"""
        Return true if this term order is definitely
        global. Return false otherwise, which includes
        unknown term orders.

        EXAMPLES::

            sage: T = TermOrder('lex')
            sage: T.is_global()
            True
            sage: T = TermOrder('degrevlex', 3) + TermOrder('degrevlex', 3)
            sage: T.is_global()
            True
            sage: T = TermOrder('degrevlex', 3) + TermOrder('negdegrevlex', 3)
            sage: T.is_global()
            False
            sage: T = TermOrder('degneglex', 3)
            sage: T.is_global()
            True
            sage: T = TermOrder('invlex', 3)
            sage: T.is_global()
            True
        """
        if self.name() in ('lex', 'degrevlex', 'deglex', 'degneglex',
                           'wdegrevlex', 'wdeglex', 'invlex'):
            return True
        elif self.name() == 'block':
            return all(t.is_global() for t in self.blocks())
        else:
            return False

    def is_local(self):
        r"""
        Return true if this term order is definitely
        local. Return false otherwise, which includes
        unknown term orders.

        EXAMPLES::

            sage: T = TermOrder('lex')
            sage: T.is_local()
            False
            sage: T = TermOrder('negdeglex', 3) + TermOrder('negdegrevlex', 3)
            sage: T.is_local()
            True
            sage: T = TermOrder('degrevlex', 3) + TermOrder('negdegrevlex', 3)
            sage: T.is_local()
            False
        """
        if (self.name() in ('neglex', 'negdegrevlex', 'negdeglex',
                            'negwdegrevlex', 'negwdeglex') or
            self.singular_str() in ('ls', 'ds', 'Ds', 'ws', 'Ws')):
            return True
        elif self.name() == 'block':
            return all(t.is_local() for t in self.blocks())
        else:
            return False

    def is_block_order(self):
        """
        Return true if self is a block term order.

        EXAMPLES::

            sage: t=TermOrder('deglex',2)+TermOrder('lex',2)
            sage: t.is_block_order()
            True
        """
        return self._name == 'block'

    def is_weighted_degree_order(self):
        """
        Return true if self is a weighted degree term order.

        EXAMPLES::

            sage: t = TermOrder('wdeglex',(2,3))
            sage: t.is_weighted_degree_order()
            True
        """
        return self._weights is not None


def termorder_from_singular(S):
    """
    Return the Sage term order of the basering in the given Singular interface

    INPUT:

    An instance of the Singular interface.

    EXAMPLES::

        sage: from sage.rings.polynomial.term_order import termorder_from_singular
        sage: singular.eval('ring r1 = (9,x),(a,b,c,d,e,f),(M((1,2,3,0)),wp(2,3),lp)')  # optional - sage.libs.singular
        ''
        sage: termorder_from_singular(singular)                                         # optional - sage.libs.singular
        Block term order with blocks:
        (Matrix term order with matrix
        [1 2]
        [3 0],
         Weighted degree reverse lexicographic term order with weights (2, 3),
         Lexicographic term order of length 2)

    A term order in Singular also involves information on orders for modules.
    This information is reflected in ``_singular_ringorder_column`` attribute of
    the term order. ::

        sage: singular.ring(0, '(x,y,z,w)', '(C,dp(2),lp(2))')                          # optional - sage.libs.singular
        polynomial ring, over a field, global ordering
        // coefficients: QQ
        // number of vars : 4
        //        block   1 : ordering C
        //        block   2 : ordering dp
        //                  : names    x y
        //        block   3 : ordering lp
        //                  : names    z w
        sage: T = termorder_from_singular(singular)                                     # optional - sage.libs.singular
        sage: T                                                                         # optional - sage.libs.singular
        Block term order with blocks:
        (Degree reverse lexicographic term order of length 2,
         Lexicographic term order of length 2)
        sage: T._singular_ringorder_column                                              # optional - sage.libs.singular
        0

        sage: singular.ring(0, '(x,y,z,w)', '(c,dp(2),lp(2))')                          # optional - sage.libs.singular
        polynomial ring, over a field, global ordering
        // coefficients: QQ
        // number of vars : 4
        //        block   1 : ordering c
        //        block   2 : ordering dp
        //                  : names    x y
        //        block   3 : ordering lp
        //                  : names    z w
        sage: T = termorder_from_singular(singular)                                     # optional - sage.libs.singular
        sage: T                                                                         # optional - sage.libs.singular
        Block term order with blocks:
        (Degree reverse lexicographic term order of length 2,
         Lexicographic term order of length 2)
        sage: T._singular_ringorder_column                                              # optional - sage.libs.singular
        1

    TESTS:

    Check that ``degneglex`` term orders are converted correctly
    (:trac:`29635`)::

        sage: _ = singular.ring(0, '(x,y,z,w)', '(a(1:4),ls(4))')                       # optional - sage.libs.singular
        sage: termorder_from_singular(singular).singular_str()                          # optional - sage.libs.singular
        '(a(1:4),ls(4))'
        sage: _ = singular.ring(0, '(x,y,z,w)', '(a(1:2),ls(2),a(1:2),ls(2))')          # optional - sage.libs.singular
        sage: termorder_from_singular(singular).singular_str()                          # optional - sage.libs.singular
        '(a(1:2),ls(2),a(1:2),ls(2))'
        sage: _ = singular.ring(0, '(x,y,z,w)', '(a(1:2),ls(2),C,a(1:2),ls(2))')        # optional - sage.libs.singular
        sage: termorder_from_singular(singular).singular_str()                          # optional - sage.libs.singular
        '(a(1:2),ls(2),C,a(1:2),ls(2))'
        sage: PolynomialRing(QQ, 'x,y', order='degneglex')('x^2')._singular_().sage()   # optional - sage.libs.singular
        x^2
    """
    from sage.rings.integer_ring import ZZ
    singular = S
    T = singular('ringlist(basering)[3]')
    order = []
    ringorder_column = None
    weights_one_block = False
    for idx, block in enumerate(T):
        blocktype = singular.eval('%s[1]'%block.name())
        if blocktype in ['a']:
            weights = list(block[2].sage())
            weights_one_block = all(w == 1 for w in weights)
            continue
        elif blocktype == 'c':
            ringorder_column = 2*idx + 1
        elif blocktype == 'C':
            if idx < len(T) - 1:  # skip Singular default
                ringorder_column = 2*idx
        elif blocktype == 'M':
            from sage.matrix.constructor import matrix
            coefs = list(block[2].sage())
            n = ZZ(len(coefs)).sqrt()
            order.append(TermOrder(matrix(n,coefs)))
        elif weights_one_block and blocktype == 'ls':
            # 'degneglex' is encoded as '(a(1:n),ls(n))'
            n = ZZ(singular.eval("size(%s[2])" % block.name()))
            order.append(TermOrder('degneglex', n))
        elif blocktype[0] in ['w','W']:
            order.append(TermOrder(inv_singular_name_mapping[blocktype], list(block[2].sage())))
        else:
            order.append(TermOrder(inv_singular_name_mapping[blocktype], ZZ(singular.eval("size(%s[2])"%block.name()))))
        weights_one_block = False

    if not order:
        raise ValueError("invalid term order in Singular")
    out = order.pop(0)
    while order:
        out = out + order.pop(0)

    if ringorder_column is not None:
        out._singular_ringorder_column = ringorder_column

    return out<|MERGE_RESOLUTION|>--- conflicted
+++ resolved
@@ -272,24 +272,6 @@
 
 EXAMPLES::
 
-<<<<<<< HEAD
-    sage: m = matrix(2, [2,3,0,1]); m                                                               # optional - sage.modules
-    [2 3]
-    [0 1]
-    sage: T = TermOrder(m); T                                                                       # optional - sage.modules
-    Matrix term order with matrix
-    [2 3]
-    [0 1]
-    sage: P.<a,b> = PolynomialRing(QQ, 2, order=T)                                                  # optional - sage.modules
-    sage: P                                                                                         # optional - sage.modules
-    Multivariate Polynomial Ring in a, b over Rational Field
-    sage: a > b                                                                                     # optional - sage.modules
-    False
-    sage: a^3 < b^2                                                                                 # optional - sage.modules
-    True
-    sage: S = TermOrder('M(2,3,0,1)')                                                               # optional - sage.modules
-    sage: T == S                                                                                    # optional - sage.modules
-=======
     sage: m = matrix(2, [2,3,0,1]); m                                                   # optional - sage.modules
     [2 3]
     [0 1]
@@ -306,7 +288,6 @@
     True
     sage: S = TermOrder('M(2,3,0,1)')                                                   # optional - sage.modules
     sage: T == S                                                                        # optional - sage.modules
->>>>>>> a0e71766
     True
 
 Additionally all these monomial orders may be combined to product or block
@@ -702,18 +683,11 @@
 
         Check that :trac:`29635` is fixed::
 
-<<<<<<< HEAD
-            sage: T = PolynomialRing(GF(101^5), 'u,v,w', order=TermOrder('degneglex')).term_order()     # optional - sage.libs.pari
-            sage: T.singular_str()                                                                      # optional - sage.libs.pari
-            '(a(1:3),ls(3))'
-            sage: (T + T).singular_str()                                                                # optional - sage.libs.pari
-=======
             sage: T = PolynomialRing(GF(101^5), 'u,v,w',                                # optional - sage.rings.finite_rings
             ....:                    order=TermOrder('degneglex')).term_order()
             sage: T.singular_str()                                                      # optional - sage.rings.finite_rings
             '(a(1:3),ls(3))'
             sage: (T + T).singular_str()                                                # optional - sage.rings.finite_rings
->>>>>>> a0e71766
             '(a(1:3),ls(3),a(1:3),ls(3))'
         """
         if isinstance(name, TermOrder):
@@ -956,17 +930,10 @@
 
         EXAMPLES::
 
-<<<<<<< HEAD
-            sage: P.<x,y> = PolynomialRing(QQbar, 2, order='m(1,3,1,0)')                            # optional - sage.rings.number_field
-            sage: y > x^2 # indirect doctest                                                        # optional - sage.rings.number_field
-            True
-            sage: y > x^3                                                                           # optional - sage.rings.number_field
-=======
             sage: P.<x,y> = PolynomialRing(QQbar, 2, order='m(1,3,1,0)')                # optional - sage.rings.number_field
             sage: y > x^2 # indirect doctest                                            # optional - sage.rings.number_field
             True
             sage: y > x^3                                                               # optional - sage.rings.number_field
->>>>>>> a0e71766
             False
         """
         return tuple(sum(l * r for l, r in zip(row, f))
@@ -983,17 +950,10 @@
 
         EXAMPLES::
 
-<<<<<<< HEAD
-            sage: P.<x,y> = PolynomialRing(QQbar, 2, order='lex')                                   # optional - sage.rings.number_field
-            sage: x > y^2 # indirect doctest                                                        # optional - sage.rings.number_field
-            True
-            sage: x > 1                                                                             # optional - sage.rings.number_field
-=======
             sage: P.<x,y> = PolynomialRing(QQbar, 2, order='lex')                       # optional - sage.rings.number_field
             sage: x > y^2 # indirect doctest                                            # optional - sage.rings.number_field
             True
             sage: x > 1                                                                 # optional - sage.rings.number_field
->>>>>>> a0e71766
             True
         """
         return f
@@ -1009,17 +969,10 @@
 
         EXAMPLES::
 
-<<<<<<< HEAD
-            sage: P.<x,y> = PolynomialRing(QQbar, 2, order='invlex')                                # optional - sage.rings.number_field
-            sage: x > y^2 # indirect doctest                                                        # optional - sage.rings.number_field
-            False
-            sage: x > 1                                                                             # optional - sage.rings.number_field
-=======
             sage: P.<x,y> = PolynomialRing(QQbar, 2, order='invlex')                    # optional - sage.rings.number_field
             sage: x > y^2 # indirect doctest                                            # optional - sage.rings.number_field
             False
             sage: x > 1                                                                 # optional - sage.rings.number_field
->>>>>>> a0e71766
             True
         """
         return f.reversed()
@@ -1035,17 +988,10 @@
 
         EXAMPLES::
 
-<<<<<<< HEAD
-            sage: P.<x,y> = PolynomialRing(QQbar, 2, order='deglex')                                # optional - sage.rings.number_field
-            sage: x > y^2 # indirect doctest                                                        # optional - sage.rings.number_field
-            False
-            sage: x > 1                                                                             # optional - sage.rings.number_field
-=======
             sage: P.<x,y> = PolynomialRing(QQbar, 2, order='deglex')                    # optional - sage.rings.number_field
             sage: x > y^2 # indirect doctest                                            # optional - sage.rings.number_field
             False
             sage: x > 1                                                                 # optional - sage.rings.number_field
->>>>>>> a0e71766
             True
 
         """
@@ -1062,17 +1008,10 @@
 
         EXAMPLES::
 
-<<<<<<< HEAD
-            sage: P.<x,y> = PolynomialRing(QQbar, 2, order='degrevlex')                             # optional - sage.rings.number_field
-            sage: x > y^2 # indirect doctest                                                        # optional - sage.rings.number_field
-            False
-            sage: x > 1                                                                             # optional - sage.rings.number_field
-=======
             sage: P.<x,y> = PolynomialRing(QQbar, 2, order='degrevlex')                 # optional - sage.rings.number_field
             sage: x > y^2 # indirect doctest                                            # optional - sage.rings.number_field
             False
             sage: x > 1                                                                 # optional - sage.rings.number_field
->>>>>>> a0e71766
             True
 
         """
@@ -1091,17 +1030,10 @@
 
         EXAMPLES::
 
-<<<<<<< HEAD
-            sage: P.<x,y> = PolynomialRing(QQbar, 2, order='neglex')                                # optional - sage.rings.number_field
-            sage: x > y^2 # indirect doctest                                                        # optional - sage.rings.number_field
-            False
-            sage: x > 1                                                                             # optional - sage.rings.number_field
-=======
             sage: P.<x,y> = PolynomialRing(QQbar, 2, order='neglex')                    # optional - sage.rings.number_field
             sage: x > y^2 # indirect doctest                                            # optional - sage.rings.number_field
             False
             sage: x > 1                                                                 # optional - sage.rings.number_field
->>>>>>> a0e71766
             False
         """
         return tuple(-v for v in f)
@@ -1117,17 +1049,10 @@
 
         EXAMPLES::
 
-<<<<<<< HEAD
-            sage: P.<x,y> = PolynomialRing(QQbar, 2, order='negdegrevlex')                          # optional - sage.rings.number_field
-            sage: x > y^2 # indirect doctest                                                        # optional - sage.rings.number_field
-            True
-            sage: x > 1                                                                             # optional - sage.rings.number_field
-=======
             sage: P.<x,y> = PolynomialRing(QQbar, 2, order='negdegrevlex')              # optional - sage.rings.number_field
             sage: x > y^2 # indirect doctest                                            # optional - sage.rings.number_field
             True
             sage: x > 1                                                                 # optional - sage.rings.number_field
->>>>>>> a0e71766
             False
         """
         return (-sum(f.nonzero_values(sort=False)),
@@ -1144,17 +1069,10 @@
 
         EXAMPLES::
 
-<<<<<<< HEAD
-            sage: P.<x,y> = PolynomialRing(QQbar, 2, order='negdeglex')                             # optional - sage.rings.number_field
-            sage: x > y^2 # indirect doctest                                                        # optional - sage.rings.number_field
-            True
-            sage: x > 1                                                                             # optional - sage.rings.number_field
-=======
             sage: P.<x,y> = PolynomialRing(QQbar, 2, order='negdeglex')                 # optional - sage.rings.number_field
             sage: x > y^2 # indirect doctest                                            # optional - sage.rings.number_field
             True
             sage: x > 1                                                                 # optional - sage.rings.number_field
->>>>>>> a0e71766
             False
         """
         return (-sum(f.nonzero_values(sort=False)), f)
@@ -1170,17 +1088,10 @@
 
         EXAMPLES::
 
-<<<<<<< HEAD
-            sage: P.<x,y,z> = PolynomialRing(QQbar, 3, order='degneglex')                           # optional - sage.rings.number_field
-            sage: x*y > y*z # indirect doctest                                                      # optional - sage.rings.number_field
-            False
-            sage: x*y > x                                                                           # optional - sage.rings.number_field
-=======
             sage: P.<x,y,z> = PolynomialRing(QQbar, 3, order='degneglex')               # optional - sage.rings.number_field
             sage: x*y > y*z # indirect doctest                                          # optional - sage.rings.number_field
             False
             sage: x*y > x                                                               # optional - sage.rings.number_field
->>>>>>> a0e71766
             True
         """
         return (sum(f.nonzero_values(sort=False)), tuple(-v for v in f))
@@ -1197,17 +1108,10 @@
         EXAMPLES::
 
             sage: t = TermOrder('wdegrevlex',(3,2))
-<<<<<<< HEAD
-            sage: P.<x,y> = PolynomialRing(QQbar, 2, order=t)                                       # optional - sage.rings.number_field
-            sage: x > y^2 # indirect doctest                                                        # optional - sage.rings.number_field
-            False
-            sage: x^2 > y^3                                                                         # optional - sage.rings.number_field
-=======
             sage: P.<x,y> = PolynomialRing(QQbar, 2, order=t)                           # optional - sage.rings.number_field
             sage: x > y^2 # indirect doctest                                            # optional - sage.rings.number_field
             False
             sage: x^2 > y^3                                                             # optional - sage.rings.number_field
->>>>>>> a0e71766
             True
         """
         return (sum(l * r for (l, r) in zip(f, self._weights)),
@@ -1225,17 +1129,10 @@
         EXAMPLES::
 
             sage: t = TermOrder('wdeglex',(3,2))
-<<<<<<< HEAD
-            sage: P.<x,y> = PolynomialRing(QQbar, 2, order=t)                                       # optional - sage.rings.number_field
-            sage: x > y^2 # indirect doctest                                                        # optional - sage.rings.number_field
-            False
-            sage: x > y                                                                             # optional - sage.rings.number_field
-=======
             sage: P.<x,y> = PolynomialRing(QQbar, 2, order=t)                           # optional - sage.rings.number_field
             sage: x > y^2 # indirect doctest                                            # optional - sage.rings.number_field
             False
             sage: x > y                                                                 # optional - sage.rings.number_field
->>>>>>> a0e71766
             True
         """
         return (sum(l * r for (l, r) in zip(f, self._weights)), f)
@@ -1252,17 +1149,10 @@
         EXAMPLES::
 
             sage: t = TermOrder('negwdeglex',(3,2))
-<<<<<<< HEAD
-            sage: P.<x,y> = PolynomialRing(QQbar, 2, order=t)                                       # optional - sage.rings.number_field
-            sage: x > y^2 # indirect doctest                                                        # optional - sage.rings.number_field
-            True
-            sage: x^2 > y^3                                                                         # optional - sage.rings.number_field
-=======
             sage: P.<x,y> = PolynomialRing(QQbar, 2, order=t)                           # optional - sage.rings.number_field
             sage: x > y^2 # indirect doctest                                            # optional - sage.rings.number_field
             True
             sage: x^2 > y^3                                                             # optional - sage.rings.number_field
->>>>>>> a0e71766
             True
         """
         return (-sum(l * r for (l, r) in zip(f, self._weights)), f)
@@ -1279,17 +1169,10 @@
         EXAMPLES::
 
             sage: t = TermOrder('negwdegrevlex',(3,2))
-<<<<<<< HEAD
-            sage: P.<x,y> = PolynomialRing(QQbar, 2, order=t)                                       # optional - sage.rings.number_field
-            sage: x > y^2 # indirect doctest                                                        # optional - sage.rings.number_field
-            True
-            sage: x^2 > y^3                                                                         # optional - sage.rings.number_field
-=======
             sage: P.<x,y> = PolynomialRing(QQbar, 2, order=t)                           # optional - sage.rings.number_field
             sage: x > y^2 # indirect doctest                                            # optional - sage.rings.number_field
             True
             sage: x^2 > y^3                                                             # optional - sage.rings.number_field
->>>>>>> a0e71766
             True
         """
         return (-sum(l * r for (l, r) in zip(f, self._weights)),
@@ -1306,31 +1189,19 @@
 
         EXAMPLES::
 
-<<<<<<< HEAD
-            sage: P.<a,b,c,d,e,f> = PolynomialRing(QQbar, 6, order='degrevlex(3),degrevlex(3)')     # optional - sage.rings.number_field
-            sage: a > c^4 # indirect doctest                                                        # optional - sage.rings.number_field
-            False
-            sage: a > e^4                                                                           # optional - sage.rings.number_field
-=======
             sage: P.<a,b,c,d,e,f> = PolynomialRing(QQbar, 6,                            # optional - sage.rings.number_field
             ....:                                  order='degrevlex(3),degrevlex(3)')
             sage: a > c^4 # indirect doctest                                            # optional - sage.rings.number_field
             False
             sage: a > e^4                                                               # optional - sage.rings.number_field
->>>>>>> a0e71766
             True
 
         TESTS:
 
         Check that the issue in :trac:`27139` is fixed::
 
-<<<<<<< HEAD
-            sage: R.<x,y,z,t> = PolynomialRing(AA, order='lex(2),lex(2)')                           # optional - sage.rings.number_field
-            sage: x > y                                                                             # optional - sage.rings.number_field
-=======
             sage: R.<x,y,z,t> = PolynomialRing(AA, order='lex(2),lex(2)')               # optional - sage.rings.number_field
             sage: x > y                                                                 # optional - sage.rings.number_field
->>>>>>> a0e71766
             True
         """
         key = tuple()
@@ -1354,17 +1225,10 @@
 
         EXAMPLES::
 
-<<<<<<< HEAD
-            sage: P.<x,y> = PolynomialRing(QQbar, 2, order='m(1,3,1,0)')                            # optional - sage.rings.number_field
-            sage: y > x^2 # indirect doctest                                                        # optional - sage.rings.number_field
-            True
-            sage: y > x^3                                                                           # optional - sage.rings.number_field
-=======
             sage: P.<x,y> = PolynomialRing(QQbar, 2, order='m(1,3,1,0)')                # optional - sage.rings.number_field
             sage: y > x^2 # indirect doctest                                            # optional - sage.rings.number_field
             True
             sage: y > x^3                                                               # optional - sage.rings.number_field
->>>>>>> a0e71766
             False
         """
         for row in self._matrix:
@@ -1390,13 +1254,8 @@
 
         EXAMPLES::
 
-<<<<<<< HEAD
-            sage: P.<x,y,z> = PolynomialRing(QQbar, 3, order='lex')                                 # optional - sage.rings.number_field
-            sage: f = x + y^2; f.lm() # indirect doctest                                            # optional - sage.rings.number_field
-=======
             sage: P.<x,y,z> = PolynomialRing(QQbar, 3, order='lex')                     # optional - sage.rings.number_field
             sage: f = x + y^2; f.lm() # indirect doctest                                # optional - sage.rings.number_field
->>>>>>> a0e71766
             x
 
         This method is called by the lm/lc/lt methods of
@@ -1417,17 +1276,10 @@
 
         EXAMPLES::
 
-<<<<<<< HEAD
-            sage: P.<x,y,z> = PolynomialRing(QQbar, 3, order='invlex')                              # optional - sage.rings.number_field
-            sage: f = x + y; f.lm() # indirect doctest                                              # optional - sage.rings.number_field
-            y
-            sage: f = y + x^2; f.lm()                                                               # optional - sage.rings.number_field
-=======
             sage: P.<x,y,z> = PolynomialRing(QQbar, 3, order='invlex')                  # optional - sage.rings.number_field
             sage: f = x + y; f.lm() # indirect doctest                                  # optional - sage.rings.number_field
             y
             sage: f = y + x^2; f.lm()                                                   # optional - sage.rings.number_field
->>>>>>> a0e71766
             y
 
         This method is called by the lm/lc/lt methods of
@@ -1448,17 +1300,10 @@
 
         EXAMPLES::
 
-<<<<<<< HEAD
-            sage: P.<x,y,z> = PolynomialRing(QQbar, 3, order='deglex')                              # optional - sage.rings.number_field
-            sage: f = x + y; f.lm() # indirect doctest                                              # optional - sage.rings.number_field
-            x
-            sage: f = x + y^2*z; f.lm()                                                             # optional - sage.rings.number_field
-=======
             sage: P.<x,y,z> = PolynomialRing(QQbar, 3, order='deglex')                  # optional - sage.rings.number_field
             sage: f = x + y; f.lm() # indirect doctest                                  # optional - sage.rings.number_field
             x
             sage: f = x + y^2*z; f.lm()                                                 # optional - sage.rings.number_field
->>>>>>> a0e71766
             y^2*z
 
         This method is called by the lm/lc/lt methods of
@@ -1481,17 +1326,10 @@
 
         EXAMPLES::
 
-<<<<<<< HEAD
-            sage: P.<x,y,z> = PolynomialRing(QQbar, 3, order='degrevlex')                           # optional - sage.rings.number_field
-            sage: f = x + y; f.lm() # indirect doctest                                              # optional - sage.rings.number_field
-            x
-            sage: f = x + y^2*z; f.lm()                                                             # optional - sage.rings.number_field
-=======
             sage: P.<x,y,z> = PolynomialRing(QQbar, 3, order='degrevlex')               # optional - sage.rings.number_field
             sage: f = x + y; f.lm() # indirect doctest                                  # optional - sage.rings.number_field
             x
             sage: f = x + y^2*z; f.lm()                                                 # optional - sage.rings.number_field
->>>>>>> a0e71766
             y^2*z
 
         This method is called by the lm/lc/lt methods of
@@ -1514,21 +1352,12 @@
 
         EXAMPLES::
 
-<<<<<<< HEAD
-            sage: P.<x,y,z> = PolynomialRing(QQbar, 3, order='negdegrevlex')                        # optional - sage.rings.number_field
-            sage: f = x + y; f.lm() # indirect doctest                                              # optional - sage.rings.number_field
-            x
-            sage: f = x + x^2; f.lm()                                                               # optional - sage.rings.number_field
-            x
-            sage: f = x^2*y*z^2 + x*y^3*z; f.lm()                                                   # optional - sage.rings.number_field
-=======
             sage: P.<x,y,z> = PolynomialRing(QQbar, 3, order='negdegrevlex')            # optional - sage.rings.number_field
             sage: f = x + y; f.lm() # indirect doctest                                  # optional - sage.rings.number_field
             x
             sage: f = x + x^2; f.lm()                                                   # optional - sage.rings.number_field
             x
             sage: f = x^2*y*z^2 + x*y^3*z; f.lm()                                       # optional - sage.rings.number_field
->>>>>>> a0e71766
             x*y^3*z
 
         This method is called by the lm/lc/lt methods of
@@ -1551,21 +1380,12 @@
 
         EXAMPLES::
 
-<<<<<<< HEAD
-            sage: P.<x,y,z> = PolynomialRing(QQbar, 3, order='negdeglex')                           # optional - sage.rings.number_field
-            sage: f = x + y; f.lm() # indirect doctest                                              # optional - sage.rings.number_field
-            x
-            sage: f = x + x^2; f.lm()                                                               # optional - sage.rings.number_field
-            x
-            sage: f = x^2*y*z^2 + x*y^3*z; f.lm()                                                   # optional - sage.rings.number_field
-=======
             sage: P.<x,y,z> = PolynomialRing(QQbar, 3, order='negdeglex')               # optional - sage.rings.number_field
             sage: f = x + y; f.lm() # indirect doctest                                  # optional - sage.rings.number_field
             x
             sage: f = x + x^2; f.lm()                                                   # optional - sage.rings.number_field
             x
             sage: f = x^2*y*z^2 + x*y^3*z; f.lm()                                       # optional - sage.rings.number_field
->>>>>>> a0e71766
             x^2*y*z^2
 
         This method is called by the lm/lc/lt methods of
@@ -1588,17 +1408,10 @@
 
         EXAMPLES::
 
-<<<<<<< HEAD
-            sage: P.<x,y,z> = PolynomialRing(QQbar, 3, order='degneglex')                           # optional - sage.rings.number_field
-            sage: f = x + y; f.lm() # indirect doctest                                              # optional - sage.rings.number_field
-            y
-            sage: f = x + y^2*z; f.lm()                                                             # optional - sage.rings.number_field
-=======
             sage: P.<x,y,z> = PolynomialRing(QQbar, 3, order='degneglex')               # optional - sage.rings.number_field
             sage: f = x + y; f.lm() # indirect doctest                                  # optional - sage.rings.number_field
             y
             sage: f = x + y^2*z; f.lm()                                                 # optional - sage.rings.number_field
->>>>>>> a0e71766
             y^2*z
 
         This method is called by the lm/lc/lt methods of
@@ -1624,18 +1437,11 @@
 
         EXAMPLES::
 
-<<<<<<< HEAD
-            sage: P.<a,b,c,d,e,f> = PolynomialRing(QQbar, 6, order='degrevlex(3),degrevlex(3)')     # optional - sage.rings.number_field
-            sage: f = a + c^4; f.lm() # indirect doctest                                            # optional - sage.rings.number_field
-            c^4
-            sage: g = a + e^4; g.lm()                                                               # optional - sage.rings.number_field
-=======
             sage: P.<a,b,c,d,e,f> = PolynomialRing(QQbar, 6,                            # optional - sage.rings.number_field
             ....:                                  order='degrevlex(3),degrevlex(3)')
             sage: f = a + c^4; f.lm() # indirect doctest                                # optional - sage.rings.number_field
             c^4
             sage: g = a + e^4; g.lm()                                                   # optional - sage.rings.number_field
->>>>>>> a0e71766
             a
         """
         return (f < g) and f or g
@@ -1654,17 +1460,10 @@
         EXAMPLES::
 
             sage: t = TermOrder('wdeglex',(1,2,3))
-<<<<<<< HEAD
-            sage: P.<x,y,z> = PolynomialRing(QQbar, 3, order=t)                                     # optional - sage.rings.number_field
-            sage: f = x + y; f.lm() # indirect doctest                                              # optional - sage.rings.number_field
-            y
-            sage: f = x*y + z; f.lm()                                                               # optional - sage.rings.number_field
-=======
             sage: P.<x,y,z> = PolynomialRing(QQbar, 3, order=t)                         # optional - sage.rings.number_field
             sage: f = x + y; f.lm() # indirect doctest                                  # optional - sage.rings.number_field
             y
             sage: f = x*y + z; f.lm()                                                   # optional - sage.rings.number_field
->>>>>>> a0e71766
             x*y
 
         This method is called by the lm/lc/lt methods of
@@ -1688,17 +1487,10 @@
         EXAMPLES::
 
             sage: t = TermOrder('wdegrevlex',(1,2,3))
-<<<<<<< HEAD
-            sage: P.<x,y,z> = PolynomialRing(QQbar, 3, order=t)                                     # optional - sage.rings.number_field
-            sage: f = x + y; f.lm() # indirect doctest                                              # optional - sage.rings.number_field
-            y
-            sage: f = x + y^2*z; f.lm()                                                             # optional - sage.rings.number_field
-=======
             sage: P.<x,y,z> = PolynomialRing(QQbar, 3, order=t)                         # optional - sage.rings.number_field
             sage: f = x + y; f.lm() # indirect doctest                                  # optional - sage.rings.number_field
             y
             sage: f = x + y^2*z; f.lm()                                                 # optional - sage.rings.number_field
->>>>>>> a0e71766
             y^2*z
 
         This method is called by the lm/lc/lt methods of
@@ -1722,21 +1514,12 @@
         EXAMPLES::
 
             sage: t = TermOrder('negwdeglex',(1,2,3))
-<<<<<<< HEAD
-            sage: P.<x,y,z> = PolynomialRing(QQbar, 3, order=t)                                     # optional - sage.rings.number_field
-            sage: f = x + y; f.lm() # indirect doctest                                              # optional - sage.rings.number_field
-            x
-            sage: f = x + x^2; f.lm()                                                               # optional - sage.rings.number_field
-            x
-            sage: f = x^3 + z; f.lm()                                                               # optional - sage.rings.number_field
-=======
             sage: P.<x,y,z> = PolynomialRing(QQbar, 3, order=t)                         # optional - sage.rings.number_field
             sage: f = x + y; f.lm() # indirect doctest                                  # optional - sage.rings.number_field
             x
             sage: f = x + x^2; f.lm()                                                   # optional - sage.rings.number_field
             x
             sage: f = x^3 + z; f.lm()                                                   # optional - sage.rings.number_field
->>>>>>> a0e71766
             x^3
 
         This method is called by the lm/lc/lt methods of
@@ -1760,21 +1543,12 @@
         EXAMPLES::
 
             sage: t = TermOrder('negwdegrevlex',(1,2,3))
-<<<<<<< HEAD
-            sage: P.<x,y,z> = PolynomialRing(QQbar, 3, order=t)                                     # optional - sage.rings.number_field
-            sage: f = x + y; f.lm() # indirect doctest                                              # optional - sage.rings.number_field
-            x
-            sage: f = x + x^2; f.lm()                                                               # optional - sage.rings.number_field
-            x
-            sage: f = x^3 + z; f.lm()                                                               # optional - sage.rings.number_field
-=======
             sage: P.<x,y,z> = PolynomialRing(QQbar, 3, order=t)                         # optional - sage.rings.number_field
             sage: f = x + y; f.lm() # indirect doctest                                  # optional - sage.rings.number_field
             x
             sage: f = x + x^2; f.lm()                                                   # optional - sage.rings.number_field
             x
             sage: f = x^3 + z; f.lm()                                                   # optional - sage.rings.number_field
->>>>>>> a0e71766
             x^3
 
         This method is called by the lm/lc/lt methods of
@@ -1800,18 +1574,11 @@
 
         EXAMPLES::
 
-<<<<<<< HEAD
-            sage: P.<a,b,c,d,e,f> = PolynomialRing(QQbar, 6, order='degrevlex(3),degrevlex(3)')     # optional - sage.rings.number_field
-            sage: f = a + c^4; f.lm() # indirect doctest                                            # optional - sage.rings.number_field
-            c^4
-            sage: g = a + e^4; g.lm()                                                               # optional - sage.rings.number_field
-=======
             sage: P.<a,b,c,d,e,f> = PolynomialRing(QQbar, 6,                            # optional - sage.rings.number_field
             ....:                                  order='degrevlex(3),degrevlex(3)')
             sage: f = a + c^4; f.lm() # indirect doctest                                # optional - sage.rings.number_field
             c^4
             sage: g = a + e^4; g.lm()                                                   # optional - sage.rings.number_field
->>>>>>> a0e71766
             a
         """
         n = 0
@@ -1838,13 +1605,8 @@
         EXAMPLES::
 
             sage: t = TermOrder('wdeglex',(1,2,3))
-<<<<<<< HEAD
-            sage: P.<a,b,c> = PolynomialRing(QQbar, order=t)                                        # optional - sage.rings.number_field
-            sage: P.term_order().tuple_weight([3,2,1])                                              # optional - sage.rings.number_field
-=======
             sage: P.<a,b,c> = PolynomialRing(QQbar, order=t)                            # optional - sage.rings.number_field
             sage: P.term_order().tuple_weight([3,2,1])                                  # optional - sage.rings.number_field
->>>>>>> a0e71766
             10
         """
         return sum(l*r for (l,r) in zip(f,self._weights))
@@ -1889,20 +1651,12 @@
 
         EXAMPLES::
 
-<<<<<<< HEAD
-            sage: P = PolynomialRing(GF(127), 10, names='x', order='lex(3),deglex(5),lex(2)')       # optional - sage.libs.pari
-            sage: T = P.term_order()                                                                # optional - sage.libs.pari
-            sage: T.singular_str()                                                                  # optional - sage.libs.pari
-            '(lp(3),Dp(5),lp(2))'
-            sage: P._singular_()                                                                    # optional - sage.libs.pari
-=======
             sage: P = PolynomialRing(GF(127), 10, names='x',                            # optional - sage.rings.finite_rings
             ....:                    order='lex(3),deglex(5),lex(2)')
             sage: T = P.term_order()                                                    # optional - sage.rings.finite_rings
             sage: T.singular_str()                                                      # optional - sage.rings.finite_rings
             '(lp(3),Dp(5),lp(2))'
             sage: P._singular_()                                                        # optional - sage.rings.finite_rings
->>>>>>> a0e71766
             polynomial ring, over a field, global ordering
             //   coefficients: ZZ/127
             //   number of vars : 10
@@ -2025,19 +1779,6 @@
 
         EXAMPLES::
 
-<<<<<<< HEAD
-            sage: P = PolynomialRing(GF(127), 10, names='x', order='lex(3),deglex(5),lex(2)')       # optional - sage.libs.pari
-            sage: T = P.term_order()                                                                # optional - sage.libs.pari
-            sage: T.singular_moreblocks()                                                           # optional - sage.libs.pari
-            0
-            sage: P = PolynomialRing(GF(127), 10, names='x', order='lex(3),degneglex(5),lex(2)')    # optional - sage.libs.pari
-            sage: T = P.term_order()                                                                # optional - sage.libs.pari
-            sage: T.singular_moreblocks()                                                           # optional - sage.libs.pari
-            1
-            sage: P = PolynomialRing(GF(127), 10, names='x', order='degneglex(5),degneglex(5)')     # optional - sage.libs.pari
-            sage: T = P.term_order()                                                                # optional - sage.libs.pari
-            sage: T.singular_moreblocks()                                                           # optional - sage.libs.pari
-=======
             sage: P = PolynomialRing(GF(127), 10, names='x',                            # optional - sage.rings.finite_rings
             ....:                    order='lex(3),deglex(5),lex(2)')
             sage: T = P.term_order()                                                    # optional - sage.rings.finite_rings
@@ -2052,7 +1793,6 @@
             ....:                    order='degneglex(5),degneglex(5)')
             sage: T = P.term_order()                                                    # optional - sage.rings.finite_rings
             sage: T.singular_moreblocks()                                               # optional - sage.rings.finite_rings
->>>>>>> a0e71766
             2
 
         TESTS:
@@ -2082,20 +1822,12 @@
 
         EXAMPLES::
 
-<<<<<<< HEAD
-            sage: P = PolynomialRing(GF(127), 8,names='x', order='degrevlex(3),lex(5)')             # optional - sage.libs.pari
-            sage: T = P.term_order()                                                                # optional - sage.libs.pari
-            sage: T.macaulay2_str()                                                                 # optional - sage.libs.pari
-            '{GRevLex => 3,Lex => 5}'
-            sage: P._macaulay2_().options()['MonomialOrder']  # optional - macaulay2                # optional - sage.libs.pari
-=======
             sage: P = PolynomialRing(GF(127), 8, names='x',                             # optional - sage.rings.finite_rings
             ....:                    order='degrevlex(3),lex(5)')
             sage: T = P.term_order()                                                    # optional - sage.rings.finite_rings
             sage: T.macaulay2_str()                                                     # optional - sage.rings.finite_rings
             '{GRevLex => 3,Lex => 5}'
             sage: P._macaulay2_().options()['MonomialOrder']  # optional - macaulay2    # optional - sage.rings.finite_rings
->>>>>>> a0e71766
             {MonomialSize => 16  }
             {GRevLex => {1, 1, 1}}
             {Lex => 5            }
@@ -2111,26 +1843,16 @@
 
         EXAMPLES::
 
-<<<<<<< HEAD
-            sage: P = PolynomialRing(GF(127), 10, names='x', order='degrevlex')                     # optional - sage.libs.pari
-            sage: magma(P)                                                      # optional - magma  # optional - sage.libs.pari
-=======
             sage: P = PolynomialRing(GF(127), 10, names='x', order='degrevlex')         # optional - sage.rings.finite_rings
             sage: magma(P)                                    # optional - magma        # optional - sage.rings.finite_rings
->>>>>>> a0e71766
             Polynomial ring of rank 10 over GF(127)
             Order: Graded Reverse Lexicographical
             Variables: x0, x1, x2, x3, x4, x5, x6, x7, x8, x9
 
         ::
 
-<<<<<<< HEAD
-            sage: T = P.term_order()                                                                # optional - sage.libs.pari
-            sage: T.magma_str()                                                                     # optional - sage.libs.pari
-=======
             sage: T = P.term_order()                                                    # optional - sage.rings.finite_rings
             sage: T.magma_str()                                                         # optional - sage.rings.finite_rings
->>>>>>> a0e71766
             '"grevlex"'
         """
         return self._magma_str
@@ -2162,13 +1884,8 @@
 
         EXAMPLES::
 
-<<<<<<< HEAD
-            sage: t = TermOrder("M(1,2,0,1)")                                                       # optional - sage.modules
-            sage: t.matrix()                                                                        # optional - sage.modules
-=======
             sage: t = TermOrder("M(1,2,0,1)")                                           # optional - sage.modules
             sage: t.matrix()                                                            # optional - sage.modules
->>>>>>> a0e71766
             [1 2]
             [0 1]
 
