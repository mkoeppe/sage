--- conflicted
+++ resolved
@@ -69,16 +69,6 @@
 
     A more extensive example::
 
-<<<<<<< HEAD
-        sage: A.<T> = PolynomialRing(Integers(5), sparse=True); f = T^2 + 1; B = A.quo(f)                               # optional - sage.libs.pari
-        sage: C.<s> = PolynomialRing(B)                                                                                 # optional - sage.libs.pari
-        sage: C                                                                                                         # optional - sage.libs.pari
-        Univariate Polynomial Ring in s over Univariate Quotient Polynomial Ring in Tbar
-         over Ring of integers modulo 5 with modulus T^2 + 1
-        sage: s + T                                                                                                     # optional - sage.libs.pari
-        s + Tbar
-        sage: (s + T)**2                                                                                                # optional - sage.libs.pari
-=======
         sage: A.<T> = PolynomialRing(Integers(5), sparse=True)                          # optional - sage.libs.pari
         sage: f = T^2 + 1; B = A.quo(f)
         sage: C.<s> = PolynomialRing(B)                                                 # optional - sage.libs.pari
@@ -88,7 +78,6 @@
         sage: s + T                                                                     # optional - sage.libs.pari
         s + Tbar
         sage: (s + T)**2                                                                # optional - sage.libs.pari
->>>>>>> c215f040
         s^2 + 2*Tbar*s + 4
 
     """
@@ -260,17 +249,10 @@
         Check that :trac:`28187` is fixed::
 
             sage: R = PolynomialRing(ZZ, 't', sparse=True)
-<<<<<<< HEAD
-            sage: t, u = var('t, u')                                            # optional - sage.symbolic
-            sage: R.gen()._derivative(t)                                        # optional - sage.symbolic
-            1
-            sage: R.gen()._derivative(u)                                        # optional - sage.symbolic
-=======
             sage: t, u = var('t, u')                                                    # optional - sage.symbolic
             sage: R.gen()._derivative(t)                                                # optional - sage.symbolic
             1
             sage: R.gen()._derivative(u)                                                # optional - sage.symbolic
->>>>>>> c215f040
             Traceback (most recent call last):
             ...
             ValueError: cannot differentiate with respect to u
@@ -849,21 +831,12 @@
 
         Polynomials over noncommutative rings are also allowed::
 
-<<<<<<< HEAD
-            sage: HH = QuaternionAlgebra(QQ, -1, -1)                            # optional - sage.combinat sage.modules
-            sage: P.<x> = PolynomialRing(HH, sparse=True)                       # optional - sage.combinat sage.modules
-            sage: f = P.random_element(5)                                       # optional - sage.combinat sage.modules
-            sage: g = P.random_element((0, 5))                                  # optional - sage.combinat sage.modules
-            sage: q, r = f.quo_rem(g)                                           # optional - sage.combinat sage.modules
-            sage: f == q*g + r                                                  # optional - sage.combinat sage.modules
-=======
             sage: HH = QuaternionAlgebra(QQ, -1, -1)                                    # optional - sage.combinat sage.modules
             sage: P.<x> = PolynomialRing(HH, sparse=True)                               # optional - sage.combinat sage.modules
             sage: f = P.random_element(5)                                               # optional - sage.combinat sage.modules
             sage: g = P.random_element((0, 5))                                          # optional - sage.combinat sage.modules
             sage: q, r = f.quo_rem(g)                                                   # optional - sage.combinat sage.modules
             sage: f == q*g + r                                                          # optional - sage.combinat sage.modules
->>>>>>> c215f040
             True
 
         TESTS::
