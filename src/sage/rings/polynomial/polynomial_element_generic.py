--- conflicted
+++ resolved
@@ -1595,20 +1595,12 @@
 # XXX:  Ensures that the generic polynomials implemented in Sage via PARI  #
 # until at least until 4.5.0 unpickle correctly as polynomials implemented #
 # via FLINT.                                                               #
-<<<<<<< HEAD
 try:
     from sage.rings.polynomial.polynomial_rational_flint import Polynomial_rational_flint
 except ImportError:
     pass
 else:
     from sage.misc.persist import register_unpickle_override
-    register_unpickle_override('sage.rings.polynomial.polynomial_element_generic',
-                               'Polynomial_rational_dense', Polynomial_rational_flint)
-=======
-from sage.misc.persist import register_unpickle_override
-from sage.rings.polynomial.polynomial_rational_flint import Polynomial_rational_flint
-
-register_unpickle_override(
-    'sage.rings.polynomial.polynomial_element_generic',
-    'Polynomial_rational_dense', Polynomial_rational_flint)
->>>>>>> 189eb200
+    register_unpickle_override(
+        'sage.rings.polynomial.polynomial_element_generic',
+        'Polynomial_rational_dense', Polynomial_rational_flint)