--- conflicted
+++ resolved
@@ -32,11 +32,8 @@
 Polynomial_integer_dense = sage.rings.polynomial.polynomial_integer_dense_ntl.Polynomial_integer_dense_ntl
 Polynomial_generic_cdv = sage.rings.polynomial.polynomial_element_generic.Polynomial_generic_cdv
 
-<<<<<<< HEAD
-class Polynomial_padic_capped_relative_dense(Polynomial_generic_domain, Polynomial_padic):
-=======
-class Polynomial_padic_capped_relative_dense(Polynomial_generic_cdv):
->>>>>>> a7de5059
+
+class Polynomial_padic_capped_relative_dense(Polynomial_generic_cdv, Polynomial_padic):
     def __init__(self, parent, x=None, check=True, is_gen=False, construct = False, absprec = infinity, relprec = infinity):
         """
         TESTS::
@@ -158,9 +155,8 @@
             sage: R.<t> = Zp(5)[]
             sage: t._new_constant_poly(O(5),R)
             (O(5))
-
-        """
-        return self.__class__(P,[a], check=False)
+        """
+        return self.__class__(P, [a], check=False)
 
     def _normalize(self):
         # Currently slow: need to optimize
@@ -1075,7 +1071,6 @@
     #def resultant(self):
     #    raise NotImplementedError
 
-<<<<<<< HEAD
     def newton_polygon(self):
         r"""
         Returns the Newton polygon of this polynomial.
@@ -1144,13 +1139,9 @@
                 raise PrecisionError("The coefficient of %s^%s has not enough precision" % (self.parent().variable_name(), x))
         return polygon
 
-    def newton_slopes(self, repetition=True):
-        """
-        Returns a list of the Newton slopes of this polynomial.
-=======
     def is_eisenstein(self, secure=False):
         """
-        Return True if this polynomial is an Eisenstein polynomial.
+        Return ``True`` if this polynomial is an Eisenstein polynomial.
 
         EXAMPLES::
 
@@ -1195,7 +1186,7 @@
             raise PrecisionError("Not enough precision on the constant coefficient")
         else:
             if valaddeds[0] != compval: return False
-        for i in range(1,deg):
+        for i in range(1, deg):
             if relprecs[i] < compval:   # not enough precision
                 if valaddeds[i] < relprecs[i]: return False
                 if secure: 
@@ -1204,18 +1195,21 @@
                     else:
                         raise PrecisionError("Not enough precision on the coefficient of %s^%s" % (self.variable_name(), i))
             else:
-                if valaddeds[i] < compval: return False
-        if valaddeds[deg] != -self._valbase: return False
+                if valaddeds[i] < compval:
+                    return False
+        if valaddeds[deg] != -self._valbase:
+            return False
         return True
 
->>>>>>> a7de5059
+    def newton_slopes(self, repetition=True):
+        """
+        Returns a list of the Newton slopes of this polynomial.
 
         These are the valuations of the roots of this polynomial.
 
         If ``repetition`` is ``True``, each slope is repeated a number of
         times equal to its multiplicity. Otherwise it appears only one time.
 
-<<<<<<< HEAD
         INPUT:
 
         - ``repetition`` -- boolean (default ``True``)
@@ -1223,11 +1217,6 @@
         OUTPUT:
 
         - a list of rationals
-=======
-        NOTES:
-
-        If some coefficients have not enough precision an error is raised.
->>>>>>> a7de5059
 
         EXAMPLES::
 
@@ -1235,8 +1224,8 @@
             sage: R.<t> = K[]
             sage: f = 5 + 3*t + t^4 + 25*t^10
             sage: f.newton_polygon()
-            Finite Newton polygon with 4 vertices: (0, 1), (1, 0), (4, 0), (10, 2)
-<<<<<<< HEAD
+            Finite Newton polygon with 4 vertices: (0, 1), (1, 0), (4, 0),
+            (10, 2)
             sage: f.newton_slopes()
             [1, 0, 0, 0, -1/3, -1/3, -1/3, -1/3, -1/3, -1/3]
 
@@ -1249,44 +1238,12 @@
         """
         polygon = self.newton_polygon()
         return [-s for s in polygon.slopes(repetition=repetition)]
-=======
->>>>>>> a7de5059
-
-            sage: g = f + K(0,0)*t^4; g
-            (5^2 + O(5^22))*t^10 + (O(5^0))*t^4 + (3 + O(5^20))*t + (5 + O(5^21))
-            sage: g.newton_polygon()
-            Traceback (most recent call last):
-            ...
-            PrecisionError: The coefficient of t^4 has not enough precision
-
-        AUTHOR:
-
-        - Xavier Caruso (2013-03-20)
-        """
-        if self._polygon is None:
-            if self._valaddeds is None:
-                self._comp_valaddeds()
-            from sage.geometry.newton_polygon import NewtonPolygon
-            self._polygon = polygon = NewtonPolygon([ (x,self._valaddeds[x]) for x in range(len(self._valaddeds)) ])
-            polygon_prec = NewtonPolygon([ (x,self._relprecs[x]) for x in range(len(self._relprecs)) ])
-            vertices = polygon.vertices(copy=False)
-            vertices_prec = polygon_prec.vertices(copy=False)
-            if vertices[0][0] > vertices_prec[0][0]:
-                self._polygon = "first term with non-infinite valuation must have determined valuation"
-            elif vertices[-1][0] < vertices_prec[-1][0]:
-                self._polygon = "last term with non-infinite valuation must have determined valuation"
-            else:
-                for (x,y) in vertices:
-                    if polygon_prec(x) <= y:
-                        self._polygon = "The coefficient of %s^%s has not enough precision" % (self.parent().variable_name(), x)
-                        break
-        if isinstance(self._polygon, str):
-            raise PrecisionError(self._polygon)
-        return self._polygon
 
     def factor_mod(self):
         r"""
         Returns the factorization of self modulo p.
+
+        EXAMPLES::
         """
         self._normalize()
         if self._valbase < 0:
@@ -1297,8 +1254,10 @@
             raise PrecisionError("Polynomial is not known to high enough precision")
         return self._poly.factor_mod(self.base_ring().prime())
 
+
 def _extend_by_infinity(L, n):
     return L + [infinity] * (n - len(L))
+
 
 def make_padic_poly(parent, x, version):
     if version == 0:
