--- conflicted
+++ resolved
@@ -38,12 +38,6 @@
 
 from sage.rings.polynomial.polynomial_element cimport Polynomial, _dict_to_list
 
-<<<<<<< HEAD
-=======
-from sage.libs.pari import pari
-from cypari2.gen cimport Gen as pari_gen
-
->>>>>>> 766c7a0c
 from sage.rings.integer cimport smallInteger
 
 from sage.libs.ntl.all import ZZX, ZZ_pX
@@ -62,7 +56,8 @@
 from sage.libs.ntl.ZZ_pX cimport *
 
 try:
-    from sage.libs.pari.all import pari, pari_gen
+    from sage.libs.pari import pari
+    from cypari2.gen import Gen as pari_gen
 except ImportError:
     pari_gen = ()
 
