--- conflicted
+++ resolved
@@ -22,13 +22,7 @@
 
 from sage.rings.integer_ring import ZZ
 
-<<<<<<< HEAD
-from .polydict import PolyDict
 from . import polynomial_ring
-=======
-from . import (multi_polynomial_ideal,
-               polynomial_ring)
->>>>>>> ab3794d4
 from .term_order import TermOrder
 from .polynomial_ring_constructor import (PolynomialRing,
                                           polynomial_default_category)
