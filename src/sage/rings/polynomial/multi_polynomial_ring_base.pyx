r"""
Base class for multivariate polynomial rings
"""
import itertools
import warnings
from collections.abc import Iterable

import sage.misc.latex
from sage.misc.cachefunc import cached_method
from sage.misc.misc_c import prod

from sage.structure.element cimport parent
from sage.structure.parent cimport Parent
from sage.structure.richcmp cimport rich_to_bool, richcmp
from cpython.object cimport Py_NE

import sage.categories as categories
from sage.categories.morphism import IdentityMorphism
from sage.categories.commutative_rings import CommutativeRings
_CommutativeRings = CommutativeRings()

from sage.arith.misc import binomial

from sage.rings.integer_ring import ZZ

from .polydict import PolyDict
from . import polynomial_ring
from .term_order import TermOrder
from .polynomial_ring_constructor import (PolynomialRing,
                                          polynomial_default_category)


def is_MPolynomialRing(x):
    return isinstance(x, MPolynomialRing_base)


cdef class MPolynomialRing_base(sage.rings.ring.CommutativeRing):
    def __init__(self, base_ring, n, names, order):
        """
        Create a polynomial ring in several variables over a commutative ring.

        EXAMPLES::

            sage: R.<x,y> = ZZ['x,y']; R
            Multivariate Polynomial Ring in x, y over Integer Ring
            sage: class CR(CommutativeRing):
            ....:     def __init__(self):
            ....:         CommutativeRing.__init__(self,self)
            ....:     def __call__(self,x):
            ....:         return None
            sage: cr = CR()
            sage: cr.is_commutative()
            True
            sage: cr['x,y']
            Multivariate Polynomial Ring in x, y over
            <__main__.CR_with_category object at ...>

        TESTS:

        Check that containment works correctly (:trac:`10355`)::

            sage: A1.<a> = PolynomialRing(QQ)
            sage: A2.<a,b> = PolynomialRing(QQ)
            sage: 3 in A2
            True
            sage: A1(a) in A2
            True

        Check that :trac:`26958` is fixed::

            sage: from sage.rings.polynomial.multi_polynomial_libsingular import MPolynomialRing_libsingular            # optional - sage.libs.singular
            sage: class Foo(MPolynomialRing_libsingular):                                                               # optional - sage.libs.singular
            ....:     pass
            sage: Foo(QQ, 2, ['x','y'], 'degrevlex')                                                                    # optional - sage.libs.singular
            Multivariate Polynomial Ring in x, y over Rational Field
        """
        if base_ring not in _CommutativeRings:
            raise TypeError("The base ring %s is not a commutative ring" % base_ring)

        n = int(n)
        if n < 0:
            raise ValueError("Multivariate Polynomial Rings must "
                             "have more than 0 variables.")
        order = TermOrder(order, n)
        self.__ngens = n
        self.__term_order = order
        self._has_singular = False  # cannot convert to Singular by default
        self._magma_cache = {}
        # Ring.__init__ already does assign the names.
        # It would be a mistake to call ParentWithGens.__init__
        # as well, assigning the names twice.
        # ParentWithGens.__init__(self, base_ring, names)
        if base_ring.is_zero():
            category = categories.rings.Rings().Finite()
        else:
            category = polynomial_default_category(base_ring.category(), n)
        sage.rings.ring.Ring.__init__(self, base_ring, names, category=category)

    def is_integral_domain(self, proof=True):
        """
        EXAMPLES::

            sage: ZZ['x,y'].is_integral_domain()
            True
            sage: Integers(8)['x,y'].is_integral_domain()
            False
        """
        return self.base_ring().is_integral_domain(proof)

    def is_noetherian(self):
        """
        EXAMPLES::

            sage: ZZ['x,y'].is_noetherian()
            True
            sage: Integers(8)['x,y'].is_noetherian()
            True
        """
        return self.base_ring().is_noetherian()

    @cached_method
    def flattening_morphism(self):
        r"""
        Return the flattening morphism of this polynomial ring

        EXAMPLES::

            sage: QQ['a','b']['x','y'].flattening_morphism()
            Flattening morphism:
              From: Multivariate Polynomial Ring in x, y over Multivariate
              Polynomial Ring in a, b over Rational Field
              To:   Multivariate Polynomial Ring in a, b, x, y over Rational
              Field

            sage: QQ['x,y'].flattening_morphism()
            Identity endomorphism of Multivariate Polynomial Ring in x, y
            over Rational Field
        """
        base = self.base_ring()
        if is_MPolynomialRing(base) or polynomial_ring.is_PolynomialRing(base):
            from .flatten import FlatteningMorphism
            return FlatteningMorphism(self)
        else:
            return IdentityMorphism(self)

    def construction(self):
        """
        Returns a functor F and base ring R such that F(R) == self.

        EXAMPLES::

            sage: S = ZZ['x,y']
            sage: F, R = S.construction(); R
            Integer Ring
            sage: F
            MPoly[x,y]
            sage: F(R) == S
            True
            sage: F(R) == ZZ['x']['y']
            False

        """
        from .polynomial_ring_constructor import PolynomialRing
        from sage.categories.pushout import MultiPolynomialFunctor
        return MultiPolynomialFunctor(self.variable_names(), self.term_order()), self.base_ring()

    def irrelevant_ideal(self):
        """
        Return the irrelevant ideal of this multivariate polynomial ring.

        This is the ideal generated by all of the indeterminate
        generators of this ring.

        EXAMPLES::

            sage: R.<x,y,z> = QQ[]
            sage: R.irrelevant_ideal()
            Ideal (x, y, z) of Multivariate Polynomial Ring in x, y, z over
            Rational Field
        """
        return self.ideal(self.gens(), check=False)

    def completion(self, names=None, prec=20, extras={}, **kwds):
        r"""
        Return the completion of ``self`` with respect to the ideal
        generated by the variable(s) ``names``.

        INPUT:

        - ``names`` -- (optional) variable or list/tuple of variables
          (given either as elements of the polynomial ring or as strings);
          the default is all variables of ``self``
        - ``prec`` -- default precision of resulting power series ring,
          possibly infinite
        - ``extras`` -- passed as keywords to :class:`PowerSeriesRing`
          or :class:`LazyPowerSeriesRing`; can also be keyword arguments

        EXAMPLES::

            sage: P.<x,y,z,w> = PolynomialRing(ZZ)
            sage: P.completion('w')
            Power Series Ring in w over Multivariate Polynomial Ring in
             x, y, z over Integer Ring
            sage: P.completion((w,x,y))
            Multivariate Power Series Ring in w, x, y over
             Univariate Polynomial Ring in z over Integer Ring
            sage: Q.<w,x,y,z> = P.completion(); Q
            Multivariate Power Series Ring in w, x, y, z over Integer Ring

            sage: H = PolynomialRing(PolynomialRing(ZZ,3,'z'),4,'f'); H
            Multivariate Polynomial Ring in f0, f1, f2, f3 over
             Multivariate Polynomial Ring in z0, z1, z2 over Integer Ring

            sage: H.completion(H.gens())
            Multivariate Power Series Ring in f0, f1, f2, f3 over
             Multivariate Polynomial Ring in z0, z1, z2 over Integer Ring

            sage: H.completion(H.gens()[2])
            Power Series Ring in f2 over
             Multivariate Polynomial Ring in f0, f1, f3 over
             Multivariate Polynomial Ring in z0, z1, z2 over Integer Ring

            sage: P.<x,y,z,w> = PolynomialRing(ZZ)
            sage: P.completion(prec=oo)
            Multivariate Lazy Taylor Series Ring in x, y, z, w over Integer Ring
            sage: P.completion((w,x,y), prec=oo)
            Multivariate Lazy Taylor Series Ring in w, x, y over
             Univariate Polynomial Ring in z over Integer Ring

        TESTS::

            sage: P.<x,y> = PolynomialRing(ZZ)
            sage: P.completion([]) is P
            True
            sage: P.completion(SR.var('x'))                                             # optional - sage.symbolic
            Traceback (most recent call last):
            ...
            TypeError: x is not an element of Multivariate Polynomial Ring
            in x, y over Integer Ring
            sage: P.completion(x + y)
            Traceback (most recent call last):
            ...
            ValueError: x + y is not a variable of Multivariate Polynomial
            Ring in x, y over Integer Ring
            sage: P.completion('q')
            Traceback (most recent call last):
            ...
            ValueError: q is not a variable of Multivariate Polynomial Ring
            in x, y over Integer Ring
        """
        if names is None:
            names = self.variable_names()
        elif not isinstance(names, (list, tuple)):
            names = [names]  # Single variable
        elif not names:
            return self      # 0 variables => completion is self

        vars = []
        for v in names:
            # Convert variable names to str and check that they really
            # are variables of self
            if isinstance(v, str):
                pass
            elif parent(v) is self:
                v = str(v)
            else:
                raise TypeError(f"{v!r} is not an element of {self}")
            if v not in self.variable_names():
                raise ValueError(f"{v} is not a variable of {self}")
            vars.append(v)

        new_base = self.remove_var(*vars)
        if prec == float('inf'):
            from sage.rings.lazy_series_ring import LazyPowerSeriesRing
            return LazyPowerSeriesRing(new_base, names=vars, **extras, **kwds)
        from sage.rings.power_series_ring import PowerSeriesRing
        return PowerSeriesRing(new_base, names=vars, default_prec=prec, **extras, **kwds)

    def remove_var(self, *var, order=None):
        """
        Remove a variable or sequence of variables from self.

        If ``order`` is not specified, then the subring inherits the
        term order of the original ring, if possible.

        EXAMPLES::

            sage: P.<x,y,z,w> = PolynomialRing(ZZ)
            sage: P.remove_var(z)
            Multivariate Polynomial Ring in x, y, w over Integer Ring
            sage: P.remove_var(z,x)
            Multivariate Polynomial Ring in y, w over Integer Ring
            sage: P.remove_var(y,z,x)
            Univariate Polynomial Ring in w over Integer Ring

        Removing all variables results in the base ring::

            sage: P.remove_var(y,z,x,w)
            Integer Ring

        If possible, the term order is kept::

            sage: R.<x,y,z,w> = PolynomialRing(ZZ, order='deglex')
            sage: R.remove_var(y).term_order()
            Degree lexicographic term order

            sage: R.<x,y,z,w> = PolynomialRing(ZZ, order='lex')
            sage: R.remove_var(y).term_order()
            Lexicographic term order

        Be careful with block orders when removing variables::

            sage: R.<x,y,z,u,v> = PolynomialRing(ZZ, order='deglex(2),lex(3)')
            sage: R.remove_var(x,y,z)
            Traceback (most recent call last):
            ...
            ValueError: impossible to use the original term order (most
            likely because it was a block order). Please specify the term
            order for the subring
            sage: R.remove_var(x,y,z, order='degrevlex')
            Multivariate Polynomial Ring in u, v over Integer Ring

        """
        vars = list(self.variable_names())
        for v in var:
            vars.remove(str(v))
        if len(vars) == 0:
            return self.base_ring()
        from .polynomial_ring_constructor import PolynomialRing
        if order is None:
            try:
                return PolynomialRing(self.base_ring(), vars,
                                      order=self.term_order())
            except ValueError:
                raise ValueError("impossible to use the original term order (most likely because it was a block order). Please specify the term order for the subring")
        else:
            return PolynomialRing(self.base_ring(), vars, order=order)

    def univariate_ring(self, x):
        """
        Return a univariate polynomial ring whose base ring comprises all
        but one variables of self.

        INPUT:

        - ``x`` -- a variable of self.

        EXAMPLES::

            sage: P.<x,y,z> = QQ[]
            sage: P.univariate_ring(y)
            Univariate Polynomial Ring in y over Multivariate Polynomial
            Ring in x, z over Rational Field
        """
        return self.remove_var(x)[str(x)]

    def interpolation(self, bound, *args):
        """
        Create a polynomial with specified evaluations.

        CALL FORMATS:

        This function can be called in two ways:

        1. interpolation(bound, points, values)

        2. interpolation(bound, function)

        INPUT:

        * ``bound`` -- either an integer bounding the total degree or a
          list/tuple of integers bounding the degree of the variables

        * ``points`` -- list/tuple containing the evaluation points

        * ``values`` -- list/tuple containing the desired values at ``points``

        * ``function`` -- evaluable function in `n` variables, where `n` is the
          number of variables of the polynomial ring

        OUTPUT:

        1. A polynomial respecting the bounds and having ``values`` as values
           when evaluated at ``points``.

        2. A polynomial respecting the bounds and having the same values as
           ``function`` at exactly so many points so that the polynomial is
           unique.

        EXAMPLES::

            sage: def F(a,b,c):
            ....:     return a^3*b + b + c^2 + 25
            ....:
            sage: R.<x,y,z> = PolynomialRing(QQ)
<<<<<<< HEAD
            sage: R.interpolation(4, F)                                                             # optional - sage.modules
=======
            sage: R.interpolation(4, F)                                                 # optional - sage.modules
>>>>>>> c215f040
            x^3*y + z^2 + y + 25


            sage: def F(a,b,c):
            ....:     return a^3*b + b + c^2 + 25
            ....:
            sage: R.<x,y,z> = PolynomialRing(QQ)
<<<<<<< HEAD
            sage: R.interpolation([3,1,2], F)                                                       # optional - sage.modules
=======
            sage: R.interpolation([3,1,2], F)                                           # optional - sage.modules
>>>>>>> c215f040
            x^3*y + z^2 + y + 25


            sage: def F(a,b,c):
            ....:     return a^3*b + b + c^2 + 25
            ....:
            sage: R.<x,y,z> = PolynomialRing(QQ)
            sage: points = [(5,1,1),(7,2,2),(8,5,-1),(2,5,3),(1,4,0),(5,9,0),
            ....: (2,7,0),(1,10,13),(0,0,1),(-1,1,0),(2,5,3),(1,1,1),(7,4,11),
            ....: (12,1,9),(1,1,3),(4,-1,2),(0,1,5),(5,1,3),(3,1,-2),(2,11,3),
            ....: (4,12,19),(3,1,1),(5,2,-3),(12,1,1),(2,3,4)]
<<<<<<< HEAD
            sage: R.interpolation([3,1,2], points, [F(*x) for x in points])                         # optional - sage.modules
=======
            sage: R.interpolation([3,1,2], points, [F(*x) for x in points])             # optional - sage.modules
>>>>>>> c215f040
            x^3*y + z^2 + y + 25

        ALGORITHM:

        Solves a linear system of equations with the linear algebra module. If
        the points are not specified, it samples exactly as many points as
        needed for a unique solution.

        .. NOTE::

            It will only run if the base ring is a field, even though it might
            work otherwise as well. If your base ring is an integral domain,
            let it run over the fraction field.

            Also, if the solution is not unique, it spits out one solution,
            without any notice that there are more.

            Lastly, the interpolation function for univariate polynomial rings
            is called ``lagrange_polynomial()``.

        .. WARNING::

            If you don't provide point/value pairs but just a function, it
            will only use as many points as needed for a unique solution with
            the given bounds. In particular it will *not* notice or check
            whether the result yields the correct evaluation for other points
            as well. So if you give wrong bounds, you will get a wrong answer
            without any warning.

            sage: def F(a,b,c):
            ....:     return a^3*b + b + c^2 + 25
            ....:
            sage: R.<x,y,z> = PolynomialRing(QQ)
<<<<<<< HEAD
            sage: R.interpolation(3, F)                                                             # optional - sage.modules
=======
            sage: R.interpolation(3, F)                                                 # optional - sage.modules
>>>>>>> c215f040
            1/2*x^3 + x*y + z^2 - 1/2*x + y + 25

        .. SEEALSO::

            :meth:`lagrange_polynomial<sage.rings.polynomial.polynomial_ring.PolynomialRing_field.lagrange_polynomial>`
        """
        from sage.matrix.constructor import matrix
        from sage.modules.free_module_element import vector

        # get ring and number of variables
        R = self.base_ring()
        n = self.ngens()

        # we only run the algorithm over fields
        if not R.is_field():
            raise TypeError(f'The base ring {R} is not a field.')

        # helper function to sample "num_samples" elements from R
        def sample_points(num_samples):
            try:
                samples = list(itertools.islice(R, num_samples))
                if len(samples) < num_samples:
                    raise ValueError(f'Could not sample {num_samples} different elements of {R}.')
            except NotImplementedError:
                if R.characteristic() == 0 or R.characteristic() >= num_samples:
                    samples = [R(k) for k in range(num_samples)]
                else:
                    raise NotImplementedError(f'Could not sample {num_samples} different elements of {R}.')

            return samples

        # set points and values
        if len(args) == 2:
            points, values = args
        else:
            F, = args

            if isinstance(bound, Iterable):
                R_points = sample_points(max(bound) + 1)
                points = list(itertools.product(*[R_points[:bound[i] + 1] for i in range(n)]))
            else:
                points = list(itertools.combinations_with_replacement(sample_points(bound + 1), n))

            values = [F(*x) for x in points]

        # find all possibly appearing exponents
        if isinstance(bound, Iterable):
            exponents_space = list(itertools.product(*(range(bound[i] + 1) for i in range(n))))
        else:
            exponents_space = []
            for entry in itertools.combinations_with_replacement(range(bound + 1), n):
                exponents_space.append([entry[0]] + [entry[i] - entry[i - 1] for i in range(1, n)])

        # build matrix
        M = matrix.zero(R, 0, len(points))
        for exponents in exponents_space:
            M = M.stack(vector(R, [self.monomial(*exponents)(*x) for x in points]))

        # solve for coefficients and construct polynomial
        try:
            coeff = M.solve_left(vector(R, values))
        except ValueError:
            raise ValueError('Could not find a solution.')
        solution = sum(coeff[i] * self.monomial(*exponents_space[i]) for i in range(len(exponents_space)))

        return solution

    def _coerce_map_from_base_ring(self):
        """
        Return a coercion map from the base ring of ``self``.

        EXAMPLES::

            sage: R.<x,y> = QQ[]
            sage: R.coerce_map_from(QQ)
            Polynomial base injection morphism:
              From: Rational Field
              To:   Multivariate Polynomial Ring in x, y over Rational Field
            sage: R.coerce_map_from(ZZ)
            Composite map:
              From: Integer Ring
              To:   Multivariate Polynomial Ring in x, y over Rational Field
              Defn:   Natural morphism:
                      From: Integer Ring
                      To:   Rational Field
                    then
                      Polynomial base injection morphism:
                      From: Rational Field
                      To:   Multivariate Polynomial Ring in x, y over Rational Field

            sage: A = Zmod(6^12)
            sage: S.<x,y> = A[]; S
            Multivariate Polynomial Ring in x, y over Ring of integers modulo 2176782336
            sage: S.coerce_map_from(A)
            Polynomial base injection morphism:
              From: Ring of integers modulo 2176782336
              To:   Multivariate Polynomial Ring in x, y over Ring of integers modulo 2176782336

            sage: T = PolynomialRing(QQ, []); T
            Multivariate Polynomial Ring in no variables over Rational Field
            sage: T.coerce_map_from(QQ)
            Call morphism:
              From: Rational Field
              To:   Multivariate Polynomial Ring in no variables over Rational Field
        """
        if self.ngens():
            from sage.rings.polynomial.polynomial_element import PolynomialBaseringInjection
            return PolynomialBaseringInjection(self.base_ring(), self)
        else:
            return self._generic_coerce_map(self.base_ring())

    cdef _coerce_c_impl(self, x):
        """
        Return the canonical coercion of x to this multivariate
        polynomial ring, if one is defined, or raise a TypeError.

        The rings that canonically coerce to this polynomial ring are:

        - this ring itself
        - polynomial rings in the same variables over any base ring that
          canonically coerces to the base ring of this ring
        - polynomial rings in a subset of the variables over any base ring that
          canonically coerces to the base ring of this ring
        - any ring that canonically coerces to the base ring of this polynomial
          ring.

        TESTS:

        This fairly complicated code (from Michel Vandenbergh) ends up
        implicitly calling ``_coerce_c_impl``::

            sage: z = polygen(QQ, 'z')
            sage: W.<s> = NumberField(z^2 + 1)                                          # optional - sage.rings.number_field
            sage: Q.<u,v,w> = W[]                                                       # optional - sage.rings.number_field
            sage: W1 = FractionField(Q)                                                 # optional - sage.rings.number_field
            sage: S.<x,y,z> = W1[]                                                      # optional - sage.rings.number_field
            sage: u + x                                                                 # optional - sage.rings.number_field
            x + u
            sage: x + 1/u                                                               # optional - sage.rings.number_field
            x + 1/u
        """
        try:
            P = x.parent()
            # polynomial rings in the same variable over the any base
            # that coerces in:
            if is_MPolynomialRing(P):
                if P.variable_names() == self.variable_names():
                    if self.has_coerce_map_from(P.base_ring()):
                        return self(x)
                elif self.base_ring().has_coerce_map_from(P._mpoly_base_ring(self.variable_names())):
                    return self(x)

            elif polynomial_ring.is_PolynomialRing(P):
                if P.variable_name() in self.variable_names():
                    if self.has_coerce_map_from(P.base_ring()):
                        return self(x)

        except AttributeError:
            pass

        # any ring that coerces to the base ring of this polynomial ring.
        return self(self.base_ring().coerce(x))

    def _extract_polydict(self, x):
        """
        Assuming other_vars is a subset of ``self.variable_names()``,
        convert the dict of ETuples with respect to other_vars to
        a dict with respect to ``self.variable_names()``.
        """
        # This is probably horribly inefficient
        from .polydict import ETuple
        other_vars = list(x.parent().variable_names())
        name_mapping = [(other_vars.index(var) if var in other_vars else -1) for var in self.variable_names()]
        K = self.base_ring()
        D = {}
        var_range = range(len(self.variable_names()))
        for ix, a in x.dict().iteritems():
            ix = ETuple([0 if name_mapping[t] == -1 else ix[name_mapping[t]] for t in var_range])
            D[ix] = K(a)
        return D

    def __richcmp__(left, right, int op):
        if left is right:
            return rich_to_bool(op, 0)

        if not isinstance(right, Parent) or not isinstance(left, Parent):
            # One is not a parent -- not equal and not ordered
            return op == Py_NE

        if not is_MPolynomialRing(right):
            return op == Py_NE

        lft = <MPolynomialRing_base>left
        other = <MPolynomialRing_base>right

        lx = (lft.base_ring(), lft.__ngens,
              lft.variable_names(),
              lft.__term_order)
        rx = (other.base_ring(), other.__ngens,
              other.variable_names(),
              other.__term_order)
        return richcmp(lx, rx, op)

    def _repr_(self):
        """
        Return string representation of this object.

        EXAMPLES::

            sage: PolynomialRing(QQ, names=[])
            Multivariate Polynomial Ring in no variables over Rational Field

            sage: PolynomialRing(QQ, names=['x', 'y'])
            Multivariate Polynomial Ring in x, y over Rational Field
        """
        if self.ngens() == 0:
            generators_rep = "no variables"
        else:
            generators_rep = ", ".join(self.variable_names())
        return "Multivariate Polynomial Ring in %s over %s" % (generators_rep,
                                                               self.base_ring())

    def repr_long(self):
        """
        Return structured string representation of self.

        EXAMPLES::

            sage: P.<x,y,z> = PolynomialRing(QQ,order=TermOrder('degrevlex',1)+TermOrder('lex',2))
            sage: print(P.repr_long())
            Polynomial Ring
             Base Ring : Rational Field
                  Size : 3 Variables
              Block  0 : Ordering : degrevlex
                         Names    : x
              Block  1 : Ordering : lex
                         Names    : y, z
        """
        from sage.rings.polynomial.term_order import inv_singular_name_mapping
        n = self.ngens()
        k = self.base_ring()
        names = self.variable_names()
        T = self.term_order()
        _repr = "Polynomial Ring\n"
        _repr += "  Base Ring : %s\n" % (k,)
        _repr += "       Size : %d Variables\n" % (n,)
        offset = 0
        i = 0
        for order in T.blocks():
            _repr += "   Block % 2d : Ordering : %s\n" % (i, inv_singular_name_mapping.get(order.singular_str(), order.singular_str()))
            _repr += "              Names    : %s\n" % (", ".join(names[offset:offset + len(order)]))
            offset += len(order)
            i += 1
        return _repr

    def _latex_(self):
        vars = ', '.join(self.latex_variable_names())
        return "%s[%s]" % (sage.misc.latex.latex(self.base_ring()), vars)

    def _ideal_class_(self, n=0):
        from .multi_polynomial_ideal import MPolynomialIdeal
        return MPolynomialIdeal

    def _is_valid_homomorphism_(self, codomain, im_gens, base_map=None):
        """
        EXAMPLES::

            sage: T.<t> = ZZ[]
            sage: K.<i> = NumberField(t^2 + 1)                                                              # optional - sage.rings.number_field
            sage: R.<x,y> = K[]                                                                             # optional - sage.rings.number_field
            sage: Q5 = Qp(5); i5 = Q5(-1).sqrt()                                                            # optional - sage.rings.number_field
            sage: R._is_valid_homomorphism_(Q5, [Q5.teichmuller(2), Q5(6).log()]) # no coercion             # optional - sage.rings.number_field
            False
            sage: R._is_valid_homomorphism_(Q5, [Q5.teichmuller(2), Q5(6).log()], base_map=K.hom([i5]))     # optional - sage.rings.number_field
            True
        """
        if base_map is None:
            # all that is needed is that elements of the base ring
            # of the polynomial ring canonically coerce into codomain.
            # Since poly rings are free, any image of the gen
            # determines a homomorphism
            return codomain.has_coerce_map_from(self._base)
        return True

    def _magma_init_(self, magma):
        """
        Used in converting this ring to the corresponding ring in Magma.

        EXAMPLES::

            sage: R.<a,b,c,d,e,f,g,h,i,j> = PolynomialRing(GF(127),10)                  # optional - sage.rings.finite_rings
            sage: R._magma_init_(magma)                      # optional - magma         # optional - sage.rings.finite_rings
            'SageCreateWithNames(PolynomialRing(_sage_ref...,10,"grevlex"),["a","b","c","d","e","f","g","h","i","j"])'
            sage: R.<y,z,w> = PolynomialRing(QQ, 3)                                     # optional - sage.rings.finite_rings
            sage: magma(R)                                   # optional - magma         # optional - sage.rings.finite_rings
            Polynomial ring of rank 3 over Rational Field
            Order: Graded Reverse Lexicographical
            Variables: y, z, w

        A complicated nested example::

            sage: R.<a,b,c> = PolynomialRing(GF(9,'a')); S.<T,W> = R[]; S               # optional - sage.rings.finite_rings
            Multivariate Polynomial Ring in T, W over Multivariate
            Polynomial Ring in a, b, c over Finite Field in a of size 3^2
            sage: magma(S)                                   # optional - magma         # optional - sage.rings.finite_rings
            Polynomial ring of rank 2 over Polynomial ring of rank 3
            over GF(3^2)
            Order: Graded Reverse Lexicographical
            Variables: T, W


            sage: magma(PolynomialRing(GF(7),4, 'x'))        # optional - magma         # optional - sage.rings.finite_rings
            Polynomial ring of rank 4 over GF(7)
            Order: Graded Reverse Lexicographical
            Variables: x0, x1, x2, x3

            sage: magma(PolynomialRing(GF(49,'a'),10, 'x'))  # optional - magma         # optional - sage.rings.finite_rings
            Polynomial ring of rank 10 over GF(7^2)
            Order: Graded Reverse Lexicographical
            Variables: x0, x1, x2, x3, x4, x5, x6, x7, x8, x9

            sage: magma(PolynomialRing(ZZ['a,b,c'],3, 'x'))  # optional - magma
            Polynomial ring of rank 3 over Polynomial ring of rank 3
            over Integer Ring
            Order: Graded Reverse Lexicographical
            Variables: x0, x1, x2
        """
        B = magma(self.base_ring())
        Bref = B._ref()
        s = 'PolynomialRing(%s,%s,%s)' % (Bref, self.ngens(),
                                          self.term_order().magma_str())
        return magma._with_names(s, self.variable_names())

    def _gap_init_(self, gap=None):
        """
        Return a string that yields a representation of ``self`` in GAP.

        INPUT:

        ``gap`` -- (optional GAP instance) Interface to which the
                   string is addressed.

        NOTE:

        - If the optional argument ``gap`` is provided, the base ring
          of ``self`` will be represented as ``gap(self.base_ring()).name()``.
        - The result of applying the GAP interface to ``self`` is cached.

        EXAMPLES::

            sage: F = CyclotomicField(8)                                                # optional - sage.rings.number_field
            sage: P.<x,y> = F[]                                                         # optional - sage.rings.number_field
            sage: gap(P)     # indirect doctest                                         # optional - sage.rings.number_field
            PolynomialRing( CF(8), ["x", "y"] )
            sage: libgap(P)                                                             # optional - sage.rings.number_field
            <field in characteristic 0>[x,y]
        """
        L = ['"%s"' % t for t in self.variable_names()]
        if gap is not None:
            return 'PolynomialRing(%s,[%s])' % (gap(self.base_ring()).name(),
                                                ','.join(L))
        return 'PolynomialRing(%s,[%s])' % (self.base_ring()._gap_init_(),
                                            ','.join(L))

    cpdef bint is_exact(self) except -2:
        """
        Test whether this multivariate polynomial ring is defined over an exact
        base ring.

        EXAMPLES::

            sage: PolynomialRing(QQ, 2, 'x').is_exact()
            True
            sage: PolynomialRing(RDF, 2, 'x').is_exact()
            False
        """
        return self.base_ring().is_exact()

    def is_field(self, proof=True):
        """
        Test whether this multivariate polynomial ring is a field.

        A polynomial ring is a field when there are no variable and the base
        ring is a field.

        EXAMPLES::

            sage: PolynomialRing(QQ, 'x', 2).is_field()
            False
            sage: PolynomialRing(QQ, 'x', 0).is_field()
            True
            sage: PolynomialRing(ZZ, 'x', 0).is_field()
            False
            sage: PolynomialRing(Zmod(1), names=['x','y']).is_finite()
            True
        """
        if not self.ngens():
            return self.base_ring().is_field(proof)
        return False

    def term_order(self):
        return self.__term_order

    def characteristic(self):
        """
        Return the characteristic of this polynomial ring.

        EXAMPLES::

            sage: R = PolynomialRing(QQ, 'x', 3)
            sage: R.characteristic()
            0
            sage: R = PolynomialRing(GF(7), 'x', 20)                                    # optional - sage.rings.finite_rings
            sage: R.characteristic()                                                    # optional - sage.rings.finite_rings
            7
        """
        return self.base_ring().characteristic()

    def gen(self, n=0):
        if n < 0 or n >= self.__ngens:
            raise ValueError("Generator not defined.")
        return self._gens[int(n)]

    def variable_names_recursive(self, depth=sage.rings.infinity.infinity):
        r"""
        Returns the list of variable names of this and its base rings, as if
        it were a single multi-variate polynomial.

        EXAMPLES::

            sage: R = QQ['x,y']['z,w']
            sage: R.variable_names_recursive()
            ('x', 'y', 'z', 'w')
            sage: R.variable_names_recursive(3)
            ('y', 'z', 'w')

        """
        if depth <= 0:
            all = ()
        elif depth == 1:
            all = self.variable_names()
        else:
            my_vars = self.variable_names()
            try:
                all = self.base_ring().variable_names_recursive(depth - len(my_vars)) + my_vars
            except AttributeError:
                all = my_vars
        if len(all) > depth:
            all = all[-depth:]
        return all

    def _mpoly_base_ring(self, vars=None):
        """
        Returns the base ring if this is viewed as a polynomial ring over vars.
        See also MPolynomial._mpoly_dict_recursive.
        """
        if vars is None:
            vars = self.variable_names_recursive()
        vars = list(vars)
        my_vars = list(self.variable_names())
        if vars == list(my_vars):
            return self.base_ring()
        elif not my_vars[-1] in vars:
            return self
        elif not set(my_vars).issubset(set(vars)):
            while my_vars[-1] in vars:
                my_vars.pop()
            from .polynomial_ring_constructor import PolynomialRing
            return PolynomialRing(self.base_ring(), my_vars)
        else:
            try:
                return self.base_ring()._mpoly_base_ring(vars[:vars.index(my_vars[0])])
            except AttributeError:
                return self.base_ring()

    def krull_dimension(self):
        return self.base_ring().krull_dimension() + self.ngens()

    def ngens(self):
        return self.__ngens

    def _monomial_order_function(self):
        raise NotImplementedError

    def __reduce__(self):
        """
        """
        base_ring = self.base_ring()
        n = self.ngens()
        names = self.variable_names()
        order = self.term_order()
        return unpickle_MPolynomialRing_generic_v1, (base_ring, n, names, order)

    def _precomp_counts(self, n, d):
        """
        Given a number of variable n and a degree d return a tuple (C,t)
        such that C is a list of the cardinalities of the sets of
        monomials up to degree d (including) in n variables and t is the
        sum of these cardinalities.

        INPUT:

        - ``n`` -- number of variables
        - ``d`` -- degree

        EXAMPLES::

            sage: P.<x,y> = PolynomialRing(ZZ)
            sage: C,t = P._precomp_counts(10,2)
            sage: C[0]
            1
            sage: C[1]
            10
            sage: C[2]
            55
            sage: t
            66

        TESTS::

            sage: P.<x,y> = PolynomialRing(ZZ)
            sage: C,t = P._precomp_counts(1,2)
            sage: C[0]
            1
            sage: C[1]
            1
            sage: C[2]
            1
            sage: t
            3
        """
        C = [1]  # d = 0
        for dbar in range(1, d + 1):
            C.append(binomial(n + dbar - 1, dbar))
        return C, sum(C)

    def _to_monomial(self, i, n, d):
        """
        Given an index i, a number of variables n and a degree d return
        the i-th monomial of degree d in n variables.

        INPUT:

        - ``i`` -- index: 0 <= i < binom(n+d-1,n-1)
        - ``n`` -- number of variables
        - ``d`` -- degree

        EXAMPLES::

            sage: P.<x,y> = PolynomialRing(QQ)
            sage: P._to_monomial(0,10,2)
            (0, 0, 0, 0, 0, 0, 0, 0, 0, 2)
            sage: P._to_monomial(8,10,2)
            (0, 0, 0, 0, 0, 0, 1, 1, 0, 0)
            sage: P._to_monomial(54,10,2)
            (2, 0, 0, 0, 0, 0, 0, 0, 0, 0)

        .. NOTE::

            We do not check if the provided index/rank is within the allowed
            range. If it is not an infinite loop will occur.
        """
        from sage.combinat import combination
        comb = combination.from_rank(i, n + d - 1, n - 1)
        if not comb:
            return (d,)
        monomial = [comb[0]]
        res = []
        for j in range(n - 2):
            res.append(comb[j + 1] - comb[j] - 1)
        monomial += res
        monomial.append(n + d - 1 - comb[-1] - 1)
        return tuple(monomial)

    def _random_monomial_upto_degree_class(self, n, degree, counts=None,
                                           total=None):
        """
        Choose a random exponent tuple for `n` variables with a random
        degree `d`, i.e. choose the degree uniformly at random first
        before choosing a random monomial.

        INPUT:

        - ``n`` -- number of variables
        - ``degree`` -- degree of monomials
        - ``counts`` -- ignored
        - ``total`` -- ignored

        EXAMPLES::

            sage: from collections import defaultdict
            sage: K.<x,y,z,w> = QQ[]
            sage: dic = defaultdict(Integer)
            sage: counter = 0

            sage: def more_samples():
            ....:     global dic, counter
            ....:     for _ in range(100):
            ....:         dic[K._random_monomial_upto_degree_class(5, 7)] += 1
            ....:         counter += 1.0

            sage: def prob(entries):
            ....:     degree = sum(entries)
            ....:     total = binomial(5 + degree - 1, degree)
            ....:     return 1.0/(8*total)

            sage: more_samples()
            sage: while any(abs(prob(i) - dic[i]/counter) > 0.01 for i in dic):
            ....:     more_samples()
            """
        # bug: doesn't handle n=1
        # Select random degree
        d = ZZ.random_element(0, degree + 1)
        total = binomial(n + d - 1, d)

        # Select random monomial of degree d
        random_index = ZZ.random_element(0, total)
        # Generate the corresponding monomial
        return self._to_monomial(random_index, n, d)

    def _random_monomial_upto_degree_uniform(self, n, degree, counts=None,
                                             total=None):
        """
        Choose a random exponent tuple for `n` variables with a random
        degree up to `d`, i.e. choose a random monomial uniformly random
        from all monomials up to degree `d`. This discriminates against
        smaller degrees because there are more monomials of bigger
        degrees.

        INPUT:

        - ``n`` -- number of variables
        - ``degree`` -- degree of monomials
        - ``counts`` -- ignored
        - ``total`` -- ignored

        EXAMPLES::

            sage: from collections import defaultdict
            sage: K.<x,y,z,w> = QQ[]
            sage: dic = defaultdict(Integer)
            sage: counter = 0

            sage: def more_samples():
            ....:     global dic, counter
            ....:     for _ in range(100):
            ....:         dic[K._random_monomial_upto_degree_uniform(5, 7)] += 1
            ....:         counter += 1.0

            sage: more_samples()
            sage: while any(abs(1.0/len(dic) - dic[i]/counter) > 0.001 for i in dic):
            ....:     more_samples()
            """
        if counts is None or total is None:
            counts, total = self._precomp_counts(n, degree)

        # Select a random one
        random_index = ZZ.random_element(0, total - 1)
        # Figure out which degree it corresponds to
        d = 0
        while random_index >= counts[d]:
            random_index -= counts[d]
            d += 1
        # Generate the corresponding monomial
        return self._to_monomial(random_index, n, d)

    def random_element(self, degree=2, terms=None, choose_degree=False,
                       *args, **kwargs):
        """
        Return a random polynomial of at most degree `d` and at most `t`
        terms.

        First monomials are chosen uniformly random from the set of all
        possible monomials of degree up to `d` (inclusive). This means
        that it is more likely that a monomial of degree `d` appears than
        a monomial of degree `d-1` because the former class is bigger.

        Exactly `t` *distinct* monomials are chosen this way and each one gets
        a random coefficient (possibly zero) from the base ring assigned.

        The returned polynomial is the sum of this list of terms.

        INPUT:

        - ``degree`` -- maximal degree (likely to be reached) (default: 2)

        - ``terms`` -- number of terms requested (default: 5). If more
          terms are requested than exist, then this parameter is
          silently reduced to the maximum number of available terms.

        - ``choose_degree`` -- choose degrees of monomials randomly first
          rather than monomials uniformly random.

        - ``**kwargs`` -- passed to the random element generator of the base
          ring

        EXAMPLES::

            sage: P.<x,y,z> = PolynomialRing(QQ)
            sage: f = P.random_element(2, 5)
            sage: f.degree() <= 2
            True
            sage: f.parent() is P
            True
            sage: len(list(f)) <= 5
            True

            sage: f = P.random_element(2, 5, choose_degree=True)
            sage: f.degree() <= 2
            True
            sage: f.parent() is P
            True
            sage: len(list(f)) <= 5
            True

        Stacked rings::

            sage: R = QQ['x,y']
            sage: S = R['t,u']
            sage: f = S._random_nonzero_element(degree=2, terms=1)
            sage: len(list(f))
            1
            sage: f.degree() <= 2
            True
            sage: f.parent() is S
            True

        Default values apply if no degree and/or number of terms is
        provided::

            sage: M = random_matrix(QQ['x,y,z'], 2, 2)
            sage: all(a.degree() <= 2 for a in M.list())
            True
            sage: all(len(list(a)) <= 5 for a in M.list())
            True

            sage: M = random_matrix(QQ['x,y,z'], 2, 2, terms=1, degree=2)
            sage: all(a.degree() <= 2 for a in M.list())
            True
            sage: all(len(list(a)) <= 1 for a in M.list())
            True

            sage: P.random_element(0, 1) in QQ
            True

            sage: P.random_element(2, 0)
            0

            sage: R.<x> = PolynomialRing(Integers(3), 1)
            sage: f = R.random_element()
            sage: f.degree() <= 2
            True
            sage: len(list(f)) <= 3
            True

        To produce a dense polynomial, pick ``terms=Infinity``::

            sage: P.<x,y,z> = GF(127)[]
            sage: f = P.random_element(degree=2, terms=Infinity)
            sage: while len(list(f)) != 10:
            ....:     f = P.random_element(degree=2, terms=Infinity)
            sage: f = P.random_element(degree=3, terms=Infinity)
            sage: while len(list(f)) != 20:
            ....:     f = P.random_element(degree=3, terms=Infinity)
            sage: f = P.random_element(degree=3, terms=Infinity, choose_degree=True)
            sage: while len(list(f)) != 20:
            ....:     f = P.random_element(degree=3, terms=Infinity)

        The number of terms is silently reduced to the maximum
        available if more terms are requested::

            sage: P.<x,y,z> = GF(127)[]
            sage: f = P.random_element(degree=2, terms=1000)
            sage: len(list(f)) <= 10
            True

        TESTS:

        Random ring elements should live in the ring. We check the degree-
        zero case for :trac:`28855`, but the same should hold generally::

            sage: R = PolynomialRing(QQ, 'X,Y')
            sage: R.random_element(degree=0).parent() == R
            True
            sage: R.random_element().parent() == R
            True

        """
        k = self.base_ring()
        n = self.ngens()

        counts, total = self._precomp_counts(n, degree)

        # Note that 'terms' could be None while 'total' is a
        # nonnegative integer, so the comparison 'terms > total' could
        # fail in Python 3.
        if terms and terms > total:
            terms = total

        if terms is None:
            if total >= 5:
                terms = 5
            else:
                terms = total

        if terms < 0:
            raise TypeError("Cannot compute polynomial with a negative number of terms.")
        elif terms == 0:
            return self._zero_element
        if degree == 0:
            return self(k.random_element(**kwargs))

        from sage.combinat.integer_vector import IntegerVectors

        # total is 0. Just return
        if total == 0:
            return self._zero_element

        elif terms < total / 2:
            # we choose random monomials if t < total/2 because then we
            # expect the algorithm to be faster than generating all
            # monomials and picking a random index from the list. if t ==
            # total/2 we expect every second random monomial to be a
            # double such that our runtime is doubled in the worst case.
            M = set()
            if not choose_degree:
                while terms:
                    m = self._random_monomial_upto_degree_uniform(n, degree, counts, total)
                    if m not in M:
                        M.add(m)
                        terms -= 1
            else:
                while terms:
                    m = self._random_monomial_upto_degree_class(n, degree)
                    if m not in M:
                        M.add(m)
                        terms -= 1
        elif terms <= total:
            # generate a list of all monomials and choose among them
            if not choose_degree:
                M = sum([list(IntegerVectors(_d, n))
                         for _d in range(degree + 1)], [])
                # we throw away those we don't need
                for mi in range(total - terms):
                    M.pop(ZZ.random_element(0, len(M) - 1))
                M = [tuple(m) for m in M]
            else:
                M = [list(IntegerVectors(_d, n)) for _d in range(degree + 1)]
                Mbar = []
                for mi in range(terms):
                    # choose degree 'd' and monomial 'm' at random
                    d = ZZ.random_element(0, len(M))
                    m = ZZ.random_element(0, len(M[d]))
                    Mbar.append(M[d].pop(m))  # remove and insert
                    if len(M[d]) == 0:
                        M.pop(d)  # bookkeeping
                M = [tuple(m) for m in Mbar]

        C = [k.random_element(*args, **kwargs) for _ in range(len(M))]

        return self(dict(zip(M, C)))

    def some_elements(self):
        r"""
        Return a list of polynomials.

        This is typically used for running generic tests.

        EXAMPLES::

            sage: R.<x,y> = QQ[]
            sage: R.some_elements()
            [x, y, x + y, x^2 + x*y, 0, 1]

        """
        R = self.base_ring()
        L = list(self.gens())
        if L:
            L.append(L[0] + L[-1])
            L.append(L[0] * L[-1])
        L.extend([self.zero(), self.one()])
        return L

    def change_ring(self, base_ring=None, names=None, order=None):
        """
        Return a new multivariate polynomial ring which isomorphic to
        self, but has a different ordering given by the parameter
        'order' or names given by the parameter 'names'.

        INPUT:

        - ``base_ring`` -- a base ring
        - ``names`` -- variable names
        - ``order`` -- a term order

        EXAMPLES::

            sage: P.<x,y,z> = PolynomialRing(GF(127), 3, order='lex')                   # optional - sage.rings.finite_rings
            sage: x > y^2                                                               # optional - sage.rings.finite_rings
            True
            sage: Q.<x,y,z> = P.change_ring(order='degrevlex')                          # optional - sage.rings.finite_rings
            sage: x > y^2                                                               # optional - sage.rings.finite_rings
            False
        """
        if base_ring is None:
            base_ring = self.base_ring()
        if names is None:
            names = self.variable_names()
        if order is None:
            order = self.term_order()

        from .polynomial_ring_constructor import PolynomialRing
        return PolynomialRing(base_ring, self.ngens(), names, order=order)

    def monomial(self, *exponents):
        """
        Return the monomial with given exponents.

        EXAMPLES::

            sage: R.<x,y,z> = PolynomialRing(ZZ, 3)
            sage: R.monomial(1,1,1)
            x*y*z
            sage: e=(1,2,3)
            sage: R.monomial(*e)
            x*y^2*z^3
            sage: m = R.monomial(1,2,3)
            sage: R.monomial(*m.degrees()) == m
            True
        """
        return self({exponents: self.base_ring().one()})

    def monomials_of_degree(self, degree):
        r"""
        Return a list of all monomials of the given total degree in this
        multivariate polynomial ring.

        EXAMPLES::

            sage: R.<x,y,z> = ZZ[]
            sage: mons = R.monomials_of_degree(2)
            sage: mons
            [z^2, y*z, x*z, y^2, x*y, x^2]
            sage: P = PolynomialRing(QQ, 3, 'x, y, z', order=TermOrder('wdeglex', [1, 2, 1]))
            sage: P.monomials_of_degree(2)
            [z^2, y, x*z, x^2]
            sage: P = PolynomialRing(QQ, 3, 'x, y, z', order='lex')
            sage: P.monomials_of_degree(3)
            [z^3, y*z^2, y^2*z, y^3, x*z^2, x*y*z, x*y^2, x^2*z, x^2*y, x^3]
            sage: P = PolynomialRing(QQ, 3, 'x, y, z', order='invlex')
            sage: P.monomials_of_degree(3)
            [x^3, x^2*y, x*y^2, y^3, x^2*z, x*y*z, y^2*z, x*z^2, y*z^2, z^3]

        The number of such monomials equals `\binom{n+k-1}{k}`
        where `n` is the number of variables and `k` the degree::

            sage: len(mons) == binomial(3+2-1,2)
            True
        """
        deg_of_gens = [x.degree() for x in self.gens()]
        from sage.combinat.integer_vector_weighted import WeightedIntegerVectors
        mons = [self.monomial(*a) for a in WeightedIntegerVectors(degree, deg_of_gens)]
        mons.sort()  # This could be implemented in WeightedIntegerVectors instead
        return mons

    def _macaulay_resultant_getS(self, mon_deg_tuple, dlist):
        r"""
        In the Macaulay resultant algorithm the list of all monomials of the total degree is partitioned into sets `S_i`.
        This function returns the index `i` for the set `S_i` for the given monomial.

        INPUT:

        - ``mon_deg_tuple`` -- a list representing a monomial of a degree `d`
        - ``dlist`` -- a list of degrees ``d_i`` of the polynomials in
          question, where ``d = sum(dlist) - len(dlist) + 1``

        OUTPUT:

        - the index `i` such that the input monomial is in `S_i`

        EXAMPLES::

            sage: R.<x,y> = PolynomialRing(ZZ, 2)
            sage: R._macaulay_resultant_getS([1,1,0],[2,1,1]) # the monomial xy where the total degree = 2
            1

            sage: R._macaulay_resultant_getS([29,21,8],[10,20,30])
            0

            sage: R._macaulay_resultant_getS(list(range(9))+[10],list(range(1,11)))
            9
        """
        for i in range(len(dlist)):
            if mon_deg_tuple[i] - dlist[i] >= 0:
                return i

    def _macaulay_resultant_is_reduced(self, mon_degs, dlist) -> bool:
        r"""
        Helper function for the Macaulay resultant algorithm.

        A monomial in the variables `x_0,...,x_n` is called reduced with
        respect to the list of degrees `d_0,...,d_n`
        if the degree of `x_i` in the monomial is `>= d_i` for exactly
        one `i`. This function checks this property for a monomial.

        INPUT:

        - ``mon_degs`` -- a monomial represented by a vector of degrees
        - ``dlist`` -- a list of degrees with respect to which we check
          reducedness

        OUTPUT:

        boolean

        EXAMPLES:

        The monomial x^2*y^3*z is not reduced w.r.t. degrees vector [2,3,3]::

            sage: R.<x,y,z> = PolynomialRing(QQ,3)
            sage: R._macaulay_resultant_is_reduced([2,3,1],[2,3,3])
            False

        The monomial x*y^3*z^2 is not reduced w.r.t. degrees vector [2,3,3]::

            sage: R.<x,y,z> = PolynomialRing(QQ,3)
            sage: R._macaulay_resultant_is_reduced([1,3,2],[2,3,3])
            True
        """
        diff = [True for mi, di in zip(mon_degs, dlist) if mi >= di]
        return len(diff) == 1

    def _macaulay_resultant_universal_polynomials(self, dlist):
        r"""
        Given a list of degrees, this function returns a list of ``len(dlist)`` polynomials with ``len(dlist)`` variables,
        with generic coefficients. This is useful for generating polynomials for tests,
        and for getting a universal macaulay resultant for the given degrees.

        INPUT:

        - ``dlist`` -- a list of degrees.

        OUTPUT:

        - a list of polynomials of the given degrees with general coefficients.
        - a polynomial ring over ``self`` generated by the coefficients of the output polynomials.

        EXAMPLES::

            sage: R.<x,y> = PolynomialRing(ZZ, 2)
            sage: R._macaulay_resultant_universal_polynomials([1,1,2])
            ([u0*x0 + u1*x1 + u2*x2, u3*x0 + u4*x1 + u5*x2, u6*x0^2 +
            u7*x0*x1 + u9*x1^2 + u8*x0*x2 + u10*x1*x2 + u11*x2^2],
            Multivariate Polynomial Ring in x0, x1, x2 over Multivariate
            Polynomial Ring in u0, u1, u2, u3, u4, u5, u6, u7, u8, u9, u10,
            u11 over Integer Ring)
        """
        from sage.combinat.integer_vector import IntegerVectors

        n = len(dlist) - 1
        number_of_coeffs = sum([binomial(n + di, di) for di in dlist])
        U = PolynomialRing(ZZ, 'u', number_of_coeffs)
        d = sum(dlist) - len(dlist) + 1
        flist = []
        R = PolynomialRing(U, 'x', n + 1)
        ulist = U.gens()
        for d in dlist:
            xlist = R.gens()
            degs = IntegerVectors(d, n + 1)
            mon_d = [prod([xlist[i]**(deg[i]) for i in range(len(deg))])
                     for deg in degs]

            f = sum([mon_d[i] * ulist[i] for i in range(len(mon_d))])
            flist.append(f)
            ulist = ulist[len(mon_d):]
        return flist, R

    def macaulay_resultant(self, *args, **kwds):
        r"""
        This is an implementation of the Macaulay Resultant. It computes
        the resultant of universal polynomials as well as polynomials
        with constant coefficients. This is a project done in
        sage days 55. It's based on the implementation in Maple by
        Manfred Minimair, which in turn is based on the references listed below:
        It calculates the Macaulay resultant for a list of polynomials,
        up to sign!

        REFERENCES:

        - [CLO2005]_

        - [Can1990]_

        - [Mac1916]_

        AUTHORS:

        - Hao Chen, Solomon Vishkautsan (7-2014)

        INPUT:

        - ``args`` -- a list of `n` homogeneous polynomials in `n` variables.
                  works when ``args[0]`` is the list of polynomials,
                  or ``args`` is itself the list of polynomials

        kwds:

        - ``sparse`` -- boolean (optional - default: ``False``)
                     if ``True`` function creates sparse matrices.

        OUTPUT:

        - the macaulay resultant, an element of the base ring of ``self``

        .. TODO::
            Working with sparse matrices should usually give faster results,
            but with the current implementation it actually works slower.
            There should be a way to improve performance with regards to this.

        EXAMPLES:

        The number of polynomials has to match the number of variables::

            sage: R.<x,y,z> = PolynomialRing(QQ, 3)
            sage: R.macaulay_resultant([y, x+z])                                        # optional - sage.modules
            Traceback (most recent call last):
            ...
            TypeError: number of polynomials(= 2) must equal number of
            variables (= 3)

        The polynomials need to be all homogeneous::

            sage: R.<x,y,z> = PolynomialRing(QQ,3)
            sage: R.macaulay_resultant([y, x+z, z+x^3])                                 # optional - sage.modules
            Traceback (most recent call last):
            ...
            TypeError: resultant for non-homogeneous polynomials is
            not supported

        All polynomials must be in the same ring::

            sage: S.<x,y> = PolynomialRing(QQ, 2)
            sage: R.<x,y,z> = PolynomialRing(QQ,3)
            sage: S.macaulay_resultant([y, z+x])                                        # optional - sage.modules
            Traceback (most recent call last):
            ...
            TypeError: not all inputs are polynomials in the calling ring

        The following example recreates Proposition 2.10 in Ch.3 in [CLO2005]::

            sage: K.<x,y> = PolynomialRing(ZZ, 2)
            sage: flist,R = K._macaulay_resultant_universal_polynomials([1,1,2])
            sage: R.macaulay_resultant(flist)                                           # optional - sage.modules
            u2^2*u4^2*u6 - 2*u1*u2*u4*u5*u6 + u1^2*u5^2*u6 - u2^2*u3*u4*u7 +
            u1*u2*u3*u5*u7 + u0*u2*u4*u5*u7 - u0*u1*u5^2*u7 + u1*u2*u3*u4*u8 -
            u0*u2*u4^2*u8 - u1^2*u3*u5*u8 + u0*u1*u4*u5*u8 + u2^2*u3^2*u9 -
            2*u0*u2*u3*u5*u9 + u0^2*u5^2*u9 - u1*u2*u3^2*u10 +
            u0*u2*u3*u4*u10 + u0*u1*u3*u5*u10 - u0^2*u4*u5*u10 +
            u1^2*u3^2*u11 - 2*u0*u1*u3*u4*u11 + u0^2*u4^2*u11

        The following example degenerates into the determinant of
        a `3*3` matrix::

            sage: K.<x,y> = PolynomialRing(ZZ, 2)
            sage: flist,R = K._macaulay_resultant_universal_polynomials([1,1,1])
            sage: R.macaulay_resultant(flist)                                           # optional - sage.modules
            -u2*u4*u6 + u1*u5*u6 + u2*u3*u7 - u0*u5*u7 - u1*u3*u8 + u0*u4*u8

        The following example is by Patrick Ingram (:arxiv:`1310.4114`)::

            sage: U = PolynomialRing(ZZ,'y',2); y0,y1 = U.gens()
            sage: R = PolynomialRing(U,'x',3); x0,x1,x2 = R.gens()
            sage: f0 = y0*x2^2 - x0^2 + 2*x1*x2
            sage: f1 = y1*x2^2 - x1^2 + 2*x0*x2
            sage: f2 = x0*x1 - x2^2
            sage: flist = [f0,f1,f2]
            sage: R.macaulay_resultant([f0,f1,f2])                                      # optional - sage.modules
            y0^2*y1^2 - 4*y0^3 - 4*y1^3 + 18*y0*y1 - 27

        A simple example with constant rational coefficients::

            sage: R.<x,y,z,w> = PolynomialRing(QQ,4)
            sage: R.macaulay_resultant([w,z,y,x])                                       # optional - sage.modules
            1

        An example where the resultant vanishes::

            sage: R.<x,y,z> = PolynomialRing(QQ,3)
            sage: R.macaulay_resultant([x+y,y^2,x])                                     # optional - sage.modules
            0

        An example of bad reduction at a prime `p = 5`::

            sage: R.<x,y,z> = PolynomialRing(QQ,3)
            sage: R.macaulay_resultant([y,x^3+25*y^2*x,5*z])                            # optional - sage.modules
            125

        The input can given as an unpacked list of polynomials::

            sage: R.<x,y,z> = PolynomialRing(QQ,3)
            sage: R.macaulay_resultant(y,x^3+25*y^2*x,5*z)                              # optional - sage.modules
            125

        An example when the coefficients live in a finite field::

            sage: F = FiniteField(11)                                                   # optional - sage.rings.finite_rings
            sage: R.<x,y,z,w> = PolynomialRing(F, 4)                                    # optional - sage.rings.finite_rings
            sage: R.macaulay_resultant([z,x^3,5*y,w])                                   # optional - sage.modules sage.rings.finite_rings
            4

        Example when the denominator in the algorithm vanishes(in this case
        the resultant is the constant term of the quotient of
        char polynomials of numerator/denominator)::

            sage: R.<x,y,z> = PolynomialRing(QQ,3)
            sage: R.macaulay_resultant([y, x+z, z^2])                                   # optional - sage.modules
            -1

        When there are only 2 polynomials, macaulay resultant degenerates
        to the traditional resultant::

            sage: R.<x> = PolynomialRing(QQ,1)
            sage: f =  x^2 + 1; g = x^5 + 1
            sage: fh = f.homogenize()
            sage: gh = g.homogenize()
            sage: RH = fh.parent()
            sage: f.resultant(g) == RH.macaulay_resultant([fh,gh])                      # optional - sage.modules
            True

        """
        from sage.matrix.constructor import matrix
        from sage.matrix.constructor import zero_matrix
        from sage.combinat.integer_vector import IntegerVectors

        if len(args) == 1 and isinstance(args[0], list):
            flist = args[0]
        else:
            flist = args

        if len(flist) <= 0:
            raise TypeError('input list should contain at least 1 polynomial')
        if not all(f.is_homogeneous() for f in flist):
            raise TypeError('resultant for non-homogeneous polynomials is not supported')
        if not all(self.is_parent_of(f) for f in flist):
            raise TypeError('not all inputs are polynomials in the calling ring')

        sparse = kwds.pop('sparse', False)

        U = self.base_ring()  # ring of coefficients of self
        dlist = [f.degree() for f in flist]
        xlist = self.gens()
        if len(xlist) != len(dlist):
            raise TypeError('number of polynomials(= %d) must equal number of variables (= %d)' % (len(dlist), len(xlist)))
        n = len(dlist) - 1
        d = sum(dlist) - len(dlist) + 1
        # list of exponent-vectors(/lists) of monomials of degree d:
        mons = IntegerVectors(d, n + 1).list()
        # a reverse index lookup for monomials:
        mons_idx = {str(mon): idx for idx, mon in enumerate(mons)}
        mons_num = len(mons)
        mons_to_keep = []
        newflist = []
        # strip coefficients of the input polynomials:
        flist = [[f.exponents(), f.coefficients()] for f in flist]
        numer_matrix = zero_matrix(self.base_ring(), mons_num, sparse=sparse)

        for j, mon in enumerate(mons):
            # if monomial is not reduced, then we keep it in the
            # denominator matrix:
            if not self._macaulay_resultant_is_reduced(mon, dlist):
                mons_to_keep.append(j)
            si_mon = self._macaulay_resultant_getS(mon, dlist)
            # Monomial is in S_i under the partition, now we reduce
            # the i'th degree of the monomial
            new_mon = list(mon)
            new_mon[si_mon] -= dlist[si_mon]
            new_f = [[[g[k] + new_mon[k] for k in range(n + 1)]
                     for g in flist[si_mon][0]], flist[si_mon][1]]

            for i, mon in enumerate(new_f[0]):
                k = mons_idx[str(mon)]
                numer_matrix[j, k] = new_f[1][i]

        denom_matrix = numer_matrix.matrix_from_rows_and_columns(mons_to_keep,
                                                                 mons_to_keep)
        # here we choose the determinant of an empty matrix to be 1
        if denom_matrix.dimensions()[0] == 0:
            return U(numer_matrix.det())
        denom_det = denom_matrix.det()
        if denom_det != 0:
            return U(numer_matrix.det() / denom_det)
        # if we get to this point, the determinant of the denominator
        # was 0, and we get the resultant by taking the free
        # coefficient of the quotient of two characteristic
        # polynomials
        poly_num = numer_matrix.characteristic_polynomial('T')
        poly_denom = denom_matrix.characteristic_polynomial('T')
        poly_quo = poly_num.quo_rem(poly_denom)[0]
        return U(poly_quo(0))

    def weyl_algebra(self):
        """
        Return the Weyl algebra generated from ``self``.

        EXAMPLES::

            sage: R = QQ['x,y,z']
            sage: W = R.weyl_algebra(); W                                               # optional - sage.combinat sage.modules
            Differential Weyl algebra of polynomials in x, y, z over Rational Field
            sage: W.polynomial_ring() == R                                              # optional - sage.combinat sage.modules
            True
        """
        from sage.algebras.weyl_algebra import DifferentialWeylAlgebra
        return DifferentialWeylAlgebra(self)


cdef class BooleanPolynomialRing_base(MPolynomialRing_base):
    r"""
    Abstract base class for :class:`~sage.rings.polynomial.pbori.pbori.BooleanPolynomialRing`.

    This class is defined for the purpose of ``isinstance`` tests.  It should not be
    instantiated.

    EXAMPLES::

        sage: from sage.rings.polynomial.multi_polynomial_ring_base import BooleanPolynomialRing_base
        sage: R.<x, y, z> = BooleanPolynomialRing()                                     # optional - sage.rings.polynomial.pbori
        sage: isinstance(R, BooleanPolynomialRing_base)                                 # optional - sage.rings.polynomial.pbori
        True

    By design, there is only one direct implementation subclass::

        sage: len(BooleanPolynomialRing_base.__subclasses__()) <= 1
        True
    """
    pass


####################
# Leave *all* old versions!

def unpickle_MPolynomialRing_generic_v1(base_ring, n, names, order):
    from .polynomial_ring_constructor import PolynomialRing
    return PolynomialRing(base_ring, n, names=names, order=order)


def unpickle_MPolynomialRing_generic(base_ring, n, names, order):
    from .polynomial_ring_constructor import PolynomialRing

    return PolynomialRing(base_ring, n, names=names, order=order)<|MERGE_RESOLUTION|>--- conflicted
+++ resolved
@@ -393,11 +393,7 @@
             ....:     return a^3*b + b + c^2 + 25
             ....:
             sage: R.<x,y,z> = PolynomialRing(QQ)
-<<<<<<< HEAD
-            sage: R.interpolation(4, F)                                                             # optional - sage.modules
-=======
             sage: R.interpolation(4, F)                                                 # optional - sage.modules
->>>>>>> c215f040
             x^3*y + z^2 + y + 25
 
 
@@ -405,11 +401,7 @@
             ....:     return a^3*b + b + c^2 + 25
             ....:
             sage: R.<x,y,z> = PolynomialRing(QQ)
-<<<<<<< HEAD
-            sage: R.interpolation([3,1,2], F)                                                       # optional - sage.modules
-=======
             sage: R.interpolation([3,1,2], F)                                           # optional - sage.modules
->>>>>>> c215f040
             x^3*y + z^2 + y + 25
 
 
@@ -421,11 +413,7 @@
             ....: (2,7,0),(1,10,13),(0,0,1),(-1,1,0),(2,5,3),(1,1,1),(7,4,11),
             ....: (12,1,9),(1,1,3),(4,-1,2),(0,1,5),(5,1,3),(3,1,-2),(2,11,3),
             ....: (4,12,19),(3,1,1),(5,2,-3),(12,1,1),(2,3,4)]
-<<<<<<< HEAD
-            sage: R.interpolation([3,1,2], points, [F(*x) for x in points])                         # optional - sage.modules
-=======
             sage: R.interpolation([3,1,2], points, [F(*x) for x in points])             # optional - sage.modules
->>>>>>> c215f040
             x^3*y + z^2 + y + 25
 
         ALGORITHM:
@@ -459,11 +447,7 @@
             ....:     return a^3*b + b + c^2 + 25
             ....:
             sage: R.<x,y,z> = PolynomialRing(QQ)
-<<<<<<< HEAD
-            sage: R.interpolation(3, F)                                                             # optional - sage.modules
-=======
             sage: R.interpolation(3, F)                                                 # optional - sage.modules
->>>>>>> c215f040
             1/2*x^3 + x*y + z^2 - 1/2*x + y + 25
 
         .. SEEALSO::
