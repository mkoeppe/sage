--- conflicted
+++ resolved
@@ -204,17 +204,10 @@
     EXAMPLES::
 
         sage: from sage.rings.polynomial.toy_variety import linear_representation
-<<<<<<< HEAD
-        sage: R.<x,y> = PolynomialRing(GF(32003))                                       # optional - sage.libs.pari
-        sage: B = [x^2 + 1, y^2 + 1, x*y + 1]                                           # optional - sage.libs.pari
-        sage: p = 3*B[0] - 2*B[1] + B[2]                                                # optional - sage.libs.pari
-        sage: linear_representation(p, B)                                               # optional - sage.libs.pari
-=======
         sage: R.<x,y> = PolynomialRing(GF(32003))                                       # optional - sage.rings.finite_rings
         sage: B = [x^2 + 1, y^2 + 1, x*y + 1]                                           # optional - sage.rings.finite_rings
         sage: p = 3*B[0] - 2*B[1] + B[2]                                                # optional - sage.rings.finite_rings
         sage: linear_representation(p, B)                                               # optional - sage.rings.finite_rings
->>>>>>> a0e71766
         [3, 32001, 1]
     """
     from sage.matrix.constructor import diagonal_matrix
@@ -250,21 +243,12 @@
         sage: from sage.misc.verbose import set_verbose
         sage: set_verbose(0)
         sage: from sage.rings.polynomial.toy_variety import triangular_factorization
-<<<<<<< HEAD
-        sage: R.<x,y,z> = PolynomialRing(GF(32003))                                     # optional - sage.libs.pari
-        sage: p1 = x^2*(x-1)^3*y^2*(z-3)^3                                              # optional - sage.libs.pari
-        sage: p2 = z^2 - z                                                              # optional - sage.libs.pari
-        sage: p3 = (x-2)^2*(y-1)^3                                                      # optional - sage.libs.pari
-        sage: I = R.ideal(p1,p2,p3)                                                     # optional - sage.libs.pari
-        sage: triangular_factorization(I.groebner_basis())                              # optional - sage.libs.pari
-=======
         sage: R.<x,y,z> = PolynomialRing(GF(32003))                                     # optional - sage.rings.finite_rings
         sage: p1 = x^2*(x-1)^3*y^2*(z-3)^3                                              # optional - sage.rings.finite_rings
         sage: p2 = z^2 - z                                                              # optional - sage.rings.finite_rings
         sage: p3 = (x-2)^2*(y-1)^3                                                      # optional - sage.rings.finite_rings
         sage: I = R.ideal(p1,p2,p3)                                                     # optional - sage.rings.finite_rings
         sage: triangular_factorization(I.groebner_basis())                              # optional - sage.rings.finite_rings
->>>>>>> a0e71766
         [[x^2 - 4*x + 4, y, z],
          [x^5 - 3*x^4 + 3*x^3 - x^2, y - 1, z],
          [x^2 - 4*x + 4, y, z - 1],
@@ -333,21 +317,12 @@
         sage: from sage.misc.verbose import set_verbose
         sage: set_verbose(0)
         sage: from sage.rings.polynomial.toy_variety import elim_pol
-<<<<<<< HEAD
-        sage: R.<x,y,z> = PolynomialRing(GF(32003))                                     # optional - sage.libs.pari
-        sage: p1 = x^2*(x-1)^3*y^2*(z-3)^3                                              # optional - sage.libs.pari
-        sage: p2 = z^2 - z                                                              # optional - sage.libs.pari
-        sage: p3 = (x-2)^2*(y-1)^3                                                      # optional - sage.libs.pari
-        sage: I = R.ideal(p1,p2,p3)                                                     # optional - sage.libs.pari
-        sage: elim_pol(I.groebner_basis())                                              # optional - sage.libs.pari
-=======
         sage: R.<x,y,z> = PolynomialRing(GF(32003))                                     # optional - sage.rings.finite_rings
         sage: p1 = x^2*(x-1)^3*y^2*(z-3)^3                                              # optional - sage.rings.finite_rings
         sage: p2 = z^2 - z                                                              # optional - sage.rings.finite_rings
         sage: p3 = (x-2)^2*(y-1)^3                                                      # optional - sage.rings.finite_rings
         sage: I = R.ideal(p1,p2,p3)                                                     # optional - sage.rings.finite_rings
         sage: elim_pol(I.groebner_basis())                                              # optional - sage.rings.finite_rings
->>>>>>> a0e71766
         z^2 - z
     """
     # type checking in a probably vain attempt to avoid stupid errors
