--- conflicted
+++ resolved
@@ -302,15 +302,11 @@
     except ImportError:
         BooleanMonomialMonoid = ()
 
-<<<<<<< HEAD
-    is_ring = lambda r: (isinstance(r, MPolynomialRing_base)
-                         or isinstance(r, BooleanMonomialMonoid)
+    is_ring = lambda r: (isinstance(r, (MPolynomialRing_base,
+                                        BooleanMonomialMonoid,
+                                        InfinitePolynomialRing_sparse))
                          or (isinstance(r, QuotientRing_nc)
-                             and isinstance(r.cover_ring(), MPolynomialRing_base))
-                         or isinstance(r, InfinitePolynomialRing_sparse))
-=======
-    is_ring = lambda r: isinstance(r, (MPolynomialRing_base, BooleanMonomialMonoid)) or (isinstance(r, QuotientRing_nc) and isinstance(r.cover_ring(), MPolynomialRing_base))
->>>>>>> f48da11b
+                             and isinstance(r.cover_ring(), MPolynomialRing_base)))
 
     if is_ring(arg1):
         ring, gens = arg1, arg2
