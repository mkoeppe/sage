--- conflicted
+++ resolved
@@ -164,19 +164,6 @@
 
     Here is another example over a finite field::
 
-<<<<<<< HEAD
-        sage: k.<t> = GF(5^3)                                                                               # optional - sage.libs.pari
-        sage: Frob = k.frobenius_endomorphism()                                                             # optional - sage.libs.pari
-        sage: S.<x> = k['x',Frob]                                                                           # optional - sage.libs.pari
-        sage: a = x^4 + (4*t + 1)*x^3 + (t^2 + 3*t + 3)*x^2 + (3*t^2 + 2*t + 2)*x + (3*t^2 + 3*t + 1)       # optional - sage.libs.pari
-        sage: b = (2*t^2 + 3)*x^2 + (3*t^2 + 1)*x + 4*t + 2                                                 # optional - sage.libs.pari
-        sage: q, r = a.left_quo_rem(b)                                                                      # optional - sage.libs.pari
-        sage: q                                                                                             # optional - sage.libs.pari
-        (4*t^2 + t + 1)*x^2 + (2*t^2 + 2*t + 2)*x + 2*t^2 + 4*t + 3
-        sage: r                                                                                             # optional - sage.libs.pari
-        (t + 2)*x + 3*t^2 + 2*t + 4
-        sage: a == b*q + r                                                                                  # optional - sage.libs.pari
-=======
         sage: k.<t> = GF(5^3)                                                           # optional - sage.rings.finite_rings
         sage: Frob = k.frobenius_endomorphism()                                         # optional - sage.rings.finite_rings
         sage: S.<x> = k['x',Frob]                                                       # optional - sage.rings.finite_rings
@@ -188,62 +175,37 @@
         sage: r                                                                         # optional - sage.rings.finite_rings
         (t + 2)*x + 3*t^2 + 2*t + 4
         sage: a == b*q + r                                                              # optional - sage.rings.finite_rings
->>>>>>> a0e71766
         True
 
     Once we have euclidean divisions, we have for free gcd and lcm
     (at least if the base ring is a field)::
 
-<<<<<<< HEAD
-        sage: a = (x + t) * (x + t^2)^2                                                                     # optional - sage.libs.pari
-        sage: b = (x + t) * (t*x + t + 1) * (x + t^2)                                                       # optional - sage.libs.pari
-        sage: a.right_gcd(b)                                                                                # optional - sage.libs.pari
-        x + t^2
-        sage: a.left_gcd(b)                                                                                 # optional - sage.libs.pari
-=======
         sage: a = (x + t) * (x + t^2)^2                                                 # optional - sage.rings.finite_rings
         sage: b = (x + t) * (t*x + t + 1) * (x + t^2)                                   # optional - sage.rings.finite_rings
         sage: a.right_gcd(b)                                                            # optional - sage.rings.finite_rings
         x + t^2
         sage: a.left_gcd(b)                                                             # optional - sage.rings.finite_rings
->>>>>>> a0e71766
         x + t
 
     The left lcm has the following meaning: given Ore polynomials `a` and `b`,
     their left lcm is the least degree polynomial `c = ua = vb` for some Ore
     polynomials `u, v`. Such a `c` always exist if the base ring is a field::
 
-<<<<<<< HEAD
-        sage: c = a.left_lcm(b); c                                                                          # optional - sage.libs.pari
-        x^5 + (4*t^2 + t + 3)*x^4 + (3*t^2 + 4*t)*x^3 + 2*t^2*x^2 + (2*t^2 + t)*x + 4*t^2 + 4
-        sage: c.is_right_divisible_by(a)                                                                    # optional - sage.libs.pari
-        True
-        sage: c.is_right_divisible_by(b)                                                                    # optional - sage.libs.pari
-=======
         sage: c = a.left_lcm(b); c                                                      # optional - sage.rings.finite_rings
         x^5 + (4*t^2 + t + 3)*x^4 + (3*t^2 + 4*t)*x^3 + 2*t^2*x^2 + (2*t^2 + t)*x + 4*t^2 + 4
         sage: c.is_right_divisible_by(a)                                                # optional - sage.rings.finite_rings
         True
         sage: c.is_right_divisible_by(b)                                                # optional - sage.rings.finite_rings
->>>>>>> a0e71766
         True
 
     The right lcm is defined similarly as the least degree polynomial `c = au =
     bv` for some `u,v`::
 
-<<<<<<< HEAD
-        sage: d = a.right_lcm(b); d                                                                         # optional - sage.libs.pari
-        x^5 + (t^2 + 1)*x^4 + (3*t^2 + 3*t + 3)*x^3 + (3*t^2 + t + 2)*x^2 + (4*t^2 + 3*t)*x + 4*t + 4
-        sage: d.is_left_divisible_by(a)                                                                     # optional - sage.libs.pari
-        True
-        sage: d.is_left_divisible_by(b)                                                                     # optional - sage.libs.pari
-=======
         sage: d = a.right_lcm(b); d                                                     # optional - sage.rings.finite_rings
         x^5 + (t^2 + 1)*x^4 + (3*t^2 + 3*t + 3)*x^3 + (3*t^2 + t + 2)*x^2 + (4*t^2 + 3*t)*x + 4*t + 4
         sage: d.is_left_divisible_by(a)                                                 # optional - sage.rings.finite_rings
         True
         sage: d.is_left_divisible_by(b)                                                 # optional - sage.rings.finite_rings
->>>>>>> a0e71766
         True
 
     .. SEEALSO::
@@ -329,17 +291,10 @@
         EXAMPLES::
 
             sage: from sage.rings.polynomial.ore_polynomial_element import OrePolynomialBaseringInjection
-<<<<<<< HEAD
-            sage: k.<t> = GF(5^3)                                                                           # optional - sage.libs.pari
-            sage: Frob = k.frobenius_endomorphism()                                                         # optional - sage.libs.pari
-            sage: S.<x> = k['x',Frob]                                                                       # optional - sage.libs.pari
-            sage: OrePolynomialBaseringInjection(k, k['x', Frob]) #indirect doctest                         # optional - sage.libs.pari
-=======
             sage: k.<t> = GF(5^3)                                                       # optional - sage.rings.finite_rings
             sage: Frob = k.frobenius_endomorphism()                                     # optional - sage.rings.finite_rings
             sage: S.<x> = k['x',Frob]                                                   # optional - sage.rings.finite_rings
             sage: OrePolynomialBaseringInjection(k, k['x', Frob]) #indirect doctest     # optional - sage.rings.finite_rings
->>>>>>> a0e71766
             Ore Polynomial base injection morphism:
               From: Finite Field in t of size 5^3
               To:   Ore Polynomial Ring in x over Finite Field in t of size 5^3 twisted by t |--> t^5
@@ -358,17 +313,10 @@
         EXAMPLES::
 
             sage: k.<t> = GF(5^3)
-<<<<<<< HEAD
-            sage: Frob = k.frobenius_endomorphism()                                                         # optional - sage.libs.pari
-            sage: S.<x> = k['x',Frob]                                                                       # optional - sage.libs.pari
-            sage: a = x + t                                                                                 # optional - sage.libs.pari
-            sage: a[1] = t + 1                                                                              # optional - sage.libs.pari
-=======
             sage: Frob = k.frobenius_endomorphism()                                     # optional - sage.rings.finite_rings
             sage: S.<x> = k['x',Frob]                                                   # optional - sage.rings.finite_rings
             sage: a = x + t                                                             # optional - sage.rings.finite_rings
             sage: a[1] = t + 1                                                          # optional - sage.rings.finite_rings
->>>>>>> a0e71766
             Traceback (most recent call last):
             ...
             IndexError: Ore polynomials are immutable
@@ -536,47 +484,26 @@
 
         EXAMPLES::
 
-<<<<<<< HEAD
-            sage: k.<t> = GF(5^3)                                                                           # optional - sage.libs.pari
-            sage: Frob = k.frobenius_endomorphism()                                                         # optional - sage.libs.pari
-            sage: S.<x> = k['x',Frob]                                                                       # optional - sage.libs.pari
-            sage: a = (3*t^2 + 3*t + 2)*x^3 + (2*t^2 + 3)*x^2 + (4*t^2 + t + 4)*x + 2*t^2 + 2               # optional - sage.libs.pari
-            sage: b = a.left_monic(); b                                                                     # optional - sage.libs.pari
-=======
             sage: k.<t> = GF(5^3)                                                       # optional - sage.rings.finite_rings
             sage: Frob = k.frobenius_endomorphism()                                     # optional - sage.rings.finite_rings
             sage: S.<x> = k['x',Frob]                                                   # optional - sage.rings.finite_rings
             sage: a = (3*t^2 + 3*t + 2)*x^3 + (2*t^2 + 3)*x^2 + (4*t^2 + t + 4)*x + 2*t^2 + 2       # optional - sage.rings.finite_rings
             sage: b = a.left_monic(); b                                                 # optional - sage.rings.finite_rings
->>>>>>> a0e71766
             x^3 + (4*t^2 + 3*t)*x^2 + (4*t + 2)*x + 2*t^2 + 4*t + 3
 
         Check list::
 
-<<<<<<< HEAD
-            sage: b.degree() == a.degree()                                                                  # optional - sage.libs.pari
-            True
-            sage: b.is_left_divisible_by(a)                                                                 # optional - sage.libs.pari
-            True
-            sage: twist = S.twisting_morphism(-a.degree())                                                  # optional - sage.libs.pari
-            sage: a == b * twist(a.leading_coefficient())                                                   # optional - sage.libs.pari
-=======
             sage: b.degree() == a.degree()                                              # optional - sage.rings.finite_rings
             True
             sage: b.is_left_divisible_by(a)                                             # optional - sage.rings.finite_rings
             True
             sage: twist = S.twisting_morphism(-a.degree())                              # optional - sage.rings.finite_rings
             sage: a == b * twist(a.leading_coefficient())                               # optional - sage.rings.finite_rings
->>>>>>> a0e71766
             True
 
         Note that `b` does not divide `a` on the right::
 
-<<<<<<< HEAD
-            sage: a.is_right_divisible_by(b)                                                                # optional - sage.libs.pari
-=======
             sage: a.is_right_divisible_by(b)                                            # optional - sage.rings.finite_rings
->>>>>>> a0e71766
             False
 
         This function does not work if the leading coefficient is not a
@@ -610,45 +537,25 @@
 
         EXAMPLES::
 
-<<<<<<< HEAD
-            sage: k.<t> = GF(5^3)                                                                           # optional - sage.libs.pari
-            sage: Frob = k.frobenius_endomorphism()                                                         # optional - sage.libs.pari
-            sage: S.<x> = k['x',Frob]                                                                       # optional - sage.libs.pari
-            sage: a = (3*t^2 + 3*t + 2)*x^3 + (2*t^2 + 3)*x^2 + (4*t^2 + t + 4)*x + 2*t^2 + 2               # optional - sage.libs.pari
-            sage: b = a.right_monic(); b                                                                    # optional - sage.libs.pari
-=======
             sage: k.<t> = GF(5^3)                                                       # optional - sage.rings.finite_rings
             sage: Frob = k.frobenius_endomorphism()                                     # optional - sage.rings.finite_rings
             sage: S.<x> = k['x',Frob]                                                   # optional - sage.rings.finite_rings
             sage: a = (3*t^2 + 3*t + 2)*x^3 + (2*t^2 + 3)*x^2 + (4*t^2 + t + 4)*x + 2*t^2 + 2       # optional - sage.rings.finite_rings
             sage: b = a.right_monic(); b                                                # optional - sage.rings.finite_rings
->>>>>>> a0e71766
             x^3 + (2*t^2 + 3*t + 4)*x^2 + (3*t^2 + 4*t + 1)*x + 2*t^2 + 4*t + 3
 
         Check list::
 
-<<<<<<< HEAD
-            sage: b.degree() == a.degree()                                                                  # optional - sage.libs.pari
-            True
-            sage: b.is_right_divisible_by(a)                                                                # optional - sage.libs.pari
-            True
-            sage: a == a.leading_coefficient() * b                                                          # optional - sage.libs.pari
-=======
             sage: b.degree() == a.degree()                                              # optional - sage.rings.finite_rings
             True
             sage: b.is_right_divisible_by(a)                                            # optional - sage.rings.finite_rings
             True
             sage: a == a.leading_coefficient() * b                                      # optional - sage.rings.finite_rings
->>>>>>> a0e71766
             True
 
         Note that `b` does not divide `a` on the right::
 
-<<<<<<< HEAD
-            sage: a.is_left_divisible_by(b)                                                                 # optional - sage.libs.pari
-=======
             sage: a.is_left_divisible_by(b)                                             # optional - sage.rings.finite_rings
->>>>>>> a0e71766
             False
 
         This function does not work if the leading coefficient is not a
@@ -728,15 +635,6 @@
 
         EXAMPLES::
 
-<<<<<<< HEAD
-            sage: R.<t> = GF(11)[]                                                                          # optional - sage.libs.pari
-            sage: der = R.derivation()                                                                      # optional - sage.libs.pari
-            sage: S.<x> = R['x', der]                                                                       # optional - sage.libs.pari
-            sage: f = t/x                                                                                   # optional - sage.libs.pari
-            sage: f                                                                                         # optional - sage.libs.pari
-            (x + 10/t)^(-1) * t
-            sage: f.parent()                                                                                # optional - sage.libs.pari
-=======
             sage: R.<t> = GF(11)[]                                                      # optional - sage.rings.finite_rings
             sage: der = R.derivation()                                                  # optional - sage.rings.finite_rings
             sage: S.<x> = R['x', der]                                                   # optional - sage.rings.finite_rings
@@ -744,7 +642,6 @@
             sage: f                                                                     # optional - sage.rings.finite_rings
             (x + 10/t)^(-1) * t
             sage: f.parent()                                                            # optional - sage.rings.finite_rings
->>>>>>> a0e71766
             Ore Function Field in x over
              Fraction Field of Univariate Polynomial Ring in t over Finite Field of size 11 twisted by d/dt
         """
@@ -800,17 +697,6 @@
 
         EXAMPLES::
 
-<<<<<<< HEAD
-            sage: k.<t> = GF(5^3)                                                                           # optional - sage.libs.pari
-            sage: Frob = k.frobenius_endomorphism()                                                         # optional - sage.libs.pari
-            sage: S.<x> = k['x',Frob]                                                                       # optional - sage.libs.pari
-            sage: a = x^2 + t*x + t^2 + 3                                                                   # optional - sage.libs.pari
-            sage: b = x^3 + (t + 1)*x^2 + 1                                                                 # optional - sage.libs.pari
-            sage: c = a*b                                                                                   # optional - sage.libs.pari
-            sage: c.is_right_divisible_by(a)                                                                # optional - sage.libs.pari
-            False
-            sage: c.is_right_divisible_by(b)                                                                # optional - sage.libs.pari
-=======
             sage: k.<t> = GF(5^3)                                                       # optional - sage.rings.finite_rings
             sage: Frob = k.frobenius_endomorphism()                                     # optional - sage.rings.finite_rings
             sage: S.<x> = k['x',Frob]                                                   # optional - sage.rings.finite_rings
@@ -820,16 +706,11 @@
             sage: c.is_right_divisible_by(a)                                            # optional - sage.rings.finite_rings
             False
             sage: c.is_right_divisible_by(b)                                            # optional - sage.rings.finite_rings
->>>>>>> a0e71766
             True
 
         Divisibility by `0` does not make sense::
 
-<<<<<<< HEAD
-            sage: c.is_right_divisible_by(S(0))                                                             # optional - sage.libs.pari
-=======
             sage: c.is_right_divisible_by(S(0))                                         # optional - sage.rings.finite_rings
->>>>>>> a0e71766
             Traceback (most recent call last):
             ...
             ZeroDivisionError: division by zero is not valid
@@ -865,17 +746,6 @@
 
         EXAMPLES::
 
-<<<<<<< HEAD
-            sage: k.<t> = GF(5^3)                                                                           # optional - sage.libs.pari
-            sage: Frob = k.frobenius_endomorphism()                                                         # optional - sage.libs.pari
-            sage: S.<x> = k['x',Frob]                                                                       # optional - sage.libs.pari
-            sage: a = x^2 + t*x + t^2 + 3                                                                   # optional - sage.libs.pari
-            sage: b = x^3 + (t + 1)*x^2 + 1                                                                 # optional - sage.libs.pari
-            sage: c = a*b                                                                                   # optional - sage.libs.pari
-            sage: a.left_divides(c)                                                                         # optional - sage.libs.pari
-            True
-            sage: b.left_divides(c)                                                                         # optional - sage.libs.pari
-=======
             sage: k.<t> = GF(5^3)                                                       # optional - sage.rings.finite_rings
             sage: Frob = k.frobenius_endomorphism()                                     # optional - sage.rings.finite_rings
             sage: S.<x> = k['x',Frob]                                                   # optional - sage.rings.finite_rings
@@ -885,16 +755,11 @@
             sage: a.left_divides(c)                                                     # optional - sage.rings.finite_rings
             True
             sage: b.left_divides(c)                                                     # optional - sage.rings.finite_rings
->>>>>>> a0e71766
             False
 
         Divisibility by `0` does not make sense::
 
-<<<<<<< HEAD
-            sage: S(0).left_divides(c)                                                                      # optional - sage.libs.pari
-=======
             sage: S(0).left_divides(c)                                                  # optional - sage.rings.finite_rings
->>>>>>> a0e71766
             Traceback (most recent call last):
             ...
             ZeroDivisionError: division by zero is not valid
@@ -916,17 +781,6 @@
 
         EXAMPLES::
 
-<<<<<<< HEAD
-            sage: k.<t> = GF(5^3)                                                                           # optional - sage.libs.pari
-            sage: Frob = k.frobenius_endomorphism()                                                         # optional - sage.libs.pari
-            sage: S.<x> = k['x',Frob]                                                                       # optional - sage.libs.pari
-            sage: a = x^2 + t*x + t^2 + 3                                                                   # optional - sage.libs.pari
-            sage: b = x^3 + (t + 1)*x^2 + 1                                                                 # optional - sage.libs.pari
-            sage: c = a*b                                                                                   # optional - sage.libs.pari
-            sage: a.right_divides(c)                                                                        # optional - sage.libs.pari
-            False
-            sage: b.right_divides(c)                                                                        # optional - sage.libs.pari
-=======
             sage: k.<t> = GF(5^3)                                                       # optional - sage.rings.finite_rings
             sage: Frob = k.frobenius_endomorphism()                                     # optional - sage.rings.finite_rings
             sage: S.<x> = k['x',Frob]                                                   # optional - sage.rings.finite_rings
@@ -936,16 +790,11 @@
             sage: a.right_divides(c)                                                    # optional - sage.rings.finite_rings
             False
             sage: b.right_divides(c)                                                    # optional - sage.rings.finite_rings
->>>>>>> a0e71766
             True
 
         Divisibility by `0` does not make sense::
 
-<<<<<<< HEAD
-            sage: S(0).right_divides(c)                                                                     # optional - sage.libs.pari
-=======
             sage: S(0).right_divides(c)                                                 # optional - sage.rings.finite_rings
->>>>>>> a0e71766
             Traceback (most recent call last):
             ...
             ZeroDivisionError: division by zero is not valid
@@ -1010,16 +859,6 @@
 
         EXAMPLES::
 
-<<<<<<< HEAD
-            sage: k.<t> = GF(5^3)                                                                           # optional - sage.libs.pari
-            sage: Frob = k.frobenius_endomorphism()                                                         # optional - sage.libs.pari
-            sage: S.<x> = k['x',Frob]                                                                       # optional - sage.libs.pari
-            sage: a = (x + t) * (x^2 + t*x + 1)                                                             # optional - sage.libs.pari
-            sage: b = 2 * (x + t) * (x^3 + (t+1)*x^2 + t^2)                                                 # optional - sage.libs.pari
-            sage: g,u,v = a.left_xgcd(b); g                                                                 # optional - sage.libs.pari
-            x + t
-            sage: a*u + b*v == g                                                                            # optional - sage.libs.pari
-=======
             sage: k.<t> = GF(5^3)                                                       # optional - sage.rings.finite_rings
             sage: Frob = k.frobenius_endomorphism()                                     # optional - sage.rings.finite_rings
             sage: S.<x> = k['x',Frob]                                                   # optional - sage.rings.finite_rings
@@ -1028,20 +867,13 @@
             sage: g,u,v = a.left_xgcd(b); g                                             # optional - sage.rings.finite_rings
             x + t
             sage: a*u + b*v == g                                                        # optional - sage.rings.finite_rings
->>>>>>> a0e71766
             True
 
         Specifying ``monic=False``, we *can* get a nonmonic gcd::
 
-<<<<<<< HEAD
-            sage: g,u,v = a.left_xgcd(b, monic=False); g                                                    # optional - sage.libs.pari
-            2*t*x + 4*t + 2
-            sage: a*u + b*v == g                                                                            # optional - sage.libs.pari
-=======
             sage: g,u,v = a.left_xgcd(b, monic=False); g                                # optional - sage.rings.finite_rings
             2*t*x + 4*t + 2
             sage: a*u + b*v == g                                                        # optional - sage.rings.finite_rings
->>>>>>> a0e71766
             True
 
         The base ring must be a field::
@@ -1130,15 +962,6 @@
 
         EXAMPLES::
 
-<<<<<<< HEAD
-            sage: k.<t> = GF(5^3)                                                                           # optional - sage.libs.pari
-            sage: Frob = k.frobenius_endomorphism()                                                         # optional - sage.libs.pari
-            sage: S.<x> = k['x',Frob]                                                                       # optional - sage.libs.pari
-            sage: a = (3*t^2 + 3*t + 2)*x^3 + (2*t^2 + 3)*x^2 + (4*t^2 + t + 4)*x + 2*t^2 + 2               # optional - sage.libs.pari
-            sage: b = (3*t^2 + 4*t + 2)*x^2 + (2*t^2 + 4*t + 3)*x + 2*t^2 + t + 1                           # optional - sage.libs.pari
-            sage: q,r = a.left_quo_rem(b)                                                                   # optional - sage.libs.pari
-            sage: a == b*q + r                                                                              # optional - sage.libs.pari
-=======
             sage: k.<t> = GF(5^3)                                                       # optional - sage.rings.finite_rings
             sage: Frob = k.frobenius_endomorphism()                                     # optional - sage.rings.finite_rings
             sage: S.<x> = k['x',Frob]                                                   # optional - sage.rings.finite_rings
@@ -1146,7 +969,6 @@
             sage: b = (3*t^2 + 4*t + 2)*x^2 + (2*t^2 + 4*t + 3)*x + 2*t^2 + t + 1       # optional - sage.rings.finite_rings
             sage: q,r = a.left_quo_rem(b)                                               # optional - sage.rings.finite_rings
             sage: a == b*q + r                                                          # optional - sage.rings.finite_rings
->>>>>>> a0e71766
             True
 
         In the following example, Sage does not know the inverse
@@ -1269,16 +1091,6 @@
 
         EXAMPLES::
 
-<<<<<<< HEAD
-            sage: k.<t> = GF(5^3)                                                                           # optional - sage.libs.pari
-            sage: Frob = k.frobenius_endomorphism()                                                         # optional - sage.libs.pari
-            sage: S.<x> = k['x',Frob]                                                                       # optional - sage.libs.pari
-            sage: a = (x^2 + t*x + 1) * (x + t)                                                             # optional - sage.libs.pari
-            sage: b = 2 * (x^3 + (t+1)*x^2 + t^2) * (x + t)                                                 # optional - sage.libs.pari
-            sage: g,u,v = a.right_xgcd(b); g                                                                # optional - sage.libs.pari
-            x + t
-            sage: u*a + v*b == g                                                                            # optional - sage.libs.pari
-=======
             sage: k.<t> = GF(5^3)                                                       # optional - sage.rings.finite_rings
             sage: Frob = k.frobenius_endomorphism()                                     # optional - sage.rings.finite_rings
             sage: S.<x> = k['x',Frob]                                                   # optional - sage.rings.finite_rings
@@ -1287,20 +1099,13 @@
             sage: g,u,v = a.right_xgcd(b); g                                            # optional - sage.rings.finite_rings
             x + t
             sage: u*a + v*b == g                                                        # optional - sage.rings.finite_rings
->>>>>>> a0e71766
             True
 
         Specifying ``monic=False``, we *can* get a nonmonic gcd::
 
-<<<<<<< HEAD
-            sage: g,u,v = a.right_xgcd(b, monic=False); g                                                   # optional - sage.libs.pari
-            (4*t^2 + 4*t + 1)*x + 4*t^2 + 4*t + 3
-            sage: u*a + v*b == g                                                                            # optional - sage.libs.pari
-=======
             sage: g,u,v = a.right_xgcd(b, monic=False); g                               # optional - sage.rings.finite_rings
             (4*t^2 + 4*t + 1)*x + 4*t^2 + 4*t + 3
             sage: u*a + v*b == g                                                        # optional - sage.rings.finite_rings
->>>>>>> a0e71766
             True
 
         The base ring must be a field::
@@ -1369,30 +1174,17 @@
 
         EXAMPLES::
 
-<<<<<<< HEAD
-            sage: k.<t> = GF(5^3)                                                                           # optional - sage.libs.pari
-            sage: Frob = k.frobenius_endomorphism()                                                         # optional - sage.libs.pari
-            sage: S.<x> = k['x',Frob]                                                                       # optional - sage.libs.pari
-            sage: a = (x^2 + t*x + 1) * (x + t)                                                             # optional - sage.libs.pari
-            sage: b = 2 * (x^3 + (t+1)*x^2 + t^2) * (x + t)                                                 # optional - sage.libs.pari
-            sage: a.right_gcd(b)                                                                            # optional - sage.libs.pari
-=======
             sage: k.<t> = GF(5^3)                                                       # optional - sage.rings.finite_rings
             sage: Frob = k.frobenius_endomorphism()                                     # optional - sage.rings.finite_rings
             sage: S.<x> = k['x',Frob]                                                   # optional - sage.rings.finite_rings
             sage: a = (x^2 + t*x + 1) * (x + t)                                         # optional - sage.rings.finite_rings
             sage: b = 2 * (x^3 + (t+1)*x^2 + t^2) * (x + t)                             # optional - sage.rings.finite_rings
             sage: a.right_gcd(b)                                                        # optional - sage.rings.finite_rings
->>>>>>> a0e71766
             x + t
 
         Specifying ``monic=False``, we *can* get a nonmonic gcd::
 
-<<<<<<< HEAD
-            sage: a.right_gcd(b,monic=False)                                                                # optional - sage.libs.pari
-=======
             sage: a.right_gcd(b,monic=False)                                            # optional - sage.rings.finite_rings
->>>>>>> a0e71766
             (4*t^2 + 4*t + 1)*x + 4*t^2 + 4*t + 3
 
         The base ring need to be a field::
@@ -1449,39 +1241,22 @@
 
         EXAMPLES::
 
-<<<<<<< HEAD
-            sage: k.<t> = GF(5^3)                                                                           # optional - sage.libs.pari
-            sage: Frob = k.frobenius_endomorphism()                                                         # optional - sage.libs.pari
-            sage: S.<x> = k['x',Frob]                                                                       # optional - sage.libs.pari
-            sage: a = (x + t) * (x^2 + t*x + 1)                                                             # optional - sage.libs.pari
-            sage: b = 2 * (x + t) * (x^3 + (t+1)*x^2 + t^2)                                                 # optional - sage.libs.pari
-            sage: a.left_gcd(b)                                                                             # optional - sage.libs.pari
-=======
             sage: k.<t> = GF(5^3)                                                       # optional - sage.rings.finite_rings
             sage: Frob = k.frobenius_endomorphism()                                     # optional - sage.rings.finite_rings
             sage: S.<x> = k['x',Frob]                                                   # optional - sage.rings.finite_rings
             sage: a = (x + t) * (x^2 + t*x + 1)                                         # optional - sage.rings.finite_rings
             sage: b = 2 * (x + t) * (x^3 + (t+1)*x^2 + t^2)                             # optional - sage.rings.finite_rings
             sage: a.left_gcd(b)                                                         # optional - sage.rings.finite_rings
->>>>>>> a0e71766
             x + t
 
         Specifying ``monic=False``, we *can* get a nonmonic gcd::
 
-<<<<<<< HEAD
-            sage: a.left_gcd(b,monic=False)                                                                 # optional - sage.libs.pari
-=======
             sage: a.left_gcd(b,monic=False)                                             # optional - sage.rings.finite_rings
->>>>>>> a0e71766
             2*t*x + 4*t + 2
 
         The base ring needs to be a field::
 
-<<<<<<< HEAD
-            sage: R.<t> = QQ[]                                                                              # optional - sage.libs.pari
-=======
             sage: R.<t> = QQ[]                                                          # optional - sage.rings.finite_rings
->>>>>>> a0e71766
             sage: sigma = R.hom([t+1])
             sage: S.<x> = R['x',sigma]
             sage: a = (x + t) * (x^2 + t*x + 1)
@@ -1534,18 +1309,6 @@
             ....:     return P._left_lcm_cofactor(Q)
             ....: ''')
 
-<<<<<<< HEAD
-            sage: k.<a> = GF(7^5)                                                               # optional - sage.libs.pari
-            sage: Frob = k.frobenius_endomorphism(3)                                            # optional - sage.libs.pari
-            sage: S.<x> = k['x', Frob]                                                          # optional - sage.libs.pari
-
-            sage: D = S.random_element(degree=2)                                                # optional - sage.libs.pari
-            sage: P = S.random_element(degree=2) * D                                            # optional - sage.libs.pari
-            sage: Q = S.random_element(degree=2) * D                                            # optional - sage.libs.pari
-            sage: L = P.left_lcm(Q)                                                             # optional - sage.libs.pari
-            sage: U = left_lcm_cofactor(P, Q)                   # optional - sage.misc.cython   # optional - sage.libs.pari
-            sage: (U*P).right_monic() == L                      # optional - sage.misc.cython   # optional - sage.libs.pari
-=======
             sage: k.<a> = GF(7^5)                                                       # optional - sage.rings.finite_rings
             sage: Frob = k.frobenius_endomorphism(3)                                    # optional - sage.rings.finite_rings
             sage: S.<x> = k['x', Frob]                                                  # optional - sage.rings.finite_rings
@@ -1556,7 +1319,6 @@
             sage: L = P.left_lcm(Q)                                                     # optional - sage.rings.finite_rings
             sage: U = left_lcm_cofactor(P, Q)                                           # optional - sage.misc.cython sage.rings.finite_rings
             sage: (U*P).right_monic() == L                                              # optional - sage.misc.cython sage.rings.finite_rings
->>>>>>> a0e71766
             True
         """
         cdef OrePolynomial Q, R, T
@@ -1583,20 +1345,6 @@
 
         EXAMPLES::
 
-<<<<<<< HEAD
-            sage: k.<t> = GF(5^3)                                                       # optional - sage.libs.pari
-            sage: Frob = k.frobenius_endomorphism()                                     # optional - sage.libs.pari
-            sage: S.<x> = k['x',Frob]                                                   # optional - sage.libs.pari
-            sage: P = (x + t^2) * (x + t)                                               # optional - sage.libs.pari
-            sage: Q = 2 * (x^2 + t + 1) * (x * t)                                       # optional - sage.libs.pari
-            sage: L, U, V = P.left_xlcm(Q)                                              # optional - sage.libs.pari
-            sage: L                                                                     # optional - sage.libs.pari
-            x^5 + (2*t^2 + t + 4)*x^4 + (3*t^2 + 4)*x^3 + (3*t^2 + 3*t + 2)*x^2 + (t^2 + t + 2)*x
-
-            sage: U*P == L                                                              # optional - sage.libs.pari
-            True
-            sage: V*Q == L                                                              # optional - sage.libs.pari
-=======
             sage: k.<t> = GF(5^3)                                                       # optional - sage.rings.finite_rings
             sage: Frob = k.frobenius_endomorphism()                                     # optional - sage.rings.finite_rings
             sage: S.<x> = k['x',Frob]                                                   # optional - sage.rings.finite_rings
@@ -1609,7 +1357,6 @@
             sage: U*P == L                                                              # optional - sage.rings.finite_rings
             True
             sage: V*Q == L                                                              # optional - sage.rings.finite_rings
->>>>>>> a0e71766
             True
         """
         if self.base_ring() not in _Fields:
@@ -1640,18 +1387,6 @@
             ....:     return P._right_lcm_cofactor(Q)
             ....: ''')
 
-<<<<<<< HEAD
-            sage: k.<a> = GF(7^5)                                                               # optional - sage.libs.pari
-            sage: Frob = k.frobenius_endomorphism(3)                                            # optional - sage.libs.pari
-            sage: S.<x> = k['x', Frob]                                                          # optional - sage.libs.pari
-
-            sage: D = S.random_element(degree=2)                                                # optional - sage.libs.pari
-            sage: P = D * S.random_element(degree=2)                                            # optional - sage.libs.pari
-            sage: Q = D * S.random_element(degree=2)                                            # optional - sage.libs.pari
-            sage: L = P.right_lcm(Q)                                                            # optional - sage.libs.pari
-            sage: U = right_lcm_cofactor(P, Q)                  # optional - sage.misc.cython   # optional - sage.libs.pari
-            sage: (P*U).left_monic() == L                       # optional - sage.misc.cython   # optional - sage.libs.pari
-=======
             sage: k.<a> = GF(7^5)                                                       # optional - sage.rings.finite_rings
             sage: Frob = k.frobenius_endomorphism(3)                                    # optional - sage.rings.finite_rings
             sage: S.<x> = k['x', Frob]                                                  # optional - sage.rings.finite_rings
@@ -1662,7 +1397,6 @@
             sage: L = P.right_lcm(Q)                                                    # optional - sage.rings.finite_rings
             sage: U = right_lcm_cofactor(P, Q)                                          # optional - sage.misc.cython sage.rings.finite_rings
             sage: (P*U).left_monic() == L                                               # optional - sage.misc.cython sage.rings.finite_rings
->>>>>>> a0e71766
             True
         """
         cdef OrePolynomial Q, R, T
@@ -1696,19 +1430,6 @@
 
         EXAMPLES::
 
-<<<<<<< HEAD
-            sage: k.<t> = GF(5^3)                                                               # optional - sage.libs.pari
-            sage: Frob = k.frobenius_endomorphism()                                             # optional - sage.libs.pari
-            sage: S.<x> = k['x',Frob]                                                           # optional - sage.libs.pari
-            sage: P = (x + t) * (x + t^2)                                                       # optional - sage.libs.pari
-            sage: Q = 2 * (x + t) * (x^2 + t + 1)                                               # optional - sage.libs.pari
-            sage: L, U, V = P.right_xlcm(Q)                                                     # optional - sage.libs.pari
-            sage: L                                                                             # optional - sage.libs.pari
-            x^4 + (2*t^2 + t + 2)*x^3 + (3*t^2 + 4*t + 1)*x^2 + (3*t^2 + 4*t + 1)*x + t^2 + 4
-            sage: P*U == L                                                                      # optional - sage.libs.pari
-            True
-            sage: Q*V == L                                                                      # optional - sage.libs.pari
-=======
             sage: k.<t> = GF(5^3)                                                       # optional - sage.rings.finite_rings
             sage: Frob = k.frobenius_endomorphism()                                     # optional - sage.rings.finite_rings
             sage: S.<x> = k['x',Frob]                                                   # optional - sage.rings.finite_rings
@@ -1720,7 +1441,6 @@
             sage: P*U == L                                                              # optional - sage.rings.finite_rings
             True
             sage: Q*V == L                                                              # optional - sage.rings.finite_rings
->>>>>>> a0e71766
             True
         """
         if self.base_ring() not in _Fields:
@@ -1765,20 +1485,6 @@
 
         EXAMPLES::
 
-<<<<<<< HEAD
-            sage: k.<t> = GF(5^3)                                                               # optional - sage.libs.pari
-            sage: Frob = k.frobenius_endomorphism()                                             # optional - sage.libs.pari
-            sage: S.<x> = k['x',Frob]                                                           # optional - sage.libs.pari
-            sage: a = (x + t^2) * (x + t)                                                       # optional - sage.libs.pari
-            sage: b = 2 * (x^2 + t + 1) * (x * t)                                               # optional - sage.libs.pari
-            sage: c = a.left_lcm(b); c                                                          # optional - sage.libs.pari
-            x^5 + (2*t^2 + t + 4)*x^4 + (3*t^2 + 4)*x^3 + (3*t^2 + 3*t + 2)*x^2 + (t^2 + t + 2)*x
-            sage: c.is_right_divisible_by(a)                                                    # optional - sage.libs.pari
-            True
-            sage: c.is_right_divisible_by(b)                                                    # optional - sage.libs.pari
-            True
-            sage: a.degree() + b.degree() == c.degree() + a.right_gcd(b).degree()               # optional - sage.libs.pari
-=======
             sage: k.<t> = GF(5^3)                                                       # optional - sage.rings.finite_rings
             sage: Frob = k.frobenius_endomorphism()                                     # optional - sage.rings.finite_rings
             sage: S.<x> = k['x',Frob]                                                   # optional - sage.rings.finite_rings
@@ -1791,16 +1497,11 @@
             sage: c.is_right_divisible_by(b)                                            # optional - sage.rings.finite_rings
             True
             sage: a.degree() + b.degree() == c.degree() + a.right_gcd(b).degree()       # optional - sage.rings.finite_rings
->>>>>>> a0e71766
             True
 
         Specifying ``monic=False``, we *can* get a nonmonic gcd::
 
-<<<<<<< HEAD
-            sage: a.left_lcm(b,monic=False)                                                     # optional - sage.libs.pari
-=======
             sage: a.left_lcm(b,monic=False)                                             # optional - sage.rings.finite_rings
->>>>>>> a0e71766
             (t^2 + t)*x^5 + (4*t^2 + 4*t + 1)*x^4 + (t + 1)*x^3 + (t^2 + 2)*x^2 + (3*t + 4)*x
 
         The base ring needs to be a field::
@@ -1854,20 +1555,6 @@
 
         EXAMPLES::
 
-<<<<<<< HEAD
-            sage: k.<t> = GF(5^3)                                                               # optional - sage.libs.pari
-            sage: Frob = k.frobenius_endomorphism()                                             # optional - sage.libs.pari
-            sage: S.<x> = k['x',Frob]                                                           # optional - sage.libs.pari
-            sage: a = (x + t) * (x + t^2)                                                       # optional - sage.libs.pari
-            sage: b = 2 * (x + t) * (x^2 + t + 1)                                               # optional - sage.libs.pari
-            sage: c = a.right_lcm(b); c                                                         # optional - sage.libs.pari
-            x^4 + (2*t^2 + t + 2)*x^3 + (3*t^2 + 4*t + 1)*x^2 + (3*t^2 + 4*t + 1)*x + t^2 + 4
-            sage: c.is_left_divisible_by(a)                                                     # optional - sage.libs.pari
-            True
-            sage: c.is_left_divisible_by(b)                                                     # optional - sage.libs.pari
-            True
-            sage: a.degree() + b.degree() == c.degree() + a.left_gcd(b).degree()                # optional - sage.libs.pari
-=======
             sage: k.<t> = GF(5^3)                                                       # optional - sage.rings.finite_rings
             sage: Frob = k.frobenius_endomorphism()                                     # optional - sage.rings.finite_rings
             sage: S.<x> = k['x',Frob]                                                   # optional - sage.rings.finite_rings
@@ -1880,16 +1567,11 @@
             sage: c.is_left_divisible_by(b)                                             # optional - sage.rings.finite_rings
             True
             sage: a.degree() + b.degree() == c.degree() + a.left_gcd(b).degree()        # optional - sage.rings.finite_rings
->>>>>>> a0e71766
             True
 
         Specifying ``monic=False``, we *can* get a nonmonic gcd::
 
-<<<<<<< HEAD
-            sage: a.right_lcm(b,monic=False)                                                    # optional - sage.libs.pari
-=======
             sage: a.right_lcm(b,monic=False)                                            # optional - sage.rings.finite_rings
->>>>>>> a0e71766
             2*t*x^4 + (3*t + 1)*x^3 + (4*t^2 + 4*t + 3)*x^2
              + (3*t^2 + 4*t + 2)*x + 3*t^2 + 2*t + 3
 
@@ -2371,21 +2053,12 @@
 
         EXAMPLES::
 
-<<<<<<< HEAD
-            sage: k.<t> = GF(5^3)                                                       # optional - sage.libs.pari
-            sage: Frob = k.frobenius_endomorphism()                                     # optional - sage.libs.pari
-            sage: S.<x> = k['x',Frob]                                                   # optional - sage.libs.pari
-            sage: a = 1 + t*x^2                                                         # optional - sage.libs.pari
-            sage: b = x + 1                                                             # optional - sage.libs.pari
-            sage: a.left_mod(b)                                                         # optional - sage.libs.pari
-=======
             sage: k.<t> = GF(5^3)                                                       # optional - sage.rings.finite_rings
             sage: Frob = k.frobenius_endomorphism()                                     # optional - sage.rings.finite_rings
             sage: S.<x> = k['x',Frob]                                                   # optional - sage.rings.finite_rings
             sage: a = 1 + t*x^2                                                         # optional - sage.rings.finite_rings
             sage: b = x + 1                                                             # optional - sage.rings.finite_rings
             sage: a.left_mod(b)                                                         # optional - sage.rings.finite_rings
->>>>>>> a0e71766
             2*t^2 + 4*t
         """
         _, r = self.left_quo_rem(other)
@@ -3181,16 +2854,6 @@
 
         EXAMPLES::
 
-<<<<<<< HEAD
-            sage: R.<t> = GF(7)[]                                                       # optional - sage.libs.pari
-            sage: der = R.derivation()                                                  # optional - sage.libs.pari
-            sage: A.<d> = R['d', der]                                                   # optional - sage.libs.pari
-
-            sage: L = d^3 + t*d^2                                                       # optional - sage.libs.pari
-            sage: L.hilbert_shift(t)                                                    # optional - sage.libs.pari
-            d^3 + 4*t*d^2 + (5*t^2 + 3)*d + 2*t^3 + 4*t
-            sage: (d+t)^3 + t*(d+t)^2                                                   # optional - sage.libs.pari
-=======
             sage: R.<t> = GF(7)[]                                                       # optional - sage.rings.finite_rings
             sage: der = R.derivation()                                                  # optional - sage.rings.finite_rings
             sage: A.<d> = R['d', der]                                                   # optional - sage.rings.finite_rings
@@ -3199,35 +2862,16 @@
             sage: L.hilbert_shift(t)                                                    # optional - sage.rings.finite_rings
             d^3 + 4*t*d^2 + (5*t^2 + 3)*d + 2*t^3 + 4*t
             sage: (d+t)^3 + t*(d+t)^2                                                   # optional - sage.rings.finite_rings
->>>>>>> a0e71766
             d^3 + 4*t*d^2 + (5*t^2 + 3)*d + 2*t^3 + 4*t
 
         One can specify another variable name::
 
-<<<<<<< HEAD
-            sage: L.hilbert_shift(t, var='x')                                           # optional - sage.libs.pari
-=======
             sage: L.hilbert_shift(t, var='x')                                           # optional - sage.rings.finite_rings
->>>>>>> a0e71766
             x^3 + 4*t*x^2 + (5*t^2 + 3)*x + 2*t^3 + 4*t
 
         When the twisting morphism is not trivial, the output lies
         in a different Ore polynomial ring::
 
-<<<<<<< HEAD
-            sage: k.<a> = GF(5^3)                                                       # optional - sage.libs.pari
-            sage: Frob = k.frobenius_endomorphism()                                     # optional - sage.libs.pari
-            sage: S.<x> = k['x', Frob]                                                  # optional - sage.libs.pari
-
-            sage: P = x^2 + a*x + a^2                                                   # optional - sage.libs.pari
-            sage: Q = P.hilbert_shift(a); Q                                             # optional - sage.libs.pari
-            x^2 + (2*a^2 + a + 4)*x + a^2 + 3*a + 4
-
-            sage: Q.parent()                                                            # optional - sage.libs.pari
-            Ore Polynomial Ring in x over
-             Finite Field in a of size 5^3 twisted by a |--> a^5 and a*([a |--> a^5] - id)
-            sage: Q.parent() is S                                                       # optional - sage.libs.pari
-=======
             sage: k.<a> = GF(5^3)                                                       # optional - sage.rings.finite_rings
             sage: Frob = k.frobenius_endomorphism()                                     # optional - sage.rings.finite_rings
             sage: S.<x> = k['x', Frob]                                                  # optional - sage.rings.finite_rings
@@ -3240,41 +2884,25 @@
             Ore Polynomial Ring in x over
              Finite Field in a of size 5^3 twisted by a |--> a^5 and a*([a |--> a^5] - id)
             sage: Q.parent() is S                                                       # optional - sage.rings.finite_rings
->>>>>>> a0e71766
             False
 
         This behavior ensures that the Hilbert shift by a fixed element
         defines an homomorphism of rings::
 
-<<<<<<< HEAD
-            sage: U = S.random_element(degree=5)                                        # optional - sage.libs.pari
-            sage: V = S.random_element(degree=5)                                        # optional - sage.libs.pari
-            sage: s = k.random_element()                                                # optional - sage.libs.pari
-            sage: (U+V).hilbert_shift(s) == U.hilbert_shift(s) + V.hilbert_shift(s)     # optional - sage.libs.pari
-            True
-            sage: (U*V).hilbert_shift(s) == U.hilbert_shift(s) * V.hilbert_shift(s)     # optional - sage.libs.pari
-=======
             sage: U = S.random_element(degree=5)                                        # optional - sage.rings.finite_rings
             sage: V = S.random_element(degree=5)                                        # optional - sage.rings.finite_rings
             sage: s = k.random_element()                                                # optional - sage.rings.finite_rings
             sage: (U+V).hilbert_shift(s) == U.hilbert_shift(s) + V.hilbert_shift(s)     # optional - sage.rings.finite_rings
             True
             sage: (U*V).hilbert_shift(s) == U.hilbert_shift(s) * V.hilbert_shift(s)     # optional - sage.rings.finite_rings
->>>>>>> a0e71766
             True
 
         We check that shifting by an element and then by its opposite
         gives back the initial Ore polynomial::
 
-<<<<<<< HEAD
-            sage: P = S.random_element(degree=10)                                       # optional - sage.libs.pari
-            sage: s = k.random_element()                                                # optional - sage.libs.pari
-            sage: P.hilbert_shift(s).hilbert_shift(-s) == P                             # optional - sage.libs.pari
-=======
             sage: P = S.random_element(degree=10)                                       # optional - sage.rings.finite_rings
             sage: s = k.random_element()                                                # optional - sage.rings.finite_rings
             sage: P.hilbert_shift(s).hilbert_shift(-s) == P                             # optional - sage.rings.finite_rings
->>>>>>> a0e71766
             True
         """
         from sage.rings.polynomial.ore_polynomial_ring import OrePolynomialRing
@@ -3393,17 +3021,10 @@
         TESTS::
 
             sage: from sage.rings.polynomial.ore_polynomial_element import OrePolynomialBaseringInjection
-<<<<<<< HEAD
-            sage: k.<t> = GF(5^3)                                                       # optional - sage.libs.pari
-            sage: Frob = k.frobenius_endomorphism()                                     # optional - sage.libs.pari
-            sage: S.<x> = k['x',Frob]                                                   # optional - sage.libs.pari
-            sage: OrePolynomialBaseringInjection(k, k['x', Frob])                       # optional - sage.libs.pari
-=======
             sage: k.<t> = GF(5^3)                                                       # optional - sage.rings.finite_rings
             sage: Frob = k.frobenius_endomorphism()                                     # optional - sage.rings.finite_rings
             sage: S.<x> = k['x',Frob]                                                   # optional - sage.rings.finite_rings
             sage: OrePolynomialBaseringInjection(k, k['x', Frob])                       # optional - sage.rings.finite_rings
->>>>>>> a0e71766
             Ore Polynomial base injection morphism:
               From: Finite Field in t of size 5^3
               To:   Ore Polynomial Ring in x over Finite Field in t of size 5^3 twisted by t |--> t^5
@@ -3427,19 +3048,11 @@
         EXAMPLES::
 
             sage: from sage.rings.polynomial.ore_polynomial_element import OrePolynomialBaseringInjection
-<<<<<<< HEAD
-            sage: k.<t> = GF(5^3)                                                       # optional - sage.libs.pari
-            sage: Frob = k.frobenius_endomorphism()                                     # optional - sage.libs.pari
-            sage: S.<x> = k['x',Frob]                                                   # optional - sage.libs.pari
-            sage: m = OrePolynomialBaseringInjection(k, k['x', Frob])                   # optional - sage.libs.pari
-            sage: m.an_element()                                                        # optional - sage.libs.pari
-=======
             sage: k.<t> = GF(5^3)                                                       # optional - sage.rings.finite_rings
             sage: Frob = k.frobenius_endomorphism()                                     # optional - sage.rings.finite_rings
             sage: S.<x> = k['x',Frob]                                                   # optional - sage.rings.finite_rings
             sage: m = OrePolynomialBaseringInjection(k, k['x', Frob])                   # optional - sage.rings.finite_rings
             sage: m.an_element()                                                        # optional - sage.rings.finite_rings
->>>>>>> a0e71766
             x
         """
         return self._an_element
@@ -3460,15 +3073,6 @@
         TESTS::
 
             sage: from sage.rings.polynomial.ore_polynomial_element import OrePolynomialBaseringInjection
-<<<<<<< HEAD
-            sage: k.<t> = GF(5^3)                                                       # optional - sage.libs.pari
-            sage: Frob = k.frobenius_endomorphism()                                     # optional - sage.libs.pari
-            sage: S.<x> = k['x',Frob]                                                   # optional - sage.libs.pari
-            sage: m = OrePolynomialBaseringInjection(k, k['x', Frob])                   # optional - sage.libs.pari
-            sage: m(4)                                                                  # optional - sage.libs.pari
-            4
-            sage: parent(m(4))                                                          # optional - sage.libs.pari
-=======
             sage: k.<t> = GF(5^3)                                                       # optional - sage.rings.finite_rings
             sage: Frob = k.frobenius_endomorphism()                                     # optional - sage.rings.finite_rings
             sage: S.<x> = k['x',Frob]                                                   # optional - sage.rings.finite_rings
@@ -3476,7 +3080,6 @@
             sage: m(4)                                                                  # optional - sage.rings.finite_rings
             4
             sage: parent(m(4))                                                          # optional - sage.rings.finite_rings
->>>>>>> a0e71766
             Ore Polynomial Ring in x over Finite Field in t of size 5^3 twisted by t |--> t^5
         """
         try:
@@ -3492,19 +3095,11 @@
         TESTS::
 
             sage: from sage.rings.polynomial.ore_polynomial_element import OrePolynomialBaseringInjection
-<<<<<<< HEAD
-            sage: k.<t> = GF(5^3)                                                       # optional - sage.libs.pari
-            sage: Frob = k.frobenius_endomorphism()                                     # optional - sage.libs.pari
-            sage: S.<x> = k['x',Frob]                                                   # optional - sage.libs.pari
-            sage: m = OrePolynomialBaseringInjection(k, k['x', Frob])                   # optional - sage.libs.pari
-            sage: m.section()                                                           # optional - sage.libs.pari
-=======
             sage: k.<t> = GF(5^3)                                                       # optional - sage.rings.finite_rings
             sage: Frob = k.frobenius_endomorphism()                                     # optional - sage.rings.finite_rings
             sage: S.<x> = k['x',Frob]                                                   # optional - sage.rings.finite_rings
             sage: m = OrePolynomialBaseringInjection(k, k['x', Frob])                   # optional - sage.rings.finite_rings
             sage: m.section()                                                           # optional - sage.rings.finite_rings
->>>>>>> a0e71766
             Generic map:
             From: Ore Polynomial Ring in x over Finite Field in t of size 5^3 twisted by t |--> t^5
             To:   Finite Field in t of size 5^3
