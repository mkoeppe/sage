--- conflicted
+++ resolved
@@ -2217,21 +2217,12 @@
         """
         R = self.base_ring()
         p = R.characteristic()
-<<<<<<< HEAD
-        if p != 0 and R.is_prime_field() and 2 < p and p < 2**16:
-            from sage.rings.fraction_field_FpT import FpT
-            return FpT(self)
-        else:
-            from sage.rings.fraction_field import FractionField_1poly_field
-            return FractionField_1poly_field(self)
-=======
         if p != 0 and R.is_prime_field():
             from sage.rings.fraction_field_FpT import FpT
             if 2 < p and p < FpT.INTEGER_LIMIT:
                 return FpT(self)
         from sage.rings.fraction_field import FractionField_1poly_field
         return FractionField_1poly_field(self)
->>>>>>> 309a7012
 
 
 class PolynomialRing_dense_finite_field(PolynomialRing_field):
