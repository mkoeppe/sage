--- conflicted
+++ resolved
@@ -2054,12 +2054,6 @@
             if element_class:
                 return element_class
             if sparse:
-<<<<<<< HEAD
-                element_class = polynomial_element_generic.Polynomial_generic_sparse_field
-            elif isinstance(base_ring, rational_field.RationalField):
-                from sage.rings.polynomial.polynomial_rational_flint import Polynomial_rational_flint
-                element_class = Polynomial_rational_flint
-=======
                 return polynomial_element_generic.Polynomial_generic_sparse_field
             if isinstance(base_ring, rational_field.RationalField):
                 try:
@@ -2067,7 +2061,6 @@
                     return Polynomial_rational_flint
                 except ImportError:
                     pass
->>>>>>> 08060ed1
             elif isinstance(base_ring, NumberField):
                 if base_ring.is_absolute():
                     from sage.rings.polynomial.polynomial_number_field import Polynomial_absolute_number_field_dense
