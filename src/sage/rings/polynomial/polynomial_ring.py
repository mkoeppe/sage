
"""
Univariate Polynomial Rings

Sage implements sparse and dense polynomials over commutative and
non-commutative rings.  In the non-commutative case, the polynomial
variable commutes with the elements of the base ring.

AUTHOR:

- William Stein

- Kiran Kedlaya (2006-02-13): added macaulay2 option

- Martin Albrecht (2006-08-25): removed it again as it isn't needed anymore

- Simon King (2011-05): Dense and sparse polynomial rings must not be equal.

- Simon King (2011-10): Choice of categories for polynomial rings.

EXAMPLES:

Creating a polynomial ring injects the variable into the interpreter namespace::

    sage: z = QQ['z'].0
    sage: (z^3 + z - 1)^3
    z^9 + 3*z^7 - 3*z^6 + 3*z^5 - 6*z^4 + 4*z^3 - 3*z^2 + 3*z - 1

Saving and loading of polynomial rings works::

    sage: loads(dumps(QQ['x'])) == QQ['x']
    True
    sage: k = PolynomialRing(QQ['x'],'y'); loads(dumps(k))==k
    True
    sage: k = PolynomialRing(ZZ,'y'); loads(dumps(k)) == k
    True
    sage: k = PolynomialRing(ZZ,'y', sparse=True); loads(dumps(k))
    Sparse Univariate Polynomial Ring in y over Integer Ring

Rings with different variable names are not equal; in fact,
by trac ticket #9944, poynomial rings are equal if and only
if they are identic (which should be the  case for all parent
structures in Sage)::

    sage: QQ['y'] != QQ['x']
    True
    sage: QQ['y'] != QQ['z']
    True

We create a polynomial ring over a quaternion algebra::

    sage: A.<i,j,k> = QuaternionAlgebra(QQ, -1,-1)
    sage: R.<w> = PolynomialRing(A,sparse=True)
    sage: f = w^3 + (i+j)*w + 1
    sage: f
    w^3 + (i + j)*w + 1
    sage: f^2
    w^6 + (2*i + 2*j)*w^4 + 2*w^3 - 2*w^2 + (2*i + 2*j)*w + 1
    sage: f = w + i ; g = w + j
    sage: f * g
    w^2 + (i + j)*w + k
    sage: g * f
    w^2 + (i + j)*w - k

Trac ticket #9944 introduced some changes related with
coercion. Previously, a dense and a sparse polynomial ring with the
same variable name over the same base ring evaluated equal, but of
course they were not identical.Coercion maps are cached - but if a
coercion to a dense ring is requested and a coercion to a sparse ring
is returned instead (since the cache keys are equal!), all hell breaks
loose.

Therefore, the coercion between rings of sparse and dense polynomials
works as follows::

    sage: R.<x> = PolynomialRing(QQ, sparse=True)
    sage: S.<x> = QQ[]
    sage: S == R
    False
    sage: S.has_coerce_map_from(R)
    True
    sage: R.has_coerce_map_from(S)
    False
    sage: (R.0+S.0).parent()
    Univariate Polynomial Ring in x over Rational Field
    sage: (S.0+R.0).parent()
    Univariate Polynomial Ring in x over Rational Field

It may be that one has rings of dense or sparse polynomials over
different base rings. In that situation, coercion works by means of
the :func:`~sage.categories.pushout.pushout` formalism::

    sage: R.<x> = PolynomialRing(GF(5), sparse=True)
    sage: S.<x> = PolynomialRing(ZZ)
    sage: R.has_coerce_map_from(S)
    False
    sage: S.has_coerce_map_from(R)
    False
    sage: S.0 + R.0
    2*x
    sage: (S.0 + R.0).parent()
    Univariate Polynomial Ring in x over Finite Field of size 5
    sage: (S.0 + R.0).parent().is_sparse()
    False

Similarly, there is a coercion from the (non-default) NTL
implementation for univariate polynomials over the integers
to the default FLINT implementation, but not vice versa::

    sage: R.<x> = PolynomialRing(ZZ, implementation = 'NTL')
    sage: S.<x> = PolynomialRing(ZZ, implementation = 'FLINT')
    sage: (S.0+R.0).parent() is S
    True
    sage: (R.0+S.0).parent() is S
    True

TESTS::

    sage: K.<x>=FractionField(QQ['x'])
    sage: V.<z> = K[]
    sage: x+z
    z + x

Check that :trac:`5562` has been fixed::

    sage: R.<u> = PolynomialRing(RDF, 1, 'u')
    sage: v1 = vector([u])
    sage: v2 = vector([CDF(2)])
    sage: v1 * v2
    2.0*u

These may change over time::

    sage: type(ZZ['x'].0)
    <type 'sage.rings.polynomial.polynomial_integer_dense_flint.Polynomial_integer_dense_flint'>
    sage: type(QQ['x'].0)
    <type 'sage.rings.polynomial.polynomial_rational_flint.Polynomial_rational_flint'>
    sage: type(RR['x'].0)
    <type 'sage.rings.polynomial.polynomial_real_mpfr_dense.PolynomialRealDense'>
    sage: type(Integers(4)['x'].0)
    <type 'sage.rings.polynomial.polynomial_zmod_flint.Polynomial_zmod_flint'>
    sage: type(Integers(5*2^100)['x'].0)
    <type 'sage.rings.polynomial.polynomial_modn_dense_ntl.Polynomial_dense_modn_ntl_ZZ'>
    sage: type(CC['x'].0)
    <class 'sage.rings.polynomial.polynomial_element_generic.Polynomial_generic_dense_field'>
    sage: type(CC['t']['x'].0)
    <type 'sage.rings.polynomial.polynomial_element.Polynomial_generic_dense'>
"""


#################################################################################
#       Copyright (C) 2006 William Stein <wstein@gmail.com>
#
#  Distributed under the terms of the GNU General Public License (GPL)
#
#                  http://www.gnu.org/licenses/
#*****************************************************************************

from sage.structure.element import Element
from sage.structure.category_object import check_default_category
import sage.algebras.algebra
import sage.categories.basic as categories
import sage.rings.commutative_ring as commutative_ring
import sage.rings.commutative_algebra as commutative_algebra
import sage.rings.ring as ring
import sage.rings.ring_element as ring_element
import sage.rings.integral_domain as integral_domain
import sage.rings.principal_ideal_domain as principal_ideal_domain
import sage.rings.polynomial.polynomial_element_generic as polynomial_element_generic
import sage.rings.rational_field as rational_field
from sage.rings.integer_ring import is_IntegerRing, IntegerRing
from sage.rings.integer import Integer
from sage.libs.pari.all import pari_gen
from sage.rings.polynomial.polynomial_ring_constructor import polynomial_default_category

import sage.misc.latex as latex
from sage.misc.prandom import randint
from sage.misc.cachefunc import cached_method

from sage.rings.real_mpfr import is_RealField
from polynomial_real_mpfr_dense import PolynomialRealDense
from sage.rings.polynomial.polynomial_singular_interface import PolynomialRing_singular_repr
from sage.rings.fraction_field_element import FractionFieldElement
from sage.rings.finite_rings.element_base import FiniteRingElement

from polynomial_element import PolynomialBaseringInjection

from sage.categories.commutative_rings import CommutativeRings
_CommutativeRings = CommutativeRings()

import cyclotomic

ZZ_sage = IntegerRing()

from sage.interfaces.singular import SingularElement


def is_PolynomialRing(x):
    """
    Return True if x is a *univariate* polynomial ring (and not a
    sparse multivariate polynomial ring in one variable).

    EXAMPLES::

        sage: from sage.rings.polynomial.polynomial_ring import is_PolynomialRing
        sage: from sage.rings.polynomial.multi_polynomial_ring import is_MPolynomialRing
        sage: is_PolynomialRing(2)
        False

    This polynomial ring is not univariate.

    ::

        sage: is_PolynomialRing(ZZ['x,y,z'])
        False
        sage: is_MPolynomialRing(ZZ['x,y,z'])
        True

    ::

        sage: is_PolynomialRing(ZZ['w'])
        True

    Univariate means not only in one variable, but is a specific data
    type. There is a multivariate (sparse) polynomial ring data type,
    which supports a single variable as a special case.

    ::

        sage: is_PolynomialRing(PolynomialRing(ZZ,1,'w'))
        False
        sage: R = PolynomialRing(ZZ,1,'w'); R
        Multivariate Polynomial Ring in w over Integer Ring
        sage: is_PolynomialRing(R)
        False
        sage: type(R)
        <type 'sage.rings.polynomial.multi_polynomial_libsingular.MPolynomialRing_libsingular'>
    """
    return isinstance(x, PolynomialRing_general)


#########################################################################################

class PolynomialRing_general(sage.algebras.algebra.Algebra):
    """
    Univariate polynomial ring over a ring.
    """
    _no_generic_basering_coercion = True
    def __init__(self, base_ring, name=None, sparse=False, element_class=None, category=None):
        """
        EXAMPLES::

            sage: R.<x> = QQ['x']
            sage: R(-1) + R(1)
            0
            sage: (x - 2/3)*(x^2 - 8*x + 16)
            x^3 - 26/3*x^2 + 64/3*x - 32/3

            sage: category(ZZ['x'])
            Join of Category of unique factorization domains and Category of commutative algebras over Integer Ring
            sage: category(GF(7)['x'])
            Join of Category of euclidean domains and Category of commutative algebras over Finite Field of size 7

        """
        # We trust that, if category is given, it is useful and does not need to be joined
        # with the default category
        if category is None:
            category = polynomial_default_category(base_ring,False)
        self.__is_sparse = sparse
        if element_class:
            self._polynomial_class = element_class
        else:
            if sparse:
                self._polynomial_class = polynomial_element_generic.Polynomial_generic_sparse
            else:
                from sage.rings.polynomial import polynomial_element
                self._polynomial_class = polynomial_element.Polynomial_generic_dense
        self.__cyclopoly_cache = {}
        self._has_singular = False
        # Algebra.__init__ also calls __init_extra__ of Algebras(...).parent_class, which
        # tries to provide a conversion from the base ring, if it does not exist.
        # This is for algebras that only do the generic stuff in their initialisation.
        # But the attribute _no_generic_basering_coercion prevents that from happening,
        # since we want to use PolynomialBaseringInjection.
        sage.algebras.algebra.Algebra.__init__(self, base_ring, names=name, normalize=True, category=category)
        self.__generator = self._polynomial_class(self, [0,1], is_gen=True)
        self._populate_coercion_lists_(
                #coerce_list = [base_inject],
                #convert_list = [list, base_inject],
                convert_method_name = '_polynomial_')
        if is_PolynomialRing(base_ring):
            self._Karatsuba_threshold = 0
        else:
            from sage.matrix.matrix_space import is_MatrixSpace
            if is_MatrixSpace(base_ring):
                self._Karatsuba_threshold = 0
            else:
                self._Karatsuba_threshold = 8

    def __reduce__(self):
        import sage.rings.polynomial.polynomial_ring_constructor
        return (sage.rings.polynomial.polynomial_ring_constructor.PolynomialRing,
                (self.base_ring(), self.variable_name(), None, self.is_sparse()))


    def _element_constructor_(self, x=None, check=True, is_gen = False, construct=False, **kwds):
        r"""
        Convert ``x`` into this univariate polynomial ring,
        possibly non-canonically.

        Conversion from power series::

            sage: R.<x> = QQ[]
            sage: R(1 + x + x^2 + O(x^3))
            x^2 + x + 1

        Stacked polynomial rings coerce into constants if possible. First,
        the univariate case::

            sage: R.<x> = QQ[]
            sage: S.<u> = R[]
            sage: S(u + 2)
            u + 2
            sage: S(x + 3)
            x + 3
            sage: S(x + 3).degree()
            0

        Second, the multivariate case::

            sage: R.<x,y> = QQ[]
            sage: S.<u> = R[]
            sage: S(x + 2*y)
            x + 2*y
            sage: S(x + 2*y).degree()
            0
            sage: S(u + 2*x)
            u + 2*x
            sage: S(u + 2*x).degree()
            1

        Foreign polynomial rings coerce into the highest ring; the point
        here is that an element of T could coerce to an element of R or an
        element of S; it is anticipated that an element of T is more likely
        to be "the right thing" and is historically consistent.

        ::

            sage: R.<x> = QQ[]
            sage: S.<u> = R[]
            sage: T.<a> = QQ[]
            sage: S(a)
            u

        Coercing in pari elements::

            sage: QQ['x'](pari('[1,2,3/5]'))
            3/5*x^2 + 2*x + 1
            sage: QQ['x'](pari('(-1/3)*x^10 + (2/3)*x - 1/5'))
            -1/3*x^10 + 2/3*x - 1/5

        Coercing strings::

            sage: QQ['y']('-y')
            -y

        TESTS:

        This shows that the issue at trac #4106 is fixed::

            sage: x = var('x')
            sage: R = IntegerModRing(4)
            sage: S = PolynomialRing(R, x)
            sage: S(x)
            x

        Throw a TypeError if any of the coefficients cannot be coerced
        into the base ring (trac #6777)::

            sage: RealField(300)['x']( [ 1, ComplexField(300).gen(), 0 ])
            Traceback (most recent call last):
            ...
            TypeError: Unable to convert x (='1.00...00*I') to real number.

        """
        C = self._polynomial_class
        if isinstance(x, list):
            return C(self, x, check=check, is_gen=False,construct=construct)
        if isinstance(x, Element):
            P = x.parent()
            if P is self:
                return x
            elif P is self.base_ring():
                # It *is* the base ring, hence, we should not need to check.
                # Moreover, if x is equal to zero then we usually need to
                # provide [] to the polynomial class, not [x], if we don't want
                # to check (normally, polynomials like to strip trailing zeroes).
                # However, in the padic case, we WANT that trailing
                # zeroes are not stripped, because O(5)==0, but still it must
                # not be forgotten. It should be the job of the __init__ method
                # to decide whether to strip or not to strip.
                return C(self, [x], check=False, is_gen=False,
                         construct=construct)
            elif P == self.base_ring():
                return C(self, [x], check=True, is_gen=False,
                         construct=construct)

            elif self.base_ring().has_coerce_map_from(P):
                return C(self, [x], check=True, is_gen=False,
                        construct=construct)
        try: #if hasattr(x, '_polynomial_'):
            return x._polynomial_(self)
        except AttributeError:
            pass
        if isinstance(x, SingularElement) and self._has_singular:
            self._singular_().set_ring()
            try:
                return x.sage_poly(self)
            except Exception:
                raise TypeError, "Unable to coerce singular object"
        elif isinstance(x , str):
            try:
                from sage.misc.parser import Parser, LookupNameMaker
                R = self.base_ring()
                p = Parser(Integer, R, LookupNameMaker({self.variable_name(): self.gen()}, R))
                return self(p.parse(x))
            except NameError:
                raise TypeError,"Unable to coerce string"
        elif isinstance(x, FractionFieldElement):
            if x.denominator().is_unit():
                x = x.numerator() * x.denominator().inverse_of_unit()
            else:
                raise TypeError, "denominator must be a unit"
        elif isinstance(x, pari_gen):
            if x.type() == 't_RFRAC':
                raise TypeError, "denominator must be a unit"
            if x.type() != 't_POL':
                x = x.Polrev()
        elif isinstance(x, FiniteRingElement):
            try:
                return self(x.polynomial())
            except AttributeError:
                pass
<<<<<<< HEAD
=======
        elif isinstance(x, sage.rings.power_series_ring_element.PowerSeries):
            x = x.truncate()
>>>>>>> 8029bc64
        return C(self, x, check, is_gen, construct=construct, **kwds)

    def is_integral_domain(self, proof = True):
        """
        EXAMPLES::

            sage: ZZ['x'].is_integral_domain()
            True
            sage: Integers(8)['x'].is_integral_domain()
            False
        """
        return self.base_ring().is_integral_domain(proof)

    def is_noetherian(self):
        return self.base_ring().is_noetherian()

    def construction(self):
        from sage.categories.pushout import PolynomialFunctor
        return PolynomialFunctor(self.variable_name(), sparse=self.__is_sparse), self.base_ring()

    def completion(self, p, prec=20, extras=None):
        """
        Return the completion of self with respect to the irreducible
        polynomial p. Currently only implemented for p=self.gen(), i.e. you
        can only complete R[x] with respect to x, the result being a ring
        of power series in x. The prec variable controls the precision used
        in the power series ring.

        EXAMPLES::

            sage: P.<x>=PolynomialRing(QQ)
            sage: P
            Univariate Polynomial Ring in x over Rational Field
            sage: PP=P.completion(x)
            sage: PP
            Power Series Ring in x over Rational Field
            sage: f=1-x
            sage: PP(f)
            1 - x
            sage: 1/f
            1/(-x + 1)
            sage: 1/PP(f)
            1 + x + x^2 + x^3 + x^4 + x^5 + x^6 + x^7 + x^8 + x^9 + x^10 + x^11 + x^12 + x^13 + x^14 + x^15 + x^16 + x^17 + x^18 + x^19 + O(x^20)
        """
        if str(p) == self._names[0]:
            from sage.rings.power_series_ring import PowerSeriesRing
            return PowerSeriesRing(self.base_ring(), name=self._names[0], default_prec=prec)
        else:
            raise TypeError, "Cannot complete %s with respect to %s" % (self, p)

    def _coerce_map_from_(self, P):
        """
        The rings that canonically coerce to this polynomial ring are:

        - this ring itself

        - any ring that canonically coerces to the base ring of this ring.

        - polynomial rings in the same variable over any base ring that
          canonically coerces to the base ring of this ring.

        - a multivariate polynomial ring P such that self's variable name
          is among the variable names of P, and the ring obtained by
          removing that variable is different from the base ring of self,
          but coerces into it. (see trac ticket #813 for a discussion of this)

        Caveat: There is no coercion from a dense into a sparse
        polynomial ring. So, when adding a dense and a sparse
        polynomial, the result will be dense. See trac ticket #9944.

        EXAMPLES::

            sage: R = QQ['x']
            sage: R.has_coerce_map_from(QQ)
            True
            sage: R.has_coerce_map_from(ZZ)
            True
            sage: R.has_coerce_map_from(GF(7))
            False
            sage: R.has_coerce_map_from(ZZ['x'])
            True
            sage: R.has_coerce_map_from(ZZ['y'])
            False

            sage: R.coerce_map_from(ZZ)
            Composite map:
              From: Integer Ring
              To:   Univariate Polynomial Ring in x over Rational Field
              Defn:   Natural morphism:
                      From: Integer Ring
                      To:   Rational Field
                    then
                      Polynomial base injection morphism:
                      From: Rational Field
                      To:   Univariate Polynomial Ring in x over Rational Field

        Here we test against the change in the coercions introduced
        in trac ticket #9944::

            sage: R.<x> = PolynomialRing(QQ, sparse=True)
            sage: S.<x> = QQ[]
            sage: (R.0+S.0).parent()
            Univariate Polynomial Ring in x over Rational Field
            sage: (S.0+R.0).parent()
            Univariate Polynomial Ring in x over Rational Field

        Here we test a feature that was implemented in trac ticket #813::

            sage: P = QQ['x','y']
            sage: Q = Frac(QQ['x'])['y']
            sage: Q.has_coerce_map_from(P)
            True
            sage: P.0+Q.0
            y + x

        In order to avoid bidirectional coercions (which are generally
        problematic), we only have a coercion from P to Q if the base
        ring of Q is more complicated than "P minus one variable"::

            sage: Q = QQ['x']['y']
            sage: P.has_coerce_map_from(Q)
            True
            sage: Q.has_coerce_map_from(P)
            False
            sage: Q.base_ring() is P.remove_var(Q.variable_name())
            True
        """
        # In the first place, handle the base ring
        base_ring = self.base_ring()
        if P is base_ring:
            return PolynomialBaseringInjection(base_ring, self)
        # handle constants that canonically coerce into self.base_ring()
        # first, if possible
        try:
            connecting = base_ring.coerce_map_from(P)
            if connecting is not None:
                return self.coerce_map_from(base_ring) * connecting
        except TypeError:
            pass

        # polynomial rings in the same variable over a base that canonically
        # coerces into self.base_ring()
        try:
            if is_PolynomialRing(P):
                if self.__is_sparse and not P.is_sparse():
                    return False
                if P.variable_name() == self.variable_name():
                    if P.base_ring() is base_ring and \
                            base_ring is ZZ_sage:
                        # We're trying to coerce from FLINT->NTL
                        # or vice versa.  Only allow coercions from
                        # NTL->FLINT, not vice versa.
                        # Unfortunately this doesn't work, because
                        # the parents for ZZ[x]-with-NTL and
                        # ZZ[x]-with-FLINT are equal, and the coercion model
                        # believes this means that both coercions are valid;
                        # but we'll probably change that in the
                        # coercion model, at which point this code will
                        # become useful.
                        if self._implementation_names == ('NTL',):
                            return False
                    return base_ring.has_coerce_map_from(P.base_ring())
        except AttributeError:
            pass

        # Last, we consider multivariate polynomial rings:
        from sage.rings.polynomial.multi_polynomial_ring import is_MPolynomialRing
        if is_MPolynomialRing(P) and self.variable_name() in P.variable_names():
            P_ = P.remove_var(self.variable_name())
            return self.base_ring()!=P_ and self.base_ring().has_coerce_map_from(P_)

    def _magma_init_(self, magma):
        """
        Used in converting this ring to the corresponding ring in MAGMA.

        EXAMPLES::

            sage: R = QQ['y']
            sage: R._magma_init_(magma)                     # optional - magma
            'SageCreateWithNames(PolynomialRing(_sage_ref...),["y"])'
            sage: S = magma(R)                              # optional - magma
            sage: print S                                   # optional - magma
            Univariate Polynomial Ring in y over Rational Field
            sage: S.1                                       # optional - magma
            y
            sage: magma(PolynomialRing(GF(7), 'x'))         # optional - magma
            Univariate Polynomial Ring in x over GF(7)
            sage: magma(PolynomialRing(GF(49,'a'), 'x'))    # optional - magma
            Univariate Polynomial Ring in x over GF(7^2)
            sage: magma(PolynomialRing(PolynomialRing(ZZ,'w'), 'x')) # optional - magma
            Univariate Polynomial Ring in x over Univariate Polynomial Ring in w over Integer Ring

        Watch out, Magma has different semantics from Sage, i.e., in Magma
        there is a unique univariate polynomial ring, and the variable name
        has no intrinsic meaning (it only impacts printing), so can't be
        reliably set because of caching.

        ::

            sage: m = Magma()            # new magma session; optional - magma
            sage: m(QQ['w'])                                # optional - magma
            Univariate Polynomial Ring in w over Rational Field
            sage: m(QQ['x'])                                # optional - magma
            Univariate Polynomial Ring in x over Rational Field
            sage: m(QQ['w'])   # same magma object, now prints as x; optional - magma
            Univariate Polynomial Ring in x over Rational Field

        A nested example over a Givaro finite field::

            sage: k.<a> = GF(9)
            sage: R.<x> = k[]
            sage: magma(a^2*x^3 + (a+1)*x + a)              # optional - magma
            a^2*x^3 + a^2*x + a
        """
        B = magma(self.base_ring())
        Bref = B._ref()
        s = 'PolynomialRing(%s)'%(Bref)
        return magma._with_names(s, self.variable_names())

    def _gap_(self, G=None):
        """
        Used in converting this ring to the corresponding ring in GAP.

        EXAMPLES::

            sage: R.<z> = ZZ[]
            sage: gap(R)
            PolynomialRing( Integers, ["z"] )
            sage: gap(z^2 + z)
            z^2+z
        """
        if G is None:
            import sage.interfaces.gap
            G = sage.interfaces.gap.gap
        R = G(self._gap_init_())
        v = self.variable_name()
        G.eval('%s := IndeterminatesOfPolynomialRing(%s)[1]'%(v, R.name()))
        return R

    def _gap_init_(self):
        return 'PolynomialRing(%s, ["%s"])'%(self.base_ring()._gap_init_(), self.variable_name())

    def _sage_input_(self, sib, coerced):
        r"""
        Produce an expression which will reproduce this value when
        evaluated.

        EXAMPLES::

            sage: sage_input(GF(5)['x']['y'], verify=True)
            # Verified
            GF(5)['x']['y']
            sage: from sage.misc.sage_input import SageInputBuilder
            sage: ZZ['z']._sage_input_(SageInputBuilder(), False)
            {constr_parent: {subscr: {atomic:ZZ}[{atomic:'z'}]} with gens: ('z',)}
        """
        base = sib(self.base_ring())
        sie = base[self.variable_name()]
        gens_syntax = sib.empty_subscript(base)
        return sib.parent_with_gens(self, sie, self.variable_names(), 'R',
                                    gens_syntax=gens_syntax)

    def _macaulay2_(self, m2=None):
        """
        EXAMPLES::

            sage: R = QQ['x']
            sage: macaulay2(R) # optional - macaulay2
            QQ[x, Degrees => {1}, Heft => {1}, MonomialOrder => {MonomialSize => 32}, DegreeRank => 1]
                                                                {GRevLex => {1}    }
                                                                {Position => Up    }
        """
        if m2 is None:
            import sage.interfaces.macaulay2
            m2 = sage.interfaces.macaulay2.macaulay2
        base_ring = m2( self.base_ring() )
        var = self.gen()
        return m2("%s[symbol %s]"%(base_ring.name(), var))


    def _is_valid_homomorphism_(self, codomain, im_gens):
        try:
            # all that is needed is that elements of the base ring
            # of the polynomial ring canonically coerce into codomain.
            # Since poly rings are free, any image of the gen
            # determines a homomorphism
            codomain.coerce(self.base_ring().one_element())
        except TypeError:
            return False
        return True

#    Polynomial rings should be unique parents. Hence,
#    no need for __cmp__. Or actually, having a __cmp__
#    method that identifies a dense with a sparse ring
#    is a bad bad idea!
#    def __cmp__(left, right):
#        c = cmp(type(left),type(right))
#        if c: return c
#        return cmp((left.base_ring(), left.variable_name()), (right.base_ring(), right.variable_name()))

    def __hash__(self):
        # should be faster than just relying on the string representation
        try:
            return self._cached_hash
        except AttributeError:
            pass
        h = self._cached_hash = hash((self.base_ring(),self.variable_name()))
        return h

    def _repr_(self):
        try:
            return self._cached_repr
        except AttributeError:
            pass
        s = "Univariate Polynomial Ring in %s over %s"%(
                self.variable_name(), self.base_ring())
        if self.is_sparse():
            s = "Sparse " + s
        self._cached_repr = s
        return s

    def _latex_(self):
        r"""
        EXAMPLES::

            sage: S.<alpha12>=ZZ[]
            sage: latex(S)
            \Bold{Z}[\alpha_{12}]
        """
        return "%s[%s]"%(latex.latex(self.base_ring()), self.latex_variable_names()[0])

    def base_extend(self, R):
        """
        Return the base extension of this polynomial ring to R.

        EXAMPLES::

            sage: R.<x> = RR[]; R
            Univariate Polynomial Ring in x over Real Field with 53 bits of precision
            sage: R.base_extend(CC)
            Univariate Polynomial Ring in x over Complex Field with 53 bits of precision
            sage: R.base_extend(QQ)
            Traceback (most recent call last):
            ...
            TypeError: no such base extension
            sage: R.change_ring(QQ)
            Univariate Polynomial Ring in x over Rational Field
        """
        from sage.rings.polynomial.polynomial_ring_constructor import PolynomialRing

        if R.has_coerce_map_from(self.base_ring()):
            return PolynomialRing(R, names=self.variable_name(), sparse=self.is_sparse())
        else:
            raise TypeError, "no such base extension"

    def change_ring(self, R):
        """
        Return the polynomial ring in the same variable as self over R.

        EXAMPLES::

            sage: R.<ZZZ> = RealIntervalField() []; R
            Univariate Polynomial Ring in ZZZ over Real Interval Field with 53 bits of precision
            sage: R.change_ring(GF(19^2,'b'))
            Univariate Polynomial Ring in ZZZ over Finite Field in b of size 19^2
        """
        from sage.rings.polynomial.polynomial_ring_constructor import PolynomialRing

        return PolynomialRing(R, names=self.variable_name(), sparse=self.is_sparse())

    def change_var(self, var):
        r"""
        Return the polynomial ring in variable var over the same base
        ring.

        EXAMPLES::

            sage: R.<x> = ZZ[]; R
            Univariate Polynomial Ring in x over Integer Ring
            sage: R.change_var('y')
            Univariate Polynomial Ring in y over Integer Ring
        """
        from sage.rings.polynomial.polynomial_ring_constructor import PolynomialRing

        return PolynomialRing(self.base_ring(), names = var, sparse=self.is_sparse())

    def extend_variables(self, added_names, order = 'degrevlex'):
        r"""
        Returns a multivariate polynomial ring with the same base ring but
        with added_names as additional variables.

        EXAMPLES::

            sage: R.<x> = ZZ[]; R
            Univariate Polynomial Ring in x over Integer Ring
            sage: R.extend_variables('y, z')
            Multivariate Polynomial Ring in x, y, z over Integer Ring
            sage: R.extend_variables(('y', 'z'))
            Multivariate Polynomial Ring in x, y, z over Integer Ring
        """
        from sage.rings.polynomial.polynomial_ring_constructor import PolynomialRing

        if isinstance(added_names, str):
            added_names = added_names.split(',')
        return PolynomialRing(self.base_ring(), names = self.variable_names() + tuple(added_names), order = order)

    def variable_names_recursive(self, depth=sage.rings.infinity.infinity):
        r"""
        Returns the list of variable names of this and its base rings, as if
        it were a single multi-variate polynomial.

        EXAMPLES::

            sage: R = QQ['x']['y']['z']
            sage: R.variable_names_recursive()
            ('x', 'y', 'z')
            sage: R.variable_names_recursive(2)
            ('y', 'z')
        """
        if depth <= 0:
            return ()
        elif depth == 1:
            return self.variable_names()
        else:
            my_vars = self.variable_names()
            try:
               return self.base_ring().variable_names_recursive(depth - len(my_vars)) + my_vars
            except AttributeError:
                return my_vars

    def _mpoly_base_ring(self, variables=None):
        r"""
        Returns the base ring if this is viewed as a polynomial ring over
        ``variables``. See also
        Polynomial._mpoly_dict_recursive
        """
        if variables is None:
            variables = self.variable_names_recursive()
        variables = list(variables)
        var = self.variable_name()
        if not var in variables:
            return self
        else:
            try:
                return self.base_ring()._mpoly_base_ring(variables[:variables.index(var)])
            except AttributeError:
                return self.base_ring()

    def characteristic(self):
        """
        Return the characteristic of this polynomial ring, which is the
        same as that of its base ring.

        EXAMPLES::

            sage: R.<ZZZ> = RealIntervalField() []; R
            Univariate Polynomial Ring in ZZZ over Real Interval Field with 53 bits of precision
            sage: R.characteristic()
            0
            sage: S = R.change_ring(GF(19^2,'b')); S
            Univariate Polynomial Ring in ZZZ over Finite Field in b of size 19^2
            sage: S.characteristic()
            19
        """
        return self.base_ring().characteristic()

    def cyclotomic_polynomial(self, n):
        """
        Return the nth cyclotomic polynomial as a polynomial in this
        polynomial ring. For details of the implementation, see the
        documentation for
        :func:`sage.rings.polynomial.cyclotomic.cyclotomic_coeffs`.

        EXAMPLES::

            sage: R = ZZ['x']
            sage: R.cyclotomic_polynomial(8)
            x^4 + 1
            sage: R.cyclotomic_polynomial(12)
            x^4 - x^2 + 1
            sage: S = PolynomialRing(FiniteField(7), 'x')
            sage: S.cyclotomic_polynomial(12)
            x^4 + 6*x^2 + 1
            sage: S.cyclotomic_polynomial(1)
            x + 6

        TESTS:

        Make sure it agrees with other systems for the trivial case::

            sage: ZZ['x'].cyclotomic_polynomial(1)
            x - 1
            sage: gp('polcyclo(1)')
            x - 1
        """
        if n <= 0:
            raise ArithmeticError, "n=%s must be positive"%n
        elif n == 1:
            return self.gen() - 1
        else:
            return self(cyclotomic.cyclotomic_coeffs(n), check=True)

    def gen(self, n=0):
        """
        Return the indeterminate generator of this polynomial ring.

        EXAMPLES::

            sage: R.<abc> = Integers(8)[]; R
            Univariate Polynomial Ring in abc over Ring of integers modulo 8
            sage: t = R.gen(); t
            abc
            sage: t.is_gen()
            True

        An identical generator is always returned.

        ::

            sage: t is R.gen()
            True
        """
        if n != 0:
            raise IndexError, "generator n not defined"
        return self.__generator

    def gens_dict(self):
        """
        Returns a dictionary whose keys are the variable names of this
        ring as strings and whose values are the corresponding
        generators.

        EXAMPLES::

            sage: R.<x> = RR[]
            sage: R.gens_dict()
            {'x': x}
        """
        return dict(zip(self.variable_names(), self.gens()))

    def parameter(self):
        """
        Return the generator of this polynomial ring.

        This is the same as ``self.gen()``.
        """
        return self.gen()

    def is_finite(self):
        """
        Return False since polynomial rings are not finite (unless the base
        ring is 0.)

        EXAMPLES::

            sage: R = Integers(1)['x']
            sage: R.is_finite()
            True
            sage: R = GF(7)['x']
            sage: R.is_finite()
            False
            sage: R['x']['y'].is_finite()
            False
        """
        R = self.base_ring()
        if R.is_finite() and R.order() == 1:
            return True
        return False

    def is_exact(self):
        return self.base_ring().is_exact()

    def is_field(self, proof = True):
        """
        Return False, since polynomial rings are never fields.

        EXAMPLES::

            sage: R.<z> = Integers(2)[]; R
            Univariate Polynomial Ring in z over Ring of integers modulo 2 (using NTL)
            sage: R.is_field()
            False
        """
        return False

    def is_sparse(self):
        """
        Return true if elements of this polynomial ring have a sparse
        representation.

        EXAMPLES::

            sage: R.<z> = Integers(8)[]; R
            Univariate Polynomial Ring in z over Ring of integers modulo 8
            sage: R.is_sparse()
            False
            sage: R.<W> = PolynomialRing(QQ, sparse=True); R
            Sparse Univariate Polynomial Ring in W over Rational Field
            sage: R.is_sparse()
            True
        """
        return self.__is_sparse

    def krull_dimension(self):
        """
        Return the Krull dimension of this polynomial ring, which is one
        more than the Krull dimension of the base ring.

        EXAMPLES::

            sage: R.<x> = QQ[]
            sage: R.krull_dimension()
            1
            sage: R.<z> = GF(9,'a')[]; R
            Univariate Polynomial Ring in z over Finite Field in a of size 3^2
            sage: R.krull_dimension()
            1
            sage: S.<t> = R[]
            sage: S.krull_dimension()
            2
            sage: for n in range(10):
            ...    S = PolynomialRing(S,'w')
            sage: S.krull_dimension()
            12
        """
        return self.base_ring().krull_dimension() + 1

    def ngens(self):
        """
        Return the number of generators of this polynomial ring, which is 1
        since it is a univariate polynomial ring.

        EXAMPLES::

            sage: R.<z> = Integers(8)[]; R
            Univariate Polynomial Ring in z over Ring of integers modulo 8
            sage: R.ngens()
            1
        """
        return 1

    def random_element(self, degree=2, *args, **kwds):
        r"""
        Return a random polynomial.

        INPUT:

        -  ``degree`` - Integer with degree (default: 2)
           or a tuple of integers with minimum and maximum degrees

        -  ``*args, **kwds`` - Passed on to the ``random_element`` method for
           the base ring

        OUTPUT:

        -  Polynomial such that the coefficients of `x^i`, for `i` up to
           ``degree``, are random elements from the base ring, randomized
           subject to the arguments ``*args`` and ``**kwds``

        EXAMPLES::

            sage: R.<x> = ZZ[]
            sage: R.random_element(10, 5,10)
            9*x^10 + 8*x^9 + 6*x^8 + 8*x^7 + 8*x^6 + 9*x^5 + 8*x^4 + 8*x^3 + 6*x^2 + 8*x + 8
            sage: R.random_element(6)
            x^6 - 3*x^5 - x^4 + x^3 - x^2 + x + 1
            sage: R.random_element(6)
            -2*x^5 + 2*x^4 - 3*x^3 + 1
            sage: R.random_element(6)
            x^4 - x^3 + x - 2

        If a tuple of two integers is given for the degree argument, a random
        integer will be chosen between the first and second element of the
        tuple as the degree::

            sage: R.random_element(degree=(0,8))
            2*x^7 - x^5 + 4*x^4 - 5*x^3 + x^2 + 14*x - 1
            sage: R.random_element(degree=(0,8))
            -2*x^3 + x^2 + x + 4

        TESTS::

            sage: R.random_element(degree=[5])
            Traceback (most recent call last):
            ...
            ValueError: degree argument must be an integer or a tuple of 2 integers (min_degree, max_degree)

            sage: R.random_element(degree=(5,4))
            Traceback (most recent call last):
            ...
            ValueError: minimum degree must be less or equal than maximum degree
        """
        if isinstance(degree, (list, tuple)):
            if len(degree) != 2:
                raise ValueError, "degree argument must be an integer or a tuple of 2 integers (min_degree, max_degree)"
            if degree[0] > degree[1]:
                raise ValueError, "minimum degree must be less or equal than maximum degree"
            degree = randint(*degree)
        R = self.base_ring()
        return self([R.random_element(*args, **kwds) for _ in xrange(degree+1)])

    def _monics_degree( self, of_degree ):
        """
        Refer to monics() for full documentation.
        """
        base = self.base_ring()
        for coeffs in sage.misc.mrange.xmrange_iter([[base.one_element()]]+[base]*of_degree):
            # Each iteration returns a *new* list!
            # safe to mutate the return
            coeffs.reverse()
            yield self(coeffs)

    def _monics_max( self, max_degree ):
        """
        Refer to monics() for full documentation.
        """
        for degree in xrange(max_degree + 1):
            for m in self._monics_degree( degree ):
                yield m

    def _polys_degree( self, of_degree ):
        """
        Refer to polynomials() for full documentation.
        """
        base = self.base_ring()
        base0 = base.zero_element()
        for leading_coeff in base:
            if leading_coeff != base0:
                for lt1 in sage.misc.mrange.xmrange_iter([base]*(of_degree)):
                    # Each iteration returns a *new* list!
                    # safe to mutate the return
                    coeffs = [leading_coeff] + lt1
                    coeffs.reverse()
                    yield self(coeffs)

    def _polys_max( self, max_degree ):
        """
        Refer to polynomials() for full documentation.
        """
        base = self.base_ring()
        for coeffs in sage.misc.mrange.xmrange_iter([base]*(max_degree+1)):
            # Each iteration returns a *new* list!
            # safe to mutate the return
            coeffs.reverse()
            yield self(coeffs)

    def karatsuba_threshold(self):
        """
        Return the Karatsuba threshold used for this ring by the method
        _mul_karatsuba to fall back to the schoolbook algorithm.

        EXAMPLES::

            sage: K = QQ['x']
            sage: K.karatsuba_threshold()
            8
            sage: K = QQ['x']['y']
            sage: K.karatsuba_threshold()
            0
        """
        return self._Karatsuba_threshold

    def set_karatsuba_threshold(self, Karatsuba_threshold):
        """
        Changes the default threshold for this ring in the method _mul_karatsuba
        to fall back to the schoolbook algorithm.

        .. warning::

           This method may have a negative performance impact in polynomial
           arithmetic. So use it at your own risk.

        EXAMPLES::

            sage: K = QQ['x']
            sage: K.karatsuba_threshold()
            8
            sage: K.set_karatsuba_threshold(0)
            sage: K.karatsuba_threshold()
            0
        """
        self._Karatsuba_threshold = ZZ_sage(Karatsuba_threshold)


    def polynomials( self, of_degree = None, max_degree = None ):
        """
        Return an iterator over the polynomials of specified degree.

        INPUT: Pass exactly one of:


        -  ``max_degree`` - an int; the iterator will generate
           all polynomials which have degree less than or equal to
           max_degree

        -  ``of_degree`` - an int; the iterator will generate
           all polynomials which have degree of_degree


        OUTPUT: an iterator

        EXAMPLES::

            sage: P = PolynomialRing(GF(3),'y')
            sage: for p in P.polynomials( of_degree = 2 ): print p
            y^2
            y^2 + 1
            y^2 + 2
            y^2 + y
            y^2 + y + 1
            y^2 + y + 2
            y^2 + 2*y
            y^2 + 2*y + 1
            y^2 + 2*y + 2
            2*y^2
            2*y^2 + 1
            2*y^2 + 2
            2*y^2 + y
            2*y^2 + y + 1
            2*y^2 + y + 2
            2*y^2 + 2*y
            2*y^2 + 2*y + 1
            2*y^2 + 2*y + 2
            sage: for p in P.polynomials( max_degree = 1 ): print p
            0
            1
            2
            y
            y + 1
            y + 2
            2*y
            2*y + 1
            2*y + 2
            sage: for p in P.polynomials( max_degree = 1, of_degree = 3 ): print p
            Traceback (most recent call last):
            ...
            ValueError: you should pass exactly one of of_degree and max_degree

        AUTHORS:

        - Joel B. Mohler
        """

        if self.base_ring().order() is sage.rings.infinity.infinity:
            raise NotImplementedError
        if of_degree is not None and max_degree is None:
            return self._polys_degree( of_degree )
        if max_degree is not None and of_degree is None:
            return self._polys_max( max_degree )
        raise ValueError, "you should pass exactly one of of_degree and max_degree"

    def monics( self, of_degree = None, max_degree = None ):
        """
        Return an iterator over the monic polynomials of specified degree.

        INPUT: Pass exactly one of:


        -  ``max_degree`` - an int; the iterator will generate
           all monic polynomials which have degree less than or equal to
           max_degree

        -  ``of_degree`` - an int; the iterator will generate
           all monic polynomials which have degree of_degree


        OUTPUT: an iterator

        EXAMPLES::

            sage: P = PolynomialRing(GF(4,'a'),'y')
            sage: for p in P.monics( of_degree = 2 ): print p
            y^2
            y^2 + a
            y^2 + a + 1
            y^2 + 1
            y^2 + a*y
            y^2 + a*y + a
            y^2 + a*y + a + 1
            y^2 + a*y + 1
            y^2 + (a + 1)*y
            y^2 + (a + 1)*y + a
            y^2 + (a + 1)*y + a + 1
            y^2 + (a + 1)*y + 1
            y^2 + y
            y^2 + y + a
            y^2 + y + a + 1
            y^2 + y + 1
            sage: for p in P.monics( max_degree = 1 ): print p
            1
            y
            y + a
            y + a + 1
            y + 1
            sage: for p in P.monics( max_degree = 1, of_degree = 3 ): print p
            Traceback (most recent call last):
            ...
            ValueError: you should pass exactly one of of_degree and max_degree

        AUTHORS:

        - Joel B. Mohler
        """

        if self.base_ring().order() is sage.rings.infinity.infinity:
            raise NotImplementedError
        if of_degree is not None and max_degree is None:
            return self._monics_degree( of_degree )
        if max_degree is not None and of_degree is None:
            return self._monics_max( max_degree )
        raise ValueError, "you should pass exactly one of of_degree and max_degree"

class PolynomialRing_commutative(PolynomialRing_general, commutative_algebra.CommutativeAlgebra):
    """
    Univariate polynomial ring over a commutative ring.
    """
    def __init__(self, base_ring, name=None, sparse=False, element_class=None, category=None):
        if base_ring not in _CommutativeRings:
            raise TypeError, "Base ring %s must be a commutative ring."%repr(base_ring)
        # We trust that, if a category is given, that it is useful.
        if category is None:
            category = polynomial_default_category(base_ring,False)
        PolynomialRing_general.__init__(self, base_ring, name=name,
                sparse=sparse, element_class=element_class, category=category)

    def quotient_by_principal_ideal(self, f, names=None):
        """
        Return the quotient of this polynomial ring by the principal
        ideal (generated by) `f`.

        INPUT:

        - ``f`` - either a polynomial in ``self``, or a principal
          ideal of ``self``.

        EXAMPLES::

            sage: R.<x> = QQ[]
            sage: I = (x^2-1)*R
            sage: R.quotient_by_principal_ideal(I)
            Univariate Quotient Polynomial Ring in xbar over Rational Field with modulus x^2 - 1

        The same example, using the polynomial instead of the ideal,
        and customizing the variable name::

            sage: R.<x> = QQ[]
            sage: R.quotient_by_principal_ideal(x^2-1, names=('foo',))
            Univariate Quotient Polynomial Ring in foo over Rational Field with modulus x^2 - 1

        TESTS:

        Quotienting by the zero ideal returns ``self`` (:trac:`5978`)::

            sage: R = QQ['x']
            sage: R.quotient_by_principal_ideal(R.zero_ideal()) is R
            True
            sage: R.quotient_by_principal_ideal(0) is R
            True
        """
        from sage.rings.ideal import Ideal
        I = Ideal(f)
        if I.is_zero():
            return self
        f = I.gen()
        from sage.rings.polynomial.polynomial_quotient_ring import PolynomialQuotientRing
        return PolynomialQuotientRing(self, f, names)



class PolynomialRing_integral_domain(PolynomialRing_commutative, integral_domain.IntegralDomain):
    def __init__(self, base_ring, name="x", sparse=False, implementation=None,
            element_class=None):
        """
        TESTS::

            sage: from sage.rings.polynomial.polynomial_ring import PolynomialRing_integral_domain as PRing
            sage: R = PRing(ZZ, 'x'); R
            Univariate Polynomial Ring in x over Integer Ring
            sage: type(R.gen())
            <type 'sage.rings.polynomial.polynomial_integer_dense_flint.Polynomial_integer_dense_flint'>

            sage: R = PRing(ZZ, 'x', implementation='NTL'); R
            Univariate Polynomial Ring in x over Integer Ring (using NTL)
            sage: type(R.gen())
            <type 'sage.rings.polynomial.polynomial_integer_dense_ntl.Polynomial_integer_dense_ntl'>
        """
        self._implementation_repr = ''
        if not element_class:
            if is_IntegerRing(base_ring) and not sparse:
                if implementation == 'NTL':
                    from sage.rings.polynomial.polynomial_integer_dense_ntl \
                            import Polynomial_integer_dense_ntl
                    element_class = Polynomial_integer_dense_ntl
                    self._implementation_names = ('NTL',)
                    self._implementation_repr = ' (using NTL)'
                elif implementation == 'FLINT' or implementation is None:
                    from sage.rings.polynomial.polynomial_integer_dense_flint \
                            import Polynomial_integer_dense_flint
                    element_class = Polynomial_integer_dense_flint
                    self._implementation_names = (None, 'FLINT')
                else:
                    raise ValueError, "Unknown implementation %s for ZZ[x]"%implementation
        PolynomialRing_commutative.__init__(self, base_ring, name=name,
                sparse=sparse, element_class=element_class)

    def _repr_(self):
        """
        TESTS::

            sage: from sage.rings.polynomial.polynomial_ring import PolynomialRing_integral_domain as PRing
            sage: R = PRing(ZZ, 'x', implementation='NTL'); R
            Univariate Polynomial Ring in x over Integer Ring (using NTL)
        """
        s = PolynomialRing_commutative._repr_(self)
        return s + self._implementation_repr


class PolynomialRing_field(PolynomialRing_integral_domain,
                           PolynomialRing_singular_repr,
                           principal_ideal_domain.PrincipalIdealDomain,
                           ):
    def __init__(self, base_ring, name="x", sparse=False, element_class=None):
        """
        TESTS::

            sage: from sage.rings.polynomial.polynomial_ring import PolynomialRing_field as PRing
            sage: R = PRing(QQ, 'x'); R
            Univariate Polynomial Ring in x over Rational Field
            sage: type(R.gen())
            <type 'sage.rings.polynomial.polynomial_rational_flint.Polynomial_rational_flint'>
            sage: R = PRing(QQ, 'x', sparse=True); R
            Sparse Univariate Polynomial Ring in x over Rational Field
            sage: type(R.gen())
            <class 'sage.rings.polynomial.polynomial_element_generic.Polynomial_generic_sparse_field'>
            sage: R = PRing(CC, 'x'); R
            Univariate Polynomial Ring in x over Complex Field with 53 bits of precision
            sage: type(R.gen())
            <class 'sage.rings.polynomial.polynomial_element_generic.Polynomial_generic_dense_field'>

            #Demonstrate that Trac #8762 is fixed
            sage: R.<x> = PolynomialRing(GF(next_prime(10^20)), sparse=True)
            sage: x^(10^20) # this should be fast
            x^100000000000000000000
        """
        from sage.rings.polynomial.polynomial_singular_interface import can_convert_to_singular

        if not element_class:
            if sparse:
                element_class = polynomial_element_generic.Polynomial_generic_sparse_field
            elif isinstance(base_ring, rational_field.RationalField):
                from sage.rings.polynomial.polynomial_rational_flint import Polynomial_rational_flint
                element_class = Polynomial_rational_flint
            elif is_RealField(base_ring):
                element_class = PolynomialRealDense
            else:
                element_class = polynomial_element_generic.Polynomial_generic_dense_field

        PolynomialRing_integral_domain.__init__(self, base_ring, name=name, sparse=sparse, element_class=element_class)

        self._has_singular = can_convert_to_singular(self)

    def _ideal_class_(self, n=0):
        """
        Returns the class representing ideals in univariate polynomial rings over fields.

        EXAMPLES::

            sage: R.<t> = GF(5)[]
            sage: R._ideal_class_()
            <class 'sage.rings.polynomial.ideal.Ideal_1poly_field'>
        """
        from sage.rings.polynomial.ideal import Ideal_1poly_field
        return Ideal_1poly_field

    def divided_difference(self, points, full_table=False):
        """
        Return the Newton divided-difference coefficients of the `n`-th
        Lagrange interpolation polynomial of ``points``.

        If ``points`` are `n+1` distinct points
        `(x_0, f(x_0)), (x_1, f(x_1)), \dots, (x_n, f(x_n))`, then `P_n(x)`
        is the `n`-th Lagrange interpolation polynomial of `f(x)` that
        passes through the points `(x_i, f(x_i))`. This method returns
        the coefficients `F_{i,i}` such that

        .. MATH::

            P_n(x) = \sum_{i=0}^n F_{i,i} \prod_{j=0}^{i-1} (x - x_j)


        INPUT:

        - ``points`` -- a list of tuples
          `(x_0, f(x_0)), (x_1, f(x_1)), \dots, (x_n, f(x_n))` where each
          `x_i \\neq x_j` for `i \\neq j`

        - ``full_table`` -- (default: ``False``) if ``True`` then return the
          full divided-difference table; if ``False`` then only return
          entries along the main diagonal. The entries along the main
          diagonal are the Newton divided-difference coefficients `F_{i,i}`.


        OUTPUT:

        - The Newton divided-difference coefficients of the `n`-th Lagrange
          interpolation polynomial that passes through the points in
          ``points``.


        EXAMPLES:

        Only return the divided-difference coefficients `F_{i,i}`. This
        example is taken from Example 1, p.121 of [BF05]_::

            sage: points = [(1.0, 0.7651977), (1.3, 0.6200860), (1.6, 0.4554022), (1.9, 0.2818186), (2.2, 0.1103623)]
            sage: R = PolynomialRing(QQ, "x")
            sage: R.divided_difference(points)
            <BLANKLINE>
            [0.765197700000000,
            -0.483705666666666,
            -0.108733888888889,
            0.0658783950617283,
            0.00182510288066044]

        Now return the full divided-difference table::

            sage: points = [(1.0, 0.7651977), (1.3, 0.6200860), (1.6, 0.4554022), (1.9, 0.2818186), (2.2, 0.1103623)]
            sage: R = PolynomialRing(QQ, "x")
            sage: R.divided_difference(points, full_table=True)
            <BLANKLINE>
            [[0.765197700000000],
            [0.620086000000000, -0.483705666666666],
            [0.455402200000000, -0.548946000000000, -0.108733888888889],
            [0.281818600000000,
            -0.578612000000000,
            -0.0494433333333339,
            0.0658783950617283],
            [0.110362300000000,
            -0.571520999999999,
            0.0118183333333349,
            0.0680685185185209,
            0.00182510288066044]]

        The following example is taken from Example 4.12, p.225 of [MF99]_::

            sage: points = [(1, -3), (2, 0), (3, 15), (4, 48), (5, 105), (6, 192)]
            sage: R = PolynomialRing(RR, "x")
            sage: R.divided_difference(points)
            [-3, 3, 6, 1, 0, 0]
            sage: R.divided_difference(points, full_table=True)
            <BLANKLINE>
            [[-3],
            [0, 3],
            [15, 15, 6],
            [48, 33, 9, 1],
            [105, 57, 12, 1, 0],
            [192, 87, 15, 1, 0, 0]]


        REFERENCES:

        .. [MF99] J.H. Mathews and K.D. Fink. *Numerical Methods Using MATLAB*.
          3rd edition, Prentice-Hall, 1999.
        """
        n = len(points)
        F = [[points[i][1]] for i in xrange(n)]
        for i in xrange(1, n):
            for j in xrange(1, i+1):
                numer = F[i][j-1] - F[i-1][j-1]
                denom = points[i][0] - points[i-j][0]
                F[i].append(numer / denom)
        if full_table:
            return F
        else:
            return [F[i][i] for i in xrange(n)]

    def lagrange_polynomial(self, points, algorithm="divided_difference", previous_row=None):
        """
        Return the Lagrange interpolation polynomial in ``self`` associated to
        the given list of points.

        Given a list of points, i.e. tuples of elements of ``self``'s base
        ring, this function returns the interpolation polynomial in the
        Lagrange form.


        INPUT:

        - ``points`` -- a list of tuples representing points  through which
          the polynomial returned by this function must pass.

        - ``algorithm`` -- (default: ``'divided_difference'``) the available
          values for this option are ``'divided_difference'`` and ``neville``.

          - If ``algorithm='divided_difference'`` then use the method of
            divided difference.

          - If ``algorithm='neville'`` then adapt Neville's method as described
            on page 144 of [BF05]_ to recursively generate the Lagrange
            interpolation polynomial. Neville's method generates
            a table of approximating polynomials, where the last row of that
            table contains the `n`-th Lagrange interpolation polynomial. The
            adaptation implemented by this method is to only generate the
            last row of this table, instead of the full table itself.
            Generating the full table can be memory inefficient.

        - ``previous_row`` -- (default: ``None``) This option is only relevant
          if used together with ``algorithm='neville'``. If provided, this
          should be the last row of the table resulting from a previous use of
          Neville's method. If such a row is passed in, then ``points`` should
          consist of both previous and new interpolating points. Neville's
          method will then use that last row and the interpolating points to
          generate a new row which contains a better Lagrange interpolation
          polynomial.


        EXAMPLES:

        By default, we use the method of divided-difference::

            sage: R = PolynomialRing(QQ, 'x')
            sage: f = R.lagrange_polynomial([(0,1),(2,2),(3,-2),(-4,9)]); f
            -23/84*x^3 - 11/84*x^2 + 13/7*x + 1
            sage: f(0)
            1
            sage: f(2)
            2
            sage: f(3)
            -2
            sage: f(-4)
            9
            sage: R = PolynomialRing(GF(2**3,'a'), 'x')
            sage: a = R.base_ring().gen()
            sage: f = R.lagrange_polynomial([(a^2+a,a),(a,1),(a^2,a^2+a+1)]); f
            a^2*x^2 + a^2*x + a^2
            sage: f(a^2+a)
            a
            sage: f(a)
            1
            sage: f(a^2)
            a^2 + a + 1

        Now use a memory efficient version of Neville's method::

            sage: R = PolynomialRing(QQ, 'x')
            sage: R.lagrange_polynomial([(0,1),(2,2),(3,-2),(-4,9)], algorithm="neville")
            <BLANKLINE>
            [9,
            -11/7*x + 19/7,
            -17/42*x^2 - 83/42*x + 53/7,
            -23/84*x^3 - 11/84*x^2 + 13/7*x + 1]
            sage: R = PolynomialRing(GF(2**3,'a'), 'x')
            sage: a = R.base_ring().gen()
            sage: R.lagrange_polynomial([(a^2+a,a),(a,1),(a^2,a^2+a+1)], algorithm="neville")
            [a^2 + a + 1, x + a + 1, a^2*x^2 + a^2*x + a^2]

        Repeated use of Neville's method to get better Lagrange interpolation
        polynomials::

            sage: R = PolynomialRing(QQ, 'x')
            sage: p = R.lagrange_polynomial([(0,1),(2,2)], algorithm="neville")
            sage: R.lagrange_polynomial([(0,1),(2,2),(3,-2),(-4,9)], algorithm="neville", previous_row=p)[-1]
            -23/84*x^3 - 11/84*x^2 + 13/7*x + 1
            sage: R = PolynomialRing(GF(2**3,'a'), 'x')
            sage: a = R.base_ring().gen()
            sage: p = R.lagrange_polynomial([(a^2+a,a),(a,1)], algorithm="neville")
            sage: R.lagrange_polynomial([(a^2+a,a),(a,1),(a^2,a^2+a+1)], algorithm="neville", previous_row=p)[-1]
            a^2*x^2 + a^2*x + a^2


        TESTS:

        The value for ``algorithm`` must be either ``'divided_difference'`` (by
        default it is), or ``'neville'``::

            sage: R = PolynomialRing(QQ, "x")
            sage: R.lagrange_polynomial([(0,1),(2,2),(3,-2),(-4,9)], algorithm="abc")
            Traceback (most recent call last):
            ...
            ValueError: algorithm must be one of 'divided_difference' or 'neville'
            sage: R.lagrange_polynomial([(0,1),(2,2),(3,-2),(-4,9)], algorithm="divided difference")
            Traceback (most recent call last):
            ...
            ValueError: algorithm must be one of 'divided_difference' or 'neville'
            sage: R.lagrange_polynomial([(0,1),(2,2),(3,-2),(-4,9)], algorithm="")
            Traceback (most recent call last):
            ...
            ValueError: algorithm must be one of 'divided_difference' or 'neville'

        Make sure that ticket #10304 is fixed. The return value should always
        be an element of ``self`` in the case of ``divided_difference``, or
        a list of elements of ``self`` in the case of ``neville``. ::

            sage: R = PolynomialRing(QQ, "x")
            sage: R.lagrange_polynomial([]).parent() == R
            True
            sage: R.lagrange_polynomial([(2, 3)]).parent() == R
            True
            sage: row = R.lagrange_polynomial([], algorithm='neville')
            sage: all(poly.parent() == R for poly in row)
            True
            sage: row = R.lagrange_polynomial([(2, 3)], algorithm='neville')
            sage: all(poly.parent() == R for poly in row)
            True


        REFERENCES:

        .. [BF05] R.L. Burden and J.D. Faires. *Numerical Analysis*.
          Thomson Brooks/Cole, 8th edition, 2005.
        """
        var = self.gen()

        # use the method of divided-difference
        if algorithm == "divided_difference":
            # Evaluate in nested form, similar to Horner's method. This is
            # more efficient than evaluation using the definition of
            # Lagrange interpolation polynomial by means of divided
            # difference.
            n = len(points)
            if n == 0:
                return self.zero()

            F = self.divided_difference(points)
            P = self(F[n-1])
            for i in xrange(n-2, -1, -1):
                P *= (var - points[i][0])
                P += F[i]
            return P

            # Evaluate using the definition of Lagrange interpolation
            # polynomial by means of divided difference. This is slow
            # compared to that above, which is in nested form.
#             P = 0
#             for i in xrange(n):
#                 prod = 1
#                 for j in xrange(i):
#                     prod *= (var - points[j][0])
#                 P += (F[i] * prod)
#             return P

        # using Neville's method for recursively generating the
        # Lagrange interpolation polynomial
        elif algorithm == "neville":
            if previous_row is None:
                previous_row = []
            N = len(points)
            M = len(previous_row)
            # During the computation, P keeps track of the previous row,
            # and Q keeps track of the current row
            P = previous_row + [None] * (N - M) # use results of previous computation if available
            Q = [None] * N
            for i in xrange(M, N):
                Q[0] = self(points[i][1]) # start populating the current row
                for j in xrange(1, 1 + i):
                    numer = (var - points[i - j][0]) * Q[j - 1] - (var - points[i][0]) * P[j - 1]
                    denom = points[i][0] - points[i - j][0]
                    Q[j] = numer / denom
                P, Q = Q, P # the current row is complete, reuse the old P to hold the next row
            return P # return the last row in the Neville table

#        # use the definition of Lagrange interpolation polynomial
#        elif algorithm == "definition":
#            def Pj(j):
#                denom = 1
#                divis = 1
#                for i in range(len(points)):
#                    if i!=j:
#                        denom *= (var          - points[i][0])
#                        divis *= (points[j][0] - points[i][0])
#            return denom/divis
#
#            P = 0
#            for j in range(len(points)):
#                P += Pj(j)*points[j][1]
#            return P

        else:
            raise ValueError, "algorithm must be one of 'divided_difference' or 'neville'"

    def fraction_field(self):
        """
        Returns the fraction field of self.

        EXAMPLES::

            sage: R.<t> = GF(5)[]
            sage: R.fraction_field()
            Fraction Field of Univariate Polynomial Ring in t over Finite Field of size 5
        """
        try:
            return self._fraction_field
        except AttributeError:
            R = self.base_ring()
            p = R.characteristic()
            if p != 0 and R.is_prime_field() and 2 < p and p < 2**16:
                from sage.rings.fraction_field_FpT import FpT
                self._fraction_field = FpT(self)
            else:
                from sage.rings.fraction_field import FractionField_1poly_field
                self._fraction_field = FractionField_1poly_field(self)
            return self._fraction_field

class PolynomialRing_dense_finite_field(PolynomialRing_field):
    """
    Univariate polynomial ring over a finite field.

    EXAMPLE::

        sage: R = PolynomialRing(GF(27, 'a'), 'x')
        sage: type(R)
        <class 'sage.rings.polynomial.polynomial_ring.PolynomialRing_dense_finite_field_with_category'>
    """
    def __init__(self, base_ring, name="x", element_class=None, implementation=None):
        """
        TESTS::

            sage: from sage.rings.polynomial.polynomial_ring import PolynomialRing_dense_finite_field
            sage: R = PolynomialRing_dense_finite_field(GF(5), implementation='generic')
            sage: type(R(0))
            <class 'sage.rings.polynomial.polynomial_element_generic.Polynomial_generic_dense_field'>

            sage: S = PolynomialRing_dense_finite_field(GF(25, 'a'), implementation='NTL')
            sage: type(S(0))
            <type 'sage.rings.polynomial.polynomial_zz_pex.Polynomial_ZZ_pEX'>
        """
        if implementation is None:
            implementation = "NTL"

        if implementation == "NTL":
            from sage.libs.ntl.ntl_ZZ_pEContext import ntl_ZZ_pEContext
            from sage.libs.ntl.ntl_ZZ_pX import ntl_ZZ_pX
            from sage.rings.polynomial.polynomial_zz_pex import Polynomial_ZZ_pEX

            p=base_ring.characteristic()
            self._modulus = ntl_ZZ_pEContext(ntl_ZZ_pX(list(base_ring.polynomial()), p))
            element_class = Polynomial_ZZ_pEX

        PolynomialRing_field.__init__(self, base_ring, sparse=False, name=name,
                                      element_class=element_class)

    def irreducible_element(self, n, algorithm=None):
        """
        Construct an irreducible polynomial of degree `n`.

        INPUT:

        - ``n`` -- integer: degree of the polynomial to construct

        - ``algorithm`` -- string: algorithm to use, or ``None``

          - ``'random'``: try random polynomials until an irreducible
            one is found.  This is currently the only algorithm
            available over non-prime finite fields.

        OUTPUT:

        A monic irreducible polynomial of degree `n` in ``self``.

        EXAMPLE::

            sage: GF(5^3, 'a')['x'].irreducible_element(2)
            x^2 + (4*a^2 + a + 4)*x + 2*a^2 + 2

        AUTHORS:

        - Peter Bruin (June 2013)
        """
        if n < 1:
            raise ValueError("degree must be at least 1")

        if algorithm is None or algorithm == "random":
            while True:
                f = self.gen()**n + self.random_element(n - 1)
                if f.is_irreducible():
                    return f
        else:
            raise ValueError("no such algorithm for finding an irreducible polynomial: %s" % algorithm)

class PolynomialRing_dense_padic_ring_generic(PolynomialRing_integral_domain):
    pass

class PolynomialRing_dense_padic_field_generic(PolynomialRing_field):
    pass

class PolynomialRing_dense_padic_ring_capped_relative(PolynomialRing_dense_padic_ring_generic):
    def __init__(self, base_ring, name=None, element_class=None):
        """
        TESTS::

            sage: from sage.rings.polynomial.polynomial_ring import PolynomialRing_dense_padic_ring_capped_relative as PRing
            sage: R = PRing(Zp(13), name='t'); R
            Univariate Polynomial Ring in t over 13-adic Ring with capped relative precision 20
            sage: type(R.gen())
            <class 'sage.rings.polynomial.padics.polynomial_padic_capped_relative_dense.Polynomial_padic_capped_relative_dense'>
        """
        if element_class is None:
            from sage.rings.polynomial.padics.\
                    polynomial_padic_capped_relative_dense import \
                    Polynomial_padic_capped_relative_dense
            element_class = Polynomial_padic_capped_relative_dense
        PolynomialRing_dense_padic_ring_generic.__init__(self, base_ring,
                name=name, element_class=element_class)

class PolynomialRing_dense_padic_ring_capped_absolute(PolynomialRing_dense_padic_ring_generic):
    def __init__(self, base_ring, name=None, element_class=None):
        """
        TESTS::

            sage: from sage.rings.polynomial.polynomial_ring import PolynomialRing_dense_padic_ring_capped_absolute as PRing
            sage: R = PRing(Zp(13, type='capped-abs'), name='t'); R
            Univariate Polynomial Ring in t over 13-adic Ring with capped absolute precision 20
            sage: type(R.gen())
            <class 'sage.rings.polynomial.padics.polynomial_padic_flat.Polynomial_padic_flat'>
        """
        if element_class is None:
            from sage.rings.polynomial.padics.polynomial_padic_flat import \
                    Polynomial_padic_flat
            element_class = Polynomial_padic_flat
        PolynomialRing_dense_padic_ring_generic.__init__(self, base_ring,
                name=name, element_class=element_class)

class PolynomialRing_dense_padic_ring_fixed_mod(PolynomialRing_dense_padic_ring_generic):
    def __init__(self, base_ring, name=None, element_class=None):
        """
        TESTS::

            sage: from sage.rings.polynomial.polynomial_ring import PolynomialRing_dense_padic_ring_fixed_mod as PRing
            sage: R = PRing(Zp(13, type='fixed-mod'), name='t'); R
            Univariate Polynomial Ring in t over 13-adic Ring of fixed modulus 13^20

            sage: type(R.gen())
            <class 'sage.rings.polynomial.padics.polynomial_padic_flat.Polynomial_padic_flat'>
        """
        if element_class is None:
            from sage.rings.polynomial.padics.polynomial_padic_flat import \
                    Polynomial_padic_flat
            element_class = Polynomial_padic_flat
        PolynomialRing_dense_padic_ring_generic.__init__(self, base_ring,
                name=name, element_class=element_class)

class PolynomialRing_dense_padic_ring_lazy(PolynomialRing_dense_padic_ring_generic):
    def __init__(self, base_ring, name=None, element_class=None):
        """
        TESTS::

            sage: from sage.rings.polynomial.polynomial_ring import PolynomialRing_dense_padic_ring_lazy as PRing
            sage: R = PRing(Zp(13, type='lazy'), name='t')
            Traceback (most recent call last):
            ...
            NotImplementedError: lazy p-adics need more work.  Sorry.

            #sage: type(R.gen())

        """
        if element_class is None:
            element_class = polynomial_element_generic.Polynomial_generic_dense
        PolynomialRing_dense_padic_ring_generic.__init__(self, base_ring,
                name=name, element_class=element_class)

class PolynomialRing_dense_padic_field_capped_relative(PolynomialRing_dense_padic_field_generic):
    def __init__(self, base_ring, name=None, element_class=None):
        """
        TESTS::

            sage: from sage.rings.polynomial.polynomial_ring import PolynomialRing_dense_padic_field_capped_relative as PRing
            sage: R = PRing(Qp(13), name='t'); R
            Univariate Polynomial Ring in t over 13-adic Field with capped relative precision 20
            sage: type(R.gen())
            <class 'sage.rings.polynomial.padics.polynomial_padic_capped_relative_dense.Polynomial_padic_capped_relative_dense'>
        """
        if element_class is None:
            from sage.rings.polynomial.padics.\
                    polynomial_padic_capped_relative_dense import \
                    Polynomial_padic_capped_relative_dense
            element_class = Polynomial_padic_capped_relative_dense
        PolynomialRing_dense_padic_field_generic.__init__(self, base_ring,
                name=name, element_class=element_class)

class PolynomialRing_dense_padic_field_lazy(PolynomialRing_dense_padic_field_generic):
    def __init__(self, base_ring, name=None, element_class=None):
        """
        TESTS::

            sage: from sage.rings.polynomial.polynomial_ring import PolynomialRing_dense_padic_field_lazy as PRing
            sage: R = PRing(Qp(13, type='lazy'), name='t')
            Traceback (most recent call last):
            ...
            NotImplementedError: lazy p-adics need more work.  Sorry.

            #sage: type(R.gen())
        """
        if element_class is None:
            element_class = polynomial_element_generic.Polynomial_generic_dense
        PolynomialRing_dense_padic_field_generic.__init__(self, base_ring,
                name=name, element_class=element_class)

class PolynomialRing_dense_mod_n(PolynomialRing_commutative):
    def __init__(self, base_ring, name=None, element_class=None,
            implementation=None):
        """
        TESTS::

            sage: from sage.rings.polynomial.polynomial_ring import PolynomialRing_dense_mod_n as PRing
            sage: R = PRing(Zmod(15), 'x'); R
            Univariate Polynomial Ring in x over Ring of integers modulo 15
            sage: type(R.gen())
            <type 'sage.rings.polynomial.polynomial_zmod_flint.Polynomial_zmod_flint'>

            sage: R = PRing(Zmod(15), 'x', implementation='NTL'); R
            Univariate Polynomial Ring in x over Ring of integers modulo 15 (using NTL)
            sage: type(R.gen())
            <type 'sage.rings.polynomial.polynomial_modn_dense_ntl.Polynomial_dense_modn_ntl_zz'>

            sage: R = PRing(Zmod(2**63*3), 'x', implementation='NTL'); R
            Univariate Polynomial Ring in x over Ring of integers modulo 27670116110564327424 (using NTL)
            sage: type(R.gen())
            <type 'sage.rings.polynomial.polynomial_modn_dense_ntl.Polynomial_dense_modn_ntl_ZZ'>

            sage: R = PRing(Zmod(2**63*3), 'x', implementation='FLINT')
            Traceback (most recent call last):
            ...
            ValueError: FLINT does not support modulus 27670116110564327424

            sage: R = PRing(Zmod(2**63*3), 'x'); R
            Univariate Polynomial Ring in x over Ring of integers modulo 27670116110564327424 (using NTL)
            sage: type(R.gen())
            <type 'sage.rings.polynomial.polynomial_modn_dense_ntl.Polynomial_dense_modn_ntl_ZZ'>
        """
        from sage.rings.polynomial.polynomial_zmod_flint import \
                Polynomial_zmod_flint
        import sage.rings.polynomial.polynomial_modn_dense_ntl as \
                modn_dense_ntl
        self.__modulus = base_ring.order()
        if not element_class:
            if implementation is None or implementation == 'FLINT':
                import sys
                if self.__modulus < sys.maxint:
                    element_class = Polynomial_zmod_flint
                    self._implementation_names = (None, 'FLINT')
                    self._implementation_repr = ''
                elif implementation == 'FLINT':
                    raise ValueError, "FLINT does not support modulus %s"%(self.__modulus)
            if not element_class:
                self._implementation_names = ('NTL',)
                self._implementation_repr = ' (using NTL)'
                if self.__modulus < ZZ_sage(modn_dense_ntl.zz_p_max):
                    element_class = modn_dense_ntl.Polynomial_dense_modn_ntl_zz
                else:
                    element_class = modn_dense_ntl.Polynomial_dense_modn_ntl_ZZ
        PolynomialRing_commutative.__init__(self, base_ring, name=name,
                element_class=element_class)

    @cached_method
    def modulus(self):
        """
        EXAMPLES::

            sage: R.<x> = Zmod(15)[]
            sage: R.modulus()
            15
        """
        return self.base_ring().characteristic()

    def _repr_(self):
        """
        TESTS::

            sage: from sage.rings.polynomial.polynomial_ring import PolynomialRing_integral_domain as PRing
            sage: R = PRing(ZZ, 'x', implementation='NTL'); R
            Univariate Polynomial Ring in x over Integer Ring (using NTL)
        """
        s = PolynomialRing_commutative._repr_(self)
        return s + self._implementation_repr


class PolynomialRing_dense_mod_p(PolynomialRing_dense_finite_field,
                                 PolynomialRing_dense_mod_n,
                                 PolynomialRing_singular_repr):
    def __init__(self, base_ring, name="x", implementation=None):
        """
        TESTS::

            sage: P = GF(2)['x']; P
            Univariate Polynomial Ring in x over Finite Field of size 2 (using NTL)
            sage: type(P.gen())
            <type 'sage.rings.polynomial.polynomial_gf2x.Polynomial_GF2X'>

            sage: from sage.rings.polynomial.polynomial_ring import PolynomialRing_dense_mod_p
            sage: P = PolynomialRing_dense_mod_p(GF(5), 'x'); P
            Univariate Polynomial Ring in x over Finite Field of size 5
            sage: type(P.gen())
            <type 'sage.rings.polynomial.polynomial_zmod_flint.Polynomial_zmod_flint'>

            sage: P = PolynomialRing_dense_mod_p(GF(5), 'x', implementation='NTL'); P
            Univariate Polynomial Ring in x over Finite Field of size 5 (using NTL)
            sage: type(P.gen())
            <type 'sage.rings.polynomial.polynomial_modn_dense_ntl.Polynomial_dense_mod_p'>

            sage: P = PolynomialRing_dense_mod_p(GF(9223372036854775837), 'x')
            sage: P
            Univariate Polynomial Ring in x over Finite Field of size 9223372036854775837 (using NTL)
            sage: type(P.gen())
            <type 'sage.rings.polynomial.polynomial_modn_dense_ntl.Polynomial_dense_mod_p'>


        """
        from sage.rings.polynomial.polynomial_zmod_flint import \
                Polynomial_zmod_flint
        __modulus = base_ring.characteristic()
        element_class = None
        if __modulus == 2:
            import sage.rings.polynomial.polynomial_gf2x as polynomial_gf2x
            element_class = polynomial_gf2x.Polynomial_GF2X
            self._implementation_repr = ' (using NTL)'
        elif implementation is None or implementation == 'FLINT':
            import sys
            if __modulus < sys.maxint:
                self._implementation_names = (None, 'FLINT')
                self._implementation_repr = ''
                element_class = Polynomial_zmod_flint
            elif implementation == 'FLINT':
                raise ValueError, "FLINT does not support modulus %s"%(__modulus)
        if not element_class:
            from sage.rings.polynomial.polynomial_modn_dense_ntl import \
                    Polynomial_dense_mod_p
            element_class = Polynomial_dense_mod_p
            self._implementation_names = ('NTL',)
            self._implementation_repr = ' (using NTL)'
        PolynomialRing_dense_mod_n.__init__(self, base_ring, name=name,
                element_class=element_class)

        from sage.rings.polynomial.polynomial_singular_interface import can_convert_to_singular
        self._has_singular = can_convert_to_singular(self)

    def irreducible_element(self, n, algorithm=None):
        """
        Construct an irreducible polynomial of degree `n`.

        INPUT:

        - ``n`` -- integer: the degree of the polynomial to construct

        - ``algorithm`` -- string: algorithm to use, or ``None``.
          Currently available options are:

          - ``'adleman-lenstra'``: a variant of the Adleman--Lenstra
              algorithm as implemented in PARI.

          - ``'conway'``: look up the Conway polynomial of degree `n`
            over the field of `p` elements in the database; raise a
            ``RuntimeError`` if it is not found.

          - ``'first_lexicographic'``: return the lexicographically
            smallest irreducible polynomial of degree `n`.  Only
            implemented for `p = 2`.

          - ``'minimal_weight'``: return an irreducible polynomial of
            degree `n` with minimal number of non-zero coefficients.
            Only implemented for `p = 2`.

          - ``'random'``: try random polynomials until an irreducible
            one is found.

          If ``algorithm`` is ``None``, the Conway polynomial is used
          if it is found in the database.  If no Conway polynomial is
          found, the algorithm ``minimal_weight`` is used if `p = 2`,
          and the algorithm ``adleman-lenstra`` if `p > 2`.

        OUTPUT:

        A monic irreducible polynomial of degree `n` in ``self``.

        EXAMPLES::

            sage: GF(5)['x'].irreducible_element(2)
            x^2 + 4*x + 2
            sage: GF(5)['x'].irreducible_element(2, algorithm="adleman-lenstra")
            x^2 + x + 1

            sage: GF(2)['x'].irreducible_element(33)
            x^33 + x^13 + x^12 + x^11 + x^10 + x^8 + x^6 + x^3 + 1
            sage: GF(2)['x'].irreducible_element(33, algorithm="minimal_weight")
            x^33 + x^10 + 1

        AUTHORS:

        - Peter Bruin (June 2013)
        """
        from sage.libs.pari.all import pari
        from sage.rings.finite_rings.conway_polynomials import (conway_polynomial,
                                                                exists_conway_polynomial)
        from polynomial_gf2x import (GF2X_BuildIrred_list,
                                     GF2X_BuildSparseIrred_list,
                                     GF2X_BuildRandomIrred_list)

        p = self.characteristic()
        n = int(n)
        if n < 1:
            raise ValueError("degree must be at least 1")
        if algorithm is None:
            if exists_conway_polynomial(p, n):
                algorithm = "conway"
            elif p == 2:
                algorithm = "minimal_weight"
            else:
                algorithm = "adleman-lenstra"

        if algorithm == "adleman-lenstra":
            return self(pari(p).ffinit(n))
        elif algorithm == "conway":
            return self(conway_polynomial(p, n))
        elif algorithm == "first_lexicographic":
            if p == 2:
                return self(GF2X_BuildIrred_list(n))
            else:
                raise NotImplementedError("'first_lexicographic' option only implemented for p = 2")
        elif algorithm == "minimal_weight":
            if p == 2:
                return self(GF2X_BuildSparseIrred_list(n))
            else:
                raise NotImplementedError("'minimal_weight' option only implemented for p = 2")
        elif algorithm == "random":
            if p == 2:
                return self(GF2X_BuildRandomIrred_list(n))
            else:
                pass

        # No suitable algorithm found, try algorithms from the base class.
        return PolynomialRing_dense_finite_field.irreducible_element(self, n, algorithm)

def polygen(ring_or_element, name="x"):
    """
    Return a polynomial indeterminate.

    INPUT:

    - polygen(base_ring, name="x")

    - polygen(ring_element, name="x")

    If the first input is a ring, return a polynomial generator over
    that ring. If it is a ring element, return a polynomial generator
    over the parent of the element.

    EXAMPLES::

        sage: z = polygen(QQ,'z')
        sage: z^3 + z +1
        z^3 + z + 1
        sage: parent(z)
        Univariate Polynomial Ring in z over Rational Field

    .. note::

       If you give a list or comma separated string to polygen, you'll
       get a tuple of indeterminates, exactly as if you called
       polygens.
    """
    if ring_element.is_RingElement(ring_or_element):
        base_ring = ring_or_element.parent()
    elif ring.is_Ring(ring_or_element):
        base_ring = ring_or_element
    else:
        raise TypeError, "input must be a ring or ring element"
    from sage.rings.polynomial.polynomial_ring_constructor import PolynomialRing

    t = PolynomialRing(base_ring, name)
    if t.ngens() > 1:
        return t.gens()
    return t.gen()

def polygens(base_ring, names="x"):
    """
    Return indeterminates over the given base ring with the given
    names.

    EXAMPLES::

        sage: x,y,z = polygens(QQ,'x,y,z')
        sage: (x+y+z)^2
        x^2 + 2*x*y + y^2 + 2*x*z + 2*y*z + z^2
        sage: parent(x)
        Multivariate Polynomial Ring in x, y, z over Rational Field
        sage: t = polygens(QQ,['x','yz','abc'])
        sage: t
        (x, yz, abc)
    """
    from sage.rings.polynomial.polynomial_ring_constructor import PolynomialRing
    return PolynomialRing(base_ring, names).gens()<|MERGE_RESOLUTION|>--- conflicted
+++ resolved
@@ -441,11 +441,8 @@
                 return self(x.polynomial())
             except AttributeError:
                 pass
-<<<<<<< HEAD
-=======
         elif isinstance(x, sage.rings.power_series_ring_element.PowerSeries):
             x = x.truncate()
->>>>>>> 8029bc64
         return C(self, x, check, is_gen, construct=construct, **kwds)
 
     def is_integral_domain(self, proof = True):
