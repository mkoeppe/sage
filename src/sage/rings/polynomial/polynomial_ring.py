# -*- coding: utf-8 -*-
"""
Univariate Polynomial Rings

Sage implements sparse and dense polynomials over commutative and
non-commutative rings.  In the non-commutative case, the polynomial
variable commutes with the elements of the base ring.

AUTHOR:

- William Stein

- Kiran Kedlaya (2006-02-13): added macaulay2 option

- Martin Albrecht (2006-08-25): removed it again as it isn't needed anymore

- Simon King (2011-05): Dense and sparse polynomial rings must not be equal.

- Simon King (2011-10): Choice of categories for polynomial rings.

EXAMPLES::

    sage: z = QQ['z'].0
    sage: (z^3 + z - 1)^3
    z^9 + 3*z^7 - 3*z^6 + 3*z^5 - 6*z^4 + 4*z^3 - 3*z^2 + 3*z - 1

Saving and loading of polynomial rings works::

    sage: loads(dumps(QQ['x'])) == QQ['x']
    True
    sage: k = PolynomialRing(QQ['x'],'y'); loads(dumps(k))==k
    True
    sage: k = PolynomialRing(ZZ,'y'); loads(dumps(k)) == k
    True
    sage: k = PolynomialRing(ZZ,'y', sparse=True); loads(dumps(k))
    Sparse Univariate Polynomial Ring in y over Integer Ring

Rings with different variable names are not equal; in fact,
by :trac:`9944`, polynomial rings are equal if and only
if they are identical (which should be the  case for all parent
structures in Sage)::

    sage: QQ['y'] != QQ['x']
    True
    sage: QQ['y'] != QQ['z']
    True

We create a polynomial ring over a quaternion algebra::

    sage: A.<i,j,k> = QuaternionAlgebra(QQ, -1,-1)
    sage: R.<w> = PolynomialRing(A,sparse=True)
    sage: f = w^3 + (i+j)*w + 1
    sage: f
    w^3 + (i + j)*w + 1
    sage: f^2
    w^6 + (2*i + 2*j)*w^4 + 2*w^3 - 2*w^2 + (2*i + 2*j)*w + 1
    sage: f = w + i ; g = w + j
    sage: f * g
    w^2 + (i + j)*w + k
    sage: g * f
    w^2 + (i + j)*w - k

:trac:`9944` introduced some changes related with
coercion. Previously, a dense and a sparse polynomial ring with the
same variable name over the same base ring evaluated equal, but of
course they were not identical.Coercion maps are cached - but if a
coercion to a dense ring is requested and a coercion to a sparse ring
is returned instead (since the cache keys are equal!), all hell breaks
loose.

Therefore, the coercion between rings of sparse and dense polynomials
works as follows::

    sage: R.<x> = PolynomialRing(QQ, sparse=True)
    sage: S.<x> = QQ[]
    sage: S == R
    False
    sage: S.has_coerce_map_from(R)
    True
    sage: R.has_coerce_map_from(S)
    False
    sage: (R.0+S.0).parent()
    Univariate Polynomial Ring in x over Rational Field
    sage: (S.0+R.0).parent()
    Univariate Polynomial Ring in x over Rational Field

It may be that one has rings of dense or sparse polynomials over
different base rings. In that situation, coercion works by means of
the :func:`~sage.categories.pushout.pushout` formalism::

    sage: R.<x> = PolynomialRing(GF(5), sparse=True)
    sage: S.<x> = PolynomialRing(ZZ)
    sage: R.has_coerce_map_from(S)
    False
    sage: S.has_coerce_map_from(R)
    False
    sage: S.0 + R.0
    2*x
    sage: (S.0 + R.0).parent()
    Univariate Polynomial Ring in x over Finite Field of size 5
    sage: (S.0 + R.0).parent().is_sparse()
    False

Similarly, there is a coercion from the (non-default) NTL
implementation for univariate polynomials over the integers
to the default FLINT implementation, but not vice versa::

    sage: R.<x> = PolynomialRing(ZZ, implementation = 'NTL')
    sage: S.<x> = PolynomialRing(ZZ, implementation = 'FLINT')
    sage: (S.0+R.0).parent() is S
    True
    sage: (R.0+S.0).parent() is S
    True

TESTS::

    sage: K.<x>=FractionField(QQ['x'])
    sage: V.<z> = K[]
    sage: x+z
    z + x

Check that :trac:`5562` has been fixed::

    sage: R.<u> = PolynomialRing(RDF, 1)
    sage: v1 = vector([u])
    sage: v2 = vector([CDF(2)])
    sage: v1 * v2
    2.0*u

"""

#*****************************************************************************
#       Copyright (C) 2006 William Stein <wstein@gmail.com>
#
# This program is free software: you can redistribute it and/or modify
# it under the terms of the GNU General Public License as published by
# the Free Software Foundation, either version 2 of the License, or
# (at your option) any later version.
#                  http://www.gnu.org/licenses/
#*****************************************************************************


import sys

from sage.structure.element import Element

import sage.categories as categories
from sage.categories.morphism import IdentityMorphism

import sage.rings.ring as ring
from sage.structure.element import is_RingElement
import sage.rings.rational_field as rational_field
from sage.rings.rational_field import QQ
from sage.rings.integer_ring import ZZ
from sage.rings.integer import Integer
from sage.rings.number_field.number_field_base import is_NumberField

try:
    from cypari2.gen import Gen as pari_gen
except ImportError:
    pari_gen = ()

from sage.rings.polynomial.polynomial_ring_constructor import polynomial_default_category

import sage.misc.latex as latex
from sage.misc.prandom import randint
from sage.misc.cachefunc import cached_method
from sage.misc.lazy_attribute import lazy_attribute

import sage.rings.abc
from sage.rings.fraction_field_element import FractionFieldElement
from sage.rings.finite_rings.element_base import FiniteRingElement

try:
    from .polynomial_integer_dense_flint import Polynomial_integer_dense_flint
except ImportError:
    Polynomial_integer_dense_flint = ()

from sage.rings.polynomial.polynomial_singular_interface import PolynomialRing_singular_repr
from sage.rings.polynomial.polynomial_singular_interface import can_convert_to_singular

_CommutativeRings = categories.commutative_rings.CommutativeRings()

<<<<<<< HEAD
try:
    from sage.interfaces.singular import SingularElement
except ImportError:
    SingularElement = ()
=======
from . import cyclotomic

import sage.interfaces.abc
>>>>>>> 2604174d


def is_PolynomialRing(x):
    """
    Return True if x is a *univariate* polynomial ring (and not a
    sparse multivariate polynomial ring in one variable).

    EXAMPLES::

        sage: from sage.rings.polynomial.polynomial_ring import is_PolynomialRing
        sage: from sage.rings.polynomial.multi_polynomial_ring import is_MPolynomialRing
        sage: is_PolynomialRing(2)
        False

    This polynomial ring is not univariate.

    ::

        sage: is_PolynomialRing(ZZ['x,y,z'])
        False
        sage: is_MPolynomialRing(ZZ['x,y,z'])
        True

    ::

        sage: is_PolynomialRing(ZZ['w'])
        True

    Univariate means not only in one variable, but is a specific data
    type. There is a multivariate (sparse) polynomial ring data type,
    which supports a single variable as a special case.

    ::

        sage: R.<w> = PolynomialRing(ZZ, implementation="singular"); R
        Multivariate Polynomial Ring in w over Integer Ring
        sage: is_PolynomialRing(R)
        False
        sage: type(R)
        <class 'sage.rings.polynomial.multi_polynomial_libsingular.MPolynomialRing_libsingular'>
    """
    return isinstance(x, PolynomialRing_general)


#########################################################################################

class PolynomialRing_general(ring.Algebra):
    """
    Univariate polynomial ring over a ring.
    """

    def __init__(self, base_ring, name=None, sparse=False, element_class=None, category=None):
        """
        EXAMPLES::

            sage: R.<x> = QQ['x']
            sage: R(-1) + R(1)
            0
            sage: (x - 2/3)*(x^2 - 8*x + 16)
            x^3 - 26/3*x^2 + 64/3*x - 32/3

            sage: category(ZZ['x'])
            Join of Category of unique factorization domains
             and Category of commutative algebras over
              (euclidean domains and infinite enumerated sets and metric spaces)
             and Category of infinite sets
            sage: category(GF(7)['x'])
            Join of Category of euclidean domains
             and Category of commutative algebras over
              (finite enumerated fields and subquotients of monoids and quotients of semigroups) and Category of infinite sets

        TESTS:

        Verify that :trac:`15232` has been resolved::

            sage: K.<x> = FunctionField(QQ)
            sage: R.<y> = K[]
            sage: TestSuite(R).run()

        Check that category for zero ring::

            sage: PolynomialRing(Zmod(1), 'x').category()
            Category of finite commutative algebras over
            (finite commutative rings and subquotients of monoids and
            quotients of semigroups and finite enumerated sets)

        Check `is_finite` inherited from category (:trac:`24432`)::

            sage: Zmod(1)['x'].is_finite()
            True

            sage: GF(7)['x'].is_finite()
            False

            sage: Zmod(1)['x']['y'].is_finite()
            True

            sage: GF(7)['x']['y'].is_finite()
            False

        """
        # We trust that, if category is given, it is useful and does not need to be joined
        # with the default category
        if category is None:
            if base_ring.is_zero():
                category = categories.rings.Rings().Finite()
            else:
                category = polynomial_default_category(base_ring.category(), 1)
        self.__is_sparse = sparse
        if element_class:
            self._polynomial_class = element_class
        else:
            if sparse:
                from sage.rings.polynomial.polynomial_element_generic import Polynomial_generic_sparse
                self._polynomial_class = Polynomial_generic_sparse
            else:
                from sage.rings.polynomial.polynomial_element import Polynomial_generic_dense
                self._polynomial_class = Polynomial_generic_dense
        self.Element = self._polynomial_class
        self.__cyclopoly_cache = {}
        self._has_singular = False
        ring.Algebra.__init__(self, base_ring, names=name, normalize=True, category=category)
        self._populate_coercion_lists_(convert_method_name='_polynomial_')

    def __reduce__(self):
        from sage.rings.polynomial.polynomial_ring_constructor import unpickle_PolynomialRing
        args = (self.base_ring(), self.variable_names(), None, self.is_sparse())
        return unpickle_PolynomialRing, args

    def _element_constructor_(self, x=None, check=True, is_gen=False,
                              construct=False, **kwds):
        r"""
        Convert ``x`` into this univariate polynomial ring,
        possibly non-canonically.

        Conversion from power series::

            sage: R.<x> = QQ[]
            sage: R(1 + x + x^2 + O(x^3))
            x^2 + x + 1

        Stacked polynomial rings coerce into constants if possible. First,
        the univariate case::

            sage: R.<x> = QQ[]
            sage: S.<u> = R[]
            sage: S(u + 2)
            u + 2
            sage: S(x + 3)
            x + 3
            sage: S(x + 3).degree()
            0

        Second, the multivariate case::

            sage: R.<x,y> = QQ[]
            sage: S.<u> = R[]
            sage: S(x + 2*y)
            x + 2*y
            sage: S(x + 2*y).degree()
            0
            sage: S(u + 2*x)
            u + 2*x
            sage: S(u + 2*x).degree()
            1

        Foreign polynomial rings coerce into the highest ring; the point
        here is that an element of T could coerce to an element of R or an
        element of S; it is anticipated that an element of T is more likely
        to be "the right thing" and is historically consistent.

        ::

            sage: R.<x> = QQ[]
            sage: S.<u> = R[]
            sage: T.<a> = QQ[]
            sage: S(a)
            u

        Coercing in pari elements::

            sage: QQ['x'](pari('[1,2,3/5]'))
            3/5*x^2 + 2*x + 1
            sage: QQ['x'](pari('(-1/3)*x^10 + (2/3)*x - 1/5'))
            -1/3*x^10 + 2/3*x - 1/5

        Coercing strings::

            sage: QQ['y']('-y')
            -y

        TESTS:

        Python 3 range is allowed::

            sage: R = PolynomialRing(ZZ,'x')
            sage: R(range(4))
            3*x^3 + 2*x^2 + x

        This shows that the issue at :trac:`4106` is fixed::

            sage: x = var('x')
            sage: R = IntegerModRing(4)
            sage: S = R['x']
            sage: S(x)
            x

        Throw a TypeError if any of the coefficients cannot be coerced
        into the base ring (:trac:`6777`)::

            sage: RealField(300)['x']( [ 1, ComplexField(300).gen(), 0 ])
            Traceback (most recent call last):
            ...
            TypeError: unable to convert '1.00...00*I' to a real number

        Check that the bug in :trac:`11239` is fixed::

            sage: K.<a> = GF(5^2, prefix='z')
            sage: L.<b> = GF(5^4, prefix='z')
            sage: f = K['x'].gen() + a
            sage: L['x'](f)
            x + b^3 + b^2 + b + 3

        A test from :trac:`14485` ::

            sage: x = SR.var('x')
            sage: QQbar[x](x^6+x^5+x^4-x^3+x^2-x+2/5)
            x^6 + x^5 + x^4 - x^3 + x^2 - x + 2/5

        Check support for unicode characters (:trac:`29280`)::

            sage: QQ['λ']('λ^2')
            λ^2
        """
        C = self.element_class
        if isinstance(x, (list, tuple)):
            return C(self, x, check=check, is_gen=False, construct=construct)
        if isinstance(x, range):
            return C(self, list(x), check=check, is_gen=False,
                     construct=construct)
        if isinstance(x, Element):
            P = x.parent()
            if P is self:
                return x
            elif P is self.base_ring():
                # It *is* the base ring, hence, we should not need to check.
                # Moreover, if x is equal to zero then we usually need to
                # provide [] to the polynomial class, not [x], if we don't want
                # to check (normally, polynomials like to strip trailing zeroes).
                # However, in the padic case, we WANT that trailing
                # zeroes are not stripped, because O(5)==0, but still it must
                # not be forgotten. It should be the job of the __init__ method
                # to decide whether to strip or not to strip.
                return C(self, [x], check=False, is_gen=False,
                         construct=construct)
            elif P == self.base_ring():
                return C(self, [x], check=True, is_gen=False,
                         construct=construct)
        if isinstance(x, sage.interfaces.abc.SingularElement) and self._has_singular:
            self._singular_().set_ring()
            try:
                return x.sage_poly(self)
            except Exception:
                raise TypeError("Unable to coerce singular object")
        elif isinstance(x, str):
            try:
                from sage.misc.parser import Parser, LookupNameMaker
                R = self.base_ring()
                p = Parser(Integer, R, LookupNameMaker({self.variable_name(): self.gen()}, R))
                return self(p.parse(x))
            except NameError:
                raise TypeError("Unable to coerce string")
        elif isinstance(x, FractionFieldElement):
            if x.denominator().is_unit():
                x = x.numerator() * x.denominator().inverse_of_unit()
            else:
                raise TypeError("denominator must be a unit")
        elif isinstance(x, pari_gen):
            if x.type() == 't_RFRAC':
                raise TypeError("denominator must be a unit")
            if x.type() != 't_POL':
                x = x.Polrev()
        elif isinstance(x, FiniteRingElement):
            try:
                return self(x.polynomial())
            except AttributeError:
                pass
        elif isinstance(x, sage.rings.power_series_ring_element.PowerSeries):
            x = x.truncate()
        return C(self, x, check, is_gen, construct=construct, **kwds)

    @classmethod
    def _implementation_names(cls, implementation, base_ring, sparse=False):
        """
        Check whether this class can handle the implementation
        ``implementation`` over the given base ring and sparseness.

        This is a simple wrapper around :meth:`_implementation_names_impl`
        which does the real work.

        .. NOTE::

            It is assumed that the ``base_ring`` argument is a base ring
            which the class can handle.

        INPUT:

        - ``implementation`` -- either a string denoting a specific
          implementation or ``None`` for the default.

        - ``base_ring`` -- the base ring for the polynomial ring.

        - ``sparse`` -- (boolean) whether the implementation is sparse.

        OUTPUT:

        - if the implementation is supported, the output is a list of
          all names (possibly including ``None``) which refer to the
          given implementation. The first element of the list is the
          canonical name. If the ``__init__`` method does not take an
          ``implementation`` keyword, then the first element must be
          ``None``.

        - if the implementation is not supported, raise a
          ``ValueError``.

        EXAMPLES::

            sage: from sage.rings.polynomial.polynomial_ring import PolynomialRing_general
            sage: PolynomialRing_general._implementation_names(None, ZZ, True)
            [None, 'generic']
            sage: PolynomialRing_general._implementation_names("generic", ZZ, True)
            [None, 'generic']
            sage: PolynomialRing_general._implementation_names("xyzzy", ZZ, True)
            Traceback (most recent call last):
            ...
            ValueError: unknown implementation 'xyzzy' for sparse polynomial rings over Integer Ring
        """
        names = cls._implementation_names_impl(implementation, base_ring, sparse)
        if names is NotImplemented:
            raise ValueError("unknown implementation %r for %s polynomial rings over %r" %
                    (implementation, "sparse" if sparse else "dense", base_ring))
        assert isinstance(names, list)
        assert implementation in names
        return names

    @staticmethod
    def _implementation_names_impl(implementation, base_ring, sparse):
        """
        The underlying implementation of :meth:`_implementation_names`.

        The behaviour is exactly the same, except that an unknown
        implementation returns ``NotImplemented`` instead of raising
        ``ValueError``.

        EXAMPLES::

            sage: from sage.rings.polynomial.polynomial_ring import PolynomialRing_general
            sage: PolynomialRing_general._implementation_names_impl("xyzzy", ZZ, True)
            NotImplemented
        """
        if implementation is None or implementation == "generic":
            return [None, "generic"]
        return NotImplemented

    def is_integral_domain(self, proof = True):
        """
        EXAMPLES::

            sage: ZZ['x'].is_integral_domain()
            True
            sage: Integers(8)['x'].is_integral_domain()
            False
        """
        return self.base_ring().is_integral_domain(proof)

    def is_unique_factorization_domain(self, proof = True):
        """
        EXAMPLES::

            sage: ZZ['x'].is_unique_factorization_domain()
            True
            sage: Integers(8)['x'].is_unique_factorization_domain()
            False
        """
        return self.base_ring().is_unique_factorization_domain(proof)

    def is_noetherian(self):
        return self.base_ring().is_noetherian()

    def some_elements(self):
        r"""
        Return a list of polynomials.

        This is typically used for running generic tests.

        EXAMPLES::

            sage: R.<x> = QQ[]
            sage: R.some_elements()
            [x, 0, 1, 1/2, x^2 + 2*x + 1, x^3, x^2 - 1, x^2 + 1, 2*x^2 + 2]
        """
        # the comments in the following lines describe the motivation for
        # adding these elements, they are not accurate over all rings and in
        # all contexts
        R = self.base_ring()
        # Doing things this way is a little robust against rings where
        #    2 might not convert in
        one = R.one()
        return [self.gen(),
            self.zero(), self(one), self(R.an_element()), # elements of the base ring
            self([one,2*one,one]), # a square
            self([0,0,0,one]), # a power but not a square
            self([-one,0,one]), # a reducible element
            self([one,0,one]), # an irreducible element
            self([2*one,0,2*one]), # an element with non-trivial content
        ]

    @cached_method
    def flattening_morphism(self):
        r"""
        Return the flattening morphism of this polynomial ring

        EXAMPLES::

            sage: QQ['a','b']['x'].flattening_morphism()
            Flattening morphism:
              From: Univariate Polynomial Ring in x over Multivariate Polynomial Ring in a, b over Rational Field
              To:   Multivariate Polynomial Ring in a, b, x over Rational Field

            sage: QQ['x'].flattening_morphism()
            Identity endomorphism of Univariate Polynomial Ring in x over Rational Field
        """
        from .multi_polynomial_ring import is_MPolynomialRing
        base = self.base_ring()
        if is_PolynomialRing(base) or is_MPolynomialRing(base):
            from .flatten import FlatteningMorphism
            return FlatteningMorphism(self)
        else:
            return IdentityMorphism(self)

    def construction(self):
        return categories.pushout.PolynomialFunctor(self.variable_name(), sparse=self.__is_sparse), self.base_ring()

    def completion(self, p, prec=20, extras=None):
        """
        Return the completion of self with respect to the irreducible
        polynomial p. Currently only implemented for p=self.gen(), i.e. you
        can only complete R[x] with respect to x, the result being a ring
        of power series in x. The prec variable controls the precision used
        in the power series ring.

        EXAMPLES::

            sage: P.<x>=PolynomialRing(QQ)
            sage: P
            Univariate Polynomial Ring in x over Rational Field
            sage: PP=P.completion(x)
            sage: PP
            Power Series Ring in x over Rational Field
            sage: f=1-x
            sage: PP(f)
            1 - x
            sage: 1/f
            -1/(x - 1)
            sage: 1/PP(f)
            1 + x + x^2 + x^3 + x^4 + x^5 + x^6 + x^7 + x^8 + x^9 + x^10 + x^11 + x^12 + x^13 + x^14 + x^15 + x^16 + x^17 + x^18 + x^19 + O(x^20)
        """
        if str(p) == self._names[0]:
            from sage.rings.power_series_ring import PowerSeriesRing
            return PowerSeriesRing(self.base_ring(), name=self._names[0],
                                   default_prec=prec, sparse=self.is_sparse())
        else:
            raise TypeError("Cannot complete %s with respect to %s" % (self, p))

    def _coerce_map_from_base_ring(self):
        """
        Return a coercion map from the base ring of ``self``.

        EXAMPLES::

            sage: R.<x> = QQ[]
            sage: R.coerce_map_from(QQ)
            Polynomial base injection morphism:
              From: Rational Field
              To:   Univariate Polynomial Ring in x over Rational Field
            sage: R.coerce_map_from(ZZ)
            Composite map:
              From: Integer Ring
              To:   Univariate Polynomial Ring in x over Rational Field
              Defn:   Natural morphism:
                      From: Integer Ring
                      To:   Rational Field
                    then
                      Polynomial base injection morphism:
                      From: Rational Field
                      To:   Univariate Polynomial Ring in x over Rational Field
            sage: R.coerce_map_from(GF(7))
        """
        from .polynomial_element import PolynomialBaseringInjection
        return PolynomialBaseringInjection(self.base_ring(), self)

    def _coerce_map_from_(self, P):
        """
        The rings that canonically coerce to this polynomial ring are:

        - this ring itself

        - any ring that canonically coerces to the base ring of this ring.

        - polynomial rings in the same variable over any base ring that
          canonically coerces to the base ring of this ring.

        - a multivariate polynomial ring P such that self's variable name
          is among the variable names of P, and the ring obtained by
          removing that variable is different from the base ring of self,
          but coerces into it. (see :trac:`813` for a discussion of this)

        Caveat: There is no coercion from a dense into a sparse
        polynomial ring. So, when adding a dense and a sparse
        polynomial, the result will be dense. See :trac:`9944`.

        EXAMPLES::

            sage: R = QQ['x']
            sage: R.has_coerce_map_from(ZZ['x'])
            True
            sage: R.has_coerce_map_from(ZZ['y'])
            False

        Here we test against the change in the coercions introduced
        in :trac:`9944`::

            sage: R.<x> = PolynomialRing(QQ, sparse=True)
            sage: S.<x> = QQ[]
            sage: (R.0+S.0).parent()
            Univariate Polynomial Ring in x over Rational Field
            sage: (S.0+R.0).parent()
            Univariate Polynomial Ring in x over Rational Field

        Here we test a feature that was implemented in :trac:`813`::

            sage: P = QQ['x','y']
            sage: Q = Frac(QQ['x'])['y']
            sage: Q.has_coerce_map_from(P)
            True
            sage: P.0+Q.0
            y + x

        In order to avoid bidirectional coercions (which are generally
        problematic), we only have a coercion from P to Q if the base
        ring of Q is more complicated than "P minus one variable"::

            sage: Q = QQ['x']['y']
            sage: P.has_coerce_map_from(Q)
            True
            sage: Q.has_coerce_map_from(P)
            False
            sage: Q.base_ring() is P.remove_var(Q.variable_name())
            True

        Over the integers, there is a coercion from the NTL and generic
        implementation to the default FLINT implementation::

            sage: R = PolynomialRing(ZZ, 't', implementation="NTL")
            sage: S = PolynomialRing(ZZ, 't', implementation="FLINT")
            sage: T = PolynomialRing(ZZ, 't', implementation="generic")
            sage: R.has_coerce_map_from(S)
            False
            sage: R.has_coerce_map_from(T)
            False
            sage: S.has_coerce_map_from(T)
            True
            sage: S.has_coerce_map_from(R)
            True
            sage: T.has_coerce_map_from(R)
            False
            sage: T.has_coerce_map_from(S)
            False
        """
        base_ring = self.base_ring()
        # handle constants that canonically coerce into self.base_ring()
        # first, if possible
        try:
            connecting = base_ring.coerce_map_from(P)
            if connecting is not None:
                return self.coerce_map_from(base_ring) * connecting
        except TypeError:
            pass

        # polynomial rings in the same variable over a base that canonically
        # coerces into self.base_ring()
        if is_PolynomialRing(P):
            if self.construction()[0] != P.construction()[0]:
                # Construction (including variable names) must be the
                # same to allow coercion
                return False
            self_sparse = self.is_sparse()
            P_sparse = P.is_sparse()
            if self_sparse and not P_sparse:
                # Coerce only sparse -> dense
                return False

            if P.base_ring() is base_ring:
                # Same base ring but different implementations.
                # Ideally, we should avoid cyclic coercions (a coercion
                # from A to B and also from B to A), but this is
                # currently hard to do:
                # see https://trac.sagemath.org/ticket/24319
                if not self_sparse and P_sparse:
                    # Always allow coercion sparse -> dense
                    pass
                elif base_ring is ZZ:
                    # Over ZZ, only allow coercion from any ZZ['x']
                    # implementation to the default FLINT implementation
                    if self.element_class is not Polynomial_integer_dense_flint:
                        return None
                # Other rings: always allow coercion
                # To be fixed in Trac #24319
            f = base_ring.coerce_map_from(P.base_ring())
            if f is None:
                return None
            from sage.rings.homset import RingHomset
            from sage.rings.polynomial.polynomial_ring_homomorphism import PolynomialRingHomomorphism_from_base
            return PolynomialRingHomomorphism_from_base(RingHomset(P, self), f)

        # Last, we consider multivariate polynomial rings:
        from sage.rings.polynomial.multi_polynomial_ring import is_MPolynomialRing
        if is_MPolynomialRing(P) and self.variable_name() in P.variable_names():
            P_ = P.remove_var(self.variable_name())
            return self.base_ring()!=P_ and self.base_ring().has_coerce_map_from(P_)

    def _magma_init_(self, magma):
        """
        Used in converting this ring to the corresponding ring in MAGMA.

        EXAMPLES::

            sage: R = QQ['y']
            sage: R._magma_init_(magma)                     # optional - magma
            'SageCreateWithNames(PolynomialRing(_sage_ref...),["y"])'
            sage: S = magma(R)                              # optional - magma
            sage: S                                         # optional - magma
            Univariate Polynomial Ring in y over Rational Field
            sage: S.1                                       # optional - magma
            y
            sage: magma(PolynomialRing(GF(7), 'x'))         # optional - magma
            Univariate Polynomial Ring in x over GF(7)
            sage: magma(PolynomialRing(GF(49,'a'), 'x'))    # optional - magma
            Univariate Polynomial Ring in x over GF(7^2)
            sage: magma(PolynomialRing(PolynomialRing(ZZ,'w'), 'x')) # optional - magma
            Univariate Polynomial Ring in x over Univariate Polynomial Ring in w over Integer Ring

        Watch out, Magma has different semantics from Sage, i.e., in Magma
        there is a unique univariate polynomial ring, and the variable name
        has no intrinsic meaning (it only impacts printing), so can't be
        reliably set because of caching.

        ::

            sage: m = Magma()            # new magma session; optional - magma
            sage: m(QQ['w'])                                # optional - magma
            Univariate Polynomial Ring in w over Rational Field
            sage: m(QQ['x'])                                # optional - magma
            Univariate Polynomial Ring in x over Rational Field
            sage: m(QQ['w'])   # same magma object, now prints as x; optional - magma
            Univariate Polynomial Ring in x over Rational Field

        A nested example over a Givaro finite field::

            sage: k.<a> = GF(9)
            sage: R.<x> = k[]
            sage: magma(a^2*x^3 + (a+1)*x + a)              # optional - magma
            a^2*x^3 + a^2*x + a
        """
        B = magma(self.base_ring())
        Bref = B._ref()
        s = 'PolynomialRing(%s)'%(Bref)
        return magma._with_names(s, self.variable_names())

    def _gap_init_(self, gap=None):
        """
        String for representing this polynomial ring in GAP.

        INPUT:

        - ``gap`` -- (optional GAP instance) used for representing the base ring

        EXAMPLES::

            sage: R.<z> = ZZ[]
            sage: gap(R)
            PolynomialRing( Integers, ["z"] )
            sage: gap(R) is gap(R)
            True
            sage: gap(z^2 + z)
            z^2+z

        A univariate polynomial ring over a multivariate polynomial
        ring over a number field::

            sage: Q.<t> = QQ[]
            sage: K.<tau> = NumberField(t^2+t+1)
            sage: P.<x,y> = K[]
            sage: S.<z> = P[]
            sage: gap(S)
            PolynomialRing( PolynomialRing( <algebraic extension over the Rationals of degree 2>, ["x", "y"] ), ["z"] )
            sage: gap(S) is gap(S)
            True
        """
        if gap is not None:
            base_ring = gap(self.base_ring()).name()
        else:
            base_ring = self.base_ring()._gap_init_()
        return 'PolynomialRing(%s, ["%s"])'%(base_ring, self.variable_name())

    def _sage_input_(self, sib, coerced):
        r"""
        Produce an expression which will reproduce this value when
        evaluated.

        EXAMPLES::

            sage: sage_input(GF(5)['x']['y'], verify=True)
            # Verified
            GF(5)['x']['y']
            sage: from sage.misc.sage_input import SageInputBuilder
            sage: ZZ['z']._sage_input_(SageInputBuilder(), False)
            {constr_parent: {subscr: {atomic:ZZ}[{atomic:'z'}]} with gens: ('z',)}
        """
        base = sib(self.base_ring())
        sie = base[self.variable_name()]
        gens_syntax = sib.empty_subscript(base)
        return sib.parent_with_gens(self, sie, self.variable_names(), 'R',
                                    gens_syntax=gens_syntax)

    def _macaulay2_init_(self, macaulay2=None):
        """
        EXAMPLES::

            sage: R = QQ['x']
            sage: macaulay2(R).describe()  # optional - macaulay2
            QQ[x, Degrees => {1}, Heft => {1}, MonomialOrder => {MonomialSize => 16},
                                                                {GRevLex => {1}    }
                                                                {Position => Up    }
            --------------------------------------------------------------------------------
            DegreeRank => 1]

        TESTS:

        Check that results are cached (:trac:`28074`)::

            sage: R = ZZ['t']
            sage: macaulay2(R) is macaulay2(R)  # optional - macaulay2
            True
        """
        if macaulay2 is None:
            from sage.interfaces.macaulay2 import macaulay2 as m2_default
            macaulay2 = m2_default
        return macaulay2._macaulay2_input_ring(self.base_ring(), self.gens())


    def _is_valid_homomorphism_(self, codomain, im_gens, base_map=None):
        """
        EXAMPLES::

            sage: R.<x> = QQ[]
            sage: R._is_valid_homomorphism_(GF(7), [5])
            False
            sage: R._is_valid_homomorphism_(Qp(7), [5])
            True
        """
        # Since poly rings are free, any image of the gen
        # determines a homomorphism
        if base_map is None:
            # If no base map is given, the only requirement is that the
            # base ring coerces into the codomain
            return codomain.has_coerce_map_from(self.base_ring())
        return True

    #    Polynomial rings should be unique parents. Hence,
    #    no need for any comparison method

    def __hash__(self):
        # should be faster than just relying on the string representation
        try:
            return self._cached_hash
        except AttributeError:
            pass
        h = self._cached_hash = hash((self.base_ring(),self.variable_name()))
        return h

    def _repr_(self):
        try:
            return self._cached_repr
        except AttributeError:
            pass
        s = "Univariate Polynomial Ring in %s over %s"%(
                self.variable_name(), self.base_ring())
        if self.is_sparse():
            s = "Sparse " + s
        self._cached_repr = s
        return s

    def _latex_(self):
        r"""
        EXAMPLES::

            sage: S.<alpha12>=ZZ[]
            sage: latex(S)
            \Bold{Z}[\alpha_{12}]
        """
        return "%s[%s]"%(latex.latex(self.base_ring()), self.latex_variable_names()[0])

    def base_extend(self, R):
        """
        Return the base extension of this polynomial ring to R.

        EXAMPLES::

            sage: R.<x> = RR[]; R
            Univariate Polynomial Ring in x over Real Field with 53 bits of precision
            sage: R.base_extend(CC)
            Univariate Polynomial Ring in x over Complex Field with 53 bits of precision
            sage: R.base_extend(QQ)
            Traceback (most recent call last):
            ...
            TypeError: no such base extension
            sage: R.change_ring(QQ)
            Univariate Polynomial Ring in x over Rational Field
        """
        from sage.rings.polynomial.polynomial_ring_constructor import PolynomialRing

        if R.has_coerce_map_from(self.base_ring()):
            return PolynomialRing(R, names=self.variable_name(), sparse=self.is_sparse())
        else:
            raise TypeError("no such base extension")

    def change_ring(self, R):
        """
        Return the polynomial ring in the same variable as self over R.

        EXAMPLES::

            sage: R.<ZZZ> = RealIntervalField() []; R
            Univariate Polynomial Ring in ZZZ over Real Interval Field with 53 bits of precision
            sage: R.change_ring(GF(19^2,'b'))
            Univariate Polynomial Ring in ZZZ over Finite Field in b of size 19^2
        """
        from sage.rings.polynomial.polynomial_ring_constructor import PolynomialRing

        return PolynomialRing(R, names=self.variable_name(), sparse=self.is_sparse())

    def change_var(self, var):
        r"""
        Return the polynomial ring in variable var over the same base
        ring.

        EXAMPLES::

            sage: R.<x> = ZZ[]; R
            Univariate Polynomial Ring in x over Integer Ring
            sage: R.change_var('y')
            Univariate Polynomial Ring in y over Integer Ring
        """
        from sage.rings.polynomial.polynomial_ring_constructor import PolynomialRing

        return PolynomialRing(self.base_ring(), names = var, sparse=self.is_sparse())

    def extend_variables(self, added_names, order = 'degrevlex'):
        r"""
        Returns a multivariate polynomial ring with the same base ring but
        with added_names as additional variables.

        EXAMPLES::

            sage: R.<x> = ZZ[]; R
            Univariate Polynomial Ring in x over Integer Ring
            sage: R.extend_variables('y, z')
            Multivariate Polynomial Ring in x, y, z over Integer Ring
            sage: R.extend_variables(('y', 'z'))
            Multivariate Polynomial Ring in x, y, z over Integer Ring
        """
        from sage.rings.polynomial.polynomial_ring_constructor import PolynomialRing

        if isinstance(added_names, str):
            added_names = added_names.split(',')
        return PolynomialRing(self.base_ring(), names = self.variable_names() + tuple(added_names), order = order)

    def variable_names_recursive(self, depth=sage.rings.infinity.infinity):
        r"""
        Return the list of variable names of this ring and its base rings,
        as if it were a single multi-variate polynomial.

        INPUT:

        - ``depth`` -- an integer or :mod:`Infinity <sage.rings.infinity>`.

        OUTPUT:

        A tuple of strings.

        EXAMPLES::

            sage: R = QQ['x']['y']['z']
            sage: R.variable_names_recursive()
            ('x', 'y', 'z')
            sage: R.variable_names_recursive(2)
            ('y', 'z')
        """
        if depth <= 0:
            return ()
        elif depth == 1:
            return self.variable_names()
        else:
            my_vars = self.variable_names()
            try:
                return self.base_ring().variable_names_recursive(depth - len(my_vars)) + my_vars
            except AttributeError:
                return my_vars

    def _mpoly_base_ring(self, variables=None):
        r"""
        Returns the base ring if this is viewed as a polynomial ring over
        ``variables``. See also
        Polynomial._mpoly_dict_recursive
        """
        if variables is None:
            variables = self.variable_names_recursive()
        variables = list(variables)
        var = self.variable_name()
        if var not in variables:
            return self
        else:
            try:
                return self.base_ring()._mpoly_base_ring(variables[:variables.index(var)])
            except AttributeError:
                return self.base_ring()

    def characteristic(self):
        """
        Return the characteristic of this polynomial ring, which is the
        same as that of its base ring.

        EXAMPLES::

            sage: R.<ZZZ> = RealIntervalField() []; R
            Univariate Polynomial Ring in ZZZ over Real Interval Field with 53 bits of precision
            sage: R.characteristic()
            0
            sage: S = R.change_ring(GF(19^2,'b')); S
            Univariate Polynomial Ring in ZZZ over Finite Field in b of size 19^2
            sage: S.characteristic()
            19
        """
        return self.base_ring().characteristic()

    def cyclotomic_polynomial(self, n):
        """
        Return the nth cyclotomic polynomial as a polynomial in this
        polynomial ring. For details of the implementation, see the
        documentation for
        :func:`sage.rings.polynomial.cyclotomic.cyclotomic_coeffs`.

        EXAMPLES::

            sage: R = ZZ['x']
            sage: R.cyclotomic_polynomial(8)
            x^4 + 1
            sage: R.cyclotomic_polynomial(12)
            x^4 - x^2 + 1
            sage: S = PolynomialRing(FiniteField(7), 'x')
            sage: S.cyclotomic_polynomial(12)
            x^4 + 6*x^2 + 1
            sage: S.cyclotomic_polynomial(1)
            x + 6

        TESTS:

        Make sure it agrees with other systems for the trivial case::

            sage: ZZ['x'].cyclotomic_polynomial(1)
            x - 1
            sage: gp('polcyclo(1)')
            x - 1
        """
        if n <= 0:
            raise ArithmeticError("n=%s must be positive"%n)
        elif n == 1:
            return self.gen() - 1
        else:
            from . import cyclotomic
            return self(cyclotomic.cyclotomic_coeffs(n), check=True)

    @cached_method
    def gen(self, n=0):
        """
        Return the indeterminate generator of this polynomial ring.

        EXAMPLES::

            sage: R.<abc> = Integers(8)[]; R
            Univariate Polynomial Ring in abc over Ring of integers modulo 8
            sage: t = R.gen(); t
            abc
            sage: t.is_gen()
            True

        An identical generator is always returned.

        ::

            sage: t is R.gen()
            True
        """
        if n != 0:
            raise IndexError("generator n not defined")
        return self.element_class(self, [0,1], is_gen=True)

    def gens_dict(self):
        """
        Return a dictionary whose entries are ``{name:variable,...}``,
        where ``name`` stands for the variable names of this
        object (as strings) and ``variable`` stands for the corresponding
        generators (as elements of this object).

        EXAMPLES::

            sage: R.<y,x,a42> = RR[]
            sage: R.gens_dict()
            {'a42': a42, 'x': x, 'y': y}
        """
        gens = self.gens()
        names = self.variable_names()
        assert len(gens) == len(names)
        return dict(zip(names, gens))

    def parameter(self):
        """
        Return the generator of this polynomial ring.

        This is the same as ``self.gen()``.
        """
        return self.gen()

    @cached_method
    def is_exact(self):
        return self.base_ring().is_exact()

    def is_field(self, proof = True):
        """
        Return False, since polynomial rings are never fields.

        EXAMPLES::

            sage: R.<z> = Integers(2)[]; R
            Univariate Polynomial Ring in z over Ring of integers modulo 2 (using GF2X)
            sage: R.is_field()
            False
        """
        return False

    def is_sparse(self):
        """
        Return true if elements of this polynomial ring have a sparse
        representation.

        EXAMPLES::

            sage: R.<z> = Integers(8)[]; R
            Univariate Polynomial Ring in z over Ring of integers modulo 8
            sage: R.is_sparse()
            False
            sage: R.<W> = PolynomialRing(QQ, sparse=True); R
            Sparse Univariate Polynomial Ring in W over Rational Field
            sage: R.is_sparse()
            True
        """
        return self.__is_sparse

    def monomial(self, exponent):
        """
        Return the monomial with the ``exponent``.

        INPUT:

        - ``exponent`` -- nonnegative integer

        EXAMPLES::

            sage: R.<x> = PolynomialRing(ZZ)
            sage: R.monomial(5)
            x^5
            sage: e=(10,)
            sage: R.monomial(*e)
            x^10
            sage: m = R.monomial(100)
            sage: R.monomial(m.degree()) == m
            True
        """
        return self({exponent:self.base_ring().one()})

    def krull_dimension(self):
        """
        Return the Krull dimension of this polynomial ring, which is one
        more than the Krull dimension of the base ring.

        EXAMPLES::

            sage: R.<x> = QQ[]
            sage: R.krull_dimension()
            1
            sage: R.<z> = GF(9,'a')[]; R
            Univariate Polynomial Ring in z over Finite Field in a of size 3^2
            sage: R.krull_dimension()
            1
            sage: S.<t> = R[]
            sage: S.krull_dimension()
            2
            sage: for n in range(10):
            ....:  S = PolynomialRing(S,'w')
            sage: S.krull_dimension()
            12
        """
        return self.base_ring().krull_dimension() + 1

    def ngens(self):
        """
        Return the number of generators of this polynomial ring, which is 1
        since it is a univariate polynomial ring.

        EXAMPLES::

            sage: R.<z> = Integers(8)[]; R
            Univariate Polynomial Ring in z over Ring of integers modulo 8
            sage: R.ngens()
            1
        """
        return 1

    def random_element(self, degree=(-1,2), *args, **kwds):
        r"""
        Return a random polynomial of given degree or with given degree bounds.

        INPUT:

        -  ``degree`` - optional integer for fixing the degree
           or a tuple of minimum and maximum degrees. By default set to
           ``(-1,2)``.

        -  ``*args, **kwds`` - Passed on to the ``random_element`` method for
           the base ring

        EXAMPLES::

            sage: R.<x> = ZZ[]
            sage: f = R.random_element(10, 5, 10)
            sage: f.degree()
            10
            sage: f.parent() is R
            True
            sage: all(a in range(5, 10) for a in f.coefficients())
            True
            sage: R.random_element(6).degree()
            6

        If a tuple of two integers is given for the degree argument, a degree
        is first uniformly chosen, then a polynomial of that degree is given::

            sage: R.random_element(degree=(0, 8)).degree() in range(0, 9)
            True
            sage: found = [False]*9
            sage: while not all(found):
            ....:     found[R.random_element(degree=(0, 8)).degree()] = True

        Note that the zero polynomial has degree ``-1``, so if you want to
        consider it set the minimum degree to ``-1``::

            sage: while R.random_element(degree=(-1,2),x=-1,y=1) != R.zero():
            ....:     pass

        TESTS::

            sage: R.random_element(degree=[5])
            Traceback (most recent call last):
            ...
            ValueError: degree argument must be an integer or a tuple of 2 integers (min_degree, max_degree)

            sage: R.random_element(degree=(5,4))
            Traceback (most recent call last):
            ...
            ValueError: minimum degree must be less or equal than maximum degree

        Check that :trac:`16682` is fixed::

            sage: R = PolynomialRing(GF(2), 'z')
            sage: for _ in range(100):
            ....:     d = randint(-1,20)
            ....:     P = R.random_element(degree=d)
            ....:     assert P.degree() == d, "problem with {} which has not degree {}".format(P,d)

            sage: R.random_element(degree=-2)
            Traceback (most recent call last):
            ...
            ValueError: degree should be an integer greater or equal than -1
        """
        R = self.base_ring()

        if isinstance(degree, (list, tuple)):
            if len(degree) != 2:
                raise ValueError("degree argument must be an integer or a tuple of 2 integers (min_degree, max_degree)")
            if degree[0] > degree[1]:
                raise ValueError("minimum degree must be less or equal than maximum degree")
        else:
            degree = (degree,degree)

        if degree[0] <= -2:
            raise ValueError("degree should be an integer greater or equal than -1")

        # If the coefficient range only contains 0, then
        # * if the degree range includes -1, return the zero polynomial,
        # * otherwise raise a value error
        if args == (0, 1):
            if degree[0] == -1:
                return self.zero()
            else:
                raise ValueError("No polynomial of degree >= 0 has all coefficients zero")

        # Pick a random degree
        d = randint(degree[0], degree[1])

        # If degree is -1, return the 0 polynomial
        if d == -1:
            return self.zero()

        # If degree is 0, return a random constant term
        if d == 0:
            return self(R._random_nonzero_element(*args, **kwds))

        # Pick random coefficients
        p = self([R.random_element(*args, **kwds) for _ in range(d)])

        # Add non-zero leading coefficient
        p += R._random_nonzero_element(*args, **kwds) * self.gen() ** d

        return p

    def _monics_degree( self, of_degree ):
        """
        Refer to monics() for full documentation.
        """
        base = self.base_ring()
        for coeffs in sage.misc.mrange.xmrange_iter([[base.one()]]+[base]*of_degree):
            # Each iteration returns a *new* list!
            # safe to mutate the return
            coeffs.reverse()
            yield self(coeffs)

    def _monics_max( self, max_degree ):
        """
        Refer to monics() for full documentation.
        """
        for degree in range(max_degree + 1):
            for m in self._monics_degree( degree ):
                yield m

    def _polys_degree( self, of_degree ):
        """
        Refer to polynomials() for full documentation.
        """
        base = self.base_ring()
        base0 = base.zero()
        for leading_coeff in base:
            if leading_coeff != base0:
                for lt1 in sage.misc.mrange.xmrange_iter([base]*(of_degree)):
                    # Each iteration returns a *new* list!
                    # safe to mutate the return
                    coeffs = [leading_coeff] + lt1
                    coeffs.reverse()
                    yield self(coeffs)

    def _polys_max( self, max_degree ):
        """
        Refer to polynomials() for full documentation.
        """
        base = self.base_ring()
        for coeffs in sage.misc.mrange.xmrange_iter([base]*(max_degree+1)):
            # Each iteration returns a *new* list!
            # safe to mutate the return
            coeffs.reverse()
            yield self(coeffs)

    @lazy_attribute
    def _Karatsuba_threshold(self):
        """
        Return the default Karatsuba threshold.

        EXAMPLES::

            sage: R.<x> = QQbar[]
            sage: R._Karatsuba_threshold
            8
            sage: MS = MatrixSpace(ZZ, 2, 2)
            sage: R.<x> = MS[]
            sage: R._Karatsuba_threshold
            0
        """
        base_ring = self.base_ring()
        if is_PolynomialRing(base_ring):
            return 0
        from sage.matrix.matrix_space import MatrixSpace
        if isinstance(base_ring, MatrixSpace):
            return 0
        from sage.rings.fraction_field import FractionField_generic
        if isinstance(base_ring, FractionField_generic):
            return 1 << 60
        # Generic default value
        return 8

    def karatsuba_threshold(self):
        """
        Return the Karatsuba threshold used for this ring by the method
        _mul_karatsuba to fall back to the schoolbook algorithm.

        EXAMPLES::

            sage: K = QQ['x']
            sage: K.karatsuba_threshold()
            8
            sage: K = QQ['x']['y']
            sage: K.karatsuba_threshold()
            0
        """
        return self._Karatsuba_threshold

    def set_karatsuba_threshold(self, Karatsuba_threshold):
        """
        Changes the default threshold for this ring in the method _mul_karatsuba
        to fall back to the schoolbook algorithm.

        .. warning::

           This method may have a negative performance impact in polynomial
           arithmetic. So use it at your own risk.

        EXAMPLES::

            sage: K = QQ['x']
            sage: K.karatsuba_threshold()
            8
            sage: K.set_karatsuba_threshold(0)
            sage: K.karatsuba_threshold()
            0
        """
        self._Karatsuba_threshold = int(Karatsuba_threshold)

    def polynomials( self, of_degree = None, max_degree = None ):
        """
        Return an iterator over the polynomials of specified degree.

        INPUT: Pass exactly one of:


        -  ``max_degree`` - an int; the iterator will generate
           all polynomials which have degree less than or equal to
           max_degree

        -  ``of_degree`` - an int; the iterator will generate
           all polynomials which have degree of_degree


        OUTPUT: an iterator

        EXAMPLES::

            sage: P = PolynomialRing(GF(3),'y')
            sage: for p in P.polynomials( of_degree = 2 ): print(p)
            y^2
            y^2 + 1
            y^2 + 2
            y^2 + y
            y^2 + y + 1
            y^2 + y + 2
            y^2 + 2*y
            y^2 + 2*y + 1
            y^2 + 2*y + 2
            2*y^2
            2*y^2 + 1
            2*y^2 + 2
            2*y^2 + y
            2*y^2 + y + 1
            2*y^2 + y + 2
            2*y^2 + 2*y
            2*y^2 + 2*y + 1
            2*y^2 + 2*y + 2
            sage: for p in P.polynomials( max_degree = 1 ): print(p)
            0
            1
            2
            y
            y + 1
            y + 2
            2*y
            2*y + 1
            2*y + 2
            sage: for p in P.polynomials( max_degree = 1, of_degree = 3 ): print(p)
            Traceback (most recent call last):
            ...
            ValueError: you should pass exactly one of of_degree and max_degree

        AUTHORS:

        - Joel B. Mohler
        """

        if self.base_ring().order() is sage.rings.infinity.infinity:
            raise NotImplementedError
        if of_degree is not None and max_degree is None:
            return self._polys_degree( of_degree )
        if max_degree is not None and of_degree is None:
            return self._polys_max( max_degree )
        raise ValueError("you should pass exactly one of of_degree and max_degree")

    def monics( self, of_degree = None, max_degree = None ):
        """
        Return an iterator over the monic polynomials of specified degree.

        INPUT: Pass exactly one of:


        -  ``max_degree`` - an int; the iterator will generate
           all monic polynomials which have degree less than or equal to
           max_degree

        -  ``of_degree`` - an int; the iterator will generate
           all monic polynomials which have degree of_degree


        OUTPUT: an iterator

        EXAMPLES::

            sage: P = PolynomialRing(GF(4,'a'),'y')
            sage: for p in P.monics( of_degree = 2 ): print(p)
            y^2
            y^2 + a
            y^2 + a + 1
            y^2 + 1
            y^2 + a*y
            y^2 + a*y + a
            y^2 + a*y + a + 1
            y^2 + a*y + 1
            y^2 + (a + 1)*y
            y^2 + (a + 1)*y + a
            y^2 + (a + 1)*y + a + 1
            y^2 + (a + 1)*y + 1
            y^2 + y
            y^2 + y + a
            y^2 + y + a + 1
            y^2 + y + 1
            sage: for p in P.monics( max_degree = 1 ): print(p)
            1
            y
            y + a
            y + a + 1
            y + 1
            sage: for p in P.monics( max_degree = 1, of_degree = 3 ): print(p)
            Traceback (most recent call last):
            ...
            ValueError: you should pass exactly one of of_degree and max_degree

        AUTHORS:

        - Joel B. Mohler
        """

        if self.base_ring().order() is sage.rings.infinity.infinity:
            raise NotImplementedError
        if of_degree is not None and max_degree is None:
            return self._monics_degree( of_degree )
        if max_degree is not None and of_degree is None:
            return self._monics_max( max_degree )
        raise ValueError("you should pass exactly one of of_degree and max_degree")


class PolynomialRing_commutative(PolynomialRing_general, ring.CommutativeAlgebra):
    """
    Univariate polynomial ring over a commutative ring.
    """
    def __init__(self, base_ring, name=None, sparse=False, element_class=None, category=None):
        if base_ring not in _CommutativeRings:
            raise TypeError("Base ring %s must be a commutative ring."%repr(base_ring))
        # We trust that, if a category is given, that it is useful.
        if category is None:
            if base_ring.is_zero():
                category = categories.algebras.Algebras(base_ring.category()).Commutative().Finite()
            else:
                category = polynomial_default_category(base_ring.category(), 1)
        PolynomialRing_general.__init__(self, base_ring, name=name,
                sparse=sparse, element_class=element_class, category=category)

    def quotient_by_principal_ideal(self, f, names=None, **kwds):
        """
        Return the quotient of this polynomial ring by the principal
        ideal (generated by) `f`.

        INPUT:

        - ``f`` - either a polynomial in ``self``, or a principal
          ideal of ``self``.
        - further named arguments that are passed to the quotient constructor.

        EXAMPLES::

            sage: R.<x> = QQ[]
            sage: I = (x^2-1)*R
            sage: R.quotient_by_principal_ideal(I)
            Univariate Quotient Polynomial Ring in xbar over Rational Field with modulus x^2 - 1

        The same example, using the polynomial instead of the ideal,
        and customizing the variable name::

            sage: R.<x> = QQ[]
            sage: R.quotient_by_principal_ideal(x^2-1, names=('foo',))
            Univariate Quotient Polynomial Ring in foo over Rational Field with modulus x^2 - 1

        TESTS:

        Quotienting by the zero ideal returns ``self`` (:trac:`5978`)::

            sage: R = QQ['x']
            sage: R.quotient_by_principal_ideal(R.zero_ideal()) is R
            True
            sage: R.quotient_by_principal_ideal(0) is R
            True
        """
        from sage.rings.ideal import Ideal
        I = Ideal(f)
        if I.is_zero():
            return self
        f = I.gen()
        from sage.rings.polynomial.polynomial_quotient_ring import PolynomialQuotientRing
        return PolynomialQuotientRing(self, f, names, **kwds)

    def weyl_algebra(self):
        """
        Return the Weyl algebra generated from ``self``.

        EXAMPLES::

            sage: R = QQ['x']
            sage: W = R.weyl_algebra(); W
            Differential Weyl algebra of polynomials in x over Rational Field
            sage: W.polynomial_ring() == R
            True
        """
        from sage.algebras.weyl_algebra import DifferentialWeylAlgebra
        return DifferentialWeylAlgebra(self)

    def _roots_univariate_polynomial(self, p, ring=None, multiplicities=True, algorithm=None, degree_bound=None):
        """
        Return the list of roots of ``p``.

        INPUT:

        - ``p`` -- the polynomial whose roots are computed
        - ``ring`` -- the ring to find roots (default is the base ring of ``p``)
        - ``multiplicities`` -- bool (default: True): if ``True``, return a list of pairs ``(root, multiplicity)``; if ``False`` return a list of roots
        - ``algorithm`` -- ignored (TODO: remove)
        - ``degree_bound``-- if not ``None``, return only roots of degree at most ``degree_bound``

        EXAMPLES::

            sage: R.<x> = QQ[]
            sage: S.<y> = R[]
            sage: p = y^3 + (-x^2 - 3)*y^2 + (2*x^3 - x^2 + 3)*y - x^4 + 2*x^2 - 1
            sage: p.roots()
            [(x^2 - 2*x + 1, 1), (x + 1, 2)]
            sage: p.roots(multiplicities=False)
            [x^2 - 2*x + 1, x + 1]
            sage: p.roots(degree_bound=1)
            [(x + 1, 2)]

        TESTS:

        Check that :trac:`23639` is fixed::

            sage: foo = QQ['x']['y'].one()
            sage: foo.roots(QQ)
            []
        """
        if ring is not None and ring is not self:
            p = p.change_ring(ring)
            if degree_bound is None:
                return p.roots(multiplicities = multiplicities, algorithm = algorithm)
            return p.roots(multiplicities = multiplicities, algorithm = algorithm, degree_bound = degree_bound)

        roots = p._roots_from_factorization(p.factor(), multiplicities)
        if degree_bound is not None:
            if multiplicities:
                roots = [(r,m) for (r,m) in roots if r.degree() <= degree_bound]
            else:
                roots = [r for r in roots if r.degree() <= degree_bound]
        return roots


class PolynomialRing_integral_domain(PolynomialRing_commutative, PolynomialRing_singular_repr,
                                     ring.IntegralDomain):
    def __init__(self, base_ring, name="x", sparse=False, implementation=None,
            element_class=None, category=None):
        """
        TESTS::

            sage: from sage.rings.polynomial.polynomial_ring import PolynomialRing_integral_domain as PRing
            sage: R = PRing(ZZ, 'x'); R
            Univariate Polynomial Ring in x over Integer Ring
            sage: type(R.gen())
            <class 'sage.rings.polynomial.polynomial_integer_dense_flint.Polynomial_integer_dense_flint'>

            sage: R = PRing(ZZ, 'x', implementation='NTL'); R
            Univariate Polynomial Ring in x over Integer Ring (using NTL)
            sage: type(R.gen())
            <class 'sage.rings.polynomial.polynomial_integer_dense_ntl.Polynomial_integer_dense_ntl'>
        """
        self._implementation_repr = ''
        if element_class is None:
            implementation = self._implementation_names(implementation, base_ring, sparse)[0]
            if base_ring is ZZ:
                if implementation == 'NTL':
                    from sage.rings.polynomial.polynomial_integer_dense_ntl \
                        import Polynomial_integer_dense_ntl as element_class
                    self._implementation_repr = ' (using NTL)'
                elif implementation == 'FLINT':
                    element_class = Polynomial_integer_dense_flint
        PolynomialRing_commutative.__init__(self, base_ring, name=name,
                sparse=sparse, element_class=element_class, category=category)
        self._has_singular = can_convert_to_singular(self)

    @cached_method(key=lambda self, d, q, sign, lead: (d, q, sign, tuple([x if isinstance(x, (tuple, list)) else (x, 0) for x in lead]) if isinstance(lead, (tuple, list)) else ((lead, 0))))
    def weil_polynomials(self, d, q, sign=1, lead=1):
        r"""
        Return all integer polynomials whose complex roots all have a specified absolute value.

        Such polynomials `f` satisfy a functional equation

        .. MATH::

            T^d f(q/T) = s q^{d/2} f(T)

        where `d` is the degree of `f`, `s` is a sign and `q^{1/2}` is the absolute value
        of the roots of `f`.

        INPUT:

        - ``d`` -- integer, the degree of the polynomials

        - ``q`` -- integer, the square of the complex absolute value of the roots

        - ``sign`` -- integer (default `1`), the sign `s` of the functional equation

        - ``lead`` -- integer, list of integers or list of pairs of integers (default `1`),
            constraints on the leading few coefficients of the generated polynomials.
            If pairs `(a, b)` of integers are given, they are treated as a constraint
            of the form `\equiv a \pmod{b}`; the moduli must be in decreasing order by
            divisibility, and the modulus of the leading coefficient must be 0.

        .. SEEALSO::

            More documentation and additional options are available using the iterator
            :class:`sage.rings.polynomial.weil.weil_polynomials.WeilPolynomials`
            directly. In addition, polynomials have a method `is_weil_polynomial` to
            test whether or not the given polynomial is a Weil polynomial.

        EXAMPLES::

            sage: R.<T> = ZZ[]
            sage: L = R.weil_polynomials(4, 2)
            sage: len(L)
            35
            sage: L[9]
            T^4 + T^3 + 2*T^2 + 2*T + 4
            sage: all(p.is_weil_polynomial() for p in L)
            True

        Setting multiple leading coefficients:

            sage: R.<T> = QQ[]
            sage: l = R.weil_polynomials(4,2,lead=((1,0),(2,4),(1,2)))
            sage: l
            [T^4 + 2*T^3 + 5*T^2 + 4*T + 4,
            T^4 + 2*T^3 + 3*T^2 + 4*T + 4,
            T^4 - 2*T^3 + 5*T^2 - 4*T + 4,
            T^4 - 2*T^3 + 3*T^2 - 4*T + 4]

        We do not require Weil polynomials to be monic. This example generates Weil
        polynomials associated to K3 surfaces over `GF(2)` of Picard number at least 12::

            sage: R.<T> = QQ[]
            sage: l = R.weil_polynomials(10,1,lead=2)
            sage: len(l)
            4865
            sage: l[len(l)//2]
            2*T^10 + T^8 + T^6 + T^4 + T^2 + 2

        TESTS:

        We check that products of Weil polynomials are also listed as Weil polynomials::

            sage: all((f * g) in R.weil_polynomials(6, q) for q in [3,4] for f in R.weil_polynomials(2, q) for g in R.weil_polynomials(4, q))
            True

        We check that irreducible Weil polynomials of degree 6 are CM::

            sage: simples = [f for f in R.weil_polynomials(6, 3) if f.is_irreducible()]
            sage: len(simples)
            348
            sage: reals = [R([f[3+i] + sum((-3)^j * (i+2*j)/(i+j) * binomial(i+j,j) * f[3+i+2*j] for j in range(1,(3+i)//2+1)) for i in range(4)]) for f in simples]

        Check that every polynomial in this list has 3 real roots between `-2 \sqrt{3}` and `2 \sqrt{3}`::

            sage: roots = [f.roots(RR, multiplicities=False) for f in reals]
            sage: all(len(L) == 3 and all(x^2 <= 12 for x in L) for L in roots)
            True

        Finally, check that the original polynomials are reconstructed as CM polynomials::

            sage: all(f == T^3*r(T + 3/T) for (f, r) in zip(simples, reals))
            True

        A simple check (not sufficient)::

            sage: all(f.number_of_real_roots() == 0 for f in simples)
            True
        """
        R = self.base_ring()
        if not (R is ZZ or R is QQ):
            raise ValueError("Weil polynomials have integer coefficients")
        from sage.rings.polynomial.weil.weil_polynomials import WeilPolynomials
        return list(WeilPolynomials(d, q, sign, lead, polring=self))

    @staticmethod
    def _implementation_names_impl(implementation, base_ring, sparse):
        """
        TESTS::

            sage: from sage.rings.polynomial.polynomial_ring import PolynomialRing_integral_domain
            sage: PolynomialRing_integral_domain._implementation_names_impl(None, ZZ, False)
            ['FLINT', None]
            sage: PolynomialRing_integral_domain._implementation_names_impl(None, ZZ, True)
            [None, 'generic']
            sage: PolynomialRing_integral_domain._implementation_names_impl(None, QQ, False)
            [None, 'generic']
            sage: PolynomialRing_integral_domain._implementation_names_impl(None, QQ, True)
            [None, 'generic']
        """
        if base_ring is ZZ and not sparse:
            defaults = ["FLINT", None]
            if implementation in defaults:
                return defaults
            elif implementation in ["NTL", "generic"]:
                return [implementation]
        elif implementation is None or implementation == "generic":
            return [None, "generic"]
        return NotImplemented

    def _repr_(self):
        """
        TESTS::

            sage: from sage.rings.polynomial.polynomial_ring import PolynomialRing_integral_domain as PRing
            sage: R = PRing(ZZ, 'x', implementation='NTL'); R
            Univariate Polynomial Ring in x over Integer Ring (using NTL)
        """
        s = PolynomialRing_commutative._repr_(self)
        return s + self._implementation_repr


class PolynomialRing_field(PolynomialRing_integral_domain,
                           ring.PrincipalIdealDomain):
    def __init__(self, base_ring, name="x", sparse=False, element_class=None, category=None):
        """
        TESTS::

            sage: from sage.rings.polynomial.polynomial_ring import PolynomialRing_field as PRing
            sage: R = PRing(QQ, 'x'); R
            Univariate Polynomial Ring in x over Rational Field
            sage: type(R.gen())
            <class 'sage.rings.polynomial.polynomial_rational_flint.Polynomial_rational_flint'>
            sage: R = PRing(QQ, 'x', sparse=True); R
            Sparse Univariate Polynomial Ring in x over Rational Field
            sage: type(R.gen())
            <class 'sage.rings.polynomial.polynomial_ring.PolynomialRing_field_with_category.element_class'>
            sage: R = PRing(CC, 'x'); R
            Univariate Polynomial Ring in x over Complex Field with 53 bits of precision
            sage: type(R.gen())
            <class 'sage.rings.polynomial.polynomial_ring.PolynomialRing_field_with_category.element_class'>

        Demonstrate that :trac:`8762` is fixed::

            sage: R.<x> = PolynomialRing(GF(next_prime(10^20)), sparse=True)
            sage: x^(10^20) # this should be fast
            x^100000000000000000000
        """
        if not element_class:
            if sparse:
                from sage.rings.polynomial.polynomial_element_generic import Polynomial_generic_sparse_field
                element_class = Polynomial_generic_sparse_field
            elif isinstance(base_ring, rational_field.RationalField):
                from sage.rings.polynomial.polynomial_rational_flint import Polynomial_rational_flint
                element_class = Polynomial_rational_flint
            elif is_NumberField(base_ring):
                if base_ring.is_absolute():
                    from sage.rings.polynomial.polynomial_number_field import Polynomial_absolute_number_field_dense
                    element_class = Polynomial_absolute_number_field_dense
                else:
                    from sage.rings.polynomial.polynomial_number_field import Polynomial_relative_number_field_dense
                    element_class = Polynomial_relative_number_field_dense
            elif isinstance(base_ring, sage.rings.abc.RealField):
                from .polynomial_real_mpfr_dense import PolynomialRealDense
                element_class = PolynomialRealDense
            elif isinstance(base_ring, sage.rings.abc.ComplexBallField):
                from sage.rings.polynomial.polynomial_complex_arb import Polynomial_complex_arb
                element_class = Polynomial_complex_arb
            else:
                from sage.rings.polynomial.polynomial_element_generic import Polynomial_generic_dense_field
                element_class = Polynomial_generic_dense_field

        PolynomialRing_integral_domain.__init__(self, base_ring, name=name, sparse=sparse, element_class=element_class, category=category)

    def _ideal_class_(self, n=0):
        """
        Returns the class representing ideals in univariate polynomial rings over fields.

        EXAMPLES::

            sage: R.<t> = GF(5)[]
            sage: R._ideal_class_()
            <class 'sage.rings.polynomial.ideal.Ideal_1poly_field'>
        """
        from sage.rings.polynomial.ideal import Ideal_1poly_field
        return Ideal_1poly_field

    def divided_difference(self, points, full_table=False):
        r"""
        Return the Newton divided-difference coefficients of the
        Lagrange interpolation polynomial through ``points``.

        INPUT:

        - ``points`` -- a list of pairs `(x_0, y_0), (x_1, y_1),
          \dots, (x_n, y_n)` of elements of the base ring of ``self``,
          where `x_i - x_j` is invertible for `i \neq j`.  This method
          converts the `x_i` and `y_i` into the base ring of `self`.

        - ``full_table`` -- boolean (default: ``False``): If ``True``,
          return the full divided-difference table.  If ``False``,
          only return entries along the main diagonal; these are the
          Newton divided-difference coefficients `F_{i,i}`.

        OUTPUT:

        The Newton divided-difference coefficients of the `n`-th
        Lagrange interpolation polynomial `P_n(x)` that passes through
        the points in ``points`` (see :meth:`lagrange_polynomial`).
        These are the coefficients `F_{0,0}, F_{1,1}, \dots, `F_{n,n}`
        in the base ring of ``self`` such that

        .. MATH::

            P_n(x) = \sum_{i=0}^n F_{i,i} \prod_{j=0}^{i-1} (x - x_j)

        EXAMPLES:

        Only return the divided-difference coefficients `F_{i,i}`.
        This example is taken from Example 1, page 121 of [BF2005]_::

            sage: points = [(1.0, 0.7651977), (1.3, 0.6200860), (1.6, 0.4554022), (1.9, 0.2818186), (2.2, 0.1103623)]
            sage: R = PolynomialRing(RR, "x")
            sage: R.divided_difference(points)
            [0.765197700000000,
            -0.483705666666666,
            -0.108733888888889,
            0.0658783950617283,
            0.00182510288066044]

        Now return the full divided-difference table::

            sage: points = [(1.0, 0.7651977), (1.3, 0.6200860), (1.6, 0.4554022), (1.9, 0.2818186), (2.2, 0.1103623)]
            sage: R = PolynomialRing(RR, "x")
            sage: R.divided_difference(points, full_table=True)
            [[0.765197700000000],
            [0.620086000000000, -0.483705666666666],
            [0.455402200000000, -0.548946000000000, -0.108733888888889],
            [0.281818600000000,
            -0.578612000000000,
            -0.0494433333333339,
            0.0658783950617283],
            [0.110362300000000,
            -0.571520999999999,
            0.0118183333333349,
            0.0680685185185209,
            0.00182510288066044]]

        The following example is taken from Example 4.12, page 225 of
        [MF1999]_::

            sage: points = [(1, -3), (2, 0), (3, 15), (4, 48), (5, 105), (6, 192)]
            sage: R = PolynomialRing(QQ, "x")
            sage: R.divided_difference(points)
            [-3, 3, 6, 1, 0, 0]
            sage: R.divided_difference(points, full_table=True)
            [[-3],
            [0, 3],
            [15, 15, 6],
            [48, 33, 9, 1],
            [105, 57, 12, 1, 0],
            [192, 87, 15, 1, 0, 0]]
        """
        to_base_ring = self.base_ring()
        points = [tuple(to_base_ring(c) for c in p) for p in points]
        n = len(points)
        F = [[points[i][1]] for i in range(n)]
        for i in range(1, n):
            for j in range(1, i+1):
                numer = F[i][j-1] - F[i-1][j-1]
                denom = points[i][0] - points[i-j][0]
                F[i].append(numer / denom)
        if full_table:
            return F
        else:
            return [F[i][i] for i in range(n)]

    def lagrange_polynomial(self, points, algorithm="divided_difference", previous_row=None):
        r"""
        Return the Lagrange interpolation polynomial through the
        given points.

        INPUT:

        - ``points`` -- a list of pairs `(x_0, y_0), (x_1, y_1),
          \dots, (x_n, y_n)` of elements of the base ring of ``self``,
          where `x_i - x_j` is invertible for `i \neq j`.  This method
          converts the `x_i` and `y_i` into the base ring of `self`.

        - ``algorithm`` -- (default: ``'divided_difference'``): one of
          the following:

          - ``'divided_difference'``: use the method of divided
            differences.

          - ``algorithm='neville'``: adapt Neville's method as
            described on page 144 of [BF2005]_ to recursively generate
            the Lagrange interpolation polynomial.  Neville's method
            generates a table of approximating polynomials, where the
            last row of that table contains the `n`-th Lagrange
            interpolation polynomial.  The adaptation implemented by
            this method is to only generate the last row of this
            table, instead of the full table itself.  Generating the
            full table can be memory inefficient.

        - ``previous_row`` -- (default: ``None``): This option is only
          relevant if used with ``algorithm='neville'``.  If provided,
          this should be the last row of the table resulting from a
          previous use of Neville's method.  If such a row is passed,
          then ``points`` should consist of both previous and new
          interpolating points.  Neville's method will then use that
          last row and the interpolating points to generate a new row
          containing an interpolation polynomial for the new points.

        OUTPUT:

        The Lagrange interpolation polynomial through the points
        `(x_0, y_0), (x_1, y_1), \dots, (x_n, y_n)`.  This is the
        unique polynomial `P_n` of degree at most `n` in ``self``
        satisfying `P_n(x_i) = y_i` for `0 \le i \le n`.

        EXAMPLES:

        By default, we use the method of divided differences::

            sage: R = PolynomialRing(QQ, 'x')
            sage: f = R.lagrange_polynomial([(0,1),(2,2),(3,-2),(-4,9)]); f
            -23/84*x^3 - 11/84*x^2 + 13/7*x + 1
            sage: f(0)
            1
            sage: f(2)
            2
            sage: f(3)
            -2
            sage: f(-4)
            9
            sage: R = PolynomialRing(GF(2**3,'a'), 'x')
            sage: a = R.base_ring().gen()
            sage: f = R.lagrange_polynomial([(a^2+a,a),(a,1),(a^2,a^2+a+1)]); f
            a^2*x^2 + a^2*x + a^2
            sage: f(a^2+a)
            a
            sage: f(a)
            1
            sage: f(a^2)
            a^2 + a + 1

        Now use a memory efficient version of Neville's method::

            sage: R = PolynomialRing(QQ, 'x')
            sage: R.lagrange_polynomial([(0,1),(2,2),(3,-2),(-4,9)], algorithm="neville")
            [9,
            -11/7*x + 19/7,
            -17/42*x^2 - 83/42*x + 53/7,
            -23/84*x^3 - 11/84*x^2 + 13/7*x + 1]
            sage: R = PolynomialRing(GF(2**3,'a'), 'x')
            sage: a = R.base_ring().gen()
            sage: R.lagrange_polynomial([(a^2+a,a),(a,1),(a^2,a^2+a+1)], algorithm="neville")
            [a^2 + a + 1, x + a + 1, a^2*x^2 + a^2*x + a^2]

        Repeated use of Neville's method to get better Lagrange
        interpolation polynomials::

            sage: R = PolynomialRing(QQ, 'x')
            sage: p = R.lagrange_polynomial([(0,1),(2,2)], algorithm="neville")
            sage: R.lagrange_polynomial([(0,1),(2,2),(3,-2),(-4,9)], algorithm="neville", previous_row=p)[-1]
            -23/84*x^3 - 11/84*x^2 + 13/7*x + 1
            sage: R = PolynomialRing(GF(2**3,'a'), 'x')
            sage: a = R.base_ring().gen()
            sage: p = R.lagrange_polynomial([(a^2+a,a),(a,1)], algorithm="neville")
            sage: R.lagrange_polynomial([(a^2+a,a),(a,1),(a^2,a^2+a+1)], algorithm="neville", previous_row=p)[-1]
            a^2*x^2 + a^2*x + a^2

        TESTS:

        The value for ``algorithm`` must be either
        ``'divided_difference'`` (default), or ``'neville'``::

            sage: R = PolynomialRing(QQ, "x")
            sage: R.lagrange_polynomial([(0,1),(2,2),(3,-2),(-4,9)], algorithm="abc")
            Traceback (most recent call last):
            ...
            ValueError: algorithm must be one of 'divided_difference' or 'neville'
            sage: R.lagrange_polynomial([(0,1),(2,2),(3,-2),(-4,9)], algorithm="divided difference")
            Traceback (most recent call last):
            ...
            ValueError: algorithm must be one of 'divided_difference' or 'neville'
            sage: R.lagrange_polynomial([(0,1),(2,2),(3,-2),(-4,9)], algorithm="")
            Traceback (most recent call last):
            ...
            ValueError: algorithm must be one of 'divided_difference' or 'neville'

        Make sure that :trac:`10304` is fixed.  The return value
        should always be an element of ``self`` in the case of
        ``divided_difference``, or a list of elements of ``self`` in
        the case of ``neville``::

            sage: R = PolynomialRing(QQ, "x")
            sage: R.lagrange_polynomial([]).parent() == R
            True
            sage: R.lagrange_polynomial([(2, 3)]).parent() == R
            True
            sage: row = R.lagrange_polynomial([], algorithm='neville')
            sage: all(poly.parent() == R for poly in row)
            True
            sage: row = R.lagrange_polynomial([(2, 3)], algorithm='neville')
            sage: all(poly.parent() == R for poly in row)
            True

        Check that base fields of positive characteristic are treated
        correctly (see :trac:`9787`)::

            sage: R.<x> = GF(101)[]
            sage: R.lagrange_polynomial([[1, 0], [2, 0]])
            0
            sage: R.lagrange_polynomial([[1, 0], [2, 0], [3, 0]])
            0
        """
        # Perhaps we should be slightly stricter on the input and use
        # self.base_ring().coerce here and in the divided_difference()
        # method above.  However, this breaks an example in
        # sage.tests.french_book.nonlinear_doctest where the base ring
        # is CC, but the function values lie in the symbolic ring.
        to_base_ring = self.base_ring()
        points = [[to_base_ring(u) for u in x] for x in points]
        var = self.gen()

        # use the method of divided-difference
        if algorithm == "divided_difference":
            # Evaluate in nested form, similar to Horner's method. This is
            # more efficient than evaluation using the definition of
            # Lagrange interpolation polynomial by means of divided
            # difference.
            n = len(points)
            if n == 0:
                return self.zero()

            F = self.divided_difference(points)
            P = self.coerce(F[n-1])
            for i in range(n-2, -1, -1):
                P *= (var - points[i][0])
                P += F[i]
            return P

            # Evaluate using the definition of Lagrange interpolation
            # polynomial by means of divided difference. This is slow
            # compared to that above, which is in nested form.
#             P = 0
#             for i in range(n):
#                 prod = 1
#                 for j in range(i):
#                     prod *= (var - points[j][0])
#                 P += (F[i] * prod)
#             return P

        # using Neville's method for recursively generating the
        # Lagrange interpolation polynomial
        elif algorithm == "neville":
            if previous_row is None:
                previous_row = []
            N = len(points)
            M = len(previous_row)
            # During the computation, P keeps track of the previous row,
            # and Q keeps track of the current row
            P = previous_row + [None] * (N - M) # use results of previous computation if available
            Q = [None] * N
            for i in range(M, N):
                Q[0] = self.coerce(points[i][1])  # start populating the current row
                for j in range(1, 1 + i):
                    numer = (var - points[i - j][0]) * Q[j - 1] - (var - points[i][0]) * P[j - 1]
                    denom = points[i][0] - points[i - j][0]
                    Q[j] = numer / denom
                P, Q = Q, P # the current row is complete, reuse the old P to hold the next row
            return P # return the last row in the Neville table

#        # use the definition of Lagrange interpolation polynomial
#        elif algorithm == "definition":
#            def Pj(j):
#                denom = 1
#                divis = 1
#                for i in range(len(points)):
#                    if i!=j:
#                        denom *= (var          - points[i][0])
#                        divis *= (points[j][0] - points[i][0])
#            return denom/divis
#
#            P = 0
#            for j in range(len(points)):
#                P += Pj(j)*points[j][1]
#            return P

        else:
            raise ValueError("algorithm must be one of 'divided_difference' or 'neville'")

    @cached_method
    def fraction_field(self):
        """
        Returns the fraction field of self.

        EXAMPLES::

            sage: R.<t> = GF(5)[]
            sage: R.fraction_field()
            Fraction Field of Univariate Polynomial Ring in t over Finite Field of size 5

        TESTS:

        Check that :trac:`25449` has been resolved::

            sage: k = GF(25453)
            sage: F.<x> = FunctionField(k)
            sage: R.<t> = k[]
            sage: t(x)
            x

            sage: k = GF(55667)
            sage: F.<x> = FunctionField(k)
            sage: R.<t> = k[]
            sage: t(x)
            x

        """
        R = self.base_ring()
        p = R.characteristic()
        if p != 0 and R.is_prime_field():
            from sage.rings.fraction_field_FpT import FpT
            if 2 < p and p < FpT.INTEGER_LIMIT:
                return FpT(self)
        from sage.rings.fraction_field import FractionField_1poly_field
        return FractionField_1poly_field(self)


class PolynomialRing_dense_finite_field(PolynomialRing_field):
    """
    Univariate polynomial ring over a finite field.

    EXAMPLES::

        sage: R = PolynomialRing(GF(27, 'a'), 'x')
        sage: type(R)
        <class 'sage.rings.polynomial.polynomial_ring.PolynomialRing_dense_finite_field_with_category'>
    """
    def __init__(self, base_ring, name="x", element_class=None, implementation=None):
        """
        TESTS::

            sage: from sage.rings.polynomial.polynomial_ring import PolynomialRing_dense_finite_field
            sage: R = PolynomialRing_dense_finite_field(GF(5), implementation='generic')
            sage: type(R(0))
            <class 'sage.rings.polynomial.polynomial_ring.PolynomialRing_dense_finite_field_with_category.element_class'>

            sage: S = PolynomialRing_dense_finite_field(GF(25, 'a'), implementation='NTL')
            sage: type(S(0))
            <class 'sage.rings.polynomial.polynomial_zz_pex.Polynomial_ZZ_pEX'>

            sage: S = PolynomialRing_dense_finite_field(GF(64), implementation='superfast')
            Traceback (most recent call last):
            ...
            ValueError: unknown implementation 'superfast' for dense polynomial rings over Finite Field in z6 of size 2^6
        """
        implementation = self._implementation_names(implementation, base_ring)[0]
        if implementation == "NTL":
            from sage.libs.ntl.ntl_ZZ_pEContext import ntl_ZZ_pEContext
            from sage.libs.ntl.ntl_ZZ_pX import ntl_ZZ_pX
            from sage.rings.polynomial.polynomial_zz_pex import Polynomial_ZZ_pEX

            p = base_ring.characteristic()
            self._modulus = ntl_ZZ_pEContext(ntl_ZZ_pX(list(base_ring.modulus()), p))
            element_class = Polynomial_ZZ_pEX
        PolynomialRing_field.__init__(self, base_ring, sparse=False, name=name,
                                      element_class=element_class)

    @staticmethod
    def _implementation_names_impl(implementation, base_ring, sparse):
        """
        TESTS::

            sage: from sage.rings.polynomial.polynomial_ring import PolynomialRing_dense_finite_field
            sage: PolynomialRing_dense_finite_field._implementation_names_impl("NTL", GF(4), False)
            ['NTL', None]
            sage: PolynomialRing_dense_finite_field._implementation_names_impl(None, GF(4), False)
            ['NTL', None]
            sage: PolynomialRing_dense_finite_field._implementation_names_impl("generic", GF(4), False)
            ['generic']
            sage: PolynomialRing_dense_finite_field._implementation_names_impl("FLINT", GF(4), False)
            NotImplemented
            sage: PolynomialRing_dense_finite_field._implementation_names_impl(None, GF(4), True)
            NotImplemented
        """
        if sparse:
            return NotImplemented
        defaults = ["NTL", None]
        if implementation in defaults:
            return defaults
        elif implementation == "generic":
            return [implementation]
        return NotImplemented

    def irreducible_element(self, n, algorithm=None):
        """
        Construct a monic irreducible polynomial of degree `n`.

        INPUT:

        - ``n`` -- integer: degree of the polynomial to construct

        - ``algorithm`` -- string: algorithm to use, or ``None``

          - ``'random'`` or ``None``:
            try random polynomials until an irreducible
            one is found.

          - ``'first_lexicographic'``: try polynomials in
            lexicographic order until an irreducible one is found.

        OUTPUT:

        A monic irreducible polynomial of degree `n` in ``self``.

        EXAMPLES::

            sage: f = GF(5^3, 'a')['x'].irreducible_element(2)
            sage: f.degree()
            2
            sage: f.is_irreducible()
            True
            sage: GF(19)['x'].irreducible_element(21, algorithm="first_lexicographic")
            x^21 + x + 5
            sage: GF(5**2, 'a')['x'].irreducible_element(17, algorithm="first_lexicographic")
            x^17 + a*x + 4*a + 3

        AUTHORS:

        - Peter Bruin (June 2013)
        - Jean-Pierre Flori (May 2014)
        """
        if n < 1:
            raise ValueError("degree must be at least 1")

        if algorithm is None:
            algorithm = "random"

        if algorithm == "random":
            while True:
                f = self.gen()**n + self.random_element(degree=(0, n - 1))
                if f.is_irreducible():
                    return f
        elif algorithm == "first_lexicographic":
            for g in self.polynomials(max_degree=n-1):
                f = self.gen()**n + g
                if f.is_irreducible():
                    return f
        else:
            raise ValueError("no such algorithm for finding an irreducible polynomial: %s" % algorithm)

    def _roth_ruckenstein(self, p, degree_bound, precision):
        r"""
        Return all polynomials which are a solution to the, possibly modular,
        root-finding problem.

        This is the core of Roth-Ruckenstein's algorithm where all conversions,
        checks and parent-extraction have been done.

        INPUT:

        - ``p`` -- a nonzero polynomial over ``F[x][y]``. The polynomial ``p``
          should be first truncated to ``precision``

        - ``degree_bound`` -- a bound on the degree of the roots of ``p`` that
          the algorithm computes

        - ``precision`` -- if given, roots are computed modulo `x^d` where `d` is
          ``precision`` (see below)

        OUTPUT:

        The list of roots of ``p`` of degree at most ``degree_bound``:

        - If `precision = None` actual roots are computed, i.e. all `f \in F[x]`
          such that `p(f) = 0`.

        - If ``precision = k`` for some integer ``k``, then all `f \in \F[x]` such
          that `Q(f) \equiv 0 \mod x^k` are computed. This set is infinite, thus it
          represented as a list of pairs in `F[x] \times \ZZ_+`, where
          `(f, d)` denotes that `Q(f + x^d h) \equiv 0 \mod x^k` for any `h \in
          F[[x]]`.

        EXAMPLES::

            sage: F = GF(17)
            sage: Px.<x> = F[]
            sage: Pxy.<y> = Px[]
            sage: p = (y - (x**2 + x + 1)) * (y**2 - x + 1) * (y - (x**3 + 4*x + 16))
            sage: Px._roth_ruckenstein(p, 3, None)
            [x^3 + 4*x + 16, x^2 + x + 1]
            sage: Px._roth_ruckenstein(p, 2, None)
            [x^2 + x + 1]
            sage: Px._roth_ruckenstein(p, 1, 2)
            [(4*x + 16, 2), (2*x + 13, 2), (15*x + 4, 2), (x + 1, 2)]
        """
        def roth_rec(p, lam, k, g):
            r"""
            Recursive core method for Roth-Ruckenstein algorithm.

            INPUT:

            - ``p`` -- the current value of the polynomial
            - ``lam`` -- is the power of x whose coefficient is being computed
            - ``k`` -- the remaining precision to handle (if ``precision`` is given)
            - ``g`` -- the root being computed
            """
            if precision and k <= 0:
                solutions.append((g, lam))
                return
            val = min(c.valuation() for c in p)
            if precision:
                k = k - val
            T = p.map_coefficients(lambda c:c.shift(-val))
            Ty = T.map_coefficients(lambda c:c[0]).change_ring(F)
            if Ty.is_zero() or (precision and k <= 0):
                if precision:
                    solutions.append((g, lam))
                else:
                    solutions.append(g)
                return
            roots = Ty.roots(multiplicities=False)
            for gamma in roots:
                g_new = g + gamma*x**lam
                if lam < degree_bound:
                    Tg = T(x*y + gamma)
                    roth_rec(Tg , lam+1, k, g_new)
                else:
                    if precision:
                        solutions.append((g_new, lam+1))
                    elif p(gamma).is_zero():
                        solutions.append(g_new)
            return

        x = self.gen()
        y = p.parent().gen()
        F = self.base_ring()
        solutions = []
        g = self.zero()

        roth_rec(p, 0, precision, g)
        return solutions

    def _alekhnovich(self, p, degree_bound, precision=None, dc_threshold=None):
        r"""
        Use Alekhnovich's Divide & Conquer variant of Roth-Ruckenstein's
        rootfinding algorithm to find roots modulo-up-to-some-precision of a `Q \in
        F[x][y]` where `F` is a finite field. Supports a mixed strategy with
        Roth-Ruckenstein applied at lowest precision.

        INPUT:

        - ``p`` -- a nonzero polynomial over ``F[x][y]``. The polynomial ``p``
          should be first truncated to ``precision``

        - ``degree_bound`` -- a bound on the degree of the roots of ``p`` that
          the algorithm computes

        - ``precision`` -- if given, roots are computed modulo `x^d` where `d` is
          ``precision`` (see below)

        - ``dc_threshold`` -- if given, the algorithm calls :meth:`_roth_ruckenetein`
          to compute roots of degree at most ``dc_threshold``

        OUTPUT:

        The list of roots of ``p`` of degree at most ``degree_bound``:

        - If `precision = None` actual roots are computed, i.e. all `f \in F[x]`
          such that `p(f) = 0`.

        - If ``precision = k`` for some integer ``k``, then all `f \in \F[x]` such
          that `Q(f) \equiv 0 \mod x^k` are computed. This set is infinite, thus it
          represented as a list of pairs in `F[x] \times \ZZ_+`, where
          `(f, d)` denotes that `Q(f + x^d h) \equiv 0 \mod x^k` for any `h \in
          F[[x]]`.

        .. NOTE::

            Non-exhaustive testing tends to indicate that ``dc_threhold = None`` is,
            surprisingly, the best strategy. (See the example section.)

        EXAMPLES::

            sage: R.<x> = GF(17)[]
            sage: S.<y> = R[]
            sage: p = (y - 2*x^2 - 3*x - 14) * (y - 3*x + 2) * (y - 1)
            sage: R._alekhnovich(p, 2)
            [3*x + 15, 2*x^2 + 3*x + 14, 1]
            sage: R._alekhnovich(p, 1)
            [3*x + 15, 1]
            sage: R._alekhnovich(p, 1, precision = 2)
            [(3*x + 15, 2), (3*x + 14, 2), (1, 2)]

        Example of benchmark to check that `dc_threshold = None` is better::

            sage: p = prod(y - R.random_element(20) for _ in range(10)) * S.random_element(10,10) # not tested
            sage: %timeit _alekhnovich(R, p, 20, dc_threshold = None) # not tested
            1 loop, best of 3: 418 ms per loop
            sage: %timeit _alekhnovich(R, p, 20, dc_threshold = 1) # not tested
            1 loop, best of 3: 416 ms per loop
            sage: %timeit _alekhnovich(R, p, 20, dc_threshold = 2) # not tested
            1 loop, best of 3: 418 ms per loop
            sage: %timeit _alekhnovich(R, p, 20, dc_threshold = 3) # not tested
            1 loop, best of 3: 454 ms per loop
            sage: %timeit _alekhnovich(R, p, 20, dc_threshold = 4) # not tested
            1 loop, best of 3: 519 ms per loop

        AUTHORS:

        - Johan Rosenkilde (2015) -- Original implementation
        - Bruno Grenet (August 2016) -- Incorporation into SageMath and polishing
        """
        def alekh_rec(p, k, degree_bound, lvl):
            r"""
            Recursive core method for Alekhnovich algorithm."

            INPUT:

            - ``p`` -- the current value of the polynomial
            - ``k`` -- the number of coefficients left to be computed
            - ``degree_bound`` -- the current degree bound
            - ``lvl`` -- the level in the recursion tree
            """
            if k<=0:
                return [ (self.zero(),0) ]
            elif degree_bound < 0:
                # The only possible root of (current) p, if any, is y = 0
                if p(0).is_zero() or p(0).valuation() >= k:
                    return [ (self.zero(),0) ]
                else:
                    return []
            elif k == 1 or degree_bound == 0:
                #Either one coefficient left to be computed, or p has only one coefficient
                py = self([c[0] for c in p.list()])  # py = p(x=0, y)
                if py.is_zero():
                    return [ (self.zero(), 0) ]
                roots = py.roots(multiplicities=False)
                return [ (self(r),1) for r in roots ]
            elif k < dc_threshold:
                # Run Roth-Ruckenstein
                return self._roth_ruckenstein(p, degree_bound=degree_bound, precision=k)
            else:
                p = p.map_coefficients(lambda c:c.truncate(k))
                half_roots = alekh_rec(p, k//2, degree_bound, lvl+1)
                whole_roots = []
                for (hi, di) in half_roots:
                    QhatT = p(hi + y*x**di)
                    if not QhatT:
                        whole_roots.append((hi,di))
                    else:
                        val = min(c.valuation() for c in QhatT)
                        Qhat = QhatT.map_coefficients(lambda c:c.shift(-val))
                        sec_half = alekh_rec(Qhat, k-val, degree_bound - di, lvl+1)
                        whole_roots.extend([ (hi + hij.shift(di), di+dij) for (hij, dij) in sec_half ])
                return whole_roots

        x = self.gen()
        y = p.parent().gen()

        # If precision is not given, find actual roots. To be sure, precision then
        # needs to be more than wdeg{1,degree_bound}(Q) since a root might have degree degree_bound.
        if precision is None:
            k = 1 + max( p[i].degree() + degree_bound*i for i in range(1+p.degree()))
        else:
            k = precision

        mod_roots = alekh_rec(p, k, degree_bound, 0)

        if precision is None:
            roots = []
            for hi,_ in mod_roots:
                if p(hi).is_zero():
                    roots.append(hi)
            return roots
        else:
            return mod_roots

    def _roots_univariate_polynomial(self, p, ring=None, multiplicities=False, algorithm=None, degree_bound=None):
        """
        Return the list of roots of ``p``.

        INPUT:

        - ``p`` -- the polynomial whose roots are computed
        - ``ring`` -- the ring to find roots (default is the base ring of ``p``)
        - ``multiplicities`` -- bool (default: True): currently, roots are only
          computed without their multiplicities.
        - ``algorithm`` -- the algorithm to use: either ``"Alekhnovich"`` (default)
          or ``"Roth-Ruckenstein"``
        - ``degree_bound``-- if not ``None``, return only roots of degree at
          most ``degree_bound``

        EXAMPLES::

            sage: R.<x> = GF(13)[]
            sage: S.<y> = R[]
            sage: p = y^2 + (12*x^2 + x + 11)*y + x^3 + 12*x^2 + 12*x + 1
            sage: p.roots(multiplicities=False)
            [x^2 + 11*x + 1, x + 1]
            sage: p.roots(multiplicities=False, degree_bound=1)
            [x + 1]
            sage: p.roots(multiplicities=False, algorithm="Roth-Ruckenstein")
            [x^2 + 11*x + 1, x + 1]

        TESTS:

        Check that :trac:`23639` is fixed::

            sage: R = GF(3)['x']['y']
            sage: R.one().roots(multiplicities=False)
            []
            sage: R.zero().roots(multiplicities=False)
            Traceback (most recent call last):
            ...
            ArithmeticError: roots of 0 are not defined
        """
        if multiplicities:
            raise NotImplementedError("Use multiplicities=False")

        if degree_bound is None:
            l = p.degree()
            if l < 0:
                raise ArithmeticError("roots of 0 are not defined")
            if l == 0:
                return []
            dl = p[l].degree()
            degree_bound = max((p[i].degree() - dl)//(l - i) for i in range(l) if p[i])

        if algorithm is None:
            algorithm = "Alekhnovich"

        if algorithm == "Roth-Ruckenstein":
            return self._roth_ruckenstein(p, degree_bound, None)

        elif algorithm == "Alekhnovich":
            return self._alekhnovich(p, degree_bound)

        else:
            raise ValueError("unknown algorithm '{}'".format(algorithm))


class PolynomialRing_cdvr(PolynomialRing_integral_domain):
    r"""
    A class for polynomial ring over complete discrete valuation rings
    """
    def __init__(self, base_ring, name=None, sparse=False, element_class=None, category=None):
        r"""
        TESTS::

            sage: from sage.rings.polynomial.polynomial_ring import PolynomialRing_cdvr

            sage: S.<x> = ZZ[]
            sage: isinstance(S, PolynomialRing_cdvr)
            False

            sage: S.<x> = Zp(5)[]
            sage: isinstance(S, PolynomialRing_cdvr)
            True
        """
        if element_class is None:
            if sparse:
                from sage.rings.polynomial.polynomial_element_generic import Polynomial_generic_sparse_cdvr
                element_class = Polynomial_generic_sparse_cdvr
            else:
                from sage.rings.polynomial.polynomial_element_generic import Polynomial_generic_dense_cdvr
                element_class = Polynomial_generic_dense_cdvr
        PolynomialRing_integral_domain.__init__(self, base_ring, name, sparse, element_class=element_class, category=category)


class PolynomialRing_cdvf(PolynomialRing_cdvr, PolynomialRing_field):
    """
    A class for polynomial ring over complete discrete valuation fields
    """
    def __init__(self, base_ring, name=None, sparse=False, element_class=None, category=None):
        r"""
        TESTS::

            sage: from sage.rings.polynomial.polynomial_ring import PolynomialRing_cdvf

            sage: S.<x> = QQ[]
            sage: isinstance(S, PolynomialRing_cdvf)
            False

            sage: S.<x> = Qp(5)[]
            sage: isinstance(S, PolynomialRing_cdvf)
            True
        """
        if element_class is None:
            if sparse:
                from sage.rings.polynomial.polynomial_element_generic import Polynomial_generic_sparse_cdvf
                element_class = Polynomial_generic_sparse_cdvf
            else:
                from sage.rings.polynomial.polynomial_element_generic import Polynomial_generic_dense_cdvf
                element_class = Polynomial_generic_dense_cdvf
        PolynomialRing_field.__init__(self, base_ring, name, sparse, element_class=element_class, category=category)


class PolynomialRing_dense_padic_ring_generic(PolynomialRing_cdvr):
    r"""
    A class for dense polynomial ring over padic rings
    """
    def __init__(self, base_ring, name=None, element_class=None, category=None):
        PolynomialRing_cdvr.__init__(self, base_ring, sparse=False, name=name, element_class=element_class, category=category)

    @staticmethod
    def _implementation_names_impl(implementation, base_ring, sparse):
        """
        Only support ``implementation=None`` and ``sparse=False``.

        TESTS::

            sage: from sage.rings.polynomial.polynomial_ring import PolynomialRing_dense_padic_ring_generic
            sage: PolynomialRing_dense_padic_ring_generic._implementation_names_impl(None, Zp(2), False)
            [None]
            sage: PolynomialRing_dense_padic_ring_generic._implementation_names_impl(None, Zp(2), True)
            NotImplemented
            sage: PolynomialRing_dense_padic_ring_generic._implementation_names_impl("generic", Zp(2), False)
            NotImplemented
        """
        if implementation is None and not sparse:
            return [None]  # Not a "generic" implementation
        return NotImplemented


class PolynomialRing_dense_padic_field_generic(PolynomialRing_cdvf):
    r"""
    A class for dense polynomial ring over padic fields
    """
    def __init__(self, base_ring, name=None, element_class=None, category=None):
        PolynomialRing_cdvf.__init__(self, base_ring, sparse=False, name=name, element_class=element_class, category=category)

    @staticmethod
    def _implementation_names_impl(implementation, base_ring, sparse):
        """
        Only support ``implementation=None`` and ``sparse=False``.

        TESTS::

            sage: from sage.rings.polynomial.polynomial_ring import PolynomialRing_dense_padic_field_generic
            sage: PolynomialRing_dense_padic_field_generic._implementation_names_impl(None, Qp(2), False)
            [None]
            sage: PolynomialRing_dense_padic_field_generic._implementation_names_impl(None, Qp(2), True)
            NotImplemented
            sage: PolynomialRing_dense_padic_field_generic._implementation_names_impl("generic", Qp(2), False)
            NotImplemented
        """
        if implementation is None and not sparse:
            return [None]  # Not a "generic" implementation
        return NotImplemented


class PolynomialRing_dense_padic_ring_capped_relative(PolynomialRing_dense_padic_ring_generic):
    def __init__(self, base_ring, name=None, element_class=None, category=None):
        """
        TESTS::

            sage: from sage.rings.polynomial.polynomial_ring import PolynomialRing_dense_padic_ring_capped_relative as PRing
            sage: R = PRing(Zp(13), name='t'); R
            Univariate Polynomial Ring in t over 13-adic Ring with capped relative precision 20
            sage: type(R.gen())
            <class 'sage.rings.polynomial.polynomial_ring.PolynomialRing_dense_padic_ring_capped_relative_with_category.element_class'>
        """
        if element_class is None:
            from sage.rings.polynomial.padics.\
                    polynomial_padic_capped_relative_dense import \
                    Polynomial_padic_capped_relative_dense
            element_class = Polynomial_padic_capped_relative_dense
        PolynomialRing_dense_padic_ring_generic.__init__(self, base_ring,
                name=name, element_class=element_class, category=category)


class PolynomialRing_dense_padic_ring_capped_absolute(PolynomialRing_dense_padic_ring_generic):
    def __init__(self, base_ring, name=None, element_class=None, category=None):
        """
        TESTS::

            sage: from sage.rings.polynomial.polynomial_ring import PolynomialRing_dense_padic_ring_capped_absolute as PRing
            sage: R = PRing(Zp(13, type='capped-abs'), name='t'); R
            Univariate Polynomial Ring in t over 13-adic Ring with capped absolute precision 20
            sage: type(R.gen())
            <class 'sage.rings.polynomial.polynomial_ring.PolynomialRing_dense_padic_ring_capped_absolute_with_category.element_class'>
        """
        if element_class is None:
            from sage.rings.polynomial.padics.polynomial_padic_flat import \
                    Polynomial_padic_flat
            element_class = Polynomial_padic_flat
        PolynomialRing_dense_padic_ring_generic.__init__(self, base_ring,
                name=name, element_class=element_class, category=category)


class PolynomialRing_dense_padic_ring_fixed_mod(PolynomialRing_dense_padic_ring_generic):
    def __init__(self, base_ring, name=None, element_class=None, category=None):
        """
        TESTS::

            sage: from sage.rings.polynomial.polynomial_ring import PolynomialRing_dense_padic_ring_fixed_mod as PRing
            sage: R = PRing(Zp(13, type='fixed-mod'), name='t'); R
            Univariate Polynomial Ring in t over 13-adic Ring of fixed modulus 13^20

            sage: type(R.gen())
            <class 'sage.rings.polynomial.polynomial_ring.PolynomialRing_dense_padic_ring_fixed_mod_with_category.element_class'>
        """
        if element_class is None:
            from sage.rings.polynomial.padics.polynomial_padic_flat import \
                    Polynomial_padic_flat
            element_class = Polynomial_padic_flat
        PolynomialRing_dense_padic_ring_generic.__init__(self, base_ring,
                name=name, element_class=element_class, category=category)


class PolynomialRing_dense_padic_field_capped_relative(PolynomialRing_dense_padic_field_generic):
    def __init__(self, base_ring, name=None, element_class=None, category=None):
        """
        TESTS::

            sage: from sage.rings.polynomial.polynomial_ring import PolynomialRing_dense_padic_field_capped_relative as PRing
            sage: R = PRing(Qp(13), name='t'); R
            Univariate Polynomial Ring in t over 13-adic Field with capped relative precision 20
            sage: type(R.gen())
            <class 'sage.rings.polynomial.polynomial_ring.PolynomialRing_dense_padic_field_capped_relative_with_category.element_class'>
        """
        if element_class is None:
            from sage.rings.polynomial.padics.\
                    polynomial_padic_capped_relative_dense import \
                    Polynomial_padic_capped_relative_dense
            element_class = Polynomial_padic_capped_relative_dense
        PolynomialRing_dense_padic_field_generic.__init__(self, base_ring,
                name=name, element_class=element_class, category=category)


class PolynomialRing_dense_mod_n(PolynomialRing_commutative):
    def __init__(self, base_ring, name=None, element_class=None,
            implementation=None, category=None):
        """
        TESTS::

            sage: from sage.rings.polynomial.polynomial_ring import PolynomialRing_dense_mod_n as PRing
            sage: R = PRing(Zmod(15), 'x'); R
            Univariate Polynomial Ring in x over Ring of integers modulo 15
            sage: type(R.gen())
            <class 'sage.rings.polynomial.polynomial_zmod_flint.Polynomial_zmod_flint'>

            sage: R = PRing(Zmod(15), 'x', implementation='NTL'); R
            Univariate Polynomial Ring in x over Ring of integers modulo 15 (using NTL)
            sage: type(R.gen())
            <class 'sage.rings.polynomial.polynomial_modn_dense_ntl.Polynomial_dense_modn_ntl_zz'>

            sage: R = PRing(Zmod(2**63*3), 'x', implementation='NTL'); R
            Univariate Polynomial Ring in x over Ring of integers modulo 27670116110564327424 (using NTL)
            sage: type(R.gen())
            <class 'sage.rings.polynomial.polynomial_modn_dense_ntl.Polynomial_dense_modn_ntl_ZZ'>

            sage: R = PRing(Zmod(2**63*3), 'x', implementation='FLINT')
            Traceback (most recent call last):
            ...
            ValueError: FLINT does not support modulus 27670116110564327424

            sage: R = PRing(Zmod(2**63*3), 'x'); R
            Univariate Polynomial Ring in x over Ring of integers modulo 27670116110564327424 (using NTL)
            sage: type(R.gen())
            <class 'sage.rings.polynomial.polynomial_modn_dense_ntl.Polynomial_dense_modn_ntl_ZZ'>
        """
        if element_class is None:
            implementation = self._implementation_names(implementation, base_ring)[0]
            if implementation == "FLINT":
                from .polynomial_zmod_flint import \
                        Polynomial_zmod_flint as element_class
                self._implementation_repr = ''
            elif implementation == "NTL":
                modulus = base_ring.order()
                from . import polynomial_modn_dense_ntl as modn_dense_ntl
                if modulus < ZZ(modn_dense_ntl.zz_p_max):
                    element_class = modn_dense_ntl.Polynomial_dense_modn_ntl_zz
                else:
                    element_class = modn_dense_ntl.Polynomial_dense_modn_ntl_ZZ
                self._implementation_repr = ' (using NTL)'
        PolynomialRing_commutative.__init__(self, base_ring, name=name,
                element_class=element_class, category=category)

    @staticmethod
    def _implementation_names_impl(implementation, base_ring, sparse):
        """
        TESTS::

            sage: from sage.rings.polynomial.polynomial_ring import PolynomialRing_dense_mod_n
            sage: PolynomialRing_dense_mod_n._implementation_names_impl("FLINT", IntegerModRing(10), False)
            ['FLINT', None]
            sage: PolynomialRing_dense_mod_n._implementation_names_impl("NTL", IntegerModRing(10), False)
            ['NTL']
            sage: PolynomialRing_dense_mod_n._implementation_names_impl(None, IntegerModRing(10), False)
            ['FLINT', None]
            sage: PolynomialRing_dense_mod_n._implementation_names_impl("generic", IntegerModRing(10), False)
            NotImplemented
            sage: PolynomialRing_dense_mod_n._implementation_names_impl("FLINT", IntegerModRing(10^30), False)
            Traceback (most recent call last):
            ...
            ValueError: FLINT does not support modulus 1000000000000000000000000000000
            sage: PolynomialRing_dense_mod_n._implementation_names_impl("NTL", IntegerModRing(10^30), False)
            ['NTL', None]
            sage: PolynomialRing_dense_mod_n._implementation_names_impl(None, IntegerModRing(10^30), False)
            ['NTL', None]
            sage: PolynomialRing_dense_mod_n._implementation_names_impl("generic", IntegerModRing(10^30), False)
            NotImplemented
            sage: PolynomialRing_dense_mod_n._implementation_names_impl(None, IntegerModRing(10^30), True)
            NotImplemented
        """
        if sparse:
            return NotImplemented
        modulus = base_ring.order()
        if modulus <= sys.maxsize:
            defaults = ["FLINT", None]
        elif implementation == "FLINT":
            raise ValueError("FLINT does not support modulus %s" % modulus)
        else:
            defaults = ["NTL", None]
        if implementation in defaults:
            return defaults
        elif implementation == "NTL":
            return [implementation]
        return NotImplemented

    @cached_method
    def modulus(self):
        """
        EXAMPLES::

            sage: R.<x> = Zmod(15)[]
            sage: R.modulus()
            15
        """
        return self.base_ring().characteristic()

    def _repr_(self):
        """
        TESTS::

            sage: from sage.rings.polynomial.polynomial_ring import PolynomialRing_integral_domain as PRing
            sage: R = PRing(ZZ, 'x', implementation='NTL'); R
            Univariate Polynomial Ring in x over Integer Ring (using NTL)
        """
        s = PolynomialRing_commutative._repr_(self)
        return s + self._implementation_repr

    def residue_field(self, ideal, names=None):
        """
        Return the residue finite field at the given ideal.

        EXAMPLES::

            sage: R.<t> = GF(2)[]
            sage: k.<a> = R.residue_field(t^3+t+1); k
            Residue field in a of Principal ideal (t^3 + t + 1) of Univariate Polynomial Ring in t over Finite Field of size 2 (using GF2X)
            sage: k.list()
            [0, a, a^2, a + 1, a^2 + a, a^2 + a + 1, a^2 + 1, 1]
            sage: R.residue_field(t)
            Residue field of Principal ideal (t) of Univariate Polynomial Ring in t over Finite Field of size 2 (using GF2X)
            sage: P = R.irreducible_element(8) * R
            sage: P
            Principal ideal (t^8 + t^4 + t^3 + t^2 + 1) of Univariate Polynomial Ring in t over Finite Field of size 2 (using GF2X)
            sage: k.<a> = R.residue_field(P); k
            Residue field in a of Principal ideal (t^8 + t^4 + t^3 + t^2 + 1) of Univariate Polynomial Ring in t over Finite Field of size 2 (using GF2X)
            sage: k.cardinality()
            256

        Non-maximal ideals are not accepted::

            sage: R.residue_field(t^2 + 1)
            Traceback (most recent call last):
            ...
            ArithmeticError: ideal is not maximal
            sage: R.residue_field(0)
            Traceback (most recent call last):
            ...
            ArithmeticError: ideal is not maximal
            sage: R.residue_field(1)
            Traceback (most recent call last):
            ...
            ArithmeticError: ideal is not maximal
        """
        ideal = self.ideal(ideal)
        if not ideal.is_maximal():
            raise ArithmeticError("ideal is not maximal")
        return ideal.residue_field(names)


class PolynomialRing_dense_mod_p(PolynomialRing_dense_finite_field,
                                 PolynomialRing_dense_mod_n,
                                 PolynomialRing_singular_repr):
    def __init__(self, base_ring, name="x", implementation=None, category=None):
        """
        TESTS::

            sage: P = GF(2)['x']; P
            Univariate Polynomial Ring in x over Finite Field of size 2 (using GF2X)
            sage: type(P.gen())
            <class 'sage.rings.polynomial.polynomial_gf2x.Polynomial_GF2X'>

            sage: from sage.rings.polynomial.polynomial_ring import PolynomialRing_dense_mod_p
            sage: P = PolynomialRing_dense_mod_p(GF(5), 'x'); P
            Univariate Polynomial Ring in x over Finite Field of size 5
            sage: type(P.gen())
            <class 'sage.rings.polynomial.polynomial_zmod_flint.Polynomial_zmod_flint'>

            sage: P = PolynomialRing_dense_mod_p(GF(5), 'x', implementation='NTL'); P
            Univariate Polynomial Ring in x over Finite Field of size 5 (using NTL)
            sage: type(P.gen())
            <class 'sage.rings.polynomial.polynomial_modn_dense_ntl.Polynomial_dense_mod_p'>

            sage: P = PolynomialRing_dense_mod_p(GF(9223372036854775837), 'x')
            sage: P
            Univariate Polynomial Ring in x over Finite Field of size 9223372036854775837 (using NTL)
            sage: type(P.gen())
            <class 'sage.rings.polynomial.polynomial_modn_dense_ntl.Polynomial_dense_mod_p'>

        This caching bug was fixed in :trac:`24264`::

            sage: p = 2^64 + 13
            sage: A = GF(p^2)
            sage: B = GF(p^3)
            sage: R = A.modulus().parent()
            sage: S = B.modulus().parent()
            sage: R is S
            True
        """
        implementation = self._implementation_names(implementation, base_ring)[0]
        if implementation == "FLINT":
            from .polynomial_zmod_flint import \
                    Polynomial_zmod_flint as element_class
            self._implementation_repr = ''
        elif implementation == "NTL":
            from .polynomial_modn_dense_ntl import \
                    Polynomial_dense_mod_p as element_class
            self._implementation_repr = ' (using NTL)'
        elif implementation == "GF2X":
            from .polynomial_gf2x import \
                    Polynomial_GF2X as element_class
            self._implementation_repr = ' (using GF2X)'
        PolynomialRing_dense_mod_n.__init__(self, base_ring, name=name,
                element_class=element_class, category=category)

        self._has_singular = can_convert_to_singular(self)

    @staticmethod
    def _implementation_names_impl(implementation, base_ring, sparse):
        """
        TESTS::

            sage: PolynomialRing(GF(2), 'x', implementation="GF2X")
            Univariate Polynomial Ring in x over Finite Field of size 2 (using GF2X)
            sage: PolynomialRing(GF(2), 'x', implementation="NTL")
            Univariate Polynomial Ring in x over Finite Field of size 2 (using GF2X)
            sage: PolynomialRing(GF(2), 'x', implementation=None)
            Univariate Polynomial Ring in x over Finite Field of size 2 (using GF2X)
            sage: PolynomialRing(GF(2), 'x', implementation="FLINT")
            Univariate Polynomial Ring in x over Finite Field of size 2
            sage: PolynomialRing(GF(3), 'x', implementation="GF2X")
            Traceback (most recent call last):
            ...
            ValueError: GF2X only supports modulus 2
        """
        if sparse:
            return NotImplemented
        modulus = base_ring.characteristic()
        if modulus == 2:
            defaults = ["GF2X", "NTL", None]
        elif implementation == "GF2X":
            raise ValueError("GF2X only supports modulus 2")
        elif modulus <= sys.maxsize:
            defaults = ["FLINT", None]
        elif implementation == "FLINT":
            raise ValueError("FLINT does not support modulus %s" % modulus)
        else:
            defaults = ["NTL", None]
        if implementation in defaults:
            return defaults
        elif implementation in ["NTL", "FLINT"]:
            return [implementation]
        return NotImplemented

    def irreducible_element(self, n, algorithm=None):
        """
        Construct a monic irreducible polynomial of degree `n`.

        INPUT:

        - ``n`` -- integer: the degree of the polynomial to construct

        - ``algorithm`` -- string: algorithm to use, or ``None``.
          Currently available options are:

          - ``'adleman-lenstra'``: a variant of the Adleman--Lenstra
              algorithm as implemented in PARI.

          - ``'conway'``: look up the Conway polynomial of degree `n`
            over the field of `p` elements in the database; raise a
            ``RuntimeError`` if it is not found.

          - ``'ffprimroot'``: use the ``ffprimroot()`` function from
            PARI.

          - ``'first_lexicographic'``: return the lexicographically
            smallest irreducible polynomial of degree `n`.

          - ``'minimal_weight'``: return an irreducible polynomial of
            degree `n` with minimal number of non-zero coefficients.
            Only implemented for `p = 2`.

          - ``'primitive'``: return a polynomial `f` such that a root of
            `f` generates the multiplicative group of the finite field
            extension defined by `f`. This uses the Conway polynomial if
            possible, otherwise it uses ``ffprimroot``.

          - ``'random'``: try random polynomials until an irreducible
            one is found.

          If ``algorithm`` is ``None``, use `x - 1` in degree 1. In
          degree > 1, the Conway polynomial is used if it is found in
          the database.  Otherwise, the algorithm ``minimal_weight``
          is used if `p = 2`, and the algorithm ``adleman-lenstra`` if
          `p > 2`.

        OUTPUT:

        A monic irreducible polynomial of degree `n` in ``self``.

        EXAMPLES::

            sage: GF(5)['x'].irreducible_element(2)
            x^2 + 4*x + 2
            sage: GF(5)['x'].irreducible_element(2, algorithm="adleman-lenstra")
            x^2 + x + 1
            sage: GF(5)['x'].irreducible_element(2, algorithm="primitive")
            x^2 + 4*x + 2
            sage: GF(5)['x'].irreducible_element(32, algorithm="first_lexicographic")
            x^32 + 2
            sage: GF(5)['x'].irreducible_element(32, algorithm="conway")
            Traceback (most recent call last):
            ...
            RuntimeError: requested Conway polynomial not in database.
            sage: GF(5)['x'].irreducible_element(32, algorithm="primitive")
            x^32 + ...

        In characteristic 2::

            sage: GF(2)['x'].irreducible_element(33)
            x^33 + x^13 + x^12 + x^11 + x^10 + x^8 + x^6 + x^3 + 1
            sage: GF(2)['x'].irreducible_element(33, algorithm="minimal_weight")
            x^33 + x^10 + 1

        In degree 1::

            sage: GF(97)['x'].irreducible_element(1)
            x + 96
            sage: GF(97)['x'].irreducible_element(1, algorithm="conway")
            x + 92
            sage: GF(97)['x'].irreducible_element(1, algorithm="adleman-lenstra")
            x

        AUTHORS:

        - Peter Bruin (June 2013)

        - Jeroen Demeyer (September 2014): add "ffprimroot" algorithm,
          see :trac:`8373`.
        """
        from sage.libs.pari.all import pari
        from sage.rings.finite_rings.conway_polynomials import (conway_polynomial,
                                                                exists_conway_polynomial)
        from .polynomial_gf2x import (GF2X_BuildIrred_list,
                                     GF2X_BuildSparseIrred_list,
                                     GF2X_BuildRandomIrred_list)

        p = self.characteristic()
        n = int(n)
        if n < 1:
            raise ValueError("degree must be at least 1")

        if algorithm is None:
            if n == 1:
                return self((-1,1))  # Polynomial x - 1
            elif exists_conway_polynomial(p, n):
                algorithm = "conway"
            elif p == 2:
                algorithm = "minimal_weight"
            else:
                algorithm = "adleman-lenstra"
        elif algorithm == "primitive":
            if exists_conway_polynomial(p, n):
                algorithm = "conway"
            else:
                algorithm = "ffprimroot"

        if algorithm == "adleman-lenstra":
            return self(pari(p).ffinit(n))
        elif algorithm == "conway":
            return self(conway_polynomial(p, n))
        elif algorithm == "first_lexicographic":
            if p == 2:
                return self(GF2X_BuildIrred_list(n))
            else:
                # Fallback to PolynomialRing_dense_finite_field.irreducible_element
                pass
        elif algorithm == "ffprimroot":
            return self(pari(p).ffinit(n).ffgen().ffprimroot().charpoly())
        elif algorithm == "minimal_weight":
            if p == 2:
                return self(GF2X_BuildSparseIrred_list(n))
            else:
                raise NotImplementedError("'minimal_weight' option only implemented for p = 2")
        elif algorithm == "random":
            if p == 2:
                return self(GF2X_BuildRandomIrred_list(n))
            else:
                pass

        # No suitable algorithm found, try algorithms from the base class.
        return PolynomialRing_dense_finite_field.irreducible_element(self, n, algorithm)

def polygen(ring_or_element, name="x"):
    """
    Return a polynomial indeterminate.

    INPUT:

    - polygen(base_ring, name="x")

    - polygen(ring_element, name="x")

    If the first input is a ring, return a polynomial generator over
    that ring. If it is a ring element, return a polynomial generator
    over the parent of the element.

    EXAMPLES::

        sage: z = polygen(QQ,'z')
        sage: z^3 + z +1
        z^3 + z + 1
        sage: parent(z)
        Univariate Polynomial Ring in z over Rational Field

    .. note::

       If you give a list or comma separated string to polygen, you'll
       get a tuple of indeterminates, exactly as if you called
       polygens.
    """
    if is_RingElement(ring_or_element):
        base_ring = ring_or_element.parent()
    elif ring.is_Ring(ring_or_element):
        base_ring = ring_or_element
    else:
        raise TypeError("input must be a ring or ring element")
    from sage.rings.polynomial.polynomial_ring_constructor import PolynomialRing

    t = PolynomialRing(base_ring, name)
    if t.ngens() > 1:
        return t.gens()
    return t.gen()

def polygens(base_ring, names="x", *args):
    """
    Return indeterminates over the given base ring with the given
    names.

    EXAMPLES::

        sage: x,y,z = polygens(QQ,'x,y,z')
        sage: (x+y+z)^2
        x^2 + 2*x*y + y^2 + 2*x*z + 2*y*z + z^2
        sage: parent(x)
        Multivariate Polynomial Ring in x, y, z over Rational Field
        sage: t = polygens(QQ,['x','yz','abc'])
        sage: t
        (x, yz, abc)

    The number of generators can be passed as a third argument::

        sage: polygens(QQ, 'x', 4)
        (x0, x1, x2, x3)
    """
    from sage.rings.polynomial.polynomial_ring_constructor import PolynomialRing
    return PolynomialRing(base_ring, names, *args).gens()<|MERGE_RESOLUTION|>--- conflicted
+++ resolved
@@ -149,17 +149,13 @@
 
 import sage.rings.ring as ring
 from sage.structure.element import is_RingElement
+import sage.rings.polynomial.polynomial_element_generic as polynomial_element_generic
 import sage.rings.rational_field as rational_field
 from sage.rings.rational_field import QQ
 from sage.rings.integer_ring import ZZ
 from sage.rings.integer import Integer
 from sage.rings.number_field.number_field_base import is_NumberField
-
-try:
-    from cypari2.gen import Gen as pari_gen
-except ImportError:
-    pari_gen = ()
-
+from sage.libs.pari.all import pari_gen
 from sage.rings.polynomial.polynomial_ring_constructor import polynomial_default_category
 
 import sage.misc.latex as latex
@@ -171,26 +167,17 @@
 from sage.rings.fraction_field_element import FractionFieldElement
 from sage.rings.finite_rings.element_base import FiniteRingElement
 
-try:
-    from .polynomial_integer_dense_flint import Polynomial_integer_dense_flint
-except ImportError:
-    Polynomial_integer_dense_flint = ()
-
+from .polynomial_element import PolynomialBaseringInjection
+from .polynomial_real_mpfr_dense import PolynomialRealDense
+from .polynomial_integer_dense_flint import Polynomial_integer_dense_flint
 from sage.rings.polynomial.polynomial_singular_interface import PolynomialRing_singular_repr
 from sage.rings.polynomial.polynomial_singular_interface import can_convert_to_singular
 
 _CommutativeRings = categories.commutative_rings.CommutativeRings()
 
-<<<<<<< HEAD
-try:
-    from sage.interfaces.singular import SingularElement
-except ImportError:
-    SingularElement = ()
-=======
 from . import cyclotomic
 
 import sage.interfaces.abc
->>>>>>> 2604174d
 
 
 def is_PolynomialRing(x):
@@ -304,11 +291,10 @@
             self._polynomial_class = element_class
         else:
             if sparse:
-                from sage.rings.polynomial.polynomial_element_generic import Polynomial_generic_sparse
-                self._polynomial_class = Polynomial_generic_sparse
+                self._polynomial_class = polynomial_element_generic.Polynomial_generic_sparse
             else:
-                from sage.rings.polynomial.polynomial_element import Polynomial_generic_dense
-                self._polynomial_class = Polynomial_generic_dense
+                from sage.rings.polynomial import polynomial_element
+                self._polynomial_class = polynomial_element.Polynomial_generic_dense
         self.Element = self._polynomial_class
         self.__cyclopoly_cache = {}
         self._has_singular = False
@@ -690,7 +676,6 @@
                       To:   Univariate Polynomial Ring in x over Rational Field
             sage: R.coerce_map_from(GF(7))
         """
-        from .polynomial_element import PolynomialBaseringInjection
         return PolynomialBaseringInjection(self.base_ring(), self)
 
     def _coerce_map_from_(self, P):
@@ -1182,7 +1167,6 @@
         elif n == 1:
             return self.gen() - 1
         else:
-            from . import cyclotomic
             return self(cyclotomic.cyclotomic_coeffs(n), check=True)
 
     @cached_method
@@ -1994,10 +1978,11 @@
             sage: x^(10^20) # this should be fast
             x^100000000000000000000
         """
+        import sage.rings.complex_arb
+
         if not element_class:
             if sparse:
-                from sage.rings.polynomial.polynomial_element_generic import Polynomial_generic_sparse_field
-                element_class = Polynomial_generic_sparse_field
+                element_class = polynomial_element_generic.Polynomial_generic_sparse_field
             elif isinstance(base_ring, rational_field.RationalField):
                 from sage.rings.polynomial.polynomial_rational_flint import Polynomial_rational_flint
                 element_class = Polynomial_rational_flint
@@ -2009,14 +1994,12 @@
                     from sage.rings.polynomial.polynomial_number_field import Polynomial_relative_number_field_dense
                     element_class = Polynomial_relative_number_field_dense
             elif isinstance(base_ring, sage.rings.abc.RealField):
-                from .polynomial_real_mpfr_dense import PolynomialRealDense
                 element_class = PolynomialRealDense
             elif isinstance(base_ring, sage.rings.abc.ComplexBallField):
                 from sage.rings.polynomial.polynomial_complex_arb import Polynomial_complex_arb
                 element_class = Polynomial_complex_arb
             else:
-                from sage.rings.polynomial.polynomial_element_generic import Polynomial_generic_dense_field
-                element_class = Polynomial_generic_dense_field
+                element_class = polynomial_element_generic.Polynomial_generic_dense_field
 
         PolynomialRing_integral_domain.__init__(self, base_ring, name=name, sparse=sparse, element_class=element_class, category=category)
 
