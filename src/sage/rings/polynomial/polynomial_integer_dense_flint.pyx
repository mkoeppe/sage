--- conflicted
+++ resolved
@@ -56,11 +56,6 @@
 from sage.rings.integer_ring import ZZ
 from sage.rings.rational_field import QQ
 
-<<<<<<< HEAD
-=======
-from sage.libs.pari import pari
-from cypari2.gen cimport Gen as pari_gen
->>>>>>> 766c7a0c
 from sage.structure.factorization import Factorization
 
 from sage.rings.fraction_field_element import FractionFieldElement
@@ -82,7 +77,8 @@
 from sage.rings.polynomial.evaluation_flint cimport fmpz_poly_evaluation_mpfr, fmpz_poly_evaluation_mpfi
 
 try:
-    from sage.libs.pari.all import pari, pari_gen
+    from sage.libs.pari import pari
+    from cypari2.gen import Gen as pari_gen
 except ImportError:
     pari_gen = ()
 
