--- conflicted
+++ resolved
@@ -3109,11 +3109,7 @@
 
         OUTPUT:
 
-<<<<<<< HEAD
-        Returns True if ``self`` contains a monomial including the inverse of
-=======
         Return ``True`` if ``self`` contains a monomial including the inverse of
->>>>>>> 189eb200
         ``self.parent().gen(i)``, False otherwise.
 
         EXAMPLES::
@@ -3138,11 +3134,7 @@
 
     def has_any_inverse(self):
         """
-<<<<<<< HEAD
-        Return True if ``self`` contains any monomials with a negative exponent, False otherwise.
-=======
         Return ``True`` if ``self`` contains any monomials with a negative exponent, False otherwise.
->>>>>>> 189eb200
 
         EXAMPLES::
 
