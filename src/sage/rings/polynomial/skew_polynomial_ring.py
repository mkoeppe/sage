--- conflicted
+++ resolved
@@ -703,8 +703,6 @@
         """
         return self.twist_map().is_identity()
 
-<<<<<<< HEAD
-=======
     def _base_ring_to_fraction_field(self):
         """
         Return the indeterminate generator, one and twist map of
@@ -950,7 +948,6 @@
 
         return interpolation_polynomial
 
->>>>>>> b523806a
 class SkewPolynomialRing_finite_field(SkewPolynomialRing_general):
     """
     A specialized class for skew polynomial rings over finite fields.
@@ -963,12 +960,8 @@
 
     .. TODO::
 
-<<<<<<< HEAD
         Add methods related to center of skew polynomial ring, irreducibility, karatsuba
         multiplication and factorization.
-=======
-        Add center, irreducibility, karatsuba multiplication methods and factorization.
->>>>>>> b523806a
     """
     @staticmethod
     def __classcall__(cls, base_ring, map, name=None, sparse=False, element_class=None):
