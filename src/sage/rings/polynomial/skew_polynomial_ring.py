--- conflicted
+++ resolved
@@ -117,19 +117,11 @@
     EXAMPLES::
 
         sage: from sage.rings.polynomial.skew_polynomial_ring import _minimal_vanishing_polynomial
-<<<<<<< HEAD
-        sage: k.<t> = GF(5^3)                                                                       # optional - sage.libs.pari
-        sage: Frob = k.frobenius_endomorphism()                                                     # optional - sage.libs.pari
-        sage: S.<x> = k['x',Frob]                                                                   # optional - sage.libs.pari
-        sage: eval_pts = [1, t, t^2]                                                                # optional - sage.libs.pari
-        sage: b = _minimal_vanishing_polynomial(S, eval_pts); b                                     # optional - sage.libs.pari
-=======
         sage: k.<t> = GF(5^3)                                                           # optional - sage.rings.finite_rings
         sage: Frob = k.frobenius_endomorphism()                                         # optional - sage.rings.finite_rings
         sage: S.<x> = k['x',Frob]                                                       # optional - sage.rings.finite_rings
         sage: eval_pts = [1, t, t^2]                                                    # optional - sage.rings.finite_rings
         sage: b = _minimal_vanishing_polynomial(S, eval_pts); b                         # optional - sage.rings.finite_rings
->>>>>>> a0e71766
         doctest:...: FutureWarning: This class/method/function is marked as experimental.
          It, its functionality or its interface might change without a formal deprecation.
         See https://github.com/sagemath/sage/issues/13215 for details.
@@ -180,16 +172,6 @@
     EXAMPLES::
 
         sage: from sage.rings.polynomial.skew_polynomial_ring import _lagrange_polynomial
-<<<<<<< HEAD
-        sage: k.<t> = GF(5^3)                                                                       # optional - sage.libs.pari
-        sage: Frob = k.frobenius_endomorphism()                                                     # optional - sage.libs.pari
-        sage: S.<x> = k['x',Frob]                                                                   # optional - sage.libs.pari
-        sage: eval_pts = [ t , t^2 ]                                                                # optional - sage.libs.pari
-        sage: values = [ 3*t^2 + 4*t + 4 , 4*t ]                                                    # optional - sage.libs.pari
-        sage: d = _lagrange_polynomial(S, eval_pts, values); d                                      # optional - sage.libs.pari
-        x + t
-        sage: d.multi_point_evaluation(eval_pts) == values                                          # optional - sage.libs.pari
-=======
         sage: k.<t> = GF(5^3)                                                           # optional - sage.rings.finite_rings
         sage: Frob = k.frobenius_endomorphism()                                         # optional - sage.rings.finite_rings
         sage: S.<x> = k['x', Frob]                                                      # optional - sage.rings.finite_rings
@@ -198,22 +180,15 @@
         sage: d = _lagrange_polynomial(S, eval_pts, values); d                          # optional - sage.rings.finite_rings
         x + t
         sage: d.multi_point_evaluation(eval_pts) == values                              # optional - sage.rings.finite_rings
->>>>>>> a0e71766
         True
 
     The following restrictions are impossible to satisfy because the evaluation
     points are linearly dependent over the fixed field of the twisting morphism, and the
     corresponding values do not match::
 
-<<<<<<< HEAD
-        sage: eval_pts = [ t, 2*t ]                                                                 # optional - sage.libs.pari
-        sage: values = [ 1, 3 ]                                                                     # optional - sage.libs.pari
-        sage: _lagrange_polynomial(S, eval_pts, values)                                             # optional - sage.libs.pari
-=======
         sage: eval_pts = [t, 2*t]                                                       # optional - sage.rings.finite_rings
         sage: values = [1, 3]                                                           # optional - sage.rings.finite_rings
         sage: _lagrange_polynomial(S, eval_pts, values)                                 # optional - sage.rings.finite_rings
->>>>>>> a0e71766
         Traceback (most recent call last):
         ...
         ValueError: the given evaluation points are linearly dependent over the fixed field of the twisting morphism,
@@ -300,44 +275,26 @@
 
         EXAMPLES::
 
-<<<<<<< HEAD
-            sage: k.<t> = GF(5^3)                                                                   # optional - sage.libs.pari
-            sage: Frob = k.frobenius_endomorphism()                                                 # optional - sage.libs.pari
-            sage: S.<x> = k['x',Frob]                                                               # optional - sage.libs.pari
-            sage: eval_pts = [1, t, t^2]                                                            # optional - sage.libs.pari
-            sage: b = S.minimal_vanishing_polynomial(eval_pts); b                                   # optional - sage.libs.pari
-=======
             sage: k.<t> = GF(5^3)                                                       # optional - sage.rings.finite_rings
             sage: Frob = k.frobenius_endomorphism()                                     # optional - sage.rings.finite_rings
             sage: S.<x> = k['x', Frob]                                                  # optional - sage.rings.finite_rings
             sage: eval_pts = [1, t, t^2]                                                # optional - sage.rings.finite_rings
             sage: b = S.minimal_vanishing_polynomial(eval_pts); b                       # optional - sage.rings.finite_rings
->>>>>>> a0e71766
             x^3 + 4
 
         The minimal vanishing polynomial evaluates to 0 at each of
         the evaluation points::
 
-<<<<<<< HEAD
-            sage: eval = b.multi_point_evaluation(eval_pts); eval                                   # optional - sage.libs.pari
-=======
             sage: eval = b.multi_point_evaluation(eval_pts); eval                       # optional - sage.rings.finite_rings
->>>>>>> a0e71766
             [0, 0, 0]
 
         If the evaluation points are linearly dependent over the fixed
         field of the twisting morphism, then the returned polynomial has
         lower degree than the number of evaluation points::
 
-<<<<<<< HEAD
-            sage: S.minimal_vanishing_polynomial([t])                                               # optional - sage.libs.pari
-            x + 3*t^2 + 3*t
-            sage: S.minimal_vanishing_polynomial([t, 3*t])                                          # optional - sage.libs.pari
-=======
             sage: S.minimal_vanishing_polynomial([t])                                   # optional - sage.rings.finite_rings
             x + 3*t^2 + 3*t
             sage: S.minimal_vanishing_polynomial([t, 3*t])                              # optional - sage.rings.finite_rings
->>>>>>> a0e71766
             x + 3*t^2 + 3*t
         """
         return _minimal_vanishing_polynomial(_base_ring_to_fraction_field(self), eval_pts)
@@ -371,19 +328,11 @@
 
         EXAMPLES::
 
-<<<<<<< HEAD
-            sage: k.<t> = GF(5^3)                                                                   # optional - sage.libs.pari
-            sage: Frob = k.frobenius_endomorphism()                                                 # optional - sage.libs.pari
-            sage: S.<x> = k['x',Frob]                                                               # optional - sage.libs.pari
-            sage: points = [(t, 3*t^2 + 4*t + 4), (t^2, 4*t)]                                       # optional - sage.libs.pari
-            sage: d = S.lagrange_polynomial(points); d                                              # optional - sage.libs.pari
-=======
             sage: k.<t> = GF(5^3)                                                       # optional - sage.rings.finite_rings
             sage: Frob = k.frobenius_endomorphism()                                     # optional - sage.rings.finite_rings
             sage: S.<x> = k['x', Frob]                                                  # optional - sage.rings.finite_rings
             sage: points = [(t, 3*t^2 + 4*t + 4), (t^2, 4*t)]                           # optional - sage.rings.finite_rings
             sage: d = S.lagrange_polynomial(points); d                                  # optional - sage.rings.finite_rings
->>>>>>> a0e71766
             x + t
 
             sage: R.<t> = ZZ[]
@@ -430,21 +379,12 @@
 
     TESTS::
 
-<<<<<<< HEAD
-        sage: k.<a> = GF(5^3)                                                                       # optional - sage.libs.pari
-        sage: S.<x> = SkewPolynomialRing(k, k.frobenius_endomorphism())                             # optional - sage.libs.pari
-        sage: Z = S.center()                                                                        # optional - sage.libs.pari
-        sage: iota = S.convert_map_from(Z)                                                          # optional - sage.libs.pari
-        sage: sigma = iota.section()                                                                # optional - sage.libs.pari
-        sage: TestSuite(sigma).run(skip=['_test_category'])                                         # optional - sage.libs.pari
-=======
         sage: k.<a> = GF(5^3)                                                           # optional - sage.rings.finite_rings
         sage: S.<x> = SkewPolynomialRing(k, k.frobenius_endomorphism())                 # optional - sage.rings.finite_rings
         sage: Z = S.center()                                                            # optional - sage.rings.finite_rings
         sage: iota = S.convert_map_from(Z)                                              # optional - sage.rings.finite_rings
         sage: sigma = iota.section()                                                    # optional - sage.rings.finite_rings
         sage: TestSuite(sigma).run(skip=['_test_category'])                             # optional - sage.rings.finite_rings
->>>>>>> a0e71766
     """
     def _call_(self, x):
         r"""
@@ -452,16 +392,6 @@
 
         EXAMPLES::
 
-<<<<<<< HEAD
-            sage: k.<a> = GF(5^3)                                                                   # optional - sage.libs.pari
-            sage: S.<x> = SkewPolynomialRing(k, k.frobenius_endomorphism())                         # optional - sage.libs.pari
-            sage: Z = S.center()                                                                    # optional - sage.libs.pari
-            sage: iota = S.convert_map_from(Z)                                                      # optional - sage.libs.pari
-            sage: sigma = iota.section()                                                            # optional - sage.libs.pari
-            sage: sigma(x^3)                                                                        # optional - sage.libs.pari
-            z
-            sage: sigma(x^2)                                                                        # optional - sage.libs.pari
-=======
             sage: k.<a> = GF(5^3)                                                       # optional - sage.rings.finite_rings
             sage: S.<x> = SkewPolynomialRing(k, k.frobenius_endomorphism())             # optional - sage.rings.finite_rings
             sage: Z = S.center()                                                        # optional - sage.rings.finite_rings
@@ -470,7 +400,6 @@
             sage: sigma(x^3)                                                            # optional - sage.rings.finite_rings
             z
             sage: sigma(x^2)                                                            # optional - sage.rings.finite_rings
->>>>>>> a0e71766
             Traceback (most recent call last):
             ...
             ValueError: x^2 is not in the center
@@ -497,20 +426,6 @@
 
         TESTS::
 
-<<<<<<< HEAD
-            sage: k.<a> = GF(5^3)                                                                   # optional - sage.libs.pari
-            sage: S.<x> = SkewPolynomialRing(k, k.frobenius_endomorphism())                         # optional - sage.libs.pari
-            sage: Z = S.center()                                                                    # optional - sage.libs.pari
-            sage: iota = S.convert_map_from(Z)                                                      # optional - sage.libs.pari
-            sage: sigma = iota.section()                                                            # optional - sage.libs.pari
-
-            sage: s = loads(dumps(sigma))                                                           # optional - sage.libs.pari
-            sage: s == sigma                                                                        # optional - sage.libs.pari
-            True
-            sage: s != sigma                                                                        # optional - sage.libs.pari
-            False
-            sage: s is sigma                                                                        # optional - sage.libs.pari
-=======
             sage: k.<a> = GF(5^3)                                                       # optional - sage.rings.finite_rings
             sage: S.<x> = SkewPolynomialRing(k, k.frobenius_endomorphism())             # optional - sage.rings.finite_rings
             sage: Z = S.center()                                                        # optional - sage.rings.finite_rings
@@ -523,7 +438,6 @@
             sage: s != sigma                                                            # optional - sage.rings.finite_rings
             False
             sage: s is sigma                                                            # optional - sage.rings.finite_rings
->>>>>>> a0e71766
             False
         """
         if op == op_EQ:
@@ -540,19 +454,11 @@
 
     TESTS::
 
-<<<<<<< HEAD
-        sage: k.<a> = GF(5^3)                                                                       # optional - sage.libs.pari
-        sage: S.<x> = SkewPolynomialRing(k, k.frobenius_endomorphism())                             # optional - sage.libs.pari
-        sage: Z = S.center()                                                                        # optional - sage.libs.pari
-        sage: iota = S.convert_map_from(Z)                                                          # optional - sage.libs.pari
-        sage: TestSuite(iota).run(skip=['_test_category'])                                          # optional - sage.libs.pari
-=======
         sage: k.<a> = GF(5^3)                                                           # optional - sage.rings.finite_rings
         sage: S.<x> = SkewPolynomialRing(k, k.frobenius_endomorphism())                 # optional - sage.rings.finite_rings
         sage: Z = S.center()                                                            # optional - sage.rings.finite_rings
         sage: iota = S.convert_map_from(Z)                                              # optional - sage.rings.finite_rings
         sage: TestSuite(iota).run(skip=['_test_category'])                              # optional - sage.rings.finite_rings
->>>>>>> a0e71766
     """
     def __init__(self, domain, codomain, embed, order):
         r"""
@@ -560,17 +466,10 @@
 
         EXAMPLES::
 
-<<<<<<< HEAD
-            sage: k.<a> = GF(5^3)                                                                   # optional - sage.libs.pari
-            sage: S.<x> = SkewPolynomialRing(k, k.frobenius_endomorphism())                         # optional - sage.libs.pari
-            sage: Z = S.center()                                                                    # optional - sage.libs.pari
-            sage: S.convert_map_from(Z)   # indirect doctest                                        # optional - sage.libs.pari
-=======
             sage: k.<a> = GF(5^3)                                                       # optional - sage.rings.finite_rings
             sage: S.<x> = SkewPolynomialRing(k, k.frobenius_endomorphism())             # optional - sage.rings.finite_rings
             sage: Z = S.center()                                                        # optional - sage.rings.finite_rings
             sage: S.convert_map_from(Z)   # indirect doctest                            # optional - sage.rings.finite_rings
->>>>>>> a0e71766
             Embedding of the center of Ore Polynomial Ring in x over Finite Field in a of size 5^3 twisted by a |--> a^5 into this ring
         """
         RingHomomorphism.__init__(self, Hom(domain, codomain))
@@ -585,15 +484,6 @@
 
         EXAMPLES::
 
-<<<<<<< HEAD
-            sage: k.<a> = GF(5^3)                                                                   # optional - sage.libs.pari
-            sage: S.<x> = SkewPolynomialRing(k, k.frobenius_endomorphism())                         # optional - sage.libs.pari
-            sage: Z = S.center()                                                                    # optional - sage.libs.pari
-            sage: iota = S.convert_map_from(Z)                                                      # optional - sage.libs.pari
-            sage: iota                                                                              # optional - sage.libs.pari
-            Embedding of the center of Ore Polynomial Ring in x over Finite Field in a of size 5^3 twisted by a |--> a^5 into this ring
-            sage: iota._repr_()                                                                     # optional - sage.libs.pari
-=======
             sage: k.<a> = GF(5^3)                                                       # optional - sage.rings.finite_rings
             sage: S.<x> = SkewPolynomialRing(k, k.frobenius_endomorphism())             # optional - sage.rings.finite_rings
             sage: Z = S.center()                                                        # optional - sage.rings.finite_rings
@@ -601,7 +491,6 @@
             sage: iota                                                                  # optional - sage.rings.finite_rings
             Embedding of the center of Ore Polynomial Ring in x over Finite Field in a of size 5^3 twisted by a |--> a^5 into this ring
             sage: iota._repr_()                                                         # optional - sage.rings.finite_rings
->>>>>>> a0e71766
             'Embedding of the center of Ore Polynomial Ring in x over Finite Field in a of size 5^3 twisted by a |--> a^5 into this ring'
         """
         return "Embedding of the center of %s into this ring" % self._codomain
@@ -612,21 +501,12 @@
 
         TESTS::
 
-<<<<<<< HEAD
-            sage: k.<a> = GF(5^3)                                                                   # optional - sage.libs.pari
-            sage: S.<x> = SkewPolynomialRing(k, k.frobenius_endomorphism())                         # optional - sage.libs.pari
-            sage: Z.<z> = S.center()                                                                # optional - sage.libs.pari
-            sage: iota = S.convert_map_from(Z)                                                      # optional - sage.libs.pari
-
-            sage: iota(z)                                                                           # optional - sage.libs.pari
-=======
             sage: k.<a> = GF(5^3)                                                       # optional - sage.rings.finite_rings
             sage: S.<x> = SkewPolynomialRing(k, k.frobenius_endomorphism())             # optional - sage.rings.finite_rings
             sage: Z.<z> = S.center()                                                    # optional - sage.rings.finite_rings
             sage: iota = S.convert_map_from(Z)                                          # optional - sage.rings.finite_rings
 
             sage: iota(z)                                                               # optional - sage.rings.finite_rings
->>>>>>> a0e71766
             x^3
         """
         k = self._codomain.base_ring()
@@ -642,19 +522,6 @@
 
         TESTS::
 
-<<<<<<< HEAD
-            sage: k.<a> = GF(5^3)                                                                   # optional - sage.libs.pari
-            sage: S.<x> = SkewPolynomialRing(k, k.frobenius_endomorphism())                         # optional - sage.libs.pari
-            sage: Z = S.center()                                                                    # optional - sage.libs.pari
-            sage: iota = S.convert_map_from(Z)                                                      # optional - sage.libs.pari
-
-            sage: i = loads(dumps(iota))                                                            # optional - sage.libs.pari
-            sage: i == iota                                                                         # optional - sage.libs.pari
-            True
-            sage: i != iota                                                                         # optional - sage.libs.pari
-            False
-            sage: i is iota                                                                         # optional - sage.libs.pari
-=======
             sage: k.<a> = GF(5^3)                                                       # optional - sage.rings.finite_rings
             sage: S.<x> = SkewPolynomialRing(k, k.frobenius_endomorphism())             # optional - sage.rings.finite_rings
             sage: Z = S.center()                                                        # optional - sage.rings.finite_rings
@@ -666,7 +533,6 @@
             sage: i != iota                                                             # optional - sage.rings.finite_rings
             False
             sage: i is iota                                                             # optional - sage.rings.finite_rings
->>>>>>> a0e71766
             False
         """
         if op == op_EQ:
@@ -681,21 +547,12 @@
 
         EXAMPLES::
 
-<<<<<<< HEAD
-            sage: k.<a> = GF(5^3)                                                                   # optional - sage.libs.pari
-            sage: S.<x> = SkewPolynomialRing(k, k.frobenius_endomorphism())                         # optional - sage.libs.pari
-            sage: Z = S.center()                                                                    # optional - sage.libs.pari
-            sage: iota = S.convert_map_from(Z)                                                      # optional - sage.libs.pari
-            sage: sigma = iota.section()                                                            # optional - sage.libs.pari
-            sage: sigma(x^3)                                                                        # optional - sage.libs.pari
-=======
             sage: k.<a> = GF(5^3)                                                       # optional - sage.rings.finite_rings
             sage: S.<x> = SkewPolynomialRing(k, k.frobenius_endomorphism())             # optional - sage.rings.finite_rings
             sage: Z = S.center()                                                        # optional - sage.rings.finite_rings
             sage: iota = S.convert_map_from(Z)                                          # optional - sage.rings.finite_rings
             sage: sigma = iota.section()                                                # optional - sage.rings.finite_rings
             sage: sigma(x^3)                                                            # optional - sage.rings.finite_rings
->>>>>>> a0e71766
             z
         """
         return self._section
@@ -717,16 +574,6 @@
 
         TESTS::
 
-<<<<<<< HEAD
-            sage: k.<t> = GF(5^3)                                                                   # optional - sage.libs.pari
-            sage: Frob = k.frobenius_endomorphism()                                                 # optional - sage.libs.pari
-            sage: S.<x> = k['x', Frob]; S                                                           # optional - sage.libs.pari
-            Ore Polynomial Ring in x over Finite Field in t of size 5^3 twisted by t |--> t^5
-            sage: S.category()                                                                      # optional - sage.libs.pari
-            Category of algebras over Finite Field in t of size 5^3
-
-            sage: TestSuite(S).run()                                                                # optional - sage.libs.pari
-=======
             sage: k.<t> = GF(5^3)                                                       # optional - sage.rings.finite_rings
             sage: Frob = k.frobenius_endomorphism()                                     # optional - sage.rings.finite_rings
             sage: S.<x> = k['x', Frob]; S                                               # optional - sage.rings.finite_rings
@@ -735,21 +582,11 @@
             Category of algebras over Finite Field in t of size 5^3
 
             sage: TestSuite(S).run()                                                    # optional - sage.rings.finite_rings
->>>>>>> a0e71766
 
         We check that a call to the method
         :meth:`sage.rings.polynomial.skew_polynomial_finite_order.SkewPolynomial_finite_order.is_central`
         does not affect the behaviour of default central variable names::
 
-<<<<<<< HEAD
-            sage: k.<a> = GF(7^4)                                                                   # optional - sage.libs.pari
-            sage: phi = k.frobenius_endomorphism()                                                  # optional - sage.libs.pari
-            sage: S.<x> = k['x', phi]                                                               # optional - sage.libs.pari
-            sage: (x^4).is_central()                                                                # optional - sage.libs.pari
-            True
-            sage: Z.<u> = S.center()                                                                # optional - sage.libs.pari
-            sage: S.center() is Z                                                                   # optional - sage.libs.pari
-=======
             sage: k.<a> = GF(7^4)                                                       # optional - sage.rings.finite_rings
             sage: phi = k.frobenius_endomorphism()                                      # optional - sage.rings.finite_rings
             sage: S.<x> = k['x', phi]                                                   # optional - sage.rings.finite_rings
@@ -757,7 +594,6 @@
             True
             sage: Z.<u> = S.center()                                                    # optional - sage.rings.finite_rings
             sage: S.center() is Z                                                       # optional - sage.rings.finite_rings
->>>>>>> a0e71766
             True
         """
         if self.Element is None:
@@ -803,16 +639,6 @@
 
         EXAMPLES::
 
-<<<<<<< HEAD
-            sage: k.<t> = GF(5^3)                                                                   # optional - sage.libs.pari
-            sage: Frob = k.frobenius_endomorphism()                                                 # optional - sage.libs.pari
-            sage: S.<x> = k['x',Frob]; S                                                            # optional - sage.libs.pari
-            Ore Polynomial Ring in x over Finite Field in t of size 5^3 twisted by t |--> t^5
-
-            sage: Z = S.center(); Z                                                                 # optional - sage.libs.pari
-            Univariate Polynomial Ring in z over Finite Field of size 5
-            sage: Z.gen()                                                                           # optional - sage.libs.pari
-=======
             sage: k.<t> = GF(5^3)                                                       # optional - sage.rings.finite_rings
             sage: Frob = k.frobenius_endomorphism()                                     # optional - sage.rings.finite_rings
             sage: S.<x> = k['x',Frob]; S                                                # optional - sage.rings.finite_rings
@@ -822,43 +648,22 @@
             sage: Z = S.center(); Z                                                     # optional - sage.rings.finite_rings
             Univariate Polynomial Ring in z over Finite Field of size 5
             sage: Z.gen()                                                               # optional - sage.rings.finite_rings
->>>>>>> a0e71766
             z
 
         We can pass in another variable name::
 
-<<<<<<< HEAD
-            sage: S.center(name='y')                                                                # optional - sage.libs.pari
-=======
             sage: S.center(name='y')                                                    # optional - sage.rings.finite_rings
->>>>>>> a0e71766
             Univariate Polynomial Ring in y over Finite Field of size 5
 
         or use the bracket notation::
 
-<<<<<<< HEAD
-            sage: Zy.<y> = S.center(); Zy                                                           # optional - sage.libs.pari
-            Univariate Polynomial Ring in y over Finite Field of size 5
-            sage: y.parent() is Zy                                                                  # optional - sage.libs.pari
-=======
             sage: Zy.<y> = S.center(); Zy                                               # optional - sage.rings.finite_rings
             Univariate Polynomial Ring in y over Finite Field of size 5
             sage: y.parent() is Zy                                                      # optional - sage.rings.finite_rings
->>>>>>> a0e71766
             True
 
         A coercion map from the center to the skew polynomial ring is set::
 
-<<<<<<< HEAD
-            sage: S.has_coerce_map_from(Zy)                                                         # optional - sage.libs.pari
-            True
-
-            sage: P = y + x; P                                                                      # optional - sage.libs.pari
-            x^3 + x
-            sage: P.parent()                                                                        # optional - sage.libs.pari
-            Ore Polynomial Ring in x over Finite Field in t of size 5^3 twisted by t |--> t^5
-            sage: P.parent() is S                                                                   # optional - sage.libs.pari
-=======
             sage: S.has_coerce_map_from(Zy)                                             # optional - sage.rings.finite_rings
             True
 
@@ -868,37 +673,23 @@
             Ore Polynomial Ring in x over Finite Field in t of size 5^3
              twisted by t |--> t^5
             sage: P.parent() is S                                                       # optional - sage.rings.finite_rings
->>>>>>> a0e71766
             True
 
         together with a conversion map in the reverse direction::
 
-<<<<<<< HEAD
-            sage: Zy(x^6 + 2*x^3 + 3)                                                               # optional - sage.libs.pari
-            y^2 + 2*y + 3
-
-            sage: Zy(x^2)                                                                           # optional - sage.libs.pari
-=======
             sage: Zy(x^6 + 2*x^3 + 3)                                                   # optional - sage.rings.finite_rings
             y^2 + 2*y + 3
 
             sage: Zy(x^2)                                                               # optional - sage.rings.finite_rings
->>>>>>> a0e71766
             Traceback (most recent call last):
             ...
             ValueError: x^2 is not in the center
 
         Two different skew polynomial rings can share the same center::
 
-<<<<<<< HEAD
-            sage: S1.<x1> = k['x1', Frob]                                                           # optional - sage.libs.pari
-            sage: S2.<x2> = k['x2', Frob]                                                           # optional - sage.libs.pari
-            sage: S1.center() is S2.center()                                                        # optional - sage.libs.pari
-=======
             sage: S1.<x1> = k['x1', Frob]                                               # optional - sage.rings.finite_rings
             sage: S2.<x2> = k['x2', Frob]                                               # optional - sage.rings.finite_rings
             sage: S1.center() is S2.center()                                            # optional - sage.rings.finite_rings
->>>>>>> a0e71766
             True
 
         .. RUBRIC:: About the default name of the central variable
@@ -908,18 +699,6 @@
         However, a variable name is given the first time this method is
         called, the given name become the default for the next calls::
 
-<<<<<<< HEAD
-            sage: K.<t> = GF(11^3)                                                                  # optional - sage.libs.pari
-            sage: phi = K.frobenius_endomorphism()                                                  # optional - sage.libs.pari
-            sage: A.<X> = K['X', phi]                                                               # optional - sage.libs.pari
-
-            sage: C.<u> = A.center()  # first call                                                  # optional - sage.libs.pari
-            sage: C                                                                                 # optional - sage.libs.pari
-            Univariate Polynomial Ring in u over Finite Field of size 11
-            sage: A.center()  # second call: the variable name is still u                           # optional - sage.libs.pari
-            Univariate Polynomial Ring in u over Finite Field of size 11
-            sage: A.center() is C                                                                   # optional - sage.libs.pari
-=======
             sage: K.<t> = GF(11^3)                                                      # optional - sage.rings.finite_rings
             sage: phi = K.frobenius_endomorphism()                                      # optional - sage.rings.finite_rings
             sage: A.<X> = K['X', phi]                                                   # optional - sage.rings.finite_rings
@@ -930,36 +709,22 @@
             sage: A.center()  # second call: the variable name is still u               # optional - sage.rings.finite_rings
             Univariate Polynomial Ring in u over Finite Field of size 11
             sage: A.center() is C                                                       # optional - sage.rings.finite_rings
->>>>>>> a0e71766
             True
 
         We can update the default variable name by passing in the argument
         ``default=True``::
 
-<<<<<<< HEAD
-            sage: D.<v> = A.center(default=True)                                                    # optional - sage.libs.pari
-            sage: D                                                                                 # optional - sage.libs.pari
-            Univariate Polynomial Ring in v over Finite Field of size 11
-            sage: A.center()                                                                        # optional - sage.libs.pari
-            Univariate Polynomial Ring in v over Finite Field of size 11
-            sage: A.center() is D                                                                   # optional - sage.libs.pari
-=======
             sage: D.<v> = A.center(default=True)                                        # optional - sage.rings.finite_rings
             sage: D                                                                     # optional - sage.rings.finite_rings
             Univariate Polynomial Ring in v over Finite Field of size 11
             sage: A.center()                                                            # optional - sage.rings.finite_rings
             Univariate Polynomial Ring in v over Finite Field of size 11
             sage: A.center() is D                                                       # optional - sage.rings.finite_rings
->>>>>>> a0e71766
             True
 
         TESTS::
 
-<<<<<<< HEAD
-            sage: C.<a,b> = S.center()                                                              # optional - sage.libs.pari
-=======
             sage: C.<a,b> = S.center()                                                  # optional - sage.rings.finite_rings
->>>>>>> a0e71766
             Traceback (most recent call last):
             ...
             IndexError: the number of names must equal the number of generators
@@ -1031,15 +796,9 @@
 
         EXAMPLES::
 
-<<<<<<< HEAD
-            sage: k.<t> = GF(5^3)                                                                   # optional - sage.libs.pari
-            sage: Frob = k.frobenius_endomorphism()                                                 # optional - sage.libs.pari
-            sage: T.<x> = k['x', Frob]; T                                                           # optional - sage.libs.pari
-=======
             sage: k.<t> = GF(5^3)                                                       # optional - sage.rings.finite_rings
             sage: Frob = k.frobenius_endomorphism()                                     # optional - sage.rings.finite_rings
             sage: T.<x> = k['x', Frob]; T                                               # optional - sage.rings.finite_rings
->>>>>>> a0e71766
             Ore Polynomial Ring in x over Finite Field in t of size 5^3 twisted by t |--> t^5
         """
         if self.Element is None:
@@ -1064,38 +823,21 @@
 
         TESTS::
 
-<<<<<<< HEAD
-            sage: k.<a> = GF(11^4)                                                                  # optional - sage.libs.pari
-            sage: Frob = k.frobenius_endomorphism()                                                 # optional - sage.libs.pari
-            sage: S.<x> = k['x', Frob]                                                              # optional - sage.libs.pari
-
-            sage: S._new_retraction_map()                                                           # optional - sage.libs.pari
-            sage: S._matrix_retraction   # random                                                   # optional - sage.libs.pari
-=======
             sage: k.<a> = GF(11^4)                                                      # optional - sage.rings.finite_rings
             sage: Frob = k.frobenius_endomorphism()                                     # optional - sage.rings.finite_rings
             sage: S.<x> = k['x', Frob]                                                  # optional - sage.rings.finite_rings
 
             sage: S._new_retraction_map()                                               # optional - sage.rings.finite_rings
             sage: S._matrix_retraction   # random                                       # optional - sage.rings.finite_rings
->>>>>>> a0e71766
             [ 9  4 10  4]
 
         We can specify a seed::
 
-<<<<<<< HEAD
-            sage: S._new_retraction_map(seed=a)                                                     # optional - sage.libs.pari
-            sage: S._matrix_retraction                                                              # optional - sage.libs.pari
-            [ 0  6  3 10]
-            sage: S._new_retraction_map(seed=a)                                                     # optional - sage.libs.pari
-            sage: S._matrix_retraction                                                              # optional - sage.libs.pari
-=======
             sage: S._new_retraction_map(seed=a)                                         # optional - sage.rings.finite_rings
             sage: S._matrix_retraction                                                  # optional - sage.rings.finite_rings
             [ 0  6  3 10]
             sage: S._new_retraction_map(seed=a)                                         # optional - sage.rings.finite_rings
             sage: S._matrix_retraction                                                  # optional - sage.rings.finite_rings
->>>>>>> a0e71766
             [ 0  6  3 10]
         """
         k = self.base_ring()
@@ -1133,47 +875,27 @@
 
         TESTS::
 
-<<<<<<< HEAD
-            sage: k.<a> = GF(11^4)                                                                  # optional - sage.libs.pari
-            sage: Frob = k.frobenius_endomorphism()                                                 # optional - sage.libs.pari
-            sage: S.<x> = k['x', Frob]                                                              # optional - sage.libs.pari
-
-            sage: S._retraction(a)   # random                                                       # optional - sage.libs.pari
-=======
             sage: k.<a> = GF(11^4)                                                      # optional - sage.rings.finite_rings
             sage: Frob = k.frobenius_endomorphism()                                     # optional - sage.rings.finite_rings
             sage: S.<x> = k['x', Frob]                                                  # optional - sage.rings.finite_rings
 
             sage: S._retraction(a)   # random                                           # optional - sage.rings.finite_rings
->>>>>>> a0e71766
             6
 
         Note that a retraction map has been automatically created::
 
-<<<<<<< HEAD
-            sage: S._matrix_retraction   # random                                                   # optional - sage.libs.pari
-=======
             sage: S._matrix_retraction   # random                                       # optional - sage.rings.finite_rings
->>>>>>> a0e71766
             [ 0  6  3 10]
 
         If we call again the method :meth:`_retraction`,
         the same retraction map is used::
 
-<<<<<<< HEAD
-            sage: S._retraction(a)   # random                                                       # optional - sage.libs.pari
-=======
             sage: S._retraction(a)   # random                                           # optional - sage.rings.finite_rings
->>>>>>> a0e71766
             6
 
         We can specify a seed::
 
-<<<<<<< HEAD
-            sage: S._retraction(a^2, seed=a)  # random                                              # optional - sage.libs.pari
-=======
             sage: S._retraction(a^2, seed=a)  # random                                  # optional - sage.rings.finite_rings
->>>>>>> a0e71766
             10
         """
         # Better to return the retraction map but more difficult
