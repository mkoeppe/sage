# Ring base classes
from sage.rings.ring import (Ring, Field, CommutativeRing, IntegralDomain,
<<<<<<< HEAD
                             DedekindDomain, PrincipalIdealDomain)
=======
                             PrincipalIdealDomain)

lazy_import("sage.rings.ring", "DedekindDomain")
>>>>>>> 6abcfcbb

# Ring element base classes
from sage.structure.element import (CommutativeAlgebraElement,
                                    RingElement, CommutativeRingElement, IntegralDomainElement,
                                    DedekindDomainElement, PrincipalIdealDomainElement,
                                    EuclideanDomainElement, FieldElement)

# Ideals
from sage.rings.ideal import Ideal
ideal = Ideal

# To be added in #36566:

# from sage.rings.finite_rings.all__sagemath_categories import *
# from sage.rings.function_field.all__sagemath_categories import *
# from sage.rings.number_field.all__sagemath_categories import *
# from sage.rings.padics.all__sagemath_categories import *
# from sage.rings.polynomial.all__sagemath_categories import *<|MERGE_RESOLUTION|>--- conflicted
+++ resolved
@@ -1,12 +1,8 @@
 # Ring base classes
 from sage.rings.ring import (Ring, Field, CommutativeRing, IntegralDomain,
-<<<<<<< HEAD
-                             DedekindDomain, PrincipalIdealDomain)
-=======
                              PrincipalIdealDomain)
 
 lazy_import("sage.rings.ring", "DedekindDomain")
->>>>>>> 6abcfcbb
 
 # Ring element base classes
 from sage.structure.element import (CommutativeAlgebraElement,
