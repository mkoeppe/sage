--- conflicted
+++ resolved
@@ -280,11 +280,7 @@
 
         EXAMPLES::
 
-<<<<<<< HEAD
-            sage: FreeAlgebra(QQ, 3, 'x').category() # todo: use a ring which is not an algebra!                        # optional - sage.combinat sage.modules
-=======
             sage: FreeAlgebra(QQ, 3, 'x').category() # todo: use a ring which is not an algebra!    # optional - sage.combinat sage.modules
->>>>>>> a0e71766
             Category of algebras with basis over Rational Field
 
         Since a quotient of the integers is its own base ring, and during
@@ -314,20 +310,6 @@
 
         EXAMPLES::
 
-<<<<<<< HEAD
-            sage: F.<x,y,z> = FreeAlgebra(ZZ, 3)                                                                        # optional - sage.combinat sage.modules
-            sage: I = F * [x*y + y*z, x^2 + x*y - y*x - y^2] * F                                                        # optional - sage.combinat sage.modules
-            sage: Q = F.quotient(I)                                                                                     # optional - sage.combinat sage.modules
-            sage: Q.ideal_monoid()                                                                                      # optional - sage.combinat sage.modules
-            Monoid of ideals of Quotient of Free Algebra on 3 generators (x, y, z)
-             over Integer Ring by the ideal (x*y + y*z, x^2 + x*y - y*x - y^2)
-            sage: F.<x,y,z> = FreeAlgebra(ZZ, implementation='letterplace')                                             # optional - sage.combinat sage.modules
-            sage: I = F * [x*y + y*z, x^2 + x*y - y*x - y^2] * F                                                        # optional - sage.combinat sage.modules
-            sage: Q = F.quo(I)                                                                                          # optional - sage.combinat sage.modules
-            sage: Q.ideal_monoid()                                                                                      # optional - sage.combinat sage.modules
-            Monoid of ideals of Quotient of Free Associative Unital Algebra on 3 generators (x, y, z)
-             over Integer Ring by the ideal (x*y + y*z, x*x + x*y - y*x - y*y)
-=======
             sage: F.<x,y,z> = FreeAlgebra(ZZ, 3)                                        # optional - sage.combinat sage.modules
             sage: I = F * [x*y + y*z, x^2 + x*y - y*x - y^2] * F                        # optional - sage.combinat sage.modules
             sage: Q = F.quotient(I)                                                     # optional - sage.combinat sage.modules
@@ -341,7 +323,6 @@
             Monoid of ideals of Quotient of Free Associative Unital Algebra
              on 3 generators (x, y, z) over Integer Ring
              by the ideal (x*y + y*z, x*x + x*y - y*x - y*y)
->>>>>>> a0e71766
 
         """
         if self.__ideal_monoid is not None:
@@ -385,17 +366,10 @@
 
         Here is an example over a non-commutative ring::
 
-<<<<<<< HEAD
-            sage: A = SteenrodAlgebra(2)                                                                                # optional - sage.combinat sage.modules
-            sage: A.ideal(A.1, A.2^2)                                                                                   # optional - sage.combinat sage.modules
-            Twosided Ideal (Sq(2), Sq(2,2)) of mod 2 Steenrod algebra, milnor basis
-            sage: A.ideal(A.1, A.2^2, side='left')                                                                      # optional - sage.combinat sage.modules
-=======
             sage: A = SteenrodAlgebra(2)                                                # optional - sage.combinat sage.modules
             sage: A.ideal(A.1, A.2^2)                                                   # optional - sage.combinat sage.modules
             Twosided Ideal (Sq(2), Sq(2,2)) of mod 2 Steenrod algebra, milnor basis
             sage: A.ideal(A.1, A.2^2, side='left')                                      # optional - sage.combinat sage.modules
->>>>>>> a0e71766
             Left Ideal (Sq(2), Sq(2,2)) of mod 2 Steenrod algebra, milnor basis
 
         TESTS:
@@ -602,11 +576,7 @@
 
         EXAMPLES::
 
-<<<<<<< HEAD
-            sage: Zp(7).unit_ideal()                                                                # optional - sage.rings.padics
-=======
             sage: Zp(7).unit_ideal()                                                    # optional - sage.rings.padics
->>>>>>> a0e71766
             Principal ideal (1 + O(7^20)) of 7-adic Ring with capped relative precision 20
         """
         if self._unit_ideal is None:
@@ -637,17 +607,10 @@
 
         Make sure that :trac:`13644` is fixed::
 
-<<<<<<< HEAD
-            sage: K = Qp(3)                                                                         # optional - sage.rings.padics
-            sage: R.<a> = K[]                                                                       # optional - sage.rings.padics
-            sage: L.<a> = K.extension(a^2-3)                                                        # optional - sage.rings.padics
-            sage: L.ideal(a)                                                                        # optional - sage.rings.padics
-=======
             sage: K = Qp(3)                                                             # optional - sage.rings.padics
             sage: R.<a> = K[]                                                           # optional - sage.rings.padics
             sage: L.<a> = K.extension(a^2-3)                                            # optional - sage.rings.padics
             sage: L.ideal(a)                                                            # optional - sage.rings.padics
->>>>>>> a0e71766
             Principal ideal (1 + O(a^40)) of 3-adic Eisenstein Extension Field in a defined by a^2 - 3
 
         """
@@ -715,13 +678,8 @@
             True
             sage: QQ['x,y,z'].is_commutative()
             True
-<<<<<<< HEAD
-            sage: Q.<i,j,k> = QuaternionAlgebra(QQ, -1, -1)                                         # optional - sage.combinat sage.modules
-            sage: Q.is_commutative()                                                                # optional - sage.combinat sage.modules
-=======
             sage: Q.<i,j,k> = QuaternionAlgebra(QQ, -1, -1)                             # optional - sage.combinat sage.modules
             sage: Q.is_commutative()                                                    # optional - sage.combinat sage.modules
->>>>>>> a0e71766
             False
         """
         if self.is_zero():
@@ -792,15 +750,9 @@
             True
             sage: ZZ.is_exact()
             True
-<<<<<<< HEAD
-            sage: Qp(7).is_exact()                                                                                      # optional - sage.rings.padics
-            False
-            sage: Zp(7, type='capped-abs').is_exact()                                                                   # optional - sage.rings.padics
-=======
             sage: Qp(7).is_exact()                                                      # optional - sage.rings.padics
             False
             sage: Zp(7, type='capped-abs').is_exact()                                   # optional - sage.rings.padics
->>>>>>> a0e71766
             False
         """
         return True
@@ -869,11 +821,7 @@
             False
             sage: QQ['x'].is_prime_field()
             False
-<<<<<<< HEAD
-            sage: Qp(19).is_prime_field()                                                                               # optional - sage.rings.padics
-=======
             sage: Qp(19).is_prime_field()                                               # optional - sage.rings.padics
->>>>>>> a0e71766
             False
         """
         return False
@@ -904,15 +852,9 @@
             True
             sage: Integers(8).is_integral_domain()
             False
-<<<<<<< HEAD
-            sage: Zp(7).is_integral_domain()                                                                            # optional - sage.rings.padics
-            True
-            sage: Qp(7).is_integral_domain()                                                                            # optional - sage.rings.padics
-=======
             sage: Zp(7).is_integral_domain()                                            # optional - sage.rings.padics
             True
             sage: Qp(7).is_integral_domain()                                            # optional - sage.rings.padics
->>>>>>> a0e71766
             True
             sage: R.<a,b> = QQ[]
             sage: S.<x,y> = R.quo((b^3))                                                # optional - sage.libs.singular
@@ -1014,19 +956,11 @@
             -1
             sage: QQ.zeta(1)
             1
-<<<<<<< HEAD
-            sage: CyclotomicField(6).zeta(6)                                    # optional - sage.rings.number_field
-            zeta6
-            sage: CyclotomicField(3).zeta(3)                                    # optional - sage.rings.number_field
-            zeta3
-            sage: CyclotomicField(3).zeta(3).multiplicative_order()             # optional - sage.rings.number_field
-=======
             sage: CyclotomicField(6).zeta(6)                                            # optional - sage.rings.number_field
             zeta6
             sage: CyclotomicField(3).zeta(3)                                            # optional - sage.rings.number_field
             zeta3
             sage: CyclotomicField(3).zeta(3).multiplicative_order()                     # optional - sage.rings.number_field
->>>>>>> a0e71766
             3
             sage: a = GF(7).zeta(); a                                                   # optional - sage.rings.finite_rings
             3
@@ -1044,11 +978,7 @@
             Traceback (most recent call last):
             ...
             ValueError: no n-th root of unity in rational field
-<<<<<<< HEAD
-            sage: Zp(7, prec=8).zeta()                                                                                  # optional - sage.rings.padics
-=======
             sage: Zp(7, prec=8).zeta()                                                  # optional - sage.rings.padics
->>>>>>> a0e71766
             3 + 4*7 + 6*7^2 + 3*7^3 + 2*7^5 + 6*7^6 + 2*7^7 + O(7^8)
 
         TESTS::
@@ -1095,21 +1025,13 @@
 
         EXAMPLES::
 
-<<<<<<< HEAD
-            sage: CyclotomicField(19).zeta_order()                              # optional - sage.rings.number_field
-=======
             sage: CyclotomicField(19).zeta_order()                                      # optional - sage.rings.number_field
->>>>>>> a0e71766
             38
             sage: GF(19).zeta_order()                                                   # optional - sage.rings.finite_rings
             18
             sage: GF(5^3,'a').zeta_order()                                              # optional - sage.rings.finite_rings
             124
-<<<<<<< HEAD
-            sage: Zp(7, prec=8).zeta_order()                                                                            # optional - sage.rings.padics
-=======
             sage: Zp(7, prec=8).zeta_order()                                            # optional - sage.rings.padics
->>>>>>> a0e71766
             6
         """
         return self.zeta().multiplicative_order()
@@ -1277,18 +1199,11 @@
 
         EXAMPLES::
 
-<<<<<<< HEAD
-            sage: R.<x, y> = GF(3)[]                                                                                    # optional - sage.libs.pari
-            sage: R.localization((x*y, x**2+y**2))                                                                      # optional - sage.libs.pari
-            Multivariate Polynomial Ring in x, y over Finite Field of size 3 localized at (y, x, x^2 + y^2)
-            sage: ~y in _                                                                                               # optional - sage.libs.pari
-=======
             sage: R.<x, y> = GF(3)[]                                                    # optional - sage.rings.finite_rings
             sage: R.localization((x*y, x**2+y**2))                                      # optional - sage.rings.finite_rings
             Multivariate Polynomial Ring in x, y over Finite Field of size 3
              localized at (y, x, x^2 + y^2)
             sage: ~y in _                                                               # optional - sage.rings.finite_rings
->>>>>>> a0e71766
             True
         """
         if not self.is_integral_domain():
@@ -1362,19 +1277,11 @@
 
             sage: QQ.is_commutative()
             True
-<<<<<<< HEAD
-            sage: ZpCA(7).is_commutative()                                                                              # optional - sage.rings.padics
-            True
-            sage: A = QuaternionAlgebra(QQ, -1, -3, names=('i','j','k')); A                                             # optional - sage.combinat sage.modules
-            Quaternion Algebra (-1, -3) with base ring Rational Field
-            sage: A.is_commutative()                                                                                    # optional - sage.combinat sage.modules
-=======
             sage: ZpCA(7).is_commutative()                                              # optional - sage.rings.padics
             True
             sage: A = QuaternionAlgebra(QQ, -1, -3, names=('i','j','k')); A             # optional - sage.combinat sage.modules
             Quaternion Algebra (-1, -3) with base ring Rational Field
             sage: A.is_commutative()                                                    # optional - sage.combinat sage.modules
->>>>>>> a0e71766
             False
         """
         return True
@@ -1410,20 +1317,6 @@
         All orders in number fields have Krull dimension 1, including
         non-maximal orders::
 
-<<<<<<< HEAD
-            sage: K.<i> = QuadraticField(-1)                                    # optional - sage.rings.number_field
-            sage: R = K.maximal_order(); R                                      # optional - sage.rings.number_field
-            Gaussian Integers in Number Field in i
-             with defining polynomial x^2 + 1 with i = 1*I
-            sage: R.krull_dimension()                                           # optional - sage.rings.number_field
-            1
-            sage: R = K.order(2*i); R                                           # optional - sage.rings.number_field
-            Order in Number Field in i
-             with defining polynomial x^2 + 1 with i = 1*I
-            sage: R.is_maximal()                                                # optional - sage.rings.number_field
-            False
-            sage: R.krull_dimension()                                           # optional - sage.rings.number_field
-=======
             sage: K.<i> = QuadraticField(-1)                                            # optional - sage.rings.number_field
             sage: R = K.maximal_order(); R                                              # optional - sage.rings.number_field
             Gaussian Integers in Number Field in i
@@ -1436,7 +1329,6 @@
             sage: R.is_maximal()                                                        # optional - sage.rings.number_field
             False
             sage: R.krull_dimension()                                                   # optional - sage.rings.number_field
->>>>>>> a0e71766
             1
         """
         raise NotImplementedError
@@ -2027,11 +1919,7 @@
 
         EXAMPLES::
 
-<<<<<<< HEAD
-            sage: Zp(5).is_noetherian()                                                                                 # optional - sage.rings.padics
-=======
             sage: Zp(5).is_noetherian()                                                 # optional - sage.rings.padics
->>>>>>> a0e71766
             True
         """
         return True
@@ -2042,11 +1930,7 @@
 
         EXAMPLES::
 
-<<<<<<< HEAD
-            sage: QQ.class_group()                                                                                      # optional - sage.groups
-=======
             sage: QQ.class_group()                                                      # optional - sage.groups
->>>>>>> a0e71766
             Trivial Abelian group
         """
         from sage.groups.abelian_gps.abelian_group import AbelianGroup
@@ -2200,11 +2084,7 @@
         True
         sage: _is_Field(ZZ)
         False
-<<<<<<< HEAD
-        sage: _is_Field(pAdicField(2))                                                              # optional - sage.rings.padics
-=======
         sage: _is_Field(pAdicField(2))                                                  # optional - sage.rings.padics
->>>>>>> a0e71766
         True
         sage: _is_Field(5)
         False
@@ -2461,18 +2341,6 @@
 
         EXAMPLES::
 
-<<<<<<< HEAD
-            sage: B = QuaternionAlgebra(2)                                      # optional - sage.combinat sage.modules
-            sage: B.has_standard_involution()                                   # optional - sage.combinat sage.modules
-            True
-            sage: R.<x> = PolynomialRing(QQ)
-            sage: K.<u> = NumberField(x**2 - 2)                                 # optional - sage.rings.number_field
-            sage: A = QuaternionAlgebra(K, -2, 5)                               # optional - sage.rings.number_field sage.combinat sage.modules
-            sage: A.has_standard_involution()                                   # optional - sage.rings.number_field sage.combinat sage.modules
-            True
-            sage: L.<a,b> = FreeAlgebra(QQ, 2)                                  # optional - sage.combinat sage.modules
-            sage: L.has_standard_involution()                                   # optional - sage.combinat sage.modules
-=======
             sage: B = QuaternionAlgebra(2)                                              # optional - sage.combinat sage.modules
             sage: B.has_standard_involution()                                           # optional - sage.combinat sage.modules
             True
@@ -2483,7 +2351,6 @@
             True
             sage: L.<a,b> = FreeAlgebra(QQ, 2)                                          # optional - sage.combinat sage.modules
             sage: L.has_standard_involution()                                           # optional - sage.combinat sage.modules
->>>>>>> a0e71766
             Traceback (most recent call last):
             ...
             NotImplementedError: has_standard_involution is not implemented for this algebra
@@ -2537,11 +2404,7 @@
             sage: sage.rings.ring.CommutativeAlgebra(QQ)
             <sage.rings.ring.CommutativeAlgebra object at ...>
 
-<<<<<<< HEAD
-            sage: sage.rings.ring.CommutativeAlgebra(QuaternionAlgebra(QQ, -1, -1))                                     # optional - sage.combinat sage.modules
-=======
             sage: sage.rings.ring.CommutativeAlgebra(QuaternionAlgebra(QQ, -1, -1))     # optional - sage.combinat sage.modules
->>>>>>> a0e71766
             Traceback (most recent call last):
             ...
             TypeError: base ring must be a commutative ring
