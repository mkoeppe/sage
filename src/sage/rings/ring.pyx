# sage_setup: distribution = sagemath-categories
"""
Rings

This module provides the abstract base class :class:`Ring` from which
all rings in Sage (used to) derive, as well as a selection of more
specific base classes.

.. WARNING::

    Those classes, except maybe for the lowest ones like
    :class:`CommutativeRing` and :class:`Field`,
    are being progressively deprecated in favor of the corresponding
    categories. which are more flexible, in particular with respect to multiple
    inheritance.

The class inheritance hierarchy is:

- :class:`Ring` (to be deprecated)

  - :class:`Algebra` (deprecated and essentially removed)
  - :class:`CommutativeRing`

    - :class:`NoetherianRing` (deprecated and essentially removed)
    - :class:`CommutativeAlgebra` (deprecated and essentially removed)
    - :class:`IntegralDomain` (deprecated and essentially removed)

      - :class:`DedekindDomain` (deprecated and essentially removed)
      - :class:`PrincipalIdealDomain` (deprecated and essentially removed)

Subclasses of :class:`CommutativeRing` are

- :class:`Field`

  - :class:`~sage.rings.finite_rings.finite_field_base.FiniteField`

Some aspects of this structure may seem strange, but this is an unfortunate
consequence of the fact that Cython classes do not support multiple
inheritance.

(A distinct but equally awkward issue is that sometimes we may not know *in
advance* whether or not a ring belongs in one of these classes; e.g. some
orders in number fields are Dedekind domains, but others are not, and we still
want to offer a unified interface, so orders are never instances of the
deprecated :class:`DedekindDomain` class.)

AUTHORS:

- David Harvey (2006-10-16): changed :class:`CommutativeAlgebra` to derive from
  :class:`CommutativeRing` instead of from :class:`Algebra`.
- David Loeffler (2009-07-09): documentation fixes, added to reference manual.
- Simon King (2011-03-29): Proper use of the category framework for rings.
- Simon King (2011-05-20): Modify multiplication and _ideal_class_ to support
  ideals of non-commutative rings.

TESTS:

This is to test a deprecation::

    sage: from sage.rings.ring import DedekindDomain
    sage: class No(DedekindDomain):
    ....:     pass
    sage: F = No(QQ)
    ...:
    DeprecationWarning: use the category DedekindDomains
    See https://github.com/sagemath/sage/issues/37234 for details.
    sage: F.category()
    Category of Dedekind domains

    sage: from sage.rings.ring import CommutativeAlgebra
    sage: class Nein(CommutativeAlgebra):
    ....:     pass
    sage: F = Nein(QQ)
    ...:
    DeprecationWarning: use the category CommutativeAlgebras
    See https://github.com/sagemath/sage/issues/37999 for details.
    sage: F.category()
    Category of commutative algebras over Rational Field

    sage: from sage.rings.ring import PrincipalIdealDomain
    sage: class Non(PrincipalIdealDomain):
    ....:     pass
    sage: F = Non(QQ)
    ...:
    DeprecationWarning: use the category PrincipalIdealDomains
    See https://github.com/sagemath/sage/issues/37719 for details.
    sage: F.category()
    Category of principal ideal domains

    sage: from sage.rings.ring import Algebra
    sage: class Nichts(Algebra):
    ....:     pass
    sage: F = Nichts(QQ)
    ...:
    DeprecationWarning: use the category Algebras
    See https://github.com/sagemath/sage/issues/38502 for details.
    sage: F.category()
    Category of algebras over Rational Field

"""

# ****************************************************************************
#       Copyright (C) 2005, 2007 William Stein <wstein@gmail.com>
#
#  Distributed under the terms of the GNU General Public License (GPL)
#  as published by the Free Software Foundation; either version 2 of
#  the License, or (at your option) any later version.
#                  https://www.gnu.org/licenses/
# ****************************************************************************

from sage.misc.cachefunc import cached_method
from sage.misc.superseded import deprecation

from sage.structure.coerce cimport coercion_model
from sage.structure.parent cimport Parent
from sage.structure.category_object cimport check_default_category
from sage.categories.rings import Rings
from sage.categories.algebras import Algebras
from sage.categories.commutative_algebras import CommutativeAlgebras
from sage.categories.commutative_rings import CommutativeRings
from sage.categories.integral_domains import IntegralDomains
from sage.categories.dedekind_domains import DedekindDomains
from sage.categories.principal_ideal_domains import PrincipalIdealDomains
from sage.categories.noetherian_rings import NoetherianRings

_Rings = Rings()
_CommutativeRings = CommutativeRings()

cdef class Ring(ParentWithGens):
    """
    Generic ring class.

    TESTS:

    This is to test against the bug fixed in :issue:`9138`::

        sage: R.<x> = QQ[]
        sage: R.sum([x,x])
        2*x
        sage: R.<x,y> = ZZ[]
        sage: R.sum([x,y])
        x + y
        sage: TestSuite(QQ['x']).run(verbose=True)
        running ._test_additive_associativity() . . . pass
        running ._test_an_element() . . . pass
        running ._test_associativity() . . . pass
        running ._test_cardinality() . . . pass
        running ._test_category() . . . pass
        running ._test_characteristic() . . . pass
        running ._test_construction() . . . pass
        running ._test_distributivity() . . . pass
        running ._test_divides() . . . pass
        running ._test_elements() . . .
          Running the test suite of self.an_element()
          running ._test_category() . . . pass
          running ._test_eq() . . . pass
          running ._test_monomial_coefficients() . . . pass
          running ._test_new() . . . pass
          running ._test_nonzero_equal() . . . pass
          running ._test_not_implemented_methods() . . . pass
          running ._test_pickling() . . . pass
          pass
        running ._test_elements_eq_reflexive() . . . pass
        running ._test_elements_eq_symmetric() . . . pass
        running ._test_elements_eq_transitive() . . . pass
        running ._test_elements_neq() . . . pass
        running ._test_eq() . . . pass
        running ._test_euclidean_degree() . . . pass
        running ._test_fraction_field() . . . pass
        running ._test_gcd_vs_xgcd() . . . pass
        running ._test_new() . . . pass
        running ._test_not_implemented_methods() . . . pass
        running ._test_one() . . . pass
        running ._test_pickling() . . . pass
        running ._test_prod() . . . pass
        running ._test_quo_rem() . . . pass
        running ._test_some_elements() . . . pass
        running ._test_zero() . . . pass
        running ._test_zero_divisors() . . . pass
        sage: TestSuite(QQ['x','y']).run(skip='_test_elements')                         # needs sage.libs.singular
        sage: TestSuite(ZZ['x','y']).run(skip='_test_elements')                         # needs sage.libs.singular
        sage: TestSuite(ZZ['x','y']['t']).run()

    Test against another bug fixed in :issue:`9944`::

        sage: QQ['x'].category()
        Join of Category of euclidean domains
            and Category of algebras with basis
                over (number fields and quotient fields and metric spaces)
            and Category of commutative algebras
                over (number fields and quotient fields and metric spaces)
            and Category of infinite sets
        sage: QQ['x','y'].category()
        Join of Category of unique factorization domains
            and Category of algebras with basis
                over (number fields and quotient fields and metric spaces)
            and Category of commutative algebras
                over (number fields and quotient fields and metric spaces)
            and Category of infinite sets
        sage: PolynomialRing(MatrixSpace(QQ, 2),'x').category()                         # needs sage.modules
        Category of infinite algebras with basis
            over (finite dimensional algebras with basis
                    over (number fields and quotient fields and metric spaces)
                  and infinite sets)
        sage: PolynomialRing(SteenrodAlgebra(2),'x').category()                         # needs sage.combinat sage.modules
        Category of infinite algebras with basis
            over (super Hopf algebras with basis over Finite Field of size 2
                  and supercocommutative super coalgebras
                      over Finite Field of size 2)

    TESTS::

        sage: Zp(7)._repr_option('element_is_atomic')                                   # needs sage.rings.padics
        False
        sage: QQ._repr_option('element_is_atomic')
        True
        sage: CDF._repr_option('element_is_atomic')                                     # needs sage.rings.complex_double
        False

    Check that categories correctly implement ``is_finite`` and ``cardinality``::

        sage: QQ.is_finite()
        False
        sage: GF(2^10, 'a').is_finite()                                                 # needs sage.rings.finite_rings
        True
        sage: R.<x> = GF(7)[]
        sage: R.is_finite()
        False
        sage: S.<y> = R.quo(x^2 + 1)                                                    # needs sage.rings.finite_rings
        sage: S.is_finite()                                                             # needs sage.rings.finite_rings
        True

        sage: Integers(7).cardinality()
        7
        sage: QQ.cardinality()
        +Infinity
     """
    def __init__(self, base, names=None, normalize=True, category=None):
        """
        Initialize ``self``.

        EXAMPLES::

            sage: ZZ
            Integer Ring
            sage: R.<x,y> = QQ[]
            sage: R
            Multivariate Polynomial Ring in x, y over Rational Field
        """
        # Unfortunately, ParentWithGens inherits from sage.structure.parent_old.Parent.
        # Its __init__ method does *not* call Parent.__init__, since this would somehow
        # yield an infinite recursion. But when we call it from here, it works.
        # This is done in order to ensure that __init_extra__ is called.
        #
        # This is a low-level class. For performance, we trust that the category
        # is fine, if it is provided. If it isn't, we use the category of rings.
        if category is None:
            category = check_default_category(_Rings, category)
        Parent.__init__(self, base=base, names=names, normalize=normalize,
                        category=category)

    def __iter__(self):
        r"""
        Return an iterator through the elements of ``self``.
        Not implemented in general.

        EXAMPLES::

            sage: sage.rings.ring.Ring.__iter__(ZZ)
            Traceback (most recent call last):
            ...
            NotImplementedError: object does not support iteration
        """
        raise NotImplementedError("object does not support iteration")

    def __len__(self):
        r"""
        Return the cardinality of this ring if it is finite, else raise
        a :exc:`NotImplementedError`.

        EXAMPLES::

            sage: len(Integers(24))
            24
            sage: len(RR)
            Traceback (most recent call last):
            ...
            NotImplementedError: len() of an infinite set
        """
        if self.is_finite():
            return self.cardinality()
        raise NotImplementedError('len() of an infinite set')

    def __xor__(self, n):
        r"""
        Trap the operation ``^``.

        EXAMPLES::

            sage: eval('RR^3')
            Traceback (most recent call last):
            ...
            RuntimeError: use ** for exponentiation, not '^', which means xor in Python, and has the wrong precedence
        """
        raise RuntimeError("use ** for exponentiation, not '^', which means xor "
              "in Python, and has the wrong precedence")

    def base_extend(self, R):
        """
        EXAMPLES::

            sage: QQ.base_extend(GF(7))
            Traceback (most recent call last):
            ...
            TypeError: no base extension defined
            sage: ZZ.base_extend(GF(7))
            Finite Field of size 7
        """
        if R.has_coerce_map_from(self):
            return R
        raise TypeError('no base extension defined')

    def category(self):
        """
        Return the category to which this ring belongs.

        .. NOTE::

            This method exists because sometimes a ring is its own base ring.
            During initialisation of a ring `R`, it may be checked whether the
            base ring (hence, the ring itself) is a ring. Hence, it is
            necessary that ``R.category()`` tells that ``R`` is a ring, even
            *before* its category is properly initialised.

        EXAMPLES::

            sage: FreeAlgebra(QQ, 3, 'x').category()  # todo: use a ring which is not an algebra!   # needs sage.combinat sage.modules
            Category of algebras with basis over Rational Field

        Since a quotient of the integers is its own base ring, and during
        initialisation of a ring it is tested whether the base ring belongs
        to the category of rings, the following is an indirect test that the
        ``category()`` method of rings returns the category of rings
        even before the initialisation was successful::

            sage: I = Integers(15)
            sage: I.base_ring() is I
            True
            sage: I.category()
            Join of Category of finite commutative rings
                and Category of subquotients of monoids
                and Category of quotients of semigroups
                and Category of finite enumerated sets
        """
        # Defining a category method is deprecated for parents.
        # For rings, however, it is strictly needed that self.category()
        # returns (a sub-category of) the category of rings before
        # initialisation has finished.
        return self._category or _Rings

    def __mul__(self, x):
        """
        Return the ideal ``x*R`` generated by ``x``, where ``x`` is either an
        element or tuple or list of elements.

        EXAMPLES::

            sage: R.<x,y,z> = GF(7)[]
            sage: (x + y) * R
            Ideal (x + y) of Multivariate Polynomial Ring in x, y, z
             over Finite Field of size 7
            sage: (x + y, z + y^3) * R
            Ideal (x + y, y^3 + z) of Multivariate Polynomial Ring in x, y, z
             over Finite Field of size 7

        The following was implemented in :issue:`7797`::

            sage: # needs sage.combinat sage.modules
            sage: A = SteenrodAlgebra(2)
            sage: A * [A.1 + A.2, A.1^2]
            Left Ideal (Sq(2) + Sq(4), Sq(1,1)) of mod 2 Steenrod algebra, milnor basis
            sage: [A.1 + A.2, A.1^2] * A
            Right Ideal (Sq(2) + Sq(4), Sq(1,1)) of mod 2 Steenrod algebra, milnor basis
            sage: A * [A.1 + A.2, A.1^2] * A
            Twosided Ideal (Sq(2) + Sq(4), Sq(1,1)) of mod 2 Steenrod algebra, milnor basis
        """
        if isinstance(self, Ring):
            if self.is_commutative():
                return self.ideal(x)
            try:
                side = x.side()
            except AttributeError:
                return self.ideal(x, side='left')
            # presumably x is an ideal...
            try:
                x = x.gens()
            except (AttributeError, NotImplementedError):
                pass # ... not an ideal
            if side in ['left','twosided']:
                return self.ideal(x,side=side)
            elif side=='right':
                return self.ideal(x,side='twosided')
            else: # duck typing failed
                raise TypeError("Don't know how to transform %s into an ideal of %s" % (x, self))
        else: # the sides are switched because this is a Cython / extension class
            if x.is_commutative():
                return x.ideal(self)
            try:
                side = self.side()
            except AttributeError:
                return x.ideal(self, side='right')
            # presumably self is an ideal...
            try:
                self = self.gens()
            except (AttributeError, NotImplementedError):
                pass # ... not an ideal
            if side in ['right','twosided']:
                return x.ideal(self,side='twosided')
            elif side=='left':
                return x.ideal(self,side='twosided')
            else:
                raise TypeError("Don't know how to transform %s into an ideal of %s" % (self, x))

    def zero(self):
        """
        Return the zero element of this ring (cached).

        EXAMPLES::

            sage: ZZ.zero()
            0
            sage: QQ.zero()
            0
            sage: QQ['x'].zero()
            0

        The result is cached::

            sage: ZZ.zero() is ZZ.zero()
            True
        """
        if self._zero_element is None:
            x = self(0)
            self._zero_element = x
            return x
        return self._zero_element

    def one(self):
        """
        Return the one element of this ring (cached), if it exists.

        EXAMPLES::

            sage: ZZ.one()
            1
            sage: QQ.one()
            1
            sage: QQ['x'].one()
            1

        The result is cached::

            sage: ZZ.one() is ZZ.one()
            True
        """
        if self._one_element is None:
            x = self(1)
            self._one_element = x
            return x
        return self._one_element

    def order(self):
        """
        The number of elements of ``self``.

        EXAMPLES::

            sage: GF(19).order()
            19
            sage: QQ.order()
            +Infinity
        """
        if self.is_zero():
            return 1
        raise NotImplementedError

<<<<<<< HEAD
    def random_element(self, bound=2):
        """
        Return a random integer coerced into this ring, where the
        integer is chosen uniformly from the interval ``[-bound,bound]``.

        INPUT:

        - ``bound`` -- integer (default: 2)

        ALGORITHM:

        Uses Python's randint.

        TESTS:

        The following example returns a :exc:`NotImplementedError` since the
        generic ring class ``__call__`` function returns a
        :exc:`NotImplementedError`. Note that
        ``sage.rings.ring.Ring.random_element`` performs a call in the generic
        ring class by a random integer::

            sage: R = sage.rings.ring.Ring(ZZ); R
            <sage.rings.ring.Ring object at ...>
            sage: R.random_element()
            Traceback (most recent call last):
            ...
            NotImplementedError: cannot construct elements of <sage.rings.ring.Ring object at ...>
        """
        return self(randint(-bound,bound))
=======
    def zeta(self, n=2, all=False):
        """
        Return a primitive ``n``-th root of unity in ``self`` if there
        is one, or raise a :exc:`ValueError` otherwise.

        INPUT:

        - ``n`` -- positive integer

        - ``all`` -- boolean (default: ``False``); whether to return
          a list of all primitive `n`-th roots of unity. If ``True``, raise a
          :exc:`ValueError` if ``self`` is not an integral domain.

        OUTPUT: element of ``self`` of finite order

        EXAMPLES::

            sage: QQ.zeta()
            -1
            sage: QQ.zeta(1)
            1
            sage: CyclotomicField(6).zeta(6)                                            # needs sage.rings.number_field
            zeta6
            sage: CyclotomicField(3).zeta(3)                                            # needs sage.rings.number_field
            zeta3
            sage: CyclotomicField(3).zeta(3).multiplicative_order()                     # needs sage.rings.number_field
            3

            sage: # needs sage.rings.finite_rings
            sage: a = GF(7).zeta(); a
            3
            sage: a.multiplicative_order()
            6
            sage: a = GF(49,'z').zeta(); a
            z
            sage: a.multiplicative_order()
            48
            sage: a = GF(49,'z').zeta(2); a
            6
            sage: a.multiplicative_order()
            2

            sage: QQ.zeta(3)
            Traceback (most recent call last):
            ...
            ValueError: no n-th root of unity in rational field
            sage: Zp(7, prec=8).zeta()                                                  # needs sage.rings.padics
            3 + 4*7 + 6*7^2 + 3*7^3 + 2*7^5 + 6*7^6 + 2*7^7 + O(7^8)

        TESTS::

            sage: from sage.rings.ring import Ring
            sage: Ring.zeta(QQ, 1)
            1
            sage: Ring.zeta(QQ, 2)
            -1
            sage: Ring.zeta(QQ, 3)                                                      # needs sage.libs.pari
            Traceback (most recent call last):
            ...
            ValueError: no 3rd root of unity in Rational Field
            sage: IntegerModRing(8).zeta(2, all = True)
            Traceback (most recent call last):
            ...
            ValueError: ring is not an integral domain
        """
        if all and not self.is_integral_domain():
            raise ValueError("ring is not an integral domain")
        if n == 2:
            if all:
                return [self(-1)]
            else:
                return self(-1)
        elif n == 1:
            if all:
                return [self(1)]
            else:
                return self(1)
        else:
            f = self['x'].cyclotomic_polynomial(n)
            if all:
                return [-P[0] for P, e in f.factor() if P.degree() == 1]
            for P, e in f.factor():
                if P.degree() == 1:
                    return -P[0]
            from sage.rings.integer_ring import ZZ
            raise ValueError("no %s root of unity in %r" % (ZZ(n).ordinal_str(), self))

    def zeta_order(self):
        """
        Return the order of the distinguished root of unity in ``self``.

        EXAMPLES::

            sage: CyclotomicField(19).zeta_order()                                      # needs sage.rings.number_field
            38
            sage: GF(19).zeta_order()
            18
            sage: GF(5^3,'a').zeta_order()                                              # needs sage.rings.finite_rings
            124
            sage: Zp(7, prec=8).zeta_order()                                            # needs sage.rings.padics
            6
        """
        return self.zeta().multiplicative_order()
>>>>>>> 871ba9da

    @cached_method
    def epsilon(self):
        """
        Return the precision error of elements in this ring.

        EXAMPLES::

            sage: RDF.epsilon()
            2.220446049250313e-16
            sage: ComplexField(53).epsilon()                                            # needs sage.rings.real_mpfr
            2.22044604925031e-16
            sage: RealField(10).epsilon()                                               # needs sage.rings.real_mpfr
            0.0020

        For exact rings, zero is returned::

            sage: ZZ.epsilon()
            0

        This also works over derived rings::

            sage: RR['x'].epsilon()                                                     # needs sage.rings.real_mpfr
            2.22044604925031e-16
            sage: QQ['x'].epsilon()
            0

        For the symbolic ring, there is no reasonable answer::

            sage: SR.epsilon()                                                          # needs sage.symbolic
            Traceback (most recent call last):
            ...
            NotImplementedError
        """
        one = self.one()
        try:
            return one.ulp()
        except AttributeError:
            pass

        try:
            eps = one.real().ulp()
        except AttributeError:
            pass
        else:
            return self(eps)

        B = self._base
        if B is not None and B is not self:
            eps = self.base_ring().epsilon()
            return self(eps)
        if self.is_exact():
            return self.zero()
        raise NotImplementedError

cdef class CommutativeRing(Ring):
    """
    Generic commutative ring.
    """
    _default_category = _CommutativeRings

    def __init__(self, base_ring, names=None, normalize=True, category=None):
        """
        Initialize ``self``.

        EXAMPLES::

            sage: Integers(389)['x,y']
            Multivariate Polynomial Ring in x, y over Ring of integers modulo 389
        """
        if base_ring is not self and base_ring not in _CommutativeRings:
            raise TypeError("base ring %s is no commutative ring" % base_ring)

        # This is a low-level class. For performance, we trust that
        # the category is fine, if it is provided. If it isn't, we use
        # the category of commutative rings.
        category = check_default_category(self._default_category, category)
        Ring.__init__(self, base_ring, names=names, normalize=normalize,
                      category=category)

    def fraction_field(self):
        """
        Return the fraction field of ``self``.

        EXAMPLES::

            sage: R = Integers(389)['x,y']
            sage: Frac(R)
            Fraction Field of Multivariate Polynomial Ring in x, y over Ring of integers modulo 389
            sage: R.fraction_field()
            Fraction Field of Multivariate Polynomial Ring in x, y over Ring of integers modulo 389
        """
        try:
            if self.is_field():
                return self
        except NotImplementedError:
            pass

        if not self.is_integral_domain():
            raise TypeError("self must be an integral domain.")

        if self.__fraction_field is not None:
            return self.__fraction_field
        else:
            import sage.rings.fraction_field
            K = sage.rings.fraction_field.FractionField_generic(self)
            self.__fraction_field = K
        return self.__fraction_field

    def _pseudo_fraction_field(self):
        r"""
        This method is used by the coercion model to determine if `a / b`
        should be treated as `a * (1/b)`, for example when dividing an element
        of `\ZZ[x]` by an element of `\ZZ`.

        The default is to return the same value as ``self.fraction_field()``,
        but it may return some other domain in which division is usually
        defined (for example, ``\ZZ/n\ZZ`` for possibly composite `n`).

        EXAMPLES::

            sage: ZZ._pseudo_fraction_field()
            Rational Field
            sage: ZZ['x']._pseudo_fraction_field()
            Fraction Field of Univariate Polynomial Ring in x over Integer Ring
            sage: Integers(15)._pseudo_fraction_field()
            Ring of integers modulo 15
            sage: Integers(15).fraction_field()
            Traceback (most recent call last):
            ...
            TypeError: self must be an integral domain.
        """
        try:
            return self.fraction_field()
        except (NotImplementedError,TypeError):
            return coercion_model.division_parent(self)

    def extension(self, poly, name=None, names=None, **kwds):
        """
        Algebraically extend ``self`` by taking the quotient
        ``self[x] / (f(x))``.

        INPUT:

        - ``poly`` -- a polynomial whose coefficients are coercible into
          ``self``

        - ``name`` -- (optional) name for the root of `f`

        .. NOTE::

            Using this method on an algebraically complete field does *not*
            return this field; the construction ``self[x] / (f(x))`` is done
            anyway.

        EXAMPLES::

            sage: R = QQ['x']
            sage: y = polygen(R)
            sage: R.extension(y^2 - 5, 'a')                                             # needs sage.libs.pari
            Univariate Quotient Polynomial Ring in a over
             Univariate Polynomial Ring in x over Rational Field with modulus a^2 - 5

        ::

            sage: # needs sage.rings.finite_rings
            sage: P.<x> = PolynomialRing(GF(5))
            sage: F.<a> = GF(5).extension(x^2 - 2)
            sage: P.<t> = F[]
            sage: R.<b> = F.extension(t^2 - a); R
            Univariate Quotient Polynomial Ring in b over
             Finite Field in a of size 5^2 with modulus b^2 + 4*a
        """
        from sage.rings.polynomial.polynomial_element import Polynomial
        if not isinstance(poly, Polynomial):
            try:
                poly = poly.polynomial(self)
            except (AttributeError, TypeError):
                raise TypeError("polynomial (=%s) must be a polynomial." % repr(poly))
        if names is not None:
            name = names
        if isinstance(name, tuple):
            name = name[0]
        if name is None:
            name = str(poly.parent().gen(0))
        for key, val in kwds.items():
            if key not in ['structure', 'implementation', 'prec', 'embedding', 'latex_name', 'latex_names']:
                raise TypeError("extension() got an unexpected keyword argument '%s'" % key)
            if not (val is None or isinstance(val, list) and all(c is None for c in val)):
                raise NotImplementedError("ring extension with prescribed %s is not implemented" % key)
        R = self[name]
        I = R.ideal(R(poly.list()))
        return R.quotient(I, name)


cdef class IntegralDomain(CommutativeRing):
    _default_category = IntegralDomains()

    def __init__(self, *args, **kwds):
        deprecation(39227, "use the category IntegralDomains")
        super().__init__(*args, **kwds)


cdef class NoetherianRing(CommutativeRing):
    _default_category = NoetherianRings()

    def __init__(self, *args, **kwds):
        deprecation(37234, "use the category NoetherianRings")
        super().__init__(*args, **kwds)


cdef class DedekindDomain(CommutativeRing):
    _default_category = DedekindDomains()

    def __init__(self, *args, **kwds):
        deprecation(37234, "use the category DedekindDomains")
        super().__init__(*args, **kwds)


cdef class PrincipalIdealDomain(CommutativeRing):
    _default_category = PrincipalIdealDomains()

    def __init__(self, *args, **kwds):
        deprecation(37719, "use the category PrincipalIdealDomains")
        super().__init__(*args, **kwds)


cpdef bint _is_Field(x) except -2:
    """
    Return ``True`` if ``x`` is a field.

    EXAMPLES::

        sage: from sage.rings.ring import _is_Field
        sage: _is_Field(QQ)
        True
        sage: _is_Field(ZZ)
        False
        sage: _is_Field(pAdicField(2))                                                  # needs sage.rings.padics
        True
        sage: _is_Field(5)
        False

    NOTE:

    ``_is_Field(R)`` is of internal use. It is better (and faster) to
    use ``R in Fields()`` instead.
    """
    # The result is not immediately returned, since we want to refine
    # x's category, so that calling x in Fields() will be faster next time.
    try:
        result = isinstance(x, Field) or x.is_field()
    except AttributeError:
        result = False
    if result:
        x._refine_category_(_Fields)
    return result

from sage.categories.algebras import Algebras
from sage.categories.commutative_algebras import CommutativeAlgebras
from sage.categories.fields import Fields
_Fields = Fields()

cdef class Field(CommutativeRing):
    """
    Generic field

    TESTS::

        sage: QQ.is_noetherian()
        True
    """
    _default_category = _Fields

    def fraction_field(self):
        """
        Return the fraction field of ``self``.

        EXAMPLES:

        Since fields are their own field of fractions, we simply get the
        original field in return::

            sage: QQ.fraction_field()
            Rational Field
            sage: RR.fraction_field()                                                   # needs sage.rings.real_mpfr
            Real Field with 53 bits of precision
            sage: CC.fraction_field()                                                   # needs sage.rings.real_mpfr
            Complex Field with 53 bits of precision

            sage: x = polygen(ZZ, 'x')
            sage: F = NumberField(x^2 + 1, 'i')                                         # needs sage.rings.number_field
            sage: F.fraction_field()                                                    # needs sage.rings.number_field
            Number Field in i with defining polynomial x^2 + 1
        """
        return self

    def _pseudo_fraction_field(self):
        """
        The fraction field of ``self`` is always available as ``self``.

        EXAMPLES::

            sage: QQ._pseudo_fraction_field()
            Rational Field
            sage: K = GF(5)
            sage: K._pseudo_fraction_field()
            Finite Field of size 5
            sage: K._pseudo_fraction_field() is K
            True
        """
        return self

    def algebraic_closure(self):
        """
        Return the algebraic closure of ``self``.

        .. NOTE::

           This is only implemented for certain classes of field.

        EXAMPLES::

            sage: K = PolynomialRing(QQ,'x').fraction_field(); K
            Fraction Field of Univariate Polynomial Ring in x over Rational Field
            sage: K.algebraic_closure()
            Traceback (most recent call last):
            ...
            NotImplementedError: Algebraic closures of general fields not implemented.
        """
        raise NotImplementedError("Algebraic closures of general fields not implemented.")

    def an_embedding(self, K):
        r"""
        Return some embedding of this field into another field `K`,
        and raise a :class:`ValueError` if none exists.

        EXAMPLES::

            sage: GF(2).an_embedding(GF(4))
            Ring morphism:
              From: Finite Field of size 2
              To:   Finite Field in z2 of size 2^2
              Defn: 1 |--> 1
            sage: GF(4).an_embedding(GF(8))
            Traceback (most recent call last):
            ...
            ValueError: no embedding from Finite Field in z2 of size 2^2 to Finite Field in z3 of size 2^3
            sage: GF(4).an_embedding(GF(16))
            Ring morphism:
              From: Finite Field in z2 of size 2^2
              To:   Finite Field in z4 of size 2^4
              Defn: z2 |--> z4^2 + z4

        ::

            sage: CyclotomicField(5).an_embedding(QQbar)
            Coercion map:
              From: Cyclotomic Field of order 5 and degree 4
              To:   Algebraic Field
            sage: CyclotomicField(3).an_embedding(CyclotomicField(7))
            Traceback (most recent call last):
            ...
            ValueError: no embedding from Cyclotomic Field of order 3 and degree 2 to Cyclotomic Field of order 7 and degree 6
            sage: CyclotomicField(3).an_embedding(CyclotomicField(6))
            Generic morphism:
              From: Cyclotomic Field of order 3 and degree 2
              To:   Cyclotomic Field of order 6 and degree 2
              Defn: zeta3 -> zeta6 - 1
        """
        if self.characteristic() != K.characteristic():
            raise ValueError(f'no embedding from {self} to {K}: incompatible characteristics')

        H = self.Hom(K)
        try:
            return H.natural_map()
        except TypeError:
            pass
        from sage.categories.sets_cat import EmptySetError
        try:
            return H.an_element()
        except EmptySetError:
            raise ValueError(f'no embedding from {self} to {K}')


cdef class Algebra(Ring):
    def __init__(self, base_ring, *args, **kwds):
        if 'category' not in kwds:
            kwds['category'] = Algebras(base_ring)
        deprecation(38502, "use the category Algebras")
        super().__init__(base_ring, *args, **kwds)


cdef class CommutativeAlgebra(CommutativeRing):
    def __init__(self, base_ring, *args, **kwds):
        self._default_category = CommutativeAlgebras(base_ring)
        deprecation(37999, "use the category CommutativeAlgebras")
        super().__init__(base_ring, *args, **kwds)


def is_Ring(x):
    """
    Return ``True`` if ``x`` is a ring.

    EXAMPLES::

        sage: from sage.rings.ring import is_Ring
        sage: is_Ring(ZZ)
        doctest:warning...
        DeprecationWarning: The function is_Ring is deprecated; use '... in Rings()' instead
        See https://github.com/sagemath/sage/issues/38288 for details.
        True
        sage: MS = MatrixSpace(QQ, 2)                                                   # needs sage.modules
        sage: is_Ring(MS)                                                               # needs sage.modules
        True
    """
    from sage.misc.superseded import deprecation_cython
    deprecation_cython(38288,
                       "The function is_Ring is deprecated; "
                       "use '... in Rings()' instead")
    return x in _Rings<|MERGE_RESOLUTION|>--- conflicted
+++ resolved
@@ -484,142 +484,6 @@
             return 1
         raise NotImplementedError
 
-<<<<<<< HEAD
-    def random_element(self, bound=2):
-        """
-        Return a random integer coerced into this ring, where the
-        integer is chosen uniformly from the interval ``[-bound,bound]``.
-
-        INPUT:
-
-        - ``bound`` -- integer (default: 2)
-
-        ALGORITHM:
-
-        Uses Python's randint.
-
-        TESTS:
-
-        The following example returns a :exc:`NotImplementedError` since the
-        generic ring class ``__call__`` function returns a
-        :exc:`NotImplementedError`. Note that
-        ``sage.rings.ring.Ring.random_element`` performs a call in the generic
-        ring class by a random integer::
-
-            sage: R = sage.rings.ring.Ring(ZZ); R
-            <sage.rings.ring.Ring object at ...>
-            sage: R.random_element()
-            Traceback (most recent call last):
-            ...
-            NotImplementedError: cannot construct elements of <sage.rings.ring.Ring object at ...>
-        """
-        return self(randint(-bound,bound))
-=======
-    def zeta(self, n=2, all=False):
-        """
-        Return a primitive ``n``-th root of unity in ``self`` if there
-        is one, or raise a :exc:`ValueError` otherwise.
-
-        INPUT:
-
-        - ``n`` -- positive integer
-
-        - ``all`` -- boolean (default: ``False``); whether to return
-          a list of all primitive `n`-th roots of unity. If ``True``, raise a
-          :exc:`ValueError` if ``self`` is not an integral domain.
-
-        OUTPUT: element of ``self`` of finite order
-
-        EXAMPLES::
-
-            sage: QQ.zeta()
-            -1
-            sage: QQ.zeta(1)
-            1
-            sage: CyclotomicField(6).zeta(6)                                            # needs sage.rings.number_field
-            zeta6
-            sage: CyclotomicField(3).zeta(3)                                            # needs sage.rings.number_field
-            zeta3
-            sage: CyclotomicField(3).zeta(3).multiplicative_order()                     # needs sage.rings.number_field
-            3
-
-            sage: # needs sage.rings.finite_rings
-            sage: a = GF(7).zeta(); a
-            3
-            sage: a.multiplicative_order()
-            6
-            sage: a = GF(49,'z').zeta(); a
-            z
-            sage: a.multiplicative_order()
-            48
-            sage: a = GF(49,'z').zeta(2); a
-            6
-            sage: a.multiplicative_order()
-            2
-
-            sage: QQ.zeta(3)
-            Traceback (most recent call last):
-            ...
-            ValueError: no n-th root of unity in rational field
-            sage: Zp(7, prec=8).zeta()                                                  # needs sage.rings.padics
-            3 + 4*7 + 6*7^2 + 3*7^3 + 2*7^5 + 6*7^6 + 2*7^7 + O(7^8)
-
-        TESTS::
-
-            sage: from sage.rings.ring import Ring
-            sage: Ring.zeta(QQ, 1)
-            1
-            sage: Ring.zeta(QQ, 2)
-            -1
-            sage: Ring.zeta(QQ, 3)                                                      # needs sage.libs.pari
-            Traceback (most recent call last):
-            ...
-            ValueError: no 3rd root of unity in Rational Field
-            sage: IntegerModRing(8).zeta(2, all = True)
-            Traceback (most recent call last):
-            ...
-            ValueError: ring is not an integral domain
-        """
-        if all and not self.is_integral_domain():
-            raise ValueError("ring is not an integral domain")
-        if n == 2:
-            if all:
-                return [self(-1)]
-            else:
-                return self(-1)
-        elif n == 1:
-            if all:
-                return [self(1)]
-            else:
-                return self(1)
-        else:
-            f = self['x'].cyclotomic_polynomial(n)
-            if all:
-                return [-P[0] for P, e in f.factor() if P.degree() == 1]
-            for P, e in f.factor():
-                if P.degree() == 1:
-                    return -P[0]
-            from sage.rings.integer_ring import ZZ
-            raise ValueError("no %s root of unity in %r" % (ZZ(n).ordinal_str(), self))
-
-    def zeta_order(self):
-        """
-        Return the order of the distinguished root of unity in ``self``.
-
-        EXAMPLES::
-
-            sage: CyclotomicField(19).zeta_order()                                      # needs sage.rings.number_field
-            38
-            sage: GF(19).zeta_order()
-            18
-            sage: GF(5^3,'a').zeta_order()                                              # needs sage.rings.finite_rings
-            124
-            sage: Zp(7, prec=8).zeta_order()                                            # needs sage.rings.padics
-            6
-        """
-        return self.zeta().multiplicative_order()
->>>>>>> 871ba9da
-
     @cached_method
     def epsilon(self):
         """
