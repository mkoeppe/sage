--- conflicted
+++ resolved
@@ -75,23 +75,14 @@
 
 One can also compute traces and norms with respect to any base of the tower::
 
-<<<<<<< HEAD
-    sage: u.trace()           # over K                                                  # needs sage.rings.finite_rings
-=======
     sage: # needs sage.rings.finite_rings
     sage: u.trace()           # over K
->>>>>>> 89e4c05f
     (2*z2 + 1) + (2*z2 + 1)*a
     sage: u.trace(F)                                                                    # needs sage.rings.finite_rings
     z2 + 1
     sage: u.trace().trace()   # over K, then over F                                     # needs sage.rings.finite_rings
     z2 + 1
-<<<<<<< HEAD
-
-    sage: u.norm()            # over K                                                  # needs sage.rings.finite_rings
-=======
     sage: u.norm()            # over K
->>>>>>> 89e4c05f
     (z2 + 1) + (4*z2 + 2)*a
     sage: u.norm(F)                                                                     # needs sage.rings.finite_rings
     2*z2 + 2
@@ -637,16 +628,9 @@
 
             sage: # needs sage.rings.number_field
             sage: x = polygen(ZZ, 'x')
-<<<<<<< HEAD
-            sage: K.<a> = QQ.extension(x^2 - 2)                                         # needs sage.rings.number_field
-            sage: E = K.over()  # over QQ                                               # needs sage.rings.number_field
-
-            sage: hasattr(E, 'automorphisms')                                           # needs sage.rings.number_field
-=======
             sage: K.<a> = QQ.extension(x^2 - 2)
             sage: E = K.over()  # over QQ
             sage: hasattr(E, 'automorphisms')
->>>>>>> 89e4c05f
             True
             sage: E.automorphisms()                                                     # needs sage.rings.number_field
             [Ring endomorphism of Field in a with defining polynomial x^2 - 2 over its base
@@ -786,25 +770,13 @@
 
             sage: # needs sage.rings.finite_rings
             sage: k = GF(5)
-<<<<<<< HEAD
-            sage: K.<u> = GF(5^2).over(k)                                               # needs sage.rings.finite_rings
-            sage: L.<v> = GF(5^4).over(K)                                               # needs sage.rings.finite_rings
-
-            sage: x = L.from_base_ring(k(2)); x                                         # needs sage.rings.finite_rings
-=======
             sage: K.<u> = GF(5^2).over(k)
             sage: L.<v> = GF(5^4).over(K)
             sage: x = L.from_base_ring(k(2)); x
->>>>>>> 89e4c05f
             2
             sage: x.parent()                                                            # needs sage.rings.finite_rings
             Field in v with defining polynomial x^2 + (3 - u)*x + u over its base
-<<<<<<< HEAD
-
-            sage: x = L.from_base_ring(u); x                                            # needs sage.rings.finite_rings
-=======
             sage: x = L.from_base_ring(u); x
->>>>>>> 89e4c05f
             u
             sage: x.parent()                                                            # needs sage.rings.finite_rings
             Field in v with defining polynomial x^2 + (3 - u)*x + u over its base
@@ -836,20 +808,6 @@
 
         Observe what happens when we modify the option ``over``::
 
-<<<<<<< HEAD
-            sage: D                                                                     # needs sage.rings.finite_rings
-            Field in d with defining polynomial
-             x^2 + ((1 - a) + ((1 + 2*a) - b)*c + ((2 + a) + (1 - a)*b)*c^2)*x + c over its base
-
-            sage: D.print_options(over=2)                                               # needs sage.rings.finite_rings
-            sage: D                                                                     # needs sage.rings.finite_rings
-            Field in d with defining polynomial x^2 + ((1 - a) + ((1 + 2*a) - b)*c + ((2 + a) + (1 - a)*b)*c^2)*x + c over
-            Field in c with defining polynomial x^3 + (1 + (2 - a)*b)*x^2 + (2 + 2*b)*x - b over
-            Field in b with defining polynomial x^2 + (3 - a)*x + a over its base
-
-            sage: D.print_options(over=Infinity)                                        # needs sage.rings.finite_rings
-            sage: D                                                                     # needs sage.rings.finite_rings
-=======
             sage: # needs sage.rings.finite_rings
             sage: D
             Field in d with defining polynomial
@@ -861,7 +819,6 @@
             Field in b with defining polynomial x^2 + (3 - a)*x + a over its base
             sage: D.print_options(over=Infinity)
             sage: D
->>>>>>> 89e4c05f
             Field in d with defining polynomial x^2 + ((1 - a) + ((1 + 2*a) - b)*c + ((2 + a) + (1 - a)*b)*c^2)*x + c over
             Field in c with defining polynomial x^3 + (1 + (2 - a)*b)*x^2 + (2 + 2*b)*x - b over
             Field in b with defining polynomial x^2 + (3 - a)*x + a over
@@ -870,27 +827,15 @@
 
         Now the option ``base``::
 
-<<<<<<< HEAD
-            sage: d^2                                                                   # needs sage.rings.finite_rings
-            -c + ((-1 + a) + ((-1 + 3*a) + b)*c + ((3 - a) + (-1 + a)*b)*c^2)*d
-
-            sage: D.basis_over(B)                                                       # needs sage.rings.finite_rings
-=======
             sage: # needs sage.rings.finite_rings
             sage: d^2
             -c + ((-1 + a) + ((-1 + 3*a) + b)*c + ((3 - a) + (-1 + a)*b)*c^2)*d
             sage: D.basis_over(B)
->>>>>>> 89e4c05f
             [1, c, c^2, d, c*d, c^2*d]
             sage: D.print_options(base=B)                                               # needs sage.rings.finite_rings
             sage: d^2                                                                   # needs sage.rings.finite_rings
             -c + (-1 + a)*d + ((-1 + 3*a) + b)*c*d + ((3 - a) + (-1 + a)*b)*c^2*d
-<<<<<<< HEAD
-
-            sage: D.basis_over(A)                                                       # needs sage.rings.finite_rings
-=======
             sage: D.basis_over(A)
->>>>>>> 89e4c05f
             [1, b, c, b*c, c^2, b*c^2, d, b*d, c*d, b*c*d, c^2*d, b*c^2*d]
             sage: D.print_options(base=A)                                               # needs sage.rings.finite_rings
             sage: d^2                                                                   # needs sage.rings.finite_rings
@@ -1097,36 +1042,20 @@
 
         TESTS::
 
-<<<<<<< HEAD
-            sage: E1 = GF(3^6).over(GF(3^3))                                            # needs sage.rings.finite_rings
-            sage: E1.coerce_map_from(GF(3^3))  # indirect doctest                       # needs sage.rings.finite_rings
-=======
             sage: # needs sage.rings.finite_rings
             sage: E1 = GF(3^6).over(GF(3^3))
             sage: E1.coerce_map_from(GF(3^3))  # indirect doctest
->>>>>>> 89e4c05f
             Ring morphism:
               From: Finite Field in z3 of size 3^3
               To:   Field in z6 with defining polynomial x^2 + (2*z3 + 1)*x + z3 over its base
               Defn: z3 |--> z3
-<<<<<<< HEAD
-
-            sage: E1.coerce_map_from(GF(3))    # indirect doctest                       # needs sage.rings.finite_rings
-=======
             sage: E1.coerce_map_from(GF(3))    # indirect doctest
->>>>>>> 89e4c05f
             Ring morphism:
               From: Finite Field of size 3
               To:   Field in z6 with defining polynomial x^2 + (2*z3 + 1)*x + z3 over its base
               Defn: 1 |--> 1
-<<<<<<< HEAD
-
-            sage: E2 = GF(3^18).over(GF(3^9))                                           # needs sage.rings.finite_rings
-            sage: E2.coerce_map_from(E1)       # indirect doctest                       # needs sage.rings.finite_rings
-=======
             sage: E2 = GF(3^18).over(GF(3^9))
             sage: E2.coerce_map_from(E1)       # indirect doctest
->>>>>>> 89e4c05f
             Ring morphism:
               From: Field in z6 with defining polynomial x^2 + (2*z3 + 1)*x + z3 over its base
               To:   Field in z18 with defining polynomial x^2 + (z9^8 + 2*z9^7 + z9^5 + 2*z9^4 + z9^2 + z9 + 1)*x + z9 over its base
@@ -1185,22 +1114,6 @@
 
         EXAMPLES::
 
-<<<<<<< HEAD
-            sage: F = GF(5^2).over()  # over GF(5)                                      # needs sage.rings.finite_rings
-            sage: K = GF(5^4).over(F)                                                   # needs sage.rings.finite_rings
-            sage: L = GF(5^12).over(K)                                                  # needs sage.rings.finite_rings
-
-            sage: F.bases()                                                             # needs sage.rings.finite_rings
-            [Field in z2 with defining polynomial x^2 + 4*x + 2 over its base,
-             Finite Field of size 5]
-
-            sage: K.bases()                                                             # needs sage.rings.finite_rings
-            [Field in z4 with defining polynomial x^2 + (3 - z2)*x + z2 over its base,
-             Field in z2 with defining polynomial x^2 + 4*x + 2 over its base,
-             Finite Field of size 5]
-
-            sage: L.bases()                                                             # needs sage.rings.finite_rings
-=======
             sage: # needs sage.rings.finite_rings
             sage: F = GF(5^2).over()  # over GF(5)
             sage: K = GF(5^4).over(F)
@@ -1213,7 +1126,6 @@
              Field in z2 with defining polynomial x^2 + 4*x + 2 over its base,
              Finite Field of size 5]
             sage: L.bases()
->>>>>>> 89e4c05f
             [Field in z12 with defining polynomial
               x^3 + (1 + (2 - z2)*z4)*x^2 + (2 + 2*z4)*x - z4 over its base,
              Field in z4 with defining polynomial x^2 + (3 - z2)*x + z2 over its base,
@@ -1240,19 +1152,11 @@
 
         EXAMPLES::
 
-<<<<<<< HEAD
-            sage: F = GF(5^2).over()   # over GF(5)                                     # needs sage.rings.finite_rings
-            sage: K = GF(5^4).over(F)                                                   # needs sage.rings.finite_rings
-            sage: L = GF(5^12).over(K)                                                  # needs sage.rings.finite_rings
-
-            sage: F.absolute_base()                                                     # needs sage.rings.finite_rings
-=======
             sage: # needs sage.rings.finite_rings
             sage: F = GF(5^2).over()   # over GF(5)
             sage: K = GF(5^4).over(F)
             sage: L = GF(5^12).over(K)
             sage: F.absolute_base()
->>>>>>> 89e4c05f
             Finite Field of size 5
             sage: K.absolute_base()                                                     # needs sage.rings.finite_rings
             Finite Field of size 5
@@ -1277,17 +1181,10 @@
 
         EXAMPLES::
 
-<<<<<<< HEAD
-            sage: A = GF(5^4).over(GF(5^2))                                             # needs sage.rings.finite_rings
-            sage: B = GF(5^12).over(A)                                                  # needs sage.rings.finite_rings
-
-            sage: A.is_defined_over(GF(5^2))                                            # needs sage.rings.finite_rings
-=======
             sage: # needs sage.rings.finite_rings
             sage: A = GF(5^4).over(GF(5^2))
             sage: B = GF(5^12).over(A)
             sage: A.is_defined_over(GF(5^2))
->>>>>>> 89e4c05f
             True
             sage: A.is_defined_over(GF(5))                                              # needs sage.rings.finite_rings
             False
@@ -1345,12 +1242,7 @@
             [Field in z12 with defining polynomial x^3 + (1 + (4*z2 + 2)*z4)*x^2 + (2 + 2*z4)*x - z4 over its base,
              Field in z4 with defining polynomial x^2 + (4*z2 + 3)*x + z2 over its base,
              Finite Field in z2 of size 5^2]
-<<<<<<< HEAD
-
-            sage: L._check_base(K)                                                      # needs sage.rings.finite_rings
-=======
             sage: L._check_base(K)
->>>>>>> 89e4c05f
             Field in z4 with defining polynomial x^2 + (4*z2 + 3)*x + z2 over its base
             sage: L._check_base(GF(5^4))                                                # needs sage.rings.finite_rings
             Field in z4 with defining polynomial x^2 + (4*z2 + 3)*x + z2 over its base
@@ -1387,29 +1279,16 @@
 
         EXAMPLES::
 
-<<<<<<< HEAD
-            sage: F = GF(5^2)                                                           # needs sage.rings.finite_rings
-            sage: K = GF(5^4).over(F)                                                   # needs sage.rings.finite_rings
-            sage: L = GF(5^12).over(K)                                                  # needs sage.rings.finite_rings
-
-            sage: K.defining_morphism()                                                 # needs sage.rings.finite_rings
-=======
             sage: # needs sage.rings.finite_rings
             sage: F = GF(5^2)
             sage: K = GF(5^4).over(F)
             sage: L = GF(5^12).over(K)
             sage: K.defining_morphism()
->>>>>>> 89e4c05f
             Ring morphism:
               From: Finite Field in z2 of size 5^2
               To:   Field in z4 with defining polynomial x^2 + (4*z2 + 3)*x + z2 over its base
               Defn: z2 |--> z2
-<<<<<<< HEAD
-
-            sage: L.defining_morphism()                                                 # needs sage.rings.finite_rings
-=======
             sage: L.defining_morphism()
->>>>>>> 89e4c05f
             Ring morphism:
               From: Field in z4 with defining polynomial x^2 + (4*z2 + 3)*x + z2 over its base
               To:   Field in z12 with defining polynomial
@@ -1425,10 +1304,6 @@
               To:   Field in z12 with defining polynomial
                     x^3 + (1 + (4*z2 + 2)*z4)*x^2 + (2 + 2*z4)*x - z4 over its base
               Defn: z2 |--> z2
-<<<<<<< HEAD
-
-=======
->>>>>>> 89e4c05f
             sage: L.defining_morphism(GF(5))                                            # needs sage.rings.finite_rings
             Traceback (most recent call last):
             ...
@@ -1497,25 +1372,14 @@
 
         EXAMPLES::
 
-<<<<<<< HEAD
-            sage: K = GF(5^2).over()   # over GF(5)                                     # needs sage.rings.finite_rings
-            sage: K.gens()                                                              # needs sage.rings.finite_rings
-=======
             sage: # needs sage.rings.finite_rings
             sage: K = GF(5^2).over()   # over GF(5)
             sage: K.gens()
->>>>>>> 89e4c05f
             (z2,)
             sage: K.ngens()                                                             # needs sage.rings.finite_rings
             1
-<<<<<<< HEAD
-
-            sage: L = GF(5^4).over(K)                                                   # needs sage.rings.finite_rings
-            sage: L.gens(GF(5))                                                         # needs sage.rings.finite_rings
-=======
             sage: L = GF(5^4).over(K)
             sage: L.gens(GF(5))
->>>>>>> 89e4c05f
             (z4, z2)
             sage: L.ngens(GF(5))                                                        # needs sage.rings.finite_rings
             2
@@ -1529,11 +1393,7 @@
         EXAMPLES::
 
             sage: K = GF(5^2).over()   # over GF(5)                                     # needs sage.rings.finite_rings
-<<<<<<< HEAD
-            sage: x =K.gen(); x                                                         # needs sage.rings.finite_rings
-=======
             sage: x = K.gen(); x                                                        # needs sage.rings.finite_rings
->>>>>>> 89e4c05f
             z2
 
         Observe that the generator lives in the extension::
@@ -1551,19 +1411,11 @@
 
         EXAMPLES::
 
-<<<<<<< HEAD
-            sage: K = GF(5^2).over()   # over GF(5)                                     # needs sage.rings.finite_rings
-            sage: x = K.random_element(); x   # random                                  # needs sage.rings.finite_rings
-            3 + z2
-
-            sage: x.parent()                                                            # needs sage.rings.finite_rings
-=======
             sage: # needs sage.rings.finite_rings
             sage: K = GF(5^2).over()   # over GF(5)
             sage: x = K.random_element(); x   # random
             3 + z2
             sage: x.parent()
->>>>>>> 89e4c05f
             Field in z2 with defining polynomial x^2 + 4*x + 2 over its base
             sage: x.parent() is K                                                       # needs sage.rings.finite_rings
             True
@@ -1582,19 +1434,11 @@
 
         EXAMPLES::
 
-<<<<<<< HEAD
-            sage: F = GF(5^2)                                                           # needs sage.rings.finite_rings
-            sage: K = GF(5^4).over(F)                                                   # needs sage.rings.finite_rings
-            sage: L = GF(5^12).over(K)                                                  # needs sage.rings.finite_rings
-
-            sage: K.degree_over(F)                                                      # needs sage.rings.finite_rings
-=======
             sage: # needs sage.rings.finite_rings
             sage: F = GF(5^2)
             sage: K = GF(5^4).over(F)
             sage: L = GF(5^12).over(K)
             sage: K.degree_over(F)
->>>>>>> 89e4c05f
             2
             sage: L.degree_over(K)                                                      # needs sage.rings.finite_rings
             3
@@ -1657,17 +1501,10 @@
 
         EXAMPLES::
 
-<<<<<<< HEAD
-            sage: A = GF(5^4).over(GF(5^2))                                             # needs sage.rings.finite_rings
-            sage: B = GF(5^12).over(A)                                                  # needs sage.rings.finite_rings
-
-            sage: A.degree(GF(5^2))                                                     # needs sage.rings.finite_rings
-=======
             sage: # needs sage.rings.finite_rings
             sage: A = GF(5^4).over(GF(5^2))
             sage: B = GF(5^12).over(A)
             sage: A.degree(GF(5^2))
->>>>>>> 89e4c05f
             2
             sage: B.degree(A)                                                           # needs sage.rings.finite_rings
             3
@@ -1710,17 +1547,10 @@
 
         EXAMPLES::
 
-<<<<<<< HEAD
-            sage: A = GF(5^4).over(GF(5^2))                                             # needs sage.rings.finite_rings
-            sage: B = GF(5^12).over(A)                                                  # needs sage.rings.finite_rings
-
-            sage: A.absolute_degree()                                                   # needs sage.rings.finite_rings
-=======
             sage: # needs sage.rings.finite_rings
             sage: A = GF(5^4).over(GF(5^2))
             sage: B = GF(5^12).over(A)
             sage: A.absolute_degree()
->>>>>>> 89e4c05f
             2
             sage: B.absolute_degree()                                                   # needs sage.rings.finite_rings
             6
@@ -1742,17 +1572,10 @@
 
         EXAMPLES::
 
-<<<<<<< HEAD
-            sage: K = GF(5^2).over()  # over GF(5)                                      # needs sage.rings.finite_rings
-            sage: L = GF(5^4).over(K)                                                   # needs sage.rings.finite_rings
-
-            sage: L.is_finite_over(K)                                                   # needs sage.rings.finite_rings
-=======
             sage: # needs sage.rings.finite_rings
             sage: K = GF(5^2).over()  # over GF(5)
             sage: L = GF(5^4).over(K)
             sage: L.is_finite_over(K)
->>>>>>> 89e4c05f
             True
             sage: L.is_finite_over(GF(5))                                               # needs sage.rings.finite_rings
             True
@@ -1812,17 +1635,10 @@
 
         EXAMPLES::
 
-<<<<<<< HEAD
-            sage: K = GF(5^2).over()  # over GF(5)                                      # needs sage.rings.finite_rings
-            sage: L = GF(5^4).over(K)                                                   # needs sage.rings.finite_rings
-
-            sage: L.is_free_over(K)                                                     # needs sage.rings.finite_rings
-=======
             sage: # needs sage.rings.finite_rings
             sage: K = GF(5^2).over()  # over GF(5)
             sage: L = GF(5^4).over(K)
             sage: L.is_free_over(K)
->>>>>>> 89e4c05f
             True
             sage: L.is_free_over(GF(5))                                                 # needs sage.rings.finite_rings
             True
@@ -1922,34 +1738,18 @@
             sage: OK = A.over()   # over ZZ                                             # needs sage.rings.number_field
             sage: OK                                                                    # needs sage.rings.number_field
             Order in Number Field in a with defining polynomial x^2 - 5 over its base
-<<<<<<< HEAD
-
-            sage: K1 = OK.fraction_field(); K1                                          # needs sage.rings.number_field
-            Fraction Field of Order in Number Field in a
-             with defining polynomial x^2 - 5 over its base
-            sage: K1.bases()                                                            # needs sage.rings.number_field
-=======
             sage: K1 = OK.fraction_field(); K1
             Fraction Field of Order in Number Field in a
              with defining polynomial x^2 - 5 over its base
             sage: K1.bases()
->>>>>>> 89e4c05f
             [Fraction Field of Order in Number Field in a
               with defining polynomial x^2 - 5 over its base,
              Order in Number Field in a with defining polynomial x^2 - 5 over its base,
              Integer Ring]
-<<<<<<< HEAD
-
-            sage: K2 = OK.fraction_field(extend_base=True); K2                          # needs sage.rings.number_field
-            Fraction Field of Order in Number Field in a
-             with defining polynomial x^2 - 5 over its base
-            sage: K2.bases()                                                            # needs sage.rings.number_field
-=======
             sage: K2 = OK.fraction_field(extend_base=True); K2
             Fraction Field of Order in Number Field in a
              with defining polynomial x^2 - 5 over its base
             sage: K2.bases()
->>>>>>> 89e4c05f
             [Fraction Field of Order in Number Field in a
               with defining polynomial x^2 - 5 over its base,
              Rational Field]
@@ -2031,29 +1831,16 @@
 
         EXAMPLES::
 
-<<<<<<< HEAD
-            sage: F = GF(5^2)                                                           # needs sage.rings.finite_rings
-            sage: K = GF(5^4).over(F)                                                   # needs sage.rings.finite_rings
-            sage: L = GF(5^12).over(F)                                                  # needs sage.rings.finite_rings
-
-            sage: K.Hom(L)  # indirect doctest                                          # needs sage.rings.finite_rings
-=======
             sage: # needs sage.rings.finite_rings
             sage: F = GF(5^2)
             sage: K = GF(5^4).over(F)
             sage: L = GF(5^12).over(F)
             sage: K.Hom(L)  # indirect doctest
->>>>>>> 89e4c05f
             Set of Homomorphisms
              from Field in z4 with defining polynomial x^2 + (4*z2 + 3)*x + z2 over its base
                to Field in z12 with defining polynomial x^6 + (4*z2 + 3)*x^5 + x^4
                   + (3*z2 + 1)*x^3 + x^2 + (4*z2 + 1)*x + z2 over its base
-<<<<<<< HEAD
-
-            sage: K.Hom(L, category=Sets())                                             # needs sage.rings.finite_rings
-=======
             sage: K.Hom(L, category=Sets())
->>>>>>> 89e4c05f
             Set of Morphisms
              from Field in z4 with defining polynomial x^2 + (4*z2 + 3)*x + z2 over its base
                to Field in z12 with defining polynomial x^6 + (4*z2 + 3)*x^5 + x^4
@@ -2233,22 +2020,12 @@
 
             sage: # needs sage.rings.number_field
             sage: x = polygen(ZZ, 'x')
-<<<<<<< HEAD
-            sage: A.<a> = ZZ.extension(x^2 - 2)                                         # needs sage.rings.number_field
-            sage: OK = A.over()                                                         # needs sage.rings.number_field
-            sage: K = OK.fraction_field(); K                                            # needs sage.rings.number_field
-            Fraction Field of
-             Order in Number Field in a with defining polynomial x^2 - 2 over its base
-
-            sage: TestSuite(K).run()                                                    # needs sage.rings.number_field
-=======
             sage: A.<a> = ZZ.extension(x^2 - 2)
             sage: OK = A.over()
             sage: K = OK.fraction_field(); K
             Fraction Field of
              Order in Number Field in a with defining polynomial x^2 - 2 over its base
             sage: TestSuite(K).run()
->>>>>>> 89e4c05f
 
         """
         RingExtension_generic.__init__(self, defining_morphism, **kwargs)
@@ -2265,22 +2042,12 @@
 
             sage: # needs sage.rings.number_field
             sage: x = polygen(ZZ, 'x')
-<<<<<<< HEAD
-            sage: A.<a> = ZZ.extension(x^2 - 2)                                         # needs sage.rings.number_field
-            sage: OK = A.over()                                                         # needs sage.rings.number_field
-            sage: K = OK.fraction_field(); K                                            # needs sage.rings.number_field
-            Fraction Field of
-             Order in Number Field in a with defining polynomial x^2 - 2 over its base
-
-            sage: K.ring()                                                              # needs sage.rings.number_field
-=======
             sage: A.<a> = ZZ.extension(x^2 - 2)
             sage: OK = A.over()
             sage: K = OK.fraction_field(); K
             Fraction Field of
              Order in Number Field in a with defining polynomial x^2 - 2 over its base
             sage: K.ring()
->>>>>>> 89e4c05f
             Order in Number Field in a with defining polynomial x^2 - 2 over its base
             sage: K.ring() is OK                                                        # needs sage.rings.number_field
             True
@@ -2295,18 +2062,10 @@
 
             sage: # needs sage.rings.number_field
             sage: x = polygen(ZZ, 'x')
-<<<<<<< HEAD
-            sage: A.<a> = ZZ.extension(x^2 - 2)                                         # needs sage.rings.number_field
-            sage: OK = A.over()                                                         # needs sage.rings.number_field
-            sage: K = OK.fraction_field()                                               # needs sage.rings.number_field
-
-            sage: K._repr_topring()                                                     # needs sage.rings.number_field
-=======
             sage: A.<a> = ZZ.extension(x^2 - 2)
             sage: OK = A.over()
             sage: K = OK.fraction_field()
             sage: K._repr_topring()
->>>>>>> 89e4c05f
             'Fraction Field of Order in Number Field in a with defining polynomial x^2 - 2'
         """
         if isinstance(self._ring, RingExtension_generic):
@@ -2418,33 +2177,14 @@
 
             sage: # needs sage.rings.finite_rings
             sage: F = GF(5)
-<<<<<<< HEAD
-            sage: K = GF(5^2).over(F)                                                   # needs sage.rings.finite_rings
-            sage: L = GF(5^4).over(K)                                                   # needs sage.rings.finite_rings
-
-            sage: L._print_option_base(F) is F                                          # needs sage.rings.finite_rings
-=======
             sage: K = GF(5^2).over(F)
             sage: L = GF(5^4).over(K)
             sage: L._print_option_base(F) is F
->>>>>>> 89e4c05f
             True
             sage: L._print_option_base(K) is K                                          # needs sage.rings.finite_rings
             True
             sage: L._print_option_base(GF(5^2)) is K                                    # needs sage.rings.finite_rings
             True
-<<<<<<< HEAD
-
-            sage: L._print_option_base(None) is K                                       # needs sage.rings.finite_rings
-            True
-
-            sage: L._print_option_base(L)                                               # needs sage.rings.finite_rings
-            Traceback (most recent call last):
-            ...
-            ValueError: base must be strict
-
-            sage: K._print_option_base(L)                                               # needs sage.rings.finite_rings
-=======
             sage: L._print_option_base(None) is K
             True
             sage: L._print_option_base(L)
@@ -2452,7 +2192,6 @@
             ...
             ValueError: base must be strict
             sage: K._print_option_base(L)
->>>>>>> 89e4c05f
             Traceback (most recent call last):
             ...
             ValueError: not (explicitly) defined over Field in z4
@@ -2547,19 +2286,6 @@
 
         EXAMPLES::
 
-<<<<<<< HEAD
-            sage: F.<a> = GF(5^2).over()  # over GF(5)                                  # needs sage.rings.finite_rings
-            sage: K.<b> = GF(5^4).over(F)                                               # needs sage.rings.finite_rings
-            sage: L.<c> = GF(5^12).over(K)                                              # needs sage.rings.finite_rings
-
-            sage: L.basis_over(K)                                                       # needs sage.rings.finite_rings
-            [1, c, c^2]
-
-            sage: L.basis_over(F)                                                       # needs sage.rings.finite_rings
-            [1, b, c, b*c, c^2, b*c^2]
-
-            sage: L.basis_over(GF(5))                                                   # needs sage.rings.finite_rings
-=======
             sage: # needs sage.rings.finite_rings
             sage: F.<a> = GF(5^2).over()  # over GF(5)
             sage: K.<b> = GF(5^4).over(F)
@@ -2569,7 +2295,6 @@
             sage: L.basis_over(F)
             [1, b, c, b*c, c^2, b*c^2]
             sage: L.basis_over(GF(5))
->>>>>>> 89e4c05f
             [1, a, b, a*b, c, a*c, b*c, a*b*c, c^2, a*c^2, b*c^2, a*b*c^2]
 
         If ``base`` is omitted, it is set to its default which is the
@@ -2668,12 +2393,7 @@
                     x^3 + (7 + 2*a)*x^2 + (2 - a)*x - a over its base
               To:   Vector space of dimension 3 over
                     Field in a with defining polynomial x^2 + 7*x + 2 over its base
-<<<<<<< HEAD
-
-            sage: j(b)                                                                  # needs sage.rings.finite_rings
-=======
             sage: j(b)
->>>>>>> 89e4c05f
             (0, 1, 0)
             sage: i((1, a, a+1))                                                        # needs sage.rings.finite_rings
             1 + a*b + (1 + a)*b^2
@@ -2778,34 +2498,18 @@
             sage: OK = A.over()   # over ZZ                                             # needs sage.rings.number_field
             sage: OK                                                                    # needs sage.rings.number_field
             Order in Number Field in a with defining polynomial x^2 - 5 over its base
-<<<<<<< HEAD
-
-            sage: K1 = OK.fraction_field(); K1                                          # needs sage.rings.number_field
-            Fraction Field of Order in Number Field in a
-             with defining polynomial x^2 - 5 over its base
-            sage: K1.bases()                                                            # needs sage.rings.number_field
-=======
             sage: K1 = OK.fraction_field(); K1
             Fraction Field of Order in Number Field in a
              with defining polynomial x^2 - 5 over its base
             sage: K1.bases()
->>>>>>> 89e4c05f
             [Fraction Field of Order in Number Field in a
               with defining polynomial x^2 - 5 over its base,
              Order in Number Field in a with defining polynomial x^2 - 5 over its base,
              Integer Ring]
-<<<<<<< HEAD
-
-            sage: K2 = OK.fraction_field(extend_base=True); K2                          # needs sage.rings.number_field
-            Fraction Field of Order in Number Field in a
-             with defining polynomial x^2 - 5 over its base
-            sage: K2.bases()                                                            # needs sage.rings.number_field
-=======
             sage: K2 = OK.fraction_field(extend_base=True); K2
             Fraction Field of Order in Number Field in a
              with defining polynomial x^2 - 5 over its base
             sage: K2.bases()
->>>>>>> 89e4c05f
             [Fraction Field of Order in Number Field in a
               with defining polynomial x^2 - 5 over its base,
              Rational Field]
@@ -2858,21 +2562,11 @@
 
         sage: # needs sage.rings.number_field
         sage: x = polygen(ZZ, 'x')
-<<<<<<< HEAD
-        sage: A.<a> = QQ.extension(x^3 - 7)                                             # needs sage.rings.number_field
-        sage: K = A.over()                                                              # needs sage.rings.number_field
-
-        sage: type(K)                                                                   # needs sage.rings.number_field
-        <class 'sage.rings.ring_extension.RingExtensionWithGen'>
-
-        sage: TestSuite(K).run()                                                        # needs sage.rings.number_field
-=======
         sage: A.<a> = QQ.extension(x^3 - 7)
         sage: K = A.over()
         sage: type(K)
         <class 'sage.rings.ring_extension.RingExtensionWithGen'>
         sage: TestSuite(K).run()
->>>>>>> 89e4c05f
 
     """
     def __init__(self, defining_morphism, gen, names, check=True, **kwargs):
@@ -2925,21 +2619,12 @@
 
         EXAMPLES::
 
-<<<<<<< HEAD
-            sage: K.<a> = GF(5^3).over()                                                # needs sage.rings.finite_rings
-            sage: K._repr_topring()                                                     # needs sage.rings.finite_rings
-            'Field in a with defining polynomial x^3 + 3*x + 3'
-
-            sage: L.<b> = GF(5^9).over(K)                                               # needs sage.rings.finite_rings
-            sage: L._repr_topring()                                                     # needs sage.rings.finite_rings
-=======
             sage: # needs sage.rings.finite_rings
             sage: K.<a> = GF(5^3).over()
             sage: K._repr_topring()
             'Field in a with defining polynomial x^3 + 3*x + 3'
             sage: L.<b> = GF(5^9).over(K)
             sage: L._repr_topring()
->>>>>>> 89e4c05f
             'Field in b with defining polynomial x^3 + (1 + 3*a^2)*x^2 + (3 + 2*a + 2*a^2)*x - a'
         """
         if self._name is None:
@@ -2952,21 +2637,12 @@
 
         EXAMPLES::
 
-<<<<<<< HEAD
-            sage: K.<a> = GF(5^3).over()                                                # needs sage.rings.finite_rings
-            sage: K._latex_topring()                                                    # needs sage.rings.finite_rings
-            '\\Bold{F}_{5}[a]'
-
-            sage: L.<b> = GF(5^9).over(K)                                               # needs sage.rings.finite_rings
-            sage: L._latex_topring()                                                    # needs sage.rings.finite_rings
-=======
             sage: # needs sage.rings.finite_rings
             sage: K.<a> = GF(5^3).over()
             sage: K._latex_topring()
             '\\Bold{F}_{5}[a]'
             sage: L.<b> = GF(5^9).over(K)
             sage: L._latex_topring()
->>>>>>> 89e4c05f
             '\\Bold{F}_{5}[a][b]'
         """
         if self._name is None:
@@ -2987,19 +2663,11 @@
 
         EXAMPLES::
 
-<<<<<<< HEAD
-            sage: K.<u> = GF(7^10).over(GF(7^2)); K                                     # needs sage.rings.finite_rings
-            Field in u with defining polynomial x^5 + (6*z2 + 4)*x^4
-             + (3*z2 + 5)*x^3 + (2*z2 + 2)*x^2 + 4*x + 6*z2 over its base
-
-            sage: P = K.modulus(); P                                                    # needs sage.rings.finite_rings
-=======
             sage: # needs sage.rings.finite_rings
             sage: K.<u> = GF(7^10).over(GF(7^2)); K
             Field in u with defining polynomial x^5 + (6*z2 + 4)*x^4
              + (3*z2 + 5)*x^3 + (2*z2 + 2)*x^2 + 4*x + 6*z2 over its base
             sage: P = K.modulus(); P
->>>>>>> 89e4c05f
             x^5 + (6*z2 + 4)*x^4 + (3*z2 + 5)*x^3 + (2*z2 + 2)*x^2 + 4*x + 6*z2
             sage: P(u)                                                                  # needs sage.rings.finite_rings
             0
@@ -3027,21 +2695,12 @@
 
         EXAMPLES::
 
-<<<<<<< HEAD
-            sage: K.<a> = GF(5^2).over()  # over GF(5)                                  # needs sage.rings.finite_rings
-            sage: K.gens()                                                              # needs sage.rings.finite_rings
-            (a,)
-
-            sage: L.<b> = GF(5^4).over(K)                                               # needs sage.rings.finite_rings
-            sage: L.gens()                                                              # needs sage.rings.finite_rings
-=======
             sage: # needs sage.rings.finite_rings
             sage: K.<a> = GF(5^2).over()  # over GF(5)
             sage: K.gens()
             (a,)
             sage: L.<b> = GF(5^4).over(K)
             sage: L.gens()
->>>>>>> 89e4c05f
             (b,)
             sage: L.gens(GF(5))                                                         # needs sage.rings.finite_rings
             (b, a)
@@ -3083,34 +2742,18 @@
             sage: OK = A.over()   # over ZZ                                             # needs sage.rings.number_field
             sage: OK                                                                    # needs sage.rings.number_field
             Order in Number Field in a with defining polynomial x^2 - 5 over its base
-<<<<<<< HEAD
-
-            sage: K1 = OK.fraction_field(); K1                                          # needs sage.rings.number_field
-            Fraction Field of Order in Number Field in a
-             with defining polynomial x^2 - 5 over its base
-            sage: K1.bases()                                                            # needs sage.rings.number_field
-=======
             sage: K1 = OK.fraction_field(); K1
             Fraction Field of Order in Number Field in a
              with defining polynomial x^2 - 5 over its base
             sage: K1.bases()
->>>>>>> 89e4c05f
             [Fraction Field of Order in Number Field in a
               with defining polynomial x^2 - 5 over its base,
              Order in Number Field in a with defining polynomial x^2 - 5 over its base,
              Integer Ring]
-<<<<<<< HEAD
-
-            sage: K2 = OK.fraction_field(extend_base=True); K2                          # needs sage.rings.number_field
-            Fraction Field of Order in Number Field in a
-             with defining polynomial x^2 - 5 over its base
-            sage: K2.bases()                                                            # needs sage.rings.number_field
-=======
             sage: K2 = OK.fraction_field(extend_base=True); K2
             Fraction Field of Order in Number Field in a
              with defining polynomial x^2 - 5 over its base
             sage: K2.bases()
->>>>>>> 89e4c05f
             [Fraction Field of Order in Number Field in a
               with defining polynomial x^2 - 5 over its base,
              Rational Field]
