r"""
Extension of rings

Sage offers the possibility to work with ring extensions `L/K` as
actual parents and perform meaningful operations on them and their
elements.

The simplest way to build an extension is to use the method
:meth:`sage.categories.commutative_rings.CommutativeRings.ParentMethods.over` on the top ring,
that is `L`.
For example, the following line constructs the extension of
finite fields `\mathbf{F}_{5^4}/\mathbf{F}_{5^2}`::

    sage: GF(5^4).over(GF(5^2))                                                         # optional - sage.rings.finite_rings
    Field in z4 with defining polynomial x^2 + (4*z2 + 3)*x + z2 over its base

By default, Sage reuses the canonical generator of the top ring
(here `z_4 \in \mathbf{F}_{5^4}`), together with its name. However,
the user can customize them by passing in appropriate arguments::

    sage: F = GF(5^2)                                                                   # optional - sage.rings.finite_rings
    sage: k = GF(5^4)                                                                   # optional - sage.rings.finite_rings
    sage: z4 = k.gen()                                                                  # optional - sage.rings.finite_rings
    sage: K.<a> = k.over(F, gen=1-z4); K                                                # optional - sage.rings.finite_rings
    Field in a with defining polynomial x^2 + z2*x + 4 over its base

The base of the extension is available via the method :meth:`base` (or
equivalently :meth:`base_ring`)::

    sage: K.base()                                                                      # optional - sage.rings.finite_rings
    Finite Field in z2 of size 5^2

It is also possible to build an extension on top of another extension,
obtaining this way a tower of extensions::

    sage: L.<b> = GF(5^8).over(K); L                                                    # optional - sage.rings.finite_rings
    Field in b with defining polynomial x^2 + (4*z2 + 3*a)*x + 1 - a over its base
    sage: L.base()                                                                      # optional - sage.rings.finite_rings
    Field in a with defining polynomial x^2 + z2*x + 4 over its base
    sage: L.base().base()                                                               # optional - sage.rings.finite_rings
    Finite Field in z2 of size 5^2

The method :meth:`bases` gives access to the complete list of rings in
a tower::

    sage: L.bases()                                                                     # optional - sage.rings.finite_rings
    [Field in b with defining polynomial x^2 + (4*z2 + 3*a)*x + 1 - a over its base,
     Field in a with defining polynomial x^2 + z2*x + 4 over its base,
     Finite Field in z2 of size 5^2]

Once we have constructed an extension (or a tower of extensions), we
have interesting methods attached to it. As a basic example, one can
compute a basis of the top ring over any base in the tower::

    sage: L.basis_over(K)                                                               # optional - sage.rings.finite_rings
    [1, b]
    sage: L.basis_over(F)                                                               # optional - sage.rings.finite_rings
    [1, a, b, a*b]

When the base is omitted, the default is the natural base of the extension::

    sage: L.basis_over()                                                                # optional - sage.rings.finite_rings
    [1, b]

The method :meth:`sage.rings.ring_extension_element.RingExtensionWithBasis.vector`
computes the coordinates of an element according to the above basis::

    sage: u = a + 2*b + 3*a*b                                                           # optional - sage.rings.finite_rings
    sage: u.vector()   # over K                                                         # optional - sage.rings.finite_rings
    (a, 2 + 3*a)
    sage: u.vector(F)                                                                   # optional - sage.rings.finite_rings
    (0, 1, 2, 3)

One can also compute traces and norms with respect to any base of the tower::

    sage: u.trace()           # over K                                                  # optional - sage.rings.finite_rings
    (2*z2 + 1) + (2*z2 + 1)*a
    sage: u.trace(F)                                                                    # optional - sage.rings.finite_rings
    z2 + 1
    sage: u.trace().trace()   # over K, then over F                                     # optional - sage.rings.finite_rings
    z2 + 1

    sage: u.norm()            # over K                                                  # optional - sage.rings.finite_rings
    (z2 + 1) + (4*z2 + 2)*a
    sage: u.norm(F)                                                                     # optional - sage.rings.finite_rings
    2*z2 + 2

And minimal polynomials::

    sage: u.minpoly()                                                                   # optional - sage.rings.finite_rings
    x^2 + ((3*z2 + 4) + (3*z2 + 4)*a)*x + (z2 + 1) + (4*z2 + 2)*a
    sage: u.minpoly(F)                                                                  # optional - sage.rings.finite_rings
    x^4 + (4*z2 + 4)*x^3 + x^2 + (z2 + 1)*x + 2*z2 + 2


AUTHOR:

- Xavier Caruso (2019)
"""

# ###########################################################################
#    Copyright (C) 2019 Xavier Caruso <xavier.caruso@normalesup.org>
#
#    This program is free softwGare: you can redistribute it and/or modify
#    it under the terms of the GNU General Public License as published by
#    the Free Software Foundation, either version 2 of the License, or
#    (at your option) any later version.
#                  https://www.gnu.org/licenses/
# ***************************************************************************


from sage.misc.fast_methods cimport hash_by_id
from sage.misc.cachefunc import cached_method
from sage.cpython.getattr cimport AttributeErrorMessage
from sage.cpython.getattr import dir_with_other_class
from sage.misc.latex import latex, latex_variable_name

from sage.structure.factory import UniqueFactory
from sage.structure.element cimport Element
from sage.structure.category_object import normalize_names
from sage.categories.map cimport Map
from sage.categories.commutative_rings import CommutativeRings
from sage.categories.fields import Fields
from sage.rings.ring cimport CommutativeRing, CommutativeAlgebra
from sage.rings.integer_ring import ZZ
from sage.rings.infinity import Infinity

from sage.rings.ring_extension_element cimport (
    RingExtensionElement, RingExtensionFractionFieldElement, RingExtensionWithBasisElement)
from sage.rings.ring_extension_morphism cimport (
    RingExtensionHomomorphism, RingExtensionBackendIsomorphism, RingExtensionBackendReverseIsomorphism,
    are_equal_morphisms, MapFreeModuleToRelativeRing, MapRelativeRingToFreeModule)
from sage.rings.ring_extension_conversion cimport (
    backend_parent, backend_morphism, to_backend, from_backend)


# Helper functions
##################

def tower_bases(ring, degree):
    r"""
    Return the list of bases of ``ring`` (including itself); if
    degree is ``True``, restrict to finite extensions and return
    in addition the degree of ``ring`` over each base.

    INPUT:

    - ``ring`` -- a commutative ring

    - ``degree`` -- a boolean

    EXAMPLES::

        sage: from sage.rings.ring_extension import tower_bases
        sage: S.<x> = QQ[]
        sage: T.<y> = S[]
        sage: tower_bases(T, False)
        ([Univariate Polynomial Ring in y over
           Univariate Polynomial Ring in x over Rational Field,
          Univariate Polynomial Ring in x over Rational Field,
          Rational Field],
         [])
        sage: tower_bases(T, True)
        ([Univariate Polynomial Ring in y over
           Univariate Polynomial Ring in x over Rational Field],
         [1])

        sage: K.<a> = Qq(5^2)                                                           # optional - sage.rings.padics
        sage: L.<w> = K.extension(x^3 - 5)                                              # optional - sage.rings.padics
        sage: tower_bases(L, True)                                                      # optional - sage.rings.padics
        ([5-adic Eisenstein Extension Field in w defined by x^3 - 5 over its base field,
          5-adic Unramified Extension Field in a defined by x^2 + 4*x + 2,
          5-adic Field with capped relative precision 20],
         [1, 3, 6])
    """
    bases = [ ]
    degrees = [ ]
    base = ring
    deg = 1
    while True:
        bases.append(base)
        if degree:
            degrees.append(deg)
            try:
                d = base.relative_degree()
            except AttributeError:
                try:
                    d = base.degree()
                except AttributeError:
                    break
            if d is Infinity: break
            deg *= d
        newbase = base._base
        if newbase is base: break
        base = newbase
    return bases, degrees


def common_base(K, L, degree):
    """
    Return a common base on which ``K`` and ``L`` are defined.

    INPUT:

    - ``K`` -- a commutative ring

    - ``L`` -- a commutative ring

    - ``degree`` -- a boolean; if true, return the degree of
      ``K`` and ``L`` over their common base

    EXAMPLES::

        sage: from sage.rings.ring_extension import common_base

        sage: common_base(GF(5^3), GF(5^7), False)                                      # optional - sage.rings.finite_rings
        Finite Field of size 5
        sage: common_base(GF(5^3), GF(5^7), True)                                       # optional - sage.rings.finite_rings
        (Finite Field of size 5, 3, 7)

        sage: common_base(GF(5^3), GF(7^5), False)                                      # optional - sage.rings.finite_rings
        Traceback (most recent call last):
        ...
        NotImplementedError: unable to find a common base

    When ``degree`` is set to ``True``, we only look up for bases on
    which both ``K`` and ``L`` are finite::

        sage: S.<x> = QQ[]
        sage: common_base(S, QQ, False)
        Rational Field
        sage: common_base(S, QQ, True)
        Traceback (most recent call last):
        ...
        NotImplementedError: unable to find a common base

    """
    bases_K, degrees_K = tower_bases(K, degree)
    bases_L, degrees_L = tower_bases(L, degree)
    base = None
    for iL in range(len(bases_L)):
        try:
            iK = bases_K.index(bases_L[iL])
            base = bases_L[iL]
            break
        except ValueError:
            pass
    if base is None:
        raise NotImplementedError("unable to find a common base")
    if degree:
        return base, degrees_K[iK], degrees_L[iL]
    else:
        return base


def generators(ring, base):
    r"""
    Return the generators of ``ring`` over ``base``.

    INPUT:

    - ``ring`` -- a commutative ring

    - ``base`` -- a commutative ring

    EXAMPLES::

        sage: from sage.rings.ring_extension import generators
        sage: S.<x> = QQ[]
        sage: T.<y> = S[]

        sage: generators(T, S)
        (y,)
        sage: generators(T, QQ)
        (y, x)
    """
    gens = tuple()
    while ring is not ring.base_ring() and (base is None or not base.has_coerce_map_from(ring)):
        gens += tuple(ring.gens())
        ring = ring.base_ring()
    if base is None:
        return gens
    else:
        return tuple([x for x in gens if x not in base])


def variable_names(ring, base):
    r"""
    Return the variable names of the generators of ``ring``
    over ``base``.

    INPUT:

    - ``ring`` -- a commutative ring

    - ``base`` -- a commutative ring

    EXAMPLES::

        sage: from sage.rings.ring_extension import variable_names
        sage: S.<x> = QQ[]
        sage: T.<y> = S[]

        sage: variable_names(T, S)
        ('y',)
        sage: variable_names(T, QQ)
        ('y', 'x')
    """
    names = tuple()
    while ring is not ring.base_ring() and (base is None or not base.has_coerce_map_from(ring)):
        gens = ring.gens()
        vars = ring.variable_names()
        if len(gens) != len(vars):
            raise NotImplementedError("cannot figure out the variable names")
        if base is None:
            names += tuple(vars)
        else:
            for gen, var in zip(gens, vars):
                if gen not in base:
                    names += (var,)
        ring = ring.base_ring()
    return names


# Factory
#########

class RingExtensionFactory(UniqueFactory):
    """
    Factory for ring extensions.

    TESTS::

        sage: E = QQ.over(ZZ)
        sage: QQ.over(ZZ) is E
        True

        sage: x = polygen(ZZ, 'x')
<<<<<<< HEAD
        sage: K.<a> = QQ.extension(x^2 - 2)                                             # optional - sage.rings.number_field
        sage: E = K.over(QQ); E                                                         # optional - sage.rings.number_field
=======
        sage: K.<a> = QQ.extension(x^2 - 2)
        sage: E = K.over(QQ)
        sage: E
>>>>>>> 86b1d139
        Field in a with defining polynomial x^2 - 2 over its base

        sage: E2.<b> = K.over(QQ)                                                       # optional - sage.rings.number_field
        sage: E2 is E                                                                   # optional - sage.rings.number_field
        False
    """
    def create_key_and_extra_args(self, ring, defining_morphism=None, gens=None, names=None, constructors=None):
        """
        Create a key and return it together with a list of constructors
        of the object.

        INPUT:

        - ``ring`` -- a commutative ring

        - ``defining_morphism`` -- a ring homomorphism or a commutative
          ring or ``None`` (default: ``None``); the defining morphism of
          this extension or its base (if it coerces to ``ring``)

        - ``gens`` -- a list of generators of this extension (over its base)
          or ``None`` (default: ``None``);

        - ``names`` -- a list or a tuple of variable names or ``None``
          (default: ``None``)

        - ``constructors`` -- a list of constructors; each constructor
          is a pair `(class, arguments)` where `class` is the class
          implementing the extension and `arguments` is the dictionary
          of arguments to pass in to init function

        TESTS::

            sage: from sage.rings.ring_extension import RingExtension
            sage: RingExtension.create_key_and_extra_args(QQ, ZZ)
            ((Ring morphism:
                From: Integer Ring
                To:   Rational Field
                Defn: 1 |--> 1, (), ()),
             {'constructors': [(<class 'sage.rings.ring_extension.RingExtension_generic'>,
                               {'is_backend_exposed': True,
                                'print_options': {'print_elements_as': None,
                                                  'print_parent_as': None}})]})

            sage: RingExtension.create_key_and_extra_args(GF(5^4), GF(5^2),             # optional - sage.rings.finite_rings
            ....:                                         names=('a',))
            ((Ring morphism:
                From: Finite Field in z2 of size 5^2
                To:   Finite Field in z4 of size 5^4
                Defn: z2 |--> z4^3 + z4^2 + z4 + 3, (z4,), ('a',)),
             {'constructors': [(<class 'sage.rings.ring_extension.RingExtensionWithGen'>,
                               {'gen': z4, 'is_backend_exposed': True, 'names': ('a',)})]})
        """
        use_generic_constructor = True
        is_backend_exposed = True
        print_as = None

        if defining_morphism is None:
            base = ring.base_ring()
        elif isinstance(defining_morphism, Map):
            base = defining_morphism.domain()
        elif defining_morphism in CommutativeRings():
            base = defining_morphism
            defining_morphism = None
        else:
            raise TypeError("only commutative rings are accepted")

        # We compute the defining morphism
        if defining_morphism is None:
            if isinstance(base, RingExtension_generic):
                backend_base = (<RingExtension_generic>base)._backend
                if ring.has_coerce_map_from(backend_base):
                    defining_morphism = RingExtensionHomomorphism(base.Hom(ring), ring.coerce_map_from(backend_base))
            else:
                if ring.has_coerce_map_from(base):
                    defining_morphism = ring.coerce_map_from(base)
            if defining_morphism is None:
                raise ValueError("No coercion map from %s to %s" % (base,ring))
        else:
            if defining_morphism.domain() is not base:
                defining_morphism = defining_morphism.extend_domain(base)
            if defining_morphism.codomain() is not ring:
                defining_morphism = defining_morphism.extend_codomain(ring)
        if not isinstance(defining_morphism, RingExtensionHomomorphism):
            defining_morphism = RingExtensionHomomorphism(defining_morphism.parent(), defining_morphism)
        if isinstance(ring, RingExtension_generic):
            defining_morphism = backend_morphism(defining_morphism, forget="codomain")
            if (<RingExtension_generic>ring)._is_backend_exposed:
                print_as = (<RingExtension_generic>ring)._backend
            else:
                use_generic_constructor = False
                is_backend_exposed = False
            ring = (<RingExtension_generic>ring)._backend

        # We normalize other attributes
        if gens is not None:
            if not isinstance(gens, (list, tuple)):
                raise TypeError("gens must be a list or a tuple")
            gens = tuple(ring(g) for g in gens )
            if names is None:
                raise TypeError("you must specify the names of the generators")
            names = normalize_names(len(gens), names)
            use_generic_constructor = False
        else:
            gens = generators(ring, base)
            if names is None:
                try:
                    names = variable_names(ring, base)
                except NotImplementedError:
                    gens = names = None
            else:
                names = normalize_names(len(gens), names)
                use_generic_constructor = False

        # We figure out what are the best constructors
        if constructors is None:
            constructors = [ ]
            if gens is not None and len(gens) == 1:
                constructors.append((RingExtensionWithGen,
                                     {'gen': gens[0], 'names': names,
                                      'is_backend_exposed': is_backend_exposed}))
            if use_generic_constructor:
                constructors.append((RingExtension_generic,
                                     {'print_options': {'print_parent_as': print_as,
                                                        'print_elements_as': print_as},
                                      'is_backend_exposed': is_backend_exposed}))

        # We build the key and return it
        return (defining_morphism, gens, names), {'constructors': constructors}

    def create_object(self, version, key, **extra_args):
        """
        Return the object associated to a given key.

        TESTS::

            sage: from sage.rings.ring_extension import RingExtension
            sage: key, extra_args = RingExtension.create_key_and_extra_args(QQ, ZZ)
            sage: RingExtension.create_object((8,9,0), key, **extra_args)
            Rational Field over its base
        """
        defining_morphism, gens, names = key
        constructors = extra_args['constructors']
        if len(constructors) == 0:
            raise NotImplementedError("no constructor available for this extension")
        for (constructor, kwargs) in constructors[:-1]:
            try:
                return constructor(defining_morphism, **kwargs)
            except (NotImplementedError, ValueError, TypeError):
                pass
        (constructor, kwargs) = constructors[-1]
        return constructor(defining_morphism, **kwargs)


RingExtension = RingExtensionFactory("sage.rings.ring_extension.RingExtension")


# General extensions
####################

cdef class RingExtension_generic(CommutativeAlgebra):
    r"""
    A generic class for all ring extensions.

    TESTS::

        sage: Q = QQ.over(ZZ)  # indirect doctest
        sage: Q
        Rational Field over its base

        sage: type(Q)
        <class 'sage.rings.ring_extension.RingExtension_generic'>

        sage: TestSuite(Q).run()

    """
    Element = RingExtensionElement

    def __init__(self, defining_morphism, print_options={}, import_methods=True, is_backend_exposed=False, category=None):
        r"""
        Initialize this ring extension.

        INPUT:

        - ``defining_morphism`` -- a ring homomorphism

        - ``print_options`` -- a dictionary

        - ``import_methods`` -- a boolean (default: ``True``); whether this
          parent (resp. its elements) import the methods of the backend
          parent class (resp. element class)

        - ``is_backend_exposed`` -- a boolean (default: ``False``); whether
          the backend ring can be exposed to the user

        - ``category`` -- the category for the resulting parent
          (default: ``CommutativeRings()``)

        .. NOTE:

            The attribute ``is_backend_exposed`` is only used for printing;
            when it is ``False``, printing an element like its backend is
            disabled (and a :class:`RuntimeError` is raised when it would occur).

        OUTPUT:

        The extension defined by ``defining_morphism``

        EXAMPLES::

            sage: QQ.over(ZZ)
            Rational Field over its base

            sage: S.<x> = QQ[]
            sage: S.over()  # over QQ
            Univariate Polynomial Ring in x over Rational Field over its base

        TESTS::

            sage: ZZ.over(NN)
            Traceback (most recent call last):
            ...
            TypeError: only commutative rings are accepted

            sage: K = GF(5^3)                                                           # optional - sage.rings.finite_rings
            sage: K.over(K.frobenius_endomorphism())                                    # optional - sage.rings.finite_rings
            Traceback (most recent call last):
            ...
            ValueError: exotic defining morphism between two rings in the tower; consider using another variable name

        """
        cdef CommutativeRing base, ring
        cdef CommutativeRing b, backend
        cdef Map f

        base = defining_morphism.domain()
        ring = defining_morphism.codomain()
        if category is None:
            # Another option would be to set category = CommutativeAlgebras(base)
            # but CommutativeRings() seems safer, especially when dealing with
            # morphisms which do not need to preserve the base
            category = CommutativeRings()
        CommutativeAlgebra.__init__(self, ZZ, category=category)
        self._base = base
        self._backend = ring
        self._backend_defining_morphism = defining_morphism
        self._defining_morphism = RingExtensionHomomorphism(self._base.Hom(self), defining_morphism)
        self._print_options = print_options.copy()
        if 'over' not in self._print_options:
            self._print_options['over'] = ZZ(0)
        self._import_methods = import_methods
        self._is_backend_exposed = is_backend_exposed
        self._type = "Ring"
        if self._backend in Fields():
            self._type = "Field"

        # Some checks
        if (base not in CommutativeRings()
         or ring not in CommutativeRings()
         or not defining_morphism.category_for().is_subcategory(CommutativeRings())):
            raise TypeError("only commutative rings are accepted")
        f = ring.Hom(ring).identity()
        b = self
        while isinstance(b, RingExtension_generic):
            f *= backend_morphism((<RingExtension_generic>b)._backend_defining_morphism)
            b = b._base
            if isinstance(b, RingExtension_generic):
                backend = (<RingExtension_generic>b)._backend
            else:
                backend = b
            if ring.has_coerce_map_from(backend) and not are_equal_morphisms(f, None):
                # TODO: find a better message
                raise ValueError("exotic defining morphism between two rings in the tower; consider using another variable name")

        # We register coercion/conversion maps
        self.register_coercion(self._defining_morphism.__copy__())
        self.register_coercion(RingExtensionBackendIsomorphism(ring.Hom(self)))
        ring.register_conversion(RingExtensionBackendReverseIsomorphism(self.Hom(ring)))

    def __getattr__(self, name):
        """
        If this extension was created with ``import_methods = True``,
        return a wrapper to the corresponding method of the backend
        parent (if it exists).

        EXAMPLES::

            sage: x = polygen(ZZ, 'x')
<<<<<<< HEAD
            sage: K.<a> = QQ.extension(x^2 - 2)                                         # optional - sage.rings.number_field
            sage: E = K.over()  # over QQ                                               # optional - sage.rings.number_field
=======
            sage: K.<a> = QQ.extension(x^2 - 2)
            sage: E = K.over()  # over QQ
>>>>>>> 86b1d139

            sage: hasattr(E, 'automorphisms')                                           # optional - sage.rings.number_field
            True
            sage: E.automorphisms()                                                     # optional - sage.rings.number_field
            [Ring endomorphism of Field in a with defining polynomial x^2 - 2 over its base
               Defn: a |--> a,
             Ring endomorphism of Field in a with defining polynomial x^2 - 2 over its base
               Defn: a |--> -a]
        """
        try:
            return self.getattr_from_category(name)
        except AttributeError:
            pass
        method = None
        if self._import_methods and hasattr(self._backend, name):
            method = getattr(self._backend, name)
        if not callable(method):
            raise AttributeError(AttributeErrorMessage(self, name))

        def wrapper(*args, **kwargs):
            output = method(*to_backend(args), **to_backend(kwargs))
            return from_backend(output, self)
        wrapper.__doc__ = method.__doc__
        return wrapper

    def __dir__(self):
        """
        Return the list of all the attributes of this extension;
        if the extension was created with ``import_methods = True``,
        concatenate this list with the list of all the methods of
        the backend parent.

        EXAMPLES::

            sage: x = polygen(ZZ, 'x')
<<<<<<< HEAD
            sage: A.<a> = QQ.extension(x^2 - 2)                                         # optional - sage.rings.number_field
            sage: K.<a> = A.over()                                                      # optional - sage.rings.number_field
=======
            sage: A.<a> = QQ.extension(x^2 - 2)
            sage: K.<a> = A.over()
>>>>>>> 86b1d139

            sage: dir(K)                                                                # optional - sage.rings.number_field
            ['CartesianProduct',
             'Element',
             'Hom',
             ...
             'zeta',
             'zeta_coefficients',
             'zeta_function',
             'zeta_order']
        """
        d = dir_with_other_class(self, self.category().parent_class)
        if not self._import_methods:
            return d
        for name in dir(self._backend):
            if name[0] == "_": continue
            try:
                attribute = getattr(self._backend, name)
                if callable(attribute):
                    d.append(name)
            except Exception:
                pass
        return sorted(set(d))

    def __hash__(self):
        """
        Return a hash of this extension.

        EXAMPLES:

            sage: E = GF(5^3).over()                                                    # optional - sage.rings.finite_rings
            sage: hash(E)   # random                                                    # optional - sage.rings.finite_rings
            140257667982632
        """
        return hash_by_id(<void *>self)

    def __reduce__(self):
        """
        Return a tuple of a function and data that can be used to unpickle this
        extension.

        TESTS::

            sage: K = GF(7^3).over()                                                    # optional - sage.rings.finite_rings
            sage: type(K)                                                               # optional - sage.rings.finite_rings
            <class 'sage.rings.ring_extension.RingExtensionWithGen'>
            sage: loads(dumps(K)) is K                                                  # optional - sage.rings.finite_rings
            True
        """
        (defining_morphism, gens, names) = self._factory_data[2]
        constructors = self._factory_data[3]['constructors']
        return RingExtension, (self._backend, defining_morphism, gens, names, constructors)

    def construction(self):
        """
        Return the functorial construction of this extension, if defined.

        EXAMPLES::

             sage: E = GF(5^3).over()                                                   # optional - sage.rings.finite_rings
             sage: E.construction()                                                     # optional - sage.rings.finite_rings

        """
        # One could define a construction functor K' -> K' otimes_K L, but we leave this to another issue
        pass

    def from_base_ring(self, r):
        r"""
        Return the canonical embedding of ``r`` into this extension.

        INPUT:

        - ``r`` -- an element of the base of the ring of this extension

        EXAMPLES::

            sage: k = GF(5)                                                             # optional - sage.rings.finite_rings
            sage: K.<u> = GF(5^2).over(k)                                               # optional - sage.rings.finite_rings
            sage: L.<v> = GF(5^4).over(K)                                               # optional - sage.rings.finite_rings

            sage: x = L.from_base_ring(k(2)); x                                         # optional - sage.rings.finite_rings
            2
            sage: x.parent()                                                            # optional - sage.rings.finite_rings
            Field in v with defining polynomial x^2 + (3 - u)*x + u over its base

            sage: x = L.from_base_ring(u); x                                            # optional - sage.rings.finite_rings
            u
            sage: x.parent()                                                            # optional - sage.rings.finite_rings
            Field in v with defining polynomial x^2 + (3 - u)*x + u over its base
        """
        if r not in self._base:
            raise TypeError("%s is not an element of the base of %s (= %s)" % (r, self._backend, self._base))
        return self.element_class(self, r)

    def print_options(self, **options):
        """
        Update the printing options of this extension.

        INPUT:

        - ``over`` -- an integer or ``Infinity`` (default: ``0``); the maximum
          number of bases included in the printing of this extension

        - ``base`` -- a base over which this extension is finite free;
          elements in this extension will be printed as a linear
          combinaison of a basis of this extension over the given base

        EXAMPLES::

            sage: A.<a> = GF(5^2).over()   # over GF(5)                                 # optional - sage.rings.finite_rings
            sage: B.<b> = GF(5^4).over(A)                                               # optional - sage.rings.finite_rings
            sage: C.<c> = GF(5^12).over(B)                                              # optional - sage.rings.finite_rings
            sage: D.<d> = GF(5^24).over(C)                                              # optional - sage.rings.finite_rings

        Observe what happens when we modify the option ``over``::

            sage: D                                                                     # optional - sage.rings.finite_rings
            Field in d with defining polynomial
             x^2 + ((1 - a) + ((1 + 2*a) - b)*c + ((2 + a) + (1 - a)*b)*c^2)*x + c over its base

            sage: D.print_options(over=2)                                               # optional - sage.rings.finite_rings
            sage: D                                                                     # optional - sage.rings.finite_rings
            Field in d with defining polynomial x^2 + ((1 - a) + ((1 + 2*a) - b)*c + ((2 + a) + (1 - a)*b)*c^2)*x + c over
            Field in c with defining polynomial x^3 + (1 + (2 - a)*b)*x^2 + (2 + 2*b)*x - b over
            Field in b with defining polynomial x^2 + (3 - a)*x + a over its base

            sage: D.print_options(over=Infinity)                                        # optional - sage.rings.finite_rings
            sage: D                                                                     # optional - sage.rings.finite_rings
            Field in d with defining polynomial x^2 + ((1 - a) + ((1 + 2*a) - b)*c + ((2 + a) + (1 - a)*b)*c^2)*x + c over
            Field in c with defining polynomial x^3 + (1 + (2 - a)*b)*x^2 + (2 + 2*b)*x - b over
            Field in b with defining polynomial x^2 + (3 - a)*x + a over
            Field in a with defining polynomial x^2 + 4*x + 2 over
            Finite Field of size 5

        Now the option ``base``::

            sage: d^2                                                                   # optional - sage.rings.finite_rings
            -c + ((-1 + a) + ((-1 + 3*a) + b)*c + ((3 - a) + (-1 + a)*b)*c^2)*d

            sage: D.basis_over(B)                                                       # optional - sage.rings.finite_rings
            [1, c, c^2, d, c*d, c^2*d]
            sage: D.print_options(base=B)                                               # optional - sage.rings.finite_rings
            sage: d^2                                                                   # optional - sage.rings.finite_rings
            -c + (-1 + a)*d + ((-1 + 3*a) + b)*c*d + ((3 - a) + (-1 + a)*b)*c^2*d

            sage: D.basis_over(A)                                                       # optional - sage.rings.finite_rings
            [1, b, c, b*c, c^2, b*c^2, d, b*d, c*d, b*c*d, c^2*d, b*c^2*d]
            sage: D.print_options(base=A)                                               # optional - sage.rings.finite_rings
            sage: d^2                                                                   # optional - sage.rings.finite_rings
            -c + (-1 + a)*d + (-1 + 3*a)*c*d + b*c*d + (3 - a)*c^2*d + (-1 + a)*b*c^2*d
        """
        for (name, value) in options.items():
            method = None
            if hasattr(self, '_print_option_' + name):
                method = getattr(self, '_print_option_' + name)
            if not callable(method):
                raise ValueError("option '%s' does not exist" % name)
            self._print_options[name] = method(value)

    def _print_option_over(self, over):
        """
        Check and normalize the print option ``over``

        INPUT:

        - ``over`` -- an integer or ``Infinity``

        OUTPUT:

        The normalized value of ``over``

        TESTS::

            sage: E = QQ.over(ZZ)
            sage: E.print_options(over=-2)
            Traceback (most recent call last):
            ...
            ValueError: 'over' must be nonnegative

            sage: E.print_options(over=ZZ)
            Traceback (most recent call last):
            ...
            TypeError: unable to coerce <class 'sage.rings.integer_ring.IntegerRing_class'> to an integer
        """
        if over is not None and over is not Infinity:
            over = ZZ(over)
            if over < 0:
                raise ValueError("'over' must be nonnegative")
        return over

    def _repr_(self, **options):
        r"""
        Return a string representation of this extension.

        INPUT:

        - ``over`` -- an integer, ``Infinity`` or ``None``; the maximum
          number of bases included in the print representation of
          this extension;
          if ``None``, use the print options of this extension.

        EXAMPLES::

            sage: E = QQ.over(ZZ)
            sage: E
            Rational Field over its base

            sage: E._repr_()
            'Rational Field over its base'
            sage: E._repr_(over=Infinity)
            'Rational Field over Integer Ring'
        """
        if 'print_parent_as' in options:
            print_as = options.pop('print_parent_as')
        else:
            print_as = self._print_options.get('print_parent_as')
        if print_as is not None:
            if isinstance(print_as, RingExtension_generic):
                return print_as._repr_(**options)
            else:
                return str(print_as)
        print_options = self._print_options.copy()
        for (name, value) in options.items():
            method = None
            if hasattr(self, '_print_option_' + name):
                method = getattr(self, '_print_option_' + name)
            if not callable(method):
                raise ValueError("option '%s' does not exist" % name)
            print_options[name] = method(value)
        over = print_options.pop('over', None)
        s = self._repr_topring(**print_options)
        if over is None or over == 0:
            s += " over its base"
        else:
            s += " over "
            base = self._base
            if isinstance(base, RingExtension_generic):
                s += base._repr_(over=over-1)
            else:
                s += str(base)
        return s

    def _repr_topring(self, **options):
        r"""
        Return a string representation of top ring of this extension.

        EXAMPLES::

            sage: E = QQ.over(ZZ)
            sage: E._repr_topring()
            'Rational Field'
        """
        if not self._is_backend_exposed:
            raise RuntimeError("backend is not exposed to the user; cannot print")
        return str(self._backend)

    def _latex_(self, **options):
        r"""
        Return a LaTeX representation of this extension.

        - ``over`` -- an integer, ``Infinity`` or ``None``; the maximum
          number of bases included in the LaTeX representation of
          this extension;
          if ``None``, use the print options of this extension.

        EXAMPLES::

            sage: E = QQ.over(ZZ)
            sage: latex(E)
            \Bold{Q}

            sage: E._latex_()
            \Bold{Q}
            sage: E._latex_(over=Infinity)
            \Bold{Q} / \Bold{Z}
        """
        if 'print_parent_as' in options:
            print_as = options.pop('print_parent_as')
        else:
            print_as = self._print_options.get('print_parent_as')
        if print_as is not None:
            if isinstance(print_as, RingExtension_generic):
                return print_as._latex_(**options)
            else:
                return latex(print_as)
        print_options = self._print_options.copy()
        for (name, value) in options.items():
            method = None
            if hasattr(self, '_print_option_' + name):
                method = getattr(self, '_print_option_' + name)
            if not callable(method):
                raise ValueError("option '%s' does not exist" % name)
            print_options[name] = method(value)
        over = print_options.pop('over', None)
        s = self._latex_topring(**print_options)
        if over > 0:
            s += " / "
            base = self._base
            if isinstance(base, RingExtension_generic):
                s += base._latex_(over=over-1)
            else:
                s += latex(base)
        return s

    def _latex_topring(self, **options):
        r"""
        Return a string representation of top ring of this extension.

        EXAMPLES::

            sage: E = QQ.over(ZZ)
            sage: E._latex_topring()
            \Bold{Q}
        """
        if not self._is_backend_exposed:
            raise RuntimeError("backend is not exposed to the user; cannot print")
        return latex(self._backend)

    cpdef _coerce_map_from_(self, other):
        r"""
        Return a coerce map from this extension to ``other`` if defined.

        COERCION MODEL

        If `L/K` is an extension, a coercion map `K \to (L/K)`
        (acting through the defining morphism of `L/K`) is set.

        If ``L_1/K_1` and `L_2/K_2` are two extensions, a coercion
        map `(L_1/K_1) \to (L_2/K_2)`` is set when `L_1` coerces to
        `L_2` and `K_1` coerces to `K_2` in such a way that the
        appropriate diagram commutes.

        These rules have the following consequence regarding iterated
        extensions.
        Given two iterated extensions `A = (A_n/\cdots/A_2/A_1)` and
        `B = (B_m/\cdots/B_2/B_1)`, there is a coercion map `A \to B`
        if there exists a strictly increasing function
        `sigma : \{1,\ldots,n\} \to \{1,\ldots,m\}` and coercion maps
        `A_i \to B_{\sigma(i)}` making all the appropriate diagrams
        commutative.

        .. NOTE::

            In order to avoid discrepancies, it is forbidden to create
            an extension with exotic defining morphisms:
            if (A_n/\cdots/A_2/A_1) is an iterated extension and `i
            \leq j` are two indices such that `A_i` coerces to `A_j`,
            then the composition defining morphism `A_i \to A_{i+1}
            \to \cdots \to A_j` must agree with the coercion map.

        TESTS::

            sage: E1 = GF(3^6).over(GF(3^3))                                            # optional - sage.rings.finite_rings
            sage: E1.coerce_map_from(GF(3^3))  # indirect doctest                       # optional - sage.rings.finite_rings
            Ring morphism:
              From: Finite Field in z3 of size 3^3
              To:   Field in z6 with defining polynomial x^2 + (2*z3 + 1)*x + z3 over its base
              Defn: z3 |--> z3

            sage: E1.coerce_map_from(GF(3))    # indirect doctest                       # optional - sage.rings.finite_rings
            Ring morphism:
              From: Finite Field of size 3
              To:   Field in z6 with defining polynomial x^2 + (2*z3 + 1)*x + z3 over its base
              Defn: 1 |--> 1

            sage: E2 = GF(3^18).over(GF(3^9))                                           # optional - sage.rings.finite_rings
            sage: E2.coerce_map_from(E1)       # indirect doctest                       # optional - sage.rings.finite_rings
            Ring morphism:
              From: Field in z6 with defining polynomial x^2 + (2*z3 + 1)*x + z3 over its base
              To:   Field in z18 with defining polynomial x^2 + (z9^8 + 2*z9^7 + z9^5 + 2*z9^4 + z9^2 + z9 + 1)*x + z9 over its base
              Defn: z6 |--> (2*z9^7 + z9^6 + 2*z9^2 + 2*z9) + (z9^8 + 2*z9^7 + 2*z9^6 + z9^5 + z9^3 + z9 + 1)*z18

        A test with iterated extensions::

            sage: A = GF(3^18).over(GF(3^3))   #   simple extension GF(3^3) -> GF(3^18)             # optional - sage.rings.finite_rings
            sage: B = GF(3^18).over(E1)        # iterated extension GF(3^3) -> GF(3^6) -> GF(3^18)  # optional - sage.rings.finite_rings
            sage: A.has_coerce_map_from(B)                                              # optional - sage.rings.finite_rings
            False
            sage: B.has_coerce_map_from(A)                                              # optional - sage.rings.finite_rings
            True

        """
        cdef RingExtension_generic right
        if isinstance(other, RingExtension_generic):
            right = <RingExtension_generic>other
            if self._backend.has_coerce_map_from(right._backend) and self._base.has_coerce_map_from(right._base):
                backend = self._backend.coerce_map_from(right._backend)
                f = backend * backend_morphism(right._defining_morphism)
                g = backend_morphism(self._defining_morphism * self._base.coerce_map_from(right._base))
                if are_equal_morphisms(f, g):
                    return RingExtensionHomomorphism(right.Hom(self), backend)

    def base(self):
        r"""
        Return the base of this extension.

        EXAMPLES::

            sage: F = GF(5^2)                                                           # optional - sage.rings.finite_rings
            sage: K = GF(5^4).over(F)                                                   # optional - sage.rings.finite_rings
            sage: K.base()                                                              # optional - sage.rings.finite_rings
            Finite Field in z2 of size 5^2

        In case of iterated extensions, the base is itself an extension::

            sage: L = GF(5^8).over(K)                                                   # optional - sage.rings.finite_rings
            sage: L.base()                                                              # optional - sage.rings.finite_rings
            Field in z4 with defining polynomial x^2 + (4*z2 + 3)*x + z2 over its base
            sage: L.base() is K                                                         # optional - sage.rings.finite_rings
            True

        .. SEEALSO::

            :meth:`bases`, :meth:`absolute_base`, :meth:`is_defined_over`
        """
        return self._base

    def bases(self):
        r"""
        Return the list of successive bases of this extension
        (including itself).

        EXAMPLES::

            sage: F = GF(5^2).over()  # over GF(5)                                      # optional - sage.rings.finite_rings
            sage: K = GF(5^4).over(F)                                                   # optional - sage.rings.finite_rings
            sage: L = GF(5^12).over(K)                                                  # optional - sage.rings.finite_rings

            sage: F.bases()                                                             # optional - sage.rings.finite_rings
            [Field in z2 with defining polynomial x^2 + 4*x + 2 over its base,
             Finite Field of size 5]

            sage: K.bases()                                                             # optional - sage.rings.finite_rings
            [Field in z4 with defining polynomial x^2 + (3 - z2)*x + z2 over its base,
             Field in z2 with defining polynomial x^2 + 4*x + 2 over its base,
             Finite Field of size 5]

            sage: L.bases()                                                             # optional - sage.rings.finite_rings
            [Field in z12 with defining polynomial
              x^3 + (1 + (2 - z2)*z4)*x^2 + (2 + 2*z4)*x - z4 over its base,
             Field in z4 with defining polynomial x^2 + (3 - z2)*x + z2 over its base,
             Field in z2 with defining polynomial x^2 + 4*x + 2 over its base,
             Finite Field of size 5]

        .. SEEALSO::

            :meth:`base`, :meth:`absolute_base`, :meth:`is_defined_over`
        """
        L = [ self ]
        base = self
        while isinstance(base, RingExtension_generic):
            base = base.base_ring()
            L.append(base)
        return L

    def absolute_base(self):
        r"""
        Return the absolute base of this extension.

        By definition, the absolute base of an iterated extension
        `K_n/\cdots K_2/K_1` is the ring `K_1`.

        EXAMPLES::

            sage: F = GF(5^2).over()   # over GF(5)                                     # optional - sage.rings.finite_rings
            sage: K = GF(5^4).over(F)                                                   # optional - sage.rings.finite_rings
            sage: L = GF(5^12).over(K)                                                  # optional - sage.rings.finite_rings

            sage: F.absolute_base()                                                     # optional - sage.rings.finite_rings
            Finite Field of size 5
            sage: K.absolute_base()                                                     # optional - sage.rings.finite_rings
            Finite Field of size 5
            sage: L.absolute_base()                                                     # optional - sage.rings.finite_rings
            Finite Field of size 5

        .. SEEALSO::

            :meth:`base`, :meth:`bases`, :meth:`is_defined_over`
        """
        return self.bases()[-1]

    cpdef is_defined_over(self, base):
        r"""
        Return whether or not ``base`` is one of the bases of this
        extension.

        INPUT:

        - ``base`` -- a commutative ring, which might be itself an
          extension

        EXAMPLES::

            sage: A = GF(5^4).over(GF(5^2))                                             # optional - sage.rings.finite_rings
            sage: B = GF(5^12).over(A)                                                  # optional - sage.rings.finite_rings

            sage: A.is_defined_over(GF(5^2))                                            # optional - sage.rings.finite_rings
            True
            sage: A.is_defined_over(GF(5))                                              # optional - sage.rings.finite_rings
            False

            sage: B.is_defined_over(A)                                                  # optional - sage.rings.finite_rings
            True
            sage: B.is_defined_over(GF(5^4))                                            # optional - sage.rings.finite_rings
            True
            sage: B.is_defined_over(GF(5^2))                                            # optional - sage.rings.finite_rings
            True
            sage: B.is_defined_over(GF(5))                                              # optional - sage.rings.finite_rings
            False

        Note that an extension is defined over itself::

            sage: A.is_defined_over(A)                                                  # optional - sage.rings.finite_rings
            True
            sage: A.is_defined_over(GF(5^4))                                            # optional - sage.rings.finite_rings
            True

        .. SEEALSO::

            :meth:`base`, :meth:`bases`, :meth:`absolute_base`
        """
        cdef CommutativeRing b
        b = self
        while isinstance(b, RingExtension_generic):
            if b is base or (<RingExtension_generic>b)._backend is base: return True
            b = (<RingExtension_generic>b)._base
        return b is base

    cpdef CommutativeRing _check_base(self, CommutativeRing base):
        r"""
        Check if ``base`` is one of the successive bases of this
        extension and, if it is, normalize it.

        INPUT:

        - ``base`` -- a commutative ring (which might be itself an
          extension) or ``None``

        OUTPUT:

        The base ``base`` normalized as a parent appearing in the
        list of bases of this extension as returned by :meth:`bases`.

        EXAMPLES::

            sage: F = GF(5^2)                                                           # optional - sage.rings.finite_rings
            sage: K = GF(5^4).over(F)                                                   # optional - sage.rings.finite_rings
            sage: L = GF(5^12).over(K)                                                  # optional - sage.rings.finite_rings
            sage: L.bases()                                                             # optional - sage.rings.finite_rings
            [Field in z12 with defining polynomial x^3 + (1 + (4*z2 + 2)*z4)*x^2 + (2 + 2*z4)*x - z4 over its base,
             Field in z4 with defining polynomial x^2 + (4*z2 + 3)*x + z2 over its base,
             Finite Field in z2 of size 5^2]

            sage: L._check_base(K)                                                      # optional - sage.rings.finite_rings
            Field in z4 with defining polynomial x^2 + (4*z2 + 3)*x + z2 over its base
            sage: L._check_base(GF(5^4))                                                # optional - sage.rings.finite_rings
            Field in z4 with defining polynomial x^2 + (4*z2 + 3)*x + z2 over its base
            sage: L._check_base(GF(5^4)) is K                                           # optional - sage.rings.finite_rings
            True

        When ``base`` is ``None``, the base of the extension is returned::

            sage: L._check_base(None)                                                   # optional - sage.rings.finite_rings
            Field in z4 with defining polynomial x^2 + (4*z2 + 3)*x + z2 over its base
            sage: L._check_base(None) is L.base()                                       # optional - sage.rings.finite_rings
            True

        """
        cdef CommutativeRing b
        if base is None:
            return self._base
        b = self
        while isinstance(b, RingExtension_generic):
            if b is base or (<RingExtension_generic>b)._backend is base: return b
            b = (<RingExtension_generic>b)._base
        if b is base:
            return b
        raise ValueError("not (explicitly) defined over %s" % base)

    def defining_morphism(self, base=None):
        r"""
        Return the defining morphism of this extension over ``base``.

        INPUT:

        - ``base`` -- a commutative ring (which might be itself an
          extension) or ``None`` (default: ``None``)

        EXAMPLES::

            sage: F = GF(5^2)                                                           # optional - sage.rings.finite_rings
            sage: K = GF(5^4).over(F)                                                   # optional - sage.rings.finite_rings
            sage: L = GF(5^12).over(K)                                                  # optional - sage.rings.finite_rings

            sage: K.defining_morphism()                                                 # optional - sage.rings.finite_rings
            Ring morphism:
              From: Finite Field in z2 of size 5^2
              To:   Field in z4 with defining polynomial x^2 + (4*z2 + 3)*x + z2 over its base
              Defn: z2 |--> z2

            sage: L.defining_morphism()                                                 # optional - sage.rings.finite_rings
            Ring morphism:
              From: Field in z4 with defining polynomial x^2 + (4*z2 + 3)*x + z2 over its base
              To:   Field in z12 with defining polynomial
                    x^3 + (1 + (4*z2 + 2)*z4)*x^2 + (2 + 2*z4)*x - z4 over its base
              Defn: z4 |--> z4

        One can also pass in a base over which the extension is explicitly
        defined (see also :meth:`is_defined_over`)::

            sage: L.defining_morphism(F)                                                # optional - sage.rings.finite_rings
            Ring morphism:
              From: Finite Field in z2 of size 5^2
              To:   Field in z12 with defining polynomial
                    x^3 + (1 + (4*z2 + 2)*z4)*x^2 + (2 + 2*z4)*x - z4 over its base
              Defn: z2 |--> z2

            sage: L.defining_morphism(GF(5))                                            # optional - sage.rings.finite_rings
            Traceback (most recent call last):
            ...
            ValueError: not (explicitly) defined over Finite Field of size 5
        """
        base = self._check_base(base)
        return self.coerce_map_from(base)

    def _an_element_(self):
        r"""
        Return an element of this extension.

        TESTS::

            sage: E = QQ.over(ZZ)
            sage: x = E.an_element()  # indirect doctest
            sage: x
            1/2
            sage: x.parent()
            Rational Field over its base

        """
        elt = self._backend.an_element()
        return self.element_class(self, elt)

    def gens(self, base=None):
        r"""
        Return the generators of this extension over ``base``.

        INPUT:

        - ``base`` -- a commutative ring (which might be itself an
          extension) or ``None`` (default: ``None``); if omitted,
          use the base of this extension

        EXAMPLES::

            sage: K.<a> = GF(5^2).over()  # over GF(5)                                  # optional - sage.rings.finite_rings
            sage: K.gens()                                                              # optional - sage.rings.finite_rings
            (a,)
            sage: L.<b> = GF(5^4).over(K)                                               # optional - sage.rings.finite_rings
            sage: L.gens()                                                              # optional - sage.rings.finite_rings
            (b,)
            sage: L.gens(GF(5))                                                         # optional - sage.rings.finite_rings
            (b, a)

            sage: S.<x> = QQ[]
            sage: T.<y> = S[]
            sage: T.over(S).gens()
            (y,)
            sage: T.over(QQ).gens()
            (y, x)
        """
        self._check_base(base)
        return tuple([ self(x) for x in generators(self._backend, backend_parent(self._base)) ])

    def ngens(self, base=None):
        r"""
        Return the number of generators of this extension over ``base``.

        INPUT:

        - ``base`` -- a commutative ring (which might be itself an
          extension) or ``None`` (default: ``None``)

        EXAMPLES::

            sage: K = GF(5^2).over()   # over GF(5)                                     # optional - sage.rings.finite_rings
            sage: K.gens()                                                              # optional - sage.rings.finite_rings
            (z2,)
            sage: K.ngens()                                                             # optional - sage.rings.finite_rings
            1

            sage: L = GF(5^4).over(K)                                                   # optional - sage.rings.finite_rings
            sage: L.gens(GF(5))                                                         # optional - sage.rings.finite_rings
            (z4, z2)
            sage: L.ngens(GF(5))                                                        # optional - sage.rings.finite_rings
            2
        """
        return len(self.gens(base))

    def gen(self):
        r"""
        Return the first generator of this extension.

        EXAMPLES::

            sage: K = GF(5^2).over()   # over GF(5)                                     # optional - sage.rings.finite_rings
            sage: x =K.gen(); x                                                         # optional - sage.rings.finite_rings
            z2

        Observe that the generator lives in the extension::

            sage: x.parent()                                                            # optional - sage.rings.finite_rings
            Field in z2 with defining polynomial x^2 + 4*x + 2 over its base
            sage: x.parent() is K                                                       # optional - sage.rings.finite_rings
            True
        """
        return self.gens()[0]

    def random_element(self):
        r"""
        Return a random element in this extension.

        EXAMPLES::

            sage: K = GF(5^2).over()   # over GF(5)                                     # optional - sage.rings.finite_rings
            sage: x = K.random_element(); x   # random                                  # optional - sage.rings.finite_rings
            3 + z2

            sage: x.parent()                                                            # optional - sage.rings.finite_rings
            Field in z2 with defining polynomial x^2 + 4*x + 2 over its base
            sage: x.parent() is K                                                       # optional - sage.rings.finite_rings
            True
        """
        elt = self._backend.random_element()
        return self.element_class(self, elt)

    def degree_over(self, base=None):
        r"""
        Return the degree of this extension over ``base``.

        INPUT:

        - ``base`` -- a commutative ring (which might be itself an
          extension) or ``None`` (default: ``None``)

        EXAMPLES::

            sage: F = GF(5^2)                                                           # optional - sage.rings.finite_rings
            sage: K = GF(5^4).over(F)                                                   # optional - sage.rings.finite_rings
            sage: L = GF(5^12).over(K)                                                  # optional - sage.rings.finite_rings

            sage: K.degree_over(F)                                                      # optional - sage.rings.finite_rings
            2
            sage: L.degree_over(K)                                                      # optional - sage.rings.finite_rings
            3
            sage: L.degree_over(F)                                                      # optional - sage.rings.finite_rings
            6

        If ``base`` is omitted, the degree is computed over the base
        of the extension::

            sage: K.degree_over()                                                       # optional - sage.rings.finite_rings
            2
            sage: L.degree_over()                                                       # optional - sage.rings.finite_rings
            3

        Note that ``base`` must be an explicit base over which the
        extension has been defined (as listed by the method :meth:`bases`)::

            sage: K.degree_over(GF(5))                                                  # optional - sage.rings.finite_rings
            Traceback (most recent call last):
            ...
            ValueError: not (explicitly) defined over Finite Field of size 5
        """
        base = self._check_base(base)
        return self._degree_over(base)

    cpdef _degree_over(self, CommutativeRing base):
        r"""
        Return the degree of this extension over ``base``.

        Should be implemented in subclasses.

        INPUT:

        - ``base`` -- a commutative ring (which might be itself an
          extension) or ``None`` (default: ``None``)

        TESTS::

            sage: x = polygen(ZZ, 'x')
<<<<<<< HEAD
            sage: A.<a> = QQ.extension(x^2 - 2)                                         # optional - sage.rings.number_field
            sage: B.<b> = QQ.extension(x^6 - 2)                                         # optional - sage.rings.number_field
            sage: f = A.hom([b^3])                                                      # optional - sage.rings.number_field
            sage: E = B.over(f)                                                         # optional - sage.rings.number_field
            sage: E.degree_over()  # indirect doctest                                   # optional - sage.rings.number_field
=======
            sage: A.<a> = QQ.extension(x^2 - 2)
            sage: B.<b> = QQ.extension(x^6 - 2)
            sage: f = A.hom([b^3])
            sage: E = B.over(f)
            sage: E.degree_over()  # indirect doctest
>>>>>>> 86b1d139
            3
        """
        if base is self:
            return ZZ(1)
        raise NotImplementedError("degree is not implemented (and maybe not defined) for this extension")

    def degree(self, base):
        r"""
        Return the degree of this extension over ``base``.

        INPUT:

        - ``base`` -- a commutative ring (which might be itself an
          extension)

        EXAMPLES::

            sage: A = GF(5^4).over(GF(5^2))                                             # optional - sage.rings.finite_rings
            sage: B = GF(5^12).over(A)                                                  # optional - sage.rings.finite_rings

            sage: A.degree(GF(5^2))                                                     # optional - sage.rings.finite_rings
            2
            sage: B.degree(A)                                                           # optional - sage.rings.finite_rings
            3
            sage: B.degree(GF(5^2))                                                     # optional - sage.rings.finite_rings
            6

        Note that ``base`` must be an explicit base over which the
        extension has been defined (as listed by the method :meth:`bases`)::

            sage: A.degree(GF(5))                                                       # optional - sage.rings.finite_rings
            Traceback (most recent call last):
            ...
            ValueError: not (explicitly) defined over Finite Field of size 5

        .. SEEALSO::

            :meth:`relative_degree`, :meth:`absolute_degree`
        """
        return self.degree_over(base)

    def relative_degree(self):
        r"""
        Return the degree of this extension over its base

        EXAMPLES::

            sage: A = GF(5^4).over(GF(5^2))                                             # optional - sage.rings.finite_rings
            sage: A.relative_degree()                                                   # optional - sage.rings.finite_rings
            2

        .. SEEALSO::

            :meth:`degree`, :meth:`absolute_degree`
        """
        return self._degree_over(self._base)

    def absolute_degree(self):
        r"""
        Return the degree of this extension over its absolute base

        EXAMPLES::

            sage: A = GF(5^4).over(GF(5^2))                                             # optional - sage.rings.finite_rings
            sage: B = GF(5^12).over(A)                                                  # optional - sage.rings.finite_rings

            sage: A.absolute_degree()                                                   # optional - sage.rings.finite_rings
            2
            sage: B.absolute_degree()                                                   # optional - sage.rings.finite_rings
            6

        .. SEEALSO::

            :meth:`degree`, :meth:`relative_degree`
        """
        return self._degree_over(self.absolute_base())

    def is_finite_over(self, base=None):
        r"""
        Return whether or not this extension is finite over ``base`` (as a module).

        INPUT:

        - ``base`` -- a commutative ring (which might be itself an
          extension) or ``None`` (default: ``None``)

        EXAMPLES::

            sage: K = GF(5^2).over()  # over GF(5)                                      # optional - sage.rings.finite_rings
            sage: L = GF(5^4).over(K)                                                   # optional - sage.rings.finite_rings

            sage: L.is_finite_over(K)                                                   # optional - sage.rings.finite_rings
            True
            sage: L.is_finite_over(GF(5))                                               # optional - sage.rings.finite_rings
            True

        If ``base`` is omitted, it is set to its default which is the
        base of the extension::

            sage: L.is_finite_over()                                                    # optional - sage.rings.finite_rings
            True
        """
        cdef CommutativeRing b
        base = self._check_base(base)
        if base is self:
            return True
        try:
            return self._is_finite_over(base)
        except NotImplementedError:
            pass
        b = self._base
        while b is not base:
            try:
                if self._is_finite_over(b) and b.is_finite_over(base):
                    return True
            except NotImplementedError:
                pass
            b = (<RingExtension_generic?>b)._base
        raise NotImplementedError

    cpdef _is_finite_over(self, CommutativeRing base):
        r"""
        Return whether or not this extension is finite over ``base``.

        Should be implemented in subclasses.

        INPUT:

        - ``base`` -- a commutative ring (which might be itself an
          extension)

        TESTS::

            sage: K = GF(5^2).over()  # over GF(5)                                      # optional - sage.rings.finite_rings
            sage: K.is_finite_over()  # indirect doctest                                # optional - sage.rings.finite_rings
            True
        """
        raise NotImplementedError

    def is_free_over(self, base=None):
        r"""
        Return ``True`` if this extension is free (as a module)
        over ``base``

        INPUT:

        - ``base`` -- a commutative ring (which might be itself an
          extension) or ``None`` (default: ``None``)

        EXAMPLES::

            sage: K = GF(5^2).over()  # over GF(5)                                      # optional - sage.rings.finite_rings
            sage: L = GF(5^4).over(K)                                                   # optional - sage.rings.finite_rings

            sage: L.is_free_over(K)                                                     # optional - sage.rings.finite_rings
            True
            sage: L.is_free_over(GF(5))                                                 # optional - sage.rings.finite_rings
            True

        If ``base`` is omitted, it is set to its default which is the
        base of the extension::

            sage: L.is_free_over()                                                      # optional - sage.rings.finite_rings
            True
        """
        cdef CommutativeRing b
        base = self._check_base(base)
        if base is self or base.is_field():
            return True
        try:
            return self._is_free_over(base)
        except NotImplementedError:
            pass
        b = self._base
        while b is not base:
            try:
                if self._is_free_over(b) and b.is_free_over(base):
                    return True
            except NotImplementedError:
                pass
            b = (<RingExtension_generic?>b)._base
        raise NotImplementedError

    cpdef _is_free_over(self, CommutativeRing base):
        r"""
        Return whether or not this extension is finite over ``base``.

        Should be implemented in subclasses.

        INPUT:

        - ``base`` -- a commutative ring (which might be itself an
          extension)

        TESTS::

            sage: K = GF(5^2).over()  # over GF(5)                                      # optional - sage.rings.finite_rings
            sage: K.is_free_over()  # indirect doctest                                  # optional - sage.rings.finite_rings
            True
        """
        raise NotImplementedError

    def is_field(self, proof=True):
        r"""
        Return whether or not this extension is a field.

        INPUT:

        - ``proof`` -- a boolean (default: ``False``)

        EXAMPLES::

            sage: K = GF(5^5).over()  # over GF(5)                                      # optional - sage.rings.finite_rings
            sage: K.is_field()                                                          # optional - sage.rings.finite_rings
            True

            sage: S.<x> = QQ[]                                                          # optional - sage.rings.finite_rings
            sage: A = S.over(QQ)                                                        # optional - sage.rings.finite_rings
            sage: A.is_field()                                                          # optional - sage.rings.finite_rings
            False

            sage: B = A.fraction_field()                                                # optional - sage.rings.finite_rings
            sage: B.is_field()                                                          # optional - sage.rings.finite_rings
            True
        """
        return self._backend.is_field(proof=proof)

    @cached_method
    def fraction_field(self, extend_base=False):
        r"""
        Return the fraction field of this extension.

        INPUT:

        - ``extend_base`` -- a boolean (default: ``False``);

        If ``extend_base`` is ``False``, the fraction field of the
        extension `L/K` is defined as `\textrm{Frac}(L)/L/K`, except
        if `L` is already a field in which base the fraction field
        of `L/K` is `L/K` itself.

        If ``extend_base`` is ``True``, the fraction field of the
        extension `L/K` is defined as `\textrm{Frac}(L)/\textrm{Frac}(K)`
        (provided that the defining morphism extends to the fraction
        fields, i.e. is injective).

        EXAMPLES::

            sage: x = polygen(ZZ, 'x')
<<<<<<< HEAD
            sage: A.<a> = ZZ.extension(x^2 - 5)                                         # optional - sage.rings.number_field
            sage: OK = A.over()   # over ZZ                                             # optional - sage.rings.number_field
            sage: OK                                                                    # optional - sage.rings.number_field
=======
            sage: A.<a> = ZZ.extension(x^2 - 5)
            sage: OK = A.over()   # over ZZ
            sage: OK
>>>>>>> 86b1d139
            Order in Number Field in a with defining polynomial x^2 - 5 over its base

            sage: K1 = OK.fraction_field(); K1                                          # optional - sage.rings.number_field
            Fraction Field of Order in Number Field in a
             with defining polynomial x^2 - 5 over its base
            sage: K1.bases()                                                            # optional - sage.rings.number_field
            [Fraction Field of Order in Number Field in a
              with defining polynomial x^2 - 5 over its base,
             Order in Number Field in a with defining polynomial x^2 - 5 over its base,
             Integer Ring]

            sage: K2 = OK.fraction_field(extend_base=True); K2                          # optional - sage.rings.number_field
            Fraction Field of Order in Number Field in a
             with defining polynomial x^2 - 5 over its base
            sage: K2.bases()                                                            # optional - sage.rings.number_field
            [Fraction Field of Order in Number Field in a
              with defining polynomial x^2 - 5 over its base,
             Rational Field]

        Note that there is no coercion between `K_1` and `K_2`::

            sage: K1.has_coerce_map_from(K2)                                            # optional - sage.rings.number_field
            False
            sage: K2.has_coerce_map_from(K1)                                            # optional - sage.rings.number_field
            False

        We check that when the extension is a field, its fraction field does not change::

            sage: K1.fraction_field() is K1                                             # optional - sage.rings.number_field
            True
            sage: K2.fraction_field() is K2                                             # optional - sage.rings.number_field
            True

        TESTS::

            sage: A = GF(5).over(ZZ)                                                    # optional - sage.rings.finite_rings
            sage: A.fraction_field(extend_base=True)                                    # optional - sage.rings.finite_rings
            Traceback (most recent call last):
            ...
            ValueError: the morphism is not injective
        """
        defining_morphism = self._defining_morphism_fraction_field(extend_base)
        if defining_morphism is None:
            return self
        ring = defining_morphism.codomain()
        constructor = RingExtensionFractionField, {'ring': self, 'is_backend_exposed': self._is_backend_exposed}
        return RingExtension(ring, defining_morphism, constructors=[constructor])

    cdef Map _defining_morphism_fraction_field(self, bint extend_base):
        r"""
        Return the defining morphism of the fraction field of this extension.

        This is an helper function.

        INPUT:

        - ``extend_base`` -- a boolean (default: ``False``); see
          :meth:`fraction_field` for more informations

        TESTS::

            sage: K = GF(5^2).over()                                                    # optional - sage.rings.finite_rings
            sage: K.fraction_field()  # indirect doctest                                # optional - sage.rings.finite_rings
            Field in z2 with defining polynomial x^2 + 4*x + 2 over its base

            sage: K = QQ.over(ZZ)
            sage: K.fraction_field(extend_base=True)  # indirect doctest
            Rational Field over its base
        """
        if extend_base:
            defining_morphism = backend_morphism(self._backend_defining_morphism)
            defining_morphism = defining_morphism.extend_to_fraction_field()
            if isinstance(self._base, RingExtension_generic):
                base = self._base.fraction_field(extend_base)
                ring = defining_morphism.codomain()
                defining_morphism = RingExtensionHomomorphism(base.Hom(ring), defining_morphism)
        else:
            if self.is_field():
                defining_morphism = None
            else:
                ring = self._backend.fraction_field()
                defining_morphism = RingExtensionHomomorphism(self.Hom(ring), ring.coerce_map_from(self._backend))
        return defining_morphism

    def _Hom_(self, codomain, category):
        r"""
        Return the homset from this extension of ``codomain`` is the category ``category``.

        INPUT:

        - ``codomain`` -- a parent

        - ``category`` -- a subcategory of the category of rings

        EXAMPLES::

            sage: F = GF(5^2)                                                           # optional - sage.rings.finite_rings
            sage: K = GF(5^4).over(F)                                                   # optional - sage.rings.finite_rings
            sage: L = GF(5^12).over(F)                                                  # optional - sage.rings.finite_rings

            sage: K.Hom(L)  # indirect doctest                                          # optional - sage.rings.finite_rings
            Set of Homomorphisms
             from Field in z4 with defining polynomial x^2 + (4*z2 + 3)*x + z2 over its base
               to Field in z12 with defining polynomial x^6 + (4*z2 + 3)*x^5 + x^4
                  + (3*z2 + 1)*x^3 + x^2 + (4*z2 + 1)*x + z2 over its base

            sage: K.Hom(L, category=Sets())                                             # optional - sage.rings.finite_rings
            Set of Morphisms
             from Field in z4 with defining polynomial x^2 + (4*z2 + 3)*x + z2 over its base
               to Field in z12 with defining polynomial x^6 + (4*z2 + 3)*x^5 + x^4
                  + (3*z2 + 1)*x^3 + x^2 + (4*z2 + 1)*x + z2 over its base
               in Category of sets

        """
        from sage.rings.ring_extension_homset import RingExtensionHomset
        if category.is_subcategory(CommutativeRings()):
            return RingExtensionHomset(self, codomain, category)
        raise TypeError("category must be a subcategory of rings")

    def hom(self, im_gens, codomain=None, base_map=None, category=None, check=True):
        r"""
        Return the unique homomorphism from this extension to
        ``codomain`` that sends ``self.gens()`` to the entries
        of ``im_gens`` and induces the map ``base_map`` on the
        base ring.

        INPUT:

        - ``im_gens`` -- the images of the generators of this extension

        - ``codomain`` -- the codomain of the homomorphism; if omitted, it
          is set to the smallest parent containing all the entries of ``im_gens``

        - ``base_map`` -- a map from one of the bases of this extension into
          something that coerces into the codomain; if omitted, coercion maps
          are used

        - ``category`` -- the category of the resulting morphism

        - ``check`` -- a boolean (default: ``True``); whether to verify that the
          images of generators extend to define a map (using only canonical coercions)

        EXAMPLES::

            sage: K.<a> = GF(5^2).over()    # over GF(5)                                # optional - sage.rings.finite_rings
            sage: L.<b> = GF(5^6).over(K)                                               # optional - sage.rings.finite_rings

        We define (by hand) the relative Frobenius endomorphism of the extension `L/K`::

            sage: L.hom([b^25])                                                         # optional - sage.rings.finite_rings
            Ring endomorphism of
             Field in b with defining polynomial x^3 + (2 + 2*a)*x - a over its base
              Defn: b |--> 2 + 2*a*b + (2 - a)*b^2

        Defining the absolute Frobenius of `L` is a bit more complicated
        because it is not a homomorphism of `K`-algebras.
        For this reason, the construction ``L.hom([b^5])`` fails::

            sage: L.hom([b^5])                                                          # optional - sage.rings.finite_rings
            Traceback (most recent call last):
            ...
            ValueError: images do not define a valid homomorphism

        What we need is to specify a base map::

            sage: FrobK = K.hom([a^5])                                                  # optional - sage.rings.finite_rings
            sage: FrobL = L.hom([b^5], base_map=FrobK); FrobL                           # optional - sage.rings.finite_rings
            Ring endomorphism of
             Field in b with defining polynomial x^3 + (2 + 2*a)*x - a over its base
              Defn: b |--> (-1 + a) + (1 + 2*a)*b + a*b^2
                    with map on base ring:
                    a |--> 1 - a

        As a shortcut, we may use the following construction::

            sage: phi = L.hom([b^5, a^5]); phi                                          # optional - sage.rings.finite_rings
            Ring endomorphism of
             Field in b with defining polynomial x^3 + (2 + 2*a)*x - a over its base
              Defn: b |--> (-1 + a) + (1 + 2*a)*b + a*b^2
                    with map on base ring:
                    a |--> 1 - a
            sage: phi == FrobL                                                          # optional - sage.rings.finite_rings
            True
        """
        if codomain is None:
            from sage.structure.sequence import Sequence
            codomain = Sequence(im_gens).universe()
        parent = self.Hom(codomain, category=category)
        return RingExtensionHomomorphism(parent, im_gens, base_map, check)

    def characteristic(self):
        r"""
        Return the characteristic of the extension as a ring.

        OUTPUT:

        A prime number or zero.

        EXAMPLES::

            sage: F = GF(5^2).over()   # over GF(5)                                     # optional - sage.rings.finite_rings
            sage: K = GF(5^4).over(F)                                                   # optional - sage.rings.finite_rings
            sage: L = GF(5^12).over(K)                                                  # optional - sage.rings.finite_rings
            sage: F.characteristic()                                                    # optional - sage.rings.finite_rings
            5
            sage: K.characteristic()                                                    # optional - sage.rings.finite_rings
            5
            sage: L.characteristic()                                                    # optional - sage.rings.finite_rings
            5

        ::

            sage: F = RR.over(ZZ)
            sage: F.characteristic()
            0

        ::

            sage: F = GF(11)                                                            # optional - sage.rings.finite_rings
            sage: A.<x> = F[]                                                           # optional - sage.rings.finite_rings
            sage: K = Frac(F).over(F)                                                   # optional - sage.rings.finite_rings
            sage: K.characteristic()                                                    # optional - sage.rings.finite_rings
            11

        ::

            sage: E = GF(7).over(ZZ)                                                    # optional - sage.rings.finite_rings
            sage: E.characteristic()                                                    # optional - sage.rings.finite_rings
            7

        TESTS:

            Ensure issue :trac:`34692` is fixed::

            sage: Fq = GF(11)                                                           # optional - sage.rings.finite_rings
            sage: FqX.<X> = Fq[]                                                        # optional - sage.rings.finite_rings
            sage: k = Frac(FqX)                                                         # optional - sage.rings.finite_rings
            sage: K = k.over(FqX)                                                       # optional - sage.rings.finite_rings
            sage: K.frobenius_endomorphism()                                            # optional - sage.rings.finite_rings
            Frobenius endomorphism x |--> x^11 of
             Fraction Field of Univariate Polynomial Ring in X over
              Finite Field of size 11 over its base
        """
        return self._backend.characteristic()


# Fraction fields
#################

cdef class RingExtensionFractionField(RingExtension_generic):
    """
    A class for ring extensions of the form `\textrm{Frac}(A)/A`.

    TESTS::

        sage: Z = ZZ.over()   # over ZZ itself
        sage: Q = Z.fraction_field()
        sage: Q
        Fraction Field of Integer Ring over its base

        sage: type(Q)
        <class 'sage.rings.ring_extension.RingExtensionFractionField'>

        sage: TestSuite(Q).run()

    """
    Element = RingExtensionFractionFieldElement

    def __init__(self, defining_morphism, ring=None, **kwargs):
        r"""
        Initialize this ring extension.

        INPUT:

        - ``defining_morphism`` -- a ring homomorphism

        - ``ring`` -- the commutative ring whose fraction field is this
          extension

        TESTS::

            sage: x = polygen(ZZ, 'x')
<<<<<<< HEAD
            sage: A.<a> = ZZ.extension(x^2 - 2)                                         # optional - sage.rings.number_field
            sage: OK = A.over()                                                         # optional - sage.rings.number_field
            sage: K = OK.fraction_field(); K                                            # optional - sage.rings.number_field
            Fraction Field of
             Order in Number Field in a with defining polynomial x^2 - 2 over its base
=======
            sage: A.<a> = ZZ.extension(x^2 - 2)
            sage: OK = A.over()
            sage: K = OK.fraction_field()
            sage: K
            Fraction Field of Order in Number Field in a with defining polynomial x^2 - 2 over its base
>>>>>>> 86b1d139

            sage: TestSuite(K).run()                                                    # optional - sage.rings.number_field

        """
        RingExtension_generic.__init__(self, defining_morphism, **kwargs)
        if ring is None:
            self._ring = self._base
        else:
            self._ring = ring

    def ring(self):
        r"""
        Return the ring whose fraction field is this extension.

        EXAMPLES::

            sage: x = polygen(ZZ, 'x')
<<<<<<< HEAD
            sage: A.<a> = ZZ.extension(x^2 - 2)                                         # optional - sage.rings.number_field
            sage: OK = A.over()                                                         # optional - sage.rings.number_field
            sage: K = OK.fraction_field(); K                                            # optional - sage.rings.number_field
            Fraction Field of
             Order in Number Field in a with defining polynomial x^2 - 2 over its base
=======
            sage: A.<a> = ZZ.extension(x^2 - 2)
            sage: OK = A.over()
            sage: K = OK.fraction_field()
            sage: K
            Fraction Field of Order in Number Field in a with defining polynomial x^2 - 2 over its base
>>>>>>> 86b1d139

            sage: K.ring()                                                              # optional - sage.rings.number_field
            Order in Number Field in a with defining polynomial x^2 - 2 over its base
            sage: K.ring() is OK                                                        # optional - sage.rings.number_field
            True
        """
        return self._ring

    def _repr_topring(self, **options):
        r"""
        Return a string representation of top ring of this extension.

        EXAMPLES::

            sage: x = polygen(ZZ, 'x')
<<<<<<< HEAD
            sage: A.<a> = ZZ.extension(x^2 - 2)                                         # optional - sage.rings.number_field
            sage: OK = A.over()                                                         # optional - sage.rings.number_field
            sage: K = OK.fraction_field()                                               # optional - sage.rings.number_field
=======
            sage: A.<a> = ZZ.extension(x^2 - 2)
            sage: OK = A.over()
            sage: K = OK.fraction_field()
>>>>>>> 86b1d139

            sage: K._repr_topring()                                                     # optional - sage.rings.number_field
            'Fraction Field of Order in Number Field in a with defining polynomial x^2 - 2'
        """
        if isinstance(self._ring, RingExtension_generic):
            sr = self._ring._repr_topring(**options)
        else:
            sr = str(self._ring)
        if self._ring in Fields():
            return sr
        else:
            return "Fraction Field of %s" % sr

    def _latex_topring(self, **options):
        r"""
        Return a LaTeX representation of top ring of this extension.

        EXAMPLES::

            sage: Z = ZZ.over()
            sage: Q = Z.fraction_field()

            sage: Q._latex_topring()
            '\\mathrm{Frac}(\\Bold{Z})'
        """
        if self._ring in Fields():
            return self._ring._latex_topring(**options)
        else:
            return "\\mathrm{Frac}(%s)" % latex(self._ring)


# Finite free extensions
########################

cdef class RingExtensionWithBasis(RingExtension_generic):
    """
    A class for finite free ring extensions equipped
    with a basis.

    TESTS::

        sage: E = GF(5^4).over(GF(5^2)); E                                              # optional - sage.rings.finite_rings
        Field in z4 with defining polynomial x^2 + (4*z2 + 3)*x + z2 over its base

        sage: TestSuite(E).run()                                                        # optional - sage.rings.finite_rings
    """
    Element = RingExtensionWithBasisElement

    def __init__(self, defining_morphism, basis, names=None, check=True, **kwargs):
        r"""
        Initialize this ring extension.

        INPUT:

        - ``defining_morphism`` -- a ring homomorphism

        - ``basis`` -- a tuple of elements in this extension

        - ``names`` -- a tuple of strings or ``None`` (default: ``None``);
          the way the elements of the basis are printed

        - ``check`` -- a boolean (default: ``True``); whether to check if
          ``basis`` is indeed a basis

        TESTS::

            sage: x = polygen(ZZ, 'x')
<<<<<<< HEAD
            sage: K.<a> = QQ.extension(x^3 - 2)                                         # optional - sage.rings.number_field
            sage: E = K.over(); E                                                       # optional - sage.rings.number_field
=======
            sage: K.<a> = QQ.extension(x^3 - 2)
            sage: E = K.over()
            sage: E
>>>>>>> 86b1d139
            Field in a with defining polynomial x^3 - 2 over its base

            sage: TestSuite(E).run()                                                    # optional - sage.rings.number_field
        """
        RingExtension_generic.__init__(self, defining_morphism, **kwargs)
        self._basis = [ self(b) for b in basis ]
        if names is None:
            names = [ ]
            for b in self._basis:
                b = b._backend
                if b == 1:
                    names.append("")
                sb = str(b)
                if b._is_atomic() or (sb[0] == "(" and sb[-1] == ")"):
                    names.append(sb)
                else:
                    names.append("(" + sb + ")")
        else:
            if len(names) != len(self._basis):
                raise ValueError("the number of names does not match the cardinality of the basis")
        self._basis_names = names
        self._basis_latex_names = [ latex_variable_name(name) for name in names ]
        self._names = tuple(names)
        if check:
            try:
                _ = self.free_module(map=True)
            except (ZeroDivisionError, ArithmeticError):
                raise ValueError("the given family is not a basis")
        if 'base' not in self._print_options:
            self._print_options['base'] = self._base

    def _print_option_base(self, base):
        r"""
        Return a normalized form of the print option ``base``.

        INPUT:

        - ``base`` -- a commutative ring (which might be itself an
          extension) or ``None`` (default: ``None``)

        TESTS::

            sage: F = GF(5)                                                             # optional - sage.rings.finite_rings
            sage: K = GF(5^2).over(F)                                                   # optional - sage.rings.finite_rings
            sage: L = GF(5^4).over(K)                                                   # optional - sage.rings.finite_rings

            sage: L._print_option_base(F) is F                                          # optional - sage.rings.finite_rings
            True
            sage: L._print_option_base(K) is K                                          # optional - sage.rings.finite_rings
            True
            sage: L._print_option_base(GF(5^2)) is K                                    # optional - sage.rings.finite_rings
            True

            sage: L._print_option_base(None) is K                                       # optional - sage.rings.finite_rings
            True

            sage: L._print_option_base(L)                                               # optional - sage.rings.finite_rings
            Traceback (most recent call last):
            ...
            ValueError: base must be strict

            sage: K._print_option_base(L)                                               # optional - sage.rings.finite_rings
            Traceback (most recent call last):
            ...
            ValueError: not (explicitly) defined over Field in z4
            with defining polynomial x^2 + (3 - z2)*x + z2 over its base

        """
        if 'print_elements_as' in self._print_options:
            raise NotImplementedError("printing is handled by an external function or another parent")
        base = self._check_base(base)
        if base is self:
            raise ValueError("base must be strict")
        b = self._base
        while b is not base:
            if not isinstance(b, RingExtensionWithBasis):
                raise NotImplementedError
            b = b.base_ring()
        return base

    cpdef _degree_over(self, CommutativeRing base):
        r"""
        Return the degree of this extension over ``base``.

        INPUT:

        - ``base`` -- a commutative ring (which might be itself an
          extension) or ``None`` (default: ``None``)

        TESTS::

            sage: x = polygen(ZZ, 'x')
<<<<<<< HEAD
            sage: A.<a> = QQ.extension(x^2 - 2)                                         # optional - sage.rings.number_field
            sage: B.<b> = QQ.extension(x^6 - 2)                                         # optional - sage.rings.number_field
            sage: f = A.hom([b^3])                                                      # optional - sage.rings.number_field
            sage: E = B.over(f)                                                         # optional - sage.rings.number_field
            sage: E.degree_over()  # indirect doctest                                   # optional - sage.rings.number_field
=======
            sage: A.<a> = QQ.extension(x^2 - 2)
            sage: B.<b> = QQ.extension(x^6 - 2)
            sage: f = A.hom([b^3])
            sage: E = B.over(f)
            sage: E.degree_over()  # indirect doctest
>>>>>>> 86b1d139
            3
        """
        if base is self:
            return ZZ(1)
        elif base is self._base:
            return len(self._basis)
        else:
            return len(self._basis) * self._base._degree_over(base)

    cpdef _is_finite_over(self, CommutativeRing base):
        r"""
        Return whether or not this extension is finite over ``base``.

        INPUT:

        - ``base`` -- a commutative ring (which might be itself an
          extension)

        TESTS::

            sage: K = GF(5^2).over()  # over GF(5)                                      # optional - sage.rings.finite_rings
            sage: K.is_finite_over()  # indirect doctest                                # optional - sage.rings.finite_rings
            True
        """
        if base is self or base is self._base:
            return True
        return self._base._is_finite_over(base)

    cpdef _is_free_over(self, CommutativeRing base):
        r"""
        Return whether or not this extension is free over ``base``.

        INPUT:

        - ``base`` -- a commutative ring (which might be itself an
          extension)

        TESTS::

            sage: K = GF(5^2).over()  # over GF(5)                                      # optional - sage.rings.finite_rings
            sage: K.is_free_over()    # indirect doctest                                # optional - sage.rings.finite_rings
            True
        """
        if base is self or base is self._base:
            return True
        return self._base._is_free_over(base)

    def basis_over(self, base=None):
        r"""
        Return a basis of this extension over ``base``.

        INPUT:

        - ``base`` -- a commutative ring (which might be itself an
          extension)

        EXAMPLES::

            sage: F.<a> = GF(5^2).over()  # over GF(5)                                  # optional - sage.rings.finite_rings
            sage: K.<b> = GF(5^4).over(F)                                               # optional - sage.rings.finite_rings
            sage: L.<c> = GF(5^12).over(K)                                              # optional - sage.rings.finite_rings

            sage: L.basis_over(K)                                                       # optional - sage.rings.finite_rings
            [1, c, c^2]

            sage: L.basis_over(F)                                                       # optional - sage.rings.finite_rings
            [1, b, c, b*c, c^2, b*c^2]

            sage: L.basis_over(GF(5))                                                   # optional - sage.rings.finite_rings
            [1, a, b, a*b, c, a*c, b*c, a*b*c, c^2, a*c^2, b*c^2, a*b*c^2]

        If ``base`` is omitted, it is set to its default which is the
        base of the extension::

            sage: L.basis_over()                                                        # optional - sage.rings.finite_rings
            [1, c, c^2]

            sage: K.basis_over()                                                        # optional - sage.rings.finite_rings
            [1, b]

        Note that ``base`` must be an explicit base over which the
        extension has been defined (as listed by the method :meth:`bases`)::

            sage: L.degree_over(GF(5^6))                                                # optional - sage.rings.finite_rings
            Traceback (most recent call last):
            ...
            ValueError: not (explicitly) defined over Finite Field in z6 of size 5^6
        """
        base = self._check_base(base)
        return self._basis_over(base)

    cpdef _basis_over(self, CommutativeRing base):
        r"""
        Return a basis of this extension over ``base``.

        INPUT:

        - ``base`` -- a commutative ring (which might be itself an
          extension)

        TESTS::

            sage: x = polygen(ZZ, 'x')
<<<<<<< HEAD
            sage: A.<a> = QQ.extension(x^3 - 2)                                         # optional - sage.rings.number_field
            sage: K.<u> = A.over()                                                      # optional - sage.rings.number_field
            sage: K.basis_over()                                                        # optional - sage.rings.number_field
=======
            sage: A.<a> = QQ.extension(x^3 - 2)
            sage: K.<u> = A.over()
            sage: K.basis_over()
>>>>>>> 86b1d139
            [1, u, u^2]
        """
        if base is self:
            return [ self.one() ]
        elif base is self._base:
            return self._basis[:]
        else:
            b = self._base._basis_over(base)
            return [ x*y for x in self._basis for y in b ]

    def free_module(self, base=None, map=True):
        r"""
        Return a free module V over ``base`` which is isomorphic to
        this ring

        INPUT:

        - ``base`` -- a commutative ring (which might be itself an
          extension) or ``None`` (default: ``None``)

        - ``map`` -- boolean (default ``True``); whether to return
          isomorphisms between this ring and V

        OUTPUT:

        - A finite-rank free module V over ``base``

        - The isomorphism from V to this ring corresponding to the
          basis output by the method :meth:`basis_over`
          (only included if ``map`` is ``True``)

        - The reverse isomorphism of the isomorphism above
          (only included if ``map`` is ``True``)

        EXAMPLES::

            sage: F = GF(11)                                                            # optional - sage.rings.finite_rings
            sage: K.<a> = GF(11^2).over()                                               # optional - sage.rings.finite_rings
            sage: L.<b> = GF(11^6).over(K)                                              # optional - sage.rings.finite_rings

        Forgetting a part of the multiplicative structure, the field L
        can be viewed as a vector space of dimension 3 over K, equipped
        with a distinguished basis, namely `(1, b, b^2)`::

            sage: V, i, j = L.free_module(K)                                            # optional - sage.rings.finite_rings
            sage: V                                                                     # optional - sage.rings.finite_rings
            Vector space of dimension 3 over
             Field in a with defining polynomial x^2 + 7*x + 2 over its base
            sage: i                                                                     # optional - sage.rings.finite_rings
            Generic map:
              From: Vector space of dimension 3 over
                    Field in a with defining polynomial x^2 + 7*x + 2 over its base
              To:   Field in b with defining polynomial
                    x^3 + (7 + 2*a)*x^2 + (2 - a)*x - a over its base
            sage: j                                                                     # optional - sage.rings.finite_rings
            Generic map:
              From: Field in b with defining polynomial
                    x^3 + (7 + 2*a)*x^2 + (2 - a)*x - a over its base
              To:   Vector space of dimension 3 over
                    Field in a with defining polynomial x^2 + 7*x + 2 over its base

            sage: j(b)                                                                  # optional - sage.rings.finite_rings
            (0, 1, 0)
            sage: i((1, a, a+1))                                                        # optional - sage.rings.finite_rings
            1 + a*b + (1 + a)*b^2

        Similarly, one can view L as a F-vector space of dimension 6::

            sage: V, i, j, = L.free_module(F)                                           # optional - sage.rings.finite_rings
            sage: V                                                                     # optional - sage.rings.finite_rings
            Vector space of dimension 6 over Finite Field of size 11

        In this case, the isomorphisms between `V` and `L` are given by the
        basis `(1, a, b, ab, b^2, ab^2)`:

            sage: j(a*b)                                                                # optional - sage.rings.finite_rings
            (0, 0, 0, 1, 0, 0)
            sage: i((1,2,3,4,5,6))                                                      # optional - sage.rings.finite_rings
            (1 + 2*a) + (3 + 4*a)*b + (5 + 6*a)*b^2

        When ``base`` is omitted, the default is the base of this extension::

            sage: L.free_module(map=False)                                              # optional - sage.rings.finite_rings
            Vector space of dimension 3 over
             Field in a with defining polynomial x^2 + 7*x + 2 over its base

        Note that ``base`` must be an explicit base over which the
        extension has been defined (as listed by the method :meth:`bases`)::

            sage: L.degree(GF(11^3))                                                    # optional - sage.rings.finite_rings
            Traceback (most recent call last):
            ...
            ValueError: not (explicitly) defined over Finite Field in z3 of size 11^3

        """
        base = self._check_base(base)
        return self._free_module(base, map)

    @cached_method
    def _free_module(self, base, map):
        r"""
        Return a free module V over ``base`` which is isomorphic to
        this ring

        INPUT:

        - ``base`` -- a commutative ring (which might be itself an
          extension) or ``None`` (default: ``None``)

        - ``map`` -- boolean (default ``True``); whether to return
          isomorphisms between this ring and V

        OUTPUT:

        - A finite-rank free module V over ``base``

        - The isomorphism from V to this ring corresponding to the
          basis output by the method :meth:`basis_over`
          (only included if ``map`` is ``True``)

        - The reverse isomorphism of the isomorphism above
          (only included if ``map`` is ``True``)

        TESTS::

            sage: K = GF(7^5).over()                                                    # optional - sage.rings.finite_rings
            sage: L = GF(7^15).over(K)                                                  # optional - sage.rings.finite_rings
            sage: for base in L.bases():                                                # optional - sage.rings.finite_rings
            ....:     V, i, j = L.free_module(base)
            ....:     assert([ i(v) for v in V.basis() ] == L.basis_over(base))
            ....:     assert([ j(x) for x in L.basis_over(base) ] == V.basis())

        """
        d = self._degree_over(base)
        if map:
            return base**d, MapFreeModuleToRelativeRing(self, base), MapRelativeRingToFreeModule(self, base)
        else:
            return base**d

    @cached_method
    def fraction_field(self, extend_base=False):
        r"""
        Return the fraction field of this extension.

        INPUT:

        - ``extend_base`` -- a boolean (default: ``False``);

        If ``extend_base`` is ``False``, the fraction field of the
        extension `L/K` is defined as `\textrm{Frac}(L)/L/K`, except
        is `L` is already a field in which base the fraction field
        of `L/K` is `L/K` itself.

        If ``extend_base`` is ``True``, the fraction field of the
        extension `L/K` is defined as `\textrm{Frac}(L)/\textrm{Frac}(K)`
        (provided that the defining morphism extends to the fraction
        fields, i.e. is injective).

        EXAMPLES::

            sage: x = polygen(ZZ, 'x')
<<<<<<< HEAD
            sage: A.<a> = ZZ.extension(x^2 - 5)                                         # optional - sage.rings.number_field
            sage: OK = A.over()   # over ZZ                                             # optional - sage.rings.number_field
            sage: OK                                                                    # optional - sage.rings.number_field
=======
            sage: A.<a> = ZZ.extension(x^2 - 5)
            sage: OK = A.over()   # over ZZ
            sage: OK
>>>>>>> 86b1d139
            Order in Number Field in a with defining polynomial x^2 - 5 over its base

            sage: K1 = OK.fraction_field(); K1                                          # optional - sage.rings.number_field
            Fraction Field of Order in Number Field in a
             with defining polynomial x^2 - 5 over its base
            sage: K1.bases()                                                            # optional - sage.rings.number_field
            [Fraction Field of Order in Number Field in a
              with defining polynomial x^2 - 5 over its base,
             Order in Number Field in a with defining polynomial x^2 - 5 over its base,
             Integer Ring]

            sage: K2 = OK.fraction_field(extend_base=True); K2                          # optional - sage.rings.number_field
            Fraction Field of Order in Number Field in a
             with defining polynomial x^2 - 5 over its base
            sage: K2.bases()                                                            # optional - sage.rings.number_field
            [Fraction Field of Order in Number Field in a
              with defining polynomial x^2 - 5 over its base,
             Rational Field]

        Note that there is no coercion map between `K_1` and `K_2`::

            sage: K1.has_coerce_map_from(K2)                                            # optional - sage.rings.number_field
            False
            sage: K2.has_coerce_map_from(K1)                                            # optional - sage.rings.number_field
            False

        We check that when the extension is a field, its fraction field does not change::

            sage: K1.fraction_field() is K1                                             # optional - sage.rings.number_field
            True
            sage: K2.fraction_field() is K2                                             # optional - sage.rings.number_field
            True

        TESTS::

            sage: A = GF(5).over(ZZ)                                                    # optional - sage.rings.finite_rings
            sage: A.fraction_field(extend_base=True)                                    # optional - sage.rings.finite_rings
            Traceback (most recent call last):
            ...
            ValueError: the morphism is not injective
        """
        defining_morphism = self._defining_morphism_fraction_field(extend_base)
        if defining_morphism is None:
            return self
        if extend_base:
            basis = self._basis
            names = self._basis_names
            constructor = RingExtensionWithBasis
            kwargs = { 'basis': basis, 'names': names, 'check': False }
        else:
            gen = names = None
            constructor = RingExtensionFractionField
            kwargs = { 'print_options': {'print_elements_as': self.fraction_field(extend_base=True)} }
        kwargs['is_backend_exposed'] = self._is_backend_exposed
        ring = defining_morphism.codomain()
        return RingExtension(ring, defining_morphism, gen=gen, names=names, constructors=[(constructor, kwargs)])


cdef class RingExtensionWithGen(RingExtensionWithBasis):
    """
    A class for finite free ring extensions generated by
    a single element

    TESTS::

        sage: x = polygen(ZZ, 'x')
<<<<<<< HEAD
        sage: A.<a> = QQ.extension(x^3 - 7)                                             # optional - sage.rings.number_field
        sage: K = A.over()                                                              # optional - sage.rings.number_field
=======
        sage: A.<a> = QQ.extension(x^3 - 7)
        sage: K = A.over()
>>>>>>> 86b1d139

        sage: type(K)                                                                   # optional - sage.rings.number_field
        <class 'sage.rings.ring_extension.RingExtensionWithGen'>

        sage: TestSuite(K).run()                                                        # optional - sage.rings.number_field

    """
    def __init__(self, defining_morphism, gen, names, check=True, **kwargs):
        r"""
        Initialize this ring extension.

        INPUT:

        - ``defining_morphism`` -- a ring homomorphism

        - ``gen`` -- a generator of this extension

        - ``names`` -- a tuple of strings or ``None`` (default: ``None``);
          the way the elements of the basis are printed

        - ``check`` -- a boolean (default: ``True``); whether to check if
          ``gen`` is indeed a generator

        TESTS::

            sage: x = polygen(ZZ, 'x')
<<<<<<< HEAD
            sage: K.<a> = QQ.extension(x^3 + 3*x + 1)                                   # optional - sage.rings.number_field
            sage: E = K.over(); E                                                       # optional - sage.rings.number_field
=======
            sage: K.<a> = QQ.extension(x^3 + 3*x + 1)
            sage: E = K.over()
            sage: E
>>>>>>> 86b1d139
            Field in a with defining polynomial x^3 + 3*x + 1 over its base

            sage: TestSuite(E).run()                                                    # optional - sage.rings.number_field
        """
        self._name = names[0]
        backend_base = backend_parent(defining_morphism.domain())
        _, deg_domain, deg_codomain = common_base(backend_base, defining_morphism.codomain(), True)
        degree = deg_codomain // deg_domain
        basis_names = [ "" ]
        basis_latex_names = [ "" ]
        if degree == 1:
            self._name = None
        else:
            basis_names += [ self._name ] + [ "%s^%s" % (self._name, i) for i in range(2,degree) ]
            latex_name = latex_variable_name(self._name)
            basis_latex_names += [ latex_name ] + [ "%s^{%s}" % (latex_name, i) for i in range(2,degree) ]
        basis = [ gen ** i for i in range(degree) ]
        RingExtensionWithBasis.__init__(self, defining_morphism, basis, basis_names, check, **kwargs)
        self._gen = self._backend(gen)
        self._names = (self._name,)
        self._latex_names = (latex_variable_name(self._name),)
        self._basis_latex_names = basis_latex_names

    def _repr_topring(self, **options):
        r"""
        Return a string representation of top ring of this extension.

        EXAMPLES::

            sage: K.<a> = GF(5^3).over()                                                # optional - sage.rings.finite_rings
            sage: K._repr_topring()                                                     # optional - sage.rings.finite_rings
            'Field in a with defining polynomial x^3 + 3*x + 3'

            sage: L.<b> = GF(5^9).over(K)                                               # optional - sage.rings.finite_rings
            sage: L._repr_topring()                                                     # optional - sage.rings.finite_rings
            'Field in b with defining polynomial x^3 + (1 + 3*a^2)*x^2 + (3 + 2*a + 2*a^2)*x - a'
        """
        if self._name is None:
            return RingExtension_generic._repr_topring(self, **options)
        return "%s in %s with defining polynomial %s" % (self._type, self._name, self.modulus())

    def _latex_topring(self):
        r"""
        Return a LaTeX representation of top ring of this extension.

        EXAMPLES::

            sage: K.<a> = GF(5^3).over()                                                # optional - sage.rings.finite_rings
            sage: K._latex_topring()                                                    # optional - sage.rings.finite_rings
            '\\Bold{F}_{5}[a]'

            sage: L.<b> = GF(5^9).over(K)                                               # optional - sage.rings.finite_rings
            sage: L._latex_topring()                                                    # optional - sage.rings.finite_rings
            '\\Bold{F}_{5}[a][b]'
        """
        if self._name is None:
            return RingExtension_generic._latex_topring(self)
        if isinstance(self._base, RingExtension_generic):
            return "%s[%s]" % (self._base._latex_topring(), self.latex_variable_names()[0])
        else:
            return "%s[%s]" % (latex(self._base), self.latex_variable_names()[0])

    def modulus(self, var='x'):
        r"""
        Return the defining polynomial of this extension, that is the
        minimal polynomial of the given generator of this extension.

        INPUT:

        - ``var`` -- a variable name (default: ``x``)

        EXAMPLES::

            sage: K.<u> = GF(7^10).over(GF(7^2)); K                                     # optional - sage.rings.finite_rings
            Field in u with defining polynomial x^5 + (6*z2 + 4)*x^4
             + (3*z2 + 5)*x^3 + (2*z2 + 2)*x^2 + 4*x + 6*z2 over its base

            sage: P = K.modulus(); P                                                    # optional - sage.rings.finite_rings
            x^5 + (6*z2 + 4)*x^4 + (3*z2 + 5)*x^3 + (2*z2 + 2)*x^2 + 4*x + 6*z2
            sage: P(u)                                                                  # optional - sage.rings.finite_rings
            0

        We can use a different variable name::

            sage: K.modulus('y')                                                        # optional - sage.rings.finite_rings
            y^5 + (6*z2 + 4)*y^4 + (3*z2 + 5)*y^3 + (2*z2 + 2)*y^2 + 4*y + 6*z2
        """
        from sage.rings.polynomial.polynomial_ring_constructor import PolynomialRing
        _, _, j = self.free_module(map=True)
        d = self.relative_degree()
        coeffs = [ -c for c in j(self._gen**d) ] + [ 1 ]
        S = PolynomialRing(self._base, name=var)
        return S(coeffs)

    def gens(self, base=None):
        r"""
        Return the generators of this extension over ``base``.

        INPUT:

        - ``base`` -- a commutative ring (which might be itself an
          extension) or ``None`` (default: ``None``)

        EXAMPLES::

            sage: K.<a> = GF(5^2).over()  # over GF(5)                                  # optional - sage.rings.finite_rings
            sage: K.gens()                                                              # optional - sage.rings.finite_rings
            (a,)

            sage: L.<b> = GF(5^4).over(K)                                               # optional - sage.rings.finite_rings
            sage: L.gens()                                                              # optional - sage.rings.finite_rings
            (b,)
            sage: L.gens(GF(5))                                                         # optional - sage.rings.finite_rings
            (b, a)
        """
        if base is None:
            return (self(self._gen),)
        base = self._check_base(base)
        gens = tuple()
        b = self
        while b is not base:
            gens += b.gens()
            b = b.base()
        return gens

    @cached_method
    def fraction_field(self, extend_base=False):
        r"""
        Return the fraction field of this extension.

        INPUT:

        - ``extend_base`` -- a boolean (default: ``False``);

        If ``extend_base`` is ``False``, the fraction field of the
        extension `L/K` is defined as `\textrm{Frac}(L)/L/K`, except
        is `L` is already a field in which base the fraction field
        of `L/K` is `L/K` itself.

        If ``extend_base`` is ``True``, the fraction field of the
        extension `L/K` is defined as `\textrm{Frac}(L)/\textrm{Frac}(K)`
        (provided that the defining morphism extends to the fraction
        fields, i.e. is injective).

        EXAMPLES::

            sage: x = polygen(ZZ, 'x')
<<<<<<< HEAD
            sage: A.<a> = ZZ.extension(x^2 - 5)                                         # optional - sage.rings.number_field
            sage: OK = A.over()   # over ZZ                                             # optional - sage.rings.number_field
            sage: OK                                                                    # optional - sage.rings.number_field
=======
            sage: A.<a> = ZZ.extension(x^2 - 5)
            sage: OK = A.over()   # over ZZ
            sage: OK
>>>>>>> 86b1d139
            Order in Number Field in a with defining polynomial x^2 - 5 over its base

            sage: K1 = OK.fraction_field(); K1                                          # optional - sage.rings.number_field
            Fraction Field of Order in Number Field in a
             with defining polynomial x^2 - 5 over its base
            sage: K1.bases()                                                            # optional - sage.rings.number_field
            [Fraction Field of Order in Number Field in a
              with defining polynomial x^2 - 5 over its base,
             Order in Number Field in a with defining polynomial x^2 - 5 over its base,
             Integer Ring]

            sage: K2 = OK.fraction_field(extend_base=True); K2                          # optional - sage.rings.number_field
            Fraction Field of Order in Number Field in a
             with defining polynomial x^2 - 5 over its base
            sage: K2.bases()                                                            # optional - sage.rings.number_field
            [Fraction Field of Order in Number Field in a
              with defining polynomial x^2 - 5 over its base,
             Rational Field]

        Note that there is no coercion map between `K_1` and `K_2`::

            sage: K1.has_coerce_map_from(K2)                                            # optional - sage.rings.number_field
            False
            sage: K2.has_coerce_map_from(K1)                                            # optional - sage.rings.number_field
            False

        We check that when the extension is a field, its fraction field does not change::

            sage: K1.fraction_field() is K1                                             # optional - sage.rings.number_field
            True
            sage: K2.fraction_field() is K2                                             # optional - sage.rings.number_field
            True

        TESTS::

            sage: A = GF(5).over(ZZ)                                                    # optional - sage.rings.finite_rings
            sage: A.fraction_field(extend_base=True)                                    # optional - sage.rings.finite_rings
            Traceback (most recent call last):
            ...
            ValueError: the morphism is not injective
        """
        defining_morphism = self._defining_morphism_fraction_field(extend_base)
        if defining_morphism is None:
            return self
        if extend_base:
            gen = self._gen
            names = self._names
            constructor = RingExtensionWithGen
            kwargs = { 'gen': gen, 'names': names, 'check': False }
        else:
            gen = names = None
            constructor = RingExtensionFractionField
            kwargs = { 'print_options': {'print_elements_as': self.fraction_field(extend_base=True)} }
        kwargs['is_backend_exposed'] = self._is_backend_exposed
        ring = defining_morphism.codomain()
        return RingExtension(ring, defining_morphism, gen=gen, names=names, constructors=[(constructor, kwargs)])<|MERGE_RESOLUTION|>--- conflicted
+++ resolved
@@ -336,14 +336,8 @@
         True
 
         sage: x = polygen(ZZ, 'x')
-<<<<<<< HEAD
         sage: K.<a> = QQ.extension(x^2 - 2)                                             # optional - sage.rings.number_field
         sage: E = K.over(QQ); E                                                         # optional - sage.rings.number_field
-=======
-        sage: K.<a> = QQ.extension(x^2 - 2)
-        sage: E = K.over(QQ)
-        sage: E
->>>>>>> 86b1d139
         Field in a with defining polynomial x^2 - 2 over its base
 
         sage: E2.<b> = K.over(QQ)                                                       # optional - sage.rings.number_field
@@ -631,13 +625,8 @@
         EXAMPLES::
 
             sage: x = polygen(ZZ, 'x')
-<<<<<<< HEAD
             sage: K.<a> = QQ.extension(x^2 - 2)                                         # optional - sage.rings.number_field
             sage: E = K.over()  # over QQ                                               # optional - sage.rings.number_field
-=======
-            sage: K.<a> = QQ.extension(x^2 - 2)
-            sage: E = K.over()  # over QQ
->>>>>>> 86b1d139
 
             sage: hasattr(E, 'automorphisms')                                           # optional - sage.rings.number_field
             True
@@ -673,13 +662,8 @@
         EXAMPLES::
 
             sage: x = polygen(ZZ, 'x')
-<<<<<<< HEAD
             sage: A.<a> = QQ.extension(x^2 - 2)                                         # optional - sage.rings.number_field
             sage: K.<a> = A.over()                                                      # optional - sage.rings.number_field
-=======
-            sage: A.<a> = QQ.extension(x^2 - 2)
-            sage: K.<a> = A.over()
->>>>>>> 86b1d139
 
             sage: dir(K)                                                                # optional - sage.rings.number_field
             ['CartesianProduct',
@@ -1470,19 +1454,11 @@
         TESTS::
 
             sage: x = polygen(ZZ, 'x')
-<<<<<<< HEAD
             sage: A.<a> = QQ.extension(x^2 - 2)                                         # optional - sage.rings.number_field
             sage: B.<b> = QQ.extension(x^6 - 2)                                         # optional - sage.rings.number_field
             sage: f = A.hom([b^3])                                                      # optional - sage.rings.number_field
             sage: E = B.over(f)                                                         # optional - sage.rings.number_field
             sage: E.degree_over()  # indirect doctest                                   # optional - sage.rings.number_field
-=======
-            sage: A.<a> = QQ.extension(x^2 - 2)
-            sage: B.<b> = QQ.extension(x^6 - 2)
-            sage: f = A.hom([b^3])
-            sage: E = B.over(f)
-            sage: E.degree_over()  # indirect doctest
->>>>>>> 86b1d139
             3
         """
         if base is self:
@@ -1732,15 +1708,9 @@
         EXAMPLES::
 
             sage: x = polygen(ZZ, 'x')
-<<<<<<< HEAD
             sage: A.<a> = ZZ.extension(x^2 - 5)                                         # optional - sage.rings.number_field
             sage: OK = A.over()   # over ZZ                                             # optional - sage.rings.number_field
             sage: OK                                                                    # optional - sage.rings.number_field
-=======
-            sage: A.<a> = ZZ.extension(x^2 - 5)
-            sage: OK = A.over()   # over ZZ
-            sage: OK
->>>>>>> 86b1d139
             Order in Number Field in a with defining polynomial x^2 - 5 over its base
 
             sage: K1 = OK.fraction_field(); K1                                          # optional - sage.rings.number_field
@@ -2023,19 +1993,11 @@
         TESTS::
 
             sage: x = polygen(ZZ, 'x')
-<<<<<<< HEAD
             sage: A.<a> = ZZ.extension(x^2 - 2)                                         # optional - sage.rings.number_field
             sage: OK = A.over()                                                         # optional - sage.rings.number_field
             sage: K = OK.fraction_field(); K                                            # optional - sage.rings.number_field
             Fraction Field of
              Order in Number Field in a with defining polynomial x^2 - 2 over its base
-=======
-            sage: A.<a> = ZZ.extension(x^2 - 2)
-            sage: OK = A.over()
-            sage: K = OK.fraction_field()
-            sage: K
-            Fraction Field of Order in Number Field in a with defining polynomial x^2 - 2 over its base
->>>>>>> 86b1d139
 
             sage: TestSuite(K).run()                                                    # optional - sage.rings.number_field
 
@@ -2053,19 +2015,11 @@
         EXAMPLES::
 
             sage: x = polygen(ZZ, 'x')
-<<<<<<< HEAD
             sage: A.<a> = ZZ.extension(x^2 - 2)                                         # optional - sage.rings.number_field
             sage: OK = A.over()                                                         # optional - sage.rings.number_field
             sage: K = OK.fraction_field(); K                                            # optional - sage.rings.number_field
             Fraction Field of
              Order in Number Field in a with defining polynomial x^2 - 2 over its base
-=======
-            sage: A.<a> = ZZ.extension(x^2 - 2)
-            sage: OK = A.over()
-            sage: K = OK.fraction_field()
-            sage: K
-            Fraction Field of Order in Number Field in a with defining polynomial x^2 - 2 over its base
->>>>>>> 86b1d139
 
             sage: K.ring()                                                              # optional - sage.rings.number_field
             Order in Number Field in a with defining polynomial x^2 - 2 over its base
@@ -2081,15 +2035,9 @@
         EXAMPLES::
 
             sage: x = polygen(ZZ, 'x')
-<<<<<<< HEAD
             sage: A.<a> = ZZ.extension(x^2 - 2)                                         # optional - sage.rings.number_field
             sage: OK = A.over()                                                         # optional - sage.rings.number_field
             sage: K = OK.fraction_field()                                               # optional - sage.rings.number_field
-=======
-            sage: A.<a> = ZZ.extension(x^2 - 2)
-            sage: OK = A.over()
-            sage: K = OK.fraction_field()
->>>>>>> 86b1d139
 
             sage: K._repr_topring()                                                     # optional - sage.rings.number_field
             'Fraction Field of Order in Number Field in a with defining polynomial x^2 - 2'
@@ -2157,14 +2105,8 @@
         TESTS::
 
             sage: x = polygen(ZZ, 'x')
-<<<<<<< HEAD
             sage: K.<a> = QQ.extension(x^3 - 2)                                         # optional - sage.rings.number_field
             sage: E = K.over(); E                                                       # optional - sage.rings.number_field
-=======
-            sage: K.<a> = QQ.extension(x^3 - 2)
-            sage: E = K.over()
-            sage: E
->>>>>>> 86b1d139
             Field in a with defining polynomial x^3 - 2 over its base
 
             sage: TestSuite(E).run()                                                    # optional - sage.rings.number_field
@@ -2257,19 +2199,11 @@
         TESTS::
 
             sage: x = polygen(ZZ, 'x')
-<<<<<<< HEAD
             sage: A.<a> = QQ.extension(x^2 - 2)                                         # optional - sage.rings.number_field
             sage: B.<b> = QQ.extension(x^6 - 2)                                         # optional - sage.rings.number_field
             sage: f = A.hom([b^3])                                                      # optional - sage.rings.number_field
             sage: E = B.over(f)                                                         # optional - sage.rings.number_field
             sage: E.degree_over()  # indirect doctest                                   # optional - sage.rings.number_field
-=======
-            sage: A.<a> = QQ.extension(x^2 - 2)
-            sage: B.<b> = QQ.extension(x^6 - 2)
-            sage: f = A.hom([b^3])
-            sage: E = B.over(f)
-            sage: E.degree_over()  # indirect doctest
->>>>>>> 86b1d139
             3
         """
         if base is self:
@@ -2373,15 +2307,9 @@
         TESTS::
 
             sage: x = polygen(ZZ, 'x')
-<<<<<<< HEAD
             sage: A.<a> = QQ.extension(x^3 - 2)                                         # optional - sage.rings.number_field
             sage: K.<u> = A.over()                                                      # optional - sage.rings.number_field
             sage: K.basis_over()                                                        # optional - sage.rings.number_field
-=======
-            sage: A.<a> = QQ.extension(x^3 - 2)
-            sage: K.<u> = A.over()
-            sage: K.basis_over()
->>>>>>> 86b1d139
             [1, u, u^2]
         """
         if base is self:
@@ -2543,15 +2471,9 @@
         EXAMPLES::
 
             sage: x = polygen(ZZ, 'x')
-<<<<<<< HEAD
             sage: A.<a> = ZZ.extension(x^2 - 5)                                         # optional - sage.rings.number_field
             sage: OK = A.over()   # over ZZ                                             # optional - sage.rings.number_field
             sage: OK                                                                    # optional - sage.rings.number_field
-=======
-            sage: A.<a> = ZZ.extension(x^2 - 5)
-            sage: OK = A.over()   # over ZZ
-            sage: OK
->>>>>>> 86b1d139
             Order in Number Field in a with defining polynomial x^2 - 5 over its base
 
             sage: K1 = OK.fraction_field(); K1                                          # optional - sage.rings.number_field
@@ -2618,13 +2540,8 @@
     TESTS::
 
         sage: x = polygen(ZZ, 'x')
-<<<<<<< HEAD
         sage: A.<a> = QQ.extension(x^3 - 7)                                             # optional - sage.rings.number_field
         sage: K = A.over()                                                              # optional - sage.rings.number_field
-=======
-        sage: A.<a> = QQ.extension(x^3 - 7)
-        sage: K = A.over()
->>>>>>> 86b1d139
 
         sage: type(K)                                                                   # optional - sage.rings.number_field
         <class 'sage.rings.ring_extension.RingExtensionWithGen'>
@@ -2651,14 +2568,8 @@
         TESTS::
 
             sage: x = polygen(ZZ, 'x')
-<<<<<<< HEAD
             sage: K.<a> = QQ.extension(x^3 + 3*x + 1)                                   # optional - sage.rings.number_field
             sage: E = K.over(); E                                                       # optional - sage.rings.number_field
-=======
-            sage: K.<a> = QQ.extension(x^3 + 3*x + 1)
-            sage: E = K.over()
-            sage: E
->>>>>>> 86b1d139
             Field in a with defining polynomial x^3 + 3*x + 1 over its base
 
             sage: TestSuite(E).run()                                                    # optional - sage.rings.number_field
@@ -2806,15 +2717,9 @@
         EXAMPLES::
 
             sage: x = polygen(ZZ, 'x')
-<<<<<<< HEAD
             sage: A.<a> = ZZ.extension(x^2 - 5)                                         # optional - sage.rings.number_field
             sage: OK = A.over()   # over ZZ                                             # optional - sage.rings.number_field
             sage: OK                                                                    # optional - sage.rings.number_field
-=======
-            sage: A.<a> = ZZ.extension(x^2 - 5)
-            sage: OK = A.over()   # over ZZ
-            sage: OK
->>>>>>> 86b1d139
             Order in Number Field in a with defining polynomial x^2 - 5 over its base
 
             sage: K1 = OK.fraction_field(); K1                                          # optional - sage.rings.number_field
