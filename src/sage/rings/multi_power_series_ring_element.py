--- conflicted
+++ resolved
@@ -313,10 +313,7 @@
             sage: g.parent()
             Multivariate Power Series Ring in s, t over Rational Field
 
-<<<<<<< HEAD
             sage: x = polygen(ZZ, 'x')
-=======
->>>>>>> 3202f651
             sage: K = NumberField(x - 3,'a')                                            # optional - sage.rings.number_field
             sage: g = K.random_element()*f                                              # optional - sage.rings.number_field
             sage: g.parent()                                                            # optional - sage.rings.number_field
