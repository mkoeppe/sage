--- conflicted
+++ resolved
@@ -253,21 +253,6 @@
         1 + s + t - s*t + O(s, t)^5
 
 
-<<<<<<< HEAD
-        sage: T = PowerSeriesRing(GF(3),5,'t'); T                                       # optional - sage.libs.pari
-        Multivariate Power Series Ring in t0, t1, t2, t3, t4 over Finite
-        Field of size 3
-        sage: t = T.gens()                                                              # optional - sage.libs.pari
-        sage: w = t[0] - 2*t[1]*t[3] + 5*t[4]^3 - t[0]^3*t[2]^2; w                      # optional - sage.libs.pari
-        t0 + t1*t3 - t4^3 - t0^3*t2^2
-        sage: w = w.add_bigoh(5); w                                                     # optional - sage.libs.pari
-        t0 + t1*t3 - t4^3 + O(t0, t1, t2, t3, t4)^5
-        sage: w in T                                                                    # optional - sage.libs.pari
-        True
-
-        sage: w = t[0] - 2*t[0]*t[2] + 5*t[4]^3 - t[0]^3*t[2]^2 + T.O(6)                # optional - sage.libs.pari
-        sage: w                                                                         # optional - sage.libs.pari
-=======
         sage: T = PowerSeriesRing(GF(3),5,'t'); T                                       # optional - sage.rings.finite_rings
         Multivariate Power Series Ring in t0, t1, t2, t3, t4
          over Finite Field of size 3
@@ -281,7 +266,6 @@
 
         sage: w = t[0] - 2*t[0]*t[2] + 5*t[4]^3 - t[0]^3*t[2]^2 + T.O(6)                # optional - sage.rings.finite_rings
         sage: w                                                                         # optional - sage.rings.finite_rings
->>>>>>> c215f040
         t0 + t0*t2 - t4^3 - t0^3*t2^2 + O(t0, t1, t2, t3, t4)^6
 
 
@@ -290,11 +274,7 @@
         sage: S.random_element(4) # random
         -2*t + t^2 - 12*s^3 + O(s, t)^4
 
-<<<<<<< HEAD
-        sage: T.random_element(10) # random                                             # optional - sage.libs.pari
-=======
         sage: T.random_element(10) # random                                             # optional - sage.rings.finite_rings
->>>>>>> c215f040
         -t1^2*t3^2*t4^2 + t1^5*t3^3*t4 + O(t0, t1, t2, t3, t4)^10
 
 
@@ -471,15 +451,9 @@
 
         Checking that :trac:`15059` is fixed::
 
-<<<<<<< HEAD
-            sage: M.<u,v> = PowerSeriesRing(GF(5))                                      # optional - sage.libs.pari
-            sage: s = M.hom([u, u+v])                                                   # optional - sage.libs.pari
-            sage: s(M.one())                                                            # optional - sage.libs.pari
-=======
             sage: M.<u,v> = PowerSeriesRing(GF(5))                                      # optional - sage.rings.finite_rings
             sage: s = M.hom([u, u+v])                                                   # optional - sage.rings.finite_rings
             sage: s(M.one())                                                            # optional - sage.rings.finite_rings
->>>>>>> c215f040
             1
 
         Since :trac:`26105` you can specify a map on the base ring::
@@ -593,16 +567,6 @@
 
         EXAMPLES::
 
-<<<<<<< HEAD
-            sage: R.<a,b,c> = PowerSeriesRing(GF(5)); R                                 # optional - sage.libs.pari
-            Multivariate Power Series Ring in a, b, c over Finite Field of
-            size 5
-            sage: f = 1 + a + b - a*b + R.O(3); f                                       # optional - sage.libs.pari
-            1 + a + b - a*b + O(a, b, c)^3
-            sage: f._value()                                                            # optional - sage.libs.pari
-            1 + a + b - a*b
-            sage: f._value().parent()                                                   # optional - sage.libs.pari
-=======
             sage: R.<a,b,c> = PowerSeriesRing(GF(5)); R                                 # optional - sage.rings.finite_rings
             Multivariate Power Series Ring in a, b, c over Finite Field of
             size 5
@@ -611,7 +575,6 @@
             sage: f._value()                                                            # optional - sage.rings.finite_rings
             1 + a + b - a*b
             sage: f._value().parent()                                                   # optional - sage.rings.finite_rings
->>>>>>> c215f040
             Multivariate Polynomial Ring in a, b, c over Finite Field of size 5
         """
         return self._go_to_fg(self._bg_value)
@@ -640,17 +603,6 @@
 
         EXAMPLES::
 
-<<<<<<< HEAD
-            sage: M = PowerSeriesRing(GF(5),3,'t'); M                                   # optional - sage.libs.pari
-            Multivariate Power Series Ring in t0, t1, t2 over Finite Field of size 5
-            sage: t = M.gens()                                                          # optional - sage.libs.pari
-            sage: f = (-t[0]^4*t[1]^3*t[2]^4 - 2*t[0]*t[1]^4*t[2]^7                     # optional - sage.libs.pari
-                       + 2*t[1]*t[2]^12 + 2*t[0]^7*t[1]^5*t[2]^2 + M.O(15))
-            sage: f                                                                     # optional - sage.libs.pari
-            -t0^4*t1^3*t2^4 - 2*t0*t1^4*t2^7 + 2*t1*t2^12 + 2*t0^7*t1^5*t2^2
-            + O(t0, t1, t2)^15
-            sage: f._latex_()                                                           # optional - sage.libs.pari
-=======
             sage: M = PowerSeriesRing(GF(5),3,'t'); M                                   # optional - sage.rings.finite_rings
             Multivariate Power Series Ring in t0, t1, t2 over Finite Field of size 5
             sage: t = M.gens()                                                          # optional - sage.rings.finite_rings
@@ -660,7 +612,6 @@
             -t0^4*t1^3*t2^4 - 2*t0*t1^4*t2^7 + 2*t1*t2^12 + 2*t0^7*t1^5*t2^2
             + O(t0, t1, t2)^15
             sage: f._latex_()                                                           # optional - sage.rings.finite_rings
->>>>>>> c215f040
             '-t_{0}^{4} t_{1}^{3} t_{2}^{4} + 3 t_{0} t_{1}^{4} t_{2}^{7} +
             2 t_{1} t_{2}^{12} + 2 t_{0}^{7} t_{1}^{5} t_{2}^{2}
             + O(t_{0}, t_{1}, t_{2})^{15}'
@@ -759,15 +710,6 @@
 
         EXAMPLES::
 
-<<<<<<< HEAD
-            sage: R.<a,b,c> = PowerSeriesRing(GF(5)); R                                 # optional - sage.libs.pari
-            Multivariate Power Series Ring in a, b, c over Finite Field of size 5
-            sage: f = a + b + c + a^2*c                                                 # optional - sage.libs.pari
-            sage: f == f^2                                                              # optional - sage.libs.pari
-            False
-            sage: f = f.truncate()                                                      # optional - sage.libs.pari
-            sage: f == f.O(4)                                                           # optional - sage.libs.pari
-=======
             sage: R.<a,b,c> = PowerSeriesRing(GF(5)); R                                 # optional - sage.rings.finite_rings
             Multivariate Power Series Ring in a, b, c over Finite Field of size 5
             sage: f = a + b + c + a^2*c                                                 # optional - sage.rings.finite_rings
@@ -775,26 +717,10 @@
             False
             sage: f = f.truncate()                                                      # optional - sage.rings.finite_rings
             sage: f == f.O(4)                                                           # optional - sage.rings.finite_rings
->>>>>>> c215f040
             True
 
         Ordering is determined by underlying polynomial ring::
 
-<<<<<<< HEAD
-            sage: a > b                                                                 # optional - sage.libs.pari
-            True
-            sage: a > a^2                                                               # optional - sage.libs.pari
-            True
-            sage: b > a^2                                                               # optional - sage.libs.pari
-            True
-            sage: (f^2).O(3)                                                            # optional - sage.libs.pari
-            a^2 + 2*a*b + 2*a*c + b^2 + 2*b*c + c^2 + O(a, b, c)^3
-            sage: f < f^2                                                               # optional - sage.libs.pari
-            False
-            sage: f > f^2                                                               # optional - sage.libs.pari
-            True
-            sage: f < 2*f                                                               # optional - sage.libs.pari
-=======
             sage: a > b                                                                 # optional - sage.rings.finite_rings
             True
             sage: a > a^2                                                               # optional - sage.rings.finite_rings
@@ -808,7 +734,6 @@
             sage: f > f^2                                                               # optional - sage.rings.finite_rings
             True
             sage: f < 2*f                                                               # optional - sage.rings.finite_rings
->>>>>>> c215f040
             True
         """
         return richcmp(self._bg_value, other._bg_value, op)
@@ -997,12 +922,8 @@
         comes to our help::
 
             sage: (1 + a^3).quo_rem(a + a^2)                                            # optional - sage.libs.singular
-<<<<<<< HEAD
-            (a^2 - a^3 + a^4 - a^5 + a^6 - a^7 + a^8 - a^9 + a^10 + O(a, b, c)^11, 1 + O(a, b, c)^12)
-=======
             (a^2 - a^3 + a^4 - a^5 + a^6 - a^7 + a^8 - a^9 + a^10 + O(a, b, c)^11,
              1 + O(a, b, c)^12)
->>>>>>> c215f040
 
             sage: (1 + a^3 + a*b).quo_rem(b + c)                                        # optional - sage.libs.singular
             (a + O(a, b, c)^11, 1 - a*c + a^3 + O(a, b, c)^12)
@@ -1013,12 +934,8 @@
             (a - b - c + O(a, b, c)^11, 2*b^2 + 2*b*c + 2*c^2 + O(a, b, c)^12)
 
             sage: (a^2 + b^2 + c^2).quo_rem(1/(1+a+b+c))                                # optional - sage.libs.singular
-<<<<<<< HEAD
-            (a^2 + b^2 + c^2 + a^3 + a^2*b + a^2*c + a*b^2 + a*c^2 + b^3 + b^2*c + b*c^2 + c^3 + O(a, b, c)^14,
-=======
             (a^2 + b^2 + c^2 + a^3 + a^2*b + a^2*c + a*b^2 + a*c^2
                + b^3 + b^2*c + b*c^2 + c^3 + O(a, b, c)^14,
->>>>>>> c215f040
              0)
 
             sage: (a^2 + b^2 + c^2).quo_rem(a/(1+a+b+c))                                # optional - sage.libs.singular
@@ -1243,16 +1160,6 @@
 
         EXAMPLES::
 
-<<<<<<< HEAD
-            sage: T = PowerSeriesRing(GF(3),5,'t'); T                                   # optional - sage.libs.pari
-            Multivariate Power Series Ring in t0, t1, t2, t3, t4 over
-            Finite Field of size 3
-            sage: t = T.gens()                                                          # optional - sage.libs.pari
-            sage: w = t[0] - 2*t[0]*t[2] + 5*t[4]^3 - t[0]^3*t[2]^2 + T.O(6)            # optional - sage.libs.pari
-            sage: w                                                                     # optional - sage.libs.pari
-            t0 + t0*t2 - t4^3 - t0^3*t2^2 + O(t0, t1, t2, t3, t4)^6
-            sage: w.variables()                                                         # optional - sage.libs.pari
-=======
             sage: T = PowerSeriesRing(GF(3),5,'t'); T                                   # optional - sage.rings.finite_rings
             Multivariate Power Series Ring in t0, t1, t2, t3, t4 over
             Finite Field of size 3
@@ -1261,7 +1168,6 @@
             sage: w                                                                     # optional - sage.rings.finite_rings
             t0 + t0*t2 - t4^3 - t0^3*t2^2 + O(t0, t1, t2, t3, t4)^6
             sage: w.variables()                                                         # optional - sage.rings.finite_rings
->>>>>>> c215f040
             (t0, t2, t4)
         """
         return tuple(self.parent(v) for v in self._value().variables())
@@ -1491,18 +1397,6 @@
 
         EXAMPLES::
 
-<<<<<<< HEAD
-            sage: R.<a,b> = PowerSeriesRing(GF(4949717)); R                             # optional - sage.libs.pari
-            Multivariate Power Series Ring in a, b over Finite Field of
-            size 4949717
-            sage: f = a^2 + a*b + a^3 + R.O(9)                                          # optional - sage.libs.pari
-            sage: f.valuation()                                                         # optional - sage.libs.pari
-            2
-            sage: g = 1 + a + a^3                                                       # optional - sage.libs.pari
-            sage: g.valuation()                                                         # optional - sage.libs.pari
-            0
-            sage: R.zero().valuation()                                                  # optional - sage.libs.pari
-=======
             sage: R.<a,b> = PowerSeriesRing(GF(4949717)); R                             # optional - sage.rings.finite_rings
             Multivariate Power Series Ring in a, b
              over Finite Field of size 4949717
@@ -1513,7 +1407,6 @@
             sage: g.valuation()                                                         # optional - sage.rings.finite_rings
             0
             sage: R.zero().valuation()                                                  # optional - sage.rings.finite_rings
->>>>>>> c215f040
             +Infinity
         """
         try:
