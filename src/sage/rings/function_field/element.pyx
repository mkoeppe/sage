r"""
Elements of function fields

Sage provides arithmetic with elements of function fields.

EXAMPLES:

Arithmetic with rational functions::

    sage: K.<t> = FunctionField(QQ)
    sage: f = t - 1
    sage: g = t^2 - 3
    sage: h = f^2/g^3
    sage: h.valuation(t-1)
    2
    sage: h.valuation(t)
    0
    sage: h.valuation(t^2 - 3)
    -3

Derivatives of elements in separable extensions::

<<<<<<< HEAD
    sage: K.<x> = FunctionField(GF(4)); _.<Y> = K[]                                     # optional - sage.libs.pari
    sage: L.<y> = K.extension(Y^2 + Y + x + 1/x)                                        # optional - sage.libs.pari sage.rings.function_field
    sage: (y^3 + x).derivative()                                                        # optional - sage.libs.pari sage.rings.function_field
=======
    sage: K.<x> = FunctionField(GF(4)); _.<Y> = K[]                                     # optional - sage.rings.finite_rings
    sage: L.<y> = K.extension(Y^2 + Y + x + 1/x)                                        # optional - sage.rings.finite_rings sage.rings.function_field
    sage: (y^3 + x).derivative()                                                        # optional - sage.rings.finite_rings sage.rings.function_field
>>>>>>> 15315e36
    ((x^2 + 1)/x^2)*y + (x^4 + x^3 + 1)/x^3

The divisor of an element of a global function field::

<<<<<<< HEAD
    sage: K.<x> = FunctionField(GF(2)); _.<Y> = K[]                                     # optional - sage.libs.pari
    sage: L.<y> = K.extension(Y^2 + Y + x + 1/x)                                        # optional - sage.libs.pari sage.rings.function_field
    sage: y.divisor()                                                                   # optional - sage.libs.pari sage.rings.function_field
=======
    sage: K.<x> = FunctionField(GF(2)); _.<Y> = K[]                                     # optional - sage.rings.finite_rings
    sage: L.<y> = K.extension(Y^2 + Y + x + 1/x)                                        # optional - sage.rings.finite_rings sage.rings.function_field
    sage: y.divisor()                                                                   # optional - sage.rings.finite_rings sage.rings.function_field
>>>>>>> 15315e36
    - Place (1/x, 1/x*y)
     - Place (x, x*y)
     + 2*Place (x + 1, x*y)

AUTHORS:

- William Stein: initial version

- Robert Bradshaw (2010-05-27): cythonize function field elements

- Julian Rueth (2011-06-28, 2020-09-01): treat zero correctly; implement nth_root/is_nth_power

- Maarten Derickx (2011-09-11): added doctests, fixed pickling

- Kwankyu Lee (2017-04-30): added elements for global function fields

"""
# ****************************************************************************
#       Copyright (C) 2010      William Stein <wstein@gmail.com>
#                     2010      Robert Bradshaw <robertwb@math.washington.edu>
#                     2011-2020 Julian Rueth <julian.rueth@gmail.com>
#                     2011      Maarten Derickx <m.derickx.student@gmail.com>
#                     2015      Nils Bruin
#                     2016      Frédéric Chapoton
#                     2017-2019 Kwankyu Lee
#                     2018-2020 Travis Scrimshaw
#                     2019      Brent Baccala
#                     2021      Saher Amasha
#
#  Distributed under the terms of the GNU General Public License (GPL)
#  as published by the Free Software Foundation; either version 2 of
#  the License, or (at your option) any later version.
#                  https://www.gnu.org/licenses/
# ****************************************************************************

from sage.structure.element cimport FieldElement, RingElement, ModuleElement, Element
from sage.misc.cachefunc import cached_method
from sage.structure.richcmp cimport richcmp, richcmp_not_equal

def is_FunctionFieldElement(x):
    """
    Return ``True`` if ``x`` is any type of function field element.

    EXAMPLES::

        sage: t = FunctionField(QQ,'t').gen()
        sage: sage.rings.function_field.element.is_FunctionFieldElement(t)
        True
        sage: sage.rings.function_field.element.is_FunctionFieldElement(0)
        False
    """
    if isinstance(x, FunctionFieldElement):
        return True
    from .function_field import is_FunctionField
    return is_FunctionField(x.parent())

def make_FunctionFieldElement(parent, element_class, representing_element):
    """
    Used for unpickling FunctionFieldElement objects (and subclasses).

    EXAMPLES::

        sage: from sage.rings.function_field.element import make_FunctionFieldElement
        sage: K.<x> = FunctionField(QQ)
        sage: make_FunctionFieldElement(K, K.element_class, (x+1)/x)
        (x + 1)/x
    """
    return element_class(parent, representing_element, reduce=False)


cdef class FunctionFieldElement(FieldElement):
    """
    Abstract base class for function field elements.

    EXAMPLES::

        sage: t = FunctionField(QQ,'t').gen()
        sage: isinstance(t, sage.rings.function_field.element.FunctionFieldElement)
        True
    """
    def __reduce__(self):
        """
        EXAMPLES::

            sage: K = FunctionField(QQ,'x')
            sage: f = K.random_element()
            sage: loads(f.dumps()) == f
            True
        """
        return (make_FunctionFieldElement,
                (self._parent, type(self), self._x))

    cdef FunctionFieldElement _new_c(self):
        cdef type t = type(self)
        cdef FunctionFieldElement x = <FunctionFieldElement>t.__new__(t)
        x._parent = self._parent
        return x

    def __pari__(self):
        r"""
        Coerce the element to PARI.

        PARI does not know about general function field elements, so this
        raises an Exception.

        TESTS:

        Check that :trac:`16369` has been resolved::

            sage: K.<a> = FunctionField(QQ)
            sage: R.<b> = K[]
            sage: L.<b> = K.extension(b^2 - a)                                          # optional - sage.rings.function_field
            sage: b.__pari__()                                                          # optional - sage.rings.function_field
            Traceback (most recent call last):
            ...
            NotImplementedError: PARI does not support general function field elements.

        """
        raise NotImplementedError("PARI does not support general function field elements.")

    def _latex_(self):
        r"""
        EXAMPLES::

            sage: K.<t> = FunctionField(QQ)
            sage: latex((t+1)/t)
            \frac{t + 1}{t}
            sage: latex((t+1)/t^67)
            \frac{t + 1}{t^{67}}
            sage: latex((t+1/2)/t^67)
            \frac{t + \frac{1}{2}}{t^{67}}
        """
        return self._x._latex_()

    @cached_method
    def matrix(self, base=None):
        r"""
        Return the matrix of multiplication by this element, interpreting this
        element as an element of a vector space over ``base``.

        INPUT:

        - ``base`` -- a function field (default: ``None``), if ``None``, then
          the matrix is formed over the base field of this function field.

        EXAMPLES:

        A rational function field::

            sage: K.<t> = FunctionField(QQ)
            sage: t.matrix()                                                                        # optional - sage.modules
            [t]
            sage: (1/(t+1)).matrix()                                                                # optional - sage.modules
            [1/(t + 1)]

        Now an example in a nontrivial extension of a rational function field::

            sage: K.<x> = FunctionField(QQ); R.<y> = K[]
            sage: L.<y> = K.extension(y^2 - x*y + 4*x^3)                                            # optional - sage.rings.function_field
            sage: y.matrix()                                                                        # optional - sage.modules sage.rings.function_field
            [     0      1]
            [-4*x^3      x]
            sage: y.matrix().charpoly('Z')                                                          # optional - sage.modules sage.rings.function_field
            Z^2 - x*Z + 4*x^3

        An example in a relative extension, where neither function
        field is rational::

            sage: K.<x> = FunctionField(QQ)
            sage: R.<y> = K[]
            sage: L.<y> = K.extension(y^2 - x*y + 4*x^3)                                            # optional - sage.rings.function_field
            sage: M.<T> = L[]                                                                       # optional - sage.rings.function_field
            sage: Z.<alpha> = L.extension(T^3 - y^2*T + x)                                          # optional - sage.rings.function_field
            sage: alpha.matrix()                                                                    # optional - sage.modules sage.rings.function_field
            [          0           1           0]
            [          0           0           1]
            [         -x x*y - 4*x^3           0]
            sage: alpha.matrix(K)                                                                   # optional - sage.modules sage.rings.function_field
            [           0            0            1            0            0            0]
            [           0            0            0            1            0            0]
            [           0            0            0            0            1            0]
            [           0            0            0            0            0            1]
            [          -x            0       -4*x^3            x            0            0]
            [           0           -x       -4*x^4 -4*x^3 + x^2            0            0]
            sage: alpha.matrix(Z)                                                                   # optional - sage.modules sage.rings.function_field
            [alpha]

        We show that this matrix does indeed work as expected when making a
        vector space from a function field::

            sage: K.<x> = FunctionField(QQ)
            sage: R.<y> = K[]
            sage: L.<y> = K.extension(y^5 - (x^3 + 2*x*y + 1/x))                                    # optional - sage.rings.function_field
            sage: V, from_V, to_V = L.vector_space()                                                # optional - sage.modules sage.rings.function_field
            sage: y5 = to_V(y^5); y5                                                                # optional - sage.modules sage.rings.function_field
            ((x^4 + 1)/x, 2*x, 0, 0, 0)
            sage: y4y = to_V(y^4) * y.matrix(); y4y                                                 # optional - sage.modules sage.rings.function_field
            ((x^4 + 1)/x, 2*x, 0, 0, 0)
            sage: y5 == y4y                                                                         # optional - sage.modules sage.rings.function_field
            True
        """
        # multiply each element of the vector space isomorphic to the parent
        # with this element; make matrix whose rows are the coefficients of the
        # result, and transpose
        V, f, t = self.parent().vector_space(base)
        rows = [ t(self*f(b)) for b in V.basis() ]
        from sage.matrix.matrix_space import MatrixSpace
        MS = MatrixSpace(V.base_field(), V.dimension())
        ret = MS(rows)
        ret.transpose()
        ret.set_immutable()
        return ret

    def trace(self):
        """
        Return the trace of the element.

        EXAMPLES::

            sage: K.<x> = FunctionField(QQ); R.<y> = K[]
            sage: L.<y> = K.extension(y^2 - x*y + 4*x^3)                                # optional - sage.rings.function_field
            sage: y.trace()                                                             # optional - sage.modules sage.rings.function_field
            x
        """
        return self.matrix().trace()

    def norm(self):
        """
        Return the norm of the element.

        EXAMPLES::

            sage: K.<x> = FunctionField(QQ); R.<y> = K[]
            sage: L.<y> = K.extension(y^2 - x*y + 4*x^3)                                # optional - sage.rings.function_field
            sage: y.norm()                                                              # optional - sage.modules sage.rings.function_field
            4*x^3

        The norm is relative::

            sage: K.<x> = FunctionField(QQ); R.<y> = K[]
            sage: L.<y> = K.extension(y^2 - x*y + 4*x^3); R.<z> = L[]                   # optional - sage.rings.function_field
            sage: M.<z> = L.extension(z^3 - y^2*z + x)                                  # optional - sage.rings.function_field
            sage: z.norm()                                                              # optional - sage.modules sage.rings.function_field
            -x
            sage: z.norm().parent()                                                     # optional - sage.modules sage.rings.function_field
            Function field in y defined by y^2 - x*y + 4*x^3
        """
        return self.matrix().determinant()

    def degree(self):
        """
        Return the max degree between the denominator and numerator.

        EXAMPLES::

            sage: FF.<t> = FunctionField(QQ)
            sage: f = (t^2 + 3) / (t^3 - 1/3); f
            (t^2 + 3)/(t^3 - 1/3)
            sage: f.degree()
            3

            sage: FF.<t> = FunctionField(QQ)
            sage: f = (t+8); f
            t + 8
            sage: f.degree()
            1

        TESTS::

            sage: FF.<t> = FunctionField(QQ)
            sage: f = FF(0); f
            0
            sage: f.degree()
            0
            sage: f = (t+1) / (t^2 - 1/3); f
            (t + 1)/(t^2 - 1/3)
            sage: f.degree()
            2
            sage: f = (t+1); f
            t + 1
            sage: f.degree()
            1
        """
        return max(self._x.denominator().degree(),self._x.numerator().degree())

    def characteristic_polynomial(self, *args, **kwds):
        """
        Return the characteristic polynomial of the element. Give an optional
        input string to name the variable in the characteristic polynomial.

        EXAMPLES::

            sage: K.<x> = FunctionField(QQ); R.<y> = K[]
            sage: L.<y> = K.extension(y^2 - x*y + 4*x^3); R.<z> = L[]                   # optional - sage.rings.function_field
            sage: M.<z> = L.extension(z^3 - y^2*z + x)                                  # optional - sage.rings.function_field
            sage: x.characteristic_polynomial('W')                                      # optional - sage.modules sage.rings.function_field
            W - x
            sage: y.characteristic_polynomial('W')                                      # optional - sage.modules sage.rings.function_field
            W^2 - x*W + 4*x^3
            sage: z.characteristic_polynomial('W')                                      # optional - sage.modules sage.rings.function_field
            W^3 + (-x*y + 4*x^3)*W + x
        """
        return self.matrix().characteristic_polynomial(*args, **kwds)

    charpoly = characteristic_polynomial

    def minimal_polynomial(self, *args, **kwds):
        """
        Return the minimal polynomial of the element. Give an optional input
        string to name the variable in the characteristic polynomial.

        EXAMPLES::

            sage: K.<x> = FunctionField(QQ); R.<y> = K[]
            sage: L.<y> = K.extension(y^2 - x*y + 4*x^3); R.<z> = L[]                   # optional - sage.rings.function_field
            sage: M.<z> = L.extension(z^3 - y^2*z + x)                                  # optional - sage.rings.function_field
            sage: x.minimal_polynomial('W')                                             # optional - sage.modules sage.rings.function_field
            W - x
            sage: y.minimal_polynomial('W')                                             # optional - sage.modules sage.rings.function_field
            W^2 - x*W + 4*x^3
            sage: z.minimal_polynomial('W')                                             # optional - sage.modules sage.rings.function_field
            W^3 + (-x*y + 4*x^3)*W + x
        """
        return self.matrix().minimal_polynomial(*args, **kwds)

    minpoly = minimal_polynomial

    def is_integral(self):
        r"""
        Determine if the element is integral over the maximal order of the base field.

        EXAMPLES::

            sage: K.<x> = FunctionField(QQ); R.<y> = K[]
            sage: L.<y> = K.extension(y^2 - x*y + 4*x^3)                                # optional - sage.rings.function_field
            sage: y.is_integral()                                                       # optional - sage.rings.function_field
            True
            sage: (y/x).is_integral()                                                   # optional - sage.modules sage.rings.function_field
            True
            sage: (y/x)^2 - (y/x) + 4*x                                                 # optional - sage.modules sage.rings.function_field
            0
            sage: (y/x^2).is_integral()                                                 # optional - sage.modules sage.rings.function_field
            False
            sage: (y/x).minimal_polynomial('W')                                         # optional - sage.modules sage.rings.function_field
            W^2 - W + 4*x
        """
        R = self.parent().base_field().maximal_order()
        return all(a in R for a in self.minimal_polynomial())

    def differential(self):
        """
        Return the differential `dx` where `x` is the element.

        EXAMPLES::

            sage: K.<t> = FunctionField(QQ)
            sage: f = 1 / t
            sage: f.differential()                                                      # optional - sage.modules
            (-1/t^2) d(t)

<<<<<<< HEAD
            sage: K.<x> = FunctionField(GF(4)); _.<Y> = K[]                             # optional - sage.libs.pari
            sage: L.<y> = K.extension(Y^2 + Y + x +1/x)                                 # optional - sage.libs.pari sage.rings.function_field
            sage: (y^3 + x).differential()                                              # optional - sage.libs.pari sage.modules sage.rings.function_field
=======
            sage: K.<x> = FunctionField(GF(4)); _.<Y> = K[]                             # optional - sage.rings.finite_rings
            sage: L.<y> = K.extension(Y^2 + Y + x +1/x)                                 # optional - sage.rings.finite_rings sage.rings.function_field
            sage: (y^3 + x).differential()                                              # optional - sage.rings.finite_rings sage.modules sage.rings.function_field
>>>>>>> 15315e36
            (((x^2 + 1)/x^2)*y + (x^4 + x^3 + 1)/x^3) d(x)

        TESTS:

        Verify that :trac:`27712` is resolved::

<<<<<<< HEAD
            sage: K.<x> = FunctionField(GF(31))                                         # optional - sage.libs.pari
            sage: R.<y> = K[]                                                           # optional - sage.libs.pari
            sage: L.<y> = K.extension(y^2 - x)                                          # optional - sage.libs.pari sage.rings.function_field
            sage: R.<z> = L[]                                                           # optional - sage.libs.pari sage.rings.function_field
            sage: M.<z> = L.extension(z^2 - y)                                          # optional - sage.libs.pari sage.rings.function_field

            sage: x.differential()                                                      # optional - sage.libs.pari sage.modules
            d(x)
            sage: y.differential()                                                      # optional - sage.libs.pari sage.modules sage.rings.function_field
            (16/x*y) d(x)
            sage: z.differential()                                                      # optional - sage.libs.pari sage.modules sage.rings.function_field
=======
            sage: K.<x> = FunctionField(GF(31))                                         # optional - sage.rings.finite_rings
            sage: R.<y> = K[]                                                           # optional - sage.rings.finite_rings
            sage: L.<y> = K.extension(y^2 - x)                                          # optional - sage.rings.finite_rings sage.rings.function_field
            sage: R.<z> = L[]                                                           # optional - sage.rings.finite_rings sage.rings.function_field
            sage: M.<z> = L.extension(z^2 - y)                                          # optional - sage.rings.finite_rings sage.rings.function_field

            sage: x.differential()                                                      # optional - sage.rings.finite_rings sage.modules
            d(x)
            sage: y.differential()                                                      # optional - sage.rings.finite_rings sage.modules sage.rings.function_field
            (16/x*y) d(x)
            sage: z.differential()                                                      # optional - sage.rings.finite_rings sage.modules sage.rings.function_field
>>>>>>> 15315e36
            (8/x*z) d(x)
        """
        F = self.parent()
        W = F.space_of_differentials()
        return W.element_class(W, F.one(), self)

    def derivative(self):
        """
        Return the derivative of the element.

        The derivative is with respect to the generator of the base rational
        function field, over which the function field is a separable extension.

        EXAMPLES::

            sage: K.<t> = FunctionField(QQ)
            sage: f = (t + 1) / (t^2 - 1/3)
            sage: f.derivative()                                                        # optional - sage.modules
            (-t^2 - 2*t - 1/3)/(t^4 - 2/3*t^2 + 1/9)

<<<<<<< HEAD
            sage: K.<x> = FunctionField(GF(4)); _.<Y> = K[]                             # optional - sage.libs.pari
            sage: L.<y> = K.extension(Y^2 + Y + x + 1/x)                                # optional - sage.libs.pari sage.rings.function_field
            sage: (y^3 + x).derivative()                                                # optional - sage.libs.pari sage.modules sage.rings.function_field
=======
            sage: K.<x> = FunctionField(GF(4)); _.<Y> = K[]                             # optional - sage.rings.finite_rings
            sage: L.<y> = K.extension(Y^2 + Y + x + 1/x)                                # optional - sage.rings.finite_rings sage.rings.function_field
            sage: (y^3 + x).derivative()                                                # optional - sage.rings.finite_rings sage.modules sage.rings.function_field
>>>>>>> 15315e36
            ((x^2 + 1)/x^2)*y + (x^4 + x^3 + 1)/x^3
        """
        D = self.parent().derivation()
        return D(self)

    def higher_derivative(self, i, separating_element=None):
        """
        Return the `i`-th derivative of the element with respect to the
        separating element.

        INPUT:

        - ``i`` -- nonnegative integer

        - ``separating_element`` -- a separating element of the function field;
          the default is the generator of the rational function field

        EXAMPLES::

<<<<<<< HEAD
            sage: K.<t> = FunctionField(GF(2))                                          # optional - sage.libs.pari
            sage: f = t^2                                                               # optional - sage.libs.pari
            sage: f.higher_derivative(2)                                                # optional - sage.libs.pari sage.modules
=======
            sage: K.<t> = FunctionField(GF(2))                                          # optional - sage.rings.finite_rings
            sage: f = t^2                                                               # optional - sage.rings.finite_rings
            sage: f.higher_derivative(2)                                                # optional - sage.rings.finite_rings sage.modules
>>>>>>> 15315e36
            1

        ::

<<<<<<< HEAD
            sage: K.<x> = FunctionField(GF(4)); _.<Y> = K[]                             # optional - sage.libs.pari
            sage: L.<y> = K.extension(Y^2 + Y + x + 1/x)                                # optional - sage.libs.pari sage.rings.function_field
            sage: (y^3 + x).higher_derivative(2)                                        # optional - sage.libs.pari sage.modules sage.rings.function_field
=======
            sage: K.<x> = FunctionField(GF(4)); _.<Y> = K[]                             # optional - sage.rings.finite_rings
            sage: L.<y> = K.extension(Y^2 + Y + x + 1/x)                                # optional - sage.rings.finite_rings sage.rings.function_field
            sage: (y^3 + x).higher_derivative(2)                                        # optional - sage.rings.finite_rings sage.modules sage.rings.function_field
>>>>>>> 15315e36
            1/x^3*y + (x^6 + x^4 + x^3 + x^2 + x + 1)/x^5
        """
        D = self.parent().higher_derivation()
        return D(self, i, separating_element)

    @cached_method
    def divisor(self):
        """
        Return the divisor of the element.

        EXAMPLES::

<<<<<<< HEAD
            sage: K.<x> = FunctionField(GF(2))                                          # optional - sage.libs.pari
            sage: f = 1/(x^3 + x^2 + x)                                                 # optional - sage.libs.pari
            sage: f.divisor()                                                           # optional - sage.libs.pari sage.modules
=======
            sage: K.<x> = FunctionField(GF(2))                                          # optional - sage.rings.finite_rings
            sage: f = 1/(x^3 + x^2 + x)                                                 # optional - sage.rings.finite_rings
            sage: f.divisor()                                                           # optional - sage.rings.finite_rings sage.modules
>>>>>>> 15315e36
            3*Place (1/x)
             - Place (x)
             - Place (x^2 + x + 1)

        ::

<<<<<<< HEAD
            sage: K.<x> = FunctionField(GF(2)); _.<Y> = K[]                             # optional - sage.libs.pari
            sage: L.<y> = K.extension(Y^2 + Y + x + 1/x)                                # optional - sage.libs.pari sage.rings.function_field
            sage: y.divisor()                                                           # optional - sage.libs.pari sage.modules sage.rings.function_field
=======
            sage: K.<x> = FunctionField(GF(2)); _.<Y> = K[]                             # optional - sage.rings.finite_rings
            sage: L.<y> = K.extension(Y^2 + Y + x + 1/x)                                # optional - sage.rings.finite_rings sage.rings.function_field
            sage: y.divisor()                                                           # optional - sage.rings.finite_rings sage.modules sage.rings.function_field
>>>>>>> 15315e36
            - Place (1/x, 1/x*y)
             - Place (x, x*y)
             + 2*Place (x + 1, x*y)
        """
        if self.is_zero():
            raise ValueError("divisor not defined for zero")

        F = self.parent()
        I = F.maximal_order().ideal(self)
        J = F.maximal_order_infinite().ideal(self)
        return I.divisor() + J.divisor()

    def divisor_of_zeros(self):
        """
        Return the divisor of zeros for the element.

        EXAMPLES::

<<<<<<< HEAD
            sage: K.<x> = FunctionField(GF(2))                                          # optional - sage.libs.pari
            sage: f = 1/(x^3 + x^2 + x)                                                 # optional - sage.libs.pari
            sage: f.divisor_of_zeros()                                                  # optional - sage.libs.pari sage.modules
=======
            sage: K.<x> = FunctionField(GF(2))                                          # optional - sage.rings.finite_rings
            sage: f = 1/(x^3 + x^2 + x)                                                 # optional - sage.rings.finite_rings
            sage: f.divisor_of_zeros()                                                  # optional - sage.rings.finite_rings sage.modules
>>>>>>> 15315e36
            3*Place (1/x)

        ::

<<<<<<< HEAD
            sage: K.<x> = FunctionField(GF(4)); _.<Y> = K[]                             # optional - sage.libs.pari
            sage: L.<y> = K.extension(Y^2 + Y + x + 1/x)                                # optional - sage.libs.pari sage.rings.function_field
            sage: (x/y).divisor_of_zeros()                                              # optional - sage.libs.pari sage.modules sage.rings.function_field
=======
            sage: K.<x> = FunctionField(GF(4)); _.<Y> = K[]                             # optional - sage.rings.finite_rings
            sage: L.<y> = K.extension(Y^2 + Y + x + 1/x)                                # optional - sage.rings.finite_rings sage.rings.function_field
            sage: (x/y).divisor_of_zeros()                                              # optional - sage.rings.finite_rings sage.modules sage.rings.function_field
>>>>>>> 15315e36
            3*Place (x, x*y)
        """
        if self.is_zero():
            raise ValueError("divisor of zeros not defined for zero")

        F = self.parent()
        I = F.maximal_order().ideal(self)
        J = F.maximal_order_infinite().ideal(self)
        return I.divisor_of_zeros() + J.divisor_of_zeros()

    def divisor_of_poles(self):
        """
        Return the divisor of poles for the element.

        EXAMPLES::

<<<<<<< HEAD
            sage: K.<x> = FunctionField(GF(2))                                          # optional - sage.libs.pari
            sage: f = 1/(x^3 + x^2 + x)                                                 # optional - sage.libs.pari
            sage: f.divisor_of_poles()                                                  # optional - sage.libs.pari sage.modules
=======
            sage: K.<x> = FunctionField(GF(2))                                          # optional - sage.rings.finite_rings
            sage: f = 1/(x^3 + x^2 + x)                                                 # optional - sage.rings.finite_rings
            sage: f.divisor_of_poles()                                                  # optional - sage.rings.finite_rings sage.modules
>>>>>>> 15315e36
            Place (x)
             + Place (x^2 + x + 1)

        ::

<<<<<<< HEAD
            sage: K.<x> = FunctionField(GF(4)); _.<Y> = K[]                             # optional - sage.libs.pari
            sage: L.<y> = K.extension(Y^2 + Y + x + 1/x)                                # optional - sage.libs.pari sage.rings.function_field
            sage: (x/y).divisor_of_poles()                                              # optional - sage.libs.pari sage.modules sage.rings.function_field
=======
            sage: K.<x> = FunctionField(GF(4)); _.<Y> = K[]                             # optional - sage.rings.finite_rings
            sage: L.<y> = K.extension(Y^2 + Y + x + 1/x)                                # optional - sage.rings.finite_rings sage.rings.function_field
            sage: (x/y).divisor_of_poles()                                              # optional - sage.rings.finite_rings sage.modules sage.rings.function_field
>>>>>>> 15315e36
            Place (1/x, 1/x*y) + 2*Place (x + 1, x*y)
        """
        if self.is_zero():
            raise ValueError("divisor of poles not defined for zero")

        F = self.parent()
        I = F.maximal_order().ideal(self)
        J = F.maximal_order_infinite().ideal(self)
        return I.divisor_of_poles() + J.divisor_of_poles()

    def zeros(self):
        """
        Return the list of the zeros of the element.

        EXAMPLES::

<<<<<<< HEAD
            sage: K.<x> = FunctionField(GF(2))                                          # optional - sage.libs.pari
            sage: f = 1/(x^3 + x^2 + x)                                                 # optional - sage.libs.pari
            sage: f.zeros()                                                             # optional - sage.libs.pari sage.modules
=======
            sage: K.<x> = FunctionField(GF(2))                                          # optional - sage.rings.finite_rings
            sage: f = 1/(x^3 + x^2 + x)                                                 # optional - sage.rings.finite_rings
            sage: f.zeros()                                                             # optional - sage.rings.finite_rings sage.modules
>>>>>>> 15315e36
            [Place (1/x)]

        ::

<<<<<<< HEAD
            sage: K.<x> = FunctionField(GF(4)); _.<Y> = K[]                             # optional - sage.libs.pari
            sage: L.<y> = K.extension(Y^2 + Y + x + 1/x)                                # optional - sage.libs.pari
            sage: (x/y).zeros()                                                         # optional - sage.libs.pari sage.modules
=======
            sage: K.<x> = FunctionField(GF(4)); _.<Y> = K[]                             # optional - sage.rings.finite_rings
            sage: L.<y> = K.extension(Y^2 + Y + x + 1/x)                                # optional - sage.rings.finite_rings
            sage: (x/y).zeros()                                                         # optional - sage.rings.finite_rings sage.modules
>>>>>>> 15315e36
            [Place (x, x*y)]
        """
        return self.divisor_of_zeros().support()

    def poles(self):
        """
        Return the list of the poles of the element.

        EXAMPLES::

<<<<<<< HEAD
            sage: K.<x> = FunctionField(GF(2))                                          # optional - sage.libs.pari
            sage: f = 1/(x^3 + x^2 + x)                                                 # optional - sage.libs.pari
            sage: f.poles()                                                             # optional - sage.libs.pari sage.modules
=======
            sage: K.<x> = FunctionField(GF(2))                                          # optional - sage.rings.finite_rings
            sage: f = 1/(x^3 + x^2 + x)                                                 # optional - sage.rings.finite_rings
            sage: f.poles()                                                             # optional - sage.rings.finite_rings sage.modules
>>>>>>> 15315e36
            [Place (x), Place (x^2 + x + 1)]

        ::

<<<<<<< HEAD
            sage: K.<x> = FunctionField(GF(4)); _.<Y> = K[]                             # optional - sage.libs.pari
            sage: L.<y> = K.extension(Y^2 + Y + x + 1/x)                                # optional - sage.libs.pari sage.rings.function_field
            sage: (x/y).poles()                                                         # optional - sage.libs.pari sage.modules sage.rings.function_field
=======
            sage: K.<x> = FunctionField(GF(4)); _.<Y> = K[]                             # optional - sage.rings.finite_rings
            sage: L.<y> = K.extension(Y^2 + Y + x + 1/x)                                # optional - sage.rings.finite_rings sage.rings.function_field
            sage: (x/y).poles()                                                         # optional - sage.rings.finite_rings sage.modules sage.rings.function_field
>>>>>>> 15315e36
            [Place (1/x, 1/x*y), Place (x + 1, x*y)]
        """
        return self.divisor_of_poles().support()

    def valuation(self, place):
        """
        Return the valuation of the element at the place.

        INPUT:

        - ``place`` -- a place of the function field

        EXAMPLES::

<<<<<<< HEAD
            sage: K.<x> = FunctionField(GF(2)); _.<Y> = K[]                             # optional - sage.libs.pari
            sage: L.<y> = K.extension(Y^2 + Y + x + 1/x)                                # optional - sage.libs.pari sage.rings.function_field
            sage: p = L.places_infinite()[0]                                            # optional - sage.libs.pari sage.modules sage.rings.function_field
            sage: y.valuation(p)                                                        # optional - sage.libs.pari sage.modules sage.rings.function_field
=======
            sage: K.<x> = FunctionField(GF(2)); _.<Y> = K[]                             # optional - sage.rings.finite_rings
            sage: L.<y> = K.extension(Y^2 + Y + x + 1/x)                                # optional - sage.rings.finite_rings sage.rings.function_field
            sage: p = L.places_infinite()[0]                                            # optional - sage.rings.finite_rings sage.modules sage.rings.function_field
            sage: y.valuation(p)                                                        # optional - sage.rings.finite_rings sage.modules sage.rings.function_field
>>>>>>> 15315e36
            -1

        ::

            sage: K.<x> = FunctionField(QQ); _.<Y> = K[]
            sage: L.<y> = K.extension(Y^2 + Y + x + 1/x)                                # optional - sage.rings.function_field sage.rings.function_field
            sage: O = L.maximal_order()                                                 # optional - sage.rings.function_field sage.rings.function_field
            sage: p = O.ideal(x - 1).place()                                            # optional - sage.rings.function_field sage.rings.function_field
            sage: y.valuation(p)                                                        # optional - sage.rings.function_field sage.rings.function_field
            0
        """
        prime = place.prime_ideal()
        ideal = prime.ring().ideal(self)
        return prime.valuation(ideal)

    def evaluate(self, place):
        """
        Return the value of the element at the place.

        INPUT:

        - ``place`` -- a function field place

        OUTPUT:

        If the element is in the valuation ring at the place, then an element
        in the residue field at the place is returned. Otherwise, ``ValueError``
        is raised.

        EXAMPLES::

<<<<<<< HEAD
            sage: K.<t> = FunctionField(GF(5))                                          # optional - sage.libs.pari
            sage: p = K.place_infinite()                                                # optional - sage.libs.pari
            sage: f = 1/t^2 + 3                                                         # optional - sage.libs.pari
            sage: f.evaluate(p)                                                         # optional - sage.libs.pari
=======
            sage: K.<t> = FunctionField(GF(5))                                          # optional - sage.rings.finite_rings
            sage: p = K.place_infinite()                                                # optional - sage.rings.finite_rings
            sage: f = 1/t^2 + 3                                                         # optional - sage.rings.finite_rings
            sage: f.evaluate(p)                                                         # optional - sage.rings.finite_rings
>>>>>>> 15315e36
            3

        ::

<<<<<<< HEAD
            sage: K.<x> = FunctionField(GF(4)); _.<Y> = K[]                             # optional - sage.libs.pari
            sage: L.<y> = K.extension(Y^2 + Y + x + 1/x)                                # optional - sage.libs.pari sage.rings.function_field
            sage: p, = L.places_infinite()                                              # optional - sage.libs.pari sage.rings.function_field
            sage: p, = L.places_infinite()                                              # optional - sage.libs.pari sage.rings.function_field
            sage: (y + x).evaluate(p)                                                   # optional - sage.libs.pari sage.rings.function_field
            Traceback (most recent call last):
            ...
            ValueError: has a pole at the place
            sage: (y/x + 1).evaluate(p)                                                 # optional - sage.libs.pari sage.rings.function_field
=======
            sage: K.<x> = FunctionField(GF(4)); _.<Y> = K[]                             # optional - sage.rings.finite_rings
            sage: L.<y> = K.extension(Y^2 + Y + x + 1/x)                                # optional - sage.rings.finite_rings sage.rings.function_field
            sage: p, = L.places_infinite()                                              # optional - sage.rings.finite_rings sage.rings.function_field
            sage: p, = L.places_infinite()                                              # optional - sage.rings.finite_rings sage.rings.function_field
            sage: (y + x).evaluate(p)                                                   # optional - sage.rings.finite_rings sage.rings.function_field
            Traceback (most recent call last):
            ...
            ValueError: has a pole at the place
            sage: (y/x + 1).evaluate(p)                                                 # optional - sage.rings.finite_rings sage.rings.function_field
>>>>>>> 15315e36
            1
        """
        R, fr_R, to_R = place._residue_field()

        v = self.valuation(place)
        if v > 0:
            return R.zero()
        elif v  == 0:
            return to_R(self)
        else: # v < 0
            raise ValueError('has a pole at the place')

    cpdef bint is_nth_power(self, n):
        r"""
        Return whether this element is an ``n``-th power in the rational
        function field.

        INPUT:

        - ``n`` -- an integer

        OUTPUT:

        Returns ``True`` if there is an element `a` in the function field such
        that this element equals `a^n`.

        .. SEEALSO::

            :meth:`nth_root`

        EXAMPLES::

<<<<<<< HEAD
            sage: K.<x> = FunctionField(GF(3))                                          # optional - sage.libs.pari
            sage: f = (x+1)/(x-1)                                                       # optional - sage.libs.pari
            sage: f.is_nth_power(2)                                                     # optional - sage.libs.pari
=======
            sage: K.<x> = FunctionField(GF(3))                                          # optional - sage.rings.finite_rings
            sage: f = (x+1)/(x-1)                                                       # optional - sage.rings.finite_rings
            sage: f.is_nth_power(2)                                                     # optional - sage.rings.finite_rings
>>>>>>> 15315e36
            False
        """
        raise NotImplementedError("is_nth_power() not implemented for generic elements")

    cpdef FunctionFieldElement nth_root(self, n):
        """
        Return an ``n``-th root of this element in the function field.

        INPUT:

        - ``n`` -- an integer

        OUTPUT:

        Returns an element ``a`` in the function field such that this element
        equals `a^n`. Raises an error if no such element exists.

        .. SEEALSO::

            :meth:`is_nth_power`

        EXAMPLES::

<<<<<<< HEAD
            sage: K.<x> = FunctionField(GF(3))                                          # optional - sage.libs.pari
            sage: R.<y> = K[]                                                           # optional - sage.libs.pari
            sage: L.<y> = K.extension(y^2 - x)                                          # optional - sage.libs.pari sage.rings.function_field
            sage: L(y^27).nth_root(27)                                                  # optional - sage.libs.pari sage.rings.function_field
=======
            sage: K.<x> = FunctionField(GF(3))                                          # optional - sage.rings.finite_rings
            sage: R.<y> = K[]                                                           # optional - sage.rings.finite_rings
            sage: L.<y> = K.extension(y^2 - x)                                          # optional - sage.rings.finite_rings sage.rings.function_field
            sage: L(y^27).nth_root(27)                                                  # optional - sage.rings.finite_rings sage.rings.function_field
>>>>>>> 15315e36
            y
        """
        raise NotImplementedError("nth_root() not implemented for generic elements")
<|MERGE_RESOLUTION|>--- conflicted
+++ resolved
@@ -20,28 +20,16 @@
 
 Derivatives of elements in separable extensions::
 
-<<<<<<< HEAD
-    sage: K.<x> = FunctionField(GF(4)); _.<Y> = K[]                                     # optional - sage.libs.pari
-    sage: L.<y> = K.extension(Y^2 + Y + x + 1/x)                                        # optional - sage.libs.pari sage.rings.function_field
-    sage: (y^3 + x).derivative()                                                        # optional - sage.libs.pari sage.rings.function_field
-=======
     sage: K.<x> = FunctionField(GF(4)); _.<Y> = K[]                                     # optional - sage.rings.finite_rings
     sage: L.<y> = K.extension(Y^2 + Y + x + 1/x)                                        # optional - sage.rings.finite_rings sage.rings.function_field
     sage: (y^3 + x).derivative()                                                        # optional - sage.rings.finite_rings sage.rings.function_field
->>>>>>> 15315e36
     ((x^2 + 1)/x^2)*y + (x^4 + x^3 + 1)/x^3
 
 The divisor of an element of a global function field::
 
-<<<<<<< HEAD
-    sage: K.<x> = FunctionField(GF(2)); _.<Y> = K[]                                     # optional - sage.libs.pari
-    sage: L.<y> = K.extension(Y^2 + Y + x + 1/x)                                        # optional - sage.libs.pari sage.rings.function_field
-    sage: y.divisor()                                                                   # optional - sage.libs.pari sage.rings.function_field
-=======
     sage: K.<x> = FunctionField(GF(2)); _.<Y> = K[]                                     # optional - sage.rings.finite_rings
     sage: L.<y> = K.extension(Y^2 + Y + x + 1/x)                                        # optional - sage.rings.finite_rings sage.rings.function_field
     sage: y.divisor()                                                                   # optional - sage.rings.finite_rings sage.rings.function_field
->>>>>>> 15315e36
     - Place (1/x, 1/x*y)
      - Place (x, x*y)
      + 2*Place (x + 1, x*y)
@@ -402,34 +390,15 @@
             sage: f.differential()                                                      # optional - sage.modules
             (-1/t^2) d(t)
 
-<<<<<<< HEAD
-            sage: K.<x> = FunctionField(GF(4)); _.<Y> = K[]                             # optional - sage.libs.pari
-            sage: L.<y> = K.extension(Y^2 + Y + x +1/x)                                 # optional - sage.libs.pari sage.rings.function_field
-            sage: (y^3 + x).differential()                                              # optional - sage.libs.pari sage.modules sage.rings.function_field
-=======
             sage: K.<x> = FunctionField(GF(4)); _.<Y> = K[]                             # optional - sage.rings.finite_rings
             sage: L.<y> = K.extension(Y^2 + Y + x +1/x)                                 # optional - sage.rings.finite_rings sage.rings.function_field
             sage: (y^3 + x).differential()                                              # optional - sage.rings.finite_rings sage.modules sage.rings.function_field
->>>>>>> 15315e36
             (((x^2 + 1)/x^2)*y + (x^4 + x^3 + 1)/x^3) d(x)
 
         TESTS:
 
         Verify that :trac:`27712` is resolved::
 
-<<<<<<< HEAD
-            sage: K.<x> = FunctionField(GF(31))                                         # optional - sage.libs.pari
-            sage: R.<y> = K[]                                                           # optional - sage.libs.pari
-            sage: L.<y> = K.extension(y^2 - x)                                          # optional - sage.libs.pari sage.rings.function_field
-            sage: R.<z> = L[]                                                           # optional - sage.libs.pari sage.rings.function_field
-            sage: M.<z> = L.extension(z^2 - y)                                          # optional - sage.libs.pari sage.rings.function_field
-
-            sage: x.differential()                                                      # optional - sage.libs.pari sage.modules
-            d(x)
-            sage: y.differential()                                                      # optional - sage.libs.pari sage.modules sage.rings.function_field
-            (16/x*y) d(x)
-            sage: z.differential()                                                      # optional - sage.libs.pari sage.modules sage.rings.function_field
-=======
             sage: K.<x> = FunctionField(GF(31))                                         # optional - sage.rings.finite_rings
             sage: R.<y> = K[]                                                           # optional - sage.rings.finite_rings
             sage: L.<y> = K.extension(y^2 - x)                                          # optional - sage.rings.finite_rings sage.rings.function_field
@@ -441,7 +410,6 @@
             sage: y.differential()                                                      # optional - sage.rings.finite_rings sage.modules sage.rings.function_field
             (16/x*y) d(x)
             sage: z.differential()                                                      # optional - sage.rings.finite_rings sage.modules sage.rings.function_field
->>>>>>> 15315e36
             (8/x*z) d(x)
         """
         F = self.parent()
@@ -462,15 +430,9 @@
             sage: f.derivative()                                                        # optional - sage.modules
             (-t^2 - 2*t - 1/3)/(t^4 - 2/3*t^2 + 1/9)
 
-<<<<<<< HEAD
-            sage: K.<x> = FunctionField(GF(4)); _.<Y> = K[]                             # optional - sage.libs.pari
-            sage: L.<y> = K.extension(Y^2 + Y + x + 1/x)                                # optional - sage.libs.pari sage.rings.function_field
-            sage: (y^3 + x).derivative()                                                # optional - sage.libs.pari sage.modules sage.rings.function_field
-=======
             sage: K.<x> = FunctionField(GF(4)); _.<Y> = K[]                             # optional - sage.rings.finite_rings
             sage: L.<y> = K.extension(Y^2 + Y + x + 1/x)                                # optional - sage.rings.finite_rings sage.rings.function_field
             sage: (y^3 + x).derivative()                                                # optional - sage.rings.finite_rings sage.modules sage.rings.function_field
->>>>>>> 15315e36
             ((x^2 + 1)/x^2)*y + (x^4 + x^3 + 1)/x^3
         """
         D = self.parent().derivation()
@@ -490,28 +452,16 @@
 
         EXAMPLES::
 
-<<<<<<< HEAD
-            sage: K.<t> = FunctionField(GF(2))                                          # optional - sage.libs.pari
-            sage: f = t^2                                                               # optional - sage.libs.pari
-            sage: f.higher_derivative(2)                                                # optional - sage.libs.pari sage.modules
-=======
             sage: K.<t> = FunctionField(GF(2))                                          # optional - sage.rings.finite_rings
             sage: f = t^2                                                               # optional - sage.rings.finite_rings
             sage: f.higher_derivative(2)                                                # optional - sage.rings.finite_rings sage.modules
->>>>>>> 15315e36
             1
 
         ::
 
-<<<<<<< HEAD
-            sage: K.<x> = FunctionField(GF(4)); _.<Y> = K[]                             # optional - sage.libs.pari
-            sage: L.<y> = K.extension(Y^2 + Y + x + 1/x)                                # optional - sage.libs.pari sage.rings.function_field
-            sage: (y^3 + x).higher_derivative(2)                                        # optional - sage.libs.pari sage.modules sage.rings.function_field
-=======
             sage: K.<x> = FunctionField(GF(4)); _.<Y> = K[]                             # optional - sage.rings.finite_rings
             sage: L.<y> = K.extension(Y^2 + Y + x + 1/x)                                # optional - sage.rings.finite_rings sage.rings.function_field
             sage: (y^3 + x).higher_derivative(2)                                        # optional - sage.rings.finite_rings sage.modules sage.rings.function_field
->>>>>>> 15315e36
             1/x^3*y + (x^6 + x^4 + x^3 + x^2 + x + 1)/x^5
         """
         D = self.parent().higher_derivation()
@@ -524,30 +474,18 @@
 
         EXAMPLES::
 
-<<<<<<< HEAD
-            sage: K.<x> = FunctionField(GF(2))                                          # optional - sage.libs.pari
-            sage: f = 1/(x^3 + x^2 + x)                                                 # optional - sage.libs.pari
-            sage: f.divisor()                                                           # optional - sage.libs.pari sage.modules
-=======
             sage: K.<x> = FunctionField(GF(2))                                          # optional - sage.rings.finite_rings
             sage: f = 1/(x^3 + x^2 + x)                                                 # optional - sage.rings.finite_rings
             sage: f.divisor()                                                           # optional - sage.rings.finite_rings sage.modules
->>>>>>> 15315e36
             3*Place (1/x)
              - Place (x)
              - Place (x^2 + x + 1)
 
         ::
 
-<<<<<<< HEAD
-            sage: K.<x> = FunctionField(GF(2)); _.<Y> = K[]                             # optional - sage.libs.pari
-            sage: L.<y> = K.extension(Y^2 + Y + x + 1/x)                                # optional - sage.libs.pari sage.rings.function_field
-            sage: y.divisor()                                                           # optional - sage.libs.pari sage.modules sage.rings.function_field
-=======
             sage: K.<x> = FunctionField(GF(2)); _.<Y> = K[]                             # optional - sage.rings.finite_rings
             sage: L.<y> = K.extension(Y^2 + Y + x + 1/x)                                # optional - sage.rings.finite_rings sage.rings.function_field
             sage: y.divisor()                                                           # optional - sage.rings.finite_rings sage.modules sage.rings.function_field
->>>>>>> 15315e36
             - Place (1/x, 1/x*y)
              - Place (x, x*y)
              + 2*Place (x + 1, x*y)
@@ -566,28 +504,16 @@
 
         EXAMPLES::
 
-<<<<<<< HEAD
-            sage: K.<x> = FunctionField(GF(2))                                          # optional - sage.libs.pari
-            sage: f = 1/(x^3 + x^2 + x)                                                 # optional - sage.libs.pari
-            sage: f.divisor_of_zeros()                                                  # optional - sage.libs.pari sage.modules
-=======
             sage: K.<x> = FunctionField(GF(2))                                          # optional - sage.rings.finite_rings
             sage: f = 1/(x^3 + x^2 + x)                                                 # optional - sage.rings.finite_rings
             sage: f.divisor_of_zeros()                                                  # optional - sage.rings.finite_rings sage.modules
->>>>>>> 15315e36
             3*Place (1/x)
 
         ::
 
-<<<<<<< HEAD
-            sage: K.<x> = FunctionField(GF(4)); _.<Y> = K[]                             # optional - sage.libs.pari
-            sage: L.<y> = K.extension(Y^2 + Y + x + 1/x)                                # optional - sage.libs.pari sage.rings.function_field
-            sage: (x/y).divisor_of_zeros()                                              # optional - sage.libs.pari sage.modules sage.rings.function_field
-=======
             sage: K.<x> = FunctionField(GF(4)); _.<Y> = K[]                             # optional - sage.rings.finite_rings
             sage: L.<y> = K.extension(Y^2 + Y + x + 1/x)                                # optional - sage.rings.finite_rings sage.rings.function_field
             sage: (x/y).divisor_of_zeros()                                              # optional - sage.rings.finite_rings sage.modules sage.rings.function_field
->>>>>>> 15315e36
             3*Place (x, x*y)
         """
         if self.is_zero():
@@ -604,29 +530,17 @@
 
         EXAMPLES::
 
-<<<<<<< HEAD
-            sage: K.<x> = FunctionField(GF(2))                                          # optional - sage.libs.pari
-            sage: f = 1/(x^3 + x^2 + x)                                                 # optional - sage.libs.pari
-            sage: f.divisor_of_poles()                                                  # optional - sage.libs.pari sage.modules
-=======
             sage: K.<x> = FunctionField(GF(2))                                          # optional - sage.rings.finite_rings
             sage: f = 1/(x^3 + x^2 + x)                                                 # optional - sage.rings.finite_rings
             sage: f.divisor_of_poles()                                                  # optional - sage.rings.finite_rings sage.modules
->>>>>>> 15315e36
             Place (x)
              + Place (x^2 + x + 1)
 
         ::
 
-<<<<<<< HEAD
-            sage: K.<x> = FunctionField(GF(4)); _.<Y> = K[]                             # optional - sage.libs.pari
-            sage: L.<y> = K.extension(Y^2 + Y + x + 1/x)                                # optional - sage.libs.pari sage.rings.function_field
-            sage: (x/y).divisor_of_poles()                                              # optional - sage.libs.pari sage.modules sage.rings.function_field
-=======
             sage: K.<x> = FunctionField(GF(4)); _.<Y> = K[]                             # optional - sage.rings.finite_rings
             sage: L.<y> = K.extension(Y^2 + Y + x + 1/x)                                # optional - sage.rings.finite_rings sage.rings.function_field
             sage: (x/y).divisor_of_poles()                                              # optional - sage.rings.finite_rings sage.modules sage.rings.function_field
->>>>>>> 15315e36
             Place (1/x, 1/x*y) + 2*Place (x + 1, x*y)
         """
         if self.is_zero():
@@ -643,28 +557,16 @@
 
         EXAMPLES::
 
-<<<<<<< HEAD
-            sage: K.<x> = FunctionField(GF(2))                                          # optional - sage.libs.pari
-            sage: f = 1/(x^3 + x^2 + x)                                                 # optional - sage.libs.pari
-            sage: f.zeros()                                                             # optional - sage.libs.pari sage.modules
-=======
             sage: K.<x> = FunctionField(GF(2))                                          # optional - sage.rings.finite_rings
             sage: f = 1/(x^3 + x^2 + x)                                                 # optional - sage.rings.finite_rings
             sage: f.zeros()                                                             # optional - sage.rings.finite_rings sage.modules
->>>>>>> 15315e36
             [Place (1/x)]
 
         ::
 
-<<<<<<< HEAD
-            sage: K.<x> = FunctionField(GF(4)); _.<Y> = K[]                             # optional - sage.libs.pari
-            sage: L.<y> = K.extension(Y^2 + Y + x + 1/x)                                # optional - sage.libs.pari
-            sage: (x/y).zeros()                                                         # optional - sage.libs.pari sage.modules
-=======
             sage: K.<x> = FunctionField(GF(4)); _.<Y> = K[]                             # optional - sage.rings.finite_rings
             sage: L.<y> = K.extension(Y^2 + Y + x + 1/x)                                # optional - sage.rings.finite_rings
             sage: (x/y).zeros()                                                         # optional - sage.rings.finite_rings sage.modules
->>>>>>> 15315e36
             [Place (x, x*y)]
         """
         return self.divisor_of_zeros().support()
@@ -675,28 +577,16 @@
 
         EXAMPLES::
 
-<<<<<<< HEAD
-            sage: K.<x> = FunctionField(GF(2))                                          # optional - sage.libs.pari
-            sage: f = 1/(x^3 + x^2 + x)                                                 # optional - sage.libs.pari
-            sage: f.poles()                                                             # optional - sage.libs.pari sage.modules
-=======
             sage: K.<x> = FunctionField(GF(2))                                          # optional - sage.rings.finite_rings
             sage: f = 1/(x^3 + x^2 + x)                                                 # optional - sage.rings.finite_rings
             sage: f.poles()                                                             # optional - sage.rings.finite_rings sage.modules
->>>>>>> 15315e36
             [Place (x), Place (x^2 + x + 1)]
 
         ::
 
-<<<<<<< HEAD
-            sage: K.<x> = FunctionField(GF(4)); _.<Y> = K[]                             # optional - sage.libs.pari
-            sage: L.<y> = K.extension(Y^2 + Y + x + 1/x)                                # optional - sage.libs.pari sage.rings.function_field
-            sage: (x/y).poles()                                                         # optional - sage.libs.pari sage.modules sage.rings.function_field
-=======
             sage: K.<x> = FunctionField(GF(4)); _.<Y> = K[]                             # optional - sage.rings.finite_rings
             sage: L.<y> = K.extension(Y^2 + Y + x + 1/x)                                # optional - sage.rings.finite_rings sage.rings.function_field
             sage: (x/y).poles()                                                         # optional - sage.rings.finite_rings sage.modules sage.rings.function_field
->>>>>>> 15315e36
             [Place (1/x, 1/x*y), Place (x + 1, x*y)]
         """
         return self.divisor_of_poles().support()
@@ -711,17 +601,10 @@
 
         EXAMPLES::
 
-<<<<<<< HEAD
-            sage: K.<x> = FunctionField(GF(2)); _.<Y> = K[]                             # optional - sage.libs.pari
-            sage: L.<y> = K.extension(Y^2 + Y + x + 1/x)                                # optional - sage.libs.pari sage.rings.function_field
-            sage: p = L.places_infinite()[0]                                            # optional - sage.libs.pari sage.modules sage.rings.function_field
-            sage: y.valuation(p)                                                        # optional - sage.libs.pari sage.modules sage.rings.function_field
-=======
             sage: K.<x> = FunctionField(GF(2)); _.<Y> = K[]                             # optional - sage.rings.finite_rings
             sage: L.<y> = K.extension(Y^2 + Y + x + 1/x)                                # optional - sage.rings.finite_rings sage.rings.function_field
             sage: p = L.places_infinite()[0]                                            # optional - sage.rings.finite_rings sage.modules sage.rings.function_field
             sage: y.valuation(p)                                                        # optional - sage.rings.finite_rings sage.modules sage.rings.function_field
->>>>>>> 15315e36
             -1
 
         ::
@@ -753,32 +636,14 @@
 
         EXAMPLES::
 
-<<<<<<< HEAD
-            sage: K.<t> = FunctionField(GF(5))                                          # optional - sage.libs.pari
-            sage: p = K.place_infinite()                                                # optional - sage.libs.pari
-            sage: f = 1/t^2 + 3                                                         # optional - sage.libs.pari
-            sage: f.evaluate(p)                                                         # optional - sage.libs.pari
-=======
             sage: K.<t> = FunctionField(GF(5))                                          # optional - sage.rings.finite_rings
             sage: p = K.place_infinite()                                                # optional - sage.rings.finite_rings
             sage: f = 1/t^2 + 3                                                         # optional - sage.rings.finite_rings
             sage: f.evaluate(p)                                                         # optional - sage.rings.finite_rings
->>>>>>> 15315e36
             3
 
         ::
 
-<<<<<<< HEAD
-            sage: K.<x> = FunctionField(GF(4)); _.<Y> = K[]                             # optional - sage.libs.pari
-            sage: L.<y> = K.extension(Y^2 + Y + x + 1/x)                                # optional - sage.libs.pari sage.rings.function_field
-            sage: p, = L.places_infinite()                                              # optional - sage.libs.pari sage.rings.function_field
-            sage: p, = L.places_infinite()                                              # optional - sage.libs.pari sage.rings.function_field
-            sage: (y + x).evaluate(p)                                                   # optional - sage.libs.pari sage.rings.function_field
-            Traceback (most recent call last):
-            ...
-            ValueError: has a pole at the place
-            sage: (y/x + 1).evaluate(p)                                                 # optional - sage.libs.pari sage.rings.function_field
-=======
             sage: K.<x> = FunctionField(GF(4)); _.<Y> = K[]                             # optional - sage.rings.finite_rings
             sage: L.<y> = K.extension(Y^2 + Y + x + 1/x)                                # optional - sage.rings.finite_rings sage.rings.function_field
             sage: p, = L.places_infinite()                                              # optional - sage.rings.finite_rings sage.rings.function_field
@@ -788,7 +653,6 @@
             ...
             ValueError: has a pole at the place
             sage: (y/x + 1).evaluate(p)                                                 # optional - sage.rings.finite_rings sage.rings.function_field
->>>>>>> 15315e36
             1
         """
         R, fr_R, to_R = place._residue_field()
@@ -821,15 +685,9 @@
 
         EXAMPLES::
 
-<<<<<<< HEAD
-            sage: K.<x> = FunctionField(GF(3))                                          # optional - sage.libs.pari
-            sage: f = (x+1)/(x-1)                                                       # optional - sage.libs.pari
-            sage: f.is_nth_power(2)                                                     # optional - sage.libs.pari
-=======
             sage: K.<x> = FunctionField(GF(3))                                          # optional - sage.rings.finite_rings
             sage: f = (x+1)/(x-1)                                                       # optional - sage.rings.finite_rings
             sage: f.is_nth_power(2)                                                     # optional - sage.rings.finite_rings
->>>>>>> 15315e36
             False
         """
         raise NotImplementedError("is_nth_power() not implemented for generic elements")
@@ -853,17 +711,10 @@
 
         EXAMPLES::
 
-<<<<<<< HEAD
-            sage: K.<x> = FunctionField(GF(3))                                          # optional - sage.libs.pari
-            sage: R.<y> = K[]                                                           # optional - sage.libs.pari
-            sage: L.<y> = K.extension(y^2 - x)                                          # optional - sage.libs.pari sage.rings.function_field
-            sage: L(y^27).nth_root(27)                                                  # optional - sage.libs.pari sage.rings.function_field
-=======
             sage: K.<x> = FunctionField(GF(3))                                          # optional - sage.rings.finite_rings
             sage: R.<y> = K[]                                                           # optional - sage.rings.finite_rings
             sage: L.<y> = K.extension(y^2 - x)                                          # optional - sage.rings.finite_rings sage.rings.function_field
             sage: L(y^27).nth_root(27)                                                  # optional - sage.rings.finite_rings sage.rings.function_field
->>>>>>> 15315e36
             y
         """
         raise NotImplementedError("nth_root() not implemented for generic elements")
