r"""
Orders of function fields

An order of a function field is a subring that is, as a module over the base
maximal order, finitely generated and of maximal rank `n`, where `n` is the
extension degree of the function field. All orders are subrings of maximal
orders.

A rational function field has two maximal orders: maximal finite order `o` and
maximal infinite order `o_\infty`. The maximal order of a rational function
field over constant field `k` is just the polynomial ring `o=k[x]`. The
maximal infinite order is the set of rational functions whose denominator has
degree greater than or equal to that of the numerator.

EXAMPLES::

    sage: K.<x> = FunctionField(QQ)
    sage: O = K.maximal_order()
    sage: I = O.ideal(1/x); I
    Ideal (1/x) of Maximal order of Rational function field in x over Rational Field
    sage: 1/x in O
    False
    sage: Oinf = K.maximal_order_infinite()
    sage: 1/x in Oinf
    True

In an extension of a rational function field, an order over the maximal finite
order is called a finite order while an order over the maximal infinite order
is called an infinite order. Thus a function field has one maximal finite order
`O` and one maximal infinite order `O_\infty`. There are other non-maximal
orders such as equation orders::

    sage: K.<x> = FunctionField(GF(3)); R.<y> = K[]                                                 # optional - sage.libs.pari
<<<<<<< HEAD
    sage: L.<y> = K.extension(y^3 - y - x)                                                          # optional - sage.libs.pari
    sage: O = L.equation_order()                                                                    # optional - sage.libs.pari
    sage: 1/y in O                                                                                  # optional - sage.libs.pari
    False
    sage: x/y in O                                                                                  # optional - sage.libs.pari
=======
    sage: L.<y> = K.extension(y^3 - y - x)                                                          # optional - sage.libs.pari sage.rings.function_field
    sage: O = L.equation_order()                                                                    # optional - sage.libs.pari sage.rings.function_field
    sage: 1/y in O                                                                                  # optional - sage.libs.pari sage.rings.function_field
    False
    sage: x/y in O                                                                                  # optional - sage.libs.pari sage.rings.function_field
>>>>>>> 77ee2821
    True

Sage provides an extensive functionality for computations in maximal orders of
function fields. For example, you can decompose a prime ideal of a rational
function field in an extension::

    sage: K.<x> = FunctionField(GF(2)); _.<t> = K[]                                                 # optional - sage.libs.pari
    sage: o = K.maximal_order()                                                                     # optional - sage.libs.pari
<<<<<<< HEAD
    sage: p = o.ideal(x+1)                                                                          # optional - sage.libs.pari
    sage: p.is_prime()                                                                              # optional - sage.libs.pari
    True

    sage: F.<y> = K.extension(t^3 - x^2*(x^2 + x + 1)^2)                                            # optional - sage.libs.pari
    sage: O = F.maximal_order()                                                                     # optional - sage.libs.pari
    sage: O.decomposition(p)                                                                        # optional - sage.libs.pari
=======
    sage: p = o.ideal(x + 1)                                                                        # optional - sage.libs.pari
    sage: p.is_prime()                                                                              # optional - sage.libs.pari
    True

    sage: F.<y> = K.extension(t^3 - x^2*(x^2 + x + 1)^2)                                            # optional - sage.libs.pari sage.rings.function_field
    sage: O = F.maximal_order()                                                                     # optional - sage.libs.pari sage.rings.function_field
    sage: O.decomposition(p)                                                                        # optional - sage.libs.pari sage.rings.function_field
>>>>>>> 77ee2821
    [(Ideal (x + 1, y + 1) of Maximal order
     of Function field in y defined by y^3 + x^6 + x^4 + x^2, 1, 1),
     (Ideal (x + 1, (1/(x^3 + x^2 + x))*y^2 + y + 1) of Maximal order
     of Function field in y defined by y^3 + x^6 + x^4 + x^2, 2, 1)]

<<<<<<< HEAD
    sage: p1, relative_degree,ramification_index = O.decomposition(p)[1]                            # optional - sage.libs.pari
    sage: p1.parent()                                                                               # optional - sage.libs.pari
    Monoid of ideals of Maximal order of Function field in y
    defined by y^3 + x^6 + x^4 + x^2
    sage: relative_degree                                                                           # optional - sage.libs.pari
    2
    sage: ramification_index                                                                        # optional - sage.libs.pari
=======
    sage: p1, relative_degree,ramification_index = O.decomposition(p)[1]                            # optional - sage.libs.pari sage.rings.function_field
    sage: p1.parent()                                                                               # optional - sage.libs.pari sage.rings.function_field
    Monoid of ideals of Maximal order of Function field in y
    defined by y^3 + x^6 + x^4 + x^2
    sage: relative_degree                                                                           # optional - sage.libs.pari sage.rings.function_field
    2
    sage: ramification_index                                                                        # optional - sage.libs.pari sage.rings.function_field
>>>>>>> 77ee2821
    1

When the base constant field is the algebraic field `\QQbar`, the only prime ideals
of the maximal order of the rational function field are linear polynomials. ::

    sage: K.<x> = FunctionField(QQbar)                                                              # optional - sage.rings.number_field
    sage: R.<y> = K[]                                                                               # optional - sage.rings.number_field
<<<<<<< HEAD
    sage: L.<y> = K.extension(y^2 - (x^3-x^2))                                                      # optional - sage.rings.number_field
    sage: p = K.maximal_order().ideal(x)                                                            # optional - sage.rings.number_field
    sage: L.maximal_order().decomposition(p)                                                        # optional - sage.rings.number_field
=======
    sage: L.<y> = K.extension(y^2 - (x^3-x^2))                                                      # optional - sage.rings.function_field sage.rings.number_field
    sage: p = K.maximal_order().ideal(x)                                                            # optional - sage.rings.function_field sage.rings.number_field
    sage: L.maximal_order().decomposition(p)                                                        # optional - sage.rings.function_field sage.rings.number_field
>>>>>>> 77ee2821
    [(Ideal (1/x*y - I) of Maximal order of Function field in y defined by y^2 - x^3 + x^2,
      1,
      1),
     (Ideal (1/x*y + I) of Maximal order of Function field in y defined by y^2 - x^3 + x^2,
      1,
      1)]


AUTHORS:

- William Stein (2010): initial version

- Maarten Derickx (2011-09-14): fixed ideal_with_gens_over_base() for rational function fields

- Julian Rueth (2011-09-14): added check in _element_constructor_

- Kwankyu Lee (2017-04-30): added maximal orders of global function fields

- Brent Baccala (2019-12-20): support orders in characteristic zero

"""

#*****************************************************************************
#       Copyright (C) 2010 William Stein <wstein@gmail.com>
#       Copyright (C) 2011 Maarten Derickx <m.derickx.student@gmail.com>
#       Copyright (C) 2011 Julian Rueth <julian.rueth@gmail.com>
#
#  Distributed under the terms of the GNU General Public License (GPL)
#  as published by the Free Software Foundation; either version 2 of
#  the License, or (at your option) any later version.
#                  https://www.gnu.org/licenses/
#*****************************************************************************

<<<<<<< HEAD
import sage.rings.abc

from sage.misc.cachefunc import cached_method

from sage.arith.functions import lcm
from sage.arith.misc import GCD as gcd

from sage.rings.number_field.number_field_base import NumberField
from sage.rings.polynomial.polynomial_ring_constructor import PolynomialRing

from sage.structure.parent import Parent
from sage.structure.unique_representation import CachedRepresentation, UniqueRepresentation

from sage.categories.integral_domains import IntegralDomains
from sage.categories.principal_ideal_domains import PrincipalIdealDomains
from sage.categories.euclidean_domains import EuclideanDomains

from .ideal import (
    IdealMonoid,
    FunctionFieldIdeal,
    FunctionFieldIdeal_module,
    FunctionFieldIdeal_rational,
    FunctionFieldIdeal_polymod,
    FunctionFieldIdeal_global,
    FunctionFieldIdealInfinite_module,
    FunctionFieldIdealInfinite_rational,
    FunctionFieldIdealInfinite_polymod)
=======
from sage.categories.integral_domains import IntegralDomains
from sage.misc.lazy_import import lazy_import
from sage.structure.parent import Parent
from sage.structure.unique_representation import CachedRepresentation, UniqueRepresentation

from .ideal import IdealMonoid, FunctionFieldIdeal

lazy_import('sage.rings.function_field.order_basis',
            ['FunctionFieldOrder_basis', 'FunctionFieldOrderInfinite_basis'])
lazy_import('sage.rings.function_field.order_rational',
            ['FunctionFieldMaximalOrder_rational', 'FunctionFieldMaximalOrderInfinite_rational'])
lazy_import('sage.rings.function_field.order_polymod',
            ['FunctionFieldMaximalOrder_polymod', 'FunctionFieldMaximalOrderInfinite_polymod'])
lazy_import('sage.rings.function_field.order_global',
            ['FunctionFieldMaximalOrder_global'])
>>>>>>> 77ee2821


class FunctionFieldOrder_base(CachedRepresentation, Parent):
    """
    Base class for orders in function fields.

    INPUT:

    - ``field`` -- function field

    EXAMPLES::

        sage: F = FunctionField(QQ,'y')
        sage: F.maximal_order()
        Maximal order of Rational function field in y over Rational Field
    """
    def __init__(self, field, ideal_class=FunctionFieldIdeal, category=None):
        """
        Initialize.

        TESTS::

            sage: F = FunctionField(QQ,'y')
            sage: O = F.maximal_order()
            sage: TestSuite(O).run(skip='_test_gcd_vs_xgcd')
        """
        category = IntegralDomains().or_subcategory(category).Infinite()
        Parent.__init__(self, category=category, facade=field)

        self._ideal_class = ideal_class # element class for parent ideal monoid
        self._field = field

    def is_field(self, proof=True):
        """
        Return ``False`` since orders are never fields.

        EXAMPLES::

            sage: FunctionField(QQ,'y').maximal_order().is_field()
            False
        """
        return False

    def is_noetherian(self):
        """
        Return ``True`` since orders in function fields are noetherian.

        EXAMPLES::

            sage: FunctionField(QQ,'y').maximal_order().is_noetherian()
            True
        """
        return True

    def function_field(self):
        """
        Return the function field to which the order belongs.

        EXAMPLES::

            sage: FunctionField(QQ,'y').maximal_order().function_field()
            Rational function field in y over Rational Field
        """
        return self._field

    fraction_field = function_field

    def is_subring(self, other):
        """
        Return ``True`` if the order is a subring of the other order.

        INPUT:

        - ``other`` -- order of the function field or the field itself

        EXAMPLES::

            sage: F = FunctionField(QQ,'y')
            sage: O = F.maximal_order()
            sage: O.is_subring(F)
            True
        """
        if other is self._field:
            return True
        else:
            raise NotImplementedError

    def ideal_monoid(self):
        """
        Return the monoid of ideals of the order.

        EXAMPLES::

            sage: FunctionField(QQ,'y').maximal_order().ideal_monoid()
            Monoid of ideals of Maximal order of Rational function field in y over Rational Field
        """
        return IdealMonoid(self)


class FunctionFieldOrder(FunctionFieldOrder_base):
    """
    Base class for orders in function fields.
    """
    def _repr_(self):
        """
        Return the string representation.

        EXAMPLES::

            sage: FunctionField(QQ,'y').maximal_order()
            Maximal order of Rational function field in y over Rational Field
        """
        return "Order in {}".format(self._field)


<<<<<<< HEAD
class FunctionFieldOrder_basis(FunctionFieldOrder):
    """
    Order given by a basis over the maximal order of the base field.

    INPUT:

    - ``basis`` -- list of elements of the function field

    - ``check`` -- (default: ``True``) if ``True``, check whether the module
      that ``basis`` generates forms an order

    EXAMPLES::

        sage: K.<x> = FunctionField(GF(7)); R.<y> = K[]                                             # optional - sage.libs.pari
        sage: L.<y> = K.extension(y^4 + x*y + 4*x + 1)                                              # optional - sage.libs.pari
        sage: O = L.equation_order(); O                                                             # optional - sage.libs.pari
        Order in Function field in y defined by y^4 + x*y + 4*x + 1

    The basis only defines an order if the module it generates is closed under
    multiplication and contains the identity element::

        sage: K.<x> = FunctionField(QQ)
        sage: R.<y> = K[]
        sage: L.<y> = K.extension(y^5 - (x^3 + 2*x*y + 1/x))                                        # optional - sage.libs.singular
        sage: y.is_integral()                                                                       # optional - sage.libs.singular
        False
        sage: L.order(y)                                                                            # optional - sage.libs.singular
        Traceback (most recent call last):
        ...
        ValueError: the module generated by basis (1, y, y^2, y^3, y^4) must be closed under multiplication

    The basis also has to be linearly independent and of the same rank as the
    degree of the function field of its elements (only checked when ``check``
    is ``True``)::

        sage: L.order(L(x))                                                                         # optional - sage.libs.singular
        Traceback (most recent call last):
        ...
        ValueError: basis (1, x, x^2, x^3, x^4) is not linearly independent
        sage: sage.rings.function_field.order.FunctionFieldOrder_basis((y,y,y^3,y^4,y^5))           # optional - sage.libs.singular
        Traceback (most recent call last):
        ...
        ValueError: basis (y, y, y^3, y^4, 2*x*y + (x^4 + 1)/x) is not linearly independent
    """
    def __init__(self, basis, check=True):
        """
        Initialize.

        TESTS::

            sage: K.<x> = FunctionField(GF(7)); R.<y> = K[]                                         # optional - sage.libs.pari
            sage: L.<y> = K.extension(y^4 + x*y + 4*x + 1)                                          # optional - sage.libs.pari
            sage: O = L.equation_order()                                                            # optional - sage.libs.pari
            sage: TestSuite(O).run()                                                                # optional - sage.libs.pari
        """
        if len(basis) == 0:
            raise ValueError("basis must have positive length")

        field = basis[0].parent()
        if len(basis) != field.degree():
            raise ValueError("length of basis must equal degree of field")

        FunctionFieldOrder.__init__(self, field, ideal_class=FunctionFieldIdeal_module)

        V, from_V, to_V = field.vector_space()

        R = V.base_field().maximal_order()
        self._module = V.span([to_V(b) for b in basis], base_ring=R)

        self._from_module= from_V
        self._to_module = to_V
        self._basis = tuple(basis)
        self._ring = field.polynomial_ring()
        self._populate_coercion_lists_(coerce_list=[self._ring])

        if check:
            if self._module.rank() != field.degree():
                raise ValueError("basis {} is not linearly independent".format(basis))
            if not to_V(field(1)) in self._module:
                raise ValueError("the identity element must be in the module spanned by basis {}".format(basis))
            if not all(to_V(a*b) in self._module for a in basis for b in basis):
                raise ValueError("the module generated by basis {} must be closed under multiplication".format(basis))

    def _element_constructor_(self, f):
        """
        Construct an element of this order from ``f``.

        INPUT:

        - ``f`` -- element

        EXAMPLES::

            sage: K.<x> = FunctionField(QQ)
            sage: K.maximal_order()._element_constructor_(x)
            x
        """
        F = self.function_field()

        try:
            f = F(f)
        except TypeError:
            raise TypeError("unable to convert to an element of {}".format(F))

        V, fr_V, to_V = F.vector_space()
        f_vector = to_V(f)
        if f_vector not in self._module:
            raise TypeError("{} is not an element of {}".format(f_vector, self))

        return f

    def ideal_with_gens_over_base(self, gens):
        """
        Return the fractional ideal with basis ``gens`` over the
        maximal order of the base field.

        It is not checked that the ``gens`` really generates an ideal.

        INPUT:

        - ``gens`` -- list of elements of the function field

        EXAMPLES:

        We construct an ideal in a rational function field::

            sage: K.<y> = FunctionField(QQ)
            sage: O = K.maximal_order()
            sage: I = O.ideal([y]); I                                                               # optional - sage.modules
            Ideal (y) of Maximal order of Rational function field in y over Rational Field
            sage: I*I                                                                               # optional - sage.modules
            Ideal (y^2) of Maximal order of Rational function field in y over Rational Field

        We construct some ideals in a nontrivial function field::

            sage: K.<x> = FunctionField(GF(7)); R.<y> = K[]                                         # optional - sage.libs.pari
            sage: L.<y> = K.extension(y^2 - x^3 - 1)                                                # optional - sage.libs.pari
            sage: O = L.equation_order(); O                                                         # optional - sage.libs.pari
            Order in Function field in y defined by y^2 + 6*x^3 + 6
            sage: I = O.ideal_with_gens_over_base([1, y]);  I                                       # optional - sage.libs.pari sage.modules
            Ideal (1) of Order in Function field in y defined by y^2 + 6*x^3 + 6
            sage: I.module()                                                                        # optional - sage.libs.pari sage.modules
            Free module of degree 2 and rank 2 over
             Maximal order of Rational function field in x over Finite Field of size 7
            Echelon basis matrix:
            [1 0]
            [0 1]

        There is no check if the resulting object is really an ideal::

            sage: K.<x> = FunctionField(GF(7)); R.<y> = K[]                                         # optional - sage.libs.pari
            sage: L.<y> = K.extension(y^2 - x^3 - 1)                                                # optional - sage.libs.pari
            sage: O = L.equation_order()                                                            # optional - sage.libs.pari
            sage: I = O.ideal_with_gens_over_base([y]); I                                           # optional - sage.libs.pari sage.modules
            Ideal (y) of Order in Function field in y defined by y^2 + 6*x^3 + 6
            sage: y in I                                                                            # optional - sage.libs.pari sage.modules
            True
            sage: y^2 in I                                                                          # optional - sage.libs.pari sage.modules
            False
        """
        F = self.function_field()
        S = F.base_field().maximal_order()

        gens = [F(a) for a in gens]

        V, from_V, to_V = F.vector_space()
        M = V.span([to_V(b) for b in gens], base_ring=S)

        return self.ideal_monoid().element_class(self, M)

    def ideal(self, *gens):
        """
        Return the fractional ideal generated by the elements in ``gens``.

        INPUT:

        - ``gens`` -- list of generators or an ideal in a ring which
          coerces to this order

        EXAMPLES::

            sage: K.<y> = FunctionField(QQ)
            sage: O = K.maximal_order()
            sage: O.ideal(y)                                                                        # optional - sage.modules
            Ideal (y) of Maximal order of Rational function field in y over Rational Field
            sage: O.ideal([y,1/y]) == O.ideal(y,1/y) # multiple generators may be given as a list   # optional - sage.modules
            True

        A fractional ideal of a nontrivial extension::

            sage: K.<x> = FunctionField(GF(7)); R.<y> = K[]                                         # optional - sage.libs.pari
            sage: O = K.maximal_order()                                                             # optional - sage.libs.pari
            sage: I = O.ideal(x^2 - 4)                                                              # optional - sage.libs.pari sage.modules
            sage: L.<y> = K.extension(y^2 - x^3 - 1)                                                # optional - sage.libs.pari
            sage: S = L.equation_order()                                                            # optional - sage.libs.pari
            sage: S.ideal(1/y)                                                                      # optional - sage.libs.pari sage.modules
            Ideal (1, (6/(x^3 + 1))*y) of Order in Function field in y defined by y^2 + 6*x^3 + 6
            sage: I2 = S.ideal(x^2-4); I2                                                           # optional - sage.libs.pari sage.modules
            Ideal (x^2 + 3) of Order in Function field in y defined by y^2 + 6*x^3 + 6
            sage: I2 == S.ideal(I)                                                                  # optional - sage.libs.pari sage.modules
            True
        """
        if len(gens) == 1:
            gens = gens[0]
            if not isinstance(gens, (list, tuple)):
                if isinstance(gens, FunctionFieldIdeal):
                    gens = gens.gens()
                else:
                    gens = [gens]
        K = self.function_field()

        return self.ideal_with_gens_over_base([b*K(g) for b in self.basis() for g in gens])

    def polynomial(self):
        """
        Return the defining polynomial of the function field of which this is an order.

        EXAMPLES::

            sage: K.<x> = FunctionField(GF(7)); R.<y> = K[]                                         # optional - sage.libs.pari
            sage: L.<y> = K.extension(y^4 + x*y + 4*x + 1)                                          # optional - sage.libs.pari
            sage: O = L.equation_order()                                                            # optional - sage.libs.pari
            sage: O.polynomial()                                                                    # optional - sage.libs.pari
            y^4 + x*y + 4*x + 1
        """
        return self._field.polynomial()

    def basis(self):
        """
        Return a basis of the order over the maximal order of the base field.

        EXAMPLES::

            sage: K.<x> = FunctionField(GF(7)); R.<y> = K[]                                         # optional - sage.libs.pari
            sage: L.<y> = K.extension(y^4 + x*y + 4*x + 1)                                          # optional - sage.libs.pari
            sage: O = L.equation_order()                                                            # optional - sage.libs.pari sage.modules
            sage: O.basis()                                                                         # optional - sage.libs.pari sage.modules
            (1, y, y^2, y^3)
        """
        return self._basis

    def free_module(self):
        """
        Return the free module formed by the basis over the maximal order
        of the base function field.

        EXAMPLES::

            sage: K.<x> = FunctionField(GF(7)); R.<y> = K[]                                         # optional - sage.libs.pari
            sage: L.<y> = K.extension(y^4 + x*y + 4*x + 1)                                          # optional - sage.libs.pari
            sage: O = L.equation_order()                                                            # optional - sage.libs.pari sage.modules
            sage: O.free_module()                                                                   # optional - sage.libs.pari sage.modules
            Free module of degree 4 and rank 4 over Maximal order of Rational
            function field in x over Finite Field of size 7
            Echelon basis matrix:
            [1 0 0 0]
            [0 1 0 0]
            [0 0 1 0]
            [0 0 0 1]
        """
        return self._module

    def coordinate_vector(self, e):
        """
        Return the coordinates of ``e`` with respect to the basis of the order.

        INPUT:

        - ``e`` -- element of the order or the function field

        EXAMPLES::

            sage: K.<x> = FunctionField(GF(7)); R.<y> = K[]                                         # optional - sage.libs.pari
            sage: L.<y> = K.extension(y^4 + x*y + 4*x + 1)                                          # optional - sage.libs.pari
            sage: O = L.equation_order()                                                            # optional - sage.libs.pari sage.modules
            sage: f = (x + y)^3                                                                     # optional - sage.libs.pari sage.modules
            sage: O.coordinate_vector(f)                                                            # optional - sage.libs.pari sage.modules
            (x^3, 3*x^2, 3*x, 1)
        """
        return self._module.coordinate_vector(self._to_module(e), check=False)


=======
>>>>>>> 77ee2821
class FunctionFieldOrderInfinite(FunctionFieldOrder_base):
    """
    Base class for infinite orders in function fields.
    """
    def _repr_(self):
        """
        EXAMPLES::

            sage: FunctionField(QQ,'y').maximal_order_infinite()
            Maximal infinite order of Rational function field in y over Rational Field
        """
        return "Infinite order in {}".format(self.function_field())


<<<<<<< HEAD
class FunctionFieldOrderInfinite_basis(FunctionFieldOrderInfinite):
    """
    Order given by a basis over the infinite maximal order of the base
    field.

    INPUT:

    - ``basis`` -- elements of the function field

    - ``check`` -- boolean (default: ``True``); if ``True``, check the basis generates
      an order

    EXAMPLES::

        sage: K.<x> = FunctionField(GF(7)); R.<y> = K[]                                             # optional - sage.libs.pari
        sage: L.<y> = K.extension(y^4 + x*y + 4*x + 1)                                              # optional - sage.libs.pari
        sage: O = L.equation_order_infinite(); O                                                    # optional - sage.libs.pari sage.modules
        Infinite order in Function field in y defined by y^4 + x*y + 4*x + 1

    The basis only defines an order if the module it generates is closed under
    multiplication and contains the identity element (only checked when
    ``check`` is ``True``)::

        sage: O = L.order_infinite_with_basis([1, y, 1/x^2*y^2, y^3]); O                            # optional - sage.libs.pari sage.modules
        Traceback (most recent call last):
        ...
        ValueError: the module generated by basis (1, y, 1/x^2*y^2, y^3) must be closed under multiplication

    The basis also has to be linearly independent and of the same rank as the
    degree of the function field of its elements (only checked when ``check``
    is ``True``)::

        sage: O = L.order_infinite_with_basis([1, y, 1/x^2*y^2, 1 + y]); O                          # optional - sage.libs.pari sage.modules
        Traceback (most recent call last):
        ...
        ValueError: The given basis vectors must be linearly independent.

    Note that 1 does not need to be an element of the basis, as long as it is
    in the module spanned by it::

        sage: O = L.order_infinite_with_basis([1 + 1/x*y, 1/x*y, 1/x^2*y^2, 1/x^3*y^3]); O          # optional - sage.libs.pari sage.modules
        Infinite order in Function field in y defined by y^4 + x*y + 4*x + 1
        sage: O.basis()                                                                             # optional - sage.libs.pari sage.modules
        (1/x*y + 1, 1/x*y, 1/x^2*y^2, 1/x^3*y^3)
    """
    def __init__(self, basis, check=True):
        """
        Initialize.

        TESTS::

            sage: K.<x> = FunctionField(GF(7)); R.<y> = K[]                                         # optional - sage.libs.pari
            sage: L.<y> = K.extension(y^4 + x*y + 4*x + 1)                                          # optional - sage.libs.pari
            sage: O = L.equation_order_infinite()                                                   # optional - sage.libs.pari sage.modules
            sage: TestSuite(O).run()                                                                # optional - sage.libs.pari sage.modules
        """
        if len(basis) == 0:
            raise ValueError("basis must have positive length")

        field = basis[0].parent()
        if len(basis) != field.degree():
            raise ValueError("length of basis must equal degree of field")

        FunctionFieldOrderInfinite.__init__(self, field, ideal_class=FunctionFieldIdealInfinite_module)

        # function field element f is in this order if and only if
        # W.coordinate_vector(to(f)) in M
        V, fr, to = field.vector_space()
        R = field.base_field().maximal_order_infinite()
        W = V.span_of_basis([to(v) for v in basis])
        from sage.modules.free_module import FreeModule
        M = FreeModule(R,W.dimension())
        self._basis = tuple(basis)
        self._ambient_space = W
        self._module = M

        self._ring = field.polynomial_ring()
        self._populate_coercion_lists_(coerce_list=[self._ring])

        if check:
            if self._module.rank() != field.degree():
                raise ValueError("basis {} is not linearly independent".format(basis))
            if not W.coordinate_vector(to(field(1))) in self._module:
                raise ValueError("the identity element must be in the module spanned by basis {}".format(basis))
            if not all(W.coordinate_vector(to(a*b)) in self._module for a in basis for b in basis):
                raise ValueError("the module generated by basis {} must be closed under multiplication".format(basis))

    def _element_constructor_(self, f):
        """
        Construct an element of this order.

        INPUT:

        - ``f`` -- element

        EXAMPLES::

            sage: K.<x> = FunctionField(QQ)
            sage: O = K.maximal_order()
            sage: O(x)
            x
            sage: O(1/x)
            Traceback (most recent call last):
            ...
            TypeError: 1/x is not an element of Maximal order of Rational function field in x over Rational Field
        """
        F = self.function_field()
        try:
            f = F(f)
        except TypeError:
            raise TypeError("unable to convert to an element of {}".format(F))

        V, fr_V, to_V = F.vector_space()
        W = self._ambient_space
        if not W.coordinate_vector(to_V(f)) in self._module:
            raise TypeError("{} is not an element of {}".format(f, self))

        return f

    def ideal_with_gens_over_base(self, gens):
        """
        Return the fractional ideal with basis ``gens`` over the
        maximal order of the base field.

        It is not checked that ``gens`` really generates an ideal.

        INPUT:

        - ``gens`` -- list of elements that are a basis for the ideal over the
          maximal order of the base field

        EXAMPLES:

        We construct an ideal in a rational function field::

            sage: K.<y> = FunctionField(QQ)
            sage: O = K.maximal_order()
            sage: I = O.ideal([y]); I
            Ideal (y) of Maximal order of Rational function field in y over Rational Field
            sage: I*I
            Ideal (y^2) of Maximal order of Rational function field in y over Rational Field

        We construct some ideals in a nontrivial function field::

            sage: K.<x> = FunctionField(GF(7)); R.<y> = K[]                                         # optional - sage.libs.pari
            sage: L.<y> = K.extension(y^2 - x^3 - 1)                                                # optional - sage.libs.pari
            sage: O = L.equation_order(); O                                                         # optional - sage.libs.pari sage.modules
            Order in Function field in y defined by y^2 + 6*x^3 + 6
            sage: I = O.ideal_with_gens_over_base([1, y]);  I                                       # optional - sage.libs.pari sage.modules
            Ideal (1) of Order in Function field in y defined by y^2 + 6*x^3 + 6
            sage: I.module()                                                                        # optional - sage.libs.pari sage.modules
            Free module of degree 2 and rank 2 over Maximal order of Rational function field in x over Finite Field of size 7
            Echelon basis matrix:
            [1 0]
            [0 1]

        There is no check if the resulting object is really an ideal::

            sage: K.<x> = FunctionField(GF(7)); R.<y> = K[]                                         # optional - sage.libs.pari
            sage: L.<y> = K.extension(y^2 - x^3 - 1)                                                # optional - sage.libs.pari
            sage: O = L.equation_order()                                                            # optional - sage.libs.pari sage.modules
            sage: I = O.ideal_with_gens_over_base([y]); I                                           # optional - sage.libs.pari sage.modules
            Ideal (y) of Order in Function field in y defined by y^2 + 6*x^3 + 6
            sage: y in I                                                                            # optional - sage.libs.pari sage.modules
            True
            sage: y^2 in I                                                                          # optional - sage.libs.pari sage.modules
            False
        """
        F = self.function_field()
        S = F.base_field().maximal_order_infinite()

        gens = [F(a) for a in gens]

        V, from_V, to_V = F.vector_space()
        M = V.span([to_V(b) for b in gens], base_ring=S) # not work

        return self.ideal_monoid().element_class(self, M)

    def ideal(self, *gens):
        """
        Return the fractional ideal generated by the elements in ``gens``.

        INPUT:

        - ``gens`` -- list of generators or an ideal in a ring which coerces
          to this order

        EXAMPLES::

            sage: K.<y> = FunctionField(QQ)
            sage: O = K.maximal_order()
            sage: O.ideal(y)
            Ideal (y) of Maximal order of Rational function field in y over Rational Field
            sage: O.ideal([y,1/y]) == O.ideal(y,1/y) # multiple generators may be given as a list
            True

        A fractional ideal of a nontrivial extension::

            sage: K.<x> = FunctionField(QQ); R.<y> = K[]
            sage: O = K.maximal_order_infinite()
            sage: I = O.ideal(x^2-4)
            sage: L.<y> = K.extension(y^2 - x^3 - 1)                                                # optional - sage.libs.singular
            sage: S = L.order_infinite_with_basis([1, 1/x^2*y])                                     # optional - sage.libs.singular
        """
        if len(gens) == 1:
            gens = gens[0]
            if not isinstance(gens, (list, tuple)):
                if isinstance(gens, FunctionFieldIdeal):
                    gens = gens.gens()
                else:
                    gens = [gens]
        K = self.function_field()

        return self.ideal_with_gens_over_base([b*K(g) for b in self.basis() for g in gens])

    def polynomial(self):
        """
        Return the defining polynomial of the function field of which this is an order.

        EXAMPLES::

            sage: K.<x> = FunctionField(GF(7)); R.<y> = K[]                                         # optional - sage.libs.pari
            sage: L.<y> = K.extension(y^4 + x*y + 4*x + 1)                                          # optional - sage.libs.pari
            sage: O = L.equation_order()                                                            # optional - sage.libs.pari
            sage: O.polynomial()                                                                    # optional - sage.libs.pari
            y^4 + x*y + 4*x + 1
        """
        return self._field.polynomial()

    def basis(self):
        """
        Return a basis of this order over the maximal order of the base field.

        EXAMPLES::

            sage: K.<x> = FunctionField(GF(7)); R.<y> = K[]                                         # optional - sage.libs.pari
            sage: L.<y> = K.extension(y^4 + x*y + 4*x + 1)                                          # optional - sage.libs.pari
            sage: O = L.equation_order()                                                            # optional - sage.libs.pari sage.modules
            sage: O.basis()                                                                         # optional - sage.libs.pari sage.modules
            (1, y, y^2, y^3)
        """
        return self._basis

    def free_module(self):
        """
        Return the free module formed by the basis over the maximal order of
        the base field.

        EXAMPLES::

            sage: K.<x> = FunctionField(GF(7)); R.<y> = K[]                                         # optional - sage.libs.pari
            sage: L.<y> = K.extension(y^4 + x*y + 4*x + 1)                                          # optional - sage.libs.pari
            sage: O = L.equation_order()                                                            # optional - sage.libs.pari sage.modules
            sage: O.free_module()                                                                   # optional - sage.libs.pari sage.modules
            Free module of degree 4 and rank 4 over Maximal order of Rational
            function field in x over Finite Field of size 7
            Echelon basis matrix:
            [1 0 0 0]
            [0 1 0 0]
            [0 0 1 0]
            [0 0 0 1]
        """
        return self._module


=======
>>>>>>> 77ee2821
class FunctionFieldMaximalOrder(UniqueRepresentation, FunctionFieldOrder):
    """
    Base class of maximal orders of function fields.
    """
    def _repr_(self):
        """
        Return the string representation of the order.

        EXAMPLES::

            sage: FunctionField(QQ,'y').maximal_order()._repr_()
            'Maximal order of Rational function field in y over Rational Field'
        """
        return "Maximal order of %s"%(self.function_field(),)


class FunctionFieldMaximalOrderInfinite(FunctionFieldMaximalOrder, FunctionFieldOrderInfinite):
    """
<<<<<<< HEAD
    Maximal orders of rational function fields.

    INPUT:

    - ``field`` -- a function field

    EXAMPLES::

        sage: K.<t> = FunctionField(GF(19)); K                                                      # optional - sage.libs.pari
        Rational function field in t over Finite Field of size 19
        sage: R = K.maximal_order(); R                                                              # optional - sage.libs.pari
        Maximal order of Rational function field in t over Finite Field of size 19
    """
    def __init__(self, field):
        """
        Initialize.

        TESTS::

            sage: K.<t> = FunctionField(QQ)
            sage: O = K.maximal_order()
            sage: TestSuite(O).run(skip='_test_gcd_vs_xgcd')
        """
        FunctionFieldMaximalOrder.__init__(self, field, ideal_class=FunctionFieldIdeal_rational,
                                           category=EuclideanDomains())

        self._populate_coercion_lists_(coerce_list=[field._ring])

        self._ring = field._ring
        self._gen = self(self._ring.gen())
        self._basis = (self.one(),)

    def _element_constructor_(self, f):
        """
        Make ``f`` a function field element of this order.

        EXAMPLES::

            sage: K.<y> = FunctionField(QQ)
            sage: O = K.maximal_order()
            sage: O._element_constructor_(y)
            y
            sage: O._element_constructor_(1/y)
            Traceback (most recent call last):
            ...
            TypeError: 1/y is not an element of Maximal order of Rational function field in y over Rational Field
        """
        F = self.function_field()
        try:
            f = F(f)
        except TypeError:
            raise TypeError("unable to convert to an element of {}".format(F))

        if not f.denominator() in self.function_field().constant_base_field():
            raise TypeError("%r is not an element of %r"%(f,self))

        return f

    def ideal_with_gens_over_base(self, gens):
        """
        Return the fractional ideal with generators ``gens``.

        INPUT:

        - ``gens`` -- elements of the function field

        EXAMPLES::

            sage: K.<x> = FunctionField(QQ); R.<y> = K[]
            sage: L.<y> = K.extension(y^2 - x^3 - 1)                                                # optional - sage.libs.singular
            sage: O = L.equation_order()                                                            # optional - sage.libs.singular
            sage: O.ideal_with_gens_over_base([x^3 + 1, -y])                                        # optional - sage.libs.singular
            Ideal (x^3 + 1, -y) of Order in Function field in y defined by y^2 - x^3 - 1
        """
        return self.ideal(gens)

    def _residue_field(self, ideal, name=None):
=======
    Base class of maximal infinite orders of function fields.
    """
    def _repr_(self):
>>>>>>> 77ee2821
        """
        EXAMPLES::

<<<<<<< HEAD
            sage: F.<x> = FunctionField(GF(2))                                                      # optional - sage.libs.pari
            sage: O = F.maximal_order()                                                             # optional - sage.libs.pari
            sage: I = O.ideal(x^2 + x + 1)                                                          # optional - sage.libs.pari
            sage: R, fr_R, to_R = O._residue_field(I)                                               # optional - sage.libs.pari
            sage: R                                                                                 # optional - sage.libs.pari
            Finite Field in z2 of size 2^2
            sage: [to_R(fr_R(e)) == e for e in R]                                                   # optional - sage.libs.pari
            [True, True, True, True]
            sage: [to_R(fr_R(e)).parent() is R for e in R]                                          # optional - sage.libs.pari
            [True, True, True, True]
            sage: e1, e2 = fr_R(R.random_element()), fr_R(R.random_element())                       # optional - sage.libs.pari
            sage: to_R(e1 * e2) == to_R(e1) * to_R(e2)                                              # optional - sage.libs.pari
            True
            sage: to_R(e1 + e2) == to_R(e1) + to_R(e2)                                              # optional - sage.libs.pari
            True
            sage: to_R(e1).parent() is R                                                            # optional - sage.libs.pari
            True
            sage: to_R(e2).parent() is R                                                            # optional - sage.libs.pari
            True

            sage: F.<x> = FunctionField(GF(2))                                                      # optional - sage.libs.pari
            sage: O = F.maximal_order()                                                             # optional - sage.libs.pari
            sage: I = O.ideal(x + 1)                                                                # optional - sage.libs.pari
            sage: R, fr_R, to_R = O._residue_field(I)                                               # optional - sage.libs.pari
            sage: R                                                                                 # optional - sage.libs.pari
            Finite Field of size 2
            sage: [to_R(fr_R(e)) == e for e in R]                                                   # optional - sage.libs.pari
            [True, True]
            sage: [to_R(fr_R(e)).parent() is R for e in R]                                          # optional - sage.libs.pari
            [True, True]
            sage: e1, e2 = fr_R(R.random_element()), fr_R(R.random_element())                       # optional - sage.libs.pari
            sage: to_R(e1 * e2) == to_R(e1) * to_R(e2)                                              # optional - sage.libs.pari
            True
            sage: to_R(e1 + e2) == to_R(e1) + to_R(e2)                                              # optional - sage.libs.pari
            True
            sage: to_R(e1).parent() is R                                                            # optional - sage.libs.pari
            True
            sage: to_R(e2).parent() is R                                                            # optional - sage.libs.pari
            True

            sage: F.<x> = FunctionField(QQ)
            sage: O = F.maximal_order()
            sage: I = O.ideal(x^2 + x + 1)
            sage: R, fr_R, to_R = O._residue_field(I)                                               # optional - sage.rings.number_field
            sage: R                                                                                 # optional - sage.rings.number_field
            Number Field in a with defining polynomial x^2 + x + 1
            sage: e1, e2 = fr_R(R.random_element()), fr_R(R.random_element())                       # optional - sage.rings.number_field
            sage: to_R(e1 * e2) == to_R(e1) * to_R(e2)                                              # optional - sage.rings.number_field
            True
            sage: to_R(e1 + e2) == to_R(e1) + to_R(e2)                                              # optional - sage.rings.number_field
            True
            sage: to_R(e1).parent() is R                                                            # optional - sage.rings.number_field
            True
            sage: to_R(e2).parent() is R                                                            # optional - sage.rings.number_field
            True

            sage: F.<x> = FunctionField(QQ)
            sage: O = F.maximal_order()
            sage: I = O.ideal(x + 1)
            sage: R, fr_R, to_R = O._residue_field(I)
            sage: R
            Rational Field
            sage: e1, e2 = fr_R(R.random_element()), fr_R(R.random_element())
            sage: to_R(e1 * e2) == to_R(e1) * to_R(e2)
            True
            sage: to_R(e1 + e2) == to_R(e1) + to_R(e2)
            True
            sage: to_R(e1).parent() is R
            True
            sage: to_R(e2).parent() is R
            True
        """
        F = self.function_field()
        K = F.constant_base_field()

        q = ideal.gen().element().numerator()

        if F.is_global():
            R, _from_R, _to_R = self._residue_field_global(q, name=name)
        elif isinstance(K, (NumberField, sage.rings.abc.AlgebraicField)):
            if name is None:
                name = 'a'
            if q.degree() == 1:
                R = K
                _from_R = lambda e: e
                _to_R = lambda e: R(e % q)
            else:
                R = K.extension(q, names=name)
                _from_R = lambda e: self._ring(list(R(e)))
                _to_R = lambda e: (e % q)(R.gen(0))
        else:
            raise NotImplementedError

        def from_R(e):
            return F(_from_R(e))

        def to_R(f):
            return _to_R(f.numerator())

        return R, from_R, to_R

    def _residue_field_global(self, q, name=None):
        """
        Return a finite field isomorphic to the residue field at q.

        This method assumes a global rational function field, that is,
        the constant base field is a finite field.

        INPUT:

        - ``q`` -- irreducible polynomial

        - ``name`` -- string; name of the generator of the extension field

        OUTPUT:

        - a finite field

        - a function that outputs a polynomial lifting a finite field element

        - a function that outputs a finite field element for a polynomial

        The residue field is by definition `k[x]/q` where `k` is the base field.

        EXAMPLES::

            sage: k.<a> = GF(4)                                                                     # optional - sage.libs.pari
            sage: F.<x> = FunctionField(k)                                                          # optional - sage.libs.pari
            sage: O = F.maximal_order()                                                             # optional - sage.libs.pari
            sage: O._ring                                                                           # optional - sage.libs.pari
            Univariate Polynomial Ring in x over Finite Field in a of size 2^2
            sage: f = x^3 + x + 1                                                                   # optional - sage.libs.pari
            sage: _f = f.numerator()                                                                # optional - sage.libs.pari
            sage: _f.is_irreducible()                                                               # optional - sage.libs.pari
            True
            sage: K, fr_K, to_K = O._residue_field_global(_f)                                       # optional - sage.libs.pari sage.modules
            sage: K                                                                                 # optional - sage.libs.pari sage.modules
            Finite Field in z6 of size 2^6
            sage: all(to_K(fr_K(e)) == e for e in K)                                                # optional - sage.libs.pari sage.modules
            True

            sage: k.<a> = GF(2)                                                                     # optional - sage.libs.pari
            sage: F.<x> = FunctionField(k)                                                          # optional - sage.libs.pari
            sage: O = F.maximal_order()                                                             # optional - sage.libs.pari
            sage: O._ring                                                                           # optional - sage.libs.pari
            Univariate Polynomial Ring in x over Finite Field of size 2 (using GF2X)
            sage: f = x^3 + x + 1                                                                   # optional - sage.libs.pari
            sage: _f = f.numerator()                                                                # optional - sage.libs.pari
            sage: _f.is_irreducible()                                                               # optional - sage.libs.pari
            True
            sage: K, fr_K, to_K = O._residue_field_global(_f)                                       # optional - sage.libs.pari sage.modules
            sage: all(to_K(fr_K(e)) == e for e in K)                                                # optional - sage.libs.pari sage.modules
            True

        """
        # polynomial ring over the base field
        R = self._ring

        # base field of extension degree r over the prime field
        k = R.base_ring()
        a = k.gen()
        r = k.degree()

        # extend the base field to a field of degree r*s over the
        # prime field
        s = q.degree()
        K,sigma = k.extension(s, map=True, name=name)

        # find a root beta in K satisfying the irreducible q
        S = K['X']
        beta = S([sigma(c) for c in q.list()]).roots()[0][0]

        # V is a vector space over the prime subfield of k of degree r*s
        V = K.vector_space(map=False)

        w = K.one()
        beta_pow = []
        for i in range(s):
            beta_pow.append(w)
            w *= beta

        w = K.one()
        sigma_a = sigma(a)
        sigma_a_pow = []
        for i in range(r):
            sigma_a_pow.append(w)
            w *= sigma_a

        basis = [V(sap * bp) for bp in beta_pow for sap in sigma_a_pow]
        W = V.span_of_basis(basis)

        def to_K(f):
            coeffs = (f % q).list()
            return sum((sigma(c) * beta_pow[i] for i, c in enumerate(coeffs)), K.zero())

        if r == 1: # take care of the prime field case
            def fr_K(g):
                co = W.coordinates(V(g), check=False)
                return R([k(co[j]) for j in range(s)])
        else:
            def fr_K(g):
                co = W.coordinates(V(g), check=False)
                return R([k(co[i:i+r]) for i in range(0, r*s, r)])

        return K, fr_K, to_K

    def basis(self):
        """
        Return the basis (=1) of the order as a module over the polynomial ring.

        EXAMPLES::

            sage: K.<t> = FunctionField(GF(19))                                                     # optional - sage.libs.pari
            sage: O = K.maximal_order()                                                             # optional - sage.libs.pari
            sage: O.basis()                                                                         # optional - sage.libs.pari
            (1,)
        """
        return self._basis

    def gen(self, n=0):
        """
        Return the ``n``-th generator of the order. Since there is only one generator ``n`` must be 0.

        EXAMPLES::

            sage: O = FunctionField(QQ,'y').maximal_order()
            sage: O.gen()
            y
            sage: O.gen(1)
            Traceback (most recent call last):
            ...
            IndexError: there is only one generator
        """
        if n != 0:
            raise IndexError("there is only one generator")
        return self._gen

    def ngens(self):
        """
        Return 1 the number of generators of the order.

        EXAMPLES::

            sage: FunctionField(QQ,'y').maximal_order().ngens()
            1
        """
        return 1

    def ideal(self, *gens):
        """
        Return the fractional ideal generated by ``gens``.

        INPUT:

        - ``gens`` -- elements of the function field

        EXAMPLES::

            sage: K.<x> = FunctionField(QQ)
            sage: O = K.maximal_order()
            sage: O.ideal(x)
            Ideal (x) of Maximal order of Rational function field in x over Rational Field
            sage: O.ideal([x,1/x]) == O.ideal(x,1/x) # multiple generators may be given as a list
            True
            sage: O.ideal(x^3+1,x^3+6)
            Ideal (1) of Maximal order of Rational function field in x over Rational Field
            sage: I = O.ideal((x^2+1)*(x^3+1),(x^3+6)*(x^2+1)); I
            Ideal (x^2 + 1) of Maximal order of Rational function field in x over Rational Field
            sage: O.ideal(I)
            Ideal (x^2 + 1) of Maximal order of Rational function field in x over Rational Field
        """
        if len(gens) == 1:
            gens = gens[0]
            if not isinstance(gens, (list, tuple)):
                if isinstance(gens, FunctionFieldIdeal):
                    gens = gens.gens()
                else:
                    gens = (gens,)
        K = self.function_field()
        gens = [K(e) for e in gens if e != 0]
        if len(gens) == 0:
            gen = K(0)
        else:
            d = lcm([c.denominator() for c in gens]).monic()
            g = gcd([(d*c).numerator() for c in gens]).monic()
            gen = K(g/d)

        return self.ideal_monoid().element_class(self, gen)


class FunctionFieldMaximalOrder_polymod(FunctionFieldMaximalOrder):
    """
    Maximal orders of extensions of function fields.
    """

    def __init__(self, field, ideal_class=FunctionFieldIdeal_polymod):
        """
        Initialize.

        TESTS::

            sage: K.<x> = FunctionField(GF(7)); R.<y> = K[]                                         # optional - sage.libs.pari
            sage: L.<y> = K.extension(y^4 + x*y + 4*x + 1)                                          # optional - sage.libs.pari
            sage: O = L.maximal_order()                                                             # optional - sage.libs.pari sage.modules
            sage: TestSuite(O).run()                                                                # optional - sage.libs.pari sage.modules
        """
        FunctionFieldMaximalOrder.__init__(self, field, ideal_class)

        from sage.modules.free_module_element import vector
        from .function_field import FunctionField_integral

        if isinstance(field, FunctionField_integral):
            basis = field._maximal_order_basis()
        else:
            model, from_model, to_model = field.monic_integral_model('z')
            basis = [from_model(g) for g in model._maximal_order_basis()]

        V, fr, to = field.vector_space()
        R = field.base_field().maximal_order()

        # This module is over R, but linear algebra over R (MaximalOrder)
        # is not well supported in Sage. So we keep it as a vector space
        # over rational function field.
        self._module = V.span_of_basis([to(b) for b in basis])
        self._module_base_ring = R
        self._basis = tuple(basis)
        self._from_module = fr
        self._to_module = to

        # multiplication table (lower triangular)
        n = len(basis)
        self._mtable = []
        for i in range(n):
            row = []
            for j in range(n):
                row.append(self._coordinate_vector(basis[i] * basis[j]))
            self._mtable.append(row)

        zero = vector(R._ring, n * [0])

        def mul_vecs(f, g):
            s = zero
            for i in range(n):
                if f[i].is_zero():
                    continue
                for j in range(n):
                    if g[j].is_zero():
                        continue
                    s += f[i] * g[j] * self._mtable[i][j]
            return s
        self._mul_vecs = mul_vecs

        # We prepare for using Kummer's theorem to decompose primes. Note
        # that Kummer's theorem applies to most places. Here we find
        # places for which the theorem does not apply.

        # this element is integral over k[x] and a generator of the field.
        for gen in basis:
            phi = gen.minimal_polynomial()
            if phi.degree() == n:
                break

        assert phi.degree() == n

        gen_vec = self._coordinate_vector(gen)
        g = gen_vec.parent().gen(0) # x
        gen_vec_pow = [g]
        for i in range(n):
            g = mul_vecs(g, gen_vec)
            gen_vec_pow.append(g)

        # find places where {1,gen,...,gen^(n-1)} is not integral basis
        W = V.span_of_basis([to(gen ** i) for i in range(phi.degree())])

        supp = []
        for g in basis:
            for c in W.coordinate_vector(to(g), check=False):
                if not c.is_zero():
                    supp += [f for f,_ in c.denominator().factor()]
        supp = set(supp)

        self._kummer_gen = gen
        self._kummer_gen_vec_pow = gen_vec_pow
        self._kummer_polynomial = phi
        self._kummer_places = supp

    def _element_constructor_(self, f):
        """
        Construct an element of this order from ``f``.

        INPUT:

        - ``f`` -- element convertible to the function field

        EXAMPLES::

            sage: K.<x> = FunctionField(GF(4)); _.<Y> = K[]                                         # optional - sage.libs.pari
            sage: L.<y> = K.extension(Y^2 - x*Y + x^2 + 1)                                          # optional - sage.libs.pari
            sage: O = L.maximal_order()                                                             # optional - sage.libs.pari sage.modules
            sage: y in O                                                                            # optional - sage.libs.pari sage.modules
            True
            sage: 1/y in O                                                                          # optional - sage.libs.pari sage.modules
            False
            sage: x in O                                                                            # optional - sage.libs.pari sage.modules
            True
            sage: 1/x in O                                                                          # optional - sage.libs.pari sage.modules
            False
            sage: L.<y> = K.extension(Y^2 + Y + x + 1/x)                                            # optional - sage.libs.pari
            sage: O = L.maximal_order()                                                             # optional - sage.libs.pari sage.modules
            sage: 1 in O                                                                            # optional - sage.libs.pari sage.modules
            True
            sage: y in O                                                                            # optional - sage.libs.pari sage.modules
            False
            sage: x*y in O                                                                          # optional - sage.libs.pari sage.modules
            True
            sage: x^2*y in O                                                                        # optional - sage.libs.pari sage.modules
            True
        """
        F = self.function_field()
        f = F(f)
        # check if f is in this order
        if not all(e in self._module_base_ring for e in self.coordinate_vector(f)):
            raise TypeError( "{} is not an element of {}".format(f, self) )

        return f

    def ideal_with_gens_over_base(self, gens):
        """
        Return the fractional ideal with basis ``gens`` over the
        maximal order of the base field.

        INPUT:

        - ``gens`` -- list of elements that generates the ideal over the
          maximal order of the base field

        EXAMPLES::

            sage: K.<x> = FunctionField(GF(7)); R.<y> = K[]                                         # optional - sage.libs.pari
            sage: L.<y> = K.extension(y^2 - x^3 - 1)                                                # optional - sage.libs.pari
            sage: O = L.maximal_order(); O                                                          # optional - sage.libs.pari sage.modules
            Maximal order of Function field in y defined by y^2 + 6*x^3 + 6
            sage: I = O.ideal_with_gens_over_base([1, y]);  I                                       # optional - sage.libs.pari sage.modules
            Ideal (1) of Maximal order of Function field in y defined by y^2 + 6*x^3 + 6
            sage: I.module()                                                                        # optional - sage.libs.pari sage.modules
            Free module of degree 2 and rank 2 over
             Maximal order of Rational function field in x over Finite Field of size 7
            Echelon basis matrix:
            [1 0]
            [0 1]

        There is no check if the resulting object is really an ideal::

            sage: K.<x> = FunctionField(GF(7)); R.<y> = K[]                                         # optional - sage.libs.pari
            sage: L.<y> = K.extension(y^2 - x^3 - 1)                                                # optional - sage.libs.pari
            sage: O = L.equation_order()                                                            # optional - sage.libs.pari sage.modules
            sage: I = O.ideal_with_gens_over_base([y]); I                                           # optional - sage.libs.pari sage.modules
            Ideal (y) of Order in Function field in y defined by y^2 + 6*x^3 + 6
            sage: y in I                                                                            # optional - sage.libs.pari sage.modules
            True
            sage: y^2 in I                                                                          # optional - sage.libs.pari sage.modules
            False
        """
        return self._ideal_from_vectors([self.coordinate_vector(g) for g in gens])

    def _ideal_from_vectors(self, vecs):
        """
        Return an ideal generated as a module by vectors over rational function
        field.

        INPUT:

        - ``vec`` -- list of vectors

        EXAMPLES::

            sage: K.<x> = FunctionField(GF(7)); R.<y> = K[]                                         # optional - sage.libs.pari
            sage: L.<y> = K.extension(y^2 - x^3 - 1)                                                # optional - sage.libs.pari
            sage: O = L.maximal_order()                                                             # optional - sage.libs.pari sage.modules
            sage: v1 = O.coordinate_vector(x^3+1)                                                   # optional - sage.libs.pari sage.modules
            sage: v2 = O.coordinate_vector(y)                                                       # optional - sage.libs.pari sage.modules
            sage: v1                                                                                # optional - sage.libs.pari sage.modules
            (x^3 + 1, 0)
            sage: v2                                                                                # optional - sage.libs.pari sage.modules
            (0, 1)
            sage: O._ideal_from_vectors([v1,v2])                                                    # optional - sage.libs.pari sage.modules
            Ideal (y) of Maximal order of Function field in y
            defined by y^2 + 6*x^3 + 6
        """
        d = lcm([v.denominator() for v in vecs])
        vecs = [[(d*c).numerator() for c in v] for v in vecs]
        return self._ideal_from_vectors_and_denominator(vecs, d, check=False)

    def _ideal_from_vectors_and_denominator(self, vecs, d=1, check=True):
        """
        Return an ideal generated as a module by vectors divided by ``d`` over
        the polynomial ring underlying the rational function field.

        INPUT:

        - ``vec`` -- list of vectors over the polynomial ring

        - ``d`` -- (default: 1) a nonzero element of the polynomial ring

        - ``check`` -- boolean (default: ``True``); if ``True``, compute the real
          denominator of the vectors, possibly different from ``d``.

        EXAMPLES::

            sage: K.<x> = FunctionField(GF(7)); R.<y> = K[]                                         # optional - sage.libs.pari
            sage: L.<y> = K.extension(y^2 - x^3 - 1)                                                # optional - sage.libs.pari
            sage: O = L.maximal_order()                                                             # optional - sage.libs.pari sage.modules
            sage: I = O.ideal(y^2)                                                                  # optional - sage.libs.pari sage.modules
            sage: m = I.basis_matrix()                                                              # optional - sage.libs.pari sage.modules
            sage: v1 = m[0]                                                                         # optional - sage.libs.pari sage.modules
            sage: v2 = m[1]                                                                         # optional - sage.libs.pari sage.modules
            sage: v1                                                                                # optional - sage.libs.pari sage.modules
            (x^3 + 1, 0)
            sage: v2                                                                                # optional - sage.libs.pari sage.modules
            (0, x^3 + 1)
            sage: O._ideal_from_vectors([v1,v2])  # indirect doctest                                # optional - sage.libs.pari sage.modules
            Ideal (x^3 + 1) of Maximal order of Function field in y
            defined by y^2 + 6*x^3 + 6
        """
        from sage.matrix.constructor import matrix
        from .hermite_form_polynomial import reversed_hermite_form

        R = self._module_base_ring._ring

        d = R(d) # make it sure that d is in the polynomial ring

        if check and not d.is_one(): # check if d is true denominator
            M = []
            g = d
            for v in vecs:
                for c in v:
                    g = g.gcd(c)
                    if g.is_one():
                        break
                else:
                    M += list(v)
                    continue # for v in vecs
                mat = matrix(R, vecs)
                break
            else:
                d = d // g
                mat = matrix(R, len(vecs), [c // g for c in M])
        else:
            mat = matrix(R, vecs)

        # IMPORTANT: make it sure that pivot polynomials monic
        # so that we get a unique hnf. Here the hermite form
        # algorithm also makes the pivots monic.

        # compute the reversed hermite form with zero rows deleted
        reversed_hermite_form(mat)
        i = 0
        while i < mat.nrows() and mat.row(i).is_zero():
            i += 1
        hnf = mat[i:] # remove zero rows

        return self.ideal_monoid().element_class(self, hnf, d)

    def ideal(self, *gens, **kwargs):
        """
        Return the fractional ideal generated by the elements in ``gens``.

        INPUT:

        - ``gens`` -- list of generators

        EXAMPLES::

            sage: K.<x> = FunctionField(GF(7)); R.<y> = K[]                                         # optional - sage.libs.pari
            sage: O = K.maximal_order()                                                             # optional - sage.libs.pari
            sage: I = O.ideal(x^2 - 4)                                                              # optional - sage.libs.pari
            sage: L.<y> = K.extension(y^2 - x^3 - 1)                                                # optional - sage.libs.pari
            sage: S = L.maximal_order()                                                             # optional - sage.libs.pari sage.modules
            sage: S.ideal(1/y)                                                                      # optional - sage.libs.pari sage.modules
            Ideal ((1/(x^3 + 1))*y) of Maximal order of Function field
            in y defined by y^2 + 6*x^3 + 6
            sage: I2 = S.ideal(x^2 - 4); I2                                                         # optional - sage.libs.pari sage.modules
            Ideal (x^2 + 3) of Maximal order of Function field in y defined by y^2 + 6*x^3 + 6
            sage: I2 == S.ideal(I)                                                                  # optional - sage.libs.pari sage.modules
            True

            sage: K.<x> = FunctionField(QQ); R.<y> = K[]
            sage: O = K.maximal_order()
            sage: I = O.ideal(x^2 - 4)
            sage: L.<y> = K.extension(y^2 - x^3 - 1)                                                # optional - sage.modules
            sage: S = L.maximal_order()                                                             # optional - sage.modules
            sage: S.ideal(1/y)                                                                      # optional - sage.modules
            Ideal ((1/(x^3 + 1))*y) of
             Maximal order of Function field in y defined by y^2 - x^3 - 1
            sage: I2 = S.ideal(x^2-4); I2                                                           # optional - sage.modules
            Ideal (x^2 - 4) of Maximal order of Function field in y defined by y^2 - x^3 - 1
            sage: I2 == S.ideal(I)                                                                  # optional - sage.modules
            True
        """
        if len(gens) == 1:
            gens = gens[0]
            if not isinstance(gens, (list, tuple)):
                if isinstance(gens, FunctionFieldIdeal):
                    gens = gens.gens()
                else:
                    gens = (gens,)
        F = self.function_field()
        mgens = [b*F(g) for g in gens for b in self.basis()]
        return self.ideal_with_gens_over_base(mgens)

    def polynomial(self):
        """
        Return the defining polynomial of the function field of which this is an order.

        EXAMPLES::

            sage: K.<x> = FunctionField(GF(7)); R.<y> = K[]                                         # optional - sage.libs.pari
            sage: L.<y> = K.extension(y^4 + x*y + 4*x + 1)                                          # optional - sage.libs.pari
            sage: O = L.equation_order()                                                            # optional - sage.libs.pari sage.modules
            sage: O.polynomial()                                                                    # optional - sage.libs.pari sage.modules
            y^4 + x*y + 4*x + 1

            sage: K.<x> = FunctionField(QQ); R.<y> = K[]
            sage: L.<y> = K.extension(y^4 + x*y + 4*x + 1)                                          # optional - sage.libs.singular
            sage: O = L.equation_order()                                                            # optional - sage.libs.singular sage.modules
            sage: O.polynomial()                                                                    # optional - sage.libs.singular sage.modules
            y^4 + x*y + 4*x + 1
        """
        return self._field.polynomial()

    def basis(self):
        """
        Return a basis of the order over the maximal order of the base function
        field.

        EXAMPLES::

            sage: K.<x> = FunctionField(GF(7)); R.<y> = K[]                                         # optional - sage.libs.pari
            sage: L.<y> = K.extension(y^4 + x*y + 4*x + 1)                                          # optional - sage.libs.pari
            sage: O = L.equation_order()                                                            # optional - sage.libs.pari sage.modules
            sage: O.basis()                                                                         # optional - sage.libs.pari sage.modules
            (1, y, y^2, y^3)

            sage: K.<x> = FunctionField(QQ)
            sage: R.<t> = PolynomialRing(K)
            sage: F.<y> = K.extension(t^4 + x^12*t^2 + x^18*t + x^21 + x^18)                        # optional - sage.libs.singular
            sage: O = F.maximal_order()                                                             # optional - sage.libs.singular sage.modules
            sage: O.basis()                                                                         # optional - sage.libs.singular sage.modules
            (1, 1/x^4*y, 1/x^9*y^2, 1/x^13*y^3)
        """
        return self._basis

    def gen(self, n=0):
        """
        Return the ``n``-th generator of the order.

        The basis elements of the order are generators.

        EXAMPLES::

            sage: K.<x> = FunctionField(GF(2)); _.<t> = K[]                                         # optional - sage.libs.pari
            sage: L.<y> = K.extension(t^3 - x^2*(x^2 + x + 1)^2)                                    # optional - sage.libs.pari
            sage: O = L.maximal_order()                                                             # optional - sage.libs.pari sage.modules
            sage: O.gen()                                                                           # optional - sage.libs.pari sage.modules
            1
            sage: O.gen(1)                                                                          # optional - sage.libs.pari sage.modules
            y
            sage: O.gen(2)                                                                          # optional - sage.libs.pari sage.modules
            (1/(x^3 + x^2 + x))*y^2
            sage: O.gen(3)                                                                          # optional - sage.libs.pari sage.modules
            Traceback (most recent call last):
            ...
            IndexError: there are only 3 generators
        """
        if not ( n >= 0 and n < self.ngens() ):
            raise IndexError("there are only {} generators".format(self.ngens()))

        return self._basis[n]

    def ngens(self):
        """
        Return the number of generators of the order.

        EXAMPLES::

            sage: K.<x> = FunctionField(GF(2)); _.<t> = K[]                                         # optional - sage.libs.pari
            sage: L.<y> = K.extension(t^3 - x^2*(x^2 + x + 1)^2)                                    # optional - sage.libs.pari
            sage: Oinf = L.maximal_order()                                                          # optional - sage.libs.pari sage.modules
            sage: Oinf.ngens()                                                                      # optional - sage.libs.pari sage.modules
            3
        """
        return len(self._basis)

    def free_module(self):
        """
        Return the free module formed by the basis over the maximal order of the base field.

        EXAMPLES::

            sage: K.<x> = FunctionField(GF(7)); R.<y> = K[]                                         # optional - sage.libs.pari
            sage: L.<y> = K.extension(y^4 + x*y + 4*x + 1)                                          # optional - sage.libs.pari
            sage: O = L.maximal_order()                                                             # optional - sage.libs.pari sage.modules
            sage: O.free_module()                                                                   # optional - sage.libs.pari sage.modules
            Free module of degree 4 and rank 4 over Maximal order of Rational function field in x over Finite Field of size 7
            User basis matrix:
            [1 0 0 0]
            [0 1 0 0]
            [0 0 1 0]
            [0 0 0 1]
        """
        return self._module.change_ring(self._module_base_ring)

    def coordinate_vector(self, e):
        """
        Return the coordinates of ``e`` with respect to the basis of this order.

        EXAMPLES::

            sage: K.<x> = FunctionField(GF(7)); R.<y> = K[]                                         # optional - sage.libs.pari
            sage: L.<y> = K.extension(y^4 + x*y + 4*x + 1)                                          # optional - sage.libs.pari
            sage: O = L.maximal_order()                                                             # optional - sage.libs.pari sage.modules
            sage: O.coordinate_vector(y)                                                            # optional - sage.libs.pari sage.modules
            (0, 1, 0, 0)
            sage: O.coordinate_vector(x*y)                                                          # optional - sage.libs.pari sage.modules
            (0, x, 0, 0)

            sage: K.<x> = FunctionField(QQ); R.<y> = K[]
            sage: L.<y> = K.extension(y^4 + x*y + 4*x + 1)                                          # optional - sage.libs.singular
            sage: O = L.equation_order()                                                            # optional - sage.libs.singular sage.modules
            sage: f = (x + y)^3                                                                     # optional - sage.libs.singular sage.modules
            sage: O.coordinate_vector(f)                                                            # optional - sage.libs.singular sage.modules
            (x^3, 3*x^2, 3*x, 1)
        """
        return self._module.coordinate_vector(self._to_module(e))

    def _coordinate_vector(self, e):
        """
        Return the coordinate vector of ``e`` with respect to the basis
        of the order.

        Assuming ``e`` is in the maximal order, the coordinates are given
        as univariate polynomials in the underlying ring of the maximal
        order of the rational function field.

        EXAMPLES::

            sage: K.<x> = FunctionField(GF(7)); R.<y> = K[]                                         # optional - sage.libs.pari
            sage: L.<y> = K.extension(y^4 + x*y + 4*x + 1)                                          # optional - sage.libs.pari
            sage: O = L.maximal_order()                                                             # optional - sage.libs.pari sage.modules
            sage: O._coordinate_vector(y)                                                           # optional - sage.libs.pari sage.modules
            (0, 1, 0, 0)
            sage: O._coordinate_vector(x*y)                                                         # optional - sage.libs.pari sage.modules
            (0, x, 0, 0)
        """
        from sage.modules.free_module_element import vector

        v = self._module.coordinate_vector(self._to_module(e), check=False)
        return vector([c.numerator() for c in v])

    @cached_method
    def different(self):
        """
        Return the different ideal of the function field.

        EXAMPLES::

            sage: K.<x> = FunctionField(GF(7)); R.<y> = K[]                                         # optional - sage.libs.pari
            sage: L.<y> = K.extension(y^4 + x*y + 4*x + 1)                                          # optional - sage.libs.pari
            sage: O = L.maximal_order()                                                             # optional - sage.libs.pari sage.modules
            sage: O.different()                                                                     # optional - sage.libs.pari sage.modules
            Ideal (y^3 + 2*x)
            of Maximal order of Function field in y defined by y^4 + x*y + 4*x + 1
        """
        return ~self.codifferent()

    @cached_method
    def codifferent(self):
        """
        Return the codifferent ideal of the function field.

        EXAMPLES::

            sage: K.<x> = FunctionField(GF(7)); R.<y> = K[]                                         # optional - sage.libs.pari
            sage: L.<y> = K.extension(y^4 + x*y + 4*x + 1)                                          # optional - sage.libs.pari
            sage: O = L.maximal_order()                                                             # optional - sage.libs.pari sage.modules
            sage: O.codifferent()                                                                   # optional - sage.libs.pari sage.modules
            Ideal (1, (1/(x^4 + 4*x^3 + 3*x^2 + 6*x + 4))*y^3
            + ((5*x^3 + 6*x^2 + x + 6)/(x^4 + 4*x^3 + 3*x^2 + 6*x + 4))*y^2
            + ((x^3 + 2*x^2 + 2*x + 2)/(x^4 + 4*x^3 + 3*x^2 + 6*x + 4))*y
            + 6*x/(x^4 + 4*x^3 + 3*x^2 + 6*x + 4)) of Maximal order of Function field
            in y defined by y^4 + x*y + 4*x + 1
        """
        T  = self._codifferent_matrix()
        return self._ideal_from_vectors(T.inverse().columns())

    @cached_method
    def _codifferent_matrix(self):
        """
        Return the matrix `T` defined in Proposition 4.8.19 of [Coh1993]_.

        EXAMPLES::

            sage: K.<x> = FunctionField(GF(7)); R.<y> = K[]                                         # optional - sage.libs.pari
            sage: L.<y> = K.extension(y^4 + x*y + 4*x + 1)                                          # optional - sage.libs.pari
            sage: O = L.maximal_order()                                                             # optional - sage.libs.pari sage.modules
            sage: O._codifferent_matrix()                                                           # optional - sage.libs.pari sage.modules
            [      4       0       0     4*x]
            [      0       0     4*x 5*x + 3]
            [      0     4*x 5*x + 3       0]
            [    4*x 5*x + 3       0   3*x^2]
        """
        from sage.matrix.constructor import matrix

        rows = []
        for u in self.basis():
            row = []
            for v in self.basis():
                row.append((u*v).trace())
            rows.append(row)
        T = matrix(rows)
        return T

    @cached_method
    def decomposition(self, ideal):
        """
        Return the decomposition of the prime ideal.

        INPUT:

        - ``ideal`` -- prime ideal of the base maximal order

        EXAMPLES::

            sage: K.<x> = FunctionField(GF(2)); R.<t> = K[]                                         # optional - sage.libs.pari
            sage: F.<y> = K.extension(t^3 - x^2*(x^2 + x + 1)^2)                                    # optional - sage.libs.pari
            sage: o = K.maximal_order()                                                             # optional - sage.libs.pari
            sage: O = F.maximal_order()                                                             # optional - sage.libs.pari sage.modules
            sage: p = o.ideal(x + 1)                                                                # optional - sage.libs.pari sage.modules
            sage: O.decomposition(p)                                                                # optional - sage.libs.pari sage.modules
            [(Ideal (x + 1, y + 1) of Maximal order
             of Function field in y defined by y^3 + x^6 + x^4 + x^2, 1, 1),
             (Ideal (x + 1, (1/(x^3 + x^2 + x))*y^2 + y + 1) of Maximal order
             of Function field in y defined by y^3 + x^6 + x^4 + x^2, 2, 1)]

        ALGORITHM:

        In principle, we're trying to compute a primary decomposition
        of the extension of ``ideal`` in ``self`` (an order, and therefore
        a ring). However, while we have primary decomposition methods
        for polynomial rings, we lack any such method for an order.
        Therefore, we construct ``self`` mod ``ideal`` as a
        finite-dimensional algebra, a construct for which we do
        support primary decomposition.

        See :trac:`28094` and https://github.com/sagemath/sage/files/10659303/decomposition.pdf.gz

        .. TODO::

            Use Kummer's theorem to shortcut this code if possible, like as
            done in :meth:`FunctionFieldMaximalOrder_global.decomposition()`

        """
        from sage.algebras.finite_dimensional_algebras.finite_dimensional_algebra import FiniteDimensionalAlgebra
        from sage.matrix.constructor import matrix
        from sage.modules.free_module_element import vector

        F = self.function_field()
        n = F.degree()

        # Base rational function field
        K = self.function_field().base_field()

        # Univariate polynomial ring isomorphic to the maximal order of K
        o = PolynomialRing(K.constant_field(), K.gen())

        # Prime ideal in o defined by the generator of ideal in the maximal
        # order of K
        p = o(ideal.gen().numerator())

        # Residue field k = o mod p
        k = o.quo(p)

        # Given an element of the function field expressed as a K-vector times
        # the basis of this order, construct the n n-by-n matrices that show
        # how to multiply by each of the basis elements.
        matrices = [matrix(o, [self.coordinate_vector(b1*b2) for b1 in self.basis()])
                            for b2 in self.basis()]

        # Let O denote the maximal order self. When reduced modulo p,
        # matrices_reduced give the multiplication matrices used to form the
        # algebra O mod pO.
        matrices_reduced = list(map(lambda M: M.mod(p), matrices))
        A = FiniteDimensionalAlgebra(k, matrices_reduced)

        # Each prime ideal of the algebra A corresponds to a prime ideal of O,
        # and since the algebra is an Artinian ring, all of its prime ideals
        # are maximal [stacks 00JA]. Thus, we find all of our factors by
        # iterating over the algebra's maximal ideals.
        factors = []
        for q in A.maximal_ideals():
            if q == A.zero_ideal():
                # The zero ideal is the unique maximal ideal, which means that
                # A is a field, and the ideal itself is a prime ideal.
                P = self.ideal(p)

                P.is_prime.set_cache(True)
                P._prime_below = ideal
                P._relative_degree = n
                P._ramification_index = 1
                P._beta = [1] + [0]*(n-1)
            else:
                Q = q.basis_matrix().apply_map(lambda e: e.lift())
                P = self.ideal(p, *Q*vector(self.basis()))

                # Now we compute an element beta in O but not in pO such that
                # beta*P in pO.

                # Since beta is in k[x]-module O, we keep beta as a vector
                # in k[x] with respect to the basis of O. As long as at least
                # one element in this vector is not divisible by p, beta will
                # not be in pO. To ensure that beta*P is in pO, multiplying
                # beta by each of P's generators must produce a vector whose
                # elements are multiples of p. We can ensure that all this
                # occurs by constructing a matrix in k, and finding a non-zero
                # vector in the kernel of the matrix.

                m =[]
                for g in q.basis_matrix():
                    m.extend(matrix([g * mr for mr in matrices_reduced]).columns())
                beta  = [c.lift() for c in matrix(m).right_kernel().basis()[0]]

                r = q
                index = 1
                while True:
                    rq = r*q
                    if rq == r:
                        break
                    r = rq
                    index = index + 1

                P.is_prime.set_cache(True)
                P._prime_below = ideal
                P._relative_degree = n - q.basis_matrix().nrows()
                P._ramification_index = index
                P._beta = beta

            factors.append((P, P._relative_degree, P._ramification_index))

        return factors


class FunctionFieldMaximalOrder_global(FunctionFieldMaximalOrder_polymod):
    """
    Maximal orders of global function fields.

    INPUT:

    - ``field`` -- function field to which this maximal order belongs

    EXAMPLES::

        sage: K.<x> = FunctionField(GF(7)); R.<y> = K[]                                             # optional - sage.libs.pari
        sage: L.<y> = K.extension(y^4 + x*y + 4*x + 1)                                              # optional - sage.libs.pari
        sage: L.maximal_order()                                                                     # optional - sage.libs.pari sage.modules
        Maximal order of Function field in y defined by y^4 + x*y + 4*x + 1
    """

    def __init__(self, field):
        """
        Initialize.

        TESTS::

            sage: K.<x> = FunctionField(GF(7)); R.<y> = K[]                                         # optional - sage.libs.pari
            sage: L.<y> = K.extension(y^4 + x*y + 4*x + 1)                                          # optional - sage.libs.pari
            sage: O = L.maximal_order()                                                             # optional - sage.libs.pari sage.modules
            sage: TestSuite(O).run()                                                                # optional - sage.libs.pari sage.modules
        """
        FunctionFieldMaximalOrder_polymod.__init__(self, field, ideal_class=FunctionFieldIdeal_global)

    @cached_method
    def p_radical(self, prime):
        """
        Return the ``prime``-radical of the maximal order.

        INPUT:

        - ``prime`` -- prime ideal of the maximal order of the base
          rational function field

        The algorithm is outlined in Section 6.1.3 of [Coh1993]_.

        EXAMPLES::

            sage: K.<x> = FunctionField(GF(2)); _.<t> = K[]                                         # optional - sage.libs.pari
            sage: F.<y> = K.extension(t^3 - x^2 * (x^2 + x + 1)^2)                                  # optional - sage.libs.pari
            sage: o = K.maximal_order()                                                             # optional - sage.libs.pari
            sage: O = F.maximal_order()                                                             # optional - sage.libs.pari sage.modules
            sage: p = o.ideal(x + 1)                                                                # optional - sage.libs.pari sage.modules
            sage: O.p_radical(p)                                                                    # optional - sage.libs.pari sage.modules
            Ideal (x + 1) of Maximal order of Function field in y
            defined by y^3 + x^6 + x^4 + x^2
        """
        from sage.matrix.constructor import matrix
        from sage.modules.free_module_element import vector

        g = prime.gens()[0]

        if not (g.denominator() == 1 and g.numerator().is_irreducible()):
            raise ValueError('not a prime ideal')

        F = self.function_field()
        n = F.degree()
        o = prime.ring()
        p = g.numerator()

        # Fp is isomorphic to the residue field o/p
        Fp, fr_Fp, to_Fp = o._residue_field_global(p)

        # exp = q^j should be at least extension degree where q is
        # the order of the residue field o/p
        q = F.constant_base_field().order()**p.degree()
        exp = q
        while exp <= F.degree():
            exp = exp**q

        # radical equals to the kernel of the map x |-> x^exp
        mat = []
        for g in self.basis():
            v = [to_Fp(c) for c in self._coordinate_vector(g**exp)]
            mat.append(v)
        mat = matrix(Fp, mat)
        ker = mat.kernel()

        # construct module generators of the p-radical
        vecs = []
        for i in range(n):
            v = vector([p if j == i else 0 for j in range(n)])
            vecs.append(v)
        for b in ker.basis():
            v = vector([fr_Fp(c) for c in b])
            vecs.append(v)

        return self._ideal_from_vectors(vecs)

    @cached_method
    def decomposition(self, ideal):
        """
        Return the decomposition of the prime ideal.

        INPUT:

        - ``ideal`` -- prime ideal of the base maximal order

        EXAMPLES::

            sage: K.<x> = FunctionField(GF(2)); R.<t> = K[]                                         # optional - sage.libs.pari
            sage: F.<y> = K.extension(t^3 - x^2*(x^2 + x + 1)^2)                                    # optional - sage.libs.pari
            sage: o = K.maximal_order()                                                             # optional - sage.libs.pari
            sage: O = F.maximal_order()                                                             # optional - sage.libs.pari sage.modules
            sage: p = o.ideal(x + 1)                                                                # optional - sage.libs.pari sage.modules
            sage: O.decomposition(p)                                                                # optional - sage.libs.pari sage.modules
            [(Ideal (x + 1, y + 1) of Maximal order
             of Function field in y defined by y^3 + x^6 + x^4 + x^2, 1, 1),
             (Ideal (x + 1, (1/(x^3 + x^2 + x))*y^2 + y + 1) of Maximal order
             of Function field in y defined by y^3 + x^6 + x^4 + x^2, 2, 1)]
        """
        from sage.matrix.constructor import matrix

        F = self.function_field()
        n = F.degree()

        p = ideal.gen().numerator()
        o = ideal.ring()

        # Fp is isomorphic to the residue field o/p
        Fp, fr, to = o._residue_field_global(p)
        P,X = Fp['X'].objgen()

        V = Fp**n # Ob = O/pO

        mtable = []
        for i in range(n):
            row = []
            for j in range(n):
                row.append( V([to(e) for e in self._mtable[i][j]]) )
            mtable.append(row)

        if p not in self._kummer_places:
            #####################################
            # Decomposition by Kummer's theorem #
            #####################################
            # gen is self._kummer_gen
            gen_vec_pow = self._kummer_gen_vec_pow
            mul_vecs = self._mul_vecs

            f = self._kummer_polynomial
            fp = P([to(c.numerator()) for c in f.list()])
            decomposition = []
            for q, exp in fp.factor():
                # construct O.ideal([p,q(gen)])
                gen_vecs = list(matrix.diagonal(n * [p]))
                c = q.list()

                # q(gen) in vector form
                qgen = sum(fr(c[i]) * gen_vec_pow[i] for i in range(len(c)))

                I = matrix.identity(o._ring, n)
                for i in range(n):
                    gen_vecs.append(mul_vecs(qgen,I[i]))
                prime = self._ideal_from_vectors_and_denominator(gen_vecs)

                # Compute an element beta in O but not in pO. How to find beta
                # is explained in Section 4.8.3 of [Coh1993]. We keep beta
                # as a vector over k[x] with respect to the basis of O.

                # p and qgen generates the prime; modulo pO, qgenb generates the prime
                qgenb = [to(qgen[i]) for i in range(n)]
                m =[]
                for i in range(n):
                    m.append(sum(qgenb[j] * mtable[i][j] for j in range(n)))
                beta  = [fr(coeff) for coeff in matrix(m).left_kernel().basis()[0]]

                prime.is_prime.set_cache(True)
                prime._prime_below = ideal
                prime._relative_degree = q.degree()
                prime._ramification_index = exp
                prime._beta = beta

                prime._kummer_form = (p, qgen)

                decomposition.append((prime, q.degree(), exp))
        else:
            #############################
            # Buchman-Lenstra algorithm #
            #############################
            from sage.matrix.special import block_matrix
            from sage.modules.free_module_element import vector

            pO = self.ideal(p)
            Ip = self.p_radical(ideal)
            Ob = matrix.identity(Fp, n)

            def bar(I): # transfer to O/pO
                m = []
                for v in I._hnf:
                    m.append([to(e) for e in v])
                h = matrix(m).echelon_form()
                return cut_last_zero_rows(h)

            def liftb(Ib):
                m = [vector([fr(e) for e in v]) for v in Ib]
                m += [v for v in pO._hnf]
                return self._ideal_from_vectors_and_denominator(m,1)

            def cut_last_zero_rows(h):
                i = h.nrows()
                while i > 0 and h.row(i-1).is_zero():
                    i -= 1
                return h[:i]

            def mul_vec(v1,v2):
                s = 0
                for i in range(n):
                    for j in range(n):
                        s += v1[i] * v2[j] * mtable[i][j]
                return s

            def pow(v, r): # r > 0
                m = v
                while r > 1:
                    m = mul_vec(m,v)
                    r -= 1
                return m

            # Algorithm 6.2.7 of [Coh1993]
            def div(Ib, Jb):
                # compute a basis of Jb/Ib
                sJb = Jb.row_space()
                sIb = Ib.row_space()
                sJbsIb,proj_sJbsIb,lift_sJbsIb = sJb.quotient_abstract(sIb)
                supplement_basis = [lift_sJbsIb(v) for v in sJbsIb.basis()]

                m = []
                for b in V.gens(): # basis of Ob = O/pO
                    b_row = [] # row vector representation of the map a -> a*b
                    for a in supplement_basis:
                        b_row += lift_sJbsIb(proj_sJbsIb( mul_vec(a,b) ))
                    m.append(b_row)
                return matrix(Fp,n,m).left_kernel().basis_matrix()

            # Algorithm 6.2.5 of [Coh1993]
            def mul(Ib, Jb):
                m = []
                for v1 in Ib:
                    for v2 in Jb:
                        m.append(mul_vec(v1,v2))
                h = matrix(m).echelon_form()
                return cut_last_zero_rows(h)

            def add(Ib,Jb):
                m = block_matrix([[Ib], [Jb]])
                h = m.echelon_form()
                return cut_last_zero_rows(h)

            # K_1, K_2, ...
            Lb = IpOb = bar(Ip+pO)
            Kb = [Lb]
            while not Lb.is_zero():
                Lb = mul(Lb,IpOb)
                Kb.append(Lb)

            # J_1, J_2, ...
            Jb =[Kb[0]] + [div(Kb[j],Kb[j-1]) for j in range(1,len(Kb))]

            # H_1, H_2, ...
            Hb = [div(Jb[j],Jb[j+1]) for j in range(len(Jb)-1)] + [Jb[-1]]

            q = Fp.order()

            def split(h):
                # VsW represents O/H as a vector space
                W = h.row_space() # H/pO
                VsW,to_VsW,lift_to_V = V.quotient_abstract(W)

                # compute the space K of elements in O/H that satisfy a^q-a=0
                l = [lift_to_V(b) for b in VsW.basis()]

                images = [to_VsW(pow(x, q) - x) for x in l]
                K = VsW.hom(images, VsW).kernel()

                if K.dimension() == 0:
                    return []
                if K.dimension() == 1: # h is prime
                    return [(liftb(h),VsW.dimension())] # relative degree

                # choose a such that a^q - a is 0 but a is not in Fp
                for a in K.basis():
                    # IMPORTANT: This criterion is based on the assumption
                    # that O.basis() starts with 1.
                    if a.support() != [0]:
                        break
                else:
                    raise AssertionError("no appropriate value found")

                a = lift_to_V(a)
                # compute the minimal polynomial of a
                m = [to_VsW(Ob[0])] # 1 in VsW
                apow = a
                while True:
                    v = to_VsW(apow)
                    try:
                        sol = matrix(m).solve_left(v)
                    except ValueError:
                        m.append(v)
                        apow = mul_vec(apow, a)
                        continue
                    break

                minpol = X**len(sol) - P(list(sol))

                # The minimal polynomial of a has only linear factors and at least two
                # of them. We set f to the first factor and g to the product of the rest.
                fac = minpol.factor()
                f = fac[0][0]
                g = (fac/f).expand()
                d,u,v = f.xgcd(g)

                assert d == 1, "Not relatively prime {} and {}".format(f,g)

                # finally, idempotent!
                e = lift_to_V(sum([c1*c2 for c1,c2 in zip(u*f,m)]))

                h1 = add(h, matrix([mul_vec(e,Ob[i]) for i in range(n)]))
                h2 = add(h, matrix([mul_vec(Ob[0]-e,Ob[i]) for i in range(n)]))

                return split(h1) + split(h2)

            decomposition = []
            for i in range(len(Hb)):
                index = i + 1 # Hb starts with H_1
                for prime, degree in split(Hb[i]):
                    # Compute an element beta in O but not in pO. How to find beta
                    # is explained in Section 4.8.3 of [Coh1993]. We keep beta
                    # as a vector over k[x] with respect to the basis of O.
                    m =[]
                    for i in range(n):
                        r = []
                        for g in prime._hnf:
                            r += sum(to(g[j]) * mtable[i][j] for j in range(n))
                        m.append(r)
                    beta = [fr(e) for e in matrix(m).left_kernel().basis()[0]]

                    prime.is_prime.set_cache(True)
                    prime._prime_below = ideal
                    prime._relative_degree = degree
                    prime._ramification_index = index
                    prime._beta = beta

                    decomposition.append((prime, degree, index))

        return decomposition


class FunctionFieldMaximalOrderInfinite(FunctionFieldMaximalOrder, FunctionFieldOrderInfinite):
    """
    Base class of maximal infinite orders of function fields.
    """
    def _repr_(self):
        """
        EXAMPLES::

            sage: FunctionField(QQ,'y').maximal_order_infinite()
            Maximal infinite order of Rational function field in y over Rational Field

            sage: K.<x> = FunctionField(GF(2)); R.<t> = PolynomialRing(K)                           # optional - sage.libs.pari
            sage: F.<y> = K.extension(t^3 - x^2*(x^2+x+1)^2)                                        # optional - sage.libs.pari
            sage: F.maximal_order_infinite()                                                        # optional - sage.libs.pari sage.modules
            Maximal infinite order of Function field in y defined by y^3 + x^6 + x^4 + x^2
        """
        return "Maximal infinite order of %s"%(self.function_field(),)


class FunctionFieldMaximalOrderInfinite_rational(FunctionFieldMaximalOrderInfinite):
    """
    Maximal infinite orders of rational function fields.

    INPUT:

    - ``field`` -- a rational function field

    EXAMPLES::

        sage: K.<t> = FunctionField(GF(19)); K                                                      # optional - sage.libs.pari
        Rational function field in t over Finite Field of size 19
        sage: R = K.maximal_order_infinite(); R                                                     # optional - sage.libs.pari
        Maximal infinite order of Rational function field in t over Finite Field of size 19
    """
    def __init__(self, field, category=None):
        """
        Initialize.

        TESTS::

            sage: K.<t> = FunctionField(GF(19))                                                     # optional - sage.libs.pari
            sage: O = K.maximal_order_infinite()                                                    # optional - sage.libs.pari
            sage: TestSuite(O).run(skip='_test_gcd_vs_xgcd')                                        # optional - sage.libs.pari
        """
        FunctionFieldOrderInfinite.__init__(self, field, ideal_class=FunctionFieldIdealInfinite_rational,
                                            category=PrincipalIdealDomains().or_subcategory(category))
        self._populate_coercion_lists_(coerce_list=[field.constant_base_field()])

    def _element_constructor_(self, f):
        """
        Make ``f`` an element of this order.

        EXAMPLES::

            sage: K.<y> = FunctionField(QQ)
            sage: O = K.maximal_order()
            sage: O._element_constructor_(y)
            y
            sage: O._element_constructor_(1/y)
            Traceback (most recent call last):
            ...
            TypeError: 1/y is not an element of Maximal order of Rational function field in y over Rational Field
        """
        F = self.function_field()
        try:
            f = F(f)
        except TypeError:
            raise TypeError("unable to convert to an element of {}".format(F))

        if f.denominator().degree() < f.numerator().degree():
            raise TypeError("{} is not an element of {}".format(f, self))

        return f

    def basis(self):
        """
        Return the basis (=1) of the order as a module over the polynomial ring.

        EXAMPLES::

            sage: K.<t> = FunctionField(GF(19))                                                     # optional - sage.libs.pari
            sage: O = K.maximal_order()                                                             # optional - sage.libs.pari
            sage: O.basis()                                                                         # optional - sage.libs.pari
            (1,)
        """
        return 1/self.function_field().gen()

    def gen(self, n=0):
        """
        Return the ``n``-th generator of self. Since there is only one generator ``n`` must be 0.

        EXAMPLES::

            sage: O = FunctionField(QQ,'y').maximal_order()
            sage: O.gen()
            y
            sage: O.gen(1)
            Traceback (most recent call last):
            ...
            IndexError: there is only one generator
        """
        if n != 0:
            raise IndexError("there is only one generator")
        return self._gen

    def ngens(self):
        """
        Return 1 the number of generators of the order.

        EXAMPLES::

            sage: FunctionField(QQ,'y').maximal_order().ngens()
            1
        """
        return 1

    def prime_ideal(self):
        """
        Return the unique prime ideal of the order.

        EXAMPLES::

            sage: K.<t> = FunctionField(GF(19))                                                     # optional - sage.libs.pari
            sage: O = K.maximal_order_infinite()                                                    # optional - sage.libs.pari
            sage: O.prime_ideal()                                                                   # optional - sage.libs.pari
            Ideal (1/t) of Maximal infinite order of Rational function field in t
            over Finite Field of size 19
        """
        return self.ideal( 1/self.function_field().gen() )

    def ideal(self, *gens):
        """
        Return the fractional ideal generated by ``gens``.

        INPUT:

        - ``gens`` -- elements of the function field

        EXAMPLES::

            sage: K.<x> = FunctionField(QQ)
            sage: O = K.maximal_order_infinite()
            sage: O.ideal(x)
            Ideal (x) of Maximal infinite order of Rational function field in x over Rational Field
            sage: O.ideal([x,1/x]) == O.ideal(x,1/x) # multiple generators may be given as a list
            True
            sage: O.ideal(x^3+1,x^3+6)
            Ideal (x^3) of Maximal infinite order of Rational function field in x over Rational Field
            sage: I = O.ideal((x^2+1)*(x^3+1),(x^3+6)*(x^2+1)); I
            Ideal (x^5) of Maximal infinite order of Rational function field in x over Rational Field
            sage: O.ideal(I)
            Ideal (x^5) of Maximal infinite order of Rational function field in x over Rational Field
        """
        if len(gens) == 1:
            gens = gens[0]
            if not isinstance(gens, (list, tuple)):
                if isinstance(gens, FunctionFieldIdeal):
                    gens = gens.gens()
                else:
                    gens = (gens,)
        K = self.function_field()
        gens = [K(g) for g in gens]
        try:
            d = max(g.numerator().degree() - g.denominator().degree() for g in gens if g != 0)
            gen = K.gen() ** d
        except ValueError: # all gens are zero
            gen = K(0)

        return self.ideal_monoid().element_class(self, gen)


class FunctionFieldMaximalOrderInfinite_polymod(FunctionFieldMaximalOrderInfinite):
    """
    Maximal infinite orders of function fields.

    INPUT:

    - ``field`` -- function field

    EXAMPLES::

        sage: K.<x> = FunctionField(GF(2)); _.<t> = PolynomialRing(K)                               # optional - sage.libs.pari
        sage: F.<y> = K.extension(t^3 - x^2*(x^2+x+1)^2)                                            # optional - sage.libs.pari
        sage: F.maximal_order_infinite()                                                            # optional - sage.libs.pari sage.modules
        Maximal infinite order of Function field in y defined by y^3 + x^6 + x^4 + x^2

        sage: K.<x> = FunctionField(GF(2)); _.<Y> = K[]                                             # optional - sage.libs.pari
        sage: L.<y> = K.extension(Y^2 + Y + x + 1/x)                                                # optional - sage.libs.pari
        sage: L.maximal_order_infinite()                                                            # optional - sage.libs.pari sage.modules
        Maximal infinite order of Function field in y defined by y^2 + y + (x^2 + 1)/x
    """
    def __init__(self, field, category=None):
        """
        Initialize.

        TESTS::

            sage: K.<x> = FunctionField(GF(2)); _.<t> = PolynomialRing(K)                           # optional - sage.libs.pari
            sage: F.<y> = K.extension(t^3 - x^2*(x^2+x+1)^2)                                        # optional - sage.libs.pari
            sage: O = F.maximal_order_infinite()                                                    # optional - sage.libs.pari sage.modules
            sage: TestSuite(O).run()                                                                # optional - sage.libs.pari sage.modules
        """
        FunctionFieldOrderInfinite.__init__(self, field, ideal_class=FunctionFieldIdealInfinite_polymod)

        M, from_M, to_M = field._inversion_isomorphism()
        basis = [from_M(g) for g in M.maximal_order().basis()]

        V, from_V, to_V = field.vector_space()
        R = field.base_field().maximal_order_infinite()

        self._basis = tuple(basis)
        self._module = V.span_of_basis([to_V(v) for v in basis])
        self._module_base_ring = R
        self._to_module = to_V

    def _element_constructor_(self, f):
        """
        Make ``f`` an element of this order.

        EXAMPLES::

            sage: K.<x> = FunctionField(GF(2)); _.<Y> = K[]                                         # optional - sage.libs.pari
            sage: L.<y> = K.extension(Y^2 + Y + x + 1/x)                                            # optional - sage.libs.pari
            sage: Oinf = L.maximal_order_infinite()                                                 # optional - sage.libs.pari sage.modules
            sage: Oinf.basis()                                                                      # optional - sage.libs.pari sage.modules
            (1, 1/x*y)
            sage: 1 in Oinf                                                                         # optional - sage.libs.pari sage.modules
            True
            sage: 1/x*y in Oinf                                                                     # optional - sage.libs.pari sage.modules
            True
            sage: x*y in Oinf                                                                       # optional - sage.libs.pari sage.modules
            False
            sage: 1/x in Oinf                                                                       # optional - sage.libs.pari sage.modules
            True
        """
        F = self.function_field()

        try:
            f = F(f)
        except TypeError:
            raise TypeError("unable to convert to an element of {}".format(F))

        O = F.base_field().maximal_order_infinite()
        coordinates = self.coordinate_vector(f)
        if not all(c in O for c in coordinates):
            raise TypeError("%r is not an element of %r"%(f,self))

        return f

    def basis(self):
        """
        Return a basis of this order as a module over the maximal order
        of the base function field.

        EXAMPLES::

            sage: K.<x> = FunctionField(GF(2)); _.<t> = K[]                                         # optional - sage.libs.pari
            sage: L.<y> = K.extension(t^3 - x^2*(x^2 + x + 1)^2)                                    # optional - sage.libs.pari
            sage: Oinf = L.maximal_order_infinite()                                                 # optional - sage.libs.pari sage.modules
            sage: Oinf.basis()                                                                      # optional - sage.libs.pari sage.modules
            (1, 1/x^2*y, (1/(x^4 + x^3 + x^2))*y^2)

        ::

            sage: K.<x> = FunctionField(GF(2)); _.<Y> = K[]                                         # optional - sage.libs.pari
            sage: L.<y> = K.extension(Y^2 + Y + x + 1/x)                                            # optional - sage.libs.pari
            sage: Oinf = L.maximal_order_infinite()                                                 # optional - sage.libs.pari sage.modules
            sage: Oinf.basis()                                                                      # optional - sage.libs.pari sage.modules
            (1, 1/x*y)
        """
        return self._basis

    def gen(self, n=0):
        """
        Return the ``n``-th generator of the order.

        The basis elements of the order are generators.

        EXAMPLES::

            sage: K.<x> = FunctionField(GF(2)); _.<t> = K[]                                         # optional - sage.libs.pari
            sage: L.<y> = K.extension(t^3 - x^2*(x^2 + x + 1)^2)                                    # optional - sage.libs.pari
            sage: Oinf = L.maximal_order_infinite()                                                 # optional - sage.libs.pari sage.modules
            sage: Oinf.gen()                                                                        # optional - sage.libs.pari sage.modules
            1
            sage: Oinf.gen(1)                                                                       # optional - sage.libs.pari sage.modules
            1/x^2*y
            sage: Oinf.gen(2)                                                                       # optional - sage.libs.pari sage.modules
            (1/(x^4 + x^3 + x^2))*y^2
            sage: Oinf.gen(3)                                                                       # optional - sage.libs.pari sage.modules
            Traceback (most recent call last):
            ...
            IndexError: there are only 3 generators
        """
        if not ( n >= 0 and n < self.ngens() ):
            raise IndexError("there are only {} generators".format(self.ngens()))

        return self._basis[n]

    def ngens(self):
        """
        Return the number of generators of the order.

        EXAMPLES::

            sage: K.<x> = FunctionField(GF(2)); _.<t> = K[]                                         # optional - sage.libs.pari
            sage: L.<y> = K.extension(t^3 - x^2*(x^2 + x + 1)^2)                                    # optional - sage.libs.pari
            sage: Oinf = L.maximal_order_infinite()                                                 # optional - sage.libs.pari sage.modules
            sage: Oinf.ngens()                                                                      # optional - sage.libs.pari sage.modules
            3
        """
        return len(self._basis)

    def ideal(self, *gens):
        """
        Return the ideal generated by ``gens``.

        INPUT:

        - ``gens`` -- tuple of elements of the function field

        EXAMPLES::

            sage: K.<x> = FunctionField(GF(2)); _.<t> = K[]                                         # optional - sage.libs.pari
            sage: F.<y> = K.extension(t^3 - x^2*(x^2 + x + 1)^2)                                    # optional - sage.libs.pari
            sage: Oinf = F.maximal_order_infinite()                                                 # optional - sage.libs.pari sage.modules
            sage: I = Oinf.ideal(x,y); I                                                            # optional - sage.libs.pari sage.modules
            Ideal (y) of Maximal infinite order of Function field
            in y defined by y^3 + x^6 + x^4 + x^2

        ::

            sage: K.<x> = FunctionField(GF(2)); _.<Y> = K[]                                         # optional - sage.libs.pari
            sage: L.<y> = K.extension(Y^2 + Y + x + 1/x)                                            # optional - sage.libs.pari
            sage: Oinf = L.maximal_order_infinite()                                                 # optional - sage.libs.pari sage.modules
            sage: I = Oinf.ideal(x,y); I                                                            # optional - sage.libs.pari sage.modules
            Ideal (x) of Maximal infinite order of Function field in y defined by y^2 + y + (x^2 + 1)/x
        """
        if len(gens) == 1:
            gens = gens[0]
            if not type(gens) in (list,tuple):
                gens = (gens,)
        mgens = [g * b for g in gens for b in self._basis]
        return self.ideal_with_gens_over_base(mgens)

    def ideal_with_gens_over_base(self, gens):
        """
        Return the ideal generated by ``gens`` as a module.

        INPUT:

        - ``gens`` -- tuple of elements of the function field

        EXAMPLES::

            sage: K.<x> = FunctionField(GF(2)); R.<t> = K[]                                         # optional - sage.libs.pari
            sage: F.<y> = K.extension(t^3 - x^2*(x^2 + x + 1)^2)                                    # optional - sage.libs.pari
            sage: Oinf = F.maximal_order_infinite()                                                 # optional - sage.libs.pari sage.modules
            sage: Oinf.ideal_with_gens_over_base((x^2, y, (1/(x^2 + x + 1))*y^2))                   # optional - sage.libs.pari sage.modules
            Ideal (y) of Maximal infinite order of Function field in y
            defined by y^3 + x^6 + x^4 + x^2
        """
        F = self.function_field()
        iF, from_iF, to_iF = F._inversion_isomorphism()
        iO = iF.maximal_order()

        ideal = iO.ideal_with_gens_over_base([to_iF(g) for g in gens])

        if not ideal.is_zero():
            # Now the ideal does not correspond exactly to the ideal in the
            # maximal infinite order through the inversion isomorphism. The
            # reason is that the ideal also has factors not lying over x.
            # The following procedure removes the spurious factors. The idea
            # is that for an integral ideal I, J_n = I + (xO)^n stabilizes
            # if n is large enough, and then J_n is the I with the spurious
            # factors removed. For a fractional ideal, we also need to find
            # the largest factor x^m that divides the denominator.
            from sage.matrix.special import block_matrix
            from .hermite_form_polynomial import reversed_hermite_form

            d = ideal.denominator()
            h = ideal.hnf()
            x = d.parent().gen()

            # find the largest factor x^m that divides the denominator
            i = 0
            while d[i].is_zero():
                i += 1
            d = x ** i

            # find the largest n such that I + (xO)^n stabilizes
            h1 = h
            MS = h1.matrix_space()
            k = MS.identity_matrix()
            while True:
                k = x * k

                h2 = block_matrix([[h],[k]])
                reversed_hermite_form(h2)
                i = 0
                while i < h2.nrows() and h2.row(i).is_zero():
                    i += 1
                h2 = h2[i:] # remove zero rows

                if h2 == h1:
                    break
                h1 = h2

            # reconstruct ideal
            ideal = iO._ideal_from_vectors_and_denominator(list(h1), d)

        return self.ideal_monoid().element_class(self, ideal)

    def _to_iF(self, I):
        """
        Return the ideal in the inverted function field from ``I``.

        INPUT:

        - ``I`` -- ideal of the function field

        EXAMPLES::

            sage: K.<x> = FunctionField(GF(2)); _.<Y> = K[]                                         # optional - sage.libs.pari
            sage: L.<y> = K.extension(Y^2 + Y + x + 1/x)                                            # optional - sage.libs.pari
            sage: Oinf = L.maximal_order_infinite()                                                 # optional - sage.libs.pari sage.modules
            sage: I = Oinf.ideal(y)                                                                 # optional - sage.libs.pari sage.modules
            sage: Oinf._to_iF(I)                                                                    # optional - sage.libs.pari sage.modules
            Ideal (1, 1/x*s) of Maximal order of Function field in s
            defined by s^2 + x*s + x^3 + x
        """
        F = self.function_field()
        iF,from_iF,to_iF = F._inversion_isomorphism()
        iO = iF.maximal_order()
        iI = iO.ideal_with_gens_over_base([to_iF(b) for b in I.gens_over_base()])
        return iI

    def decomposition(self):
        r"""
        Return prime ideal decomposition of `pO_\infty` where `p` is the unique
        prime ideal of the maximal infinite order of the rational function field.

        EXAMPLES::

            sage: K.<x> = FunctionField(GF(2)); _.<t> = K[]                                         # optional - sage.libs.pari
            sage: F.<y> = K.extension(t^3 - x^2*(x^2 + x + 1)^2)                                    # optional - sage.libs.pari
            sage: Oinf = F.maximal_order_infinite()                                                 # optional - sage.libs.pari sage.modules
            sage: Oinf.decomposition()                                                              # optional - sage.libs.pari sage.modules
            [(Ideal ((1/(x^4 + x^3 + x^2))*y^2 + 1) of Maximal infinite order
             of Function field in y defined by y^3 + x^6 + x^4 + x^2, 1, 1),
             (Ideal ((1/(x^4 + x^3 + x^2))*y^2 + 1/x^2*y + 1) of Maximal infinite order
             of Function field in y defined by y^3 + x^6 + x^4 + x^2, 2, 1)]

        ::

            sage: K.<x> = FunctionField(GF(2)); _.<Y> = K[]                                         # optional - sage.libs.pari
            sage: L.<y> = K.extension(Y^2 + Y + x + 1/x)                                            # optional - sage.libs.pari
            sage: Oinf = L.maximal_order_infinite()                                                 # optional - sage.libs.pari sage.modules
            sage: Oinf.decomposition()                                                              # optional - sage.libs.pari sage.modules
            [(Ideal (1/x*y) of Maximal infinite order of Function field in y
            defined by y^2 + y + (x^2 + 1)/x, 1, 2)]

        ::

            sage: K.<x> = FunctionField(QQ); _.<Y> = K[]
            sage: F.<y> = K.extension(Y^3 - x^2*(x^2 + x + 1)^2)                                    # optional - sage.libs.singular
            sage: Oinf = F.maximal_order_infinite()                                                 # optional - sage.libs.singular sage.modules
            sage: Oinf.decomposition()                                                              # optional - sage.libs.singular sage.modules
            [(Ideal (1/x^2*y - 1) of Maximal infinite order
             of Function field in y defined by y^3 - x^6 - 2*x^5 - 3*x^4 - 2*x^3 - x^2, 1, 1),
             (Ideal ((1/(x^4 + x^3 + x^2))*y^2 + 1/x^2*y + 1) of Maximal infinite order
             of Function field in y defined by y^3 - x^6 - 2*x^5 - 3*x^4 - 2*x^3 - x^2, 2, 1)]

        ::

            sage: K.<x> = FunctionField(QQ); _.<Y> = K[]
            sage: L.<y> = K.extension(Y^2 + Y + x + 1/x)                                            # optional - sage.libs.singular
            sage: Oinf = L.maximal_order_infinite()                                                 # optional - sage.libs.singular sage.modules
            sage: Oinf.decomposition()                                                              # optional - sage.libs.singular sage.modules
            [(Ideal (1/x*y) of Maximal infinite order of Function field in y
            defined by y^2 + y + (x^2 + 1)/x, 1, 2)]
        """
        F = self.function_field()
        iF,from_iF,to_iF = F._inversion_isomorphism()

        x = iF.base_field().gen()
        iO = iF.maximal_order()
        io = iF.base_field().maximal_order()
        ip = io.ideal(x)

        dec = []
        for iprime, deg, exp in iO.decomposition(ip):
            prime = self.ideal_monoid().element_class(self, iprime)
            dec.append((prime, deg, exp))
        return dec

    def different(self):
        """
        Return the different ideal of the maximal infinite order.

        EXAMPLES::

            sage: K.<x> = FunctionField(GF(2)); _.<Y> = K[]                                         # optional - sage.libs.pari
            sage: L.<y> = K.extension(Y^2 + Y + x + 1/x)                                            # optional - sage.libs.pari
            sage: Oinf = L.maximal_order_infinite()                                                 # optional - sage.libs.pari sage.modules
            sage: Oinf.different()                                                                  # optional - sage.libs.pari sage.modules
            Ideal (1/x) of Maximal infinite order of Function field in y
            defined by y^2 + y + (x^2 + 1)/x
        """
        T = self._codifferent_matrix()
        codiff_gens = []
        for c in T.inverse().columns():
            codiff_gens.append(sum([ci*bi for ci,bi in zip(c,self.basis())]))
        codiff = self.ideal_with_gens_over_base(codiff_gens)
        return ~codiff

    @cached_method
    def _codifferent_matrix(self):
        """
        Return the codifferent matrix of the maximal infinite order.

        EXAMPLES::

            sage: K.<x> = FunctionField(GF(2)); _.<Y> = K[]                                         # optional - sage.libs.pari
            sage: L.<y> = K.extension(Y^2 + Y + x + 1/x)                                            # optional - sage.libs.pari
            sage: Oinf = L.maximal_order_infinite()                                                 # optional - sage.libs.pari sage.modules
            sage: Oinf._codifferent_matrix()                                                        # optional - sage.libs.pari sage.modules
            [    0   1/x]
            [  1/x 1/x^2]
        """
        from sage.matrix.constructor import matrix

        rows = []
        for u in self.basis():
            row = []
            for v in self.basis():
                row.append((u*v).trace())
            rows.append(row)
        T = matrix(rows)
        return T

    def coordinate_vector(self, e):
        """
        Return the coordinates of ``e`` with respect to the basis of the order.

        INPUT:

        - ``e`` -- element of the function field

        The returned coordinates are in the base maximal infinite order if and only
        if the element is in the order.

        EXAMPLES::

            sage: K.<x> = FunctionField(GF(2)); _.<Y> = K[]                                         # optional - sage.libs.pari
            sage: L.<y> = K.extension(Y^2 + Y + x + 1/x)                                            # optional - sage.libs.pari
            sage: Oinf = L.maximal_order_infinite()                                                 # optional - sage.libs.pari sage.modules
            sage: f = 1/y^2                                                                         # optional - sage.libs.pari sage.modules
            sage: f in Oinf                                                                         # optional - sage.libs.pari sage.modules
            True
            sage: Oinf.coordinate_vector(f)                                                         # optional - sage.libs.pari sage.modules
            ((x^3 + x^2 + x)/(x^4 + 1), x^3/(x^4 + 1))
        """
        return self._module.coordinate_vector(self._to_module(e))
=======
            sage: FunctionField(QQ,'y').maximal_order_infinite()
            Maximal infinite order of Rational function field in y over Rational Field

            sage: K.<x> = FunctionField(GF(2)); R.<t> = PolynomialRing(K)                           # optional - sage.libs.pari
            sage: F.<y> = K.extension(t^3 - x^2*(x^2+x+1)^2)                                        # optional - sage.libs.pari sage.rings.function_field
            sage: F.maximal_order_infinite()                                                        # optional - sage.libs.pari sage.modules sage.rings.function_field
            Maximal infinite order of Function field in y defined by y^3 + x^6 + x^4 + x^2
        """
        return "Maximal infinite order of %s"%(self.function_field(),)
>>>>>>> 77ee2821
<|MERGE_RESOLUTION|>--- conflicted
+++ resolved
@@ -31,19 +31,11 @@
 orders such as equation orders::
 
     sage: K.<x> = FunctionField(GF(3)); R.<y> = K[]                                                 # optional - sage.libs.pari
-<<<<<<< HEAD
-    sage: L.<y> = K.extension(y^3 - y - x)                                                          # optional - sage.libs.pari
-    sage: O = L.equation_order()                                                                    # optional - sage.libs.pari
-    sage: 1/y in O                                                                                  # optional - sage.libs.pari
-    False
-    sage: x/y in O                                                                                  # optional - sage.libs.pari
-=======
     sage: L.<y> = K.extension(y^3 - y - x)                                                          # optional - sage.libs.pari sage.rings.function_field
     sage: O = L.equation_order()                                                                    # optional - sage.libs.pari sage.rings.function_field
     sage: 1/y in O                                                                                  # optional - sage.libs.pari sage.rings.function_field
     False
     sage: x/y in O                                                                                  # optional - sage.libs.pari sage.rings.function_field
->>>>>>> 77ee2821
     True
 
 Sage provides an extensive functionality for computations in maximal orders of
@@ -52,15 +44,6 @@
 
     sage: K.<x> = FunctionField(GF(2)); _.<t> = K[]                                                 # optional - sage.libs.pari
     sage: o = K.maximal_order()                                                                     # optional - sage.libs.pari
-<<<<<<< HEAD
-    sage: p = o.ideal(x+1)                                                                          # optional - sage.libs.pari
-    sage: p.is_prime()                                                                              # optional - sage.libs.pari
-    True
-
-    sage: F.<y> = K.extension(t^3 - x^2*(x^2 + x + 1)^2)                                            # optional - sage.libs.pari
-    sage: O = F.maximal_order()                                                                     # optional - sage.libs.pari
-    sage: O.decomposition(p)                                                                        # optional - sage.libs.pari
-=======
     sage: p = o.ideal(x + 1)                                                                        # optional - sage.libs.pari
     sage: p.is_prime()                                                                              # optional - sage.libs.pari
     True
@@ -68,21 +51,11 @@
     sage: F.<y> = K.extension(t^3 - x^2*(x^2 + x + 1)^2)                                            # optional - sage.libs.pari sage.rings.function_field
     sage: O = F.maximal_order()                                                                     # optional - sage.libs.pari sage.rings.function_field
     sage: O.decomposition(p)                                                                        # optional - sage.libs.pari sage.rings.function_field
->>>>>>> 77ee2821
     [(Ideal (x + 1, y + 1) of Maximal order
      of Function field in y defined by y^3 + x^6 + x^4 + x^2, 1, 1),
      (Ideal (x + 1, (1/(x^3 + x^2 + x))*y^2 + y + 1) of Maximal order
      of Function field in y defined by y^3 + x^6 + x^4 + x^2, 2, 1)]
 
-<<<<<<< HEAD
-    sage: p1, relative_degree,ramification_index = O.decomposition(p)[1]                            # optional - sage.libs.pari
-    sage: p1.parent()                                                                               # optional - sage.libs.pari
-    Monoid of ideals of Maximal order of Function field in y
-    defined by y^3 + x^6 + x^4 + x^2
-    sage: relative_degree                                                                           # optional - sage.libs.pari
-    2
-    sage: ramification_index                                                                        # optional - sage.libs.pari
-=======
     sage: p1, relative_degree,ramification_index = O.decomposition(p)[1]                            # optional - sage.libs.pari sage.rings.function_field
     sage: p1.parent()                                                                               # optional - sage.libs.pari sage.rings.function_field
     Monoid of ideals of Maximal order of Function field in y
@@ -90,7 +63,6 @@
     sage: relative_degree                                                                           # optional - sage.libs.pari sage.rings.function_field
     2
     sage: ramification_index                                                                        # optional - sage.libs.pari sage.rings.function_field
->>>>>>> 77ee2821
     1
 
 When the base constant field is the algebraic field `\QQbar`, the only prime ideals
@@ -98,15 +70,9 @@
 
     sage: K.<x> = FunctionField(QQbar)                                                              # optional - sage.rings.number_field
     sage: R.<y> = K[]                                                                               # optional - sage.rings.number_field
-<<<<<<< HEAD
-    sage: L.<y> = K.extension(y^2 - (x^3-x^2))                                                      # optional - sage.rings.number_field
-    sage: p = K.maximal_order().ideal(x)                                                            # optional - sage.rings.number_field
-    sage: L.maximal_order().decomposition(p)                                                        # optional - sage.rings.number_field
-=======
     sage: L.<y> = K.extension(y^2 - (x^3-x^2))                                                      # optional - sage.rings.function_field sage.rings.number_field
     sage: p = K.maximal_order().ideal(x)                                                            # optional - sage.rings.function_field sage.rings.number_field
     sage: L.maximal_order().decomposition(p)                                                        # optional - sage.rings.function_field sage.rings.number_field
->>>>>>> 77ee2821
     [(Ideal (1/x*y - I) of Maximal order of Function field in y defined by y^2 - x^3 + x^2,
       1,
       1),
@@ -140,35 +106,6 @@
 #                  https://www.gnu.org/licenses/
 #*****************************************************************************
 
-<<<<<<< HEAD
-import sage.rings.abc
-
-from sage.misc.cachefunc import cached_method
-
-from sage.arith.functions import lcm
-from sage.arith.misc import GCD as gcd
-
-from sage.rings.number_field.number_field_base import NumberField
-from sage.rings.polynomial.polynomial_ring_constructor import PolynomialRing
-
-from sage.structure.parent import Parent
-from sage.structure.unique_representation import CachedRepresentation, UniqueRepresentation
-
-from sage.categories.integral_domains import IntegralDomains
-from sage.categories.principal_ideal_domains import PrincipalIdealDomains
-from sage.categories.euclidean_domains import EuclideanDomains
-
-from .ideal import (
-    IdealMonoid,
-    FunctionFieldIdeal,
-    FunctionFieldIdeal_module,
-    FunctionFieldIdeal_rational,
-    FunctionFieldIdeal_polymod,
-    FunctionFieldIdeal_global,
-    FunctionFieldIdealInfinite_module,
-    FunctionFieldIdealInfinite_rational,
-    FunctionFieldIdealInfinite_polymod)
-=======
 from sage.categories.integral_domains import IntegralDomains
 from sage.misc.lazy_import import lazy_import
 from sage.structure.parent import Parent
@@ -184,7 +121,6 @@
             ['FunctionFieldMaximalOrder_polymod', 'FunctionFieldMaximalOrderInfinite_polymod'])
 lazy_import('sage.rings.function_field.order_global',
             ['FunctionFieldMaximalOrder_global'])
->>>>>>> 77ee2821
 
 
 class FunctionFieldOrder_base(CachedRepresentation, Parent):
@@ -300,291 +236,6 @@
         return "Order in {}".format(self._field)
 
 
-<<<<<<< HEAD
-class FunctionFieldOrder_basis(FunctionFieldOrder):
-    """
-    Order given by a basis over the maximal order of the base field.
-
-    INPUT:
-
-    - ``basis`` -- list of elements of the function field
-
-    - ``check`` -- (default: ``True``) if ``True``, check whether the module
-      that ``basis`` generates forms an order
-
-    EXAMPLES::
-
-        sage: K.<x> = FunctionField(GF(7)); R.<y> = K[]                                             # optional - sage.libs.pari
-        sage: L.<y> = K.extension(y^4 + x*y + 4*x + 1)                                              # optional - sage.libs.pari
-        sage: O = L.equation_order(); O                                                             # optional - sage.libs.pari
-        Order in Function field in y defined by y^4 + x*y + 4*x + 1
-
-    The basis only defines an order if the module it generates is closed under
-    multiplication and contains the identity element::
-
-        sage: K.<x> = FunctionField(QQ)
-        sage: R.<y> = K[]
-        sage: L.<y> = K.extension(y^5 - (x^3 + 2*x*y + 1/x))                                        # optional - sage.libs.singular
-        sage: y.is_integral()                                                                       # optional - sage.libs.singular
-        False
-        sage: L.order(y)                                                                            # optional - sage.libs.singular
-        Traceback (most recent call last):
-        ...
-        ValueError: the module generated by basis (1, y, y^2, y^3, y^4) must be closed under multiplication
-
-    The basis also has to be linearly independent and of the same rank as the
-    degree of the function field of its elements (only checked when ``check``
-    is ``True``)::
-
-        sage: L.order(L(x))                                                                         # optional - sage.libs.singular
-        Traceback (most recent call last):
-        ...
-        ValueError: basis (1, x, x^2, x^3, x^4) is not linearly independent
-        sage: sage.rings.function_field.order.FunctionFieldOrder_basis((y,y,y^3,y^4,y^5))           # optional - sage.libs.singular
-        Traceback (most recent call last):
-        ...
-        ValueError: basis (y, y, y^3, y^4, 2*x*y + (x^4 + 1)/x) is not linearly independent
-    """
-    def __init__(self, basis, check=True):
-        """
-        Initialize.
-
-        TESTS::
-
-            sage: K.<x> = FunctionField(GF(7)); R.<y> = K[]                                         # optional - sage.libs.pari
-            sage: L.<y> = K.extension(y^4 + x*y + 4*x + 1)                                          # optional - sage.libs.pari
-            sage: O = L.equation_order()                                                            # optional - sage.libs.pari
-            sage: TestSuite(O).run()                                                                # optional - sage.libs.pari
-        """
-        if len(basis) == 0:
-            raise ValueError("basis must have positive length")
-
-        field = basis[0].parent()
-        if len(basis) != field.degree():
-            raise ValueError("length of basis must equal degree of field")
-
-        FunctionFieldOrder.__init__(self, field, ideal_class=FunctionFieldIdeal_module)
-
-        V, from_V, to_V = field.vector_space()
-
-        R = V.base_field().maximal_order()
-        self._module = V.span([to_V(b) for b in basis], base_ring=R)
-
-        self._from_module= from_V
-        self._to_module = to_V
-        self._basis = tuple(basis)
-        self._ring = field.polynomial_ring()
-        self._populate_coercion_lists_(coerce_list=[self._ring])
-
-        if check:
-            if self._module.rank() != field.degree():
-                raise ValueError("basis {} is not linearly independent".format(basis))
-            if not to_V(field(1)) in self._module:
-                raise ValueError("the identity element must be in the module spanned by basis {}".format(basis))
-            if not all(to_V(a*b) in self._module for a in basis for b in basis):
-                raise ValueError("the module generated by basis {} must be closed under multiplication".format(basis))
-
-    def _element_constructor_(self, f):
-        """
-        Construct an element of this order from ``f``.
-
-        INPUT:
-
-        - ``f`` -- element
-
-        EXAMPLES::
-
-            sage: K.<x> = FunctionField(QQ)
-            sage: K.maximal_order()._element_constructor_(x)
-            x
-        """
-        F = self.function_field()
-
-        try:
-            f = F(f)
-        except TypeError:
-            raise TypeError("unable to convert to an element of {}".format(F))
-
-        V, fr_V, to_V = F.vector_space()
-        f_vector = to_V(f)
-        if f_vector not in self._module:
-            raise TypeError("{} is not an element of {}".format(f_vector, self))
-
-        return f
-
-    def ideal_with_gens_over_base(self, gens):
-        """
-        Return the fractional ideal with basis ``gens`` over the
-        maximal order of the base field.
-
-        It is not checked that the ``gens`` really generates an ideal.
-
-        INPUT:
-
-        - ``gens`` -- list of elements of the function field
-
-        EXAMPLES:
-
-        We construct an ideal in a rational function field::
-
-            sage: K.<y> = FunctionField(QQ)
-            sage: O = K.maximal_order()
-            sage: I = O.ideal([y]); I                                                               # optional - sage.modules
-            Ideal (y) of Maximal order of Rational function field in y over Rational Field
-            sage: I*I                                                                               # optional - sage.modules
-            Ideal (y^2) of Maximal order of Rational function field in y over Rational Field
-
-        We construct some ideals in a nontrivial function field::
-
-            sage: K.<x> = FunctionField(GF(7)); R.<y> = K[]                                         # optional - sage.libs.pari
-            sage: L.<y> = K.extension(y^2 - x^3 - 1)                                                # optional - sage.libs.pari
-            sage: O = L.equation_order(); O                                                         # optional - sage.libs.pari
-            Order in Function field in y defined by y^2 + 6*x^3 + 6
-            sage: I = O.ideal_with_gens_over_base([1, y]);  I                                       # optional - sage.libs.pari sage.modules
-            Ideal (1) of Order in Function field in y defined by y^2 + 6*x^3 + 6
-            sage: I.module()                                                                        # optional - sage.libs.pari sage.modules
-            Free module of degree 2 and rank 2 over
-             Maximal order of Rational function field in x over Finite Field of size 7
-            Echelon basis matrix:
-            [1 0]
-            [0 1]
-
-        There is no check if the resulting object is really an ideal::
-
-            sage: K.<x> = FunctionField(GF(7)); R.<y> = K[]                                         # optional - sage.libs.pari
-            sage: L.<y> = K.extension(y^2 - x^3 - 1)                                                # optional - sage.libs.pari
-            sage: O = L.equation_order()                                                            # optional - sage.libs.pari
-            sage: I = O.ideal_with_gens_over_base([y]); I                                           # optional - sage.libs.pari sage.modules
-            Ideal (y) of Order in Function field in y defined by y^2 + 6*x^3 + 6
-            sage: y in I                                                                            # optional - sage.libs.pari sage.modules
-            True
-            sage: y^2 in I                                                                          # optional - sage.libs.pari sage.modules
-            False
-        """
-        F = self.function_field()
-        S = F.base_field().maximal_order()
-
-        gens = [F(a) for a in gens]
-
-        V, from_V, to_V = F.vector_space()
-        M = V.span([to_V(b) for b in gens], base_ring=S)
-
-        return self.ideal_monoid().element_class(self, M)
-
-    def ideal(self, *gens):
-        """
-        Return the fractional ideal generated by the elements in ``gens``.
-
-        INPUT:
-
-        - ``gens`` -- list of generators or an ideal in a ring which
-          coerces to this order
-
-        EXAMPLES::
-
-            sage: K.<y> = FunctionField(QQ)
-            sage: O = K.maximal_order()
-            sage: O.ideal(y)                                                                        # optional - sage.modules
-            Ideal (y) of Maximal order of Rational function field in y over Rational Field
-            sage: O.ideal([y,1/y]) == O.ideal(y,1/y) # multiple generators may be given as a list   # optional - sage.modules
-            True
-
-        A fractional ideal of a nontrivial extension::
-
-            sage: K.<x> = FunctionField(GF(7)); R.<y> = K[]                                         # optional - sage.libs.pari
-            sage: O = K.maximal_order()                                                             # optional - sage.libs.pari
-            sage: I = O.ideal(x^2 - 4)                                                              # optional - sage.libs.pari sage.modules
-            sage: L.<y> = K.extension(y^2 - x^3 - 1)                                                # optional - sage.libs.pari
-            sage: S = L.equation_order()                                                            # optional - sage.libs.pari
-            sage: S.ideal(1/y)                                                                      # optional - sage.libs.pari sage.modules
-            Ideal (1, (6/(x^3 + 1))*y) of Order in Function field in y defined by y^2 + 6*x^3 + 6
-            sage: I2 = S.ideal(x^2-4); I2                                                           # optional - sage.libs.pari sage.modules
-            Ideal (x^2 + 3) of Order in Function field in y defined by y^2 + 6*x^3 + 6
-            sage: I2 == S.ideal(I)                                                                  # optional - sage.libs.pari sage.modules
-            True
-        """
-        if len(gens) == 1:
-            gens = gens[0]
-            if not isinstance(gens, (list, tuple)):
-                if isinstance(gens, FunctionFieldIdeal):
-                    gens = gens.gens()
-                else:
-                    gens = [gens]
-        K = self.function_field()
-
-        return self.ideal_with_gens_over_base([b*K(g) for b in self.basis() for g in gens])
-
-    def polynomial(self):
-        """
-        Return the defining polynomial of the function field of which this is an order.
-
-        EXAMPLES::
-
-            sage: K.<x> = FunctionField(GF(7)); R.<y> = K[]                                         # optional - sage.libs.pari
-            sage: L.<y> = K.extension(y^4 + x*y + 4*x + 1)                                          # optional - sage.libs.pari
-            sage: O = L.equation_order()                                                            # optional - sage.libs.pari
-            sage: O.polynomial()                                                                    # optional - sage.libs.pari
-            y^4 + x*y + 4*x + 1
-        """
-        return self._field.polynomial()
-
-    def basis(self):
-        """
-        Return a basis of the order over the maximal order of the base field.
-
-        EXAMPLES::
-
-            sage: K.<x> = FunctionField(GF(7)); R.<y> = K[]                                         # optional - sage.libs.pari
-            sage: L.<y> = K.extension(y^4 + x*y + 4*x + 1)                                          # optional - sage.libs.pari
-            sage: O = L.equation_order()                                                            # optional - sage.libs.pari sage.modules
-            sage: O.basis()                                                                         # optional - sage.libs.pari sage.modules
-            (1, y, y^2, y^3)
-        """
-        return self._basis
-
-    def free_module(self):
-        """
-        Return the free module formed by the basis over the maximal order
-        of the base function field.
-
-        EXAMPLES::
-
-            sage: K.<x> = FunctionField(GF(7)); R.<y> = K[]                                         # optional - sage.libs.pari
-            sage: L.<y> = K.extension(y^4 + x*y + 4*x + 1)                                          # optional - sage.libs.pari
-            sage: O = L.equation_order()                                                            # optional - sage.libs.pari sage.modules
-            sage: O.free_module()                                                                   # optional - sage.libs.pari sage.modules
-            Free module of degree 4 and rank 4 over Maximal order of Rational
-            function field in x over Finite Field of size 7
-            Echelon basis matrix:
-            [1 0 0 0]
-            [0 1 0 0]
-            [0 0 1 0]
-            [0 0 0 1]
-        """
-        return self._module
-
-    def coordinate_vector(self, e):
-        """
-        Return the coordinates of ``e`` with respect to the basis of the order.
-
-        INPUT:
-
-        - ``e`` -- element of the order or the function field
-
-        EXAMPLES::
-
-            sage: K.<x> = FunctionField(GF(7)); R.<y> = K[]                                         # optional - sage.libs.pari
-            sage: L.<y> = K.extension(y^4 + x*y + 4*x + 1)                                          # optional - sage.libs.pari
-            sage: O = L.equation_order()                                                            # optional - sage.libs.pari sage.modules
-            sage: f = (x + y)^3                                                                     # optional - sage.libs.pari sage.modules
-            sage: O.coordinate_vector(f)                                                            # optional - sage.libs.pari sage.modules
-            (x^3, 3*x^2, 3*x, 1)
-        """
-        return self._module.coordinate_vector(self._to_module(e), check=False)
-
-
-=======
->>>>>>> 77ee2821
 class FunctionFieldOrderInfinite(FunctionFieldOrder_base):
     """
     Base class for infinite orders in function fields.
@@ -599,274 +250,6 @@
         return "Infinite order in {}".format(self.function_field())
 
 
-<<<<<<< HEAD
-class FunctionFieldOrderInfinite_basis(FunctionFieldOrderInfinite):
-    """
-    Order given by a basis over the infinite maximal order of the base
-    field.
-
-    INPUT:
-
-    - ``basis`` -- elements of the function field
-
-    - ``check`` -- boolean (default: ``True``); if ``True``, check the basis generates
-      an order
-
-    EXAMPLES::
-
-        sage: K.<x> = FunctionField(GF(7)); R.<y> = K[]                                             # optional - sage.libs.pari
-        sage: L.<y> = K.extension(y^4 + x*y + 4*x + 1)                                              # optional - sage.libs.pari
-        sage: O = L.equation_order_infinite(); O                                                    # optional - sage.libs.pari sage.modules
-        Infinite order in Function field in y defined by y^4 + x*y + 4*x + 1
-
-    The basis only defines an order if the module it generates is closed under
-    multiplication and contains the identity element (only checked when
-    ``check`` is ``True``)::
-
-        sage: O = L.order_infinite_with_basis([1, y, 1/x^2*y^2, y^3]); O                            # optional - sage.libs.pari sage.modules
-        Traceback (most recent call last):
-        ...
-        ValueError: the module generated by basis (1, y, 1/x^2*y^2, y^3) must be closed under multiplication
-
-    The basis also has to be linearly independent and of the same rank as the
-    degree of the function field of its elements (only checked when ``check``
-    is ``True``)::
-
-        sage: O = L.order_infinite_with_basis([1, y, 1/x^2*y^2, 1 + y]); O                          # optional - sage.libs.pari sage.modules
-        Traceback (most recent call last):
-        ...
-        ValueError: The given basis vectors must be linearly independent.
-
-    Note that 1 does not need to be an element of the basis, as long as it is
-    in the module spanned by it::
-
-        sage: O = L.order_infinite_with_basis([1 + 1/x*y, 1/x*y, 1/x^2*y^2, 1/x^3*y^3]); O          # optional - sage.libs.pari sage.modules
-        Infinite order in Function field in y defined by y^4 + x*y + 4*x + 1
-        sage: O.basis()                                                                             # optional - sage.libs.pari sage.modules
-        (1/x*y + 1, 1/x*y, 1/x^2*y^2, 1/x^3*y^3)
-    """
-    def __init__(self, basis, check=True):
-        """
-        Initialize.
-
-        TESTS::
-
-            sage: K.<x> = FunctionField(GF(7)); R.<y> = K[]                                         # optional - sage.libs.pari
-            sage: L.<y> = K.extension(y^4 + x*y + 4*x + 1)                                          # optional - sage.libs.pari
-            sage: O = L.equation_order_infinite()                                                   # optional - sage.libs.pari sage.modules
-            sage: TestSuite(O).run()                                                                # optional - sage.libs.pari sage.modules
-        """
-        if len(basis) == 0:
-            raise ValueError("basis must have positive length")
-
-        field = basis[0].parent()
-        if len(basis) != field.degree():
-            raise ValueError("length of basis must equal degree of field")
-
-        FunctionFieldOrderInfinite.__init__(self, field, ideal_class=FunctionFieldIdealInfinite_module)
-
-        # function field element f is in this order if and only if
-        # W.coordinate_vector(to(f)) in M
-        V, fr, to = field.vector_space()
-        R = field.base_field().maximal_order_infinite()
-        W = V.span_of_basis([to(v) for v in basis])
-        from sage.modules.free_module import FreeModule
-        M = FreeModule(R,W.dimension())
-        self._basis = tuple(basis)
-        self._ambient_space = W
-        self._module = M
-
-        self._ring = field.polynomial_ring()
-        self._populate_coercion_lists_(coerce_list=[self._ring])
-
-        if check:
-            if self._module.rank() != field.degree():
-                raise ValueError("basis {} is not linearly independent".format(basis))
-            if not W.coordinate_vector(to(field(1))) in self._module:
-                raise ValueError("the identity element must be in the module spanned by basis {}".format(basis))
-            if not all(W.coordinate_vector(to(a*b)) in self._module for a in basis for b in basis):
-                raise ValueError("the module generated by basis {} must be closed under multiplication".format(basis))
-
-    def _element_constructor_(self, f):
-        """
-        Construct an element of this order.
-
-        INPUT:
-
-        - ``f`` -- element
-
-        EXAMPLES::
-
-            sage: K.<x> = FunctionField(QQ)
-            sage: O = K.maximal_order()
-            sage: O(x)
-            x
-            sage: O(1/x)
-            Traceback (most recent call last):
-            ...
-            TypeError: 1/x is not an element of Maximal order of Rational function field in x over Rational Field
-        """
-        F = self.function_field()
-        try:
-            f = F(f)
-        except TypeError:
-            raise TypeError("unable to convert to an element of {}".format(F))
-
-        V, fr_V, to_V = F.vector_space()
-        W = self._ambient_space
-        if not W.coordinate_vector(to_V(f)) in self._module:
-            raise TypeError("{} is not an element of {}".format(f, self))
-
-        return f
-
-    def ideal_with_gens_over_base(self, gens):
-        """
-        Return the fractional ideal with basis ``gens`` over the
-        maximal order of the base field.
-
-        It is not checked that ``gens`` really generates an ideal.
-
-        INPUT:
-
-        - ``gens`` -- list of elements that are a basis for the ideal over the
-          maximal order of the base field
-
-        EXAMPLES:
-
-        We construct an ideal in a rational function field::
-
-            sage: K.<y> = FunctionField(QQ)
-            sage: O = K.maximal_order()
-            sage: I = O.ideal([y]); I
-            Ideal (y) of Maximal order of Rational function field in y over Rational Field
-            sage: I*I
-            Ideal (y^2) of Maximal order of Rational function field in y over Rational Field
-
-        We construct some ideals in a nontrivial function field::
-
-            sage: K.<x> = FunctionField(GF(7)); R.<y> = K[]                                         # optional - sage.libs.pari
-            sage: L.<y> = K.extension(y^2 - x^3 - 1)                                                # optional - sage.libs.pari
-            sage: O = L.equation_order(); O                                                         # optional - sage.libs.pari sage.modules
-            Order in Function field in y defined by y^2 + 6*x^3 + 6
-            sage: I = O.ideal_with_gens_over_base([1, y]);  I                                       # optional - sage.libs.pari sage.modules
-            Ideal (1) of Order in Function field in y defined by y^2 + 6*x^3 + 6
-            sage: I.module()                                                                        # optional - sage.libs.pari sage.modules
-            Free module of degree 2 and rank 2 over Maximal order of Rational function field in x over Finite Field of size 7
-            Echelon basis matrix:
-            [1 0]
-            [0 1]
-
-        There is no check if the resulting object is really an ideal::
-
-            sage: K.<x> = FunctionField(GF(7)); R.<y> = K[]                                         # optional - sage.libs.pari
-            sage: L.<y> = K.extension(y^2 - x^3 - 1)                                                # optional - sage.libs.pari
-            sage: O = L.equation_order()                                                            # optional - sage.libs.pari sage.modules
-            sage: I = O.ideal_with_gens_over_base([y]); I                                           # optional - sage.libs.pari sage.modules
-            Ideal (y) of Order in Function field in y defined by y^2 + 6*x^3 + 6
-            sage: y in I                                                                            # optional - sage.libs.pari sage.modules
-            True
-            sage: y^2 in I                                                                          # optional - sage.libs.pari sage.modules
-            False
-        """
-        F = self.function_field()
-        S = F.base_field().maximal_order_infinite()
-
-        gens = [F(a) for a in gens]
-
-        V, from_V, to_V = F.vector_space()
-        M = V.span([to_V(b) for b in gens], base_ring=S) # not work
-
-        return self.ideal_monoid().element_class(self, M)
-
-    def ideal(self, *gens):
-        """
-        Return the fractional ideal generated by the elements in ``gens``.
-
-        INPUT:
-
-        - ``gens`` -- list of generators or an ideal in a ring which coerces
-          to this order
-
-        EXAMPLES::
-
-            sage: K.<y> = FunctionField(QQ)
-            sage: O = K.maximal_order()
-            sage: O.ideal(y)
-            Ideal (y) of Maximal order of Rational function field in y over Rational Field
-            sage: O.ideal([y,1/y]) == O.ideal(y,1/y) # multiple generators may be given as a list
-            True
-
-        A fractional ideal of a nontrivial extension::
-
-            sage: K.<x> = FunctionField(QQ); R.<y> = K[]
-            sage: O = K.maximal_order_infinite()
-            sage: I = O.ideal(x^2-4)
-            sage: L.<y> = K.extension(y^2 - x^3 - 1)                                                # optional - sage.libs.singular
-            sage: S = L.order_infinite_with_basis([1, 1/x^2*y])                                     # optional - sage.libs.singular
-        """
-        if len(gens) == 1:
-            gens = gens[0]
-            if not isinstance(gens, (list, tuple)):
-                if isinstance(gens, FunctionFieldIdeal):
-                    gens = gens.gens()
-                else:
-                    gens = [gens]
-        K = self.function_field()
-
-        return self.ideal_with_gens_over_base([b*K(g) for b in self.basis() for g in gens])
-
-    def polynomial(self):
-        """
-        Return the defining polynomial of the function field of which this is an order.
-
-        EXAMPLES::
-
-            sage: K.<x> = FunctionField(GF(7)); R.<y> = K[]                                         # optional - sage.libs.pari
-            sage: L.<y> = K.extension(y^4 + x*y + 4*x + 1)                                          # optional - sage.libs.pari
-            sage: O = L.equation_order()                                                            # optional - sage.libs.pari
-            sage: O.polynomial()                                                                    # optional - sage.libs.pari
-            y^4 + x*y + 4*x + 1
-        """
-        return self._field.polynomial()
-
-    def basis(self):
-        """
-        Return a basis of this order over the maximal order of the base field.
-
-        EXAMPLES::
-
-            sage: K.<x> = FunctionField(GF(7)); R.<y> = K[]                                         # optional - sage.libs.pari
-            sage: L.<y> = K.extension(y^4 + x*y + 4*x + 1)                                          # optional - sage.libs.pari
-            sage: O = L.equation_order()                                                            # optional - sage.libs.pari sage.modules
-            sage: O.basis()                                                                         # optional - sage.libs.pari sage.modules
-            (1, y, y^2, y^3)
-        """
-        return self._basis
-
-    def free_module(self):
-        """
-        Return the free module formed by the basis over the maximal order of
-        the base field.
-
-        EXAMPLES::
-
-            sage: K.<x> = FunctionField(GF(7)); R.<y> = K[]                                         # optional - sage.libs.pari
-            sage: L.<y> = K.extension(y^4 + x*y + 4*x + 1)                                          # optional - sage.libs.pari
-            sage: O = L.equation_order()                                                            # optional - sage.libs.pari sage.modules
-            sage: O.free_module()                                                                   # optional - sage.libs.pari sage.modules
-            Free module of degree 4 and rank 4 over Maximal order of Rational
-            function field in x over Finite Field of size 7
-            Echelon basis matrix:
-            [1 0 0 0]
-            [0 1 0 0]
-            [0 0 1 0]
-            [0 0 0 1]
-        """
-        return self._module
-
-
-=======
->>>>>>> 77ee2821
 class FunctionFieldMaximalOrder(UniqueRepresentation, FunctionFieldOrder):
     """
     Base class of maximal orders of function fields.
@@ -885,1962 +268,12 @@
 
 class FunctionFieldMaximalOrderInfinite(FunctionFieldMaximalOrder, FunctionFieldOrderInfinite):
     """
-<<<<<<< HEAD
-    Maximal orders of rational function fields.
-
-    INPUT:
-
-    - ``field`` -- a function field
-
-    EXAMPLES::
-
-        sage: K.<t> = FunctionField(GF(19)); K                                                      # optional - sage.libs.pari
-        Rational function field in t over Finite Field of size 19
-        sage: R = K.maximal_order(); R                                                              # optional - sage.libs.pari
-        Maximal order of Rational function field in t over Finite Field of size 19
-    """
-    def __init__(self, field):
-        """
-        Initialize.
-
-        TESTS::
-
-            sage: K.<t> = FunctionField(QQ)
-            sage: O = K.maximal_order()
-            sage: TestSuite(O).run(skip='_test_gcd_vs_xgcd')
-        """
-        FunctionFieldMaximalOrder.__init__(self, field, ideal_class=FunctionFieldIdeal_rational,
-                                           category=EuclideanDomains())
-
-        self._populate_coercion_lists_(coerce_list=[field._ring])
-
-        self._ring = field._ring
-        self._gen = self(self._ring.gen())
-        self._basis = (self.one(),)
-
-    def _element_constructor_(self, f):
-        """
-        Make ``f`` a function field element of this order.
-
-        EXAMPLES::
-
-            sage: K.<y> = FunctionField(QQ)
-            sage: O = K.maximal_order()
-            sage: O._element_constructor_(y)
-            y
-            sage: O._element_constructor_(1/y)
-            Traceback (most recent call last):
-            ...
-            TypeError: 1/y is not an element of Maximal order of Rational function field in y over Rational Field
-        """
-        F = self.function_field()
-        try:
-            f = F(f)
-        except TypeError:
-            raise TypeError("unable to convert to an element of {}".format(F))
-
-        if not f.denominator() in self.function_field().constant_base_field():
-            raise TypeError("%r is not an element of %r"%(f,self))
-
-        return f
-
-    def ideal_with_gens_over_base(self, gens):
-        """
-        Return the fractional ideal with generators ``gens``.
-
-        INPUT:
-
-        - ``gens`` -- elements of the function field
-
-        EXAMPLES::
-
-            sage: K.<x> = FunctionField(QQ); R.<y> = K[]
-            sage: L.<y> = K.extension(y^2 - x^3 - 1)                                                # optional - sage.libs.singular
-            sage: O = L.equation_order()                                                            # optional - sage.libs.singular
-            sage: O.ideal_with_gens_over_base([x^3 + 1, -y])                                        # optional - sage.libs.singular
-            Ideal (x^3 + 1, -y) of Order in Function field in y defined by y^2 - x^3 - 1
-        """
-        return self.ideal(gens)
-
-    def _residue_field(self, ideal, name=None):
-=======
     Base class of maximal infinite orders of function fields.
     """
     def _repr_(self):
->>>>>>> 77ee2821
-        """
-        EXAMPLES::
-
-<<<<<<< HEAD
-            sage: F.<x> = FunctionField(GF(2))                                                      # optional - sage.libs.pari
-            sage: O = F.maximal_order()                                                             # optional - sage.libs.pari
-            sage: I = O.ideal(x^2 + x + 1)                                                          # optional - sage.libs.pari
-            sage: R, fr_R, to_R = O._residue_field(I)                                               # optional - sage.libs.pari
-            sage: R                                                                                 # optional - sage.libs.pari
-            Finite Field in z2 of size 2^2
-            sage: [to_R(fr_R(e)) == e for e in R]                                                   # optional - sage.libs.pari
-            [True, True, True, True]
-            sage: [to_R(fr_R(e)).parent() is R for e in R]                                          # optional - sage.libs.pari
-            [True, True, True, True]
-            sage: e1, e2 = fr_R(R.random_element()), fr_R(R.random_element())                       # optional - sage.libs.pari
-            sage: to_R(e1 * e2) == to_R(e1) * to_R(e2)                                              # optional - sage.libs.pari
-            True
-            sage: to_R(e1 + e2) == to_R(e1) + to_R(e2)                                              # optional - sage.libs.pari
-            True
-            sage: to_R(e1).parent() is R                                                            # optional - sage.libs.pari
-            True
-            sage: to_R(e2).parent() is R                                                            # optional - sage.libs.pari
-            True
-
-            sage: F.<x> = FunctionField(GF(2))                                                      # optional - sage.libs.pari
-            sage: O = F.maximal_order()                                                             # optional - sage.libs.pari
-            sage: I = O.ideal(x + 1)                                                                # optional - sage.libs.pari
-            sage: R, fr_R, to_R = O._residue_field(I)                                               # optional - sage.libs.pari
-            sage: R                                                                                 # optional - sage.libs.pari
-            Finite Field of size 2
-            sage: [to_R(fr_R(e)) == e for e in R]                                                   # optional - sage.libs.pari
-            [True, True]
-            sage: [to_R(fr_R(e)).parent() is R for e in R]                                          # optional - sage.libs.pari
-            [True, True]
-            sage: e1, e2 = fr_R(R.random_element()), fr_R(R.random_element())                       # optional - sage.libs.pari
-            sage: to_R(e1 * e2) == to_R(e1) * to_R(e2)                                              # optional - sage.libs.pari
-            True
-            sage: to_R(e1 + e2) == to_R(e1) + to_R(e2)                                              # optional - sage.libs.pari
-            True
-            sage: to_R(e1).parent() is R                                                            # optional - sage.libs.pari
-            True
-            sage: to_R(e2).parent() is R                                                            # optional - sage.libs.pari
-            True
-
-            sage: F.<x> = FunctionField(QQ)
-            sage: O = F.maximal_order()
-            sage: I = O.ideal(x^2 + x + 1)
-            sage: R, fr_R, to_R = O._residue_field(I)                                               # optional - sage.rings.number_field
-            sage: R                                                                                 # optional - sage.rings.number_field
-            Number Field in a with defining polynomial x^2 + x + 1
-            sage: e1, e2 = fr_R(R.random_element()), fr_R(R.random_element())                       # optional - sage.rings.number_field
-            sage: to_R(e1 * e2) == to_R(e1) * to_R(e2)                                              # optional - sage.rings.number_field
-            True
-            sage: to_R(e1 + e2) == to_R(e1) + to_R(e2)                                              # optional - sage.rings.number_field
-            True
-            sage: to_R(e1).parent() is R                                                            # optional - sage.rings.number_field
-            True
-            sage: to_R(e2).parent() is R                                                            # optional - sage.rings.number_field
-            True
-
-            sage: F.<x> = FunctionField(QQ)
-            sage: O = F.maximal_order()
-            sage: I = O.ideal(x + 1)
-            sage: R, fr_R, to_R = O._residue_field(I)
-            sage: R
-            Rational Field
-            sage: e1, e2 = fr_R(R.random_element()), fr_R(R.random_element())
-            sage: to_R(e1 * e2) == to_R(e1) * to_R(e2)
-            True
-            sage: to_R(e1 + e2) == to_R(e1) + to_R(e2)
-            True
-            sage: to_R(e1).parent() is R
-            True
-            sage: to_R(e2).parent() is R
-            True
-        """
-        F = self.function_field()
-        K = F.constant_base_field()
-
-        q = ideal.gen().element().numerator()
-
-        if F.is_global():
-            R, _from_R, _to_R = self._residue_field_global(q, name=name)
-        elif isinstance(K, (NumberField, sage.rings.abc.AlgebraicField)):
-            if name is None:
-                name = 'a'
-            if q.degree() == 1:
-                R = K
-                _from_R = lambda e: e
-                _to_R = lambda e: R(e % q)
-            else:
-                R = K.extension(q, names=name)
-                _from_R = lambda e: self._ring(list(R(e)))
-                _to_R = lambda e: (e % q)(R.gen(0))
-        else:
-            raise NotImplementedError
-
-        def from_R(e):
-            return F(_from_R(e))
-
-        def to_R(f):
-            return _to_R(f.numerator())
-
-        return R, from_R, to_R
-
-    def _residue_field_global(self, q, name=None):
-        """
-        Return a finite field isomorphic to the residue field at q.
-
-        This method assumes a global rational function field, that is,
-        the constant base field is a finite field.
-
-        INPUT:
-
-        - ``q`` -- irreducible polynomial
-
-        - ``name`` -- string; name of the generator of the extension field
-
-        OUTPUT:
-
-        - a finite field
-
-        - a function that outputs a polynomial lifting a finite field element
-
-        - a function that outputs a finite field element for a polynomial
-
-        The residue field is by definition `k[x]/q` where `k` is the base field.
-
-        EXAMPLES::
-
-            sage: k.<a> = GF(4)                                                                     # optional - sage.libs.pari
-            sage: F.<x> = FunctionField(k)                                                          # optional - sage.libs.pari
-            sage: O = F.maximal_order()                                                             # optional - sage.libs.pari
-            sage: O._ring                                                                           # optional - sage.libs.pari
-            Univariate Polynomial Ring in x over Finite Field in a of size 2^2
-            sage: f = x^3 + x + 1                                                                   # optional - sage.libs.pari
-            sage: _f = f.numerator()                                                                # optional - sage.libs.pari
-            sage: _f.is_irreducible()                                                               # optional - sage.libs.pari
-            True
-            sage: K, fr_K, to_K = O._residue_field_global(_f)                                       # optional - sage.libs.pari sage.modules
-            sage: K                                                                                 # optional - sage.libs.pari sage.modules
-            Finite Field in z6 of size 2^6
-            sage: all(to_K(fr_K(e)) == e for e in K)                                                # optional - sage.libs.pari sage.modules
-            True
-
-            sage: k.<a> = GF(2)                                                                     # optional - sage.libs.pari
-            sage: F.<x> = FunctionField(k)                                                          # optional - sage.libs.pari
-            sage: O = F.maximal_order()                                                             # optional - sage.libs.pari
-            sage: O._ring                                                                           # optional - sage.libs.pari
-            Univariate Polynomial Ring in x over Finite Field of size 2 (using GF2X)
-            sage: f = x^3 + x + 1                                                                   # optional - sage.libs.pari
-            sage: _f = f.numerator()                                                                # optional - sage.libs.pari
-            sage: _f.is_irreducible()                                                               # optional - sage.libs.pari
-            True
-            sage: K, fr_K, to_K = O._residue_field_global(_f)                                       # optional - sage.libs.pari sage.modules
-            sage: all(to_K(fr_K(e)) == e for e in K)                                                # optional - sage.libs.pari sage.modules
-            True
-
-        """
-        # polynomial ring over the base field
-        R = self._ring
-
-        # base field of extension degree r over the prime field
-        k = R.base_ring()
-        a = k.gen()
-        r = k.degree()
-
-        # extend the base field to a field of degree r*s over the
-        # prime field
-        s = q.degree()
-        K,sigma = k.extension(s, map=True, name=name)
-
-        # find a root beta in K satisfying the irreducible q
-        S = K['X']
-        beta = S([sigma(c) for c in q.list()]).roots()[0][0]
-
-        # V is a vector space over the prime subfield of k of degree r*s
-        V = K.vector_space(map=False)
-
-        w = K.one()
-        beta_pow = []
-        for i in range(s):
-            beta_pow.append(w)
-            w *= beta
-
-        w = K.one()
-        sigma_a = sigma(a)
-        sigma_a_pow = []
-        for i in range(r):
-            sigma_a_pow.append(w)
-            w *= sigma_a
-
-        basis = [V(sap * bp) for bp in beta_pow for sap in sigma_a_pow]
-        W = V.span_of_basis(basis)
-
-        def to_K(f):
-            coeffs = (f % q).list()
-            return sum((sigma(c) * beta_pow[i] for i, c in enumerate(coeffs)), K.zero())
-
-        if r == 1: # take care of the prime field case
-            def fr_K(g):
-                co = W.coordinates(V(g), check=False)
-                return R([k(co[j]) for j in range(s)])
-        else:
-            def fr_K(g):
-                co = W.coordinates(V(g), check=False)
-                return R([k(co[i:i+r]) for i in range(0, r*s, r)])
-
-        return K, fr_K, to_K
-
-    def basis(self):
-        """
-        Return the basis (=1) of the order as a module over the polynomial ring.
-
-        EXAMPLES::
-
-            sage: K.<t> = FunctionField(GF(19))                                                     # optional - sage.libs.pari
-            sage: O = K.maximal_order()                                                             # optional - sage.libs.pari
-            sage: O.basis()                                                                         # optional - sage.libs.pari
-            (1,)
-        """
-        return self._basis
-
-    def gen(self, n=0):
-        """
-        Return the ``n``-th generator of the order. Since there is only one generator ``n`` must be 0.
-
-        EXAMPLES::
-
-            sage: O = FunctionField(QQ,'y').maximal_order()
-            sage: O.gen()
-            y
-            sage: O.gen(1)
-            Traceback (most recent call last):
-            ...
-            IndexError: there is only one generator
-        """
-        if n != 0:
-            raise IndexError("there is only one generator")
-        return self._gen
-
-    def ngens(self):
-        """
-        Return 1 the number of generators of the order.
-
-        EXAMPLES::
-
-            sage: FunctionField(QQ,'y').maximal_order().ngens()
-            1
-        """
-        return 1
-
-    def ideal(self, *gens):
-        """
-        Return the fractional ideal generated by ``gens``.
-
-        INPUT:
-
-        - ``gens`` -- elements of the function field
-
-        EXAMPLES::
-
-            sage: K.<x> = FunctionField(QQ)
-            sage: O = K.maximal_order()
-            sage: O.ideal(x)
-            Ideal (x) of Maximal order of Rational function field in x over Rational Field
-            sage: O.ideal([x,1/x]) == O.ideal(x,1/x) # multiple generators may be given as a list
-            True
-            sage: O.ideal(x^3+1,x^3+6)
-            Ideal (1) of Maximal order of Rational function field in x over Rational Field
-            sage: I = O.ideal((x^2+1)*(x^3+1),(x^3+6)*(x^2+1)); I
-            Ideal (x^2 + 1) of Maximal order of Rational function field in x over Rational Field
-            sage: O.ideal(I)
-            Ideal (x^2 + 1) of Maximal order of Rational function field in x over Rational Field
-        """
-        if len(gens) == 1:
-            gens = gens[0]
-            if not isinstance(gens, (list, tuple)):
-                if isinstance(gens, FunctionFieldIdeal):
-                    gens = gens.gens()
-                else:
-                    gens = (gens,)
-        K = self.function_field()
-        gens = [K(e) for e in gens if e != 0]
-        if len(gens) == 0:
-            gen = K(0)
-        else:
-            d = lcm([c.denominator() for c in gens]).monic()
-            g = gcd([(d*c).numerator() for c in gens]).monic()
-            gen = K(g/d)
-
-        return self.ideal_monoid().element_class(self, gen)
-
-
-class FunctionFieldMaximalOrder_polymod(FunctionFieldMaximalOrder):
-    """
-    Maximal orders of extensions of function fields.
-    """
-
-    def __init__(self, field, ideal_class=FunctionFieldIdeal_polymod):
-        """
-        Initialize.
-
-        TESTS::
-
-            sage: K.<x> = FunctionField(GF(7)); R.<y> = K[]                                         # optional - sage.libs.pari
-            sage: L.<y> = K.extension(y^4 + x*y + 4*x + 1)                                          # optional - sage.libs.pari
-            sage: O = L.maximal_order()                                                             # optional - sage.libs.pari sage.modules
-            sage: TestSuite(O).run()                                                                # optional - sage.libs.pari sage.modules
-        """
-        FunctionFieldMaximalOrder.__init__(self, field, ideal_class)
-
-        from sage.modules.free_module_element import vector
-        from .function_field import FunctionField_integral
-
-        if isinstance(field, FunctionField_integral):
-            basis = field._maximal_order_basis()
-        else:
-            model, from_model, to_model = field.monic_integral_model('z')
-            basis = [from_model(g) for g in model._maximal_order_basis()]
-
-        V, fr, to = field.vector_space()
-        R = field.base_field().maximal_order()
-
-        # This module is over R, but linear algebra over R (MaximalOrder)
-        # is not well supported in Sage. So we keep it as a vector space
-        # over rational function field.
-        self._module = V.span_of_basis([to(b) for b in basis])
-        self._module_base_ring = R
-        self._basis = tuple(basis)
-        self._from_module = fr
-        self._to_module = to
-
-        # multiplication table (lower triangular)
-        n = len(basis)
-        self._mtable = []
-        for i in range(n):
-            row = []
-            for j in range(n):
-                row.append(self._coordinate_vector(basis[i] * basis[j]))
-            self._mtable.append(row)
-
-        zero = vector(R._ring, n * [0])
-
-        def mul_vecs(f, g):
-            s = zero
-            for i in range(n):
-                if f[i].is_zero():
-                    continue
-                for j in range(n):
-                    if g[j].is_zero():
-                        continue
-                    s += f[i] * g[j] * self._mtable[i][j]
-            return s
-        self._mul_vecs = mul_vecs
-
-        # We prepare for using Kummer's theorem to decompose primes. Note
-        # that Kummer's theorem applies to most places. Here we find
-        # places for which the theorem does not apply.
-
-        # this element is integral over k[x] and a generator of the field.
-        for gen in basis:
-            phi = gen.minimal_polynomial()
-            if phi.degree() == n:
-                break
-
-        assert phi.degree() == n
-
-        gen_vec = self._coordinate_vector(gen)
-        g = gen_vec.parent().gen(0) # x
-        gen_vec_pow = [g]
-        for i in range(n):
-            g = mul_vecs(g, gen_vec)
-            gen_vec_pow.append(g)
-
-        # find places where {1,gen,...,gen^(n-1)} is not integral basis
-        W = V.span_of_basis([to(gen ** i) for i in range(phi.degree())])
-
-        supp = []
-        for g in basis:
-            for c in W.coordinate_vector(to(g), check=False):
-                if not c.is_zero():
-                    supp += [f for f,_ in c.denominator().factor()]
-        supp = set(supp)
-
-        self._kummer_gen = gen
-        self._kummer_gen_vec_pow = gen_vec_pow
-        self._kummer_polynomial = phi
-        self._kummer_places = supp
-
-    def _element_constructor_(self, f):
-        """
-        Construct an element of this order from ``f``.
-
-        INPUT:
-
-        - ``f`` -- element convertible to the function field
-
-        EXAMPLES::
-
-            sage: K.<x> = FunctionField(GF(4)); _.<Y> = K[]                                         # optional - sage.libs.pari
-            sage: L.<y> = K.extension(Y^2 - x*Y + x^2 + 1)                                          # optional - sage.libs.pari
-            sage: O = L.maximal_order()                                                             # optional - sage.libs.pari sage.modules
-            sage: y in O                                                                            # optional - sage.libs.pari sage.modules
-            True
-            sage: 1/y in O                                                                          # optional - sage.libs.pari sage.modules
-            False
-            sage: x in O                                                                            # optional - sage.libs.pari sage.modules
-            True
-            sage: 1/x in O                                                                          # optional - sage.libs.pari sage.modules
-            False
-            sage: L.<y> = K.extension(Y^2 + Y + x + 1/x)                                            # optional - sage.libs.pari
-            sage: O = L.maximal_order()                                                             # optional - sage.libs.pari sage.modules
-            sage: 1 in O                                                                            # optional - sage.libs.pari sage.modules
-            True
-            sage: y in O                                                                            # optional - sage.libs.pari sage.modules
-            False
-            sage: x*y in O                                                                          # optional - sage.libs.pari sage.modules
-            True
-            sage: x^2*y in O                                                                        # optional - sage.libs.pari sage.modules
-            True
-        """
-        F = self.function_field()
-        f = F(f)
-        # check if f is in this order
-        if not all(e in self._module_base_ring for e in self.coordinate_vector(f)):
-            raise TypeError( "{} is not an element of {}".format(f, self) )
-
-        return f
-
-    def ideal_with_gens_over_base(self, gens):
-        """
-        Return the fractional ideal with basis ``gens`` over the
-        maximal order of the base field.
-
-        INPUT:
-
-        - ``gens`` -- list of elements that generates the ideal over the
-          maximal order of the base field
-
-        EXAMPLES::
-
-            sage: K.<x> = FunctionField(GF(7)); R.<y> = K[]                                         # optional - sage.libs.pari
-            sage: L.<y> = K.extension(y^2 - x^3 - 1)                                                # optional - sage.libs.pari
-            sage: O = L.maximal_order(); O                                                          # optional - sage.libs.pari sage.modules
-            Maximal order of Function field in y defined by y^2 + 6*x^3 + 6
-            sage: I = O.ideal_with_gens_over_base([1, y]);  I                                       # optional - sage.libs.pari sage.modules
-            Ideal (1) of Maximal order of Function field in y defined by y^2 + 6*x^3 + 6
-            sage: I.module()                                                                        # optional - sage.libs.pari sage.modules
-            Free module of degree 2 and rank 2 over
-             Maximal order of Rational function field in x over Finite Field of size 7
-            Echelon basis matrix:
-            [1 0]
-            [0 1]
-
-        There is no check if the resulting object is really an ideal::
-
-            sage: K.<x> = FunctionField(GF(7)); R.<y> = K[]                                         # optional - sage.libs.pari
-            sage: L.<y> = K.extension(y^2 - x^3 - 1)                                                # optional - sage.libs.pari
-            sage: O = L.equation_order()                                                            # optional - sage.libs.pari sage.modules
-            sage: I = O.ideal_with_gens_over_base([y]); I                                           # optional - sage.libs.pari sage.modules
-            Ideal (y) of Order in Function field in y defined by y^2 + 6*x^3 + 6
-            sage: y in I                                                                            # optional - sage.libs.pari sage.modules
-            True
-            sage: y^2 in I                                                                          # optional - sage.libs.pari sage.modules
-            False
-        """
-        return self._ideal_from_vectors([self.coordinate_vector(g) for g in gens])
-
-    def _ideal_from_vectors(self, vecs):
-        """
-        Return an ideal generated as a module by vectors over rational function
-        field.
-
-        INPUT:
-
-        - ``vec`` -- list of vectors
-
-        EXAMPLES::
-
-            sage: K.<x> = FunctionField(GF(7)); R.<y> = K[]                                         # optional - sage.libs.pari
-            sage: L.<y> = K.extension(y^2 - x^3 - 1)                                                # optional - sage.libs.pari
-            sage: O = L.maximal_order()                                                             # optional - sage.libs.pari sage.modules
-            sage: v1 = O.coordinate_vector(x^3+1)                                                   # optional - sage.libs.pari sage.modules
-            sage: v2 = O.coordinate_vector(y)                                                       # optional - sage.libs.pari sage.modules
-            sage: v1                                                                                # optional - sage.libs.pari sage.modules
-            (x^3 + 1, 0)
-            sage: v2                                                                                # optional - sage.libs.pari sage.modules
-            (0, 1)
-            sage: O._ideal_from_vectors([v1,v2])                                                    # optional - sage.libs.pari sage.modules
-            Ideal (y) of Maximal order of Function field in y
-            defined by y^2 + 6*x^3 + 6
-        """
-        d = lcm([v.denominator() for v in vecs])
-        vecs = [[(d*c).numerator() for c in v] for v in vecs]
-        return self._ideal_from_vectors_and_denominator(vecs, d, check=False)
-
-    def _ideal_from_vectors_and_denominator(self, vecs, d=1, check=True):
-        """
-        Return an ideal generated as a module by vectors divided by ``d`` over
-        the polynomial ring underlying the rational function field.
-
-        INPUT:
-
-        - ``vec`` -- list of vectors over the polynomial ring
-
-        - ``d`` -- (default: 1) a nonzero element of the polynomial ring
-
-        - ``check`` -- boolean (default: ``True``); if ``True``, compute the real
-          denominator of the vectors, possibly different from ``d``.
-
-        EXAMPLES::
-
-            sage: K.<x> = FunctionField(GF(7)); R.<y> = K[]                                         # optional - sage.libs.pari
-            sage: L.<y> = K.extension(y^2 - x^3 - 1)                                                # optional - sage.libs.pari
-            sage: O = L.maximal_order()                                                             # optional - sage.libs.pari sage.modules
-            sage: I = O.ideal(y^2)                                                                  # optional - sage.libs.pari sage.modules
-            sage: m = I.basis_matrix()                                                              # optional - sage.libs.pari sage.modules
-            sage: v1 = m[0]                                                                         # optional - sage.libs.pari sage.modules
-            sage: v2 = m[1]                                                                         # optional - sage.libs.pari sage.modules
-            sage: v1                                                                                # optional - sage.libs.pari sage.modules
-            (x^3 + 1, 0)
-            sage: v2                                                                                # optional - sage.libs.pari sage.modules
-            (0, x^3 + 1)
-            sage: O._ideal_from_vectors([v1,v2])  # indirect doctest                                # optional - sage.libs.pari sage.modules
-            Ideal (x^3 + 1) of Maximal order of Function field in y
-            defined by y^2 + 6*x^3 + 6
-        """
-        from sage.matrix.constructor import matrix
-        from .hermite_form_polynomial import reversed_hermite_form
-
-        R = self._module_base_ring._ring
-
-        d = R(d) # make it sure that d is in the polynomial ring
-
-        if check and not d.is_one(): # check if d is true denominator
-            M = []
-            g = d
-            for v in vecs:
-                for c in v:
-                    g = g.gcd(c)
-                    if g.is_one():
-                        break
-                else:
-                    M += list(v)
-                    continue # for v in vecs
-                mat = matrix(R, vecs)
-                break
-            else:
-                d = d // g
-                mat = matrix(R, len(vecs), [c // g for c in M])
-        else:
-            mat = matrix(R, vecs)
-
-        # IMPORTANT: make it sure that pivot polynomials monic
-        # so that we get a unique hnf. Here the hermite form
-        # algorithm also makes the pivots monic.
-
-        # compute the reversed hermite form with zero rows deleted
-        reversed_hermite_form(mat)
-        i = 0
-        while i < mat.nrows() and mat.row(i).is_zero():
-            i += 1
-        hnf = mat[i:] # remove zero rows
-
-        return self.ideal_monoid().element_class(self, hnf, d)
-
-    def ideal(self, *gens, **kwargs):
-        """
-        Return the fractional ideal generated by the elements in ``gens``.
-
-        INPUT:
-
-        - ``gens`` -- list of generators
-
-        EXAMPLES::
-
-            sage: K.<x> = FunctionField(GF(7)); R.<y> = K[]                                         # optional - sage.libs.pari
-            sage: O = K.maximal_order()                                                             # optional - sage.libs.pari
-            sage: I = O.ideal(x^2 - 4)                                                              # optional - sage.libs.pari
-            sage: L.<y> = K.extension(y^2 - x^3 - 1)                                                # optional - sage.libs.pari
-            sage: S = L.maximal_order()                                                             # optional - sage.libs.pari sage.modules
-            sage: S.ideal(1/y)                                                                      # optional - sage.libs.pari sage.modules
-            Ideal ((1/(x^3 + 1))*y) of Maximal order of Function field
-            in y defined by y^2 + 6*x^3 + 6
-            sage: I2 = S.ideal(x^2 - 4); I2                                                         # optional - sage.libs.pari sage.modules
-            Ideal (x^2 + 3) of Maximal order of Function field in y defined by y^2 + 6*x^3 + 6
-            sage: I2 == S.ideal(I)                                                                  # optional - sage.libs.pari sage.modules
-            True
-
-            sage: K.<x> = FunctionField(QQ); R.<y> = K[]
-            sage: O = K.maximal_order()
-            sage: I = O.ideal(x^2 - 4)
-            sage: L.<y> = K.extension(y^2 - x^3 - 1)                                                # optional - sage.modules
-            sage: S = L.maximal_order()                                                             # optional - sage.modules
-            sage: S.ideal(1/y)                                                                      # optional - sage.modules
-            Ideal ((1/(x^3 + 1))*y) of
-             Maximal order of Function field in y defined by y^2 - x^3 - 1
-            sage: I2 = S.ideal(x^2-4); I2                                                           # optional - sage.modules
-            Ideal (x^2 - 4) of Maximal order of Function field in y defined by y^2 - x^3 - 1
-            sage: I2 == S.ideal(I)                                                                  # optional - sage.modules
-            True
-        """
-        if len(gens) == 1:
-            gens = gens[0]
-            if not isinstance(gens, (list, tuple)):
-                if isinstance(gens, FunctionFieldIdeal):
-                    gens = gens.gens()
-                else:
-                    gens = (gens,)
-        F = self.function_field()
-        mgens = [b*F(g) for g in gens for b in self.basis()]
-        return self.ideal_with_gens_over_base(mgens)
-
-    def polynomial(self):
-        """
-        Return the defining polynomial of the function field of which this is an order.
-
-        EXAMPLES::
-
-            sage: K.<x> = FunctionField(GF(7)); R.<y> = K[]                                         # optional - sage.libs.pari
-            sage: L.<y> = K.extension(y^4 + x*y + 4*x + 1)                                          # optional - sage.libs.pari
-            sage: O = L.equation_order()                                                            # optional - sage.libs.pari sage.modules
-            sage: O.polynomial()                                                                    # optional - sage.libs.pari sage.modules
-            y^4 + x*y + 4*x + 1
-
-            sage: K.<x> = FunctionField(QQ); R.<y> = K[]
-            sage: L.<y> = K.extension(y^4 + x*y + 4*x + 1)                                          # optional - sage.libs.singular
-            sage: O = L.equation_order()                                                            # optional - sage.libs.singular sage.modules
-            sage: O.polynomial()                                                                    # optional - sage.libs.singular sage.modules
-            y^4 + x*y + 4*x + 1
-        """
-        return self._field.polynomial()
-
-    def basis(self):
-        """
-        Return a basis of the order over the maximal order of the base function
-        field.
-
-        EXAMPLES::
-
-            sage: K.<x> = FunctionField(GF(7)); R.<y> = K[]                                         # optional - sage.libs.pari
-            sage: L.<y> = K.extension(y^4 + x*y + 4*x + 1)                                          # optional - sage.libs.pari
-            sage: O = L.equation_order()                                                            # optional - sage.libs.pari sage.modules
-            sage: O.basis()                                                                         # optional - sage.libs.pari sage.modules
-            (1, y, y^2, y^3)
-
-            sage: K.<x> = FunctionField(QQ)
-            sage: R.<t> = PolynomialRing(K)
-            sage: F.<y> = K.extension(t^4 + x^12*t^2 + x^18*t + x^21 + x^18)                        # optional - sage.libs.singular
-            sage: O = F.maximal_order()                                                             # optional - sage.libs.singular sage.modules
-            sage: O.basis()                                                                         # optional - sage.libs.singular sage.modules
-            (1, 1/x^4*y, 1/x^9*y^2, 1/x^13*y^3)
-        """
-        return self._basis
-
-    def gen(self, n=0):
-        """
-        Return the ``n``-th generator of the order.
-
-        The basis elements of the order are generators.
-
-        EXAMPLES::
-
-            sage: K.<x> = FunctionField(GF(2)); _.<t> = K[]                                         # optional - sage.libs.pari
-            sage: L.<y> = K.extension(t^3 - x^2*(x^2 + x + 1)^2)                                    # optional - sage.libs.pari
-            sage: O = L.maximal_order()                                                             # optional - sage.libs.pari sage.modules
-            sage: O.gen()                                                                           # optional - sage.libs.pari sage.modules
-            1
-            sage: O.gen(1)                                                                          # optional - sage.libs.pari sage.modules
-            y
-            sage: O.gen(2)                                                                          # optional - sage.libs.pari sage.modules
-            (1/(x^3 + x^2 + x))*y^2
-            sage: O.gen(3)                                                                          # optional - sage.libs.pari sage.modules
-            Traceback (most recent call last):
-            ...
-            IndexError: there are only 3 generators
-        """
-        if not ( n >= 0 and n < self.ngens() ):
-            raise IndexError("there are only {} generators".format(self.ngens()))
-
-        return self._basis[n]
-
-    def ngens(self):
-        """
-        Return the number of generators of the order.
-
-        EXAMPLES::
-
-            sage: K.<x> = FunctionField(GF(2)); _.<t> = K[]                                         # optional - sage.libs.pari
-            sage: L.<y> = K.extension(t^3 - x^2*(x^2 + x + 1)^2)                                    # optional - sage.libs.pari
-            sage: Oinf = L.maximal_order()                                                          # optional - sage.libs.pari sage.modules
-            sage: Oinf.ngens()                                                                      # optional - sage.libs.pari sage.modules
-            3
-        """
-        return len(self._basis)
-
-    def free_module(self):
-        """
-        Return the free module formed by the basis over the maximal order of the base field.
-
-        EXAMPLES::
-
-            sage: K.<x> = FunctionField(GF(7)); R.<y> = K[]                                         # optional - sage.libs.pari
-            sage: L.<y> = K.extension(y^4 + x*y + 4*x + 1)                                          # optional - sage.libs.pari
-            sage: O = L.maximal_order()                                                             # optional - sage.libs.pari sage.modules
-            sage: O.free_module()                                                                   # optional - sage.libs.pari sage.modules
-            Free module of degree 4 and rank 4 over Maximal order of Rational function field in x over Finite Field of size 7
-            User basis matrix:
-            [1 0 0 0]
-            [0 1 0 0]
-            [0 0 1 0]
-            [0 0 0 1]
-        """
-        return self._module.change_ring(self._module_base_ring)
-
-    def coordinate_vector(self, e):
-        """
-        Return the coordinates of ``e`` with respect to the basis of this order.
-
-        EXAMPLES::
-
-            sage: K.<x> = FunctionField(GF(7)); R.<y> = K[]                                         # optional - sage.libs.pari
-            sage: L.<y> = K.extension(y^4 + x*y + 4*x + 1)                                          # optional - sage.libs.pari
-            sage: O = L.maximal_order()                                                             # optional - sage.libs.pari sage.modules
-            sage: O.coordinate_vector(y)                                                            # optional - sage.libs.pari sage.modules
-            (0, 1, 0, 0)
-            sage: O.coordinate_vector(x*y)                                                          # optional - sage.libs.pari sage.modules
-            (0, x, 0, 0)
-
-            sage: K.<x> = FunctionField(QQ); R.<y> = K[]
-            sage: L.<y> = K.extension(y^4 + x*y + 4*x + 1)                                          # optional - sage.libs.singular
-            sage: O = L.equation_order()                                                            # optional - sage.libs.singular sage.modules
-            sage: f = (x + y)^3                                                                     # optional - sage.libs.singular sage.modules
-            sage: O.coordinate_vector(f)                                                            # optional - sage.libs.singular sage.modules
-            (x^3, 3*x^2, 3*x, 1)
-        """
-        return self._module.coordinate_vector(self._to_module(e))
-
-    def _coordinate_vector(self, e):
-        """
-        Return the coordinate vector of ``e`` with respect to the basis
-        of the order.
-
-        Assuming ``e`` is in the maximal order, the coordinates are given
-        as univariate polynomials in the underlying ring of the maximal
-        order of the rational function field.
-
-        EXAMPLES::
-
-            sage: K.<x> = FunctionField(GF(7)); R.<y> = K[]                                         # optional - sage.libs.pari
-            sage: L.<y> = K.extension(y^4 + x*y + 4*x + 1)                                          # optional - sage.libs.pari
-            sage: O = L.maximal_order()                                                             # optional - sage.libs.pari sage.modules
-            sage: O._coordinate_vector(y)                                                           # optional - sage.libs.pari sage.modules
-            (0, 1, 0, 0)
-            sage: O._coordinate_vector(x*y)                                                         # optional - sage.libs.pari sage.modules
-            (0, x, 0, 0)
-        """
-        from sage.modules.free_module_element import vector
-
-        v = self._module.coordinate_vector(self._to_module(e), check=False)
-        return vector([c.numerator() for c in v])
-
-    @cached_method
-    def different(self):
-        """
-        Return the different ideal of the function field.
-
-        EXAMPLES::
-
-            sage: K.<x> = FunctionField(GF(7)); R.<y> = K[]                                         # optional - sage.libs.pari
-            sage: L.<y> = K.extension(y^4 + x*y + 4*x + 1)                                          # optional - sage.libs.pari
-            sage: O = L.maximal_order()                                                             # optional - sage.libs.pari sage.modules
-            sage: O.different()                                                                     # optional - sage.libs.pari sage.modules
-            Ideal (y^3 + 2*x)
-            of Maximal order of Function field in y defined by y^4 + x*y + 4*x + 1
-        """
-        return ~self.codifferent()
-
-    @cached_method
-    def codifferent(self):
-        """
-        Return the codifferent ideal of the function field.
-
-        EXAMPLES::
-
-            sage: K.<x> = FunctionField(GF(7)); R.<y> = K[]                                         # optional - sage.libs.pari
-            sage: L.<y> = K.extension(y^4 + x*y + 4*x + 1)                                          # optional - sage.libs.pari
-            sage: O = L.maximal_order()                                                             # optional - sage.libs.pari sage.modules
-            sage: O.codifferent()                                                                   # optional - sage.libs.pari sage.modules
-            Ideal (1, (1/(x^4 + 4*x^3 + 3*x^2 + 6*x + 4))*y^3
-            + ((5*x^3 + 6*x^2 + x + 6)/(x^4 + 4*x^3 + 3*x^2 + 6*x + 4))*y^2
-            + ((x^3 + 2*x^2 + 2*x + 2)/(x^4 + 4*x^3 + 3*x^2 + 6*x + 4))*y
-            + 6*x/(x^4 + 4*x^3 + 3*x^2 + 6*x + 4)) of Maximal order of Function field
-            in y defined by y^4 + x*y + 4*x + 1
-        """
-        T  = self._codifferent_matrix()
-        return self._ideal_from_vectors(T.inverse().columns())
-
-    @cached_method
-    def _codifferent_matrix(self):
-        """
-        Return the matrix `T` defined in Proposition 4.8.19 of [Coh1993]_.
-
-        EXAMPLES::
-
-            sage: K.<x> = FunctionField(GF(7)); R.<y> = K[]                                         # optional - sage.libs.pari
-            sage: L.<y> = K.extension(y^4 + x*y + 4*x + 1)                                          # optional - sage.libs.pari
-            sage: O = L.maximal_order()                                                             # optional - sage.libs.pari sage.modules
-            sage: O._codifferent_matrix()                                                           # optional - sage.libs.pari sage.modules
-            [      4       0       0     4*x]
-            [      0       0     4*x 5*x + 3]
-            [      0     4*x 5*x + 3       0]
-            [    4*x 5*x + 3       0   3*x^2]
-        """
-        from sage.matrix.constructor import matrix
-
-        rows = []
-        for u in self.basis():
-            row = []
-            for v in self.basis():
-                row.append((u*v).trace())
-            rows.append(row)
-        T = matrix(rows)
-        return T
-
-    @cached_method
-    def decomposition(self, ideal):
-        """
-        Return the decomposition of the prime ideal.
-
-        INPUT:
-
-        - ``ideal`` -- prime ideal of the base maximal order
-
-        EXAMPLES::
-
-            sage: K.<x> = FunctionField(GF(2)); R.<t> = K[]                                         # optional - sage.libs.pari
-            sage: F.<y> = K.extension(t^3 - x^2*(x^2 + x + 1)^2)                                    # optional - sage.libs.pari
-            sage: o = K.maximal_order()                                                             # optional - sage.libs.pari
-            sage: O = F.maximal_order()                                                             # optional - sage.libs.pari sage.modules
-            sage: p = o.ideal(x + 1)                                                                # optional - sage.libs.pari sage.modules
-            sage: O.decomposition(p)                                                                # optional - sage.libs.pari sage.modules
-            [(Ideal (x + 1, y + 1) of Maximal order
-             of Function field in y defined by y^3 + x^6 + x^4 + x^2, 1, 1),
-             (Ideal (x + 1, (1/(x^3 + x^2 + x))*y^2 + y + 1) of Maximal order
-             of Function field in y defined by y^3 + x^6 + x^4 + x^2, 2, 1)]
-
-        ALGORITHM:
-
-        In principle, we're trying to compute a primary decomposition
-        of the extension of ``ideal`` in ``self`` (an order, and therefore
-        a ring). However, while we have primary decomposition methods
-        for polynomial rings, we lack any such method for an order.
-        Therefore, we construct ``self`` mod ``ideal`` as a
-        finite-dimensional algebra, a construct for which we do
-        support primary decomposition.
-
-        See :trac:`28094` and https://github.com/sagemath/sage/files/10659303/decomposition.pdf.gz
-
-        .. TODO::
-
-            Use Kummer's theorem to shortcut this code if possible, like as
-            done in :meth:`FunctionFieldMaximalOrder_global.decomposition()`
-
-        """
-        from sage.algebras.finite_dimensional_algebras.finite_dimensional_algebra import FiniteDimensionalAlgebra
-        from sage.matrix.constructor import matrix
-        from sage.modules.free_module_element import vector
-
-        F = self.function_field()
-        n = F.degree()
-
-        # Base rational function field
-        K = self.function_field().base_field()
-
-        # Univariate polynomial ring isomorphic to the maximal order of K
-        o = PolynomialRing(K.constant_field(), K.gen())
-
-        # Prime ideal in o defined by the generator of ideal in the maximal
-        # order of K
-        p = o(ideal.gen().numerator())
-
-        # Residue field k = o mod p
-        k = o.quo(p)
-
-        # Given an element of the function field expressed as a K-vector times
-        # the basis of this order, construct the n n-by-n matrices that show
-        # how to multiply by each of the basis elements.
-        matrices = [matrix(o, [self.coordinate_vector(b1*b2) for b1 in self.basis()])
-                            for b2 in self.basis()]
-
-        # Let O denote the maximal order self. When reduced modulo p,
-        # matrices_reduced give the multiplication matrices used to form the
-        # algebra O mod pO.
-        matrices_reduced = list(map(lambda M: M.mod(p), matrices))
-        A = FiniteDimensionalAlgebra(k, matrices_reduced)
-
-        # Each prime ideal of the algebra A corresponds to a prime ideal of O,
-        # and since the algebra is an Artinian ring, all of its prime ideals
-        # are maximal [stacks 00JA]. Thus, we find all of our factors by
-        # iterating over the algebra's maximal ideals.
-        factors = []
-        for q in A.maximal_ideals():
-            if q == A.zero_ideal():
-                # The zero ideal is the unique maximal ideal, which means that
-                # A is a field, and the ideal itself is a prime ideal.
-                P = self.ideal(p)
-
-                P.is_prime.set_cache(True)
-                P._prime_below = ideal
-                P._relative_degree = n
-                P._ramification_index = 1
-                P._beta = [1] + [0]*(n-1)
-            else:
-                Q = q.basis_matrix().apply_map(lambda e: e.lift())
-                P = self.ideal(p, *Q*vector(self.basis()))
-
-                # Now we compute an element beta in O but not in pO such that
-                # beta*P in pO.
-
-                # Since beta is in k[x]-module O, we keep beta as a vector
-                # in k[x] with respect to the basis of O. As long as at least
-                # one element in this vector is not divisible by p, beta will
-                # not be in pO. To ensure that beta*P is in pO, multiplying
-                # beta by each of P's generators must produce a vector whose
-                # elements are multiples of p. We can ensure that all this
-                # occurs by constructing a matrix in k, and finding a non-zero
-                # vector in the kernel of the matrix.
-
-                m =[]
-                for g in q.basis_matrix():
-                    m.extend(matrix([g * mr for mr in matrices_reduced]).columns())
-                beta  = [c.lift() for c in matrix(m).right_kernel().basis()[0]]
-
-                r = q
-                index = 1
-                while True:
-                    rq = r*q
-                    if rq == r:
-                        break
-                    r = rq
-                    index = index + 1
-
-                P.is_prime.set_cache(True)
-                P._prime_below = ideal
-                P._relative_degree = n - q.basis_matrix().nrows()
-                P._ramification_index = index
-                P._beta = beta
-
-            factors.append((P, P._relative_degree, P._ramification_index))
-
-        return factors
-
-
-class FunctionFieldMaximalOrder_global(FunctionFieldMaximalOrder_polymod):
-    """
-    Maximal orders of global function fields.
-
-    INPUT:
-
-    - ``field`` -- function field to which this maximal order belongs
-
-    EXAMPLES::
-
-        sage: K.<x> = FunctionField(GF(7)); R.<y> = K[]                                             # optional - sage.libs.pari
-        sage: L.<y> = K.extension(y^4 + x*y + 4*x + 1)                                              # optional - sage.libs.pari
-        sage: L.maximal_order()                                                                     # optional - sage.libs.pari sage.modules
-        Maximal order of Function field in y defined by y^4 + x*y + 4*x + 1
-    """
-
-    def __init__(self, field):
-        """
-        Initialize.
-
-        TESTS::
-
-            sage: K.<x> = FunctionField(GF(7)); R.<y> = K[]                                         # optional - sage.libs.pari
-            sage: L.<y> = K.extension(y^4 + x*y + 4*x + 1)                                          # optional - sage.libs.pari
-            sage: O = L.maximal_order()                                                             # optional - sage.libs.pari sage.modules
-            sage: TestSuite(O).run()                                                                # optional - sage.libs.pari sage.modules
-        """
-        FunctionFieldMaximalOrder_polymod.__init__(self, field, ideal_class=FunctionFieldIdeal_global)
-
-    @cached_method
-    def p_radical(self, prime):
-        """
-        Return the ``prime``-radical of the maximal order.
-
-        INPUT:
-
-        - ``prime`` -- prime ideal of the maximal order of the base
-          rational function field
-
-        The algorithm is outlined in Section 6.1.3 of [Coh1993]_.
-
-        EXAMPLES::
-
-            sage: K.<x> = FunctionField(GF(2)); _.<t> = K[]                                         # optional - sage.libs.pari
-            sage: F.<y> = K.extension(t^3 - x^2 * (x^2 + x + 1)^2)                                  # optional - sage.libs.pari
-            sage: o = K.maximal_order()                                                             # optional - sage.libs.pari
-            sage: O = F.maximal_order()                                                             # optional - sage.libs.pari sage.modules
-            sage: p = o.ideal(x + 1)                                                                # optional - sage.libs.pari sage.modules
-            sage: O.p_radical(p)                                                                    # optional - sage.libs.pari sage.modules
-            Ideal (x + 1) of Maximal order of Function field in y
-            defined by y^3 + x^6 + x^4 + x^2
-        """
-        from sage.matrix.constructor import matrix
-        from sage.modules.free_module_element import vector
-
-        g = prime.gens()[0]
-
-        if not (g.denominator() == 1 and g.numerator().is_irreducible()):
-            raise ValueError('not a prime ideal')
-
-        F = self.function_field()
-        n = F.degree()
-        o = prime.ring()
-        p = g.numerator()
-
-        # Fp is isomorphic to the residue field o/p
-        Fp, fr_Fp, to_Fp = o._residue_field_global(p)
-
-        # exp = q^j should be at least extension degree where q is
-        # the order of the residue field o/p
-        q = F.constant_base_field().order()**p.degree()
-        exp = q
-        while exp <= F.degree():
-            exp = exp**q
-
-        # radical equals to the kernel of the map x |-> x^exp
-        mat = []
-        for g in self.basis():
-            v = [to_Fp(c) for c in self._coordinate_vector(g**exp)]
-            mat.append(v)
-        mat = matrix(Fp, mat)
-        ker = mat.kernel()
-
-        # construct module generators of the p-radical
-        vecs = []
-        for i in range(n):
-            v = vector([p if j == i else 0 for j in range(n)])
-            vecs.append(v)
-        for b in ker.basis():
-            v = vector([fr_Fp(c) for c in b])
-            vecs.append(v)
-
-        return self._ideal_from_vectors(vecs)
-
-    @cached_method
-    def decomposition(self, ideal):
-        """
-        Return the decomposition of the prime ideal.
-
-        INPUT:
-
-        - ``ideal`` -- prime ideal of the base maximal order
-
-        EXAMPLES::
-
-            sage: K.<x> = FunctionField(GF(2)); R.<t> = K[]                                         # optional - sage.libs.pari
-            sage: F.<y> = K.extension(t^3 - x^2*(x^2 + x + 1)^2)                                    # optional - sage.libs.pari
-            sage: o = K.maximal_order()                                                             # optional - sage.libs.pari
-            sage: O = F.maximal_order()                                                             # optional - sage.libs.pari sage.modules
-            sage: p = o.ideal(x + 1)                                                                # optional - sage.libs.pari sage.modules
-            sage: O.decomposition(p)                                                                # optional - sage.libs.pari sage.modules
-            [(Ideal (x + 1, y + 1) of Maximal order
-             of Function field in y defined by y^3 + x^6 + x^4 + x^2, 1, 1),
-             (Ideal (x + 1, (1/(x^3 + x^2 + x))*y^2 + y + 1) of Maximal order
-             of Function field in y defined by y^3 + x^6 + x^4 + x^2, 2, 1)]
-        """
-        from sage.matrix.constructor import matrix
-
-        F = self.function_field()
-        n = F.degree()
-
-        p = ideal.gen().numerator()
-        o = ideal.ring()
-
-        # Fp is isomorphic to the residue field o/p
-        Fp, fr, to = o._residue_field_global(p)
-        P,X = Fp['X'].objgen()
-
-        V = Fp**n # Ob = O/pO
-
-        mtable = []
-        for i in range(n):
-            row = []
-            for j in range(n):
-                row.append( V([to(e) for e in self._mtable[i][j]]) )
-            mtable.append(row)
-
-        if p not in self._kummer_places:
-            #####################################
-            # Decomposition by Kummer's theorem #
-            #####################################
-            # gen is self._kummer_gen
-            gen_vec_pow = self._kummer_gen_vec_pow
-            mul_vecs = self._mul_vecs
-
-            f = self._kummer_polynomial
-            fp = P([to(c.numerator()) for c in f.list()])
-            decomposition = []
-            for q, exp in fp.factor():
-                # construct O.ideal([p,q(gen)])
-                gen_vecs = list(matrix.diagonal(n * [p]))
-                c = q.list()
-
-                # q(gen) in vector form
-                qgen = sum(fr(c[i]) * gen_vec_pow[i] for i in range(len(c)))
-
-                I = matrix.identity(o._ring, n)
-                for i in range(n):
-                    gen_vecs.append(mul_vecs(qgen,I[i]))
-                prime = self._ideal_from_vectors_and_denominator(gen_vecs)
-
-                # Compute an element beta in O but not in pO. How to find beta
-                # is explained in Section 4.8.3 of [Coh1993]. We keep beta
-                # as a vector over k[x] with respect to the basis of O.
-
-                # p and qgen generates the prime; modulo pO, qgenb generates the prime
-                qgenb = [to(qgen[i]) for i in range(n)]
-                m =[]
-                for i in range(n):
-                    m.append(sum(qgenb[j] * mtable[i][j] for j in range(n)))
-                beta  = [fr(coeff) for coeff in matrix(m).left_kernel().basis()[0]]
-
-                prime.is_prime.set_cache(True)
-                prime._prime_below = ideal
-                prime._relative_degree = q.degree()
-                prime._ramification_index = exp
-                prime._beta = beta
-
-                prime._kummer_form = (p, qgen)
-
-                decomposition.append((prime, q.degree(), exp))
-        else:
-            #############################
-            # Buchman-Lenstra algorithm #
-            #############################
-            from sage.matrix.special import block_matrix
-            from sage.modules.free_module_element import vector
-
-            pO = self.ideal(p)
-            Ip = self.p_radical(ideal)
-            Ob = matrix.identity(Fp, n)
-
-            def bar(I): # transfer to O/pO
-                m = []
-                for v in I._hnf:
-                    m.append([to(e) for e in v])
-                h = matrix(m).echelon_form()
-                return cut_last_zero_rows(h)
-
-            def liftb(Ib):
-                m = [vector([fr(e) for e in v]) for v in Ib]
-                m += [v for v in pO._hnf]
-                return self._ideal_from_vectors_and_denominator(m,1)
-
-            def cut_last_zero_rows(h):
-                i = h.nrows()
-                while i > 0 and h.row(i-1).is_zero():
-                    i -= 1
-                return h[:i]
-
-            def mul_vec(v1,v2):
-                s = 0
-                for i in range(n):
-                    for j in range(n):
-                        s += v1[i] * v2[j] * mtable[i][j]
-                return s
-
-            def pow(v, r): # r > 0
-                m = v
-                while r > 1:
-                    m = mul_vec(m,v)
-                    r -= 1
-                return m
-
-            # Algorithm 6.2.7 of [Coh1993]
-            def div(Ib, Jb):
-                # compute a basis of Jb/Ib
-                sJb = Jb.row_space()
-                sIb = Ib.row_space()
-                sJbsIb,proj_sJbsIb,lift_sJbsIb = sJb.quotient_abstract(sIb)
-                supplement_basis = [lift_sJbsIb(v) for v in sJbsIb.basis()]
-
-                m = []
-                for b in V.gens(): # basis of Ob = O/pO
-                    b_row = [] # row vector representation of the map a -> a*b
-                    for a in supplement_basis:
-                        b_row += lift_sJbsIb(proj_sJbsIb( mul_vec(a,b) ))
-                    m.append(b_row)
-                return matrix(Fp,n,m).left_kernel().basis_matrix()
-
-            # Algorithm 6.2.5 of [Coh1993]
-            def mul(Ib, Jb):
-                m = []
-                for v1 in Ib:
-                    for v2 in Jb:
-                        m.append(mul_vec(v1,v2))
-                h = matrix(m).echelon_form()
-                return cut_last_zero_rows(h)
-
-            def add(Ib,Jb):
-                m = block_matrix([[Ib], [Jb]])
-                h = m.echelon_form()
-                return cut_last_zero_rows(h)
-
-            # K_1, K_2, ...
-            Lb = IpOb = bar(Ip+pO)
-            Kb = [Lb]
-            while not Lb.is_zero():
-                Lb = mul(Lb,IpOb)
-                Kb.append(Lb)
-
-            # J_1, J_2, ...
-            Jb =[Kb[0]] + [div(Kb[j],Kb[j-1]) for j in range(1,len(Kb))]
-
-            # H_1, H_2, ...
-            Hb = [div(Jb[j],Jb[j+1]) for j in range(len(Jb)-1)] + [Jb[-1]]
-
-            q = Fp.order()
-
-            def split(h):
-                # VsW represents O/H as a vector space
-                W = h.row_space() # H/pO
-                VsW,to_VsW,lift_to_V = V.quotient_abstract(W)
-
-                # compute the space K of elements in O/H that satisfy a^q-a=0
-                l = [lift_to_V(b) for b in VsW.basis()]
-
-                images = [to_VsW(pow(x, q) - x) for x in l]
-                K = VsW.hom(images, VsW).kernel()
-
-                if K.dimension() == 0:
-                    return []
-                if K.dimension() == 1: # h is prime
-                    return [(liftb(h),VsW.dimension())] # relative degree
-
-                # choose a such that a^q - a is 0 but a is not in Fp
-                for a in K.basis():
-                    # IMPORTANT: This criterion is based on the assumption
-                    # that O.basis() starts with 1.
-                    if a.support() != [0]:
-                        break
-                else:
-                    raise AssertionError("no appropriate value found")
-
-                a = lift_to_V(a)
-                # compute the minimal polynomial of a
-                m = [to_VsW(Ob[0])] # 1 in VsW
-                apow = a
-                while True:
-                    v = to_VsW(apow)
-                    try:
-                        sol = matrix(m).solve_left(v)
-                    except ValueError:
-                        m.append(v)
-                        apow = mul_vec(apow, a)
-                        continue
-                    break
-
-                minpol = X**len(sol) - P(list(sol))
-
-                # The minimal polynomial of a has only linear factors and at least two
-                # of them. We set f to the first factor and g to the product of the rest.
-                fac = minpol.factor()
-                f = fac[0][0]
-                g = (fac/f).expand()
-                d,u,v = f.xgcd(g)
-
-                assert d == 1, "Not relatively prime {} and {}".format(f,g)
-
-                # finally, idempotent!
-                e = lift_to_V(sum([c1*c2 for c1,c2 in zip(u*f,m)]))
-
-                h1 = add(h, matrix([mul_vec(e,Ob[i]) for i in range(n)]))
-                h2 = add(h, matrix([mul_vec(Ob[0]-e,Ob[i]) for i in range(n)]))
-
-                return split(h1) + split(h2)
-
-            decomposition = []
-            for i in range(len(Hb)):
-                index = i + 1 # Hb starts with H_1
-                for prime, degree in split(Hb[i]):
-                    # Compute an element beta in O but not in pO. How to find beta
-                    # is explained in Section 4.8.3 of [Coh1993]. We keep beta
-                    # as a vector over k[x] with respect to the basis of O.
-                    m =[]
-                    for i in range(n):
-                        r = []
-                        for g in prime._hnf:
-                            r += sum(to(g[j]) * mtable[i][j] for j in range(n))
-                        m.append(r)
-                    beta = [fr(e) for e in matrix(m).left_kernel().basis()[0]]
-
-                    prime.is_prime.set_cache(True)
-                    prime._prime_below = ideal
-                    prime._relative_degree = degree
-                    prime._ramification_index = index
-                    prime._beta = beta
-
-                    decomposition.append((prime, degree, index))
-
-        return decomposition
-
-
-class FunctionFieldMaximalOrderInfinite(FunctionFieldMaximalOrder, FunctionFieldOrderInfinite):
-    """
-    Base class of maximal infinite orders of function fields.
-    """
-    def _repr_(self):
-        """
-        EXAMPLES::
-
-            sage: FunctionField(QQ,'y').maximal_order_infinite()
-            Maximal infinite order of Rational function field in y over Rational Field
-
-            sage: K.<x> = FunctionField(GF(2)); R.<t> = PolynomialRing(K)                           # optional - sage.libs.pari
-            sage: F.<y> = K.extension(t^3 - x^2*(x^2+x+1)^2)                                        # optional - sage.libs.pari
-            sage: F.maximal_order_infinite()                                                        # optional - sage.libs.pari sage.modules
-            Maximal infinite order of Function field in y defined by y^3 + x^6 + x^4 + x^2
-        """
-        return "Maximal infinite order of %s"%(self.function_field(),)
-
-
-class FunctionFieldMaximalOrderInfinite_rational(FunctionFieldMaximalOrderInfinite):
-    """
-    Maximal infinite orders of rational function fields.
-
-    INPUT:
-
-    - ``field`` -- a rational function field
-
-    EXAMPLES::
-
-        sage: K.<t> = FunctionField(GF(19)); K                                                      # optional - sage.libs.pari
-        Rational function field in t over Finite Field of size 19
-        sage: R = K.maximal_order_infinite(); R                                                     # optional - sage.libs.pari
-        Maximal infinite order of Rational function field in t over Finite Field of size 19
-    """
-    def __init__(self, field, category=None):
-        """
-        Initialize.
-
-        TESTS::
-
-            sage: K.<t> = FunctionField(GF(19))                                                     # optional - sage.libs.pari
-            sage: O = K.maximal_order_infinite()                                                    # optional - sage.libs.pari
-            sage: TestSuite(O).run(skip='_test_gcd_vs_xgcd')                                        # optional - sage.libs.pari
-        """
-        FunctionFieldOrderInfinite.__init__(self, field, ideal_class=FunctionFieldIdealInfinite_rational,
-                                            category=PrincipalIdealDomains().or_subcategory(category))
-        self._populate_coercion_lists_(coerce_list=[field.constant_base_field()])
-
-    def _element_constructor_(self, f):
-        """
-        Make ``f`` an element of this order.
-
-        EXAMPLES::
-
-            sage: K.<y> = FunctionField(QQ)
-            sage: O = K.maximal_order()
-            sage: O._element_constructor_(y)
-            y
-            sage: O._element_constructor_(1/y)
-            Traceback (most recent call last):
-            ...
-            TypeError: 1/y is not an element of Maximal order of Rational function field in y over Rational Field
-        """
-        F = self.function_field()
-        try:
-            f = F(f)
-        except TypeError:
-            raise TypeError("unable to convert to an element of {}".format(F))
-
-        if f.denominator().degree() < f.numerator().degree():
-            raise TypeError("{} is not an element of {}".format(f, self))
-
-        return f
-
-    def basis(self):
-        """
-        Return the basis (=1) of the order as a module over the polynomial ring.
-
-        EXAMPLES::
-
-            sage: K.<t> = FunctionField(GF(19))                                                     # optional - sage.libs.pari
-            sage: O = K.maximal_order()                                                             # optional - sage.libs.pari
-            sage: O.basis()                                                                         # optional - sage.libs.pari
-            (1,)
-        """
-        return 1/self.function_field().gen()
-
-    def gen(self, n=0):
-        """
-        Return the ``n``-th generator of self. Since there is only one generator ``n`` must be 0.
-
-        EXAMPLES::
-
-            sage: O = FunctionField(QQ,'y').maximal_order()
-            sage: O.gen()
-            y
-            sage: O.gen(1)
-            Traceback (most recent call last):
-            ...
-            IndexError: there is only one generator
-        """
-        if n != 0:
-            raise IndexError("there is only one generator")
-        return self._gen
-
-    def ngens(self):
-        """
-        Return 1 the number of generators of the order.
-
-        EXAMPLES::
-
-            sage: FunctionField(QQ,'y').maximal_order().ngens()
-            1
-        """
-        return 1
-
-    def prime_ideal(self):
-        """
-        Return the unique prime ideal of the order.
-
-        EXAMPLES::
-
-            sage: K.<t> = FunctionField(GF(19))                                                     # optional - sage.libs.pari
-            sage: O = K.maximal_order_infinite()                                                    # optional - sage.libs.pari
-            sage: O.prime_ideal()                                                                   # optional - sage.libs.pari
-            Ideal (1/t) of Maximal infinite order of Rational function field in t
-            over Finite Field of size 19
-        """
-        return self.ideal( 1/self.function_field().gen() )
-
-    def ideal(self, *gens):
-        """
-        Return the fractional ideal generated by ``gens``.
-
-        INPUT:
-
-        - ``gens`` -- elements of the function field
-
-        EXAMPLES::
-
-            sage: K.<x> = FunctionField(QQ)
-            sage: O = K.maximal_order_infinite()
-            sage: O.ideal(x)
-            Ideal (x) of Maximal infinite order of Rational function field in x over Rational Field
-            sage: O.ideal([x,1/x]) == O.ideal(x,1/x) # multiple generators may be given as a list
-            True
-            sage: O.ideal(x^3+1,x^3+6)
-            Ideal (x^3) of Maximal infinite order of Rational function field in x over Rational Field
-            sage: I = O.ideal((x^2+1)*(x^3+1),(x^3+6)*(x^2+1)); I
-            Ideal (x^5) of Maximal infinite order of Rational function field in x over Rational Field
-            sage: O.ideal(I)
-            Ideal (x^5) of Maximal infinite order of Rational function field in x over Rational Field
-        """
-        if len(gens) == 1:
-            gens = gens[0]
-            if not isinstance(gens, (list, tuple)):
-                if isinstance(gens, FunctionFieldIdeal):
-                    gens = gens.gens()
-                else:
-                    gens = (gens,)
-        K = self.function_field()
-        gens = [K(g) for g in gens]
-        try:
-            d = max(g.numerator().degree() - g.denominator().degree() for g in gens if g != 0)
-            gen = K.gen() ** d
-        except ValueError: # all gens are zero
-            gen = K(0)
-
-        return self.ideal_monoid().element_class(self, gen)
-
-
-class FunctionFieldMaximalOrderInfinite_polymod(FunctionFieldMaximalOrderInfinite):
-    """
-    Maximal infinite orders of function fields.
-
-    INPUT:
-
-    - ``field`` -- function field
-
-    EXAMPLES::
-
-        sage: K.<x> = FunctionField(GF(2)); _.<t> = PolynomialRing(K)                               # optional - sage.libs.pari
-        sage: F.<y> = K.extension(t^3 - x^2*(x^2+x+1)^2)                                            # optional - sage.libs.pari
-        sage: F.maximal_order_infinite()                                                            # optional - sage.libs.pari sage.modules
-        Maximal infinite order of Function field in y defined by y^3 + x^6 + x^4 + x^2
-
-        sage: K.<x> = FunctionField(GF(2)); _.<Y> = K[]                                             # optional - sage.libs.pari
-        sage: L.<y> = K.extension(Y^2 + Y + x + 1/x)                                                # optional - sage.libs.pari
-        sage: L.maximal_order_infinite()                                                            # optional - sage.libs.pari sage.modules
-        Maximal infinite order of Function field in y defined by y^2 + y + (x^2 + 1)/x
-    """
-    def __init__(self, field, category=None):
-        """
-        Initialize.
-
-        TESTS::
-
-            sage: K.<x> = FunctionField(GF(2)); _.<t> = PolynomialRing(K)                           # optional - sage.libs.pari
-            sage: F.<y> = K.extension(t^3 - x^2*(x^2+x+1)^2)                                        # optional - sage.libs.pari
-            sage: O = F.maximal_order_infinite()                                                    # optional - sage.libs.pari sage.modules
-            sage: TestSuite(O).run()                                                                # optional - sage.libs.pari sage.modules
-        """
-        FunctionFieldOrderInfinite.__init__(self, field, ideal_class=FunctionFieldIdealInfinite_polymod)
-
-        M, from_M, to_M = field._inversion_isomorphism()
-        basis = [from_M(g) for g in M.maximal_order().basis()]
-
-        V, from_V, to_V = field.vector_space()
-        R = field.base_field().maximal_order_infinite()
-
-        self._basis = tuple(basis)
-        self._module = V.span_of_basis([to_V(v) for v in basis])
-        self._module_base_ring = R
-        self._to_module = to_V
-
-    def _element_constructor_(self, f):
-        """
-        Make ``f`` an element of this order.
-
-        EXAMPLES::
-
-            sage: K.<x> = FunctionField(GF(2)); _.<Y> = K[]                                         # optional - sage.libs.pari
-            sage: L.<y> = K.extension(Y^2 + Y + x + 1/x)                                            # optional - sage.libs.pari
-            sage: Oinf = L.maximal_order_infinite()                                                 # optional - sage.libs.pari sage.modules
-            sage: Oinf.basis()                                                                      # optional - sage.libs.pari sage.modules
-            (1, 1/x*y)
-            sage: 1 in Oinf                                                                         # optional - sage.libs.pari sage.modules
-            True
-            sage: 1/x*y in Oinf                                                                     # optional - sage.libs.pari sage.modules
-            True
-            sage: x*y in Oinf                                                                       # optional - sage.libs.pari sage.modules
-            False
-            sage: 1/x in Oinf                                                                       # optional - sage.libs.pari sage.modules
-            True
-        """
-        F = self.function_field()
-
-        try:
-            f = F(f)
-        except TypeError:
-            raise TypeError("unable to convert to an element of {}".format(F))
-
-        O = F.base_field().maximal_order_infinite()
-        coordinates = self.coordinate_vector(f)
-        if not all(c in O for c in coordinates):
-            raise TypeError("%r is not an element of %r"%(f,self))
-
-        return f
-
-    def basis(self):
-        """
-        Return a basis of this order as a module over the maximal order
-        of the base function field.
-
-        EXAMPLES::
-
-            sage: K.<x> = FunctionField(GF(2)); _.<t> = K[]                                         # optional - sage.libs.pari
-            sage: L.<y> = K.extension(t^3 - x^2*(x^2 + x + 1)^2)                                    # optional - sage.libs.pari
-            sage: Oinf = L.maximal_order_infinite()                                                 # optional - sage.libs.pari sage.modules
-            sage: Oinf.basis()                                                                      # optional - sage.libs.pari sage.modules
-            (1, 1/x^2*y, (1/(x^4 + x^3 + x^2))*y^2)
-
-        ::
-
-            sage: K.<x> = FunctionField(GF(2)); _.<Y> = K[]                                         # optional - sage.libs.pari
-            sage: L.<y> = K.extension(Y^2 + Y + x + 1/x)                                            # optional - sage.libs.pari
-            sage: Oinf = L.maximal_order_infinite()                                                 # optional - sage.libs.pari sage.modules
-            sage: Oinf.basis()                                                                      # optional - sage.libs.pari sage.modules
-            (1, 1/x*y)
-        """
-        return self._basis
-
-    def gen(self, n=0):
-        """
-        Return the ``n``-th generator of the order.
-
-        The basis elements of the order are generators.
-
-        EXAMPLES::
-
-            sage: K.<x> = FunctionField(GF(2)); _.<t> = K[]                                         # optional - sage.libs.pari
-            sage: L.<y> = K.extension(t^3 - x^2*(x^2 + x + 1)^2)                                    # optional - sage.libs.pari
-            sage: Oinf = L.maximal_order_infinite()                                                 # optional - sage.libs.pari sage.modules
-            sage: Oinf.gen()                                                                        # optional - sage.libs.pari sage.modules
-            1
-            sage: Oinf.gen(1)                                                                       # optional - sage.libs.pari sage.modules
-            1/x^2*y
-            sage: Oinf.gen(2)                                                                       # optional - sage.libs.pari sage.modules
-            (1/(x^4 + x^3 + x^2))*y^2
-            sage: Oinf.gen(3)                                                                       # optional - sage.libs.pari sage.modules
-            Traceback (most recent call last):
-            ...
-            IndexError: there are only 3 generators
-        """
-        if not ( n >= 0 and n < self.ngens() ):
-            raise IndexError("there are only {} generators".format(self.ngens()))
-
-        return self._basis[n]
-
-    def ngens(self):
-        """
-        Return the number of generators of the order.
-
-        EXAMPLES::
-
-            sage: K.<x> = FunctionField(GF(2)); _.<t> = K[]                                         # optional - sage.libs.pari
-            sage: L.<y> = K.extension(t^3 - x^2*(x^2 + x + 1)^2)                                    # optional - sage.libs.pari
-            sage: Oinf = L.maximal_order_infinite()                                                 # optional - sage.libs.pari sage.modules
-            sage: Oinf.ngens()                                                                      # optional - sage.libs.pari sage.modules
-            3
-        """
-        return len(self._basis)
-
-    def ideal(self, *gens):
-        """
-        Return the ideal generated by ``gens``.
-
-        INPUT:
-
-        - ``gens`` -- tuple of elements of the function field
-
-        EXAMPLES::
-
-            sage: K.<x> = FunctionField(GF(2)); _.<t> = K[]                                         # optional - sage.libs.pari
-            sage: F.<y> = K.extension(t^3 - x^2*(x^2 + x + 1)^2)                                    # optional - sage.libs.pari
-            sage: Oinf = F.maximal_order_infinite()                                                 # optional - sage.libs.pari sage.modules
-            sage: I = Oinf.ideal(x,y); I                                                            # optional - sage.libs.pari sage.modules
-            Ideal (y) of Maximal infinite order of Function field
-            in y defined by y^3 + x^6 + x^4 + x^2
-
-        ::
-
-            sage: K.<x> = FunctionField(GF(2)); _.<Y> = K[]                                         # optional - sage.libs.pari
-            sage: L.<y> = K.extension(Y^2 + Y + x + 1/x)                                            # optional - sage.libs.pari
-            sage: Oinf = L.maximal_order_infinite()                                                 # optional - sage.libs.pari sage.modules
-            sage: I = Oinf.ideal(x,y); I                                                            # optional - sage.libs.pari sage.modules
-            Ideal (x) of Maximal infinite order of Function field in y defined by y^2 + y + (x^2 + 1)/x
-        """
-        if len(gens) == 1:
-            gens = gens[0]
-            if not type(gens) in (list,tuple):
-                gens = (gens,)
-        mgens = [g * b for g in gens for b in self._basis]
-        return self.ideal_with_gens_over_base(mgens)
-
-    def ideal_with_gens_over_base(self, gens):
-        """
-        Return the ideal generated by ``gens`` as a module.
-
-        INPUT:
-
-        - ``gens`` -- tuple of elements of the function field
-
-        EXAMPLES::
-
-            sage: K.<x> = FunctionField(GF(2)); R.<t> = K[]                                         # optional - sage.libs.pari
-            sage: F.<y> = K.extension(t^3 - x^2*(x^2 + x + 1)^2)                                    # optional - sage.libs.pari
-            sage: Oinf = F.maximal_order_infinite()                                                 # optional - sage.libs.pari sage.modules
-            sage: Oinf.ideal_with_gens_over_base((x^2, y, (1/(x^2 + x + 1))*y^2))                   # optional - sage.libs.pari sage.modules
-            Ideal (y) of Maximal infinite order of Function field in y
-            defined by y^3 + x^6 + x^4 + x^2
-        """
-        F = self.function_field()
-        iF, from_iF, to_iF = F._inversion_isomorphism()
-        iO = iF.maximal_order()
-
-        ideal = iO.ideal_with_gens_over_base([to_iF(g) for g in gens])
-
-        if not ideal.is_zero():
-            # Now the ideal does not correspond exactly to the ideal in the
-            # maximal infinite order through the inversion isomorphism. The
-            # reason is that the ideal also has factors not lying over x.
-            # The following procedure removes the spurious factors. The idea
-            # is that for an integral ideal I, J_n = I + (xO)^n stabilizes
-            # if n is large enough, and then J_n is the I with the spurious
-            # factors removed. For a fractional ideal, we also need to find
-            # the largest factor x^m that divides the denominator.
-            from sage.matrix.special import block_matrix
-            from .hermite_form_polynomial import reversed_hermite_form
-
-            d = ideal.denominator()
-            h = ideal.hnf()
-            x = d.parent().gen()
-
-            # find the largest factor x^m that divides the denominator
-            i = 0
-            while d[i].is_zero():
-                i += 1
-            d = x ** i
-
-            # find the largest n such that I + (xO)^n stabilizes
-            h1 = h
-            MS = h1.matrix_space()
-            k = MS.identity_matrix()
-            while True:
-                k = x * k
-
-                h2 = block_matrix([[h],[k]])
-                reversed_hermite_form(h2)
-                i = 0
-                while i < h2.nrows() and h2.row(i).is_zero():
-                    i += 1
-                h2 = h2[i:] # remove zero rows
-
-                if h2 == h1:
-                    break
-                h1 = h2
-
-            # reconstruct ideal
-            ideal = iO._ideal_from_vectors_and_denominator(list(h1), d)
-
-        return self.ideal_monoid().element_class(self, ideal)
-
-    def _to_iF(self, I):
-        """
-        Return the ideal in the inverted function field from ``I``.
-
-        INPUT:
-
-        - ``I`` -- ideal of the function field
-
-        EXAMPLES::
-
-            sage: K.<x> = FunctionField(GF(2)); _.<Y> = K[]                                         # optional - sage.libs.pari
-            sage: L.<y> = K.extension(Y^2 + Y + x + 1/x)                                            # optional - sage.libs.pari
-            sage: Oinf = L.maximal_order_infinite()                                                 # optional - sage.libs.pari sage.modules
-            sage: I = Oinf.ideal(y)                                                                 # optional - sage.libs.pari sage.modules
-            sage: Oinf._to_iF(I)                                                                    # optional - sage.libs.pari sage.modules
-            Ideal (1, 1/x*s) of Maximal order of Function field in s
-            defined by s^2 + x*s + x^3 + x
-        """
-        F = self.function_field()
-        iF,from_iF,to_iF = F._inversion_isomorphism()
-        iO = iF.maximal_order()
-        iI = iO.ideal_with_gens_over_base([to_iF(b) for b in I.gens_over_base()])
-        return iI
-
-    def decomposition(self):
-        r"""
-        Return prime ideal decomposition of `pO_\infty` where `p` is the unique
-        prime ideal of the maximal infinite order of the rational function field.
-
-        EXAMPLES::
-
-            sage: K.<x> = FunctionField(GF(2)); _.<t> = K[]                                         # optional - sage.libs.pari
-            sage: F.<y> = K.extension(t^3 - x^2*(x^2 + x + 1)^2)                                    # optional - sage.libs.pari
-            sage: Oinf = F.maximal_order_infinite()                                                 # optional - sage.libs.pari sage.modules
-            sage: Oinf.decomposition()                                                              # optional - sage.libs.pari sage.modules
-            [(Ideal ((1/(x^4 + x^3 + x^2))*y^2 + 1) of Maximal infinite order
-             of Function field in y defined by y^3 + x^6 + x^4 + x^2, 1, 1),
-             (Ideal ((1/(x^4 + x^3 + x^2))*y^2 + 1/x^2*y + 1) of Maximal infinite order
-             of Function field in y defined by y^3 + x^6 + x^4 + x^2, 2, 1)]
-
-        ::
-
-            sage: K.<x> = FunctionField(GF(2)); _.<Y> = K[]                                         # optional - sage.libs.pari
-            sage: L.<y> = K.extension(Y^2 + Y + x + 1/x)                                            # optional - sage.libs.pari
-            sage: Oinf = L.maximal_order_infinite()                                                 # optional - sage.libs.pari sage.modules
-            sage: Oinf.decomposition()                                                              # optional - sage.libs.pari sage.modules
-            [(Ideal (1/x*y) of Maximal infinite order of Function field in y
-            defined by y^2 + y + (x^2 + 1)/x, 1, 2)]
-
-        ::
-
-            sage: K.<x> = FunctionField(QQ); _.<Y> = K[]
-            sage: F.<y> = K.extension(Y^3 - x^2*(x^2 + x + 1)^2)                                    # optional - sage.libs.singular
-            sage: Oinf = F.maximal_order_infinite()                                                 # optional - sage.libs.singular sage.modules
-            sage: Oinf.decomposition()                                                              # optional - sage.libs.singular sage.modules
-            [(Ideal (1/x^2*y - 1) of Maximal infinite order
-             of Function field in y defined by y^3 - x^6 - 2*x^5 - 3*x^4 - 2*x^3 - x^2, 1, 1),
-             (Ideal ((1/(x^4 + x^3 + x^2))*y^2 + 1/x^2*y + 1) of Maximal infinite order
-             of Function field in y defined by y^3 - x^6 - 2*x^5 - 3*x^4 - 2*x^3 - x^2, 2, 1)]
-
-        ::
-
-            sage: K.<x> = FunctionField(QQ); _.<Y> = K[]
-            sage: L.<y> = K.extension(Y^2 + Y + x + 1/x)                                            # optional - sage.libs.singular
-            sage: Oinf = L.maximal_order_infinite()                                                 # optional - sage.libs.singular sage.modules
-            sage: Oinf.decomposition()                                                              # optional - sage.libs.singular sage.modules
-            [(Ideal (1/x*y) of Maximal infinite order of Function field in y
-            defined by y^2 + y + (x^2 + 1)/x, 1, 2)]
-        """
-        F = self.function_field()
-        iF,from_iF,to_iF = F._inversion_isomorphism()
-
-        x = iF.base_field().gen()
-        iO = iF.maximal_order()
-        io = iF.base_field().maximal_order()
-        ip = io.ideal(x)
-
-        dec = []
-        for iprime, deg, exp in iO.decomposition(ip):
-            prime = self.ideal_monoid().element_class(self, iprime)
-            dec.append((prime, deg, exp))
-        return dec
-
-    def different(self):
-        """
-        Return the different ideal of the maximal infinite order.
-
-        EXAMPLES::
-
-            sage: K.<x> = FunctionField(GF(2)); _.<Y> = K[]                                         # optional - sage.libs.pari
-            sage: L.<y> = K.extension(Y^2 + Y + x + 1/x)                                            # optional - sage.libs.pari
-            sage: Oinf = L.maximal_order_infinite()                                                 # optional - sage.libs.pari sage.modules
-            sage: Oinf.different()                                                                  # optional - sage.libs.pari sage.modules
-            Ideal (1/x) of Maximal infinite order of Function field in y
-            defined by y^2 + y + (x^2 + 1)/x
-        """
-        T = self._codifferent_matrix()
-        codiff_gens = []
-        for c in T.inverse().columns():
-            codiff_gens.append(sum([ci*bi for ci,bi in zip(c,self.basis())]))
-        codiff = self.ideal_with_gens_over_base(codiff_gens)
-        return ~codiff
-
-    @cached_method
-    def _codifferent_matrix(self):
-        """
-        Return the codifferent matrix of the maximal infinite order.
-
-        EXAMPLES::
-
-            sage: K.<x> = FunctionField(GF(2)); _.<Y> = K[]                                         # optional - sage.libs.pari
-            sage: L.<y> = K.extension(Y^2 + Y + x + 1/x)                                            # optional - sage.libs.pari
-            sage: Oinf = L.maximal_order_infinite()                                                 # optional - sage.libs.pari sage.modules
-            sage: Oinf._codifferent_matrix()                                                        # optional - sage.libs.pari sage.modules
-            [    0   1/x]
-            [  1/x 1/x^2]
-        """
-        from sage.matrix.constructor import matrix
-
-        rows = []
-        for u in self.basis():
-            row = []
-            for v in self.basis():
-                row.append((u*v).trace())
-            rows.append(row)
-        T = matrix(rows)
-        return T
-
-    def coordinate_vector(self, e):
-        """
-        Return the coordinates of ``e`` with respect to the basis of the order.
-
-        INPUT:
-
-        - ``e`` -- element of the function field
-
-        The returned coordinates are in the base maximal infinite order if and only
-        if the element is in the order.
-
-        EXAMPLES::
-
-            sage: K.<x> = FunctionField(GF(2)); _.<Y> = K[]                                         # optional - sage.libs.pari
-            sage: L.<y> = K.extension(Y^2 + Y + x + 1/x)                                            # optional - sage.libs.pari
-            sage: Oinf = L.maximal_order_infinite()                                                 # optional - sage.libs.pari sage.modules
-            sage: f = 1/y^2                                                                         # optional - sage.libs.pari sage.modules
-            sage: f in Oinf                                                                         # optional - sage.libs.pari sage.modules
-            True
-            sage: Oinf.coordinate_vector(f)                                                         # optional - sage.libs.pari sage.modules
-            ((x^3 + x^2 + x)/(x^4 + 1), x^3/(x^4 + 1))
-        """
-        return self._module.coordinate_vector(self._to_module(e))
-=======
+        """
+        EXAMPLES::
+
             sage: FunctionField(QQ,'y').maximal_order_infinite()
             Maximal infinite order of Rational function field in y over Rational Field
 
@@ -2849,5 +282,4 @@
             sage: F.maximal_order_infinite()                                                        # optional - sage.libs.pari sage.modules sage.rings.function_field
             Maximal infinite order of Function field in y defined by y^3 + x^6 + x^4 + x^2
         """
-        return "Maximal infinite order of %s"%(self.function_field(),)
->>>>>>> 77ee2821
+        return "Maximal infinite order of %s"%(self.function_field(),)