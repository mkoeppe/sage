<<<<<<< HEAD
# sage.doctest: optional - sage.libs.pari
=======
# sage.doctest: optional - sage.libs.pari               (because all doctests use finite fields)
# sage.doctest: optional - sage.rings.function_field    (because almost all doctests use function field extensions)
>>>>>>> 77ee2821
"""
Divisors of function fields

Sage allows extensive computations with divisors on function fields.

EXAMPLES:

The divisor of an element of the function field is the formal sum of poles and zeros
of the element with multiplicities::

    sage: K.<x> = FunctionField(GF(2)); R.<t> = K[]
    sage: L.<y> = K.extension(t^3 + x^3*t + x)
    sage: f = x/(y+1)
    sage: f.divisor()
    - Place (1/x, 1/x^3*y^2 + 1/x)
     + Place (1/x, 1/x^3*y^2 + 1/x^2*y + 1)
     + 3*Place (x, y)
     - Place (x^3 + x + 1, y + 1)

The Riemann-Roch space of a divisor can be computed. We can get a basis of
the space as a vector space over the constant field::

    sage: p = L.places_finite()[0]
    sage: q = L.places_infinite()[0]
    sage: (3*p + 2*q).basis_function_space()
    [1/x*y^2 + x^2, 1, 1/x]

We verify the Riemann-Roch theorem::

    sage: D = 3*p - q
    sage: index_of_speciality = len(D.basis_differential_space())
    sage: D.dimension() == D.degree() - L.genus() + 1 + index_of_speciality
    True

AUTHORS:

- Kwankyu Lee (2017-04-30): initial version

"""
#*****************************************************************************
#       Copyright (C) 2016 Kwankyu Lee <ekwankyu@gmail.com>
#
#  Distributed under the terms of the GNU General Public License (GPL)
#  as published by the Free Software Foundation; either version 2 of
#  the License, or (at your option) any later version.
#                  http://www.gnu.org/licenses/
#*****************************************************************************

import random

from sage.misc.cachefunc import cached_method
from sage.misc.latex import latex

from sage.arith.functions import lcm

from sage.structure.unique_representation import UniqueRepresentation
from sage.structure.parent import Parent
from sage.structure.element import ModuleElement
from sage.structure.richcmp import richcmp

from sage.categories.homset import Hom
from sage.categories.morphism import SetMorphism
from sage.categories.commutative_additive_groups import CommutativeAdditiveGroups

from sage.matrix.constructor import matrix

from sage.modules.free_module_element import vector

from sage.rings.integer_ring import IntegerRing
from sage.rings.integer import Integer

from .place import PlaceSet

def divisor(field, data):
    """
    Construct a divisor from the data.

    INPUT:

    - ``field`` -- function field

    - ``data`` -- dictionary of place and multiplicity pairs

    EXAMPLES::

        sage: K.<x> = FunctionField(GF(2)); R.<t> = K[]
        sage: F.<y> = K.extension(t^3 - x^2*(x^2 + x + 1)^2)
        sage: from sage.rings.function_field.divisor import divisor
        sage: p, q, r = F.places()
        sage: divisor(F, {p: 1, q: 2, r: 3})
        Place (1/x, 1/x^2*y + 1)
         + 2*Place (x, (1/(x^3 + x^2 + x))*y^2)
         + 3*Place (x + 1, y + 1)
    """
    divisor_group = field.divisor_group()
    return divisor_group.element_class(divisor_group, data)

def prime_divisor(field, place, m=1):
    """
    Construct a prime divisor from the place.

    INPUT:

    - ``field`` -- function field

    - ``place`` -- place of the function field

    - ``m`` -- (default: 1) a positive integer; multiplicity at the place

    EXAMPLES::

        sage: K.<x> = FunctionField(GF(2)); R.<t> = K[]
        sage: F.<y> = K.extension(t^3 - x^2*(x^2 + x + 1)^2)
        sage: p = F.places()[0]
        sage: from sage.rings.function_field.divisor import prime_divisor
        sage: d = prime_divisor(F, p)
        sage: 3 * d == prime_divisor(F, p, 3)
        True
    """
    divisor_group = field.divisor_group()
    return divisor_group.element_class(divisor_group, {place: Integer(m)})


class FunctionFieldDivisor(ModuleElement):
    """
    Divisors of function fields.

    INPUT:

    - ``parent`` -- divisor group

    - ``data`` -- dict of place and multiplicity pairs

    EXAMPLES::

        sage: K.<x> = FunctionField(GF(2)); _.<Y> = K[]
        sage: F.<y> = K.extension(Y^3 - x^2*(x^2 + x + 1)^2)
        sage: f = x/(y + 1)
        sage: f.divisor()
        Place (1/x, 1/x^4*y^2 + 1/x^2*y + 1)
         + Place (1/x, 1/x^2*y + 1)
         + 3*Place (x, (1/(x^3 + x^2 + x))*y^2)
         - 6*Place (x + 1, y + 1)
    """
    def __init__(self, parent, data):
        """
        Initialize.

        TESTS::

            sage: K.<x> = FunctionField(GF(2)); _.<Y> = K[]
            sage: L.<y> = K.extension(Y^3 + x + x^3*Y)
            sage: G = L.divisor_group()
            sage: TestSuite(G).run()
        """
        ModuleElement.__init__(self, parent)
        self._data = data

    def __hash__(self):
        """
        Return the hash of the divisor.

        EXAMPLES::

            sage: K.<x> = FunctionField(GF(2)); _.<Y> = K[]
            sage: F.<y> = K.extension(Y^3 - x^2*(x^2 + x + 1)^2)
            sage: f = x/(y + 1)
            sage: d = f.divisor()
            sage: {d: 1}
            {Place (1/x, 1/x^4*y^2 + 1/x^2*y + 1)
              + Place (1/x, 1/x^2*y + 1)
              + 3*Place (x, (1/(x^3 + x^2 + x))*y^2)
              - 6*Place (x + 1, y + 1): 1}
        """
        return hash(tuple(sorted(self._data.items())))

    def _format(self, formatter, mul, cr):
        r"""
        Return a string representation of ``self``.

        This is used by both ``_repr_`` and ``_latex_`` methods.

        INPUT:

        - ``formatter`` -- either ``repr`` or ``latex``

        - ``mul`` -- string inserted between multiplicity and place

        - ``cr`` -- string inserted between places

        TESTS::

            sage: K.<x> = FunctionField(QQ)
            sage: x.divisor()                # indirect doctest
            - Place (1/x) + Place (x)
            sage: latex(x.divisor())         # indirect doctest
            - \left(\frac{1}{x}\right) + \left(x\right)
        """
        plus = ' + '
        minus = ' - '

        places = sorted(self._data)

        if len(places) == 0:
            return '0'

        p = places.pop(0)
        m = self._data[p]
        if m == 1:
            r = formatter(p)
        elif m == -1:
            r = '- ' + formatter(p) # seems more readable than `-`
        else: # nonzero
            r = formatter(m) + mul + formatter(p)
        for p in places:
            m = self._data[p]
            if m == 1:
                r += cr + plus + formatter(p)
            elif m == -1:
                r += cr + minus + formatter(p)
            elif m > 0:
                r += cr + plus + formatter(m) + mul + formatter(p)
            elif m < 0:
                r += cr + minus + formatter(-m) + mul + formatter(p)
        return r

    def _repr_(self, split=True):
        """
        Return a string representation of the divisor.

        INPUT:

        - ``split`` -- boolean; if ``True``, split at the end of each place

        EXAMPLES::

            sage: K.<x> = FunctionField(GF(2)); _.<Y> = K[]
            sage: F.<y> = K.extension(Y^3 - x^2*(x^2 + x + 1)^2)
            sage: f = x/(y + 1)
            sage: d = f.divisor()
            sage: d._repr_(split=False)
            'Place (1/x, 1/x^4*y^2 + 1/x^2*y + 1) + Place (1/x, 1/x^2*y + 1)
            + 3*Place (x, (1/(x^3 + x^2 + x))*y^2) - 6*Place (x + 1, y + 1)'
        """
        return self._format(repr, '*', '\n' if split else '')

    def _latex_(self):
        r"""
        Return the LaTeX representation of the divisor.

        EXAMPLES::

            sage: K.<x> = FunctionField(GF(2)); _.<Y> = K[]
            sage: F.<y> = K.extension(Y^3 - x^2*(x^2 + x + 1)^2)
            sage: f = x/(y + 1)
            sage: d = f.divisor()
            sage: d._latex_()
            \left(\frac{1}{x}, \frac{1}{x^{4}} y^{2} + \frac{1}{x^{2}} y + 1\right)
             + \left(\frac{1}{x}, \frac{1}{x^{2}} y + 1\right)
             + 3 \left(x, \left(\frac{1}{x^{3} + x^{2} + x}\right) y^{2}\right)
             - 6 \left(x + 1, y + 1\right)
        """
        return self._format(latex, '', '')

    def _richcmp_(self, other, op):
        """
        Compare the divisor and the other divisor with respect to the operator.

        Divisors are compared lexicographically, viewed as lists of pairs of
        place and multiplicity.

        INPUT:

        - ``other`` -- divisor

        - ``op`` -- comparison operator

        EXAMPLES::

            sage: K.<x> = FunctionField(GF(4)); _.<Y> = K[]
            sage: L.<y> = K.extension(Y^3 +x^3*Y + x)
            sage: pls1 = L.places()
            sage: D1 = pls1[0] + pls1[1]
            sage: D2 = pls1[1] + 2*pls1[2]
            sage: (D1 < D2) == (not D2 < D1)
            True
            sage: D1 + D2 == D2 + D1
            True
        """
        s = sorted(self._data)
        o = sorted(other._data)
        while s and o:
            skey = s[-1]
            okey = o[-1]
            if skey == okey:
                svalue = self._data[skey]
                ovalue = other._data[okey]
                if svalue == ovalue:
                    s.pop()
                    o.pop()
                    continue
                return richcmp(svalue, ovalue, op)
            return richcmp(skey, okey, op)
        return richcmp(len(s), len(o), op)

    def _neg_(self):
        """
        Return the additive inverse of the divisor.

        EXAMPLES::

            sage: K.<x> = FunctionField(GF(4)); _.<Y> = K[]
            sage: L.<y> = K.extension(Y^3 + x^3*Y + x)
            sage: f = x/(y + 1)
            sage: D = f.divisor()
            sage: D
            - Place (1/x, 1/x^3*y^2 + 1/x)
             + Place (1/x, 1/x^3*y^2 + 1/x^2*y + 1)
             + 3*Place (x, y)
             - Place (x^3 + x + 1, y + 1)
            sage: -D
            Place (1/x, 1/x^3*y^2 + 1/x)
             - Place (1/x, 1/x^3*y^2 + 1/x^2*y + 1)
             - 3*Place (x, y)
             + Place (x^3 + x + 1, y + 1)
        """
        divisor_group = self.parent()
        data = {}
        for place in self._data:
            data[place] = -self._data[place]
        return divisor_group.element_class(divisor_group, data)

    def _add_(self, other):
        """
        Add the divisor to the other divisor.

        INPUT:

        - ``other`` -- divisor

        EXAMPLES::

            sage: K.<x> = FunctionField(GF(4)); _.<Y> = K[]
            sage: L.<y> = K.extension(Y^3 + x^3*Y + x)
            sage: f = x/(y + 1)
            sage: D = f.divisor()
            sage: D + 2*D == 3*D
            True
            sage: 3*D - D == 2*D
            True
        """
        divisor_group = self.parent()
        places = set(self.support()).union( set(other.support()))
        data = {}
        for place in places:
            m = self.multiplicity(place) + other.multiplicity(place)
            if m != 0:
                data[place] = m
        return divisor_group.element_class(divisor_group, data)

    def _rmul_(self, i):
        """
        Multiply integer `i` to the divisor.

        INPUT:

        - ``i`` -- integer

        EXAMPLES::

            sage: K.<x> = FunctionField(GF(4)); _.<Y> = K[]
            sage: L.<y> = K.extension(Y^3 + x^3*Y + x)
            sage: f = x/(y + 1)
            sage: D = f.divisor()
            sage: (-3)*(2*D) == -6*D
            True
        """
        divisor_group = self.parent()
        data = {}
        for place in self._data:
            m = i * self._data[place]
            if m != 0:
                data[place] = m
        return divisor_group.element_class(divisor_group, data)

    def dict(self):
        """
        Return the dictionary representing the divisor.

        EXAMPLES::

            sage: K.<x> = FunctionField(GF(4)); _.<Y> = K[]
            sage: L.<y> = K.extension(Y^3 + x^3*Y + x)
            sage: f = x/(y + 1)
            sage: D = f.divisor()
            sage: D.dict()
            {Place (1/x, 1/x^3*y^2 + 1/x): -1,
             Place (1/x, 1/x^3*y^2 + 1/x^2*y + 1): 1,
             Place (x, y): 3,
             Place (x^3 + x + 1, y + 1): -1}
        """
        return self._data

    def list(self):
        """
        Return the list of place and multiplicity pairs of the divisor.

        EXAMPLES::

            sage: K.<x> = FunctionField(GF(4)); _.<Y> = K[]
            sage: L.<y> = K.extension(Y^3 + x^3*Y + x)
            sage: f = x/(y + 1)
            sage: D = f.divisor()
            sage: D.list()
            [(Place (1/x, 1/x^3*y^2 + 1/x), -1),
             (Place (1/x, 1/x^3*y^2 + 1/x^2*y + 1), 1),
             (Place (x, y), 3),
             (Place (x^3 + x + 1, y + 1), -1)]
        """
        return sorted(self._data.items())

    def support(self):
        """
        Return the support of the divisor.

        EXAMPLES::

            sage: K.<x> = FunctionField(GF(4)); _.<Y> = K[]
            sage: L.<y> = K.extension(Y^3 + x^3*Y + x)
            sage: f = x/(y + 1)
            sage: D = f.divisor()
            sage: D.support()
            [Place (1/x, 1/x^3*y^2 + 1/x),
             Place (1/x, 1/x^3*y^2 + 1/x^2*y + 1),
             Place (x, y),
             Place (x^3 + x + 1, y + 1)]
        """
        return sorted(self._data)

    def multiplicity(self, place):
        """
        Return the multiplicity of the divisor at the place.

        INPUT:

        - ``place`` -- place of a function field

        EXAMPLES::

            sage: K.<x> = FunctionField(GF(4)); _.<Y> = K[]
            sage: L.<y> = K.extension(Y^3 + x^3*Y + x)
            sage: p1,p2 = L.places()[:2]
            sage: D = 2*p1 - 3*p2
            sage: D.multiplicity(p1)
            2
            sage: D.multiplicity(p2)
            -3
        """
        if place not in self._data:
            return Integer(0)
        return self._data[place]

    valuation = multiplicity

    def is_effective(self):
        """
        Return ``True`` if this divisor has non-negative multiplicity at all
        places.

        EXAMPLES::

            sage: K.<x> = FunctionField(GF(4)); _.<Y> = K[]
            sage: L.<y> = K.extension(Y^3 + x^3*Y + x)
            sage: p1, p2 = L.places()[:2]
            sage: D = 2*p1 + 3*p2
            sage: D.is_effective()
            True
            sage: E = D - 4*p2
            sage: E.is_effective()
            False
        """
        data = self._data
        return all(data[place] >= 0 for place in data)

    def numerator(self):
        """
        Return the numerator part of the divisor.

        The numerator of a divisor is the positive part of the divisor.

        EXAMPLES::

            sage: K.<x> = FunctionField(GF(4)); _.<Y> = K[]
            sage: L.<y> = K.extension(Y^3 + x^3*Y + x)
            sage: p1,p2 = L.places()[:2]
            sage: D = 2*p1 - 3*p2
            sage: D.numerator()
            2*Place (1/x, 1/x^3*y^2 + 1/x)
        """
        divisor_group = self.parent()
        data = self._data
        d = {}
        for place in data:
            m = data[place]
            if m > 0:
                d[place] = m
        return divisor_group.element_class(self.parent(), d)

    def denominator(self):
        """
        Return the denominator part of the divisor.

        The denominator of a divisor is the negative of the negative part of
        the divisor.

        EXAMPLES::

            sage: K.<x> = FunctionField(GF(4)); _.<Y> = K[]
            sage: L.<y> = K.extension(Y^3 + x^3*Y + x)
            sage: p1,p2 = L.places()[:2]
            sage: D = 2*p1 - 3*p2
            sage: D.denominator()
            3*Place (1/x, 1/x^3*y^2 + 1/x^2*y + 1)
        """
        divisor_group = self.parent()
        data = self._data
        d = {}
        for place in data:
            m = data[place]
            if m < 0:
                d[place] = -m
        return divisor_group.element_class(self.parent(), d)

    def degree(self):
        """
        Return the degree of the divisor.

        EXAMPLES::

            sage: K.<x> = FunctionField(GF(4)); _.<Y> = K[]
            sage: L.<y> = K.extension(Y^3 + x^3*Y + x)
            sage: p1,p2 = L.places()[:2]
            sage: D = 2*p1 - 3*p2
            sage: D.degree()
            -1
        """
        return sum([p.degree() * m for p, m in self.list()])

    def dimension(self):
        """
        Return the dimension of the Riemann-Roch space of the divisor.

        EXAMPLES::

            sage: K.<x> = FunctionField(GF(5)); _.<Y> = K[]
            sage: F.<y> = K.extension(Y^2 - x^3 - 1)
            sage: O = F.maximal_order()
            sage: I = O.ideal(x - 2)
            sage: P1 = I.divisor().support()[0]
            sage: Pinf = F.places_infinite()[0]
            sage: D = 3*Pinf + 2*P1
            sage: D.dimension()
            5
        """
        return len(self.basis_function_space())

    def basis_function_space(self):
        """
        Return a basis of the Riemann-Roch space of the divisor.

        EXAMPLES::

            sage: K.<x> = FunctionField(GF(5)); _.<Y> = K[]
            sage: F.<y> = K.extension(Y^2 - x^3 - 1)
            sage: O = F.maximal_order()
            sage: I = O.ideal(x - 2)
            sage: D = I.divisor()
            sage: D.basis_function_space()
            [x/(x + 3), 1/(x + 3)]
        """
        basis,_ = self._function_space()
        return basis

    @cached_method
    def function_space(self):
        """
        Return the vector space of the Riemann-Roch space of the divisor.

        OUTPUT:

        - a vector space, an isomorphism from the vector space
          to the Riemann-Roch space, and its inverse.

        EXAMPLES::

            sage: K.<x> = FunctionField(GF(5)); _.<Y> = K[]
            sage: F.<y> = K.extension(Y^2-x^3-1)
            sage: O = F.maximal_order()
            sage: I = O.ideal(x - 2)
            sage: D = I.divisor()
            sage: V, from_V, to_V = D.function_space()
            sage: all(to_V(from_V(e)) == e for e in V)
            True
        """
        F = self.parent()._field
        k = F.constant_base_field()

        basis, coordinates = self._function_space()

        n = len(basis)
        V = k ** n

        def from_V(v):
            return sum(v[i] * basis[i] for i in range(n))

        def to_V(f):
            return vector(coordinates(f))

        from sage.rings.function_field.maps import (
            FunctionFieldLinearMap, FunctionFieldLinearMapSection)

        mor_from_V = FunctionFieldLinearMap(Hom(V,F), from_V)
        mor_to_V = FunctionFieldLinearMapSection(Hom(F,V), to_V)

        return V, mor_from_V, mor_to_V

    @cached_method
    def _function_space(self):
        """
        Return an (echelon) basis and coordinates function for the Riemann-Roch
        space of the divisor.

        The return values are cached so that :meth:`basis_function_space` and
        :meth:`function_space` methods give consistent outputs.

        EXAMPLES::

            sage: K.<x> = FunctionField(GF(5)); _.<Y> = K[]
            sage: F.<y> = K.extension(Y^2 - x^3 - 1)
            sage: O = F.maximal_order()
            sage: I = O.ideal(x - 2)
            sage: D = I.divisor()
            sage: basis, coordinates = D._function_space()
            sage: basis
            [x/(x + 3), 1/(x + 3)]
            sage: coordinates(basis[0])
            [1, 0]
            sage: coordinates(basis[1])
            [0, 1]
            sage: coordinates(basis[0] + basis[1])
            [1, 1]
            sage: coordinates((x + 4)/(x + 3))
            [1, 4]
        """
        basis, coordinates_func = self._echelon_basis(self._basis())

        return basis, coordinates_func

    def basis_differential_space(self):
        r"""
        Return a basis of the space of differentials `\Omega(D)`
        for the divisor `D`.

        EXAMPLES:

        We check the Riemann-Roch theorem::

            sage: K.<x>=FunctionField(GF(4)); _.<Y> = K[]
            sage: L.<y>=K.extension(Y^3 + x^3*Y + x)
            sage: d = 3*L.places()[0]
            sage: l = len(d.basis_function_space())
            sage: i = len(d.basis_differential_space())
            sage: l == d.degree() + 1 - L.genus() + i
            True
        """
        F = self.parent()._field
        W = F.space_of_differentials()

        fbasis, _ = self._differential_space()
        return [W.element_class(W, f) for f in fbasis]

    def differential_space(self):
        r"""
        Return the vector space of the differential space `\Omega(D)` of the divisor `D`.

        OUTPUT:

        - a vector space isomorphic to `\Omega(D)`

        - an isomorphism from the vector space to the differential space

        - the inverse of the isomorphism

        EXAMPLES::

            sage: K.<x> = FunctionField(GF(5)); _.<Y> = K[]
            sage: F.<y> = K.extension(Y^2 - x^3 - 1)
            sage: O = F.maximal_order()
            sage: I = O.ideal(x - 2)
            sage: P1 = I.divisor().support()[0]
            sage: Pinf = F.places_infinite()[0]
            sage: D = -3*Pinf + P1
            sage: V, from_V, to_V = D.differential_space()
            sage: all(to_V(from_V(e)) == e for e in V)
            True
        """
        F = self.parent()._field
        W = F.space_of_differentials()
        k = F.constant_base_field()

        fbasis, coordinates = self._differential_space()

        n = len(fbasis)
        V = k ** n

        def from_V(v):
            f = sum(v[i] * fbasis[i] for i in range(n))
            return W.element_class(W, f)

        def to_V(w):
            return vector(coordinates(w._f))

        from sage.rings.function_field.maps import (
            FunctionFieldLinearMap, FunctionFieldLinearMapSection)

        mor_from_V = FunctionFieldLinearMap(Hom(V,W), from_V)
        mor_to_V = FunctionFieldLinearMapSection(Hom(W,V), to_V)

        return V, mor_from_V, mor_to_V

    @cached_method
    def _differential_space(self):
        """
        Return an (echelon) basis and coordinates function for the differential
        space of the divisor.

        The return values are cached so that :meth:`basis_differential_space` and
        :meth:`differential_space` methods give consistent outputs.

        EXAMPLES::

            sage: K.<x> = FunctionField(GF(5)); _.<Y> = K[]
            sage: F.<y> = K.extension(Y^2 - x^3 - 1)
            sage: O = F.maximal_order()
            sage: I = O.ideal(x - 2)
            sage: D = -I.divisor()
            sage: basis, coordinates = D._differential_space()
            sage: basis
            [(x/(x^4 + 3*x^3 + x + 3))*y, (1/(x^4 + 3*x^3 + x + 3))*y]
            sage: D.basis_differential_space()
            [((x/(x^4 + 3*x^3 + x + 3))*y) d(x), ((1/(x^4 + 3*x^3 + x + 3))*y) d(x)]
            sage: coordinates(basis[0])
            [1, 0]
            sage: coordinates(basis[1])
            [0, 1]
            sage: coordinates(basis[0]+basis[1])
            [1, 1]
        """
        F = self.parent()._field
        x = F.base_field().gen()
        d = (-2) * F(x).divisor_of_poles() + F.different() - self

        fbasis, coordinates = self._echelon_basis(d._basis())
        return fbasis, coordinates

    def _basis(self):
        """
        Return a basis of the Riemann-Roch space of the divisor.

        EXAMPLES::

            sage: K.<x> = FunctionField(GF(5)); _.<Y> = K[]
            sage: F.<y> = K.extension(Y^2 - x^3 - 1)
            sage: O = F.maximal_order()
            sage: I = O.ideal(x - 2)
            sage: D = I.divisor()
            sage: D._basis()
            [1/(x + 3), x/(x + 3)]

        This implements Hess' algorithm 6.1 in [Hes2002]_
        """
        F = self.parent()._field
        n = F.degree()
        O = F.maximal_order()
        Oinf = F.maximal_order_infinite()

        # Step 1: The ideal I is the inverse of the product of prime ideals attached
        # to the finite places in the divisor while the ideal J corresponds
        # to the infinite places in the divisor. The later steps are basically
        # to compute the intersection of the ideals I and J.
        I = O.ideal(1)
        J = Oinf.ideal(1)
        for p in self._data:
            m = self._data[p]
            if p.is_infinite_place():
                J *= p.prime_ideal() ** (-m)
            else:
                I *= p.prime_ideal() ** (-m)

        # Step 2: construct matrix M of rational functions in x such that
        # M * B == C where B = [b1,b1,...,bn], C =[v1,v2,...,vn]
        V,fr,to = F.free_module(map=True)
        B = matrix([to(b) for b in J.gens_over_base()])
        C = matrix([to(v) for v in I.gens_over_base()])
        M = C * B.inverse()

        # Step 2.5: get the denominator d of M and set mat = d * M
        den = lcm([e.denominator() for e in M.list()])
        R = den.parent() # polynomial ring
        one = R.one()
        mat = matrix(R, n, [e.numerator() for e in (den*M).list()])
        gens = list(I.gens_over_base())

        # Step 3: transform mat to a weak Popov form, together with gens

        # initialise pivot_row and conflicts list
        pivot_row = [[] for i in range(n)]
        conflicts = []
        for i in range(n):
            bestp = -1
            best = -1
            for c in range(n):
                d = mat[i,c].degree()
                if d >= best:
                    bestp = c
                    best = d

            if best >= 0:
                pivot_row[bestp].append((i,best))
                if len(pivot_row[bestp]) > 1:
                    conflicts.append(bestp)

        # while there is a conflict, do a simple transformation
        while conflicts:
            c = conflicts.pop()
            row = pivot_row[c]
            i,ideg = row.pop()
            j,jdeg = row.pop()

            if jdeg > ideg:
                i,j = j,i
                ideg,jdeg = jdeg,ideg

            coeff = - mat[i,c].lc() / mat[j,c].lc()
            s = coeff * one.shift(ideg - jdeg)

            mat.add_multiple_of_row(i, j, s)
            gens[i] += s * gens[j]

            row.append((j,jdeg))

            bestp = -1
            best = -1
            for c in range(n):
                d = mat[i,c].degree()
                if d >= best:
                    bestp = c
                    best = d

            if best >= 0:
                pivot_row[bestp].append((i,best))
                if len(pivot_row[bestp]) > 1:
                    conflicts.append(bestp)

        # Step 4: build a Riemann-Roch basis from the data in mat and gens.
        # Note that the values mat[i,j].degree() - den.degree() are known as
        # invariants of M.
        basis = []
        for j in range(n):
            i,ideg = pivot_row[j][0]
            for k in range( den.degree() - ideg + 1 ):
                basis.append(one.shift(k) * gens[i])
        # Done!
        return basis

    def _echelon_basis(self, basis):
        """
        This is a helper method to compute an echelonized basis of the subspace
        generated by ``basis`` over `k`.

        The entries of ``basis`` vectors are function field elements, viewed
        as vectors of rational functions over `k`.

        EXAMPLES::

            sage: K.<x> = FunctionField(GF(5)); _.<Y> = K[]
            sage: F.<y> = K.extension(Y^2 - x^3 - 1)
            sage: D = F.divisor_group().zero()
            sage: echelon_basis, coordinates = D._echelon_basis([x/y, (x + 1)/y])
            sage: echelon_basis
            [(x/(x^3 + 1))*y, (1/(x^3 + 1))*y]
            sage: f1, f2 = echelon_basis
            sage: coordinates(f1)
            [1, 0]
            sage: coordinates(f2)
            [0, 1]
            sage: coordinates(x/y)
            [1, 0]
            sage: coordinates((x + 1)/y)
            [1, 1]
            sage: 1 * f1 + 1 * f2 == (x + 1)/y
            True
        """
        F = self.parent()._field
        k = F.constant_base_field()
        V, fr_V, to_V = F.free_module(map=True)
        n = V.degree()
        m = len(basis)

        vbasis = [to_V(f) for f in basis]

        # compute the pivot position for nonzero vector v over rational functions
        def pivot(v):
            for i in range(n):
                e = v[i]
                if e != 0:
                    return (i,e.numerator().degree() - e.denominator().degree())

        def greater(v,w): # v and w are not equal
            return v[0] < w[0] or v[0] == w[0] and v[1] > w[1]

        # collate rows by their pivot position
        pivot_rows = {}
        for i in range(m):
            p = pivot(vbasis[i])
            if p in pivot_rows:
                pivot_rows[p].append(i)
            else:
                pivot_rows[p] = [i]

        # compute "echelon" basis in which pivot positions decrease strictly
        nbasis = []
        npivots = []
        while pivot_rows:
            pivots = list(pivot_rows)

            head = pivots[0]
            for p in pivots[1:]:
                if not greater(head,p):
                    head = p

            rows = pivot_rows[head]
            if len(rows) > 1:
                r = rows[0]
                vr = vbasis[r][head[0]]
                cr = vr.numerator().lc() / vr.denominator().lc()
                for i in rows[1:]:
                    vi = vbasis[i][head[0]]
                    ci = vi.numerator().lc() / vi.denominator().lc()
                    vbasis[i] -= ci/cr * vbasis[r]
                    p = pivot(vbasis[i])
                    if p in pivot_rows:
                        pivot_rows[p].append(i)
                    else:
                        pivot_rows[p] = [i]
            nbasis.append(vbasis[rows[0]])
            npivots.append(head)
            del pivot_rows[head]

        def coordinates(f):
            v = to_V(f)
            coords = [k(0) for i in range(m)]
            while v != 0:
                p = pivot(v)
                ind = npivots.index(p) # an exception implies x is not in the domain
                w = nbasis[ind]
                cv = v[p[0]].numerator().lc() / v[p[0]].denominator().lc()
                cw = w[p[0]].numerator().lc() / w[p[0]].denominator().lc()
                c = cv/cw
                v -= c * w
                coords[ind] = c
            return coords

        newbasis = [fr_V(f) for f in nbasis]

        return newbasis, coordinates


class DivisorGroup(UniqueRepresentation, Parent):
    """
    Groups of divisors of function fields.

    INPUT:

    - ``field`` -- function field

    EXAMPLES::

        sage: K.<x> = FunctionField(GF(5)); _.<Y> = K[]
        sage: F.<y> = K.extension(Y^2 - x^3 - 1)
        sage: F.divisor_group()
        Divisor group of Function field in y defined by y^2 + 4*x^3 + 4
    """
    Element = FunctionFieldDivisor

    def __init__(self, field):
        """
        Initialize.

        TESTS::

            sage: K.<x> = FunctionField(GF(5)); _.<Y> = K[]
            sage: F.<y> = K.extension(Y^2 - x^3 - 1)
            sage: G = F.divisor_group()
            sage: TestSuite(G).run()
        """
        Parent.__init__(self, base=IntegerRing(), category=CommutativeAdditiveGroups())

        self._field = field # function field

    def _repr_(self):
        """
        Return the string representation of the group of divisors.

        EXAMPLES::

            sage: K.<x> = FunctionField(GF(5)); _.<Y> = K[]
            sage: F.<y> = K.extension(Y^2 - x^3 - 1)
            sage: F.divisor_group()
            Divisor group of Function field in y defined by y^2 + 4*x^3 + 4
        """
        return "Divisor group of %s"%(self._field,)

    def _element_constructor_(self, x):
        """
        Construct a divisor from ``x``.

        EXAMPLES::

            sage: K.<x> = FunctionField(GF(5)); _.<Y> = K[]
            sage: F.<y> = K.extension(Y^2 - x^3 - 1)
            sage: G = F.divisor_group()
            sage: G(0)
            0
        """
        if x == 0:
            return self.element_class(self, {})
        raise ValueError(f"cannot construct a divisor from {x}")

    def _coerce_map_from_(self, S):
        """
        Define coercions.

        EXAMPLES:

        A place is converted to a prime divisor::

            sage: K.<x> = FunctionField(GF(5)); _.<Y> = K[]
            sage: F.<y> = K.extension(Y^2 - x^3 - 1)
            sage: O = F.maximal_order()
            sage: I = O.ideal(x + 1,y)
            sage: P = I.place()
            sage: y.divisor() + P
            -3*Place (1/x, 1/x^2*y)
             + 2*Place (x + 1, y)
             + Place (x^2 + 4*x + 1, y)
        """
        if isinstance(S, PlaceSet):
            func = lambda place: prime_divisor(self._field, place)
            return SetMorphism(Hom(S,self), func)

    def function_field(self):
        """
        Return the function field to which the divisor group is attached.

        EXAMPLES::

            sage: K.<x> = FunctionField(GF(5)); _.<Y> = K[]
            sage: F.<y> = K.extension(Y^2 - x^3 - 1)
            sage: G = F.divisor_group()
            sage: G.function_field()
            Function field in y defined by y^2 + 4*x^3 + 4
        """
        return self._field

    def _an_element_(self):
        """
        Return a divisor.

        EXAMPLES::

            sage: K.<x> = FunctionField(GF(2)); _.<Y> = K[]
            sage: L.<y> = K.extension(Y^3 + x + x^3*Y)
            sage: G = L.divisor_group()
            sage: G.an_element()  # random
            Place (1/x, 1/x^3*y^2 + 1/x^2*y + 1)
             + 2*Place (x^2 + x + 1, y + x + 1)
             + 2*Place (x^3 + x + 1, y + x^2)
             + Place (x^3 + x^2 + 1, y + x^2 + 1)
        """
        N = 10
        d = 1
        places = []
        while len(places) <= N: # collect at least N places
            places += self._field.places(d)
            d += 1
        e = self.element_class(self, {})
        for i in range(random.randint(0,N)):
            e += random.choice(places)
        return e<|MERGE_RESOLUTION|>--- conflicted
+++ resolved
@@ -1,9 +1,5 @@
-<<<<<<< HEAD
-# sage.doctest: optional - sage.libs.pari
-=======
 # sage.doctest: optional - sage.libs.pari               (because all doctests use finite fields)
 # sage.doctest: optional - sage.rings.function_field    (because almost all doctests use function field extensions)
->>>>>>> 77ee2821
 """
 Divisors of function fields
 
