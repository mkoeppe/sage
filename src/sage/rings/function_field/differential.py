--- conflicted
+++ resolved
@@ -9,20 +9,6 @@
 The module of differentials on a function field forms an one-dimensional vector space over
 the function field::
 
-<<<<<<< HEAD
-    sage: K.<x> = FunctionField(GF(4)); _.<Y> = K[]                                     # optional - sage.libs.pari
-    sage: L.<y> = K.extension(Y^3 + x + x^3*Y)                                          # optional - sage.libs.pari sage.rings.function_field
-    sage: f = x + y                                                                     # optional - sage.libs.pari sage.rings.function_field
-    sage: g = 1 / y                                                                     # optional - sage.libs.pari sage.rings.function_field
-    sage: df = f.differential()                                                         # optional - sage.libs.pari sage.rings.function_field
-    sage: dg = g.differential()                                                         # optional - sage.libs.pari sage.rings.function_field
-    sage: dfdg = f.derivative() / g.derivative()                                        # optional - sage.libs.pari sage.rings.function_field
-    sage: df == dfdg * dg                                                               # optional - sage.libs.pari sage.rings.function_field
-    True
-    sage: df                                                                            # optional - sage.libs.pari sage.rings.function_field
-    (x*y^2 + 1/x*y + 1) d(x)
-    sage: df.parent()                                                                   # optional - sage.libs.pari sage.rings.function_field
-=======
     sage: K.<x> = FunctionField(GF(4)); _.<Y> = K[]                                     # optional - sage.rings.finite_rings
     sage: L.<y> = K.extension(Y^3 + x + x^3*Y)                                          # optional - sage.rings.finite_rings sage.rings.function_field
     sage: f = x + y                                                                     # optional - sage.rings.finite_rings sage.rings.function_field
@@ -35,38 +21,23 @@
     sage: df                                                                            # optional - sage.rings.finite_rings sage.rings.function_field
     (x*y^2 + 1/x*y + 1) d(x)
     sage: df.parent()                                                                   # optional - sage.rings.finite_rings sage.rings.function_field
->>>>>>> 15315e36
     Space of differentials of Function field in y defined by y^3 + x^3*y + x
 
 We can compute a canonical divisor::
 
-<<<<<<< HEAD
-    sage: k = df.divisor()                                                              # optional - sage.libs.pari sage.rings.function_field
-    sage: k.degree()                                                                    # optional - sage.libs.pari sage.rings.function_field
-    4
-    sage: k.degree() == 2 * L.genus() - 2                                               # optional - sage.libs.pari sage.rings.function_field
-=======
     sage: k = df.divisor()                                                              # optional - sage.rings.finite_rings sage.rings.function_field
     sage: k.degree()                                                                    # optional - sage.rings.finite_rings sage.rings.function_field
     4
     sage: k.degree() == 2 * L.genus() - 2                                               # optional - sage.rings.finite_rings sage.rings.function_field
->>>>>>> 15315e36
     True
 
 Exact differentials vanish and logarithmic differentials are stable under the
 Cartier operation::
 
-<<<<<<< HEAD
-    sage: df.cartier()                                                                  # optional - sage.libs.pari sage.rings.function_field
-    0
-    sage: w = 1/f * df                                                                  # optional - sage.libs.pari sage.rings.function_field
-    sage: w.cartier() == w                                                              # optional - sage.libs.pari sage.rings.function_field
-=======
     sage: df.cartier()                                                                  # optional - sage.rings.finite_rings sage.rings.function_field
     0
     sage: w = 1/f * df                                                                  # optional - sage.rings.finite_rings sage.rings.function_field
     sage: w.cartier() == w                                                              # optional - sage.rings.finite_rings sage.rings.function_field
->>>>>>> 15315e36
     True
 
 AUTHORS:
@@ -130,17 +101,10 @@
 
         TESTS::
 
-<<<<<<< HEAD
-            sage: F.<x> = FunctionField(GF(7))                                          # optional - sage.libs.pari
-            sage: f = x/(x^2 + x + 1)                                                   # optional - sage.libs.pari
-            sage: w = f.differential()                                                  # optional - sage.libs.pari
-            sage: TestSuite(w).run()                                                    # optional - sage.libs.pari
-=======
             sage: F.<x> = FunctionField(GF(7))                                          # optional - sage.rings.finite_rings
             sage: f = x/(x^2 + x + 1)                                                   # optional - sage.rings.finite_rings
             sage: w = f.differential()                                                  # optional - sage.rings.finite_rings
             sage: TestSuite(w).run()                                                    # optional - sage.rings.finite_rings
->>>>>>> 15315e36
         """
         ModuleElement.__init__(self, parent)
 
@@ -155,15 +119,9 @@
 
         EXAMPLES::
 
-<<<<<<< HEAD
-            sage: K.<x> = FunctionField(GF(4)); _.<Y> = K[]                             # optional - sage.libs.pari
-            sage: L.<y> = K.extension(Y^3+x+x^3*Y)                                      # optional - sage.libs.pari sage.rings.function_field
-            sage: y.differential()                                                      # optional - sage.libs.pari sage.rings.function_field
-=======
             sage: K.<x> = FunctionField(GF(4)); _.<Y> = K[]                             # optional - sage.rings.finite_rings
             sage: L.<y> = K.extension(Y^3+x+x^3*Y)                                      # optional - sage.rings.finite_rings sage.rings.function_field
             sage: y.differential()                                                      # optional - sage.rings.finite_rings sage.rings.function_field
->>>>>>> 15315e36
             (x*y^2 + 1/x*y) d(x)
 
             sage: F.<x> = FunctionField(QQ)
@@ -187,17 +145,10 @@
 
         EXAMPLES::
 
-<<<<<<< HEAD
-            sage: K.<x> = FunctionField(GF(4)); _.<Y> = K[]                             # optional - sage.libs.pari
-            sage: L.<y> = K.extension(Y^3 + x + x^3*Y)                                  # optional - sage.libs.pari
-            sage: w = y.differential()                                                  # optional - sage.libs.pari
-            sage: latex(w)                                                              # optional - sage.libs.pari
-=======
             sage: K.<x> = FunctionField(GF(4)); _.<Y> = K[]                             # optional - sage.rings.finite_rings
             sage: L.<y> = K.extension(Y^3 + x + x^3*Y)                                  # optional - sage.rings.finite_rings
             sage: w = y.differential()                                                  # optional - sage.rings.finite_rings
             sage: latex(w)                                                              # optional - sage.rings.finite_rings
->>>>>>> 15315e36
             \left( x y^{2} + \frac{1}{x} y \right)\, dx
         """
         if self._f.is_zero(): # zero differential
@@ -216,19 +167,11 @@
 
         EXAMPLES::
 
-<<<<<<< HEAD
-            sage: K.<x> = FunctionField(GF(2)); _.<Y> = K[]                             # optional - sage.libs.pari
-            sage: L.<y> = K.extension(Y^3 + x + x^3*Y)                                  # optional - sage.libs.pari sage.rings.function_field
-            sage: {x.differential(): 1}                                                 # optional - sage.libs.pari sage.rings.function_field
-            {d(x): 1}
-            sage: {y.differential(): 1}                                                 # optional - sage.libs.pari sage.rings.function_field
-=======
             sage: K.<x> = FunctionField(GF(2)); _.<Y> = K[]                             # optional - sage.rings.finite_rings
             sage: L.<y> = K.extension(Y^3 + x + x^3*Y)                                  # optional - sage.rings.finite_rings sage.rings.function_field
             sage: {x.differential(): 1}                                                 # optional - sage.rings.finite_rings sage.rings.function_field
             {d(x): 1}
             sage: {y.differential(): 1}                                                 # optional - sage.rings.finite_rings sage.rings.function_field
->>>>>>> 15315e36
             {(x*y^2 + 1/x*y) d(x): 1}
         """
         return hash((self.parent(), self._f))
@@ -246,18 +189,6 @@
 
         EXAMPLES::
 
-<<<<<<< HEAD
-            sage: K.<x> = FunctionField(GF(4)); _.<Y> = K[]                             # optional - sage.libs.pari
-            sage: L.<y> = K.extension(Y^3 + x + x^3*Y)                                  # optional - sage.libs.pari sage.rings.function_field
-            sage: w1 = y.differential()                                                 # optional - sage.libs.pari sage.rings.function_field
-            sage: w2 = L(x).differential()                                              # optional - sage.libs.pari sage.rings.function_field
-            sage: w3 = (x*y).differential()                                             # optional - sage.libs.pari sage.rings.function_field
-            sage: w1 < w2                                                               # optional - sage.libs.pari sage.rings.function_field
-            False
-            sage: w2 < w1                                                               # optional - sage.libs.pari sage.rings.function_field
-            True
-            sage: w3 == x * w1 + y * w2                                                 # optional - sage.libs.pari sage.rings.function_field
-=======
             sage: K.<x> = FunctionField(GF(4)); _.<Y> = K[]                             # optional - sage.rings.finite_rings
             sage: L.<y> = K.extension(Y^3 + x + x^3*Y)                                  # optional - sage.rings.finite_rings sage.rings.function_field
             sage: w1 = y.differential()                                                 # optional - sage.rings.finite_rings sage.rings.function_field
@@ -268,7 +199,6 @@
             sage: w2 < w1                                                               # optional - sage.rings.finite_rings sage.rings.function_field
             True
             sage: w3 == x * w1 + y * w2                                                 # optional - sage.rings.finite_rings sage.rings.function_field
->>>>>>> 15315e36
             True
 
             sage: F.<x> = FunctionField(QQ)
@@ -293,19 +223,11 @@
 
         EXAMPLES::
 
-<<<<<<< HEAD
-            sage: K.<x> = FunctionField(GF(4)); _.<Y> = K[]                             # optional - sage.libs.pari
-            sage: L.<y> = K.extension(Y^3 + x + x^3*Y)                                  # optional - sage.libs.pari sage.rings.function_field
-            sage: w1 = y.differential()                                                 # optional - sage.libs.pari sage.rings.function_field
-            sage: w2 = (1/y).differential()                                             # optional - sage.libs.pari sage.rings.function_field
-            sage: w1 + w2                                                               # optional - sage.libs.pari sage.rings.function_field
-=======
             sage: K.<x> = FunctionField(GF(4)); _.<Y> = K[]                             # optional - sage.rings.finite_rings
             sage: L.<y> = K.extension(Y^3 + x + x^3*Y)                                  # optional - sage.rings.finite_rings sage.rings.function_field
             sage: w1 = y.differential()                                                 # optional - sage.rings.finite_rings sage.rings.function_field
             sage: w2 = (1/y).differential()                                             # optional - sage.rings.finite_rings sage.rings.function_field
             sage: w1 + w2                                                               # optional - sage.rings.finite_rings sage.rings.function_field
->>>>>>> 15315e36
             (((x^3 + 1)/x^2)*y^2 + 1/x*y) d(x)
 
             sage: F.<x> = FunctionField(QQ)
@@ -329,19 +251,11 @@
 
         EXAMPLES::
 
-<<<<<<< HEAD
-            sage: K.<x> = FunctionField(GF(4)); _.<Y> = K[]                             # optional - sage.libs.pari
-            sage: L.<y> = K.extension(Y^3 + x + x^3*Y)                                  # optional - sage.libs.pari sage.rings.function_field
-            sage: w1 = y.differential()                                                 # optional - sage.libs.pari sage.rings.function_field
-            sage: w2 = (1/y).differential()                                             # optional - sage.libs.pari sage.rings.function_field
-            sage: w1 / w2                                                               # optional - sage.libs.pari sage.rings.function_field
-=======
             sage: K.<x> = FunctionField(GF(4)); _.<Y> = K[]                             # optional - sage.rings.finite_rings
             sage: L.<y> = K.extension(Y^3 + x + x^3*Y)                                  # optional - sage.rings.finite_rings sage.rings.function_field
             sage: w1 = y.differential()                                                 # optional - sage.rings.finite_rings sage.rings.function_field
             sage: w2 = (1/y).differential()                                             # optional - sage.rings.finite_rings sage.rings.function_field
             sage: w1 / w2                                                               # optional - sage.rings.finite_rings sage.rings.function_field
->>>>>>> 15315e36
             y^2
 
             sage: F.<x> = FunctionField(QQ)
@@ -361,19 +275,11 @@
 
         EXAMPLES::
 
-<<<<<<< HEAD
-            sage: K.<x> = FunctionField(GF(5)); _.<Y> = K[]                             # optional - sage.libs.pari
-            sage: L.<y> = K.extension(Y^3 + x + x^3*Y)                                  # optional - sage.libs.pari sage.rings.function_field
-            sage: w1 = y.differential()                                                 # optional - sage.libs.pari sage.rings.function_field
-            sage: w2 = (-y).differential()                                              # optional - sage.libs.pari sage.rings.function_field
-            sage: -w1 == w2                                                             # optional - sage.libs.pari sage.rings.function_field
-=======
             sage: K.<x> = FunctionField(GF(5)); _.<Y> = K[]                             # optional - sage.rings.finite_rings
             sage: L.<y> = K.extension(Y^3 + x + x^3*Y)                                  # optional - sage.rings.finite_rings sage.rings.function_field
             sage: w1 = y.differential()                                                 # optional - sage.rings.finite_rings sage.rings.function_field
             sage: w2 = (-y).differential()                                              # optional - sage.rings.finite_rings sage.rings.function_field
             sage: -w1 == w2                                                             # optional - sage.rings.finite_rings sage.rings.function_field
->>>>>>> 15315e36
             True
 
             sage: F.<x> = FunctionField(QQ)
@@ -396,19 +302,11 @@
 
         EXAMPLES::
 
-<<<<<<< HEAD
-            sage: K.<x> = FunctionField(GF(5)); _.<Y> = K[]                             # optional - sage.libs.pari
-            sage: L.<y> = K.extension(Y^3 + x + x^3*Y)                                  # optional - sage.libs.pari sage.rings.function_field
-            sage: w1 = (1/y).differential()                                             # optional - sage.libs.pari sage.rings.function_field
-            sage: w2 = (-1/y^2) * y.differential()                                      # optional - sage.libs.pari sage.rings.function_field
-            sage: w1 == w2                                                              # optional - sage.libs.pari sage.rings.function_field
-=======
             sage: K.<x> = FunctionField(GF(5)); _.<Y> = K[]                             # optional - sage.rings.finite_rings
             sage: L.<y> = K.extension(Y^3 + x + x^3*Y)                                  # optional - sage.rings.finite_rings sage.rings.function_field
             sage: w1 = (1/y).differential()                                             # optional - sage.rings.finite_rings sage.rings.function_field
             sage: w2 = (-1/y^2) * y.differential()                                      # optional - sage.rings.finite_rings sage.rings.function_field
             sage: w1 == w2                                                              # optional - sage.rings.finite_rings sage.rings.function_field
->>>>>>> 15315e36
             True
 
             sage: F.<x> = FunctionField(QQ)
@@ -433,21 +331,6 @@
 
         EXAMPLES::
 
-<<<<<<< HEAD
-            sage: K.<x> = FunctionField(GF(31)); _.<Y> = K[]                            # optional - sage.libs.pari
-            sage: L.<y> = K.extension(Y^2 - x); _.<Z> = L[]                             # optional - sage.libs.pari sage.rings.function_field
-            sage: M.<z> = L.extension(Z^2 - y)                                          # optional - sage.libs.pari sage.rings.function_field
-            sage: z.differential()                                                      # optional - sage.libs.pari sage.rings.function_field
-            (8/x*z) d(x)
-            sage: 1/(2*z) * y.differential()                                            # optional - sage.libs.pari sage.rings.function_field
-            (8/x*z) d(x)
-
-            sage: z * x.differential()                                                  # optional - sage.libs.pari sage.rings.function_field
-            (z) d(x)
-            sage: z * (y^2).differential()                                              # optional - sage.libs.pari sage.rings.function_field
-            (z) d(x)
-            sage: z * (z^4).differential()                                              # optional - sage.libs.pari sage.rings.function_field
-=======
             sage: K.<x> = FunctionField(GF(31)); _.<Y> = K[]                            # optional - sage.rings.finite_rings
             sage: L.<y> = K.extension(Y^2 - x); _.<Z> = L[]                             # optional - sage.rings.finite_rings sage.rings.function_field
             sage: M.<z> = L.extension(Z^2 - y)                                          # optional - sage.rings.finite_rings sage.rings.function_field
@@ -461,20 +344,13 @@
             sage: z * (y^2).differential()                                              # optional - sage.rings.finite_rings sage.rings.function_field
             (z) d(x)
             sage: z * (z^4).differential()                                              # optional - sage.rings.finite_rings sage.rings.function_field
->>>>>>> 15315e36
             (z) d(x)
 
         ::
 
-<<<<<<< HEAD
-            sage: K.<x> = FunctionField(GF(4)); _.<Y> = K[]                             # optional - sage.libs.pari
-            sage: L.<y> = K.extension(Y^3 + x + x^3*Y)                                  # optional - sage.libs.pari sage.rings.function_field
-            sage: y * x.differential()                                                  # optional - sage.libs.pari sage.rings.function_field
-=======
             sage: K.<x> = FunctionField(GF(4)); _.<Y> = K[]                             # optional - sage.rings.finite_rings
             sage: L.<y> = K.extension(Y^3 + x + x^3*Y)                                  # optional - sage.rings.finite_rings sage.rings.function_field
             sage: y * x.differential()                                                  # optional - sage.rings.finite_rings sage.rings.function_field
->>>>>>> 15315e36
             (y) d(x)
         """
         F = f.parent()
@@ -490,17 +366,10 @@
 
         EXAMPLES::
 
-<<<<<<< HEAD
-            sage: K.<x> = FunctionField(GF(5)); _.<Y> = K[]                             # optional - sage.libs.pari
-            sage: L.<y> = K.extension(Y^3 + x + x^3*Y)                                  # optional - sage.libs.pari sage.rings.function_field
-            sage: w = (1/y) * y.differential()                                          # optional - sage.libs.pari sage.rings.function_field
-            sage: w.divisor()                                                           # optional - sage.libs.pari sage.rings.function_field
-=======
             sage: K.<x> = FunctionField(GF(5)); _.<Y> = K[]                             # optional - sage.rings.finite_rings
             sage: L.<y> = K.extension(Y^3 + x + x^3*Y)                                  # optional - sage.rings.finite_rings sage.rings.function_field
             sage: w = (1/y) * y.differential()                                          # optional - sage.rings.finite_rings sage.rings.function_field
             sage: w.divisor()                                                           # optional - sage.rings.finite_rings sage.rings.function_field
->>>>>>> 15315e36
             - Place (1/x, 1/x^3*y^2 + 1/x)
              - Place (1/x, 1/x^3*y^2 + 1/x^2*y + 1)
              - Place (x, y)
@@ -528,17 +397,10 @@
 
         EXAMPLES::
 
-<<<<<<< HEAD
-            sage: K.<x> = FunctionField(GF(5)); _.<Y> = K[]                             # optional - sage.libs.pari
-            sage: L.<y> = K.extension(Y^3 + x + x^3*Y)                                  # optional - sage.libs.pari sage.rings.function_field
-            sage: w = (1/y) * y.differential()                                          # optional - sage.libs.pari sage.rings.function_field
-            sage: [w.valuation(p) for p in L.places()]                                  # optional - sage.libs.pari sage.rings.function_field
-=======
             sage: K.<x> = FunctionField(GF(5)); _.<Y> = K[]                             # optional - sage.rings.finite_rings
             sage: L.<y> = K.extension(Y^3 + x + x^3*Y)                                  # optional - sage.rings.finite_rings sage.rings.function_field
             sage: w = (1/y) * y.differential()                                          # optional - sage.rings.finite_rings sage.rings.function_field
             sage: [w.valuation(p) for p in L.places()]                                  # optional - sage.rings.finite_rings sage.rings.function_field
->>>>>>> 15315e36
             [-1, -1, -1, 0, 1, 0]
         """
         F = self.parent().function_field()
@@ -562,16 +424,6 @@
 
         We verify the residue theorem in a rational function field::
 
-<<<<<<< HEAD
-            sage: F.<x> = FunctionField(GF(4))                                          # optional - sage.libs.pari
-            sage: f = 0                                                                 # optional - sage.libs.pari
-            sage: while f == 0:                                                         # optional - sage.libs.pari
-            ....:     f = F.random_element()
-            sage: w = 1/f * f.differential()                                            # optional - sage.libs.pari
-            sage: d = f.divisor()                                                       # optional - sage.libs.pari
-            sage: s = d.support()                                                       # optional - sage.libs.pari
-            sage: sum([w.residue(p).trace() for p in s])                                # optional - sage.libs.pari
-=======
             sage: F.<x> = FunctionField(GF(4))                                          # optional - sage.rings.finite_rings
             sage: f = 0                                                                 # optional - sage.rings.finite_rings
             sage: while f == 0:                                                         # optional - sage.rings.finite_rings
@@ -580,22 +432,10 @@
             sage: d = f.divisor()                                                       # optional - sage.rings.finite_rings
             sage: s = d.support()                                                       # optional - sage.rings.finite_rings
             sage: sum([w.residue(p).trace() for p in s])                                # optional - sage.rings.finite_rings
->>>>>>> 15315e36
             0
 
         and in an extension field::
 
-<<<<<<< HEAD
-            sage: K.<x> = FunctionField(GF(7)); _.<Y> = K[]                             # optional - sage.libs.pari
-            sage: L.<y> = K.extension(Y^3 + x + x^3*Y)                                  # optional - sage.libs.pari sage.rings.function_field
-            sage: f = 0                                                                 # optional - sage.libs.pari sage.rings.function_field
-            sage: while f == 0:                                                         # optional - sage.libs.pari sage.rings.function_field
-            ....:     f = L.random_element()
-            sage: w = 1/f * f.differential()                                            # optional - sage.libs.pari sage.rings.function_field
-            sage: d = f.divisor()                                                       # optional - sage.libs.pari sage.rings.function_field
-            sage: s = d.support()                                                       # optional - sage.libs.pari sage.rings.function_field
-            sage: sum([w.residue(p).trace() for p in s])                                # optional - sage.libs.pari sage.rings.function_field
-=======
             sage: K.<x> = FunctionField(GF(7)); _.<Y> = K[]                             # optional - sage.rings.finite_rings
             sage: L.<y> = K.extension(Y^3 + x + x^3*Y)                                  # optional - sage.rings.finite_rings sage.rings.function_field
             sage: f = 0                                                                 # optional - sage.rings.finite_rings sage.rings.function_field
@@ -605,7 +445,6 @@
             sage: d = f.divisor()                                                       # optional - sage.rings.finite_rings sage.rings.function_field
             sage: s = d.support()                                                       # optional - sage.rings.finite_rings sage.rings.function_field
             sage: sum([w.residue(p).trace() for p in s])                                # optional - sage.rings.finite_rings sage.rings.function_field
->>>>>>> 15315e36
             0
 
         and also in a function field of characteristic zero::
@@ -645,21 +484,12 @@
 
         EXAMPLES::
 
-<<<<<<< HEAD
-            sage: K.<x> = FunctionField(GF(5)); _.<Y> = K[]                             # optional - sage.libs.pari
-            sage: L.<y> = K.extension(Y^3 + x + x^3*Y)                                  # optional - sage.libs.pari sage.rings.function_field
-            sage: d = y.differential()                                                  # optional - sage.libs.pari sage.rings.function_field
-            sage: d                                                                     # optional - sage.libs.pari sage.rings.function_field
-            ((4*x/(x^7 + 3))*y^2 + ((4*x^7 + 1)/(x^8 + 3*x))*y + x^4/(x^7 + 3)) d(x)
-            sage: d.monomial_coefficients()                                             # optional - sage.libs.pari sage.rings.function_field
-=======
             sage: K.<x> = FunctionField(GF(5)); _.<Y> = K[]                             # optional - sage.rings.finite_rings
             sage: L.<y> = K.extension(Y^3 + x + x^3*Y)                                  # optional - sage.rings.finite_rings sage.rings.function_field
             sage: d = y.differential()                                                  # optional - sage.rings.finite_rings sage.rings.function_field
             sage: d                                                                     # optional - sage.rings.finite_rings sage.rings.function_field
             ((4*x/(x^7 + 3))*y^2 + ((4*x^7 + 1)/(x^8 + 3*x))*y + x^4/(x^7 + 3)) d(x)
             sage: d.monomial_coefficients()                                             # optional - sage.rings.finite_rings sage.rings.function_field
->>>>>>> 15315e36
             {0: (4*x/(x^7 + 3))*y^2 + ((4*x^7 + 1)/(x^8 + 3*x))*y + x^4/(x^7 + 3)}
         """
         return {0: self._f}
@@ -671,28 +501,16 @@
 
     EXAMPLES::
 
-<<<<<<< HEAD
-        sage: F.<x> = FunctionField(GF(7))                                              # optional - sage.libs.pari
-        sage: f = x/(x^2 + x + 1)                                                       # optional - sage.libs.pari
-        sage: f.differential()                                                          # optional - sage.libs.pari
-=======
         sage: F.<x> = FunctionField(GF(7))                                              # optional - sage.rings.finite_rings
         sage: f = x/(x^2 + x + 1)                                                       # optional - sage.rings.finite_rings
         sage: f.differential()                                                          # optional - sage.rings.finite_rings
->>>>>>> 15315e36
         ((6*x^2 + 1)/(x^4 + 2*x^3 + 3*x^2 + 2*x + 1)) d(x)
 
     ::
 
-<<<<<<< HEAD
-        sage: K.<x> = FunctionField(GF(4)); _.<Y> = K[]                                 # optional - sage.libs.pari
-        sage: L.<y> = K.extension(Y^3 + x + x^3*Y)                                      # optional - sage.libs.pari sage.rings.function_field
-        sage: y.differential()                                                          # optional - sage.libs.pari sage.rings.function_field
-=======
         sage: K.<x> = FunctionField(GF(4)); _.<Y> = K[]                                 # optional - sage.rings.finite_rings
         sage: L.<y> = K.extension(Y^3 + x + x^3*Y)                                      # optional - sage.rings.finite_rings sage.rings.function_field
         sage: y.differential()                                                          # optional - sage.rings.finite_rings sage.rings.function_field
->>>>>>> 15315e36
         (x*y^2 + 1/x*y) d(x)
     """
     def cartier(self):
@@ -712,34 +530,19 @@
 
         EXAMPLES::
 
-<<<<<<< HEAD
-            sage: K.<x> = FunctionField(GF(4)); _.<Y> = K[]                             # optional - sage.libs.pari
-            sage: L.<y> = K.extension(Y^3 + x + x^3*Y)                                  # optional - sage.libs.pari sage.rings.function_field
-            sage: f = x/y                                                               # optional - sage.libs.pari sage.rings.function_field
-            sage: w = 1/f*f.differential()                                              # optional - sage.libs.pari sage.rings.function_field
-            sage: w.cartier() == w                                                      # optional - sage.libs.pari sage.rings.function_field
-=======
             sage: K.<x> = FunctionField(GF(4)); _.<Y> = K[]                             # optional - sage.rings.finite_rings
             sage: L.<y> = K.extension(Y^3 + x + x^3*Y)                                  # optional - sage.rings.finite_rings sage.rings.function_field
             sage: f = x/y                                                               # optional - sage.rings.finite_rings sage.rings.function_field
             sage: w = 1/f*f.differential()                                              # optional - sage.rings.finite_rings sage.rings.function_field
             sage: w.cartier() == w                                                      # optional - sage.rings.finite_rings sage.rings.function_field
->>>>>>> 15315e36
             True
 
         ::
 
-<<<<<<< HEAD
-            sage: F.<x> = FunctionField(GF(4))                                          # optional - sage.libs.pari
-            sage: f = x/(x^2 + x + 1)                                                   # optional - sage.libs.pari
-            sage: w = 1/f*f.differential()                                              # optional - sage.libs.pari
-            sage: w.cartier() == w                                                      # optional - sage.libs.pari
-=======
             sage: F.<x> = FunctionField(GF(4))                                          # optional - sage.rings.finite_rings
             sage: f = x/(x^2 + x + 1)                                                   # optional - sage.rings.finite_rings
             sage: w = 1/f*f.differential()                                              # optional - sage.rings.finite_rings
             sage: w.cartier() == w                                                      # optional - sage.rings.finite_rings
->>>>>>> 15315e36
             True
         """
         W = self.parent()
@@ -759,15 +562,9 @@
 
     EXAMPLES::
 
-<<<<<<< HEAD
-        sage: K.<x> = FunctionField(GF(4)); _.<Y> = K[]                                 # optional - sage.libs.pari
-        sage: L.<y> = K.extension(Y^3 + x^3*Y + x)                                      # optional - sage.libs.pari sage.rings.function_field
-        sage: L.space_of_differentials()                                                # optional - sage.libs.pari sage.rings.function_field
-=======
         sage: K.<x> = FunctionField(GF(4)); _.<Y> = K[]                                 # optional - sage.rings.finite_rings
         sage: L.<y> = K.extension(Y^3 + x^3*Y + x)                                      # optional - sage.rings.finite_rings sage.rings.function_field
         sage: L.space_of_differentials()                                                # optional - sage.rings.finite_rings sage.rings.function_field
->>>>>>> 15315e36
         Space of differentials of Function field in y defined by y^3 + x^3*y + x
 
     The space of differentials is a one-dimensional module over the function
@@ -777,16 +574,6 @@
     element is automatically found and used to generate the base differential
     relative to which other differentials are denoted::
 
-<<<<<<< HEAD
-        sage: K.<x> = FunctionField(GF(5))                                              # optional - sage.libs.pari
-        sage: R.<y> = K[]                                                               # optional - sage.libs.pari
-        sage: L.<y> = K.extension(y^5 - 1/x)                                            # optional - sage.libs.pari sage.rings.function_field
-        sage: L(x).differential()                                                       # optional - sage.libs.pari sage.rings.function_field
-        0
-        sage: y.differential()                                                          # optional - sage.libs.pari sage.rings.function_field
-        d(y)
-        sage: (y^2).differential()                                                      # optional - sage.libs.pari sage.rings.function_field
-=======
         sage: K.<x> = FunctionField(GF(5))                                              # optional - sage.rings.finite_rings
         sage: R.<y> = K[]                                                               # optional - sage.rings.finite_rings
         sage: L.<y> = K.extension(y^5 - 1/x)                                            # optional - sage.rings.finite_rings sage.rings.function_field
@@ -795,7 +582,6 @@
         sage: y.differential()                                                          # optional - sage.rings.finite_rings sage.rings.function_field
         d(y)
         sage: (y^2).differential()                                                      # optional - sage.rings.finite_rings sage.rings.function_field
->>>>>>> 15315e36
         (2*y) d(y)
     """
     Element = FunctionFieldDifferential
@@ -806,17 +592,10 @@
 
         TESTS::
 
-<<<<<<< HEAD
-            sage: K.<x> = FunctionField(GF(4)); _.<Y>=K[]                               # optional - sage.libs.pari
-            sage: L.<y> = K.extension(Y^3 + x + x^3*Y)                                  # optional - sage.libs.pari sage.rings.function_field
-            sage: W = L.space_of_differentials()                                        # optional - sage.libs.pari sage.rings.function_field
-            sage: TestSuite(W).run()                                                    # optional - sage.libs.pari sage.rings.function_field
-=======
             sage: K.<x> = FunctionField(GF(4)); _.<Y>=K[]                               # optional - sage.rings.finite_rings
             sage: L.<y> = K.extension(Y^3 + x + x^3*Y)                                  # optional - sage.rings.finite_rings sage.rings.function_field
             sage: W = L.space_of_differentials()                                        # optional - sage.rings.finite_rings sage.rings.function_field
             sage: TestSuite(W).run()                                                    # optional - sage.rings.finite_rings sage.rings.function_field
->>>>>>> 15315e36
         """
         Parent.__init__(self, base=field, category=Modules(field).FiniteDimensional().WithBasis().or_subcategory(category))
 
@@ -839,17 +618,10 @@
 
         EXAMPLES::
 
-<<<<<<< HEAD
-            sage: K.<x> = FunctionField(GF(4)); _.<Y> = K[]                             # optional - sage.libs.pari
-            sage: L.<y> = K.extension(Y^3 + x + x^3*Y)                                  # optional - sage.libs.pari sage.rings.function_field
-            sage: w = y.differential()                                                  # optional - sage.libs.pari sage.rings.function_field
-            sage: w.parent()                                                            # optional - sage.libs.pari sage.rings.function_field
-=======
             sage: K.<x> = FunctionField(GF(4)); _.<Y> = K[]                             # optional - sage.rings.finite_rings
             sage: L.<y> = K.extension(Y^3 + x + x^3*Y)                                  # optional - sage.rings.finite_rings sage.rings.function_field
             sage: w = y.differential()                                                  # optional - sage.rings.finite_rings sage.rings.function_field
             sage: w.parent()                                                            # optional - sage.rings.finite_rings sage.rings.function_field
->>>>>>> 15315e36
             Space of differentials of Function field in y defined by y^3 + x^3*y + x
         """
         return "Space of differentials of {}".format(self.base())
@@ -864,16 +636,6 @@
 
         EXAMPLES::
 
-<<<<<<< HEAD
-            sage: K.<x> = FunctionField(GF(4)); _.<Y> = K[]                             # optional - sage.libs.pari
-            sage: L.<y> = K.extension(Y^3 + x + x^3*Y)                                  # optional - sage.libs.pari sage.rings.function_field
-            sage: S = L.space_of_differentials()                                        # optional - sage.libs.pari sage.rings.function_field
-            sage: S(y)                                                                  # optional - sage.libs.pari sage.rings.function_field
-            (x*y^2 + 1/x*y) d(x)
-            sage: S(y) in S                                                             # optional - sage.libs.pari sage.rings.function_field
-            True
-            sage: S(1)                                                                  # optional - sage.libs.pari sage.rings.function_field
-=======
             sage: K.<x> = FunctionField(GF(4)); _.<Y> = K[]                             # optional - sage.rings.finite_rings
             sage: L.<y> = K.extension(Y^3 + x + x^3*Y)                                  # optional - sage.rings.finite_rings sage.rings.function_field
             sage: S = L.space_of_differentials()                                        # optional - sage.rings.finite_rings sage.rings.function_field
@@ -882,7 +644,6 @@
             sage: S(y) in S                                                             # optional - sage.rings.finite_rings sage.rings.function_field
             True
             sage: S(1)                                                                  # optional - sage.rings.finite_rings sage.rings.function_field
->>>>>>> 15315e36
             0
         """
         if f in self.base():
@@ -917,17 +678,10 @@
 
         EXAMPLES::
 
-<<<<<<< HEAD
-            sage: K.<x> = FunctionField(GF(4)); _.<Y> = K[]                             # optional - sage.libs.pari
-            sage: L.<y> = K.extension(Y^3 + x^3*Y + x)                                  # optional - sage.libs.pari sage.rings.function_field
-            sage: S = L.space_of_differentials()                                        # optional - sage.libs.pari sage.rings.function_field
-            sage: S.function_field()                                                    # optional - sage.libs.pari sage.rings.function_field
-=======
             sage: K.<x> = FunctionField(GF(4)); _.<Y> = K[]                             # optional - sage.rings.finite_rings
             sage: L.<y> = K.extension(Y^3 + x^3*Y + x)                                  # optional - sage.rings.finite_rings sage.rings.function_field
             sage: S = L.space_of_differentials()                                        # optional - sage.rings.finite_rings sage.rings.function_field
             sage: S.function_field()                                                    # optional - sage.rings.finite_rings sage.rings.function_field
->>>>>>> 15315e36
             Function field in y defined by y^3 + x^3*y + x
         """
         return self.base()
@@ -938,17 +692,10 @@
 
         EXAMPLES::
 
-<<<<<<< HEAD
-            sage: K.<x> = FunctionField(GF(4)); _.<Y> = K[]                             # optional - sage.libs.pari
-            sage: L.<y> = K.extension(Y^3 + x + x^3*Y)                                  # optional - sage.libs.pari sage.rings.function_field
-            sage: S = L.space_of_differentials()                                        # optional - sage.libs.pari sage.rings.function_field
-            sage: S.an_element()  # random                                              # optional - sage.libs.pari sage.rings.function_field
-=======
             sage: K.<x> = FunctionField(GF(4)); _.<Y> = K[]                             # optional - sage.rings.finite_rings
             sage: L.<y> = K.extension(Y^3 + x + x^3*Y)                                  # optional - sage.rings.finite_rings sage.rings.function_field
             sage: S = L.space_of_differentials()                                        # optional - sage.rings.finite_rings sage.rings.function_field
             sage: S.an_element()  # random                                              # optional - sage.rings.finite_rings sage.rings.function_field
->>>>>>> 15315e36
             (x*y^2 + 1/x*y) d(x)
         """
         F = self.base()
@@ -960,17 +707,10 @@
 
         EXAMPLES::
 
-<<<<<<< HEAD
-            sage: K.<x> = FunctionField(GF(4)); _.<Y> = K[]                             # optional - sage.libs.pari
-            sage: L.<y> = K.extension(Y^3 + x^3*Y + x)                                  # optional - sage.libs.pari sage.rings.function_field
-            sage: S = L.space_of_differentials()                                        # optional - sage.libs.pari sage.rings.function_field
-            sage: S.basis()                                                             # optional - sage.libs.pari sage.rings.function_field
-=======
             sage: K.<x> = FunctionField(GF(4)); _.<Y> = K[]                             # optional - sage.rings.finite_rings
             sage: L.<y> = K.extension(Y^3 + x^3*Y + x)                                  # optional - sage.rings.finite_rings sage.rings.function_field
             sage: S = L.space_of_differentials()                                        # optional - sage.rings.finite_rings sage.rings.function_field
             sage: S.basis()                                                             # optional - sage.rings.finite_rings sage.rings.function_field
->>>>>>> 15315e36
             Family (d(x),)
         """
         return Family([self.element_class(self, self.base().one())])
@@ -986,15 +726,9 @@
 
     EXAMPLES::
 
-<<<<<<< HEAD
-        sage: K.<x> = FunctionField(GF(4)); _.<Y> = K[]                                 # optional - sage.libs.pari
-        sage: L.<y> = K.extension(Y^3 + x^3*Y + x)                                      # optional - sage.libs.pari sage.rings.function_field
-        sage: L.space_of_differentials()                                                # optional - sage.libs.pari sage.rings.function_field
-=======
         sage: K.<x> = FunctionField(GF(4)); _.<Y> = K[]                                 # optional - sage.rings.finite_rings
         sage: L.<y> = K.extension(Y^3 + x^3*Y + x)                                      # optional - sage.rings.finite_rings sage.rings.function_field
         sage: L.space_of_differentials()                                                # optional - sage.rings.finite_rings sage.rings.function_field
->>>>>>> 15315e36
         Space of differentials of Function field in y defined by y^3 + x^3*y + x
     """
     Element = FunctionFieldDifferential_global
