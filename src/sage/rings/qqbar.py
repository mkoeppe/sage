# sage_setup: distribution = sagemath-flint
# sage.doctest: needs sage.libs.linbox
r"""
Algebraic numbers

This module implements the algebraic numbers (the complex
numbers which are the zero of a polynomial in `\ZZ[x]`; in other
words, the algebraic closure of `\QQ`, with an embedding into `\CC`).
All computations are exact. We also include an implementation of the
algebraic reals (the intersection of the algebraic numbers with
`\RR`). The field of algebraic numbers `\QQbar` is available with
abbreviation ``QQbar``; the field of algebraic reals has abbreviation
``AA``.

As with many other implementations of the algebraic numbers, we try
hard to avoid computing a number field and working in the number
field; instead, we use floating-point interval arithmetic whenever
possible (basically whenever we need to prove non-equalities), and
resort to symbolic computation only as needed (basically to prove
equalities).

Algebraic numbers exist in one of the following forms:

- a rational number

- the sum, difference, product, or quotient of algebraic numbers

- the negation, inverse, absolute value, norm, real part,
  imaginary part, or complex conjugate of an algebraic number

- a particular root of a polynomial, given as a polynomial with
  algebraic coefficients together with an isolating interval (given as
  a ``RealIntervalFieldElement``) which encloses exactly one root, and
  the multiplicity of the root

- a polynomial in one generator, where the generator is an algebraic
  number given as the root of an irreducible polynomial with integral
  coefficients and the polynomial is given as a
  ``NumberFieldElement``.

An algebraic number can be coerced into ``ComplexIntervalField`` (or
``RealIntervalField``, for algebraic reals); every algebraic number has a
cached interval of the highest precision yet calculated.

In most cases, computations that need to compare two algebraic numbers
compute them with 128-bit precision intervals; if this does not suffice to
prove that the numbers are different, then we fall back on exact
computation.

Note that division involves an implicit comparison of the divisor against
zero, and may thus trigger exact computation.

Also, using an algebraic number in the leading coefficient of
a polynomial also involves an implicit comparison against zero, which
again may trigger exact computation.

Note that we work fairly hard to avoid computing new number fields;
to help, we keep a lattice of already-computed number fields and
their inclusions.

EXAMPLES::

    sage: sqrt(AA(2)) > 0
    True
    sage: (sqrt(5 + 2*sqrt(QQbar(6))) - sqrt(QQbar(3)))^2 == 2
    True
    sage: AA((sqrt(5 + 2*sqrt(6)) - sqrt(3))^2) == 2                                    # needs sage.symbolic
    True

For a monic cubic polynomial `x^3 + bx^2 + cx + d` with roots `s1`,
`s2`, `s3`, the discriminant is defined as
`(s1-s2)^2(s1-s3)^2(s2-s3)^2` and can be computed as `b^2c^2 - 4b^3d -
4c^3 + 18bcd - 27d^2`. We can test that these definitions do give the
same result::

    sage: def disc1(b, c, d):
    ....:     return b^2*c^2 - 4*b^3*d - 4*c^3 + 18*b*c*d - 27*d^2
    sage: def disc2(s1, s2, s3):
    ....:     return ((s1-s2)*(s1-s3)*(s2-s3))^2
    sage: x = polygen(AA)
    sage: p = x*(x-2)*(x-4)
    sage: cp = AA.common_polynomial(p)
    sage: d, c, b, _ = p.list()
    sage: s1 = AA.polynomial_root(cp, RIF(-1, 1))
    sage: s2 = AA.polynomial_root(cp, RIF(1, 3))
    sage: s3 = AA.polynomial_root(cp, RIF(3, 5))
    sage: disc1(b, c, d) == disc2(s1, s2, s3)
    True
    sage: p = p + 1
    sage: cp = AA.common_polynomial(p)
    sage: d, c, b, _ = p.list()
    sage: s1 = AA.polynomial_root(cp, RIF(-1, 1))
    sage: s2 = AA.polynomial_root(cp, RIF(1, 3))
    sage: s3 = AA.polynomial_root(cp, RIF(3, 5))
    sage: disc1(b, c, d) == disc2(s1, s2, s3)
    True
    sage: p = (x-sqrt(AA(2)))*(x-AA(2).nth_root(3))*(x-sqrt(AA(3)))
    sage: cp = AA.common_polynomial(p)
    sage: d, c, b, _ = p.list()
    sage: s1 = AA.polynomial_root(cp, RIF(1.4, 1.5))
    sage: s2 = AA.polynomial_root(cp, RIF(1.7, 1.8))
    sage: s3 = AA.polynomial_root(cp, RIF(1.2, 1.3))
    sage: disc1(b, c, d) == disc2(s1, s2, s3)
    True

We can convert from symbolic expressions::

    sage: # needs sage.symbolic
    sage: QQbar(sqrt(-5))
    2.236067977499790?*I
    sage: AA(sqrt(2) + sqrt(3))
    3.146264369941973?
    sage: QQbar(I)
    I
    sage: QQbar(I * golden_ratio)
    1.618033988749895?*I
    sage: AA(golden_ratio)^2 - AA(golden_ratio)
    1
    sage: QQbar((-8)^(1/3))
    1.000000000000000? + 1.732050807568878?*I
    sage: AA((-8)^(1/3))
    -2
    sage: QQbar((-4)^(1/4))
    1 + 1*I
    sage: AA((-4)^(1/4))
    Traceback (most recent call last):
    ...
    ValueError: Cannot coerce algebraic number with non-zero imaginary part to algebraic real

The coercion, however, goes in the other direction, since not all
symbolic expressions are algebraic numbers::

    sage: QQbar(sqrt(2)) + sqrt(3)                                                      # needs sage.symbolic
    sqrt(3) + 1.414213562373095?
    sage: QQbar(sqrt(2) + QQbar(sqrt(3)))                                               # needs sage.symbolic
    3.146264369941973?

Note the different behavior in taking roots: for ``AA`` we prefer real
roots if they exist, but for ``QQbar`` we take the principal root::

    sage: AA(-1)^(1/3)
    -1
    sage: QQbar(-1)^(1/3)
    0.500000000000000? + 0.866025403784439?*I

However, implicit coercion from `\QQ[I]` is only allowed when it is equipped
with a complex embedding::

    sage: i.parent()
    Number Field in I with defining polynomial x^2 + 1 with I = 1*I
    sage: QQbar(1) + i
    I + 1

    sage: K.<im> = QuadraticField(-1, embedding=None)
    sage: QQbar(1) + im
    Traceback (most recent call last):
    ...
    TypeError: unsupported operand parent(s) for +: 'Algebraic Field' and
    'Number Field in im with defining polynomial x^2 + 1'

However, we can explicitly coerce from the abstract number field `\QQ[I]`.
(Technically, this is not quite kosher, since we do not know whether the field
generator is supposed to map to `+I` or `-I`. We assume that for any quadratic
field with polynomial `x^2+1`, the generator maps to `+I`.)::

    sage: pythag = QQbar(3/5 + 4*im/5); pythag
    4/5*I + 3/5
    sage: pythag.abs() == 1
    True

We can implicitly coerce from algebraic reals to algebraic numbers::

    sage: a = QQbar(1); a, a.parent()
    (1, Algebraic Field)
    sage: b = AA(1); b, b.parent()
    (1, Algebraic Real Field)
    sage: c = a + b; c, c.parent()
    (2, Algebraic Field)

Some computation with radicals::

    sage: phi = (1 + sqrt(AA(5))) / 2
    sage: phi^2 == phi + 1
    True
    sage: tau = (1 - sqrt(AA(5))) / 2
    sage: tau^2 == tau + 1
    True
    sage: phi + tau == 1
    True
    sage: tau < 0
    True

    sage: rt23 = sqrt(AA(2/3))
    sage: rt35 = sqrt(AA(3/5))
    sage: rt25 = sqrt(AA(2/5))
    sage: rt23 * rt35 == rt25
    True

The Sage rings ``AA`` and ``QQbar`` can decide equalities between radical
expressions (over the reals and complex numbers respectively)::

    sage: a = AA((2/(3*sqrt(3)) + 10/27)^(1/3)                                          # needs sage.symbolic
    ....:        - 2/(9*(2/(3*sqrt(3)) + 10/27)^(1/3)) + 1/3)
    sage: a                                                                             # needs sage.symbolic
    1.000000000000000?
    sage: a == 1                                                                        # needs sage.symbolic
    True

Algebraic numbers which are known to be rational print as rationals;
otherwise they print as intervals (with 53-bit precision)::

    sage: AA(2)/3
    2/3
    sage: QQbar(5/7)
    5/7
    sage: QQbar(1/3 - 1/4*I)
    -1/4*I + 1/3
    sage: two = QQbar(4).nth_root(4)^2; two
    2.000000000000000?
    sage: two == 2; two
    True
    2
    sage: phi
    1.618033988749895?

We can find the real and imaginary parts of an algebraic number (exactly)::

    sage: r = QQbar.polynomial_root(x^5 - x - 1, CIF(RIF(0.1, 0.2), RIF(1.0, 1.1))); r
    0.1812324444698754? + 1.083954101317711?*I
    sage: r.real()
    0.1812324444698754?
    sage: r.imag()
    1.083954101317711?
    sage: r.minpoly()
    x^5 - x - 1
    sage: r.real().minpoly()
    x^10 + 3/16*x^6 + 11/32*x^5 - 1/64*x^2 + 1/128*x - 1/1024
    sage: r.imag().minpoly()  # long time (10s on sage.math, 2013)
    x^20 - 5/8*x^16 - 95/256*x^12 - 625/1024*x^10 - 5/512*x^8 - 1875/8192*x^6 + 25/4096*x^4 - 625/32768*x^2 + 2869/1048576

We can find the absolute value and norm of an algebraic number exactly.
(Note that we define the norm as the product of a number and its
complex conjugate; this is the algebraic definition of norm, if we
view ``QQbar`` as ``AA[I]``.)::

    sage: R.<x> = QQ[]
    sage: r = (x^3 + 8).roots(QQbar, multiplicities=False)[2]; r
    1.000000000000000? + 1.732050807568878?*I
    sage: r.abs() == 2
    True
    sage: r.norm() == 4
    True
    sage: (r+QQbar(I)).norm().minpoly()
    x^2 - 10*x + 13
    sage: r = AA.polynomial_root(x^2 - x - 1, RIF(-1, 0)); r
    -0.618033988749895?
    sage: r.abs().minpoly()
    x^2 + x - 1

We can compute the multiplicative order of an algebraic number::

    sage: QQbar(-1/2 + I*sqrt(3)/2).multiplicative_order()                              # needs sage.symbolic
    3
    sage: QQbar(-sqrt(3)/2 + I/2).multiplicative_order()                                # needs sage.symbolic
    12
    sage: (QQbar.zeta(23)**5).multiplicative_order()
    23

The paper "ARPREC: An Arbitrary Precision Computation Package" by
Bailey, Yozo, Li and Thompson discusses this result. Evidently it is
difficult to find, but we can easily verify it. ::

    sage: alpha = QQbar.polynomial_root(x^10 + x^9 - x^7 - x^6
    ....:                                - x^5 - x^4 - x^3 + x + 1, RIF(1, 1.2))
    sage: lhs = alpha^630 - 1
    sage: rhs_num = (alpha^315 - 1) * (alpha^210 - 1) * (alpha^126 - 1)^2 * (alpha^90 - 1) * (alpha^3 - 1)^3 * (alpha^2 - 1)^5 * (alpha - 1)^3
    sage: rhs_den = (alpha^35 - 1) * (alpha^15 - 1)^2 * (alpha^14 - 1)^2 * (alpha^5 - 1)^6 * alpha^68
    sage: rhs = rhs_num / rhs_den
    sage: lhs
    2.642040335819351?e44
    sage: rhs
    2.642040335819351?e44
    sage: lhs - rhs
    0.?e29
    sage: lhs == rhs
    True
    sage: lhs - rhs
    0
    sage: lhs._exact_value()
    -10648699402510886229334132989629606002223831*a^9 + 23174560249100286133718183712802529035435800*a^8 - 27259790692625442252605558473646959458901265*a^7 + 21416469499004652376912957054411004410158065*a^6 - 14543082864016871805545108986578337637140321*a^5 + 6458050008796664339372667222902512216589785*a^4 + 3052219053800078449122081871454923124998263*a^3 - 14238966128623353681821644902045640915516176*a^2 + 16749022728952328254673732618939204392161001*a - 9052854758155114957837247156588012516273410 where a^10 - a^9 + a^7 - a^6 + a^5 - a^4 + a^3 - a + 1 = 0 and a in -1.176280818259918?

Given an algebraic number, we can produce a string that will reproduce
that algebraic number if you type the string into Sage. We can see
that until exact computation is triggered, an algebraic number keeps
track of the computation steps used to produce that number::

    sage: rt2 = AA(sqrt(2))
    sage: rt3 = AA(sqrt(3))
    sage: n = (rt2 + rt3)^5; n
    308.3018001722975?
    sage: sage_input(n)
    R.<x> = AA[]
    v1 = AA.polynomial_root(AA.common_polynomial(x^2 - 2), RIF(RR(1.4142135623730949), RR(1.4142135623730951))) + AA.polynomial_root(AA.common_polynomial(x^2 - 3), RIF(RR(1.7320508075688772), RR(1.7320508075688774)))
    v2 = v1*v1
    v2*v2*v1

But once exact computation is triggered, the computation tree is discarded,
and we get a way to produce the number directly::

    sage: n == 109*rt2 + 89*rt3
    True
    sage: sage_input(n)
    R.<y> = QQ[]
    v = AA.polynomial_root(AA.common_polynomial(y^4 - 4*y^2 + 1), RIF(-RR(1.9318516525781366), -RR(1.9318516525781364)))
    -109*v^3 + 89*v^2 + 327*v - 178

We can also see that some computations (basically, those which are
easy to perform exactly) are performed directly, instead of storing
the computation tree::

    sage: z3_3 = QQbar.zeta(3) * 3
    sage: z4_4 = QQbar.zeta(4) * 4
    sage: z5_5 = QQbar.zeta(5) * 5
    sage: sage_input(z3_3 * z4_4 * z5_5)
    R.<y> = QQ[]
    3*QQbar.polynomial_root(AA.common_polynomial(y^2 + y + 1), CIF(RIF(-RR(0.50000000000000011), -RR(0.49999999999999994)), RIF(RR(0.8660254037844386), RR(0.86602540378443871))))*QQbar(4*I)*(5*QQbar.polynomial_root(AA.common_polynomial(y^4 + y^3 + y^2 + y + 1), CIF(RIF(RR(0.3090169943749474), RR(0.30901699437494745)), RIF(RR(0.95105651629515353), RR(0.95105651629515364)))))

Note that the ``verify=True`` argument to ``sage_input`` will always trigger
exact computation, so running ``sage_input`` twice in a row on the same number
will actually give different answers. In the following, running ``sage_input``
on ``n`` will also trigger exact computation on ``rt2``, as you can see by the
fact that the third output is different than the first::

    sage: # needs sage.symbolic
    sage: rt2 = AA(sqrt(2))
    sage: n = rt2^2
    sage: sage_input(n, verify=True)
    # Verified
    R.<x> = AA[]
    v = AA.polynomial_root(AA.common_polynomial(x^2 - 2), RIF(RR(1.4142135623730949), RR(1.4142135623730951)))
    v*v
    sage: sage_input(n, verify=True)
    # Verified
    AA(2)
    sage: n = rt2^2
    sage: sage_input(n, verify=True)
    # Verified
    AA(2)

Just for fun, let's try ``sage_input`` on a very complicated expression. The
output of this example changed with the rewriting of polynomial multiplication
algorithms in :trac:`10255`::

    sage: rt2 = sqrt(AA(2))
    sage: rt3 = sqrt(QQbar(3))
    sage: x = polygen(QQbar)
    sage: nrt3 = AA.polynomial_root((x-rt2)*(x+rt3), RIF(-2, -1))
    sage: one = AA.polynomial_root((x-rt2)*(x-rt3)*(x-nrt3)*(x-1-rt3-nrt3), RIF(0.9, 1.1))
    sage: one
    1.000000000000000?
    sage: sage_input(one, verify=True)
    # Verified
    R1.<x> = QQbar[]
    R2.<y> = QQ[]
    v = AA.polynomial_root(AA.common_polynomial(y^4 - 4*y^2 + 1), RIF(-RR(1.9318516525781366), -RR(1.9318516525781364)))
    AA.polynomial_root(AA.common_polynomial(x^4 + QQbar(v^3 - 3*v - 1)*x^3 + QQbar(-v^3 + 3*v - 3)*x^2 + QQbar(-3*v^3 + 9*v + 3)*x + QQbar(3*v^3 - 9*v)), RIF(RR(0.99999999999999989), RR(1.0000000000000002)))
    sage: one
    1

We can pickle and unpickle algebraic fields (and they are globally unique)::

    sage: loads(dumps(AlgebraicField())) is AlgebraicField()
    True
    sage: loads(dumps(AlgebraicRealField())) is AlgebraicRealField()
    True

We can pickle and unpickle algebraic numbers::

    sage: loads(dumps(QQbar(10))) == QQbar(10)
    True
    sage: loads(dumps(QQbar(5/2))) == QQbar(5/2)
    True
    sage: loads(dumps(QQbar.zeta(5))) == QQbar.zeta(5)
    True

    sage: # needs sage.symbolic
    sage: t = QQbar(sqrt(2)); type(t._descr)
    <class 'sage.rings.qqbar.ANRoot'>
    sage: loads(dumps(t)) == QQbar(sqrt(2))
    True
    sage: t.exactify(); type(t._descr)
    <class 'sage.rings.qqbar.ANExtensionElement'>
    sage: loads(dumps(t)) == QQbar(sqrt(2))
    True
    sage: t = ~QQbar(sqrt(2)); type(t._descr)
    <class 'sage.rings.qqbar.ANUnaryExpr'>
    sage: loads(dumps(t)) == 1/QQbar(sqrt(2))
    True
    sage: t = QQbar(sqrt(2)) + QQbar(sqrt(3)); type(t._descr)
    <class 'sage.rings.qqbar.ANBinaryExpr'>
    sage: loads(dumps(t)) == QQbar(sqrt(2)) + QQbar(sqrt(3))
    True

We can convert elements of ``QQbar`` and ``AA`` into the following
types: ``float``, ``complex``, ``RDF``, ``CDF``, ``RR``, ``CC``,
``RIF``, ``CIF``, ``ZZ``, and ``QQ``, with a few exceptions. (For the
arbitrary-precision types, ``RR``, ``CC``, ``RIF``, and ``CIF``, it
can convert into a field of arbitrary precision.)

Converting from ``QQbar`` to a real type (``float``, ``RDF``, ``RR``,
``RIF``, ``ZZ``, or ``QQ``) succeeds only if the ``QQbar`` is actually
real (has an imaginary component of exactly zero). Converting from
either ``AA`` or ``QQbar`` to ``ZZ`` or ``QQ`` succeeds only if the
number actually is an integer or rational. If conversion fails, a
ValueError will be raised.

Here are examples of all of these conversions::

    sage: # needs sage.symbolic
    sage: all_vals = [AA(42), AA(22/7), AA(golden_ratio),
    ....:             QQbar(-13), QQbar(89/55), QQbar(-sqrt(7)), QQbar.zeta(5)]
    sage: def convert_test_all(ty):
    ....:     def convert_test(v):
    ....:         try:
    ....:             return ty(v)
    ....:         except (TypeError, ValueError):
    ....:             return None
    ....:     return [convert_test(_) for _ in all_vals]
    sage: convert_test_all(float)
    [42.0, 3.1428571428571432, 1.618033988749895, -13.0, 1.6181818181818182, -2.6457513110645907, None]
    sage: convert_test_all(complex)
    [(42+0j), (3.1428571428571432+0j), (1.618033988749895+0j), (-13+0j), (1.6181818181818182+0j), (-2.6457513110645907+0j), (0.30901699437494745+0.9510565162951536j)]
    sage: convert_test_all(RDF)
    [42.0, 3.1428571428571432, 1.618033988749895, -13.0, 1.6181818181818182, -2.6457513110645907, None]
    sage: convert_test_all(CDF)
    [42.0, 3.1428571428571432, 1.618033988749895, -13.0, 1.6181818181818182, -2.6457513110645907, 0.30901699437494745 + 0.9510565162951536*I]
    sage: convert_test_all(RR)
    [42.0000000000000, 3.14285714285714, 1.61803398874989, -13.0000000000000, 1.61818181818182, -2.64575131106459, None]
    sage: convert_test_all(CC)
    [42.0000000000000, 3.14285714285714, 1.61803398874989, -13.0000000000000, 1.61818181818182, -2.64575131106459, 0.309016994374947 + 0.951056516295154*I]
    sage: convert_test_all(RIF)
    [42, 3.142857142857143?, 1.618033988749895?, -13, 1.618181818181819?, -2.645751311064591?, None]
    sage: convert_test_all(CIF)
    [42, 3.142857142857143?, 1.618033988749895?, -13, 1.618181818181819?, -2.645751311064591?, 0.3090169943749474? + 0.9510565162951536?*I]
    sage: convert_test_all(ZZ)
    [42, None, None, -13, None, None, None]
    sage: convert_test_all(QQ)
    [42, 22/7, None, -13, 89/55, None, None]

Compute the exact coordinates of a 34-gon (the formulas used are from
Weisstein, Eric W. "Trigonometry Angles--Pi/17." and can be found at
http://mathworld.wolfram.com/TrigonometryAnglesPi17.html)::

    sage: rt17 = AA(17).sqrt()
    sage: rt2 = AA(2).sqrt()
    sage: eps = (17 + rt17).sqrt()
    sage: epss = (17 - rt17).sqrt()
    sage: delta = rt17 - 1
    sage: alpha = (34 + 6*rt17 + rt2*delta*epss - 8*rt2*eps).sqrt()
    sage: beta = 2*(17 + 3*rt17 - 2*rt2*eps - rt2*epss).sqrt()
    sage: x = rt2*(15 + rt17 + rt2*(alpha + epss)).sqrt()/8
    sage: y = rt2*(epss**2 - rt2*(alpha + epss)).sqrt()/8

    sage: cx, cy = 1, 0
    sage: for i in range(34):
    ....:    cx, cy = x*cx-y*cy, x*cy+y*cx
    sage: cx
    1.000000000000000?
    sage: cy
    0.?e-15

    sage: ax = polygen(AA)
    sage: x2 = AA.polynomial_root(256*ax**8 - 128*ax**7 - 448*ax**6 + 192*ax**5
    ....:                          + 240*ax**4 - 80*ax**3 - 40*ax**2 + 8*ax + 1,
    ....:                         RIF(0.9829, 0.983))
    sage: y2 = (1 - x2**2).sqrt()
    sage: x - x2
    0.?e-18
    sage: y - y2
    0.?e-17

Ideally, in the above example we should be able to test ``x == x2`` and ``y ==
y2`` but this is currently infinitely long.

TESTS:

Verify that :trac:`10981` is fixed::

    sage: x = AA['x'].gen()
    sage: P = 1/(1+x^4)
    sage: P.partial_fraction_decomposition()
    (0, [(-0.3535533905932738?*x + 1/2)/(x^2 - 1.414213562373095?*x + 1),
         (0.3535533905932738?*x + 1/2)/(x^2 + 1.414213562373095?*x + 1)])

Check that :trac:`22202` is fixed::

    sage: R1.<x> = AA[]; R2.<s> = QQbar[]
    sage: v = QQbar.polynomial_root(x^2 - x + 1, CIF(0.5, RIF(-0.87, -0.85)))
    sage: a = QQbar.polynomial_root((-4*v + 2)*s + (v - 1/2), CIF(RIF(0.24, 0.26), RIF(0)))
    sage: QQ(a)
    1/4

This example from :trac:`17896` should run in reasonable time, see also
:trac:`15600`::

    sage: x,y = polygens(QQ,"x,y")
    sage: p1 = x^5 + 6*x^4 - 42*x^3 - 142*x^2 + 467*x + 422
    sage: p2 = p1(x=(x-1)^2)
    sage: p3 = p2(x=x*y).resultant(p2,x).univariate_polynomial()
    sage: p4, = [f[0] for f in p3.factor() if f[0].degree() == 80]
    sage: ival = CIF((0.77, 0.78), (-0.08, -0.07))
    sage: z, = [r for r in p4.roots(QQbar, False) if r in ival]
    sage: z.exactify()

Check that :trac:`17895` is fixed. We check that ``polynomial_root``
runs under 5 seconds (used to take ~40sec)::

    sage: x,y = polygens(QQ,"x,y")
    sage: p1 = x^5 + 6*x^4 - 42*x^3 - 142*x^2 + 467*x + 422
    sage: p2 = p1(x=(x-1)^2)
    sage: p3 = p2(x=x*y).resultant(p2,x).univariate_polynomial()
    sage: p4, = [f[0] for f in p3.factor() if f[0].degree() == 80]
    sage: ival = CIF((0.77, 0.78), (-0.08, -0.07))
    sage: alarm(5.0)
    sage: z2 = QQbar.polynomial_root(p4, ival)
    sage: cancel_alarm()

Check that :trac:`28530` is fixed::

    sage: x = polygen(QQ)
    sage: K.<a> = NumberField(x^2 - x - 6256320, embedding=-2500.763730596996)
    sage: y = polygen(K)
    sage: lc = (253699680440307500000000000000000000000000*y^13 +
    ....: (-82964409970750000000000000000000000*a - 253907049983029389625000000000000000000000)*y^12 -
    ....: 1269011504560040442911087500000000000000000*y^11 +
    ....: (414989843657644100408750000000000000*a + 1270048771674262724340059170625000000000000)*y^10 +
    ....: 2539049473271641600616704837811000000000000*y^9 +
    ....: (-830315359762894607374452813100000000*a - 2541124846513368955687837282617343450000000)*y^8 -
    ....: 2540076196857756969319550626460768394380000*y^7 +
    ....: (830651117050319162421733536395645998*a + 2542152409324824242066023749434989311552001)*y^6 +
    ....: 1270551589939213408433336739488536788760000*y^5 +
    ....: (-415493479588780904355108633491291996*a - 1271590115891445566303772333517948273104002)*y^4 -
    ....: 254213042233365096819403450838768394380000*y^3 +
    ....: (83132288614462248899077910195645998*a + 254420831388756945210526696075302411552001)*y^2)
    sage: lc = lc.change_ring(QQbar)
    sage: lc.roots(CIF)
    [(-1.000505492239?, 2),
     (-1.000000000000?, 2),
     (-0.999999999662605?, 1),
     (0, 2),
     (1.000000000000?, 2),
     (1.000505492239?, 2),
     (0.999999587? + 0.?e-11*I, 1),
     (0.999999999? + 0.?e-11*I, 1)]

AUTHOR:

- Carl Witty (2007-01-27): initial version
- Carl Witty (2007-10-29): massive rewrite to support complex as well as real numbers

"""

import itertools
import operator

import sage.rings.abc
import sage.rings.number_field.number_field_base
import sage.rings.ring
from sage.arith.misc import factor
from sage.categories.action import Action
from sage.misc.cachefunc import cached_method
from sage.misc.fast_methods import Singleton
from sage.misc.lazy_string import lazy_string
from sage.misc.misc import increase_recursion_limit
from sage.rings import infinity
from sage.rings.cc import CC
from sage.rings.cif import CIF
from sage.rings.complex_interval import is_ComplexIntervalFieldElement
from sage.rings.complex_interval_field import ComplexIntervalField
from sage.rings.integer_ring import ZZ
from sage.rings.number_field.number_field import (
    CyclotomicField,
    GaussianField,
    NumberField,
)
from sage.rings.number_field.number_field_element_quadratic import (
    NumberFieldElement_gaussian,
)
from sage.rings.polynomial.polynomial_element import Polynomial
from sage.rings.polynomial.polynomial_ring_constructor import PolynomialRing
from sage.rings.rational_field import QQ
from sage.rings.real_arb import RealBallField
from sage.rings.real_mpfi import (
    RIF,
    RealIntervalField,
    RealIntervalField_class,
    is_RealIntervalFieldElement,
)
from sage.rings.real_mpfr import RR
from sage.structure.coerce import parent_is_numerical, parent_is_real_numerical
from sage.structure.global_options import GlobalOptions
from sage.structure.richcmp import (
    op_EQ,
    op_GT,
    op_NE,
    rich_to_bool,
    richcmp,
    richcmp_method,
    richcmp_not_equal,
)
from sage.structure.sage_object import SageObject


class AlgebraicField_common(sage.rings.abc.AlgebraicField_common):
    r"""
    Common base class for the classes :class:`~AlgebraicRealField` and
    :class:`~AlgebraicField`.

    TESTS::

        sage: AA.is_finite()
        False
        sage: QQbar.is_finite()
        False
    """

    class options(GlobalOptions):
        NAME = 'AlgebraicField'
        display_format = dict(default='decimal',
                              values=dict(decimal='Always display a decimal approximation',
                                          radical='Display using radicals (if possible)'))

    def default_interval_prec(self):
        r"""
        Return the default interval precision used for root isolation.

        EXAMPLES::

            sage: AA.default_interval_prec()
            64
        """
        return 64

    def characteristic(self):
        r"""
        Return the characteristic of this field.

        Since this class is only used
        for fields of characteristic 0, this always returns 0.

        EXAMPLES::

            sage: AA.characteristic()
            0
        """
        return sage.rings.integer.Integer(0)

    def order(self):
        r"""
        Return the cardinality of ``self``.

        Since this class is only used for
        fields of characteristic 0, always returns Infinity.

        EXAMPLES::

            sage: QQbar.order()
            +Infinity
        """
        return infinity.infinity

    def common_polynomial(self, poly):
        """
        Given a polynomial with algebraic coefficients, return a
        wrapper that caches high-precision calculations and
        factorizations. This wrapper can be passed to :meth:`polynomial_root`
        in place of the polynomial.

        Using :meth:`common_polynomial` makes no semantic difference, but will
        improve efficiency if you are dealing with multiple roots
        of a single polynomial.

        EXAMPLES::

            sage: x = polygen(ZZ)
            sage: p = AA.common_polynomial(x^2 - x - 1)
            sage: phi = AA.polynomial_root(p, RIF(1, 2))
            sage: tau = AA.polynomial_root(p, RIF(-1, 0))
            sage: phi + tau == 1
            True
            sage: phi * tau == -1
            True

            sage: # needs sage.symbolic
            sage: x = polygen(SR)
            sage: p = (x - sqrt(-5)) * (x - sqrt(3)); p
            x^2 + (-sqrt(3) - sqrt(-5))*x + sqrt(3)*sqrt(-5)
            sage: p = QQbar.common_polynomial(p)
            sage: a = QQbar.polynomial_root(p, CIF(RIF(-0.1, 0.1), RIF(2, 3))); a
            0.?e-18 + 2.236067977499790?*I
            sage: b = QQbar.polynomial_root(p, RIF(1, 2)); b
            1.732050807568878?

        These "common polynomials" can be shared between real and
        complex roots::

             sage: p = AA.common_polynomial(x^3 - x - 1)
             sage: r1 = AA.polynomial_root(p, RIF(1.3, 1.4)); r1
             1.324717957244746?
             sage: r2 = QQbar.polynomial_root(p, CIF(RIF(-0.7, -0.6), RIF(0.5, 0.6))); r2
             -0.6623589786223730? + 0.5622795120623013?*I
        """
        return AlgebraicPolynomialTracker(poly)

    def _get_action_(self, G, op, self_on_left):
        """
        EXAMPLES::

            sage: coercion_model.get_action(QQbar, QQ, operator.pow)
            Right Rational Powering by Rational Field on Algebraic Field
            sage: print(coercion_model.get_action(QQ, QQbar, operator.pow))
            None
            sage: print(coercion_model.get_action(QQbar, QQ, operator.mul))
            None
            sage: coercion_model.get_action(QQbar, ZZ, operator.pow)
            Right Integer Powering by Integer Ring on Algebraic Field
        """
        if self_on_left and G is QQ and op is operator.pow:
            return AlgebraicNumberPowQQAction(G, self)

    def _factor_multivariate_polynomial(self, f, proof=True):
        r"""
        Factor the multivariate polynomial ``f``.

        INPUT:

        - ``f`` -- a multivariate polynomial defined over the algebraic field
          or the real algebraic field

        OUTPUT:

        - A factorization of ``f`` over the algebraic or real algebraic numbers
          into a unit and monic irreducible factors

        ALGORITHM:

        For rings over `\QQ`, uses Singular's ``absfact`` library.

        For rings over number fields, we reduce to the `\QQ` case by factoring
        the norm of the polynomial.

        .. NOTE::

            This is a helper method for
            :meth:`sage.rings.polynomial.multi_polynomial_element.MPolynomial_polydict.factor`.

        REFERENCES:

        - [GCL1992]_ Section 8.8
        - :trac:`25390` and https://github.com/sagemath/sage/files/10659152/qqbar.pdf.gz

        .. TODO::

            Investigate whether performance can be improved by testing
            if the multivariate polynomial is actually univariate, and
            using the univariate code if so.

        TESTS::

            sage: R.<x,y> = QQbar[]
            sage: A.<u,v> = AA[]

            sage: # needs sage.libs.singular
            sage: L = QQbar._factor_multivariate_polynomial(x^2 - y^2); L
            (x - y) * (x + y)
            sage: L = QQbar._factor_multivariate_polynomial(x^2 + y^2); L
            (x + (-1*I)*y) * (x + 1*I*y)
            sage: L.value()
            x^2 + y^2
            sage: L = AA._factor_multivariate_polynomial(u^2 - v^2); L
            (u - v) * (u + v)
            sage: L = AA._factor_multivariate_polynomial(u^2 + v^2); L
            u^2 + v^2

        The test from Singular's ``absfact`` documentation::

            sage: # needs sage.libs.singular
            sage: p = (-7*x^2 + 2*x*y^2 + 6*x + y^4 + 14*y^2 + 47)*(5*x^2+y^2)^3*(x-y)^4
            sage: F = QQbar._factor_multivariate_polynomial(p)
            sage: F
            (125) * (x + (-0.4472135954999580?*I)*y)^3
            * (x + 0.4472135954999580?*I*y)^3 * (x - y)^4
            * (y^2 + (-1.828427124746191?)*x + 5.585786437626905?)
            * (y^2 + 3.828427124746190?*x + 8.414213562373095?)
            sage: F.value() == p
            True
            sage: p = (-7*u^2 + 2*u*v^2 + 6*u + v^4 + 14*v^2 + 47)*(5*u^2+v^2)^3*(u-v)^4
            sage: F = AA._factor_multivariate_polynomial(p)
            sage: F
            (125) * (u - v)^4
            * (v^2 - 1.828427124746191?*u + 5.585786437626905?)
            * (v^2 + 3.828427124746190?*u + 8.414213562373095?)
            * (u^2 + 1/5*v^2)^3
            sage: F.value() == p
            True

        A test requiring us to further extend a number field that was
        used to specify the polynomial::

            sage: # needs sage.libs.singular sage.symbolic
            sage: p = x^2 + QQbar(sqrt(2))*y^2
            sage: F = QQbar._factor_multivariate_polynomial(p)
            sage: F
            (x + (-1.189207115002722?*I)*y) * (x + 1.189207115002722?*I*y)
            sage: F.value() == p
            True
            sage: p = u^2 + AA(sqrt(2))*v^2
            sage: F = AA._factor_multivariate_polynomial(p)
            sage: F
            u^2 + 1.414213562373095?*v^2
            sage: F.value() == p
            True

        A test requiring a number field different from the number field
        used to specify the polynomial::

            sage: # needs sage.libs.singular sage.symbolic
            sage: p = QQbar(sqrt(2))*(x^2+y^2)
            sage: F = QQbar._factor_multivariate_polynomial(p)
            sage: F
            (1.414213562373095?) * (x + (-1*I)*y) * (x + 1*I*y)
            sage: F.value() == p
            True
            sage: p = AA(sqrt(2))*(u^2+v^2)
            sage: F = AA._factor_multivariate_polynomial(p)
            sage: F
            (1.414213562373095?) * (u^2 + v^2)
            sage: F.value() == p
            True

        A test where a factor introduces a number field that was already
        used to specify the polynomial::

            sage: # needs sage.libs.singular sage.symbolic
            sage: p = QQbar(sqrt(2))*(x^2-2*y^2)^2
            sage: F = QQbar._factor_multivariate_polynomial(p); F
            (1.414213562373095?)
            * (x + (-1.414213562373095?)*y)^2 * (x + 1.414213562373095?*y)^2
            sage: F.value() == p
            True
            sage: p = AA(sqrt(2))*(u^2-2*v^2)^2
            sage: F = AA._factor_multivariate_polynomial(p); F
            (1.414213562373095?)
            * (u - 1.414213562373095?*v)^2 * (u + 1.414213562373095?*v)^2
            sage: F.value() == p
            True

        A test where two factors produce the same factor in the norm::

            sage: # needs sage.libs.singular sage.symbolic
            sage: p = (x^2+QQbar(sqrt(2))*y^2)*(x^4-2*y^4)
            sage: F = QQbar._factor_multivariate_polynomial(p); F
            (x + (-1.189207115002722?)*y) * (x + 1.189207115002722?*y)
            * (x + (-1.189207115002722?*I)*y)^2 * (x + 1.189207115002722?*I*y)^2
            sage: F.value() == p
            True

            sage: # needs sage.libs.singular sage.symbolic
            sage: p = (u^2+AA(sqrt(2))*v^2)*(u^4-2*v^4)
            sage: F = AA._factor_multivariate_polynomial(p); F
            (u - 1.189207115002722?*v) * (u + 1.189207115002722?*v)
            * (u^2 + 1.414213562373095?*v^2)^2
            sage: F.value() == p
            True

        A test where the number field that expresses the result is a subfield
        of the number field that expressed the polynomial::

            sage: # needs sage.libs.singular
            sage: p = (x^2+QQbar(2)^(1/2)*y^2)*(x+QQbar(2)^(1/8)*y)
            sage: F = QQbar._factor_multivariate_polynomial(p); F
            (x + (-1.189207115002722?*I)*y) * (x + 1.189207115002722?*I*y)
            * (x + 1.090507732665258?*y)
            sage: F.value() == p
            True

        A test where the polynomial variable names conflict with the
        number field generator::

            sage: # needs sage.libs.singular sage.symbolic
            sage: S.<a,b> = QQbar[]
            sage: p = a^2 + QQbar(sqrt(2))*b^2
            sage: F = QQbar._factor_multivariate_polynomial(p); F
            (a + (-1.189207115002722?*I)*b) * (a + 1.189207115002722?*I*b)

        A test that led to :trac:`26898`::

            sage: # needs sage.libs.singular
            sage: R.<x> = QQ[]
            sage: minpoly = 4*x^7 + 27
            sage: NF.<b> = NumberField(minpoly)
            sage: for hom in NF.embeddings(QQbar):
            ....:    factor_f = (x - b).map_coefficients(hom)
            ....:    assert(minpoly % factor_f == 0)

        Test :trac:`29076`::

            sage: # needs sage.libs.singular
            sage: AA['x','y'](1).factor()   # indirect doctest
            1

        """
        from sage.interfaces.singular import singular
        from sage.structure.factorization import Factorization

        if f.degree() == 0:
            return Factorization([], f.lc())

        singular.lib('absfact.lib')

        orig_elems = f.coefficients()
        numfield, new_elems, morphism = number_field_elements_from_algebraics(orig_elems, same_field=True)

        elem_dict = dict(zip(orig_elems, new_elems))

        numfield_f = f.map_coefficients(elem_dict.__getitem__, new_base_ring=numfield)

        if numfield is not QQ:
            # We now want to compute the norm of the polynomial, i.e,
            #
            #    norm_f = prod([numfield_f.map_coefficients(h)
            #                   for h in numfield.embeddings(QQbar)])
            #
            # As nbruin pointed out during the review of Issue #25390,
            # this can be accomplished more efficiently using the resultant
            # of the polynomial with the number field's minimal polynomial.
            #
            # We use two auxiliary polynomial rings:
            #
            #   norm_ring - for the polynomial's norm (same var names,
            #               but over QQ instead of over the number field)
            #   flat_ring - all the polynomial and number field variables
            #               in a single flat polynomial ring, with the
            #               variables renamed to ensure they don't conflict
            #
            # norm_ring has the same number of generators as the polynomial
            # being factored, and flat_ring has one more.

            polynomial_gens = numfield_f.parent().gens()

            norm_ring = PolynomialRing(QQ, polynomial_gens)
            flat_ring = PolynomialRing(QQ, len(polynomial_gens) + 1, 'x')
            nf_gen = flat_ring.gen(0)

            numfield_polynomial_flat = numfield.polynomial()(nf_gen)

            polynomial_flat = sum(flat_ring({(0,)+tuple(k):1})
                                  * v.polynomial()(nf_gen)
                                  for k,v in numfield_f.dict().items())

            norm_flat = polynomial_flat.resultant(numfield_polynomial_flat, nf_gen)
            norm_f = norm_flat((0,)+norm_ring.gens())
        else:
            norm_f = numfield_f

        R = norm_f._singular_().absFactorize()

        singular.setring(R)
        L = singular('absolute_factors')

        # We're going to do some polynomial operations below that
        # require Singular to change to a different base ring, which
        # will make L "disappear".  Convert its contents now.

        factors = []

        for i in range(2, len(L[1])+1):
            factor = L[1][i].sage()
            #multiplicity = L[2][i].sage()
            minpoly = L[3][i].sage()
            factors.append((factor, minpoly))

        factorization = []

        for factor, minpoly in factors:

            # minpoly is in a multivariate polynomial ring
            # over a univariate fraction field

            assert minpoly.degree() == 0
            minpoly = minpoly.constant_coefficient()
            assert minpoly.denominator() == 1
            minpoly = minpoly.numerator()

            NF = NumberField(minpoly, minpoly.parent().gen(0))

            # Singular returns factor coefficients in a fraction field
            # of a univariate ring, which is actually a number field.

            def NF_elem_map(e):
                return NF(e.numerator()) / NF(e.denominator())

            factor_NF = factor.map_coefficients(NF_elem_map, new_base_ring=NF)
            factor_NF /= factor_NF.lc()

            # We now have a number field and a factor in that number field such
            # that the factor and all of its conjugates multiply together to
            # form a factor of the original polynomial's norm.  Each of those
            # conjugate factors may (or may not) be a factor of the original
            # polynomial, so check each one.  In the real case (AA), we expect
            # the embeddings to come in conjugate pairs, and we want to combine
            # each pair together so that the factor maps to a real polynomial.

            for hom in NF.embeddings(QQbar):
                factor_f = factor_NF.map_coefficients(hom)
                if f.base_ring() is AA:
                    target = hom(NF.gen(0))
                    if target.imag() < 0:
                        continue
                    elif target.imag() > 0:
                        conjugate_hom = NF.hom([target.conjugate()], QQbar)
                        factor_f *= factor_NF.map_coefficients(conjugate_hom)
                    factor_f = factor_f.change_ring(AA)
                for i in itertools.count(1):
                    if f % factor_f**i != 0:
                        multiplicity = i-1
                        break
                if multiplicity > 0:
                    factorization.append((factor_f, multiplicity))

        # What we'd now like to do is
        #     return Factorization(factorization, unit=QQ(L[1][1].sage()))
        # but Singular seems to have a bug and doesn't
        # always compute the unit correctly

        trial = Factorization(factorization).value()

        return Factorization(factorization, unit=f.lc() / trial.lc())


class AlgebraicRealField(Singleton, AlgebraicField_common, sage.rings.abc.AlgebraicRealField):
    r"""
    The field of algebraic reals.

    TESTS::

        sage: AA == loads(dumps(AA))
        True
    """

    def __new__(cls):
        r"""
        This method is there to ensure that pickles created before this class
        was made a :class:`~sage.misc.fast_methods.Singleton` still load.

        TESTS::

            sage: s = loads(b'x\x9cmQ\xcbR\x141\x14\xad\x11A\x083\xe2\x03T|'
            ....: b'\x82l`\xd3\xff\xe0\x86\x8de/\xba*\xcb\xa9[\xe9\xf4'
            ....: b'\xa5;e:=\'I+,\xa6J\x17B\xf9\xd7f\x08\xe2s\x95\xa4\xee9\xf7<'
            ....: b'\xf2\xe5\x8e\x0e\xaa\xe5"D?\xea8z.\x9a\x0b\xa7z\xa3I[\x15'
            ....: b'\x82\xf8\xf3\x85\xc9\xb1<xg[\xae\xbd2\xbabeO\r\xdb\x86>\x9b'
            ....: b'\xd8\x91V\x91\xdb\xc1_\xe0f\xa57\xae\r\x05P+/\xfe\xe5\x08'
            ....: b'\xaci\xa2z46\x1aG$Z\x8e*F/p\xf7oC\xa33\x18\x99</<\x07v\tf'
            ....: b'\x06\'F\xe7\xb9\x195\x0b\xacg\xc2\x8d\xbc\xe1P\x9c\xad\x04'
            ....: b'\x828\xcd\x076N\x96W\xb8WaSN\x17\xca\xa7\r9\r\xb6.+\x88Kl'
            ....: b'\x97e\xb7\x16+LO\xbeb\xb6\xc4\xfdc)\x88\xfb\x9a\x9b&\x05'
            ....: b'\xc0N)wI\x0f\xee\x13\xfbH=\xc7nh(U\xc2xP\xca\r\xd2\x8d'
            ....: b'\x8a\n\x0fK\xb9\xf5+\xfe\xa3n3MV\x98\x80\xc7rr\xfe\r\xbbr'
            ....: b'\x9bZv\xecU\x1c|\xc0\xde\x12O\xe4:\xd5*0\x9ev3\xb9C\x0b'
            ....: b'\xa3?Z\xa6\xa4\x11R6<{?I\xa2l\xb9\xbf6;\xb8\\\xc6\xe0\xb1'
            ....: b'\x9f\xb3\xf6&\xe8\xe2,\xb3R\x13\xf9\xf2\xe1\xda\x9c\xc0s'
            ....: b'\xb9\xf7?.\xe1E7\xeb\xa6W\x15^&\x80q&\x1aeo\x93Y\x13"^\xcd'
            ....: b'\xf1Z\xee\xdf\x92W\x18Z\xa4\xa6(\xd7\x867\xdf\x93\xad\x9fL'
            ....: b'\xa5W\xff\x90\x89\x07s\x1c\xfe6\xd2\x03{\xcdy\xf4v\x8e\xa3'
            ....: b'\xb1.~\x000\xc2\xe0\xa1')
            sage: s is AA
            True
        """
        try:
            return AA
        except BaseException:
            return AlgebraicField_common.__new__(cls)

    def __init__(self):
        r"""
        Standard initialization function.

        EXAMPLES:

        This function calls functions in superclasses which set the category, so we check that. ::

            sage: QQbar.category() # indirect doctest
            Category of infinite fields

        Coercions::

            sage: AA.has_coerce_map_from(ZZ)
            True
            sage: AA.has_coerce_map_from(int)
            True
        """
        from sage.categories.fields import Fields
        AlgebraicField_common.__init__(self, self, ('x',), normalize=False, category=Fields().Infinite())
        self._populate_coercion_lists_([ZZ, QQ])

    def _element_constructor_(self, x):
        r"""
        Construct an element of the field of algebraic real numbers from ``x``.

        EXAMPLES::

            sage: QQbar(sqrt(2)) in AA  # indirect doctest                              # needs sage.symbolic
            True
            sage: QQbar(I) in AA
            False
            sage: AA in AA
            False

        The following should both return ``True`` (this is a bug). ::

            sage: sqrt(2) in AA                 # known bug                             # needs sage.symbolic
            False
            sage: K.<z> = CyclotomicField(5); z + 1/z in AA  # known bug
            False
        """
        if isinstance(x, AlgebraicReal):
            return x
        elif isinstance(x, AlgebraicNumber):
            if x.imag().is_zero():
                return x.real()
            else:
                raise ValueError("Cannot coerce algebraic number with non-zero imaginary part to algebraic real")
        elif hasattr(x, '_algebraic_'):
            return x._algebraic_(AA)
        return AlgebraicReal(x)

    def _repr_(self):
        r"""
        String representation of ``self``.

        EXAMPLES::

            sage: AA._repr_()
            'Algebraic Real Field'
        """
        return "Algebraic Real Field"

    def _repr_option(self, key):
        """
        Metadata about the :meth:`_repr_` output.

        See :meth:`sage.structure.parent._repr_option` for details.

        EXAMPLES::

            sage: AA._repr_option('element_is_atomic')
            True
        """
        if key == 'element_is_atomic':
            return True
        return super()._repr_option(key)

    # Is there a standard representation for this?
    def _latex_(self):
        r"""
        Latex representation of ``self``.

        EXAMPLES::

            sage: AA._latex_()
            '\\mathbf{A}'
        """
        return "\\mathbf{A}"

    def _sage_input_(self, sib, coerce):
        r"""
        Produce an expression which will reproduce this value when evaluated.

        EXAMPLES::

            sage: sage_input(AA, verify=True)
            # Verified
            AA
            sage: from sage.misc.sage_input import SageInputBuilder
            sage: AA._sage_input_(SageInputBuilder(), False)
            {atomic:AA}
        """
        return sib.name('AA')

    def _coerce_map_from_(self, from_par):
        r"""
        Set up the coercion model.

        TESTS::

            sage: K.<a> = QuadraticField(7, embedding=AA(7).sqrt()); AA.has_coerce_map_from(K)
            True
            sage: a in AA
            True
            sage: a + AA(3)
            5.645751311064590?
            sage: AA.has_coerce_map_from(SR)                                            # needs sage.symbolic
            False

            sage: x = polygen(ZZ, 'x')
            sage: K = NumberField(x^3 - 2, 'a', embedding=2.**(1/3))
            sage: AA.has_coerce_map_from(K)
            True
            sage: K.<s> = QuadraticField(3, embedding=-2.)
            sage: s + AA(1)
            -0.732050807568878?
            sage: K.<s> = QuadraticField(3, embedding=2.)
            sage: s + AA(1)
            2.732050807568878?
            sage: K.<s> = QuadraticField(-5)
            sage: AA.has_coerce_map_from(K)
            False
        """
        if isinstance(from_par, sage.rings.number_field.number_field_base.NumberField):
            emb = from_par.coerce_embedding()
            return emb is not None and parent_is_real_numerical(emb.codomain())

    def completion(self, p, prec, extras={}):
        r"""
        Return the completion of ``self`` at the place `p`.

        Only implemented for `p = \infty` at present.

        INPUT:

        - ``p`` -- either a prime (not implemented at present) or ``Infinity``
        - ``prec`` -- precision of approximate field to return
        - ``extras`` -- (optional) a dict of extra keyword arguments
          for the ``RealField`` constructor

        EXAMPLES::

            sage: AA.completion(infinity, 500)
            Real Field with 500 bits of precision
            sage: AA.completion(infinity, prec=53, extras={'type':'RDF'})
            Real Double Field
            sage: AA.completion(infinity, 53) is RR
            True
            sage: AA.completion(7, 10)
            Traceback (most recent call last):
            ...
            NotImplementedError
        """
        if p == infinity.Infinity:
            from sage.rings.real_field import create_RealField
            return create_RealField(prec, **extras)
        else:
            raise NotImplementedError

    def algebraic_closure(self):
        r"""
        Return the algebraic closure of this field, which is the field
        `\overline{\QQ}` of algebraic numbers.

        EXAMPLES::

            sage: AA.algebraic_closure()
            Algebraic Field
        """
        return QQbar

    def _is_valid_homomorphism_(self, codomain, im_gens, base_map=False):
        r"""
        Attempt to construct a homomorphism from ``self`` to ``codomain`` sending the
        generators to ``im_gens``.

        Since this field is not finitely generated,
        this cannot be implemented in a mathematically sensible way, and we
        just test that there exists a canonical coercion.

        EXAMPLES::

            sage: AA._is_valid_homomorphism_(QQbar, [QQbar(1)])
            True
            sage: AA._is_valid_homomorphism_(QQ, [QQ(1)])
            False
        """
        try:
            return im_gens[0] == codomain.coerce(self.gen(0))
        except TypeError:
            return False

    def gens(self):
        r"""
        Return a set of generators for this field.

        As this field is not
        finitely generated, we opt for just returning 1.

        EXAMPLES::

            sage: AA.gens()
            (1,)
        """
        return (self(1), )

    def gen(self, n=0):
        r"""
        Return the `n`-th element of the tuple returned by :meth:`gens`.

        EXAMPLES::

            sage: AA.gen(0)
            1
            sage: AA.gen(1)
            Traceback (most recent call last):
            ...
            IndexError: n must be 0
        """
        if n == 0:
            return self(1)
        else:
            raise IndexError("n must be 0")

    def ngens(self):
        r"""
        Return the size of the tuple returned by :meth:`gens`.

        EXAMPLES::

            sage: AA.ngens()
            1
        """
        return 1

    def zeta(self, n=2):
        r"""
        Return an `n`-th root of unity in this field. This will raise a
        ``ValueError`` if `n \ne \{1, 2\}` since no such root exists.

        INPUT:

        - ``n`` (integer) -- default 2

        EXAMPLES::

            sage: AA.zeta(1)
            1
            sage: AA.zeta(2)
            -1
            sage: AA.zeta()
            -1
            sage: AA.zeta(3)
            Traceback (most recent call last):
            ...
            ValueError: no n-th root of unity in algebraic reals

        Some silly inputs::

            sage: AA.zeta(Mod(-5, 7))
            -1
            sage: AA.zeta(0)
            Traceback (most recent call last):
            ...
            ValueError: no n-th root of unity in algebraic reals
        """
        if n == 1:
            return self(1)
        elif n == 2:
            return self(-1)
        else:
            raise ValueError("no n-th root of unity in algebraic reals")

    def polynomial_root(self, poly, interval, multiplicity=1):
        r"""
        Given a polynomial with algebraic coefficients and an interval
        enclosing exactly one root of the polynomial, constructs
        an algebraic real representation of that root.

        The polynomial need not be irreducible, or even squarefree; but
        if the given root is a multiple root, its multiplicity must be
        specified. (IMPORTANT NOTE: Currently, multiplicity-`k` roots
        are handled by taking the `(k-1)`-st derivative of the polynomial.
        This means that the interval must enclose exactly one root
        of this derivative.)

        The conditions on the arguments (that the interval encloses exactly
        one root, and that multiple roots match the given multiplicity)
        are not checked; if they are not satisfied, an error may be
        thrown (possibly later, when the algebraic number is used),
        or wrong answers may result.

        Note that if you are constructing multiple roots of a single
        polynomial, it is better to use ``AA.common_polynomial`` (or
        ``QQbar.common_polynomial``; the two are equivalent) to get a
        shared polynomial.

        EXAMPLES::

            sage: x = polygen(AA)
            sage: phi = AA.polynomial_root(x^2 - x - 1, RIF(1, 2)); phi
            1.618033988749895?
            sage: p = (x-1)^7 * (x-2)
            sage: r = AA.polynomial_root(p, RIF(9/10, 11/10), multiplicity=7)
            sage: r; r == 1
            1.000000000000000?
            True
            sage: p = (x-phi)*(x-sqrt(AA(2)))
            sage: r = AA.polynomial_root(p, RIF(1, 3/2))
            sage: r; r == sqrt(AA(2))
            1.414213562373095?
            True

        We allow complex polynomials, as long as the particular root
        in question is real. ::

            sage: K.<im> = QQ[I]
            sage: x = polygen(K)
            sage: p = (im + 1) * (x^3 - 2); p
            (I + 1)*x^3 - 2*I - 2
            sage: r = AA.polynomial_root(p, RIF(1, 2)); r^3
            2.000000000000000?
        """
        if not is_RealIntervalFieldElement(interval):
            raise ValueError("interval argument of .polynomial_root on algebraic real field must be real")

        return AlgebraicReal(ANRoot(poly, interval, multiplicity))

    def random_element(self, poly_degree=2, *args, **kwds):
        r"""
        Return a random algebraic real number.

        INPUT:

        - ``poly_degree`` - default: 2 - degree of the random
          polynomial over the integers of which the returned algebraic
          real number is a (real part of a) root. This is not
          necessarily the degree of the minimal polynomial of the
          number. Increase this parameter to achieve a greater
          diversity of algebraic numbers, at a cost of greater
          computation time. You can also vary the distribution of the
          coefficients but that will not vary the degree of the
          extension containing the element.

        - ``args``, ``kwds`` - arguments and keywords passed to the random
          number generator for elements of ``ZZ``, the integers. See
          :meth:`~sage.rings.integer_ring.IntegerRing_class.random_element` for
          details, or see example below.

        OUTPUT:

        An element of ``AA``, the field of algebraic real numbers (see
        :mod:`sage.rings.qqbar`).

        ALGORITHM:

        We pass all arguments to :meth:`AlgebraicField.random_element`, and
        then take the real part of the result.

        EXAMPLES::

            sage: a = AA.random_element()
            sage: a in AA
            True

        ::

            sage: b = AA.random_element(poly_degree=5)
            sage: b in AA
            True

        Parameters for the distribution of the integer coefficients of
        the polynomials can be passed on to the random element method
        for integers. For example, we can rule out zero as a
        coefficient (and therefore as a root) by requesting
        coefficients between ``1`` and ``10``::

            sage: z = [AA.random_element(x=1, y=10) for _ in range(5)]
            sage: AA(0) in z
            False

        TESTS::

            sage: AA.random_element('junk')
            Traceback (most recent call last):
            ...
            TypeError: polynomial degree must be an integer, not junk
            sage: AA.random_element(poly_degree=0)
            Traceback (most recent call last):
            ...
            ValueError: polynomial degree must be greater than zero, not 0

        Random vectors already have a 'degree' keyword, so
        we cannot use that for the polynomial's degree::

            sage: v = random_vector(AA, degree=2, poly_degree=3)
            sage: v in AA^2
            True
        """
        return QQbar.random_element(poly_degree, *args, **kwds).real()

    def _factor_univariate_polynomial(self, f):
        """
        Factor the univariate polynomial ``f``.

        INPUT:

        - ``f`` -- a univariate polynomial defined over the real algebraic field

        OUTPUT:

        - A factorization of ``f`` over the real algebraic numbers into a unit
          and monic irreducible factors

        .. NOTE::

            This is a helper method for
            :meth:`sage.rings.polynomial.polynomial_element.Polynomial.factor`.

        TESTS::

            sage: R.<x> = AA[]
            sage: AA._factor_univariate_polynomial(x)
            x
            sage: AA._factor_univariate_polynomial(2*x)
            (2) * x
            sage: AA._factor_univariate_polynomial((x^2 + 1)^2)
            (x^2 + 1)^2
            sage: AA._factor_univariate_polynomial(x^8 + 1)
            (x^2 - 1.847759065022574?*x + 1.000000000000000?) * (x^2 - 0.7653668647301795?*x + 1.000000000000000?) * (x^2 + 0.7653668647301795?*x + 1.000000000000000?) * (x^2 + 1.847759065022574?*x + 1.000000000000000?)
            sage: AA._factor_univariate_polynomial(R(3))
            3
            sage: AA._factor_univariate_polynomial(12*x^2 - 4)
            (12) * (x - 0.5773502691896258?) * (x + 0.5773502691896258?)
            sage: AA._factor_univariate_polynomial(12*x^2 + 4)
            (12) * (x^2 + 0.3333333333333334?)
            sage: AA._factor_univariate_polynomial(EllipticCurve('11a1').change_ring(AA).division_polynomial(5))        # needs sage.schemes
            (5) * (x - 16.00000000000000?) * (x - 5.000000000000000?) * (x - 1.959674775249769?) * (x + 2.959674775249769?) * (x^2 - 2.854101966249685?*x + 15.47213595499958?) * (x^2 + 1.909830056250526?*x + 1.660606461254312?) * (x^2 + 3.854101966249685?*x + 6.527864045000421?) * (x^2 + 13.09016994374948?*x + 93.33939353874569?)

        """
        rr = f.roots()
        cr = [(r, e) for r, e in f.roots(QQbar) if r.imag() > 0]

        from sage.structure.factorization import Factorization
        return Factorization(
            [(f.parent()([-r, 1]), e) for r, e in rr] +
            [(f.parent()([r.norm(), -2 * r.real(), 1]), e) for r, e in cr],
            unit=f.leading_coefficient())


def is_AlgebraicRealField(F):
    r"""
    Check whether ``F`` is an :class:`~AlgebraicRealField` instance. For internal use.

    This function is deprecated. Use :func:`isinstance` with
    :class:`~sage.rings.abc.AlgebraicRealField` instead.

    EXAMPLES::

        sage: from sage.rings.qqbar import is_AlgebraicRealField
        sage: [is_AlgebraicRealField(x) for x in [AA, QQbar, None, 0, "spam"]]
        doctest:warning...
        DeprecationWarning: is_AlgebraicRealField is deprecated;
        use isinstance(..., sage.rings.abc.AlgebraicRealField instead
        See https://github.com/sagemath/sage/issues/32660 for details.
        [True, False, False, False, False]
    """
    from sage.misc.superseded import deprecation
    deprecation(32660, 'is_AlgebraicRealField is deprecated; use isinstance(..., sage.rings.abc.AlgebraicRealField instead')
    return isinstance(F, AlgebraicRealField)


# Create the globally unique AlgebraicRealField object.
AA = AlgebraicRealField()


class AlgebraicField(Singleton, AlgebraicField_common, sage.rings.abc.AlgebraicField):
    """
    The field of all algebraic complex numbers.
    """

    def __new__(cls):
        r"""
        This method is there to ensure that pickles created before this class
        was made a :class:`~sage.misc.fast_methods.Singleton` still load.

        TESTS::

            sage: s = loads(b'x\x9c}RMo\x131\x10U(-\xad\x9b\x92\x16ZJh\x80~'
            ....: b'\x00MZX~\x03\x97J\x08\xb1\x87H>F\x96\xd7;\xdd\xb1\xd8x3\xb6'
            ....: b'\x17\xe8!\x12\x1c\xda\xaa\xff\x9aI\xb7\x04\x8a*N\xb65\xef'
            ....: b'\xcd\xbc\xf7\xc6?\xee\x99\xa0\x0bHB\xf4\xb5\x89\xb5'
            ....: b'\x87$?szl\x8d2\xa5\x0eA\xdc~Q\xab/{\x1f\xca\x022\xaf\xad9'
            ....: b'\xb1P\xe6\xea\x9b\x8d\xa8\x8c\x8ePT\xfe\x8cn\xday\xeb\x8a'
            ....: b'\x90\x10e\xda\x8b\xdbxA\x0bF\xa9\xac\xb6e\xb4N)Q@\xd41zA'
            ....: b'\xf7\xff\x15R;K5(\x0f\x13\x0f\x01\x1c\xc3l\xe5D\xed<\xe4'
            ....: b'\xb5\x01A\x8b\r\xe1f\xb4\x85\x90\x9c\xce\x06\x04q\xd2\x1c'
            ....: b'\xb44\x98^\xd2\x83!-\xcb\xf6D{\xee\xd0\xb8\xa0\x95\x8b!\x89'
            ....: b'\x0bZMS\\\x88Cj\x0f~\xd2\xda\x94\x1e\xf6\xa5P0\xce \xcfY<uR'
            ....: b'\xb9\xa9L\xe5\xbe\x82\x8fj\x0c\x11\xab\\q\x14@\xeb\xa9\\R&'
            ....: b'\xd7Q\xd3F*W\xfeX\x7f\x84\xcb\\\x99a\x02=\x96\xad\x8f\xe7'
            ....: b'\xb4)WU\x01\x0e\xbc\x8e\x95\x0f\xb45\xa5\'rQe:\x00m#G\xb9;'
            ....: b'\x8ff\x08\xba\xbc+\xce\xa7\xff\x89s\xce\x11\xd4E\xf6\xf3'
            ....: b'\x8c\xfdt\xd9\xcf\x0e\xfb\xe9M\xe9y\x1f;)\xae\xa7\xb8'
            ....: b'\x91"KC\x96\xf4\xfd\x9c^ \xabx\x89\xdb\xd8\x93\x1d5\xb1'
            ....: b'\xe6K\t\x8a-\x06\x8e\x96v?\xb5\xd83\x940\xbe\xce\xaar'
            ....: b'\xcd.*O{\x8d\x8c\xb1\r&9mX\xbc\x88\xe6\xf2\xf9:\x1bA\xfbr'
            ....: b'\xeb.\xae\xa2\x03\xec\xe1\xce\xe5\x90^1\xc0:\x1b\xad.\xe7'
            ....: b'\xc1\x966Dz=\xa27\xb2;\'\xcf0j\xc2\x8bR\xcd\xd6\xe8\xf0'
            ....: b'\x8ae\xfdfj3\xfb\x06\r\xb1?\xa2\xc1_%S\x817\xd0\x94'
            ....: b'\x8eFt\\g\xc8\x96p\x0f\xf7\xf1\x00\xd7\xb0\xcd\x1a\xde"'
            ....: b'\x0f{\x87\x87W\xc8\xdc\x04\x19\xf5\xbe\xce\x92_p\'\x13\xc5')
            sage: s is QQbar
            True
        """
        try:
            return QQbar
        except BaseException:
            return AlgebraicField_common.__new__(cls)

    def __init__(self):
        r"""
        Standard init function.

        We test by setting the category::

            sage: QQbar.category() # indirect doctest
            Category of infinite fields
            sage: QQbar.base_ring()
            Algebraic Real Field

        TESTS::

            sage: QQbar._repr_option('element_is_atomic')
            False

            sage: QQbar.has_coerce_map_from(ZZ)
            True
            sage: QQbar.has_coerce_map_from(int)
            True
        """
        from sage.categories.fields import Fields
        AlgebraicField_common.__init__(self, AA, ('I',), normalize=False, category=Fields().Infinite())
        self._populate_coercion_lists_([ZZ, QQ])

    def _element_constructor_(self, x):
        """
        Try to construct an element of the field of algebraic numbers from `x`.

        EXAMPLES::

            sage: sqrt(2) in QQbar  # indirect doctest                                  # needs sage.symbolic
            True
            sage: 22/7 in QQbar
            True
            sage: pi in QQbar                                                           # needs sage.symbolic
            False
        """
        if isinstance(x, AlgebraicNumber):
            return x
        elif isinstance(x, AlgebraicReal):
            return AlgebraicNumber(x._descr)
        elif hasattr(x, '_algebraic_'):
            return x._algebraic_(QQbar)
        return AlgebraicNumber(x)

    def _repr_(self):
        r"""
        String representation of self.

        EXAMPLES::

            sage: QQbar._repr_()
            'Algebraic Field'
        """
        return "Algebraic Field"

    def _latex_(self):
        r"""
        Latex representation of ``self``.

        EXAMPLES::

            sage: QQbar._latex_()
            '\\overline{\\QQ}'
        """
        return "\\overline{\\QQ}"

    def _sage_input_(self, sib, coerce):
        r"""
        Produce an expression which will reproduce this value when evaluated.

        EXAMPLES::

            sage: sage_input(QQbar, verify=True)
            # Verified
            QQbar
            sage: from sage.misc.sage_input import SageInputBuilder
            sage: QQbar._sage_input_(SageInputBuilder(), False)
            {atomic:QQbar}
        """
        return sib.name('QQbar')

    def _coerce_map_from_(self, from_par):
        r"""
        Set up the coercion model.

        TESTS::

            sage: QQbar.has_coerce_map_from(AA)
            True
            sage: QQbar.has_coerce_map_from(CC)
            False
            sage: QQbar.has_coerce_map_from(SR)                                         # needs sage.symbolic
            False

            sage: i + QQbar(2)                                                          # needs sage.symbolic
            I + 2

            sage: K.<ii> = QuadraticField(-1, embedding=ComplexField(13)(0,-1))
            sage: ii + QQbar(2)
            -I + 2

            sage: L.<a> = QuadraticField(-1, embedding=Zp(5).teichmuller(2))
            sage: QQbar.has_coerce_map_from(L)
            False
        """
        if from_par is AA:
            return True
        if isinstance(from_par, sage.rings.number_field.number_field_base.NumberField):
            emb = from_par.coerce_embedding()
            return emb is not None and parent_is_numerical(emb.codomain())

    def completion(self, p, prec, extras={}):
        r"""
        Return the completion of ``self`` at the place `p`.

        Only implemented for `p = \infty` at present.

        INPUT:

        - ``p`` -- either a prime (not implemented at present) or ``Infinity``
        - ``prec`` -- precision of approximate field to return
        - ``extras`` -- (optional) a dict of extra keyword arguments
          for the ``RealField`` constructor

        EXAMPLES::

            sage: QQbar.completion(infinity, 500)
            Complex Field with 500 bits of precision
            sage: QQbar.completion(infinity, prec=53, extras={'type':'RDF'})
            Complex Double Field
            sage: QQbar.completion(infinity, 53) is CC
            True
            sage: QQbar.completion(3, 20)
            Traceback (most recent call last):
            ...
            NotImplementedError
        """
        if p == infinity.Infinity:
            from sage.rings.real_field import create_RealField
            return create_RealField(prec, **extras).complex_field()
        else:
            raise NotImplementedError

    def algebraic_closure(self):
        """
        Return the algebraic closure of this field.

        As this field is already algebraically closed, just returns ``self``.

        EXAMPLES::

            sage: QQbar.algebraic_closure()
            Algebraic Field
        """
        return self

    def construction(self):
        """
        Return a functor that constructs ``self`` (used by the coercion machinery).

        EXAMPLES::

            sage: QQbar.construction()
            (AlgebraicClosureFunctor, Rational Field)
        """
        from sage.categories.pushout import AlgebraicClosureFunctor
        from sage.rings.rational_field import QQ
        return (AlgebraicClosureFunctor(), QQ)

    def gens(self):
        r"""
        Return a set of generators for this field.

        As this field is not
        finitely generated over its prime field, we opt for just returning I.

        EXAMPLES::

            sage: QQbar.gens()
            (I,)
        """
        return (QQbar_I,)

    def gen(self, n=0):
        r"""
        Return the `n`-th element of the tuple returned by :meth:`gens`.

        EXAMPLES::

            sage: QQbar.gen(0)
            I
            sage: QQbar.gen(1)
            Traceback (most recent call last):
            ...
            IndexError: n must be 0
        """
        if n == 0:
            return QQbar_I
        else:
            raise IndexError("n must be 0")

    def ngens(self):
        r"""
        Return the size of the tuple returned by :meth:`gens`.

        EXAMPLES::

            sage: QQbar.ngens()
            1
        """
        return 1

    @cached_method
    def zeta(self, n=4):
        r"""
        Return a primitive `n`'th root of unity, specifically `\exp(2*\pi*i/n)`.

        INPUT:

        - ``n`` (integer) -- default 4

        EXAMPLES::

            sage: QQbar.zeta(1)
            1
            sage: QQbar.zeta(2)
            -1
            sage: QQbar.zeta(3)
            -0.500000000000000? + 0.866025403784439?*I
            sage: QQbar.zeta(4)
            I
            sage: QQbar.zeta()
            I
            sage: QQbar.zeta(5)
            0.3090169943749474? + 0.9510565162951536?*I
            sage: QQbar.zeta(3000)
            0.999997806755380? + 0.002094393571219374?*I
        """
        if n == 1:
            return self.one()
        elif n == 2:
            return -self.one()
        elif n == 4:
            return self.gen()
        else:
            nf = CyclotomicField(n)
            p = nf.polynomial()
            root = ANRoot(p, ComplexIntervalField(64).zeta(n))
            gen = AlgebraicGenerator(nf, root)
            return AlgebraicNumber(ANExtensionElement(gen, nf.gen()))

    def polynomial_root(self, poly, interval, multiplicity=1):
        r"""
        Given a polynomial with algebraic coefficients and an interval
        enclosing exactly one root of the polynomial, constructs
        an algebraic real representation of that root.

        The polynomial need not be irreducible, or even squarefree; but
        if the given root is a multiple root, its multiplicity must be
        specified. (IMPORTANT NOTE: Currently, multiplicity-`k` roots
        are handled by taking the `(k-1)`-st derivative of the polynomial.
        This means that the interval must enclose exactly one root
        of this derivative.)

        The conditions on the arguments (that the interval encloses exactly
        one root, and that multiple roots match the given multiplicity)
        are not checked; if they are not satisfied, an error may be
        thrown (possibly later, when the algebraic number is used),
        or wrong answers may result.

        Note that if you are constructing multiple roots of a single
        polynomial, it is better to use ``QQbar.common_polynomial``
        to get a shared polynomial.

        EXAMPLES::

            sage: x = polygen(QQbar)
            sage: phi = QQbar.polynomial_root(x^2 - x - 1, RIF(0, 2)); phi
            1.618033988749895?
            sage: p = (x-1)^7 * (x-2)
            sage: r = QQbar.polynomial_root(p, RIF(9/10, 11/10), multiplicity=7)
            sage: r; r == 1
            1
            True
            sage: p = (x-phi)*(x-sqrt(QQbar(2)))
            sage: r = QQbar.polynomial_root(p, RIF(1, 3/2))
            sage: r; r == sqrt(QQbar(2))
            1.414213562373095?
            True
        """
        return AlgebraicNumber(ANRoot(poly, interval, multiplicity))

    def random_element(self, poly_degree=2, *args, **kwds):
        r"""
        Return a random algebraic number.

        INPUT:

        - ``poly_degree`` - default: 2 - degree of the random polynomial over
          the integers of which the returned algebraic number is a root. This
          is not necessarily the degree of the minimal polynomial of the
          number. Increase this parameter to achieve a greater diversity of
          algebraic numbers, at a cost of greater computation time. You can
          also vary the distribution of the coefficients but that will not vary
          the degree of the extension containing the element.

        - ``args``, ``kwds`` - arguments and keywords passed to the random
          number generator for elements of ``ZZ``, the integers. See
          :meth:`~sage.rings.integer_ring.IntegerRing_class.random_element` for
          details, or see example below.

        OUTPUT:

        An element of ``QQbar``, the field of algebraic numbers (see
        :mod:`sage.rings.qqbar`).

        ALGORITHM:

        A polynomial with degree between 1 and ``poly_degree``,
        with random integer coefficients is created. A root of this
        polynomial is chosen at random. The default degree is
        2 and the integer coefficients come from a distribution
        heavily weighted towards `0, \pm 1, \pm 2`.

        EXAMPLES::

            sage: a = QQbar.random_element()
            sage: a                         # random
            0.2626138748742799? + 0.8769062830975992?*I
            sage: a in QQbar
            True

            sage: b = QQbar.random_element(poly_degree=20)
            sage: b                         # random
            -0.8642649077479498? - 0.5995098147478391?*I
            sage: b in QQbar
            True

        Parameters for the distribution of the integer coefficients
        of the polynomials can be passed on to the random element method
        for integers. For example, current default behavior of this method
        returns zero about 15% of the time; if we do not include zero as a
        possible coefficient, there will never be a zero constant term, and
        thus never a zero root. ::

            sage: z = [QQbar.random_element(x=1, y=10) for _ in range(20)]
            sage: QQbar(0) in z
            False

        If you just want real algebraic numbers you can filter them out.
        Using an odd degree for the polynomials will ensure some degree of
        success. ::

            sage: r = []
            sage: while len(r) < 3:
            ....:   x = QQbar.random_element(poly_degree=3)
            ....:   if x in AA:
            ....:     r.append(x)
            sage: (len(r) == 3) and all(z in AA for z in r)
            True

        TESTS::

            sage: QQbar.random_element('junk')
            Traceback (most recent call last):
            ...
            TypeError: polynomial degree must be an integer, not junk
            sage: QQbar.random_element(poly_degree=0)
            Traceback (most recent call last):
            ...
            ValueError: polynomial degree must be greater than zero, not 0

        Random vectors already have a 'degree' keyword, so
        we cannot use that for the polynomial's degree. ::

            sage: v = random_vector(QQbar, degree=2, poly_degree=3)
            sage: v                                 # random
            (0.4694381338921299?, -0.500000000000000? + 0.866025403784439?*I)
        """
        import sage.misc.prandom
        from sage.rings.integer_ring import ZZ
        try:
            poly_degree = ZZ(poly_degree)
        except TypeError:
            msg = "polynomial degree must be an integer, not {0}"
            raise TypeError(msg.format(poly_degree))
        if poly_degree < 1:
            msg = "polynomial degree must be greater than zero, not {0}"
            raise ValueError(msg.format(poly_degree))
        R = PolynomialRing(ZZ, 'x')
        p = R.random_element(degree=poly_degree, *args, **kwds)
        # degree zero polynomials have no roots
        # totally zero poly has degree -1
        # add a random leading term
        if p.degree() < 1:
            g = R.gen(0)
            m = sage.misc.prandom.randint(1, poly_degree)
            p = p + g**m
        roots = p.roots(ring=QQbar, multiplicities=False)

        # p will have at least one root; pick one at random
        # could we instead just compute one root "randomly"?
        m = sage.misc.prandom.randint(0, len(roots) - 1)
        return roots[m]

    def _is_irreducible_univariate_polynomial(self, f):
        r"""
        Return whether ``f`` is irreducible.

        INPUT:

        - ``f`` -- a non-constant univariate polynomial defined over the
          algebraic field

        .. NOTE::

            This is a helper method for
            :meth:`sage.rings.polynomial.polynomial_element.Polynomial.is_irreducible`.

        EXAMPLES::

            sage: R.<x> = QQbar[]
            sage: (x^2).is_irreducible() # indirect doctest
            False

        Note that this method does not handle constant polynomials::

            sage: QQbar._is_irreducible_univariate_polynomial(R(1))
            Traceback (most recent call last):
            ...
            ValueError: polynomial must not be constant
            sage: R(1).is_irreducible()
            False
        """
        if f.degree() < 1:
            # this case is handled by the caller (PolynomialElement.is_irreducible())
            raise ValueError("polynomial must not be constant")

        return f.degree() == 1

    def _factor_univariate_polynomial(self, f):
        """
        Factor the univariate polynomial ``f``.

        INPUT:

        - ``f`` -- a univariate polynomial defined over the algebraic field

        OUTPUT:

        - A factorization of ``f`` over the algebraic numbers into a unit and
          monic irreducible factors

        .. NOTE::

            This is a helper method for
            :meth:`sage.rings.polynomial.polynomial_element.Polynomial.factor`.

        TESTS::

            sage: R.<x> = QQbar[]
            sage: QQbar._factor_univariate_polynomial(x)
            x
            sage: QQbar._factor_univariate_polynomial(2*x)
            (2) * x
            sage: QQbar._factor_univariate_polynomial((x^2 + 1)^2)
            (x - I)^2 * (x + I)^2
            sage: QQbar._factor_univariate_polynomial(x^8 - 1)
            (x - 1) * (x - 0.7071067811865475? - 0.7071067811865475?*I) * (x - 0.7071067811865475? + 0.7071067811865475?*I) * (x - I) * (x + I) * (x + 0.7071067811865475? - 0.7071067811865475?*I) * (x + 0.7071067811865475? + 0.7071067811865475?*I) * (x + 1)
            sage: QQbar._factor_univariate_polynomial(12*x^2 - 4)
            (12) * (x - 0.5773502691896258?) * (x + 0.5773502691896258?)
            sage: QQbar._factor_univariate_polynomial(R(-1))
            -1
            sage: QQbar._factor_univariate_polynomial(EllipticCurve('11a1').change_ring(QQbar).division_polynomial(5))  # needs sage.schemes
            (5) * (x - 16) * (x - 5) * (x - 1.959674775249769?) * (x - 1.427050983124843? - 3.665468789467727?*I) * (x - 1.427050983124843? + 3.665468789467727?*I) * (x + 0.9549150281252629? - 0.8652998037182486?*I) * (x + 0.9549150281252629? + 0.8652998037182486?*I) * (x + 1.927050983124843? - 1.677599044300515?*I) * (x + 1.927050983124843? + 1.677599044300515?*I) * (x + 2.959674775249769?) * (x + 6.545084971874737? - 7.106423590645660?*I) * (x + 6.545084971874737? + 7.106423590645660?*I)

        """
        from sage.structure.factorization import Factorization
        return Factorization([(f.parent()([-r, 1]), e) for r, e in f.roots()],
                             unit=f.leading_coefficient())


def is_AlgebraicField(F):
    r"""
    Check whether ``F`` is an :class:`~AlgebraicField` instance.

    This function is deprecated. Use :func:`isinstance` with
    :class:`~sage.rings.abc.AlgebraicField` instead.

    EXAMPLES::

        sage: from sage.rings.qqbar import is_AlgebraicField
        sage: [is_AlgebraicField(x) for x in [AA, QQbar, None, 0, "spam"]]
        doctest:warning...
        DeprecationWarning: is_AlgebraicField is deprecated;
        use isinstance(..., sage.rings.abc.AlgebraicField instead
        See https://github.com/sagemath/sage/issues/32660 for details.
        [False, True, False, False, False]
    """
    from sage.misc.superseded import deprecation
    deprecation(32660, 'is_AlgebraicField is deprecated; use isinstance(..., sage.rings.abc.AlgebraicField instead')
    return isinstance(F, AlgebraicField)


# Create the globally unique AlgebraicField object.
QQbar = AlgebraicField()


def prec_seq():
    r"""
    Return a generator object which iterates over an infinite increasing
    sequence of precisions to be tried in various numerical computations.

    Currently just returns powers of 2 starting at 64.

    EXAMPLES::

        sage: g = sage.rings.qqbar.prec_seq()
        sage: [next(g), next(g), next(g)]
        [64, 128, 256]
    """
    # XXX Should do some testing to see where the efficiency breaks are
    # in MPFR. We could also test variants like "bits = bits + bits // 2"
    # (I think this is what MPFR uses internally).
    bits = 64
    while True:
        yield bits
        bits = bits * 2


_short_prec_seq = (64, 128, None)


def short_prec_seq():
    r"""
    Return a sequence of precisions to try in cases when an infinite-precision
    computation is possible: returns a couple of small powers of 2 and then
    ``None``.

    EXAMPLES::

        sage: from sage.rings.qqbar import short_prec_seq
        sage: short_prec_seq()
        (64, 128, None)
    """
    return _short_prec_seq


def tail_prec_seq():
    r"""
    A generator over precisions larger than those in :func:`~short_prec_seq`.

    EXAMPLES::

        sage: from sage.rings.qqbar import tail_prec_seq
        sage: g = tail_prec_seq()
        sage: [next(g), next(g), next(g)]
        [256, 512, 1024]
    """
    bits = 256
    while True:
        yield bits
        bits = bits * 2


def rational_exact_root(r, d):
    r"""
    Check whether the rational `r` is an exact `d`'th power.

    If so, this returns the `d`'th root of `r`; otherwise, this returns ``None``.

    EXAMPLES::

        sage: from sage.rings.qqbar import rational_exact_root
        sage: rational_exact_root(16/81, 4)
        2/3
        sage: rational_exact_root(8/81, 3) is None
        True
    """
    num = r.numerator()
    den = r.denominator()

    (num_rt, num_exact) = num.nth_root(d, truncate_mode=1)
    if not num_exact:
        return None
    (den_rt, den_exact) = den.nth_root(d, truncate_mode=1)
    if not den_exact:
        return None
    return (num_rt / den_rt)


def clear_denominators(poly):
    r"""
    Take a monic polynomial and rescale the variable to get a monic
    polynomial with "integral" coefficients.

    This works on any univariate
    polynomial whose base ring has a ``denominator()`` method that returns
    integers; for example, the base ring might be `\QQ` or a number
    field.

    Returns the scale factor and the new polynomial.

    (Inspired by :pari:`primitive_pol_to_monic` .)

    We assume that coefficient denominators are "small"; the algorithm
    factors the denominators, to give the smallest possible scale factor.

    EXAMPLES::

        sage: from sage.rings.qqbar import clear_denominators

        sage: _.<x> = QQ['x']
        sage: clear_denominators(x + 3/2)
        (2, x + 3)
        sage: clear_denominators(x^2 + x/2 + 1/4)
        (2, x^2 + x + 1)

    TESTS::

        sage: R.<y> = QQ[]
        sage: coefficients_as_integer_ratios = [
        ....:     (-2774600080567517563395913264491323241652779066919616441429094563840,
        ....:      4143301981494946291120265789013000494010735992517219217956448435626412078440663802209333),
        ....:     (-24216324060414384566983400245979288839929814383090701293489050615808,
        ....:      4143301981494946291120265789013000494010735992517219217956448435626412078440663802209333),
        ....:     (325579773864372490083706670433410006284520887405882567940047555526656,
        ....:      180143564412823751787837643000565238870031999674661705128541236331583133845246252269971),
        ....:     (-86736048492777879473586471630941922517134071457946320753641122078523392,
        ....:      4143301981494946291120265789013000494010735992517219217956448435626412078440663802209333),
        ....:     (-2338058278498910195688689352766977573607428722429118859280880481590329344,
        ....:      4143301981494946291120265789013000494010735992517219217956448435626412078440663802209333),
        ....:     (105830270645785996318880019945503938356315302592627229453391693256551317504,
        ....:      1381100660498315430373421929671000164670245330839073072652149478542137359480221267403111),
        ....:     (1110926147990548796149597141538460730252912439930561079348611699181798425600,
        ....:      4143301981494946291120265789013000494010735992517219217956448435626412078440663802209333),
        ....:     (-89705438380888704653335165590083767769953879654958783855317882966200828559360,
        ....:      4143301981494946291120265789013000494010735992517219217956448435626412078440663802209333),
        ....:     (1151092895747371986483047191334923516591005329489629755485810229546333821625856,
        ....:      1381100660498315430373421929671000164670245330839073072652149478542137359480221267403111),
        ....:     (24725641793859400310483886670136079788266826658111372723121573233077840328938576,
        ....:      4143301981494946291120265789013000494010735992517219217956448435626412078440663802209333),
        ....:     (-31051495080139473677925068000403254349133134904365702868216464107777210775457136,
        ....:      153455628944257270041491325519000018296693925648785896961349942060237484386691251933679),
        ....:     (9431591461895130351865642769482226964622378075329823505708119342634182162193000560,
        ....:      4143301981494946291120265789013000494010735992517219217956448435626412078440663802209333),
        ....:     (1721694880863483428337378731387732043714427651970488363462560317808769716807148992,
        ....:      153455628944257270041491325519000018296693925648785896961349942060237484386691251933679),
        ....:     (255327752077837584624694974814916395144764296822788813014081161094149724325120096,
        ....:      27080405107810106477910233915117650287651869232138687699061754481218379597651397400061),
        ....:     (238105337335596176836773151768694069523377650990453522899627157538495252117232992338,
        ....:      27080405107810106477910233915117650287651869232138687699061754481218379597651397400061),
        ....:     (1255826892296350234297164500548658984205287902407560187136301197703464130999349114638,
        ....:      14336685057075938723599535602121108975815695475838128781856222960645024492874269211797),
        ....:     (1, 1)]
        sage: p = R(coefficients_as_integer_ratios)
        sage: a = QQbar.polynomial_root(
        ....:     AA.common_polynomial(p),
        ....:     CIF(RIF(-RR(0.036151142425748496), -RR(0.036151142425748489)),
        ....:     RIF(-RR(0.011298617187916445), -RR(0.011298617187916443))))
        sage: a.exactify()
        sage: a
        -0.03615114242574849? - 0.011298617187916444?*I
    """

    d = poly.denominator()
    if d == 1:
        return d, poly
    deg = poly.degree()
    denoms = [c.denominator() for c in poly]
    if all(d.nbits() < 128 for d in denoms):
        # Factor the polynomial denominators.
        factors = {}
        for i, d in enumerate(denoms):
            df = factor(d)
            for f, e in df:
                oe = 0
                if f in factors:
                    oe = factors[f]
                min_e = (e + (deg - i) - 1) // (deg - i)
                factors[f] = max(oe, min_e)
        change = 1
        for f, e in factors.items():
            change = change * f**e
    else:
        # Factoring would be too slow.
        change = poly.monic().denominator()
    poly = poly * (change**deg)
    poly = poly(poly.parent().gen() / change)
    return change, poly


def do_polred(poly, threshold=32):
    r"""
    Find a polynomial of reasonably small discriminant that generates
    the same number field as ``poly``, using the PARI ``polredbest``
    function.

    INPUT:

    - ``poly`` - a monic irreducible polynomial with integer coefficients
    - ``threshold`` - an integer used to decide whether to run ``polredbest``

    OUTPUT:

    A triple (``elt_fwd``, ``elt_back``, ``new_poly``), where:

    - ``new_poly`` is the new polynomial defining the same number field,
    - ``elt_fwd`` is a polynomial expression for a root of the new
      polynomial in terms of a root of the original polynomial,
    - ``elt_back`` is a polynomial expression for a root of the original
      polynomial in terms of a root of the new polynomial.

    EXAMPLES::

        sage: from sage.rings.qqbar import do_polred
        sage: R.<x> = QQ['x']
        sage: oldpol = x^2 - 5
        sage: fwd, back, newpol = do_polred(oldpol)
        sage: newpol
        x^2 - x - 1
        sage: Kold.<a> = NumberField(oldpol)
        sage: Knew.<b> = NumberField(newpol)
        sage: newpol(fwd(a))
        0
        sage: oldpol(back(b))
        0
        sage: do_polred(x^2 - x - 11)
        (1/3*x + 1/3, 3*x - 1, x^2 - x - 1)
        sage: do_polred(x^3 + 123456)
        (-1/4*x, -4*x, x^3 - 1929)

    This shows that :trac:`13054` has been fixed::

        sage: do_polred(x^4 - 4294967296*x^2 + 54265257667816538374400)
        (1/4*x, 4*x, x^4 - 268435456*x^2 + 211973662764908353025)
    """
    parent = poly.parent()
    bitsize = ZZ(poly[0].numerator().nbits() + poly[0].denominator().nbits())
    # time(polredbest) ≈ b²d⁵
    cost = 2 * bitsize.nbits() + 5 * poly.degree().nbits()
    if cost > threshold:
        return parent.gen(), parent.gen(), poly
    new_poly, elt_back = poly.numerator().__pari__().polredbest(flag=1)
    elt_fwd = elt_back.modreverse()
    return parent(elt_fwd.lift()), parent(elt_back.lift()), parent(new_poly)


def isolating_interval(intv_fn, pol):
    """
    ``intv_fn`` is a function that takes a precision and returns an
    interval of that precision containing some particular root of pol.
    (It must return better approximations as the precision increases.)
    pol is an irreducible polynomial with rational coefficients.

    Returns an interval containing at most one root of pol.

    EXAMPLES::

        sage: from sage.rings.qqbar import isolating_interval

        sage: _.<x> = QQ['x']
        sage: isolating_interval(lambda prec: sqrt(RealIntervalField(prec)(2)), x^2 - 2)
        1.4142135623730950488?

    And an example that requires more precision::

        sage: delta = 10^(-70)
        sage: p = (x - 1) * (x - 1 - delta) * (x - 1 + delta)
        sage: isolating_interval(lambda prec: RealIntervalField(prec)(1 + delta), p)
        1.000000000000000000000000000000000000000000000000000000000000000000000100000000000000000000000000000000000000000000000000000000000000000000000000000000000?

    The function also works with complex intervals and complex roots::

        sage: p = x^2 - x + 13/36
        sage: isolating_interval(lambda prec: ComplexIntervalField(prec)(1/2, 1/3), p)
        0.500000000000000000000? + 0.3333333333333333334?*I
    """
    dpol = pol.derivative()

    for prec in prec_seq():
        intv = intv_fn(prec)

        # We need to verify that pol has exactly one root in the
        # interval intv. We know (because it is a precondition of
        # calling this function) that it has at least one root in the
        # interval, so we only need to verify that it has at most one
        # root (that the interval is sufficiently narrow).

        # We do this by computing the derivative of the polynomial
        # over the interval. If the derivative is bounded away from zero,
        # then we know there can be at most one root.

        if not dpol(intv).contains_zero():
            return intv


def find_zero_result(fn, l):
    """
    ``l`` is a list of some sort. ``fn`` is a function which maps an element of
    ``l`` and a precision into an interval (either real or complex) of that
    precision, such that for sufficient precision, exactly one element of ``l``
    results in an interval containing 0. Returns that one element of ``l``.

    EXAMPLES::

        sage: from sage.rings.qqbar import find_zero_result
        sage: _.<x> = QQ['x']
        sage: delta = 10^(-70)
        sage: p1 = x - 1
        sage: p2 = x - 1 - delta
        sage: p3 = x - 1 + delta
        sage: p2 == find_zero_result(lambda p, prec: p(RealIntervalField(prec)(1 + delta)), [p1, p2, p3])
        True
    """
    for prec in prec_seq():
        result = None
        ambig = False
        for v in l:
            intv = fn(v, prec)
            if intv.contains_zero():
                if result is not None:
                    ambig = True
                    break
                result = v
        if ambig:
            continue
        if result is None:
            raise ValueError('find_zero_result could not find any zeroes')
        return result


def conjugate_expand(v):
    r"""
    If the interval ``v`` (which may be real or complex) includes some
    purely real numbers, return ``v'`` containing ``v`` such that
    ``v' == v'.conjugate()``. Otherwise return ``v`` unchanged. (Note that if
    ``v' == v'.conjugate()``, and ``v'`` includes one non-real root of a real
    polynomial, then ``v'`` also includes the conjugate of that root.
    Also note that the diameter of the return value is at most twice
    the diameter of the input.)

    EXAMPLES::

        sage: from sage.rings.qqbar import conjugate_expand
        sage: conjugate_expand(CIF(RIF(0, 1), RIF(1, 2))).str(style='brackets')
        '[0.0000000000000000 .. 1.0000000000000000] + [1.0000000000000000 .. 2.0000000000000000]*I'
        sage: conjugate_expand(CIF(RIF(0, 1), RIF(0, 1))).str(style='brackets')
        '[0.0000000000000000 .. 1.0000000000000000] + [-1.0000000000000000 .. 1.0000000000000000]*I'
        sage: conjugate_expand(CIF(RIF(0, 1), RIF(-2, 1))).str(style='brackets')
        '[0.0000000000000000 .. 1.0000000000000000] + [-2.0000000000000000 .. 2.0000000000000000]*I'
        sage: conjugate_expand(RIF(1, 2)).str(style='brackets')
        '[1.0000000000000000 .. 2.0000000000000000]'
    """
    if is_RealIntervalFieldElement(v):
        return v
    im = v.imag()
    if not im.contains_zero():
        return v
    re = v.real()
    fld = ComplexIntervalField(v.prec())
    return fld(re, im.union(-im))


def conjugate_shrink(v):
    r"""
    If the interval ``v`` includes some purely real numbers, return
    a real interval containing only those real numbers. Otherwise
    return ``v`` unchanged.

    If ``v`` includes exactly one root of a real polynomial, and ``v`` was
    returned by ``conjugate_expand()``, then ``conjugate_shrink(v)`` still
    includes that root, and is a ``RealIntervalFieldElement`` iff the root
    in question is real.

    EXAMPLES::

        sage: from sage.rings.qqbar import conjugate_shrink
        sage: conjugate_shrink(RIF(3, 4)).str(style='brackets')
        '[3.0000000000000000 .. 4.0000000000000000]'
        sage: conjugate_shrink(CIF(RIF(1, 2), RIF(1, 2))).str(style='brackets')
        '[1.0000000000000000 .. 2.0000000000000000] + [1.0000000000000000 .. 2.0000000000000000]*I'
        sage: conjugate_shrink(CIF(RIF(1, 2), RIF(0, 1))).str(style='brackets')
        '[1.0000000000000000 .. 2.0000000000000000]'
        sage: conjugate_shrink(CIF(RIF(1, 2), RIF(-1, 2))).str(style='brackets')
        '[1.0000000000000000 .. 2.0000000000000000]'
    """
    if is_RealIntervalFieldElement(v):
        return v
    im = v.imag()
    if im.contains_zero():
        return v.real()
    return v


def number_field_elements_from_algebraics(numbers, minimal=False,
                                          same_field=False,
                                          embedded=False, name='a', prec=53):
    r"""
    Given a sequence of elements of either ``AA`` or ``QQbar``
    (or a mixture), computes a number field containing all of these
    elements, these elements as members of that number field, and a
    homomorphism from the number field back to ``AA`` or
    ``QQbar``.

    INPUT:

    - ``numbers`` -- a number or list of numbers

    - ``minimal`` -- Boolean (default: ``False``). Whether to minimize the
      degree of the extension

    - ``same_field`` -- Boolean (default: ``False``). See below

    - ``embedded`` -- Boolean (default: ``False``). Whether to make the
      NumberField embedded

    - ``name`` -- string (default: ``'a'``); name of the primitive element

    - ``prec`` -- integer (default: ``53``). The number of bit of precision
      to guarantee finding real roots

    OUTPUT:

    A tuple with the NumberField, the numbers inside the NumberField,
    and a homomorphism from the number field back to ``AA`` or ``QQbar``.

    This may not return the smallest such number field, unless
    ``minimal=True`` is specified.

    If ``same_field=True`` is specified, and all of the elements are
    from the same field (either ``AA`` or ``QQbar``), the generated
    homomorphism will map back to that field.  Otherwise, if all specified
    elements are real, the homomorphism might map back to ``AA``
    (and will, if ``minimal=True`` is specified), even if the
    elements were in ``QQbar``.

    Also, a single number can be passed, rather than a sequence; and
    any values which are not elements of ``AA`` or ``QQbar``
    will automatically be coerced to ``QQbar``

    This function may be useful for efficiency reasons: doing exact
    computations in the corresponding number field will be faster
    than doing exact computations directly in ``AA`` or ``QQbar``.

    EXAMPLES:

    We can use this to compute the splitting field of a polynomial.
    (Unfortunately this takes an unreasonably long time for non-toy
    examples.)::

        sage: x = polygen(QQ)
        sage: p = x^3 + x^2 + x + 17
        sage: rts = p.roots(ring=QQbar, multiplicities=False)
<<<<<<< HEAD
        sage: splitting = number_field_elements_from_algebraics(rts)[0]; splitting
        Number Field in a with defining polynomial
         y^6 - 40*y^4 - 22*y^3 + 873*y^2 + 1386*y + 594
=======
        sage: splitting = number_field_elements_from_algebraics(rts, name='b')[0]; splitting
        Number Field in b with defining polynomial y^6 - 40*y^4 - 22*y^3 + 873*y^2 + 1386*y + 594
>>>>>>> 1d77a49a
        sage: p.roots(ring=splitting)
        [(361/29286*b^5 - 19/3254*b^4 - 14359/29286*b^3 + 401/29286*b^2 + 18183/1627*b + 15930/1627, 1),
         (49/117144*b^5 - 179/39048*b^4 - 3247/117144*b^3 + 22553/117144*b^2 + 1744/4881*b - 17195/6508, 1),
         (-1493/117144*b^5 + 407/39048*b^4 + 60683/117144*b^3 - 24157/117144*b^2 - 56293/4881*b - 53033/6508, 1)]

        sage: # needs sage.symbolic
        sage: rt2 = AA(sqrt(2)); rt2
        1.414213562373095?
        sage: rt3 = AA(sqrt(3)); rt3
        1.732050807568878?
        sage: rt3a = QQbar(sqrt(3)); rt3a
        1.732050807568878?
        sage: qqI = QQbar.zeta(4); qqI
        I
        sage: z3 = QQbar.zeta(3); z3
        -0.500000000000000? + 0.866025403784439?*I
        sage: rt2b = rt3 + rt2 - rt3; rt2b
        1.414213562373095?
        sage: rt2c = z3 + rt2 - z3; rt2c
        1.414213562373095? + 0.?e-19*I
        sage: number_field_elements_from_algebraics(rt2)
        (Number Field in a with defining polynomial y^2 - 2, a,
         Ring morphism:
           From: Number Field in a with defining polynomial y^2 - 2
           To:   Algebraic Real Field
           Defn: a |--> 1.414213562373095?)
        sage: number_field_elements_from_algebraics((rt2,rt3))
        (Number Field in a with defining polynomial y^4 - 4*y^2 + 1, [-a^3 + 3*a, a^2 - 2],
         Ring morphism:
            From: Number Field in a with defining polynomial y^4 - 4*y^2 + 1
            To:   Algebraic Real Field
            Defn: a |--> -1.931851652578137?)

    ``rt3a`` is a real number in ``QQbar``.  Ordinarily, we'd get a homomorphism
    to ``AA`` (because all elements are real), but if we specify ``same_field=True``,
    we'll get a homomorphism back to ``QQbar``::

        sage: number_field_elements_from_algebraics(rt3a)                               # needs sage.symbolic
        (Number Field in a with defining polynomial y^2 - 3, a,
         Ring morphism:
            From: Number Field in a with defining polynomial y^2 - 3
            To:   Algebraic Real Field
            Defn: a |--> 1.732050807568878?)

        sage: number_field_elements_from_algebraics(rt3a, same_field=True)              # needs sage.symbolic
        (Number Field in a with defining polynomial y^2 - 3, a,
         Ring morphism:
            From: Number Field in a with defining polynomial y^2 - 3
            To:   Algebraic Field
            Defn: a |--> 1.732050807568878?)

    We've created ``rt2b`` in such a way that \sage does not initially know
    that it's in a degree-2 extension of `\QQ`::

        sage: number_field_elements_from_algebraics(rt2b)                               # needs sage.symbolic
        (Number Field in a with defining polynomial y^4 - 4*y^2 + 1, -a^3 + 3*a,
         Ring morphism:
            From: Number Field in a with defining polynomial y^4 - 4*y^2 + 1
            To:   Algebraic Real Field
            Defn: a |--> -1.931851652578137?)

    We can specify ``minimal=True`` if we want the smallest number field::

        sage: number_field_elements_from_algebraics(rt2b, minimal=True)                 # needs sage.symbolic
        (Number Field in a with defining polynomial y^2 - 2, a, Ring morphism:
            From: Number Field in a with defining polynomial y^2 - 2
            To:   Algebraic Real Field
            Defn: a |--> 1.414213562373095?)

    Things work fine with rational numbers, too::

        sage: number_field_elements_from_algebraics((QQbar(1/2), AA(17)))
        (Rational Field, [1/2, 17],
         Ring morphism:
            From: Rational Field
            To:   Algebraic Real Field
            Defn: 1 |--> 1)

    Or we can just pass in symbolic expressions, as long as they can be
    coerced into ``QQbar``::

        sage: number_field_elements_from_algebraics((sqrt(7), sqrt(9), sqrt(11)))       # needs sage.symbolic
        (Number Field in a with defining polynomial y^4 - 9*y^2 + 1,
         [-a^3 + 8*a, 3, -a^3 + 10*a],
         Ring morphism:
            From: Number Field in a with defining polynomial y^4 - 9*y^2 + 1
            To:   Algebraic Real Field
            Defn: a |--> 0.3354367396454047?)

    Here we see an example of doing some computations with number field
    elements, and then mapping them back into ``QQbar``::

        sage: # needs sage.symbolic
        sage: algebraics = (rt2, rt3, qqI, z3)
        sage: fld,nums,hom = number_field_elements_from_algebraics(algebraics)
        sage: fld,nums,hom  # random
        (Number Field in a with defining polynomial y^8 - y^4 + 1,
         [-a^5 + a^3 + a, a^6 - 2*a^2, a^6, -a^4],
         Ring morphism:
            From: Number Field in a with defining polynomial y^8 - y^4 + 1
            To:   Algebraic Field
            Defn: a |--> -0.2588190451025208? - 0.9659258262890683?*I)
        sage: (nfrt2, nfrt3, nfI, nfz3) = nums
        sage: hom(nfrt2)
        1.414213562373095? + 0.?e-18*I
        sage: nfrt2^2
        2
        sage: nfrt3^2
        3
        sage: nfz3 + nfz3^2
        -1
        sage: nfI^2
        -1
        sage: sum = nfrt2 + nfrt3 + nfI + nfz3; sum
        a^5 + a^4 - a^3 + 2*a^2 - a - 1
        sage: hom(sum)
        2.646264369941973? + 1.866025403784439?*I
        sage: hom(sum) == rt2 + rt3 + qqI + z3
        True
        sage: [hom(n) for n in nums] == [rt2, rt3, qqI, z3]
        True

    It is also possible to have an embedded Number Field::

        sage: x = polygen(ZZ)
        sage: my_num = AA.polynomial_root(x^3 - 2, RIF(0,3))
        sage: res = number_field_elements_from_algebraics(my_num, embedded=True)
        sage: res[0].gen_embedding()
        1.259921049894873?
        sage: res[2]
        Ring morphism:
          From: Number Field in a with defining polynomial y^3 - 2 with a = 1.259921049894873?
          To:   Algebraic Real Field
          Defn: a |--> 1.259921049894873?

    ::

        sage: # needs sage.symbolic
        sage: elems = [2^(1/3), 3^(1/5)]
        sage: nf, nums, hom = number_field_elements_from_algebraics(elems,
        ....:                                                       embedded=True)
        sage: nf
        Number Field in a with defining polynomial y^15 - 9*y^10 + 21*y^5 - 3
         with a = 0.6866813218928813?
        sage: nums
        [a^10 - 5*a^5 + 2, -a^8 + 4*a^3]
        sage: hom
        Ring morphism:
          From: Number Field in a with defining polynomial y^15 - 9*y^10 + 21*y^5 - 3
                with a = 0.6866813218928813?
          To:   Algebraic Real Field
          Defn: a |--> 0.6866813218928813?

    Complex embeddings are possible as well::

        sage: # needs sage.symbolic
        sage: elems = [sqrt(5), 2^(1/3)+sqrt(3)*I, 3/4]
        sage: nf, nums, hom = number_field_elements_from_algebraics(elems,
        ....:                                                       embedded=True)
        sage: nf  # random (polynomial and root not unique)
        Number Field in a with defining polynomial y^24 - 6*y^23 ...- 9*y^2 + 1
          with a = 0.2598679? + 0.0572892?*I
        sage: nf.is_isomorphic(NumberField(
        ....:                      x^24 - 9*x^22 + 135*x^20 - 720*x^18 + 1821*x^16
        ....:                       - 3015*x^14 + 3974*x^12 - 3015*x^10 + 1821*x^8
        ....:                       - 720*x^6 + 135*x^4 - 9*x^2 + 1, 'a'))
        True
        sage: list(map(QQbar, nums)) == elems == list(map(hom, nums))
        True

    TESTS::

        sage: number_field_elements_from_algebraics(rt3)                                # needs sage.symbolic
        (Number Field in a with defining polynomial y^2 - 3, a,
         Ring morphism:
            From: Number Field in a with defining polynomial y^2 - 3
            To:   Algebraic Real Field
            Defn: a |--> 1.732050807568878?)
        sage: number_field_elements_from_algebraics((rt2,qqI))                          # needs sage.symbolic
        (Number Field in a with defining polynomial y^4 + 1, [-a^3 + a, a^2],
         Ring morphism:
            From: Number Field in a with defining polynomial y^4 + 1
            To:   Algebraic Field
            Defn: a |--> 0.7071067811865475? + 0.7071067811865475?*I)

    Note that for the first example, where \sage does not realize that
    the number is real, we get a homomorphism to ``QQbar``::

        sage: number_field_elements_from_algebraics(rt2c)   # random                    # needs sage.symbolic
        (Number Field in a with defining polynomial y^4 + 2*y^2 + 4, 1/2*a^3,
         Ring morphism:
            From: Number Field in a with defining polynomial y^4 + 2*y^2 + 4
            To:   Algebraic Field
            Defn: a |--> -0.7071067811865475? - 1.224744871391589?*I)

    But with ``minimal=True``, we get a homomorphism to ``AA``::

        sage: number_field_elements_from_algebraics(rt2c, minimal=True)                 # needs sage.symbolic
        (Number Field in a with defining polynomial y^2 - 2, a,
         Ring morphism:
            From: Number Field in a with defining polynomial y^2 - 2
            To:   Algebraic Real Field
            Defn: a |--> 1.414213562373095?)

    If we specify both ``minimal=True`` and ``same_field=True``, we get a second
    degree extension (minimal) that maps back to ``QQbar``::

        sage: number_field_elements_from_algebraics(rt2c, minimal=True,                 # needs sage.symbolic
        ....:                                       same_field=True)
        (Number Field in a with defining polynomial y^2 - 2, a,
         Ring morphism:
            From: Number Field in a with defining polynomial y^2 - 2
            To:   Algebraic Field
            Defn: a |--> 1.414213562373095?)

    Tests trivial cases::

        sage: number_field_elements_from_algebraics([], embedded=True)
        (Rational Field, [],
         Ring morphism:
           From: Rational Field
           To:   Algebraic Real Field
           Defn: 1 |--> 1)
        sage: number_field_elements_from_algebraics([1], embedded=True)
        (Rational Field, [1],
         Ring morphism:
           From: Rational Field
           To:   Algebraic Real Field
           Defn: 1 |--> 1)

    Tests more complicated combinations::

        sage: # needs sage.libs.gap sage.symbolic
        sage: UCF = UniversalCyclotomicField()
        sage: E = UCF.gen(5)
        sage: L.<b> = NumberField(x^2 - 189*x + 16, embedding=200)
        sage: x = polygen(ZZ)
        sage: my_nums = [-52*E - 136*E^2 - 136*E^3 - 52*E^4,
        ....:            L.gen()._algebraic_(AA),
        ....:            sqrt(2), AA.polynomial_root(x^3 - 3, RIF(0,3)), 11/9, 1]
        sage: res = number_field_elements_from_algebraics(my_nums, embedded=True)
        sage: res[0]
        Number Field in a with defining polynomial y^24 - 107010*y^22 - 24*y^21 + ...
        + 250678447193040618624307096815048024318853254384 with a = 93.32530798172420?
    """
    gen = qq_generator

    # Keep track of whether we were given a single value or a list.
    single_number = False
    try:
        len(numbers)
    except TypeError:
        numbers = [numbers]
        single_number = True

    if any(isinstance(nb, AlgebraicNumber) for nb in numbers):
        algebraic_field = QQbar
    else:
        algebraic_field = AA

    def mk_algebraic(x):
        if isinstance(x, AlgebraicNumber_base):
            return x
        return QQbar(x)

    # Try to cast into AA
    try:
        aa_numbers = [AA(_) for _ in numbers]
        numbers = aa_numbers
        real_case = True
    except (ValueError, TypeError):
        real_case = False
    # Make the numbers algebraic
    numbers = [mk_algebraic(_) for _ in numbers]

    # Make the numbers have a real exact underlying field
    real_numbers = []
    for v in numbers:
        if v._exact_field().is_complex() and real_case:
            # the number comes from a complex algebraic number field
            embedded_rt = v.interval_fast(RealIntervalField(prec))
            root = ANRoot(v.minpoly(), embedded_rt)
            real_nf = NumberField(v.minpoly(), 'a')
            new_ef = AlgebraicGenerator(real_nf, root)
            real_numbers += [new_ef.root_as_algebraic()]
        else:
            real_numbers += [v]
    numbers = real_numbers

    # Get the union of the exact fields
    for v in numbers:
        if minimal:
            v.simplify()
        gen = gen.union(v._exact_field(), name=name)

    fld = gen._field
    nums = [gen(v._exact_value()) for v in numbers]

    exact_generator = gen.root_as_algebraic()
    hom = fld.hom([exact_generator])

    if fld is not QQ and embedded:
        # creates the embedded field
        embedded_field = NumberField(fld.defining_polynomial(), fld.variable_name(), embedding=exact_generator)

        # embeds the numbers
        inter_hom = fld.hom([embedded_field.gen(0)])
        nums = [inter_hom(n) for n in nums]

        # get the field and homomorphism
        hom = embedded_field.hom([exact_generator])
        fld = embedded_field

    if single_number:
        nums = nums[0]

    if same_field:
        hom = fld.hom([exact_generator], codomain=algebraic_field)

    return (fld, nums, hom)


# Cache some commonly-used polynomial rings
QQx = QQ['x']
QQx_x = QQx.gen()
QQy = QQ['y']
QQy_y = QQy.gen()
QQxy = QQ['x', 'y']
QQxy_x = QQxy.gen(0)
QQxy_y = QQxy.gen(1)


def cmp_elements_with_same_minpoly(a, b, p):
    r"""
    Compare the algebraic elements ``a`` and ``b`` knowing that they have the
    same minimal polynomial ``p``.

    This is an helper function for comparison of algebraic elements (i.e. the
    methods :meth:`AlgebraicNumber._richcmp_` and
    :meth:`AlgebraicReal._richcmp_`).

    INPUT:

    - ``a`` and ``b`` -- elements of the algebraic or the real algebraic field
      with same minimal polynomial

    - ``p`` -- the minimal polynomial

    OUTPUT:

    `-1`, `0`, `1`, `None` depending on whether `a < b`, `a = b` or `a > b` or
    the function did not succeed with the given precision of `a` and `b`.

    EXAMPLES::

        sage: from sage.rings.qqbar import cmp_elements_with_same_minpoly
        sage: x = polygen(ZZ)
        sage: p = x^2 - 2
        sage: a = AA.polynomial_root(p, RIF(1,2))
        sage: b = AA.polynomial_root(p, RIF(-2,-1))
        sage: cmp_elements_with_same_minpoly(a, b, p)
        1
        sage: cmp_elements_with_same_minpoly(-a, b, p)
        0
    """
    ar = a._value.real()
    br = b._value.real()
    if not ar.overlaps(br):
        # NOTE: do not try to use "ar < br" here as it will coerce to a common
        # precision which is to be avoided. See
        # https://github.com/sagemath/sage/issues/29220
        return 1 if ar._richcmp_(br, op_GT) else -1

    ai = a._value.imag()
    bi = b._value.imag()

    if a.parent() is AA or b.parent() is AA:
        ring = AA
    else:
        ring = QQbar
    roots = p.roots(ring, False)

    real = ar.union(br)
    imag = ai.union(bi)
    oroots = [r for r in roots if r._value.real().overlaps(real)
             and r._value.imag().overlaps(imag)]
    if not oroots:
        raise RuntimeError('a = {}\nb = {}\np = {}'.format(a, b, p))
    if len(oroots) == 1:
        # There is a single root matching both descriptors
        # so they both must be that root and therefore equal.
        return 0

    # test whether we have a conjugated pair (in which situation
    # real part are equal)
    imag = ai.abs().union(bi.abs())
    oroots = [r for r in roots if r._value.real().overlaps(real)
             and r._value.imag().abs().overlaps(imag)]
    if (len(oroots) == 2 and
           not oroots[0]._value.imag().contains_zero()):
        # There is a complex conjugate pair of roots matching both
        # descriptors, so compare by imaginary value.
        while ai.contains_zero():
            a._more_precision()
            ai = a._value.imag()
        while bi.contains_zero():
            b._more_precision()
            bi = b._value.imag()
        if ai.overlaps(bi):
            return 0

        # NOTE: do not try to use "ai < bi" here as it will coerce to a common
        # precision which is to be avoided. See
        # https://github.com/sagemath/sage/issues/29220
        return 1 if ai._richcmp_(bi, op_GT) else -1

    # not able to determine equality
    return None


class AlgebraicGeneratorRelation(SageObject):
    """
    A simple class for maintaining relations in the lattice of algebraic
    extensions.
    """
    def __init__(self, child1, child1_poly, child2, child2_poly, parent):
        r"""
        EXAMPLES::

            sage: from sage.rings.qqbar import AlgebraicGeneratorRelation
            sage: AlgebraicGeneratorRelation(None, None, None, None, None)
            <sage.rings.qqbar.AlgebraicGeneratorRelation object at ...>
        """
        self.child1 = child1
        self.child1_poly = child1_poly
        self.child2 = child2
        self.child2_poly = child2_poly
        self.parent = parent


algebraic_generator_counter = 0


@richcmp_method
class AlgebraicGenerator(SageObject):
    r"""
    An ``AlgebraicGenerator`` represents both an algebraic number `\alpha` and
    the number field `\QQ[\alpha]`. There is a single ``AlgebraicGenerator``
    representing `\QQ` (with `\alpha=0`).

    The ``AlgebraicGenerator`` class is private, and should not be used
    directly.
    """

    def __init__(self, field, root):
        """
        Construct an ``AlgebraicGenerator`` object.

        EXAMPLES::

            sage: from sage.rings.qqbar import ANRoot, AlgebraicGenerator, qq_generator
            sage: y = polygen(QQ, 'y')
            sage: x = polygen(QQbar)
            sage: nf = NumberField(y^2 - y - 1, name='a', check=False)
            sage: root = ANRoot(x^2 - x - 1, RIF(1, 2))
            sage: gen = AlgebraicGenerator(nf, root)
            sage: gen
            Number Field in a with defining polynomial y^2 - y - 1 with a in 1.618033988749895?
            sage: gen.field()
            Number Field in a with defining polynomial y^2 - y - 1
            sage: gen.is_trivial()
            False
            sage: gen.union(qq_generator) is gen
            True
            sage: qq_generator.union(gen) is gen
            True
            sage: nf = NumberField(y^2 + 1, name='a', check=False)
            sage: root = ANRoot(x^2 + 1, CIF(0, 1))
            sage: x = AlgebraicGenerator(nf, root); x
            Number Field in a with defining polynomial y^2 + 1 with a in 1*I
        """
        self._field = field
        self._pari_field = None
        self._trivial = (field is QQ)
        self._root = root
        self._root_as_algebraic = (QQbar if root.is_complex() else AA)(root)
        self._unions = {}
        self._cyclotomic = False
        global algebraic_generator_counter
        self._index = algebraic_generator_counter
        algebraic_generator_counter += 1

    def __reduce__(self):
        """
        Add customized pickling support.

        EXAMPLES::

            sage: # needs sage.symbolic
            sage: t = QQbar(sqrt(2)) + QQbar(sqrt(3))
            sage: t.exactify()
            sage: type(t._descr._generator)
            <class 'sage.rings.qqbar.AlgebraicGenerator'>
            sage: loads(dumps(t)) == t
            True
        """
        return (AlgebraicGenerator, (self._field, self._root))

    def __hash__(self):
        r"""
        Return a hash value for self. This will depend on the order that
        commands get executed at load time, so we do not test the value that is
        returned, just that it does not raise an error.

        EXAMPLES::

            sage: from sage.rings.qqbar import ANRoot, AlgebraicGenerator, qq_generator
            sage: _.<y> = QQ['y']
            sage: x = polygen(QQbar)
            sage: nf = NumberField(y^2 - y - 1, name='a', check=False)
            sage: root = ANRoot(x^2 - x - 1, RIF(1, 2))
            sage: gen = AlgebraicGenerator(nf, root)
            sage: hash(gen) # random
        """
        return self._index

    def __richcmp__(self, other, op):
        r"""
        Compare ``self`` with another ``AlgebraicGenerator`` object.

        EXAMPLES::

            sage: from sage.rings.qqbar import ANRoot, AlgebraicGenerator, qq_generator
            sage: _.<y> = QQ['y']
            sage: x = polygen(QQbar)
            sage: nf = NumberField(y^2 - y - 1, name='a', check=False)
            sage: root = ANRoot(x^2 - x - 1, RIF(1, 2))
            sage: gen = AlgebraicGenerator(nf, root)
            sage: gen > qq_generator
            True
        """
        return richcmp(self._index, other._index, op)

    def is_complex(self):
        r"""
        Return ``True`` if this is a generator for a non-real number field.

        EXAMPLES::

            sage: z7 = QQbar.zeta(7)
            sage: g = z7._descr._generator
            sage: g.is_complex()
            True

            sage: from sage.rings.qqbar import ANRoot, AlgebraicGenerator
            sage: y = polygen(QQ, 'y')
            sage: x = polygen(QQbar)
            sage: nf = NumberField(y^2 - y - 1, name='a', check=False)
            sage: root = ANRoot(x^2 - x - 1, RIF(1, 2))
            sage: gen = AlgebraicGenerator(nf, root)
            sage: gen.is_complex()
            False
        """
        return self._root.is_complex()

    def _repr_(self):
        r"""
        String representation of self.

        EXAMPLES::

            sage: from sage.rings.qqbar import qq_generator
            sage: qq_generator._repr_()
            'Trivial generator'

            sage: from sage.rings.qqbar import ANRoot, AlgebraicGenerator, qq_generator
            sage: y = polygen(QQ)
            sage: x = polygen(QQbar)
            sage: nf = NumberField(y^2 - y - 1, name='a', check=False)
            sage: root = ANRoot(x^2 - x - 1, RIF(1, 2))
            sage: gen = AlgebraicGenerator(nf, root)
            sage: gen._repr_()
            'Number Field in a with defining polynomial x^2 - x - 1 with a in 1.618033988749895?'
        """
        if self._trivial:
            return 'Trivial generator'
        else:
            return '%s with %s in %s' % (self._field, self._field.gen(),
                                         self._root._interval_fast(53))

    def root_as_algebraic(self):
        r"""
        Return the root attached to self as an algebraic number.

        EXAMPLES::

            sage: t = sage.rings.qqbar.qq_generator.root_as_algebraic(); t
            1
            sage: t.parent()
            Algebraic Real Field
        """
        return self._root_as_algebraic

    def is_trivial(self):
        """
        Return ``True`` iff this is the trivial generator (alpha == 1), which
        does not actually extend the rationals.

        EXAMPLES::

            sage: from sage.rings.qqbar import qq_generator
            sage: qq_generator.is_trivial()
            True
        """
        return self._trivial

    def field(self):
        r"""
        Return the number field attached to self.

        EXAMPLES::

            sage: from sage.rings.qqbar import qq_generator
            sage: qq_generator.field()
            Rational Field
        """
        return self._field

    def pari_field(self):
        r"""
        Return the PARI field attached to this generator.

        EXAMPLES::


            sage: from sage.rings.qqbar import qq_generator
            sage: qq_generator.pari_field()
            Traceback (most recent call last):
            ...
            ValueError: No PARI field attached to trivial generator

            sage: from sage.rings.qqbar import ANRoot, AlgebraicGenerator, qq_generator
            sage: y = polygen(QQ)
            sage: x = polygen(QQbar)
            sage: nf = NumberField(y^2 - y - 1, name='a', check=False)
            sage: root = ANRoot(x^2 - x - 1, RIF(1, 2))
            sage: gen = AlgebraicGenerator(nf, root)
            sage: gen.pari_field()
            [[y^2 - y - 1, [2, 0], ...]
        """
        if self.is_trivial():
            raise ValueError("No PARI field attached to trivial generator")
        if self._pari_field is None:
            pari_pol = self._field.pari_polynomial("y")
            self._pari_field = pari_pol.nfinit(1)
        return self._pari_field

    def conjugate(self):
        r"""
        If this generator is for the algebraic number `\alpha`, return a
        generator for the complex conjugate of `\alpha`.

        EXAMPLES::

            sage: from sage.rings.qqbar import AlgebraicGenerator
            sage: x = polygen(QQ); f = x^4 + x + 17
            sage: nf = NumberField(f,name='a')
            sage: b = f.roots(QQbar)[0][0]
            sage: root = b._descr
            sage: gen = AlgebraicGenerator(nf, root)
            sage: gen.conjugate()
            Number Field in a with defining polynomial x^4 + x + 17 with a in -1.436449997483091? + 1.374535713065812?*I
        """
        try:
            return self._conjugate
        except AttributeError:
            if not self.is_complex():
                self._conjugate = self
            else:
                conj = AlgebraicGenerator(self._field, self._root.conjugate(None))
                self._conjugate = conj
                conj._conjugate = self
            if self._cyclotomic:
                conj_rel = QQx_x ** (self._cyclotomic_order - 1)
                rel = AlgebraicGeneratorRelation(self, conj_rel, conj, conj_rel, self)
                self._unions[conj] = rel
                conj._unions[self] = rel
            return self._conjugate

    def _interval_fast(self, prec):
        """
        Return an interval containing this generator, to the specified
        precision.

        EXAMPLES::

            sage: from sage.rings.qqbar import ANRoot, AlgebraicGenerator, qq_generator
            sage: y = polygen(QQ, 'y')
            sage: x = polygen(QQbar)
            sage: nf = NumberField(y^2 - y - 1, name='a', check=False)
            sage: root = ANRoot(x^2 - x - 1, RIF(1, 2))
            sage: gen = AlgebraicGenerator(nf, root)
            sage: gen._interval_fast(128)
            1.61803398874989484820458683436563811773?
        """
        return self._root._interval_fast(prec)

    def union(self, other, name='a'):
        r"""
        Given generators ``self``, `\alpha`, and ``other``, `\beta`,
        ``self.union(other)`` gives a generator for the number field
        `\QQ[\alpha][\beta]`.

        INPUT:

        - ``other`` -- an algebraic number
        - ``name`` -- string (default: ``'a'``); a name for the primitive element

        EXAMPLES::

            sage: from sage.rings.qqbar import ANRoot, AlgebraicGenerator, qq_generator
            sage: _.<y> = QQ['y']
            sage: x = polygen(QQbar)
            sage: nf2 = NumberField(y^2 - 2, name='a', check=False)
            sage: root2 = ANRoot(x^2 - 2, RIF(1, 2))
            sage: gen2 = AlgebraicGenerator(nf2, root2)
            sage: gen2
            Number Field in a with defining polynomial y^2 - 2 with a in 1.414213562373095?
            sage: nf3 = NumberField(y^2 - 3, name='a', check=False)
            sage: root3 = ANRoot(x^2 - 3, RIF(1, 2))
            sage: gen3 = AlgebraicGenerator(nf3, root3)
            sage: gen3
            Number Field in a with defining polynomial y^2 - 3 with a in 1.732050807568878?
            sage: gen2.union(qq_generator) is gen2
            True
            sage: qq_generator.union(gen3) is gen3
            True
            sage: gen2.union(gen3, name='b')
            Number Field in b with defining polynomial y^4 - 4*y^2 + 1 with b in -1.931851652578137?
        """
        if self._trivial:
            return other
        if other._trivial:
            return self
        if self is other:
            return self
        if other in self._unions:
            return self._unions[other].parent
        if self._field.polynomial().degree() < other._field.polynomial().degree():
            self, other = other, self
        elif other._cyclotomic:
            self, other = other, self

        op = other._field.polynomial()
        op = QQx(op)
        # pari_nf = self._field.pari_nf()
        pari_nf = self.pari_field()
        factors = list(pari_nf.nffactor(op).lift())[0]
        x, y = QQxy.gens()
        factors_sage = [QQxy(p) for p in factors]

        def find_fn(p, prec):
            ifield = RealIntervalField(prec)
            if_poly = ifield['x', 'y']
            ip = if_poly(p)
            return ip(other._root._interval_fast(prec), self._root._interval_fast(prec))
        my_factor = find_zero_result(find_fn, factors_sage)

        if my_factor.degree(x) == 1 and my_factor.coefficient(x) == 1:
            value = (-my_factor + x).univariate_polynomial(QQy)
            rel = AlgebraicGeneratorRelation(self, QQy_y,
                                             other, value,
                                             self)
            self._unions[other] = rel
            other._unions[self] = rel
            return rel.parent

        # XXX need more caching here
        newpol, self_pol, k = pari_nf.rnfequation(my_factor, 1)
        k = int(k)

        newpol_sage = QQx(newpol)
        newpol_sage_y = QQy(newpol_sage)

        red_elt, red_back, red_pol = do_polred(newpol_sage_y)

        red_back_x = QQx(red_back)

        new_nf = NumberField(red_pol, name=name, check=False)

        self_pol_sage = QQx(self_pol.lift())

        def intv_fn(prec):
            return conjugate_expand(red_elt(self._root._interval_fast(prec) * k + other._root._interval_fast(prec)))
        new_intv = conjugate_shrink(isolating_interval(intv_fn, red_pol))

        new_gen = AlgebraicGenerator(new_nf, ANRoot(QQx(red_pol), new_intv))
        rel = AlgebraicGeneratorRelation(self, self_pol_sage(red_back_x),
                                         other,
                                         (QQx_x - k * self_pol_sage)(red_back_x),
                                         new_gen)
        self._unions[other] = rel
        other._unions[self] = rel
        return new_gen

    def super_poly(self, super, checked=None):
        r"""
        Given a generator ``gen`` and another generator ``super``, where ``super``
        is the result of a tree of ``union()`` operations where one of the
        leaves is ``gen``, ``gen.super_poly(super)`` returns a polynomial
        expressing the value of ``gen`` in terms of the value of ``super``
        (except that if ``gen`` is ``qq_generator``, ``super_poly()`` always
        returns None.)

        EXAMPLES::

            sage: from sage.rings.qqbar import AlgebraicGenerator, ANRoot, qq_generator
            sage: _.<y> = QQ['y']
            sage: x = polygen(QQbar)
            sage: nf2 = NumberField(y^2 - 2, name='a', check=False)
            sage: root2 = ANRoot(x^2 - 2, RIF(1, 2))
            sage: gen2 = AlgebraicGenerator(nf2, root2)
            sage: gen2
            Number Field in a with defining polynomial y^2 - 2 with a in 1.414213562373095?
            sage: nf3 = NumberField(y^2 - 3, name='a', check=False)
            sage: root3 = ANRoot(x^2 - 3, RIF(1, 2))
            sage: gen3 = AlgebraicGenerator(nf3, root3)
            sage: gen3
            Number Field in a with defining polynomial y^2 - 3 with a in 1.732050807568878?
            sage: gen2_3 = gen2.union(gen3)
            sage: gen2_3
            Number Field in a with defining polynomial y^4 - 4*y^2 + 1 with a in -1.931851652578137?
            sage: qq_generator.super_poly(gen2) is None
            True
            sage: gen2.super_poly(gen2_3)
            -a^3 + 3*a
            sage: gen3.super_poly(gen2_3)
            a^2 - 2

        """
        if checked is None:
            checked = {}
        checked[self] = True
        if super is self:
            return self._field.gen()
        for u in self._unions.values():
            if u.parent in checked:
                continue
            poly = u.parent.super_poly(super, checked)
            if poly is None:
                continue
            if self is u.child1:
                return u.child1_poly(poly)
            assert (self is u.child2)
            return u.child2_poly(poly)
        return None

    def __call__(self, elt):
        """
        Takes an algebraic number which is represented as either a
        rational or a number field element, and which is in a subfield
        of the field generated by this generator. Lifts the number
        into the field of this generator, and returns either a
        ``Rational`` or a ``NumberFieldElement`` depending on whether
        this is the trivial generator.

        EXAMPLES::

            sage: from sage.rings.qqbar import ANRoot, AlgebraicGenerator, ANExtensionElement, ANRational
            sage: _.<y> = QQ['y']
            sage: x = polygen(QQbar)
            sage: nf2 = NumberField(y^2 - 2, name='a', check=False)
            sage: root2 = ANRoot(x^2 - 2, RIF(1, 2))
            sage: gen2 = AlgebraicGenerator(nf2, root2)
            sage: gen2
            Number Field in a with defining polynomial y^2 - 2 with a in 1.414213562373095?
            sage: sqrt2 = ANExtensionElement(gen2, nf2.gen())
            sage: nf3 = NumberField(y^2 - 3, name='a', check=False)
            sage: root3 = ANRoot(x^2 - 3, RIF(1, 2))
            sage: gen3 = AlgebraicGenerator(nf3, root3)
            sage: gen3
            Number Field in a with defining polynomial y^2 - 3 with a in 1.732050807568878?
            sage: sqrt3 = ANExtensionElement(gen3, nf3.gen())
            sage: gen2_3 = gen2.union(gen3)
            sage: gen2_3
            Number Field in a with defining polynomial y^4 - 4*y^2 + 1 with a in -1.931851652578137?
            sage: gen2_3(sqrt2)
            -a^3 + 3*a
            sage: gen2_3(ANRational(1/7))
            1/7
            sage: gen2_3(sqrt3)
            a^2 - 2
        """
        if self._trivial:
            return elt._value
        if isinstance(elt, ANRational):
            return self._field(elt._value)
        if elt.generator() is self:
            return elt.field_element_value()
        gen = elt.generator()
        sp = gen.super_poly(self)
        assert (sp is not None)
        return self._field(elt.field_element_value().polynomial()(sp))


# dictionary for multimethod dispatch
_binop_algo = {}


class ANDescr(SageObject):
    r"""
    An ``AlgebraicNumber`` or ``AlgebraicReal`` is a wrapper around an
    ``ANDescr`` object. ``ANDescr`` is an abstract base class, which should
    never be directly instantiated; its concrete subclasses are ``ANRational``,
    ``ANBinaryExpr``, ``ANUnaryExpr``, ``ANRoot``, and ``ANExtensionElement``.
    ``ANDescr`` and all of its subclasses are for internal use, and should not
    be used directly.
    """
    def is_simple(self):
        r"""
        Check whether this descriptor represents a value with the same
        algebraic degree as the number field associated with the descriptor.

        This returns ``True`` if self is an ``ANRational``, or a minimal
        ``ANExtensionElement``.

        EXAMPLES::

            sage: from sage.rings.qqbar import ANRational
            sage: ANRational(1/2).is_simple()
            True

            sage: # needs sage.symbolic
            sage: rt2 = AA(sqrt(2))
            sage: rt3 = AA(sqrt(3))
            sage: rt2b = rt3 + rt2 - rt3
            sage: rt2.exactify()
            sage: rt2._descr.is_simple()
            True
            sage: rt2b.exactify()
            sage: rt2b._descr.is_simple()
            False
            sage: rt2b.simplify()
            sage: rt2b._descr.is_simple()
            True
        """
        return False

    # Unitary operators: the second argument "n" is an AlgebraicNumber_base
    # wrapper around self.

    def neg(self, n):
        r"""
        Negation of self.

        EXAMPLES::

            sage: a = QQbar(sqrt(2))                                                    # needs sage.symbolic
            sage: b = a._descr                                                          # needs sage.symbolic
            sage: b.neg(a)                                                              # needs sage.symbolic
            <sage.rings.qqbar.ANUnaryExpr object at ...>
        """
        return ANUnaryExpr(n, '-')

    def invert(self, n):
        r"""
        1/self.

        EXAMPLES::

            sage: a = QQbar(sqrt(2))                                                    # needs sage.symbolic
            sage: b = a._descr                                                          # needs sage.symbolic
            sage: b.invert(a)                                                           # needs sage.symbolic
            <sage.rings.qqbar.ANUnaryExpr object at ...>
        """
        return ANUnaryExpr(n, '~')

    def abs(self, n):
        r"""
        Absolute value of self.

        EXAMPLES::

            sage: a = QQbar(sqrt(2))                                                    # needs sage.symbolic
            sage: b = a._descr                                                          # needs sage.symbolic
            sage: b.abs(a)                                                              # needs sage.symbolic
            <sage.rings.qqbar.ANUnaryExpr object at ...>
        """
        return ANUnaryExpr(n, 'abs')

    def real(self, n):
        r"""
        Real part of self.

        EXAMPLES::

            sage: a = QQbar(sqrt(-7))                                                   # needs sage.symbolic
            sage: b = a._descr                                                          # needs sage.symbolic
            sage: b.real(a)                                                             # needs sage.symbolic
            <sage.rings.qqbar.ANUnaryExpr object at ...>
        """
        if self.is_complex():
            return ANUnaryExpr(n, 'real')
        else:
            return self

    def imag(self, n):
        r"""
        Imaginary part of self.

        EXAMPLES::

            sage: a = QQbar(sqrt(-7))                                                   # needs sage.symbolic
            sage: b = a._descr                                                          # needs sage.symbolic
            sage: b.imag(a)                                                             # needs sage.symbolic
            <sage.rings.qqbar.ANUnaryExpr object at ...>
        """
        if self.is_complex():
            return ANUnaryExpr(n, 'imag')
        else:
            return ANRational(0)

    def conjugate(self, n):
        r"""
        Complex conjugate of self.

        EXAMPLES::

            sage: a = QQbar(sqrt(-7))                                                   # needs sage.symbolic
            sage: b = a._descr                                                          # needs sage.symbolic
            sage: b.conjugate(a)                                                        # needs sage.symbolic
            <sage.rings.qqbar.ANUnaryExpr object at ...>
        """
        if self.is_complex():
            return ANUnaryExpr(n, 'conjugate')
        else:
            return self

    def norm(self, n):
        r"""
        Field norm of self from `\overline{\QQ}` to its real subfield
        `\mathbf{A}`, i.e.~the square of the usual complex absolute value.

        EXAMPLES::

            sage: a = QQbar(sqrt(-7))                                                   # needs sage.symbolic
            sage: b = a._descr                                                          # needs sage.symbolic
            sage: b.norm(a)                                                             # needs sage.symbolic
            <sage.rings.qqbar.ANUnaryExpr object at ...>
        """
        if self.is_complex():
            return ANUnaryExpr(n, 'norm')
        else:
            return (n * n)._descr


class AlgebraicNumber_base(sage.structure.element.FieldElement):
    r"""
    This is the common base class for algebraic numbers (complex
    numbers which are the zero of a polynomial in `\ZZ[x]`) and algebraic
    reals (algebraic numbers which happen to be real).

    ``AlgebraicNumber`` objects can be created using ``QQbar`` (==
    ``AlgebraicNumberField()``), and ``AlgebraicReal`` objects can be created
    using ``AA`` (== ``AlgebraicRealField()``). They can be created either by
    coercing a rational or a symbolic expression, or by using the
    ``QQbar.polynomial_root()`` or ``AA.polynomial_root()`` method to
    construct a particular root of a polynomial with algebraic
    coefficients. Also, ``AlgebraicNumber`` and ``AlgebraicReal`` are closed
    under addition, subtraction, multiplication, division (except by
    0), and rational powers (including roots), except that for a
    negative ``AlgebraicReal``, taking a power with an even denominator returns
    an ``AlgebraicNumber`` instead of an ``AlgebraicReal``.

    ``AlgebraicNumber``   and   ``AlgebraicReal``   objects   can   be
    approximated  to  any desired  precision. They  can be  compared
    exactly; if the two numbers are very close, or are equal, this may
    require exact computation, which can be extremely slow.

    As long as exact computation is not triggered, computation with
    algebraic numbers should not be too much slower than computation with
    intervals. As mentioned above, exact computation is triggered
    when comparing two algebraic numbers which are very close together.
    This can be an explicit comparison in user code, but the following
    list of actions (not necessarily complete) can also trigger exact
    computation:

    - Dividing by an algebraic number which is very close to 0.

    - Using an algebraic number which is very close to 0 as the leading
      coefficient in a polynomial.

    - Taking a root of an algebraic number which is very close to 0.

    The exact definition of "very close" is subject to change; currently,
    we compute our best approximation of the two numbers using 128-bit
    arithmetic, and see if that's sufficient to decide the comparison.
    Note that comparing two algebraic numbers which are actually equal will
    always trigger exact computation, unless they are actually the same object.

    EXAMPLES::

        sage: sqrt(QQbar(2))
        1.414213562373095?
        sage: sqrt(QQbar(2))^2 == 2
        True
        sage: x = polygen(QQbar)
        sage: phi = QQbar.polynomial_root(x^2 - x - 1, RIF(1, 2))
        sage: phi
        1.618033988749895?
        sage: phi^2 == phi+1
        True
        sage: AA(sqrt(65537))                                                           # needs sage.symbolic
        256.0019531175495?
    """

    def __init__(self, parent, x):
        r"""
        Initialize an algebraic number. The argument must be either
        a rational number, a Gaussian rational, or a subclass of ``ANDescr``.

        EXAMPLES::

            sage: AlgebraicReal(22/7)
            22/7
        """
        sage.structure.element.FieldElement.__init__(self, parent)
        if isinstance(x, (int, sage.rings.integer.Integer,
                          sage.rings.rational.Rational)):
            self._descr = ANRational(x)
        elif isinstance(x, ANDescr):
            self._descr = x
        elif parent is QQbar and isinstance(x, NumberFieldElement_gaussian):
            if x.parent()._standard_embedding:
                self._descr = ANExtensionElement(QQbar_I_generator, QQbar_I_nf(x.list()))
            else:
                self._descr = ANExtensionElement(QQbar_I_generator, QQbar_I_nf([x[0], -x[1]]))
        else:
            raise TypeError("Illegal initializer for algebraic number")

        prec = 64
        self._value = self._descr._interval_fast(prec)
        while self._value.is_NaN():
            prec = 2 * prec
            self._value = self._descr._interval_fast(prec)

    def _repr_(self):
        """
        Return the print representation of this number.

        :class:`AlgebraicField_common`'s option display_format controls
        whether irrational numbers will always be printed using a decimal
        approximation (display_format = 'decimal'), or whether an attempt
        will be made to print them as radicals (display_format = 'radical')

        EXAMPLES::

            sage: AA(22/7) # indirect doctest
            22/7
            sage: QQbar(1/3 + 2/7*I)
            2/7*I + 1/3
            sage: QQbar.zeta(4) + 5
            I + 5
            sage: QQbar.zeta(4)
            I
            sage: 3*QQbar.zeta(4)
            3*I
            sage: QQbar.zeta(17)
            0.9324722294043558? + 0.3612416661871530?*I
            sage: AA(19).sqrt()
            4.358898943540674?
            sage: AA.options.display_format = 'radical'
            sage: AA(19).sqrt()                                                         # needs sage.symbolic
            sqrt(19)
            sage: QQbar.zeta(6)                                                         # needs sage.symbolic
            1/2*I*sqrt(3) + 1/2
            sage: QQbar.zeta(17)
            0.9324722294043558? + 0.3612416661871530?*I
            sage: AA.options.display_format = 'decimal'
        """
        if isinstance(self._descr, ANRational):
            return repr(self._descr)
        if isinstance(self._descr, ANExtensionElement) and self._descr._generator is QQbar_I_generator:
            return repr(self._descr._value)
        if self.parent().options.display_format == 'radical':
            try:
                radical = self.radical_expression()
            except ImportError:
                pass
            else:
                if radical is not self:
                    return repr(radical)
        if self.parent() is QQbar:
            return repr(CIF(self._value))
        else:
            return repr(RIF(self._value))

    def _latex_(self):
        r"""
        Return the latex representation of this number.

        EXAMPLES::

            sage: latex(AA(22/7))
            \frac{22}{7}
            sage: latex(QQbar(1/3 + 2/7*I))
            \frac{2}{7} i + \frac{1}{3}
            sage: latex(QQbar.zeta(4) + 5)
            i + 5
            sage: latex(QQbar.zeta(4))
            i
            sage: latex(3*QQbar.zeta(4))
            3 i
            sage: latex(QQbar.zeta(17))
            0.9324722294043558? + 0.3612416661871530? \sqrt{-1}
            sage: latex(AA(19).sqrt())
            4.358898943540674?
            sage: AA.options.display_format = 'radical'
            sage: latex(AA(19).sqrt())
            \sqrt{19}
            sage: latex(QQbar.zeta(6))
            \frac{1}{2} i \, \sqrt{3} + \frac{1}{2}
            sage: latex(QQbar.zeta(17))
            0.9324722294043558? + 0.3612416661871530? \sqrt{-1}
            sage: AA.options.display_format = 'decimal'
        """
        from sage.misc.latex import latex
        if isinstance(self._descr, ANRational):
            return latex(self._descr._value)
        if isinstance(self._descr, ANExtensionElement) and self._descr._generator is QQbar_I_generator:
            return latex(self._descr._value)
        if self.parent().options.display_format == 'radical':
            try:
                radical = self.radical_expression()
            except ImportError:
                pass
            else:
                if radical is not self:
                    return latex(radical)
        return repr(self).replace('*I', r' \sqrt{-1}')

    def _sage_input_(self, sib, coerce):
        r"""
        Produce an expression which will reproduce this value when evaluated.

        EXAMPLES:

        These examples are mostly copied from the doctests of
        the ``handle_sage_input`` functions; see those for more examples::

            sage: sage_input(QQbar(3))
            QQbar(3)
            sage: sage_input(AA(22/7))
            AA(22/7)
            sage: sage_input(22/7*QQbar.zeta(4))
            QQbar(22/7*I)
            sage: sage_input(QQbar.zeta(5)^3)
            R.<y> = QQ[]
            QQbar.polynomial_root(AA.common_polynomial(y^4 + y^3 + y^2 + y + 1), CIF(RIF(RR(0.3090169943749474), RR(0.30901699437494745)), RIF(RR(0.95105651629515353), RR(0.95105651629515364))))^3
            sage: sage_input((AA(3)^(1/2))^(1/3))
            R.<x> = AA[]
            AA.polynomial_root(AA.common_polynomial(x^3 - AA.polynomial_root(AA.common_polynomial(x^2 - 3), RIF(RR(1.7320508075688772), RR(1.7320508075688774)))), RIF(RR(1.2009369551760025), RR(1.2009369551760027)))
            sage: sage_input(QQbar(3+4*I))
            QQbar(3 + 4*I)
            sage: sage_input(-sqrt(AA(2)))
            R.<x> = AA[]
            -AA.polynomial_root(AA.common_polynomial(x^2 - 2), RIF(RR(1.4142135623730949), RR(1.4142135623730951)))
            sage: sage_input(2 + sqrt(AA(2)))
            R.<x> = AA[]
            2 + AA.polynomial_root(AA.common_polynomial(x^2 - 2), RIF(RR(1.4142135623730949), RR(1.4142135623730951)))

        And a nice big example::

            sage: K.<x> = QQ[]
            sage: p = K(-12*x^3 + 1/2*x^2 - 1/95*x - 1/2)
            sage: rts = p.roots(ring=QQbar, multiplicities=False); rts
            [-0.3325236940280402?, 0.1870951803473535? - 0.3004991638609601?*I, 0.1870951803473535? + 0.3004991638609601?*I]
            sage: sage_input(rts, verify=True)
            # Verified
            R.<y> = QQ[]
            cp = AA.common_polynomial(-12*y^3 + 1/2*y^2 - 1/95*y - 1/2)
            [QQbar.polynomial_root(cp, CIF(RIF(-RR(0.33252369402804022), -RR(0.33252369402804016)), RIF(RR(0)))), QQbar.polynomial_root(cp, CIF(RIF(RR(0.18709518034735342), RR(0.18709518034735345)), RIF(-RR(0.30049916386096009), -RR(0.30049916386096004)))), QQbar.polynomial_root(cp, CIF(RIF(RR(0.18709518034735342), RR(0.18709518034735345)), RIF(RR(0.30049916386096004), RR(0.30049916386096009))))]

            sage: from sage.misc.sage_input import SageInputBuilder
            sage: sib = SageInputBuilder()
            sage: sqrt(QQbar(7))._sage_input_(sib, False)
            {call: {getattr: {atomic:QQbar}.polynomial_root}({call: {getattr: {atomic:AA}.common_polynomial}({binop:- {binop:** {gen:x {constr_parent: {subscr: {atomic:QQbar}[{atomic:'x'}]} with gens: ('x',)}} {atomic:2}} {atomic:7}})}, {call: {atomic:CIF}({call: {atomic:RIF}({call: {atomic:RR}({atomic:2.6457513110645903})}, {call: {atomic:RR}({atomic:2.6457513110645907})})}, {call: {atomic:RIF}({call: {atomic:RR}({atomic:0})})})})}
        """
        (v, complicated) = \
            self._descr.handle_sage_input(sib, coerce, self.parent() is QQbar)
        if complicated or True:
            sib.id_cache(self, v, 'v')
        return v

    def _mul_(self, other):
        """
        TESTS::

            sage: AA(sqrt(2)) * AA(sqrt(8))  # indirect doctest                         # needs sage.symbolic
            4.000000000000000?
        """
        sk = type(self._descr)
        ok = type(other._descr)
        return type(self)(_binop_algo[sk, ok](self, other, operator.mul))

    def _div_(self, other):
        """
        TESTS::

            sage: AA(sqrt(2)) / AA(sqrt(8))  # indirect doctest                         # needs sage.symbolic
            0.500000000000000?

            sage: z = QQbar(I).real()
            sage: 1 / z
            Traceback (most recent call last):
            ...
            ZeroDivisionError: division by zero in algebraic field
        """
        if not other:
            raise ZeroDivisionError("division by zero in algebraic field")
        sk = type(self._descr)
        ok = type(other._descr)
        return type(self)(_binop_algo[sk, ok](self, other, operator.truediv))

    def __invert__(self):
        """
        TESTS::

            sage: ~AA(sqrt(~2))                                                         # needs sage.symbolic
            1.414213562373095?

            sage: z = QQbar(I).real()
            sage: a = ~z
            Traceback (most recent call last):
            ...
            ZeroDivisionError: division by zero in algebraic field
        """
        if not self:
            raise ZeroDivisionError("division by zero in algebraic field")
        return type(self)(self._descr.invert(self))

    def _add_(self, other):
        """
        TESTS::

            sage: x = polygen(ZZ)
            sage: rt1, rt2 = (x^2 - x - 1).roots(ring=AA, multiplicities=False)
            sage: rt1 + rt2 # indirect doctest
            1.000000000000000?
        """
        sk = type(self._descr)
        ok = type(other._descr)
        return type(self)(_binop_algo[sk, ok](self, other, operator.add))

    def _sub_(self, other):
        """
        TESTS::

            sage: AA(golden_ratio) * 2 - AA(5).sqrt()  # indirect doctest               # needs sage.symbolic
            1.000000000000000?
        """
        sk = type(self._descr)
        ok = type(other._descr)
        return type(self)(_binop_algo[sk, ok](self, other, operator.sub))

    def _neg_(self):
        """
        TESTS::

            sage: -QQbar(I) # indirect doctest
            -I
        """
        return type(self)(self._descr.neg(self))

    def __abs__(self):
        """
        TESTS::

            sage: abs(AA(sqrt(2) - sqrt(3)))                                            # needs sage.symbolic
            0.3178372451957823?
            sage: abs(QQbar(3+4*I))
            5
            sage: v = QQbar.zeta(3) + 1
            sage: v.exactify()
            sage: v.abs().minpoly()
            x - 1
        """
        return AlgebraicReal(self._descr.abs(self))

    def __hash__(self):
        """
        Compute a hash code for this number (equal algebraic numbers will
        have the same hash code, different algebraic numbers are likely
        to have different hash codes).

        This may trigger exact computation, but that is very unlikely.

        TESTS:

        The hash code is stable, even when the representation changes::

            sage: two = QQbar(4).nth_root(4)^2
            sage: two
            2.000000000000000?
            sage: h1 = hash(two)
            sage: two == 2
            True
            sage: two
            2
            sage: h2 = hash(two)
            sage: h1 == h2
            True

            sage: h1 = hash(QQbar.zeta(6))
            sage: h2 = hash(QQbar(1/2 + I*sqrt(3)/2))                                   # needs sage.symbolic
            sage: h1 == h2                                                              # needs sage.symbolic
            True

        Unfortunately, the hash code for algebraic numbers which are close
        enough to each other are the same. (This is inevitable, if
        equal algebraic reals give the same hash code and hashing does
        not always trigger exact computation.)::

            sage: h1 = hash(QQbar(0))
            sage: h2 = hash(QQbar(1/2^100))
            sage: hash(h1) == hash(h2)
            True

        """

        # The only way I can think of to hash algebraic numbers without
        # always triggering exact computation is to use interval_exact().
        # However, interval_exact() always triggers exact computation
        # if the number is exactly representable in floating point, which
        # is presumably not too unlikely (algebraic reals like 0, 1/2,
        # 1, or 2 are presumably not uncommon).

        # So I modify the algebraic real by adding 1/123456789 to it before
        # calling interval_exact(). Then, exact computation will be triggered
        # by algebraic reals which are sufficiently close to
        # (some floating point number minus 1/123456789). Hopefully,
        # -1/123456789 comes up in algebraic real computations far less
        # often than 0 does. Algebraic numbers have a similar offset added,
        # with an additional complex component of 1/987654321*I.

        # All of this effort to avoid exact computation is probably wasted,
        # anyway... in almost all uses of hash codes, if the hash codes
        # match, the next step is to compare for equality; and comparing
        # for equality often requires exact computation. (If a==b,
        # then checking a==b requires exact computation unless (a is b).)

        if self.parent() is AA:
            return hash((self + AA_hash_offset).interval_exact(RIF))
        else:
            return hash((self + QQbar_hash_offset).interval_exact(CIF))

    def __bool__(self):
        """
        Check whether ``self`` is nonzero.

        This is fast if interval arithmetic proves it and in many other cases.
        Though, it might be slow in very particular cases where the number is
        actually zero or very close to zero.

        EXAMPLES::

            sage: bool(QQbar.zeta(2) + 1)
            False
            sage: bool(QQbar.zeta(7) / (2^500))
            True

            sage: bool(QQbar(I).imag())
            True
            sage: bool(QQbar(I).real())
            False

        The following is very fast, even though the number is really small::

            sage: a1 = QQbar(2).sqrt() - 16616132878186749607/11749380235262596085
            sage: a2 = QQbar(2).sqrt() - 16616132878186749607/11749380235262596085
            sage: bool(a1 + a2)
            True
            sage: bool(a1 - a2)
            False

            sage: a = QQbar(2).sqrt() - 16616132878186749607/11749380235262596085
            sage: b = QQbar(2).sqrt() - 6882627592338442563/4866752642924153522
            sage: c = QQbar(3).sqrt() - 142437039878091970439/82236063316189858921

            sage: # needs sage.symbolic
            sage: d = (59/2)**(1000/7)
            sage: e = (a + b + c) * (a + b - c) * (a - b) * (a - b - c) / d
            sage: bool(e)
            True
            sage: bool(e.abs() < 2**-500)
            True

        An identity between roots of unity::

            sage: z3 = QQbar.zeta(3)
            sage: z4 = QQbar.zeta(4)
            sage: z5 = QQbar.zeta(5)
            sage: p1 = (z3 + z4 + z5)**2
            sage: p2 = (z3 - z4 - z5)**2
            sage: p3 = (z3 - z4 + z5)**2
            sage: p4 = (z3 + z4 - z5)**2
            sage: bool(p1 - p2 + p3 - p4 - 8 * QQbar.zeta(15)**8)
            False

        Test some non-trivial zeros::

            sage: x = polygen(ZZ)
            sage: a = (AA(2).sqrt() + AA(3).sqrt() + AA(5).sqrt())^2
            sage: b = 10 + 2*max((x^4 - 62*x^2 - 240*x - 239).roots(AA, False))
            sage: bool(a - b)
            False

            sage: d = sum(AA(k)**(1/k) for k in [2..100])
            sage: bool(d * (a - b))
            False
            sage: bool((a - b) * d)
            False
            sage: bool(d * (a - b) * d)
            False
            sage: bool((a - b) / d)
            False

            sage: d = sum(QQbar(-k)**(1/k) for k in [2..100])
            sage: bool(d * (a - b))
            False
            sage: bool((a - b) * d)
            False
            sage: bool(d * (a - b) * d)
            False
            sage: bool((a - b) / d)
            False
        """
        # case 0: trivial tests
        if not self._value.contains_zero():
            return True
        elif self._value.is_zero():
            if not isinstance(self._descr, ANRational):
                self._set_descr(ANRational(QQ.zero()))
            return False

        # case 1: cheap tests
        sd = self._descr
        if isinstance(sd, ANExtensionElement):
            # The ANExtensionElement returns an ANRational
            # instead, if the number is zero.
            return True
        elif isinstance(sd, ANRational):
            return bool(sd._value)
        elif isinstance(sd, ANUnaryExpr) and sd._op != 'real' and sd._op != 'imag':
            ans = bool(sd._arg)
            if not ans:
                self._set_descr(ANRational(QQ.zero()))
            return ans
        elif isinstance(sd, ANBinaryExpr) and sd._op is operator.mul:
            ans = bool(sd._left) and bool(sd._right)
            if not ans:
                self._set_descr(ANRational(QQ.zero()))
            return ans
        elif isinstance(sd, ANBinaryExpr) and sd._op is operator.truediv:
            ans = bool(sd._left)
            if not ans:
                self._set_descr(ANRational(QQ.zero()))
            return ans

        # case 2: try more precision
        if self._value.prec() < 128:
            self._more_precision()
            if not self._value.contains_zero():
                return True

        # case 3: try with minpoly in case of x+y or x-y
        if isinstance(sd, ANBinaryExpr):
            op = sd._op
            left = sd._left
            right = sd._right if op is operator.sub else -sd._right

            lp = left.minpoly()
            rp = right.minpoly()
            if lp != rp:
                return True

            c = cmp_elements_with_same_minpoly(left, right, left.minpoly())
            if c is not None:
                if c == 0:
                    self._set_descr(ANRational(QQ.zero()))
                return bool(c)

        # Sigh...
        self.exactify()
        return bool(self)

    def is_square(self):
        """
        Return whether or not this number is square.

        OUTPUT:

        (boolean)
        ``True`` in all cases for elements of ``QQbar``;
        ``True`` for non-negative elements of ``AA``;
        otherwise ``False``

        EXAMPLES::

            sage: AA(2).is_square()
            True
            sage: AA(-2).is_square()
            False
            sage: QQbar(-2).is_square()
            True
            sage: QQbar(I).is_square()
            True
        """
        if self.parent() is AA:
            return bool(self >= 0)
        else:
            return True

    def is_integer(self):
        """
        Return ``True`` if this number is a integer.

        EXAMPLES::

            sage: QQbar(2).is_integer()
            True
            sage: QQbar(1/2).is_integer()
            False
        """
        return self in ZZ

    def sqrt(self, all=False, extend=True):
        """
        Return the square root(s) of this number.

        INPUT:

        - ``extend`` - bool (default: True); ignored if self is in QQbar, or
          positive in AA. If self is negative in AA, do the following: if True,
          return a square root of self in QQbar, otherwise raise a ValueError.

        - ``all`` - bool (default: False); if True, return a list of all square
          roots. If False, return just one square root, or raise an ValueError
          if self is a negative element of AA and extend=False.

        OUTPUT:

        Either the principal square root of self, or a list of its
        square roots (with the principal one first).

        EXAMPLES::

            sage: AA(2).sqrt()
            1.414213562373095?

            sage: QQbar(I).sqrt()
            0.7071067811865475? + 0.7071067811865475?*I
            sage: QQbar(I).sqrt(all=True)
            [0.7071067811865475? + 0.7071067811865475?*I, -0.7071067811865475? - 0.7071067811865475?*I]

            sage: a = QQbar(0)
            sage: a.sqrt()
            0
            sage: a.sqrt(all=True)
            [0]

            sage: a = AA(0)
            sage: a.sqrt()
            0
            sage: a.sqrt(all=True)
            [0]

        This second example just shows that the program does not care where 0
        is defined, it gives the same answer regardless. After all, how many
        ways can you square-root zero?

        ::

            sage: AA(-2).sqrt()
            1.414213562373095?*I

            sage: AA(-2).sqrt(all=True)
            [1.414213562373095?*I, -1.414213562373095?*I]

            sage: AA(-2).sqrt(extend=False)
            Traceback (most recent call last):
            ...
            ValueError: -2 is not a square in AA, being negative. Use extend = True for a square root in QQbar.
        """
        # deal with 0 first:

        if self.is_zero():
            if all:
                return [self]
            else:
                return self

        # raise an error if appropriate:

        if self.parent() is AA and self < 0 and not extend:
            if not all:
                raise ValueError(lazy_string("%s is not a square in AA, being negative. Use extend = True for a square root in QQbar.", self))
            else:
                return []

        root = self ** ~ZZ(2)

        if all:
            return [root, -root]
        else:
            return root

    def nth_root(self, n, all=False):
        r"""
        Return the ``n``-th root of this number.

        INPUT:

        -  ``all`` - bool (default: ``False``). If ``True``, return a list of
           all `n`-th roots as complex algebraic numbers.

        .. WARNING::

            Note that for odd `n`, all=`False` and negative real numbers,
            ``AlgebraicReal`` and ``AlgebraicNumber`` values give different
            answers: ``AlgebraicReal`` values prefer real results, and
            ``AlgebraicNumber`` values return the principal root.

        EXAMPLES::

            sage: AA(-8).nth_root(3)
            -2
            sage: QQbar(-8).nth_root(3)
            1.000000000000000? + 1.732050807568878?*I
            sage: QQbar.zeta(12).nth_root(15)
            0.9993908270190957? + 0.03489949670250097?*I

        You can get all ``n``-th roots of algebraic numbers::

            sage: AA(-8).nth_root(3, all=True)
            [1.000000000000000? + 1.732050807568878?*I,
            -2.000000000000000? + 0.?e-18*I,
            1.000000000000000? - 1.732050807568878?*I]

            sage: QQbar(1+I).nth_root(4, all=True)
            [1.069553932363986? + 0.2127475047267431?*I,
             -0.2127475047267431? + 1.069553932363986?*I,
             -1.069553932363986? - 0.2127475047267431?*I,
             0.2127475047267431? - 1.069553932363986?*I]

        TESTS::

            sage: AA(-8).nth_root(3, all=True)[1]
            -2.000000000000000? + 0.?e-18*I
            sage: _.parent()
            Algebraic Field

            sage: AA(-2).nth_root(5, all=True) == QQbar(-2).nth_root(5, all=True)   # long time
            True
        """
        if not all:
            return self ** ~ZZ(n)
        else:
            root = QQbar(self) ** ~ZZ(n)
            zlist = [root]
            zeta = QQbar.zeta(n)
            for k in range(1, n):
                root *= zeta
                zlist.append(root)
            return zlist

    def as_number_field_element(self, minimal=False, embedded=False, prec=53):
        r"""
        Return a number field containing this value, a representation of
        this value as an element of that number field, and a homomorphism
        from the number field back to ``AA`` or ``QQbar``.

        INPUT:

        - ``minimal`` -- Boolean (default: ``False``). Whether to minimize the
          degree of the extension.

        - ``embedded`` -- Boolean (default: ``False``). Whether to make the
          NumberField embedded.

        - ``prec`` -- integer (default: ``53``). The number of bit of precision
          to guarantee finding real roots.

        This may not return the smallest such number field, unless
        ``minimal=True`` is specified.

        To compute a single number field containing multiple algebraic
        numbers, use the function
        ``number_field_elements_from_algebraics`` instead.

        EXAMPLES::

            sage: QQbar(sqrt(8)).as_number_field_element()                              # needs sage.symbolic
            (Number Field in a with defining polynomial y^2 - 2, 2*a,
             Ring morphism:
                From: Number Field in a with defining polynomial y^2 - 2
                To:   Algebraic Real Field
                Defn: a |--> 1.414213562373095?)

            sage: x = polygen(ZZ)
            sage: p = x^3 + x^2 + x + 17
            sage: (rt,) = p.roots(ring=AA, multiplicities=False); rt
            -2.804642726932742?

            sage: (nf, elt, hom) = rt.as_number_field_element()
            sage: nf, elt, hom
            (Number Field in a with defining polynomial y^3 - 2*y^2 - 31*y - 50,
             a^2 - 5*a - 19,
             Ring morphism:
               From: Number Field in a with defining polynomial y^3 - 2*y^2 - 31*y - 50
               To:   Algebraic Real Field
               Defn: a |--> 7.237653139801104?)
            sage: elt == rt
            False
            sage: AA(elt)
            Traceback (most recent call last):
            ...
            ValueError: need a real or complex embedding to convert a non rational
            element of a number field into an algebraic number
            sage: hom(elt) == rt
            True

        Creating an element of an embedded number field::

            sage: (nf, elt, hom) = rt.as_number_field_element(embedded=True)
            sage: nf.coerce_embedding()
            Generic morphism:
              From: Number Field in a with defining polynomial y^3 - 2*y^2 - 31*y - 50
                    with a = 7.237653139801104?
              To:   Algebraic Real Field
              Defn: a -> 7.237653139801104?
            sage: elt
            a^2 - 5*a - 19
            sage: elt.parent() == nf
            True
            sage: hom(elt).parent()
            Algebraic Real Field
            sage: hom(elt) == rt
            True
            sage: elt == rt
            True
            sage: AA(elt)
            -2.804642726932742?
            sage: RR(elt)
            -2.80464272693274

        A complex algebraic number as an element of an embedded number field::

            sage: # needs sage.symbolic
            sage: num = QQbar(sqrt(2) + 3^(1/3)*I)
            sage: nf, elt, hom = num.as_number_field_element(embedded=True)
            sage: hom(elt).parent() is QQbar
            True
            sage: nf.coerce_embedding() is not None
            True
            sage: QQbar(elt) == num == hom(elt)
            True

        We see an example where we do not get the minimal number field unless
        we specify ``minimal=True``::

            sage: # needs sage.symbolic
            sage: rt2 = AA(sqrt(2))
            sage: rt3 = AA(sqrt(3))
            sage: rt3b = rt2 + rt3 - rt2
            sage: rt3b.as_number_field_element()
            (Number Field in a with defining polynomial y^4 - 4*y^2 + 1, a^2 - 2,
             Ring morphism:
                From: Number Field in a with defining polynomial y^4 - 4*y^2 + 1
                To:   Algebraic Real Field
                Defn: a |--> -1.931851652578137?)
            sage: rt3b.as_number_field_element(minimal=True)
            (Number Field in a with defining polynomial y^2 - 3, a,
             Ring morphism:
               From: Number Field in a with defining polynomial y^2 - 3
               To:   Algebraic Real Field
               Defn: a |--> 1.732050807568878?)
        """
        return number_field_elements_from_algebraics(self, minimal=minimal, embedded=embedded, prec=prec)

    def exactify(self):
        """
        Compute an exact representation for this number.

        EXAMPLES::

            sage: two = QQbar(4).nth_root(4)^2
            sage: two
            2.000000000000000?
            sage: two.exactify()
            sage: two
            2
        """
        od = self._descr
        if isinstance(od, (ANRational, ANExtensionElement)):
            return
        self._set_descr(self._descr.exactify())

    def _set_descr(self, new_descr):
        """
        Set ``self._descr`` to ``new_descr``, and update
        ``self._value`` accordingly.

        EXAMPLES::

            sage: c = QQbar(-1)**(1/3) - QQbar(3)**(1/2)/2*QQbar.gen()
            sage: c._value
            0.5000000000000000000? + 0.?e-19*I
            sage: c.exactify()   # indirect doctest
            sage: c._value
            0.500000000000000000000?
        """
        self._descr = new_descr
        new_val = self._descr._interval_fast(self.parent().default_interval_prec())
        if is_RealIntervalFieldElement(new_val) and is_ComplexIntervalFieldElement(self._value):
            self._value = self._value.real().intersection(new_val)
        elif is_RealIntervalFieldElement(self._value) and is_ComplexIntervalFieldElement(new_val):
            self._value = self._value.intersection(new_val.real())
        else:
            self._value = self._value.intersection(new_val)

    def simplify(self):
        """
        Compute an exact representation for this number, in the
        smallest possible number field.

        EXAMPLES::

            sage: # needs sage.symbolic
            sage: rt2 = AA(sqrt(2))
            sage: rt3 = AA(sqrt(3))
            sage: rt2b = rt3 + rt2 - rt3
            sage: rt2b.exactify()
            sage: rt2b._exact_value()
            a^3 - 3*a where a^4 - 4*a^2 + 1 = 0 and a in -0.5176380902050415?
            sage: rt2b.simplify()
            sage: rt2b._exact_value()
            a where a^2 - 2 = 0 and a in 1.414213562373095?
        """
        self.exactify()
        od = self._descr
        if od.is_simple():
            return
        self._set_descr(od.simplify(self))

    def _exact_field(self):
        """
        Return a generator for a number field that includes this number
        (not necessarily the smallest such number field).

        EXAMPLES::

            sage: QQbar(2)._exact_field()
            Trivial generator
            sage: (sqrt(QQbar(2)) + sqrt(QQbar(19)))._exact_field()
            Number Field in a with defining polynomial y^4 - 20*y^2 + 81
             with a in -3.789313782671036?
            sage: (QQbar(7)^(3/5))._exact_field()
            Number Field in a with defining polynomial
             y^5 - 2*y^4 - 18*y^3 + 38*y^2 + 82*y - 181 with a in 2.554256611698490?
        """
        sd = self._descr
        if isinstance(sd, (ANRational, ANExtensionElement)):
            return sd.generator()
        self.exactify()
        return self._exact_field()

    def _exact_value(self):
        r"""
        Return an ``ANRational`` or an ``ANExtensionElement`` representing this
        value.

        EXAMPLES::

            sage: QQbar(2)._exact_value()
            2
            sage: (sqrt(QQbar(2)) + sqrt(QQbar(19)))._exact_value()
            -1/9*a^3 + a^2 + 11/9*a - 10 where a^4 - 20*a^2 + 81 = 0 and a in -3.789313782671036?
            sage: (QQbar(7)^(3/5))._exact_value()
            2*a^4 + 2*a^3 - 34*a^2 - 17*a + 150 where a^5 - 2*a^4 - 18*a^3 + 38*a^2 + 82*a - 181 = 0 and a in 2.554256611698490?
        """
        sd = self._descr
        if isinstance(sd, (ANRational, ANExtensionElement)):
            return sd
        self.exactify()
        return self._descr

    def _more_precision(self):
        """
        Recompute the interval bounding this number with higher-precision
        interval arithmetic.

        EXAMPLES::

            sage: rt2 = sqrt(QQbar(2))
            sage: rt2._value
            1.4142135623730950488?
            sage: rt2._more_precision()
            sage: rt2._value
            1.41421356237309504880168872420969807857?
            sage: rt2._more_precision()
            sage: rt2._value
            1.41421356237309504880168872420969807856967187537694807317667973799073247846211?
        """
        prec = self._value.prec()
        self._value = self._descr._interval_fast(prec * 2)

    def minpoly(self):
        """
        Compute the minimal polynomial of this algebraic number.
        The minimal polynomial is the monic polynomial of least degree
        having this number as a root; it is unique.

        EXAMPLES::

            sage: QQbar(4).sqrt().minpoly()
            x - 2
            sage: ((QQbar(2).nth_root(4))^2).minpoly()
            x^2 - 2
            sage: v = sqrt(QQbar(2)) + sqrt(QQbar(3)); v
            3.146264369941973?
            sage: p = v.minpoly(); p
            x^4 - 10*x^2 + 1
            sage: p(RR(v.real()))
            1.31006316905768e-14
        """
        try:
            return self._minimal_polynomial
        except AttributeError:
            self.exactify()
            self._minimal_polynomial = self._descr.minpoly()
            return self._minimal_polynomial

    def degree(self):
        """
        Return the degree of this algebraic number (the degree of its
        minimal polynomial, or equivalently, the degree of the smallest
        algebraic extension of the rationals containing this number).

        EXAMPLES::

            sage: QQbar(5/3).degree()
            1
            sage: sqrt(QQbar(2)).degree()
            2
            sage: QQbar(17).nth_root(5).degree()
            5
            sage: sqrt(3+sqrt(QQbar(8))).degree()
            2
        """
        return self.minpoly().degree()

    def interval_fast(self, field):
        r"""
        Given a :class:`RealIntervalField` or
        :class:`ComplexIntervalField`, compute the value of this number
        using interval arithmetic of at least the precision of the field,
        and return the value in that field. (More precision may be used
        in the computation.)  The returned interval may be arbitrarily
        imprecise, if this number is the result of a sufficiently long
        computation chain.

        EXAMPLES::

            sage: x = AA(2).sqrt()
            sage: x.interval_fast(RIF)
            1.414213562373095?
            sage: x.interval_fast(RealIntervalField(200))
            1.414213562373095048801688724209698078569671875376948073176680?
            sage: x = QQbar(I).sqrt()
            sage: x.interval_fast(CIF)
            0.7071067811865475? + 0.7071067811865475?*I
            sage: x.interval_fast(RIF)
            Traceback (most recent call last):
            ...
            TypeError: unable to convert complex interval 0.7071067811865475244? + 0.7071067811865475244?*I to real interval
        """
        while self._value.prec() < field.prec():
            self._more_precision()
        return field(self._value)

    def interval_diameter(self, diam):
        """
        Compute an interval representation of self with ``diameter()`` at
        most ``diam``. The precision of the returned value is unpredictable.

        EXAMPLES::

            sage: AA(2).sqrt().interval_diameter(1e-10)
            1.4142135623730950488?
            sage: AA(2).sqrt().interval_diameter(1e-30)
            1.41421356237309504880168872420969807857?
            sage: QQbar(2).sqrt().interval_diameter(1e-10)
            1.4142135623730950488?
            sage: QQbar(2).sqrt().interval_diameter(1e-30)
            1.41421356237309504880168872420969807857?
        """
        if diam <= 0:
            raise ValueError('diameter must be positive in interval_diameter')

        while self._value.diameter() > diam:
            self._more_precision()

        return self._value

    def interval(self, field):
        r"""
        Given an interval (or ball) field (real or complex, as appropriate) of
        precision `p`, compute an interval representation of self with
        ``diameter()`` at most `2^{-p}`; then round that representation into
        the given field. Here ``diameter()`` is relative diameter for
        intervals not containing 0, and absolute diameter for
        intervals that do contain 0; thus, if the returned interval
        does not contain 0, it has at least `p-1` good bits.

        EXAMPLES::

            sage: RIF64 = RealIntervalField(64)
            sage: x = AA(2).sqrt()
            sage: y = x*x
            sage: y = 1000 * y - 999 * y
            sage: y.interval_fast(RIF64)
            2.000000000000000?
            sage: y.interval(RIF64)
            2.000000000000000000?
            sage: CIF64 = ComplexIntervalField(64)
            sage: x = QQbar.zeta(11)
            sage: x.interval_fast(CIF64)
            0.8412535328311811689? + 0.5406408174555975821?*I
            sage: x.interval(CIF64)
            0.8412535328311811689? + 0.5406408174555975822?*I
            sage: x.interval(CBF) # abs tol 1e-16
            [0.8412535328311812 +/- 3.12e-17] + [0.5406408174555976 +/- 1.79e-17]*I

        The following implicitly use this method::

            sage: RIF(AA(5).sqrt())
            2.236067977499790?
            sage: AA(-5).sqrt().interval(RIF)
            Traceback (most recent call last):
            ...
            TypeError: unable to convert 2.236067977499790?*I to real interval

        TESTS:

        Check that :trac:`20209` is fixed::

            sage: RIF(QQbar(2).sqrt())
            1.414213562373095?
            sage: RIF(QQbar.gen() + QQbar(2).sqrt() - QQbar.gen())
            1.414213562373095?
            sage: RIF((QQbar.gen() + QQbar(2).sqrt() - QQbar.gen()).sqrt())
            1.189207115002722?

            sage: RealIntervalField(129)(QQbar(3).sqrt())
            1.73205080756887729352744634150587236695?
            sage: RIF(QQbar.gen())
            Traceback (most recent call last):
            ...
            TypeError: unable to convert I to real interval
        """
        target = RR(1.0) >> field.prec()
        val = self.interval_diameter(target)
        if (isinstance(field, (RealIntervalField_class, RealBallField))
                and is_ComplexIntervalFieldElement(val)):
            if val.imag().is_zero():
                return field(val.real())
            elif self.imag().is_zero():
                return field(self.real())
            else:
                raise TypeError(lazy_string("unable to convert %s to real interval", self))
        else:
            return field(val)

    _arb_ = _acb_ = _complex_mpfi_ = _real_mpfi_ = interval

    def radical_expression(self):
        r"""
        Attempt to obtain a symbolic expression using radicals. If no
        exact symbolic expression can be found, the algebraic number
        will be returned without modification.

        EXAMPLES::

            sage: # needs sage.symbolic
            sage: AA(1/sqrt(5)).radical_expression()
            sqrt(1/5)
            sage: AA(sqrt(5 + sqrt(5))).radical_expression()
            sqrt(sqrt(5) + 5)
            sage: QQbar.zeta(5).radical_expression()
            1/4*sqrt(5) + 1/2*sqrt(-1/2*sqrt(5) - 5/2) - 1/4
            sage: x = polygen(QQ, 'x')
            sage: a = (x^7 - x - 1).roots(AA, False)[0]
            sage: a.radical_expression()
            1.112775684278706?
            sage: a.radical_expression().parent() == SR
            False
            sage: a = sorted((x^7-x-1).roots(QQbar, False), key=imag)[0]
            sage: a.radical_expression()
            -0.3636235193291805? - 0.9525611952610331?*I
            sage: QQbar.zeta(5).imag().radical_expression()
            1/2*sqrt(1/2*sqrt(5) + 5/2)
            sage: AA(5/3).radical_expression()
            5/3
            sage: AA(5/3).radical_expression().parent() == SR
            True
            sage: QQbar(0).radical_expression()
            0

        TESTS:

        In this example we find the correct answer despite the fact that
        multiple roots overlap with the current value. As a consequence,
        the precision of the evaluation will have to be increased.

        ::

            sage: # needs sage.symbolic
            sage: a = AA(sqrt(2) + 10^25)
            sage: p = a.minpoly()
            sage: v = a._value
            sage: f = ComplexIntervalField(v.prec())
            sage: var('x')
            x
            sage: [f(b.rhs()).overlaps(f(v)) for b in SR(p).solve(x)]
            [True, True]
            sage: a.radical_expression()
            sqrt(2) + 10000000000000000000000000
        """
        from sage.symbolic.ring import SR  # Lazy to avoid cyclic dependency

        # Adapted from NumberFieldElement._symbolic_()
        poly = self.minpoly()
        if is_ComplexIntervalFieldElement(self._value):
            interval_field = self._value.parent()
        else:
            interval_field = ComplexIntervalField(self._value.prec())
        roots = poly.roots(SR, multiplicities=False)
        if len(roots) != poly.degree():
            return self
        while True:
            candidates = []
            for root in roots:
                if interval_field(root).overlaps(interval_field(self._value)):
                    candidates.append(root)
            if len(candidates) == 1:
                return candidates[0]
            roots = candidates
            interval_field = interval_field.to_prec(interval_field.prec() * 2)

    def _maxima_init_(self, I=None):
        r"""
        EXAMPLES::

            sage: # needs sage.symbolic
            sage: maxima(AA(7))
            7
            sage: maxima(QQbar(sqrt(5/2)))
            sqrt(10)/2
            sage: maxima(AA(-sqrt(5)))
            -sqrt(5)
            sage: maxima(QQbar(sqrt(-2)))
            sqrt(2)*%i
            sage: maxima(AA(2+sqrt(5)))
            sqrt(5)+2
            sage: maxima(QQ[x](x^7 - x - 1).roots(AA, False)[0])
            Traceback (most recent call last):
            ...
            NotImplementedError: cannot find radical expression
        """
        try:
            return self._rational_()._maxima_init_()
        except ValueError:
            pass
        rad = self.radical_expression()
        if isinstance(rad.parent(), sage.rings.abc.SymbolicRing):
            return rad._maxima_init_()
        raise NotImplementedError('cannot find radical expression')


class AlgebraicNumber(AlgebraicNumber_base):
    r"""
    The class for algebraic numbers (complex numbers which are the roots
    of a polynomial with integer coefficients). Much of its functionality
    is inherited from :class:`AlgebraicNumber_base`.

    .. automethod:: _richcmp_
    """
    def __init__(self, x):
        r"""
        Initialize this AlgebraicNumber object.

        EXAMPLES::

            sage: t = QQbar.zeta(5)
            sage: type(t)
            <class 'sage.rings.qqbar.AlgebraicNumber'>
        """
        AlgebraicNumber_base.__init__(self, QQbar, x)

    def __reduce__(self):
        """
        Add customized pickling support.

        EXAMPLES::

            sage: t = QQbar.zeta(5)
            sage: loads(dumps(t)) == t
            True
        """
        return (AlgebraicNumber, (self._descr, ))

    def _richcmp_(self, other, op):
        r"""
        Compare two algebraic numbers, lexicographically. (That is,
        first compare the real components; if the real components are
        equal, compare the imaginary components.)

        EXAMPLES::

            sage: x = QQbar.zeta(3); x
            -0.500000000000000? + 0.866025403784439?*I
            sage: QQbar(-1) < x
            True
            sage: QQbar(-1/2) < x
            True
            sage: QQbar(0) > x
            True

        One problem with this lexicographic ordering is the fact that if
        two algebraic numbers have the same real component, that real
        component has to be compared for exact equality, which can be
        a costly operation.  For the special case where both numbers
        have the same minimal polynomial, that cost can be avoided,
        though (see :trac:`16964`)::

            sage: x = polygen(ZZ)
            sage: p = 69721504*x^8 + 251777664*x^6 + 329532012*x^4 + 184429548*x^2 + 37344321
            sage: sorted(p.roots(QQbar,False))
            [-0.0221204634374361? - 1.090991904211621?*I,
             -0.0221204634374361? + 1.090991904211621?*I,
             -0.8088604911480535?*I,
             0.?e-215 - 0.7598602580415435?*I,
             0.?e-229 + 0.7598602580415435?*I,
             0.8088604911480535?*I,
             0.0221204634374361? - 1.090991904211621?*I,
             0.0221204634374361? + 1.090991904211621?*I]

        It also works for comparison of conjugate roots even in a degenerate
        situation where many roots have the same real part. In the following
        example, the polynomial ``p2`` is irreducible and all its roots have
        real part equal to `1`::

            sage: p1 = x^8 + 74*x^7 + 2300*x^6 + 38928*x^5 + \
            ....: 388193*x^4 + 2295312*x^3 + 7613898*x^2 + \
            ....: 12066806*x + 5477001
            sage: p2 = p1((x-1)^2)
            sage: sum(1 for r in p2.roots(CC,False) if abs(r.real() - 1) < 0.0001)
            16
            sage: r1 = QQbar.polynomial_root(p2, CIF(1, (-4.1,-4.0)))
            sage: r2 = QQbar.polynomial_root(p2, CIF(1, (4.0, 4.1)))
            sage: all([r1<r2, r1==r1, r2==r2, r2>r1])
            True

        Though, comparing roots which are not equal or conjugate is much
        slower because the algorithm needs to check the equality of the real
        parts::

            sage: sorted(p2.roots(QQbar,False))   # long time - 3 secs
            [1.000000000000000? - 4.016778562562223?*I,
             1.000000000000000? - 3.850538755978243?*I,
             1.000000000000000? - 3.390564396412898?*I,
             ...
             1.000000000000000? + 3.390564396412898?*I,
             1.000000000000000? + 3.850538755978243?*I,
             1.000000000000000? + 4.016778562562223?*I]

        TESTS::

            sage: QQbar.zeta(6) == QQbar(1/2 + I*sqrt(3)/2)                             # needs sage.symbolic
            True
            sage: QQbar(I) == QQbar(I * (2^100+1)/(2^100))
            False
            sage: QQbar(2) == 2
            True
            sage: QQbar(2) == GF(7)(2)
            False
            sage: GF(7)(2) in QQbar
            False

            sage: QQbar.zeta(6) != QQbar(1/2 + I*sqrt(3)/2)                             # needs sage.symbolic
            False
            sage: QQbar(I) != QQbar(I * (2^100+1)/(2^100))
            True
            sage: QQbar(2) != 2
            False
            sage: QQbar(2) != GF(7)(2)
            True

            sage: QQbar.zeta(3).real() == -1/2
            True

        Check that :trac:`26593` is fixed (the test here has to be repeated
        twice)::

            sage: pi = x^7 - 2*x^6 + x^3 - 2*x^2 + 2*x - 1
            sage: b = pi.roots(ring=QQbar)[3][0]
            sage: pi = b.minpoly()
            sage: K = NumberField(pi, 'b', embedding=b)
            sage: pi = x^7 - 2*x^6 + x^3 - 2*x^2 + 2*x - 1
            sage: b = pi.roots(ring=QQbar)[3][0]
            sage: pi = b.minpoly()
            sage: K = NumberField(pi, 'b', embedding=b)

        Check that :trac:`29220` is fixed::

            sage: # needs sage.symbolic
            sage: a = AA(2**(1/2) - 2**(1/3))
            sage: b = 808620184/5240825825
            sage: a < b
            True
            sage: a < b
            True
            sage: a = AA(2^(1/3))
            sage: r = 3085094589/2448641198
            sage: a < r
            False
            sage: a > r
            True
            sage: a < r
            False
            sage: a > r
            True
        """
        if self is other:
            return rich_to_bool(op, 0)

        # case 0: rationals
        sd = self._descr
        od = other._descr
        if isinstance(sd, ANRational) and isinstance(od, ANRational):
            return richcmp(sd._value, od._value, op)

        # case 1: real parts are clearly distinct
        ri1 = self._value.real()
        ri2 = other._value.real()
        if not ri1.overlaps(ri2):
            # NOTE: do not call richcmp here as self._value and other._value
            # might have different precisions. See
            # https://github.com/sagemath/sage/issues/29220
            return ri1._richcmp_(ri2, op)

        if op == op_EQ or op == op_NE:
            # some cheap and quite common tests where we can decide
            # equality or difference
            if not self._value.imag().overlaps(other._value.imag()):
                return op == op_NE
            if isinstance(sd, ANRational) and not sd._value:
                return bool(other) == (op == op_NE)
            elif isinstance(od, ANRational) and not od._value:
                return bool(self) == (op == op_NE)
            elif (isinstance(sd, ANExtensionElement) and
                  isinstance(od, ANExtensionElement) and
                  sd._generator is od._generator):
                return sd._value == od._value if op == op_EQ else sd._value != od._value

        # case 2: possibly equal or conjugate values
        # (this case happen a lot when sorting the roots of a real polynomial)
        ci1 = self._value.imag().abs()
        ci2 = other._value.imag().abs()
        if ci1.overlaps(ci2) and self.minpoly() == other.minpoly():
            c = cmp_elements_with_same_minpoly(self, other, self.minpoly())
            if c is not None:
                return rich_to_bool(op, c)

        # case 3: try hard to compare real parts and imaginary parts
        srp = self.real()
        orp = other.real()
        if srp != orp:
            return richcmp_not_equal(srp, orp, op)
        return richcmp(self.imag(), other.imag(), op)

    def _mpfr_(self, field):
        r"""
        Given a ``RealField``, compute a good approximation to self in
        that field. Works only if the imaginary component of self is
        exactly zero; otherwise it raises a ``ValueError``.

        EXAMPLES::

            sage: QQbar(sqrt(2))._mpfr_(RR)                                             # needs sage.symbolic
            1.41421356237309
            sage: QQbar(-22/7)._mpfr_(RR)
            -3.14285714285714
            sage: QQbar.zeta(3)._mpfr_(RR)
            Traceback (most recent call last):
            ...
            ValueError: Cannot coerce algebraic number with non-zero imaginary part to algebraic real
        """
        return AA(self)._mpfr_(field)

    def __float__(self):
        r"""
        Compute a good float approximation to self. Works only if the
        imaginary component of self is exactly zero; otherwise it
        raises a ``ValueError``.

        EXAMPLES::

            sage: QQbar(sqrt(2)).__float__()                                            # needs sage.symbolic
            1.414213562373095
            sage: float(QQbar(-22/7))
            -3.1428571428571432
            sage: float(QQbar.zeta(3))
            Traceback (most recent call last):
            ...
            ValueError: Cannot coerce algebraic number with non-zero imaginary part to algebraic real
        """
        return AA(self).__float__()

    def __complex__(self):
        r"""
        Compute a good complex approximation to self.

        EXAMPLES::

            sage: QQbar(sqrt(2)).__complex__()                                          # needs sage.symbolic
            (1.414213562373095+0j)
            sage: complex(QQbar.zeta(3))
            (-0.5+0.8660254037844386j)
        """
        return CC(self).__complex__()

    def _complex_double_(self, cdf):
        r"""
        Compute a good approximation to self in CDF.

        EXAMPLES::

            sage: QQbar(sqrt(-5))._complex_double_(CDF)                                 # needs sage.symbolic
            2.23606797749979*I
            sage: CDF(QQbar.zeta(12))
            0.8660254037844386 + 0.5*I
        """
        return cdf(CC(self))

    def _interval_fast(self, prec):
        r"""
        Shortcut for :meth:`AlgebraicNumber_base.interval_fast` which uses the complex interval field.

        EXAMPLES::

            sage: QQbar(sqrt(-5))._interval_fast(100)                                   # needs sage.symbolic
            2.236067977499789696409173...?*I
        """
        return self.interval_fast(ComplexIntervalField(prec))

    def _integer_(self, ZZ=None):
        """
        Return self as an Integer.

        EXAMPLES::

            sage: QQbar(0)._integer_()
            0
            sage: QQbar(0)._integer_().parent()
            Integer Ring
            sage: QQbar.zeta(6)._integer_()
            Traceback (most recent call last):
            ...
            ValueError: Cannot coerce algebraic number with non-zero imaginary part to algebraic real

            sage: # needs sage.symbolic
            sage: QQbar(sqrt(17))._integer_()
            Traceback (most recent call last):
            ...
            ValueError: Cannot coerce non-integral Algebraic Real 4.123105625617660? to Integer
            sage: QQbar(sqrt(16))._integer_()
            4
            sage: v = QQbar(1 + I*sqrt(3))^5 + QQbar(16*sqrt(3)*I); v
            16.00000000000000? + 0.?e-17*I
            sage: v._integer_()
            16
        """
        return AA(self)._integer_(ZZ)

    def _rational_(self):
        """
        Return self as a Rational.

        EXAMPLES::

            sage: QQbar(-22/7)._rational_()
            -22/7
            sage: QQbar(3)._rational_().parent()
            Rational Field
            sage: (QQbar.zeta(7)^3)._rational_()
            Traceback (most recent call last):
            ...
            ValueError: Cannot coerce algebraic number with non-zero imaginary part to algebraic real

            sage: # needs sage.symbolic
            sage: QQbar(sqrt(2))._rational_()
            Traceback (most recent call last):
            ...
            ValueError: Cannot coerce irrational Algebraic Real 1.414213562373095? to Rational
            sage: v1 = QQbar(1/3 + I*sqrt(5))^7
            sage: v2 = QQbar((100336/729*golden_ratio - 50168/729)*I)
            sage: v = v1 + v2; v
            -259.6909007773206? + 0.?e-15*I
            sage: v._rational_()
            -567944/2187
        """
        return AA(self)._rational_()

    def real(self):
        r"""
        Return the real part of ``self``.

        EXAMPLES::

            sage: QQbar.zeta(5).real()
            0.3090169943749474?
        """
        return AlgebraicReal(self._descr.real(self))

    def imag(self):
        r"""
        Return the imaginary part of ``self``.

        EXAMPLES::

            sage: QQbar.zeta(7).imag()
            0.7818314824680299?
        """
        return AlgebraicReal(self._descr.imag(self))

    def conjugate(self):
        """
        Return the complex conjugate of ``self``.

        EXAMPLES::

            sage: QQbar(3 + 4*I).conjugate()
            3 - 4*I
            sage: QQbar.zeta(7).conjugate()
            0.6234898018587335? - 0.7818314824680299?*I
            sage: QQbar.zeta(7) + QQbar.zeta(7).conjugate()
            1.246979603717467? + 0.?e-18*I
        """
        return AlgebraicNumber(self._descr.conjugate(self))

    def norm(self):
        r"""
        Return ``self * self.conjugate()``.

        This is the algebraic definition of norm, if we view ``QQbar``
        as ``AA[I]``.

        EXAMPLES::

            sage: QQbar(3 + 4*I).norm()
            25
            sage: type(QQbar(I).norm())
            <class 'sage.rings.qqbar.AlgebraicReal'>
            sage: QQbar.zeta(1007).norm()
            1.000000000000000?
        """
        return AlgebraicReal(self._descr.norm(self))

    def interval_exact(self, field):
        r"""
        Given a :class:`ComplexIntervalField`, compute the best possible
        approximation of this number in that field. Note that if
        either the real or imaginary parts of this number are
        sufficiently close to some floating-point number (and, in
        particular, if either is exactly representable in floating-point),
        then this will trigger exact computation, which may be very slow.

        EXAMPLES::

            sage: a = QQbar(I).sqrt(); a
            0.7071067811865475? + 0.7071067811865475?*I
            sage: a.interval_exact(CIF)
            0.7071067811865475? + 0.7071067811865475?*I
            sage: b = QQbar((1+I)*sqrt(2)/2)                                            # needs sage.symbolic
            sage: (a - b).interval(CIF)                                                 # needs sage.symbolic
            0.?e-19 + 0.?e-18*I
            sage: (a - b).interval_exact(CIF)                                           # needs sage.symbolic
            0
        """
        if not isinstance(field, sage.rings.abc.ComplexIntervalField):
            raise ValueError("AlgebraicNumber interval_exact requires a ComplexIntervalField")
        rfld = field._real_field()
        re = self.real().interval_exact(rfld)
        im = self.imag().interval_exact(rfld)
        return field(re, im)

    def _complex_mpfr_field_(self, field):
        r"""
        Compute an approximation to self in the given field, which must
        be a complex field.

        EXAMPLES::

            sage: a = QQbar(1 + I).sqrt()
            sage: t = a._complex_mpfr_field_(ComplexField(100)); t
            1.0986841134678099660398011952 + 0.45508986056222734130435775782*I
            sage: parent(t)
            Complex Field with 100 bits of precision
        """
        return self.complex_number(field)

    def complex_number(self, field):
        r"""
        Given the complex field ``field``, compute an accurate approximation of
        this element in that field.

        The approximation will be off by at most two ulp's in each component,
        except for components which are very close to zero, which will have an
        absolute error at most `2^{-prec+1}` where ``prec`` is the precision of
        the field.

        EXAMPLES::

            sage: a = QQbar.zeta(5)
            sage: a.complex_number(CC)
            0.309016994374947 + 0.951056516295154*I

            sage: b = QQbar(2).sqrt() + QQbar(3).sqrt() * QQbar.gen()
            sage: b.complex_number(ComplexField(128))
            1.4142135623730950488016887242096980786 + 1.7320508075688772935274463415058723669*I
        """
        v = self.interval(ComplexIntervalField(field.prec()))
        return field(v)

    def complex_exact(self, field):
        r"""
        Given a :class:`ComplexField`, return the best possible approximation of
        this number in that field. Note that if either component is
        sufficiently close to the halfway point between two floating-point
        numbers in the corresponding :class:`RealField`, then this will trigger
        exact computation, which may be very slow.

        EXAMPLES::

            sage: a = QQbar.zeta(9) + QQbar(I) + QQbar.zeta(9).conjugate(); a
            1.532088886237957? + 1.000000000000000?*I
            sage: a.complex_exact(CIF)
            1.532088886237957? + 1*I
        """
        rfld = field._real_field()
        re = self.real().real_exact(rfld)
        im = self.imag().real_exact(rfld)
        return field(re, im)

    def multiplicative_order(self):
        r"""
        Compute the multiplicative order of this algebraic number.

        That is, find the smallest positive integer `n` such
        that `x^n = 1`. If there is no such `n`, returns ``+Infinity``.

        We first check that ``abs(x)`` is very close to 1. If so, we compute
        `x` exactly and examine its argument.

        EXAMPLES::

            sage: QQbar(-sqrt(3)/2 - I/2).multiplicative_order()                        # needs sage.symbolic
            12
            sage: QQbar(1).multiplicative_order()
            1
            sage: QQbar(-I).multiplicative_order()
            4
            sage: QQbar(707/1000 + 707/1000*I).multiplicative_order()
            +Infinity
            sage: QQbar(3/5 + 4/5*I).multiplicative_order()
            +Infinity
        """
        if 1 not in CIF(self).norm():
            return infinity.infinity
        if self.norm() != 1:
            return infinity.infinity
        d = self.minpoly().is_cyclotomic(True)
        return d if d else infinity.infinity

    def rational_argument(self):
        r"""
        Return the argument of ``self``, divided by `2\pi`, as long as this
        result is rational. Otherwise returns ``None``. Always triggers
        exact computation.

        EXAMPLES::

            sage: QQbar((1+I)*(sqrt(2)+sqrt(5))).rational_argument()                    # needs sage.symbolic
            1/8
            sage: QQbar(-1 + I*sqrt(3)).rational_argument()                             # needs sage.symbolic
            1/3
            sage: QQbar(-1 - I*sqrt(3)).rational_argument()                             # needs sage.symbolic
            -1/3
            sage: QQbar(3+4*I).rational_argument() is None
            True
            sage: (QQbar(2)**(1/5) * QQbar.zeta(7)**2).rational_argument()  # long time
            2/7
            sage: (QQbar.zeta(73)**5).rational_argument()
            5/73
            sage: (QQbar.zeta(3)^65536).rational_argument()
            1/3
        """
        # This always triggers exact computation. An alternate method
        # could almost always avoid exact computation when the result
        # is None: if we can compute an upper bound on the degree of
        # this algebraic number without exact computation, we can use
        # the method of ANExtensionElement.rational_argument().

        # Even a very loose upper bound would suffice; for instance,
        # an upper bound of 2^100, when the true degree was 8, would
        # still be efficient.

        self.exactify()
        return self._descr.rational_argument(self)

    def _pow_(self, other):
        """
        Powering for ``QQbar(1)``.

        EXAMPLES::

            sage: QQbar(1) ^ QQbar(sqrt(2))                                             # needs sage.symbolic
            1
            sage: 1 ^ QQbar(sqrt(2))                                                    # needs sage.symbolic
            1
            sage: QQbar(2) ^ QQbar(2)
            Traceback (most recent call last):
            ...
            TypeError: unsupported operand parent(s) for ^: 'Algebraic Field' and 'Algebraic Field'
            sage: AA(1) ^ AA(1)
            Traceback (most recent call last):
            ...
            TypeError: unsupported operand parent(s) for ^: 'Algebraic Real Field' and 'Algebraic Real Field'
        """
        # For some crazy unspecified reason, we must allow this if the
        # base is QQbar(1). See Issue #22120 and #24490.
        if self == 1:
            return self
        raise TypeError("unsupported operand parent(s) for ^: '{0}' and '{0}'".format(self.parent()))


class AlgebraicReal(AlgebraicNumber_base):
    r"""
    A real algebraic number.

    .. automethod:: _richcmp_
    """
    def __init__(self, x):
        """
        Create an algebraic real from x, possibly taking the real part of x.

        TESTS:

        Both of the following examples, from :trac:`11728`, trigger
        taking the real part below. This is necessary because
        sometimes a very small (e.g., 1e-17) complex part appears in a
        complex interval used to create an AlgebraicReal.::

            sage: a = QQbar((-1)^(1/4)); b = AA(a^3-a)                                  # needs sage.symbolic
            sage: t = b.as_number_field_element()                                       # needs sage.symbolic
            sage: b*1                                                                   # needs sage.symbolic
            -1.414213562373095?
        """
        AlgebraicNumber_base.__init__(self, AA, x)
        self._ensure_real()

    def _ensure_real(self):
        """
        This is used internally by some methods to check if
        self._value is a complex interval, and if so, take the real
        part.

        EXAMPLES::

            sage: # needs sage.symbolic
            sage: a = QQbar((-1)^(1/4)); b = AA(a^3-a); b._value
            -1.4142135623730950488?
            sage: b._value = a._value; b._value
            0.7071067811865475244? + 0.7071067811865475244?*I
            sage: b._ensure_real()
            sage: b._value
            0.7071067811865475244?
            sage: type(b._value)
            <class 'sage.rings.real_mpfi.RealIntervalFieldElement'>
        """
        if is_ComplexIntervalFieldElement(self._value):
            self._value = self._value.real()

    def _more_precision(self):
        """
        Recompute the interval bounding this number with higher-precision
        interval arithmetic.

        EXAMPLES::

            sage: a = QQbar(sqrt(2))                                                    # needs sage.symbolic
            sage: a._more_precision()                                                   # needs sage.symbolic

        TESTS:

        We have to ensure after doing this that self._value is still
        real which is not the case without calling _ensure_real (see
        :trac:`11728`)::

            sage: x = polygen(ZZ, 'x')
            sage: P = AA['x'](1 + x^4); a1,a2 = P.factor()[0][0], P.factor()[1][0]; a1*a2
            x^4 + 1.000000000000000?
            sage: a1,a2
            (x^2 - 1.414213562373095?*x + 1, x^2 + 1.414213562373095?*x + 1)
            sage: a1*a2
            x^4 + 1
        """
        AlgebraicNumber_base._more_precision(self)
        self._ensure_real()

    def __reduce__(self):
        """
        Add customized pickling support.

        EXAMPLES::

            sage: t = AA(sqrt(2))                                                       # needs sage.symbolic
            sage: loads(dumps(t)) == t                                                  # needs sage.symbolic
            True
        """
        return (AlgebraicReal, (self._descr, ))

    def _richcmp_(self, other, op):
        """
        Compare two algebraic reals.

        EXAMPLES::

            sage: AA(2).sqrt() < AA(3).sqrt()
            True
            sage: ((5+AA(5).sqrt())/2).sqrt() == 2*QQbar.zeta(5).imag()
            True
            sage: AA(3).sqrt() + AA(2).sqrt() < 3
            False

        TESTS::

            sage: AA(golden_ratio) < AA(sqrt(5))                                        # needs sage.symbolic
            True
            sage: AA(golden_ratio) == AA((sqrt(5)+1)/2)                                 # needs sage.symbolic
            True
            sage: AA(7) >= AA(50/7)
            False

        Check for trivial equality with identical elements::

            sage: # needs sage.symbolic
            sage: x1 = AA(2^(1/50))
            sage: x2 = AA(2^(1/50))
            sage: y = x1 - x2
            sage: y == y
            True
            sage: y >= y
            True
            sage: y < y
            False
            sage: z = x1 - x2
            sage: z == 0
            True
            sage: a = x1 - x2
            sage: b = x1 - x2
            sage: a == b
            True
        """
        if self is other:
            return rich_to_bool(op, 0)

        # note: we can assume that self is not other here
        sd = self._descr
        od = other._descr

        # case 0: rationals
        if type(sd) is ANRational and type(od) is ANRational:
            return richcmp(sd._value, od._value, op)

        # case 1: real parts are clearly distinct
        if not self._value.overlaps(other._value):
            # NOTE: do not call richcmp here as self._value and other._value
            # might have different precisions. See
            # https://github.com/sagemath/sage/issues/29220
            return self._value._richcmp_(other._value, op)

        if op == op_EQ or op == op_NE:
            # some cheap and quite common tests where we can decide equality or difference
            if type(sd) is ANRational and not sd._value:
                return bool(other) == (op == op_NE)
            elif type(od) is ANRational and not od._value:
                return bool(self) == (op == op_NE)
            elif (type(sd) is ANExtensionElement and
                  type(od) is ANExtensionElement and
                  sd._generator is od._generator):
                return sd._value == od._value if op == op_EQ else sd._value != od._value
            else:
                # Only compare the minimal polynomials if they have been computed
                #   as otherwise it calls exactify().
                try:
                    if self._minimal_polynomial != other._minimal_polynomial:
                        return op == op_NE
                except AttributeError:
                    pass

        # case 2: possibly equal values
        # (this case happen a lot when sorting the roots of a real polynomial)
        # Only compare the minimal polynomials if they have been computed
        #   as otherwise it calls exactify().
        try:
            if self._minimal_polynomial != other._minimal_polynomial:
                c = cmp_elements_with_same_minpoly(self, other, self.minpoly())
                if c is not None:
                    return rich_to_bool(op, c)
        except AttributeError:
            pass

        if self._value.prec() < 128:
            self._more_precision()
        if other._value.prec() < 128:
            other._more_precision()
        if not self._value.overlaps(other._value):
            # NOTE: do not call richcmp here as self._value and other._value
            # might have different precisions. See
            # https://github.com/sagemath/sage/issues/29220
            return self._value._richcmp_(other._value, op)

        return rich_to_bool(op, (self - other).sign())

    def _integer_(self, Z=None):
        """
        Return self as an Integer.

        EXAMPLES::

            sage: AA(42)._integer_()
            42
            sage: AA(42)._integer_().parent()
            Integer Ring
            sage: AA(golden_ratio)._integer_()                                          # needs sage.symbolic
            Traceback (most recent call last):
            ...
            ValueError: Cannot coerce non-integral Algebraic Real 1.618033988749895? to Integer
            sage: (AA(golden_ratio)^10 + AA(1-golden_ratio)^10)._integer_()             # needs sage.symbolic
            123
            sage: AA(-22/7)._integer_()
            Traceback (most recent call last):
            ...
            ValueError: Cannot coerce non-integral Algebraic Real -22/7 to Integer
        """
        if self._value.lower().ceiling() > self._value.upper().floor():
            # The value is known to be non-integral.
            raise ValueError(lazy_string("Cannot coerce non-integral Algebraic Real %s to Integer", self))

        self.exactify()
        if not isinstance(self._descr, ANRational):
            raise ValueError(lazy_string("Cannot coerce irrational Algebraic Real %s to Integer", self))

        return ZZ(self._descr._value)

    def _floor_ceil(self, method):
        r"""
        Helper method used by :meth:`floor()`, :meth:`ceil()`,
        :meth:`round()`, and :meth:`trunc()`.

        TESTS::

            sage: x = polygen(QQ)
            sage: a = AA.polynomial_root(x^5 - (1-2^(-80)), RIF((0,2)))
            sage: b = AA.polynomial_root(x^5 - (1+2^(-80)), RIF((0,2)))
            sage: two = (a+b)^5 - 5*(a^4*b+a*b^4) - 10*(a^3*b^2+a^2*b^3)
            sage: one_half = 1/two
            sage: [[z.floor(), z.ceil(), z.round(), z.trunc()] # indirect doctest
            ....:  for z in [a, -a, b, -b, 6*(a+two),
            ....:            AA(0), AA(1), AA(-1), AA(1/2), AA(-1/2)]]
            [[0, 1, 1, 0], [-1, 0, -1, 0], [1, 2, 1, 1], [-2, -1, -1, -1],
            [17, 18, 18, 17], [0, 0, 0, 0], [1, 1, 1, 1], [-1, -1, -1, -1],
            [0, 1, 1, 0], [-1, 0, -1, 0]]
            sage: [[z.floor(), z.ceil(), z.trunc()] for z in [two, a*b]] # long time
            [[2, 2, 2], [0, 1, 0]]
            sage: [one_half.round(), (-one_half).round()] # long time
            [1, -1]
        """
        for i in itertools.count():
            candidate = method(self._value.lower())
            if candidate == method(self._value.upper()):
                return candidate
            self._more_precision()
            # field elements are irrational by construction
            if i == 2 and not isinstance(self._descr, ANExtensionElement):
                try:
                    return method(self._rational_())
                except (ValueError, TypeError):
                    pass

    def floor(self):
        r"""
        Return the largest integer not greater than ``self``.

        EXAMPLES::

            sage: AA(sqrt(2)).floor()                                                   # needs sage.symbolic
            1
            sage: AA(-sqrt(2)).floor()                                                  # needs sage.symbolic
            -2
            sage: AA(42).floor()
            42

        TESTS:

        Check that :trac:`15501` is fixed::

            sage: a = QQbar((-1)^(1/4)).real()                                          # needs sage.symbolic
            sage: (floor(a-a) + a).parent()                                             # needs sage.symbolic
            Algebraic Real Field
        """
        return self._floor_ceil(lambda x: x.floor())

    def ceil(self):
        r"""
        Return the smallest integer not smaller than ``self``.

        EXAMPLES::

            sage: AA(sqrt(2)).ceil()                                                    # needs sage.symbolic
            2
            sage: AA(-sqrt(2)).ceil()                                                   # needs sage.symbolic
            -1
            sage: AA(42).ceil()
            42
        """
        return self._floor_ceil(lambda x: x.ceil())

    def round(self):
        r"""
        Round ``self`` to the nearest integer.

        EXAMPLES::

            sage: AA(sqrt(2)).round()                                                   # needs sage.symbolic
            1
            sage: AA(1/2).round()
            1
            sage: AA(-1/2).round()
            -1
        """
        return self._floor_ceil(lambda x: x.round())

    def trunc(self):
        r"""
        Round ``self`` to the nearest integer toward zero.

        EXAMPLES::

            sage: AA(sqrt(2)).trunc()                                                   # needs sage.symbolic
            1
            sage: AA(-sqrt(2)).trunc()                                                  # needs sage.symbolic
            -1
            sage: AA(1).trunc()
            1
            sage: AA(-1).trunc()
            -1
        """
        return self._floor_ceil(lambda x: x.trunc())

    def _rational_(self):
        """
        Return self as a Rational.

        EXAMPLES::

            sage: AA(42)._rational_().parent()
            Rational Field
            sage: AA(-22/7)._rational_()
            -22/7
            sage: AA(sqrt(7))._rational_()                                              # needs sage.symbolic
            Traceback (most recent call last):
            ...
            ValueError: Cannot coerce irrational Algebraic Real 2.645751311064591? to Rational
            sage: v = AA(1/2 + sqrt(2))^3 - AA(11/4*sqrt(2)); v                         # needs sage.symbolic
            3.125000000000000?
            sage: v._rational_()                                                        # needs sage.symbolic
            25/8
        """
        self.exactify()
        if not isinstance(self._descr, ANRational):
            raise ValueError(lazy_string("Cannot coerce irrational Algebraic Real %s to Rational", self))

        return QQ(self._descr._value)

    def real(self):
        """
        Return the real part of this algebraic real.

        It always returns ``self``.

        EXAMPLES::

            sage: a = AA(sqrt(2) + sqrt(3))                                             # needs sage.symbolic
            sage: a.real()                                                              # needs sage.symbolic
            3.146264369941973?
            sage: a.real() is a                                                         # needs sage.symbolic
            True
        """
        return self

    def imag(self):
        """
        Return the imaginary part of this algebraic real.

        It always returns 0.

        EXAMPLES::

            sage: a = AA(sqrt(2) + sqrt(3))                                             # needs sage.symbolic
            sage: a.imag()                                                              # needs sage.symbolic
            0
            sage: parent(a.imag())                                                      # needs sage.symbolic
            Algebraic Real Field
        """
        return AA_0

    def conjugate(self):
        """
        Return the complex conjugate of ``self``, i.e. returns itself.

        EXAMPLES::

            sage: a = AA(sqrt(2) + sqrt(3))                                             # needs sage.symbolic
            sage: a.conjugate()                                                         # needs sage.symbolic
            3.146264369941973?
            sage: a.conjugate() is a                                                    # needs sage.symbolic
            True
        """
        return self

    def multiplicative_order(self):
        r"""
        Compute the multiplicative order of this real algebraic number.

        That is, find the smallest positive integer `n` such
        that `x^n = 1`. If there is no such `n`, returns ``+Infinity``.

        We first check that ``abs(x)`` is very close to 1. If so, we compute
        `x` exactly and compare it to `1` and `-1`.

        EXAMPLES::

            sage: AA(1).multiplicative_order()
            1
            sage: AA(-1).multiplicative_order()
            2
            sage: AA(5).sqrt().multiplicative_order()
            +Infinity
        """
        if 1 not in RIF(self).abs():
            return infinity.infinity
        if self == 1:
            return 1
        elif self == -1:
            return 2
        else:
            return infinity.infinity

    def sign(self):
        """
        Compute the sign of this algebraic number (return `-1` if negative,
        `0` if zero, or `1` if positive).

        This computes an interval enclosing this number using 128-bit interval
        arithmetic; if this interval includes 0, then fall back to
        exact computation (which can be very slow).

        EXAMPLES::

            sage: AA(-5).nth_root(7).sign()
            -1
            sage: (AA(2).sqrt() - AA(2).sqrt()).sign()
            0

            sage: a = AA(2).sqrt() + AA(3).sqrt() - 58114382797550084497/18470915334626475921
            sage: a.sign()
            1
            sage: b = AA(2).sqrt() + AA(3).sqrt() - 2602510228533039296408/827174681630786895911
            sage: b.sign()
            -1

            sage: c = AA(5)**(1/3) - 1437624125539676934786/840727688792155114277
            sage: c.sign()
            1

            sage: (((a+b)*(a+c)*(b+c))**9 / (a*b*c)).sign()
            1
            sage: (a-b).sign()
            1
            sage: (b-a).sign()
            -1
            sage: (a*b).sign()
            -1
            sage: ((a*b).abs() + a).sign()
            1
            sage: (a*b - b*a).sign()
            0

            sage: a = AA(sqrt(1/2))                                                     # needs sage.symbolic
            sage: b = AA(-sqrt(1/2))                                                    # needs sage.symbolic
            sage: (a + b).sign()                                                        # needs sage.symbolic
            0

        TESTS:

        We avoid calling :meth:`exactify()` for trivial differences. The
        following example will take a long time (more than 5 seconds)
        when calling ``y.exactify()``::

            sage: # needs sage.symbolic
            sage: x1 = AA(2^(1/50))
            sage: x2 = AA(2^(1/50))
            sage: y = x1 - x2
            sage: y.sign()
            0

        Simplify to rationals for binary operations when computing the sign::

            sage: a = AA(2^(1/60))                                                      # needs sage.symbolic
            sage: b = a - (a + 1)                                                       # needs sage.symbolic
            sage: (b + 1).sign()                                                        # needs sage.symbolic
            0
        """
        if not self._value.contains_zero():
            return self._value.unique_sign()

        sd = self._descr
        if isinstance(self._descr, ANRational):
            return sd._value.sign()
        elif isinstance(self._descr, ANExtensionElement):
            # All field elements are irrational by construction
            # (the ANExtensionElement constructor will return an ANRational
            # instead, if the number is actually rational).
            # An irrational number must eventually be different from 0
            while self._value.contains_zero():
                self._more_precision()
            return self._value.unique_sign()
        elif type(sd) is ANBinaryExpr:
            ls = sd._left.sign()
            rs = sd._right.sign()
            if sd._op is operator.mul or sd._op is operator.truediv:
                return ls * rs
            elif sd._op is operator.add:
                if ls == rs:
                    return ls
            else:
                if ls == -rs:
                    return ls
                elif not ls:
                    self._set_descr((-sd._right)._descr)
                    return -rs
                elif not rs:
                    self._set_descr(sd._left._descr)
                    return ls
                elif sd._left is sd._right:
                    self._set_descr(ANRational(QQ.zero()))
                    return 0
        elif type(sd) is ANUnaryExpr:
            if sd._op == 'abs':
                c = 1 if bool(sd._arg) else 0
                if not c:
                    self._set_descr(ANRational(QQ.zero()))
                return c
            elif sd._op == '-':
                return -(sd._arg.sign())
            elif sd._op == '~':
                return sd._arg.sign()

        if self._value.prec() < 128:
            # OK, we'll try adding precision one more time
            self._more_precision()
            if not self._value.contains_zero():
                return self._value.unique_sign()

        if type(sd) is ANBinaryExpr:
            # We will now exactify both sides and do another sign comparison.
            # We try to avoid making ourself exact if possible.
            # It will only reach this block if the operation is addition or subtraction.
            sd._left.exactify()
            sd._right.exactify()

            # Rationals
            if type(sd._left._descr) is ANRational and type(sd._right._descr) is ANRational:
                ret = sd._op(sd._left._descr._value, sd._right._descr._value)
                if ret == 0:
                    self._set_descr(ANRational(QQ.zero()))
                    return 0
                return ret.sign()

            if sd._left.minpoly() == sd._right.minpoly():
                # Negating the element does not change the minpoly
                right = sd._right if sd._op is operator.sub else -sd._right
                c = cmp_elements_with_same_minpoly(sd._left, right, sd._left.minpoly())
                if c == 0:
                    self._set_descr(ANRational(QQ.zero()))
                    return 0
                elif c is not None:
                    return c

            ret = sd._op(sd._left._value, sd._right._value)
            if not ret.contains_zero():
                return ret.unique_sign()
            if not ret:  # Known to be exactly 0
                self._set_descr(ANRational(QQ.zero()))
                return 0

        # Sigh...
        self.exactify()
        return self.sign()

    def _interval_fast(self, prec):
        r"""
        Compute an approximation to this ``AlgebraicReal`` object in a real interval field of precision prec.

        EXAMPLES::

            sage: t = AA(sqrt(7))                                                       # needs sage.symbolic
            sage: t._interval_fast(100)                                                 # needs sage.symbolic
            2.64575131106459059050161575364?
        """
        return self.interval_fast(RealIntervalField(prec))

    def interval_exact(self, field):
        """
        Given a :class:`RealIntervalField`, compute the best possible
        approximation of this number in that field. Note that if this
        number is sufficiently close to some floating-point number
        (and, in particular, if this number is exactly representable in
        floating-point), then this will trigger exact computation, which
        may be very slow.

        EXAMPLES::

            sage: x = AA(2).sqrt()
            sage: y = x*x
            sage: x.interval(RIF)
            1.414213562373095?
            sage: x.interval_exact(RIF)
            1.414213562373095?
            sage: y.interval(RIF)
            2.000000000000000?
            sage: y.interval_exact(RIF)
            2
            sage: z = 1 + AA(2).sqrt() / 2^200
            sage: z.interval(RIF)
            1.000000000000001?
            sage: z.interval_exact(RIF)
            1.000000000000001?

        TESTS:

        Check that :trac:`26898` is fixed.  This calculation triggers the 40 bits
        of extra precision below, and the point is not that the length of the list
        is seven, but that the code runs in a reasonable time::

            sage: R.<x> = QQbar[]
            sage: roots = (x^7 + 27/4).roots()
            sage: from sage.rings.qqbar import QQbar_hash_offset
            sage: len([(r[0] + QQbar_hash_offset).interval_exact(CIF) for r in roots])
            7

        """
        for extra in (0, 40):
            target = RR(1.0) >> (field.prec() + extra)
            # p==precise; pr==precise rounded
            pval = self.interval_diameter(target)
            pbot = pval.lower()
            ptop = pval.upper()
            val = field(pval)
            bot = val.lower()
            top = val.upper()
            prbot = pbot.parent()(bot)
            prtop = ptop.parent()(top)
            if bot == top or (bot.nextabove() == top and
                              prbot < pbot and ptop < prtop):
                return val

        # Even 40 extra bits of precision are not enough to prove that
        # self is not an exactly representable float.
        self.exactify()
        while True:
            # p==precise; pr==precise rounded
            pval = self._value
            pbot = pval.lower()
            ptop = pval.upper()
            val = field(pval)
            bot = val.lower()
            top = val.upper()
            prbot = pbot.parent()(bot)
            prtop = ptop.parent()(top)
            if bot == top or (bot.nextabove() == top and
                              prbot < pbot and ptop < prtop):
                return val

            self._more_precision()

    def real_number(self, field):
        """
        Given a :class:`RealField`, compute a good approximation to ``self`` in
        that field. The approximation will be off by at most two
        ulp's, except for numbers which are very close to 0, which
        will have an absolute error at most
        ``2**(-(field.prec()-1))``. Also, the rounding mode of the
        field is respected.

        EXAMPLES::

            sage: x = AA(2).sqrt()^2
            sage: x.real_number(RR)
            2.00000000000000
            sage: x.real_number(RealField(53, rnd='RNDD'))
            1.99999999999999
            sage: x.real_number(RealField(53, rnd='RNDU'))
            2.00000000000001
            sage: x.real_number(RealField(53, rnd='RNDZ'))
            1.99999999999999
            sage: (-x).real_number(RR)
            -2.00000000000000
            sage: (-x).real_number(RealField(53, rnd='RNDD'))
            -2.00000000000001
            sage: (-x).real_number(RealField(53, rnd='RNDU'))
            -1.99999999999999
            sage: (-x).real_number(RealField(53, rnd='RNDZ'))
            -1.99999999999999
            sage: (x-2).real_number(RR)
            5.42101086242752e-20
            sage: (x-2).real_number(RealField(53, rnd='RNDD'))
            -1.08420217248551e-19
            sage: (x-2).real_number(RealField(53, rnd='RNDU'))
            2.16840434497101e-19
            sage: (x-2).real_number(RealField(53, rnd='RNDZ'))
            0.000000000000000
            sage: y = AA(2).sqrt()
            sage: y.real_number(RR)
            1.41421356237309
            sage: y.real_number(RealField(53, rnd='RNDD'))
            1.41421356237309
            sage: y.real_number(RealField(53, rnd='RNDU'))
            1.41421356237310
            sage: y.real_number(RealField(53, rnd='RNDZ'))
            1.41421356237309
        """
        v = self.interval(RealIntervalField(field.prec()))
        return field(v)

    _mpfr_ = real_number

    def __float__(self):
        r"""
        Compute a good float approximation to self.

        EXAMPLES::

            sage: AA(golden_ratio).__float__()                                          # needs sage.symbolic
            1.618033988749895
            sage: float(AA(sqrt(11)))                                                   # needs sage.symbolic
            3.3166247903554
        """
        return float(RR(self))

    def _complex_mpfr_field_(self, field):
        r"""
        Compute an approximation to this ``AlgebraicReal`` in the given field,
        which may be an interval field (in which case ``self.interval()`` is
        called) or any other real number field (in which case
        ``self.real_number()`` is called.

        Note that the field ``field`` should be a *complex* field (whose
        ``_real_field()`` method will be called to obtain a real subfield.)

        EXAMPLES::

            sage: AA(golden_ratio)._complex_mpfr_field_(ComplexIntervalField(100))      # needs sage.symbolic
            1.618033988749894848204586834365?
            sage: AA(golden_ratio)._complex_mpfr_field_(ComplexField(100))              # needs sage.symbolic
            1.6180339887498948482045868344
        """
        if isinstance(field, sage.rings.abc.ComplexIntervalField):
            return field(self.interval(field._real_field()))
        else:
            return field(self.real_number(field._real_field()))

    def real_exact(self, field):
        r"""
        Given a :class:`RealField`, compute the best possible approximation of
        this number in that field. Note that if this number is
        sufficiently close to the halfway point between two
        floating-point numbers in the field (for the default
        round-to-nearest mode) or if the number is sufficiently close
        to a floating-point number in the field (for directed rounding
        modes), then this will trigger exact computation, which may be
        very slow.

        The rounding mode of the field is respected.

        EXAMPLES::

            sage: x = AA(2).sqrt()^2
            sage: x.real_exact(RR)
            2.00000000000000
            sage: x.real_exact(RealField(53, rnd='RNDD'))
            2.00000000000000
            sage: x.real_exact(RealField(53, rnd='RNDU'))
            2.00000000000000
            sage: x.real_exact(RealField(53, rnd='RNDZ'))
            2.00000000000000
            sage: (-x).real_exact(RR)
            -2.00000000000000
            sage: (-x).real_exact(RealField(53, rnd='RNDD'))
            -2.00000000000000
            sage: (-x).real_exact(RealField(53, rnd='RNDU'))
            -2.00000000000000
            sage: (-x).real_exact(RealField(53, rnd='RNDZ'))
            -2.00000000000000
            sage: y = (x-2).real_exact(RR).abs()
            sage: y == 0.0 or y == -0.0 # the sign of 0.0 is not significant in MPFI
            True
            sage: y = (x-2).real_exact(RealField(53, rnd='RNDD'))
            sage: y == 0.0 or y == -0.0 # same as above
            True
            sage: y = (x-2).real_exact(RealField(53, rnd='RNDU'))
            sage: y == 0.0 or y == -0.0 # idem
            True
            sage: y = (x-2).real_exact(RealField(53, rnd='RNDZ'))
            sage: y == 0.0 or y == -0.0 # ibidem
            True
            sage: y = AA(2).sqrt()
            sage: y.real_exact(RR)
            1.41421356237310
            sage: y.real_exact(RealField(53, rnd='RNDD'))
            1.41421356237309
            sage: y.real_exact(RealField(53, rnd='RNDU'))
            1.41421356237310
            sage: y.real_exact(RealField(53, rnd='RNDZ'))
            1.41421356237309
        """
        for extra in (0, 40):
            target = RR(1.0) >> (field.prec() + extra)
            val = self.interval_diameter(target)
            fbot = field(val.lower())
            ftop = field(val.upper())
            if fbot == ftop:
                return ftop

        # Even 40 extra bits of precision are not enough to determine the
        # answer.
        rifp1 = RealIntervalField(field.prec() + 1)
        rifp2 = RealIntervalField(field.prec() + 2)

        val = self.interval_exact(rifp1)

        # Call the largest floating-point number <= self 'x'. Then
        # val may be [x .. x], [x .. x + 1/2 ulp],
        # [x + 1/2 ulp .. x + 1/2 ulp], or [x + 1/2 ulp .. x + 1 ulp];
        # in the second and fourth cases, the true value is not equal
        # to either of the interval endpoints.

        mid = rifp2(val).center()

        # Now mid may be x, x + 1/4 ulp, x + 1/2 ulp, or x + 3/4 ulp; in
        # the first and third cases, mid is the exact, true value of self;
        # in the second and fourth cases, self is close to mid, and is
        # neither x, x + 1/2 ulp, nor x + 1 ulp.

        # In all of these cases, in all rounding modes, the rounded value
        # of mid is the same as the rounded value of self.

        return field(mid)


class AlgebraicNumberPowQQAction(Action):
    """
    Implement powering of an algebraic number (an element of ``QQbar``
    or ``AA``) by a rational.

    This is always a right action.

    INPUT:

    - ``G`` -- must be ``QQ``

    - ``S`` -- the parent on which to act, either ``AA`` or ``QQbar``.

    .. NOTE::

        To compute ``x ^ (a/b)``, we take the `b`'th root of `x`; then
        we take that to the `a`'th power. If `x` is a negative algebraic
        real and `b` is odd, take the real `b`'th root; otherwise take
        the principal `b`'th root.

    EXAMPLES:

    In ``QQbar``::

        sage: QQbar(2)^(1/2)
        1.414213562373095?
        sage: QQbar(8)^(2/3)
        4
        sage: QQbar(8)^(2/3) == 4
        True
        sage: x = polygen(QQbar)
        sage: phi = QQbar.polynomial_root(x^2 - x - 1, RIF(1, 2))
        sage: tau = QQbar.polynomial_root(x^2 - x - 1, RIF(-1, 0))
        sage: rt5 = QQbar(5)^(1/2)
        sage: phi^10 / rt5
        55.00363612324742?
        sage: tau^10 / rt5
        0.003636123247413266?
        sage: (phi^10 - tau^10) / rt5
        55.00000000000000?
        sage: (phi^10 - tau^10) / rt5 == fibonacci(10)
        True
        sage: (phi^50 - tau^50) / rt5 == fibonacci(50)
        True
        sage: QQbar(-8)^(1/3)
        1.000000000000000? + 1.732050807568878?*I
        sage: (QQbar(-8)^(1/3))^3
        -8
        sage: QQbar(32)^(1/5)
        2
        sage: a = QQbar.zeta(7)^(1/3); a
        0.9555728057861407? + 0.2947551744109043?*I
        sage: a == QQbar.zeta(21)
        True
        sage: QQbar.zeta(7)^6
        0.6234898018587335? - 0.7818314824680299?*I
        sage: (QQbar.zeta(7)^6)^(1/3) * QQbar.zeta(21)
        1.000000000000000? + 0.?e-17*I

    In ``AA``::

        sage: AA(2)^(1/2)
        1.414213562373095?
        sage: AA(8)^(2/3)
        4
        sage: AA(8)^(2/3) == 4
        True
        sage: x = polygen(AA)
        sage: phi = AA.polynomial_root(x^2 - x - 1, RIF(0, 2))
        sage: tau = AA.polynomial_root(x^2 - x - 1, RIF(-2, 0))
        sage: rt5 = AA(5)^(1/2)
        sage: phi^10 / rt5
        55.00363612324742?
        sage: tau^10 / rt5
        0.003636123247413266?
        sage: (phi^10 - tau^10) / rt5
        55.00000000000000?
        sage: (phi^10 - tau^10) / rt5 == fibonacci(10)
        True
        sage: (phi^50 - tau^50) / rt5 == fibonacci(50)
        True

    TESTS::

        sage: AA(-8)^(1/3)
        -2
        sage: AA(-8)^(2/3)
        4
        sage: AA(32)^(3/5)
        8
        sage: AA(-16)^(1/2)
        4*I
        sage: AA(-16)^(1/4)
        1.414213562373095? + 1.414213562373095?*I
        sage: AA(-16)^(1/4)/QQbar.zeta(8)
        2

    We check that :trac:`7859` is fixed::

        sage: (AA(2)^(1/2)-AA(2)^(1/2))^(1/2)
        0
    """
    def __init__(self, G, S):
        """
        EXAMPLES::

            sage: from sage.rings.qqbar import AlgebraicNumberPowQQAction
            sage: act = AlgebraicNumberPowQQAction(QQ, AA); act
            Right Rational Powering by Rational Field on Algebraic Real Field
            sage: act(AA(-2), 1/3)
            -1.259921049894873?

        ::

            sage: act = AlgebraicNumberPowQQAction(QQ, QQbar); act
            Right Rational Powering by Rational Field on Algebraic Field
            sage: act(QQbar(-2), 1/3)
            0.6299605249474365? + 1.091123635971722?*I
        """
        Action.__init__(self, G, S, False, operator.pow)

    def _act_(self, e, x):
        r"""
        Return the power ``x ^ e``.

        INPUT:

        - ``x`` -- an algebraic number

        - ``e`` -- a rational number
        """
        if not x:
            return x

        n = e.numerator()
        d = e.denominator()
        if d == 1:
            return x._pow_int(n)

        # Parent of the result
        S = self.codomain()
        if S is AA and d % 2 == 0 and x.sign() < 0:
            S = QQbar

        # First, check for exact roots.
        if isinstance(x._descr, ANRational):
            rt = rational_exact_root(abs(x._descr._value), d)
            if rt is not None:
                if x._descr._value < 0:
                    if S is AA:
                        return AlgebraicReal(ANRational((-rt)**n))
                    else:
                        z = QQbar.zeta(2 * d)._pow_int(n)
                        return z * AlgebraicNumber(ANRational(rt**n))
                return S(ANRational(rt**n))

        if S is AA:
            # Result lies in AA
            pow_n = x._pow_int(n)
            poly = AAPoly.gen()**d - pow_n
            range = pow_n.interval_fast(RIF)
            if d % 2 == 0:
                result_min = 0
            else:
                result_min = min(range.lower(), -1)
            result_max = max(range.upper(), 1)
            return AlgebraicReal(ANRoot(poly, RIF(result_min, result_max)))

        # Result lies in QQbar

        # Determine whether arg(x) equals pi.
        argument_is_pi = False
        for prec in short_prec_seq():
            if prec is None:
                # We know that x.real() < 0, since x._value
                # crosses the negative real line and x._value
                # is known to be non-zero.
                isgn = x.imag().sign()
                val = x._value
                argument = val.argument()
                if isgn == 0:
                    argument = argument.parent().pi()
                    argument_is_pi = True
                elif isgn > 0:
                    if argument < 0:
                        argument = argument + 2 * argument.parent().pi()
                else:
                    if argument > 0:
                        argument = argument - 2 * argument.parent().pi()
            else:
                val = x._interval_fast(prec)
                if is_RealIntervalFieldElement(val) or not val.crosses_log_branch_cut():
                    argument = val.argument()
                    if val.imag().is_zero() and val.real() < 0:
                        argument_is_pi = True
                    break

        target_abs = abs(val) ** e
        target_arg = argument * e

        for prec in tail_prec_seq():
            if target_abs.relative_diameter() < RR_1_10 and (target_arg * d).absolute_diameter() < RR_1_10:
                break

            val = x._interval_fast(prec)

            target_abs = abs(val) ** e
            argument = val.argument()
            if argument_is_pi:
                argument = argument.parent().pi()
            target_arg = argument * e

        pow_n = x**n
        poly = QQbarPoly.gen()**d - pow_n

        prec = target_abs.prec()
        if argument_is_pi and d == 2:
            target_real = 0
        else:
            target_real = target_arg.cos() * target_abs
        target = ComplexIntervalField(prec)(target_real,
                                            target_arg.sin() * target_abs)

        return AlgebraicNumber(ANRoot(poly, target))

    def _repr_name_(self):
        return "Rational Powering"


class ANRational(ANDescr):
    r"""
    The subclass of :class:`ANDescr` that represents an arbitrary
    rational. This class is private, and should not be used directly.
    """

    def __init__(self, x):
        """
        TESTS::

            sage: polygen(QQbar) / int(3)
            1/3*x
        """
        if isinstance(x, (sage.rings.integer.Integer,
                          sage.rings.rational.Rational)):
            self._value = x
        elif isinstance(x, int):
            self._value = ZZ(x)
        else:
            raise TypeError("Illegal initializer for algebraic number rational")

    def __reduce__(self):
        """
        Add customized pickling support.

        EXAMPLES::

            sage: t = AA(5/2); type(t._descr)
            <class 'sage.rings.qqbar.ANRational'>
            sage: loads(dumps(t)) == t
            True
        """
        return (ANRational, (self._value, ))

    def _repr_(self):
        r"""
        String representation of self.

        EXAMPLES::

            sage: QQbar(2/3)._repr_()
            '2/3'
        """
        return repr(self._value)

    def handle_sage_input(self, sib, coerce, is_qqbar):
        r"""
        Produce an expression which will reproduce this value when evaluated,
        and an indication of whether this value is worth sharing (always
        False, for rationals).

        EXAMPLES::

            sage: sage_input(QQbar(22/7), verify=True)
            # Verified
            QQbar(22/7)
            sage: sage_input(-AA(3)/5, verify=True)
            # Verified
            AA(-3/5)
            sage: sage_input(vector(AA, (0, 1/2, 1/3)), verify=True)
            # Verified
            vector(AA, [0, 1/2, 1/3])
            sage: from sage.rings.qqbar import *
            sage: from sage.misc.sage_input import SageInputBuilder
            sage: sib = SageInputBuilder()
            sage: rat = ANRational(9/10)
            sage: rat.handle_sage_input(sib, False, True)
            ({call: {atomic:QQbar}({binop:/ {atomic:9} {atomic:10}})}, False)
        """
        v = sib(self._value, True)
        if not coerce:
            v = sib.name('QQbar' if is_qqbar else 'AA')(v)
        return (v, False)

    def _interval_fast(self, prec):
        r"""
        Return an approximation to self in a real interval field of precision prec.

        EXAMPLES::

            sage: QQbar(355/113)._descr._interval_fast(30)
            3.14159292?
        """
        return RealIntervalField(prec)(self._value)

    def generator(self):
        r"""
        Return an :class:`AlgebraicGenerator` object associated to this
        element. Returns the trivial generator, since ``self`` is rational.

        EXAMPLES::

            sage: QQbar(0)._descr.generator()
            Trivial generator
        """
        return qq_generator

    def is_complex(self):
        r"""
        Return ``False``, since rational numbers are real

        EXAMPLES::

            sage: QQbar(1/7)._descr.is_complex()
            False
        """
        return False

    def exactify(self):
        r"""
        Calculate ``self`` exactly. Since ``self`` is a rational number, return ``self``.

        EXAMPLES::

            sage: a = QQbar(1/3)._descr
            sage: a.exactify() is a
            True
        """
        return self

    def is_simple(self):
        """
        Checks whether this descriptor represents a value with the same
        algebraic degree as the number field associated with the descriptor.

        This is always true for rational numbers.

        EXAMPLES::

            sage: AA(1/2)._descr.is_simple()
            True
        """
        return True

    def minpoly(self):
        r"""
        Return the min poly of ``self`` over `\QQ`.

        EXAMPLES::

            sage: QQbar(7)._descr.minpoly()
            x - 7
        """
        return QQx_x - self._value

    def neg(self, n):
        r"""
        Negation of ``self``.

        EXAMPLES::

            sage: a = QQbar(3)
            sage: b = a._descr
            sage: type(b)
            <class 'sage.rings.qqbar.ANRational'>
            sage: b.neg(a)
            -3
        """
        return ANRational(-self._value)

    def invert(self, n):
        r"""
        1/``self``.

        EXAMPLES::

            sage: a = QQbar(3)
            sage: b = a._descr
            sage: b.invert(a)
            1/3
        """
        return ANRational(~self._value)

    def abs(self, n):
        r"""
        Absolute value of ``self``.

        EXAMPLES::

            sage: a = QQbar(3)
            sage: b = a._descr
            sage: b.abs(a)
            3
        """
        return ANRational(abs(self._value))

    def rational_argument(self, n):
        r"""
        Return the argument of self divided by `2 \pi`, or ``None`` if this
        element is 0.

        EXAMPLES::

            sage: QQbar(3)._descr.rational_argument(None)
            0
            sage: QQbar(-3)._descr.rational_argument(None)
            1/2
            sage: QQbar(0)._descr.rational_argument(None) is None
            True
        """
        if self._value > 0:
            return QQ.zero()
        if self._value < 0:
            return QQ((1, 2))
        return None

    def angle(self):
        r"""
        Return a rational number `q \in (-1/2, 1/2]` such that ``self`` is a rational multiple of
        `e^{2\pi i q}`. Always returns 0, since this element is rational.

        EXAMPLES::

            sage: QQbar(3)._descr.angle()
            0
            sage: QQbar(-3)._descr.angle()
            0
            sage: QQbar(0)._descr.angle()
            0
        """
        return QQ_0

    def scale(self):
        r"""
        Return a rational number `r` such that ``self`` is equal to `r e^{2 \pi
        i q}` for some `q \in (-1/2, 1/2]`.  In other words, just return ``self``
        as a rational number.

        EXAMPLES::

            sage: QQbar(-3)._descr.scale()
            -3
        """
        return self._value


def is_AlgebraicReal(x):
    r"""
    Test if ``x`` is an instance of :class:`~AlgebraicReal`. For internal use.

    EXAMPLES::

        sage: from sage.rings.qqbar import is_AlgebraicReal
        sage: is_AlgebraicReal(AA(sqrt(2)))                                             # needs sage.symbolic
        True
        sage: is_AlgebraicReal(QQbar(sqrt(2)))                                          # needs sage.symbolic
        False
        sage: is_AlgebraicReal("spam")
        False
    """
    return isinstance(x, AlgebraicReal)


def is_AlgebraicNumber(x):
    r"""
    Test if ``x`` is an instance of :class:`~AlgebraicNumber`. For internal use.

    EXAMPLES::

        sage: from sage.rings.qqbar import is_AlgebraicNumber
        sage: is_AlgebraicNumber(AA(sqrt(2)))                                           # needs sage.symbolic
        False
        sage: is_AlgebraicNumber(QQbar(sqrt(2)))                                        # needs sage.symbolic
        True
        sage: is_AlgebraicNumber("spam")
        False
    """
    return isinstance(x, AlgebraicNumber)


QQbarPoly = PolynomialRing(QQbar, 'x')
AAPoly = PolynomialRing(AA, 'x')


class AlgebraicPolynomialTracker(SageObject):
    r"""
    Keeps track of a polynomial used for algebraic numbers.

    If multiple algebraic numbers are created as roots of a single
    polynomial, this allows the polynomial and information about
    the polynomial to be shared. This reduces work if the polynomial
    must be recomputed at higher precision, or if it must be factored.

    This class is private, and should only be constructed by
    ``AA.common_polynomial()`` or ``QQbar.common_polynomial()``, and should
    only be used as an argument to ``AA.polynomial_root()`` or
    ``QQbar.polynomial_root()``. (It does not matter whether you create
    the common polynomial with ``AA.common_polynomial()`` or
    ``QQbar.common_polynomial()``.)

    EXAMPLES::

        sage: x = polygen(QQbar)
        sage: P = QQbar.common_polynomial(x^2 - x - 1)
        sage: P
        x^2 - x - 1
        sage: QQbar.polynomial_root(P, RIF(1, 2))
        1.618033988749895?
    """

    def __init__(self, poly):
        r"""
        Initialize this AlgebraicPolynomialTracker object.

        EXAMPLES::

            sage: x = polygen(QQbar)
            sage: P = QQbar.common_polynomial(x^2 - x - 1)
            sage: type(P) # indirect doctest
            <class 'sage.rings.qqbar.AlgebraicPolynomialTracker'>
        """
        if not isinstance(poly, Polynomial):
            raise ValueError("Trying to create AlgebraicPolynomialTracker on non-Polynomial")
        B = poly.base_ring()

        if B is ZZ or B is QQ:
            poly = QQy(poly)
            complex = False
        elif isinstance(B, AlgebraicField_common):
            complex = isinstance(poly.base_ring(), AlgebraicField)
        else:
            try:
                poly = poly.change_ring(AA)
                complex = False
            except (TypeError, ValueError):
                poly = poly.change_ring(QQbar)
                complex = True
        self._poly = poly
        self._complex = complex
        self._exact = False
        self._roots_cache = {}

    def __reduce__(self):
        """
        Add customized pickling support.

        EXAMPLES::

            sage: x = polygen(QQ)
            sage: v = (x^2 - x - 1).roots(ring=AA, multiplicities=False)[1]
            sage: type(v._descr._poly)
            <class 'sage.rings.qqbar.AlgebraicPolynomialTracker'>
            sage: loads(dumps(v)) == v
            True
        """
        return (AlgebraicPolynomialTracker, (self._poly, ))

    def _sage_input_(self, sib, coerce):
        r"""
        Produce an expression which will reproduce this value when evaluated.

        EXAMPLES::

            sage: x = polygen(QQ)
            sage: sage_input(AA.common_polynomial(x^3 - 7))
            R.<y> = QQ[]
            AA.common_polynomial(y^3 - 7)
            sage: x = polygen(AA)
            sage: p = sqrt(AA(2)) * x^2 - sqrt(AA(3))
            sage: cp = AA.common_polynomial(p)
            sage: sage_input((cp, cp))
            R.<x> = AA[]
            cp = AA.common_polynomial(AA.polynomial_root(AA.common_polynomial(x^2 - 2), RIF(RR(1.4142135623730949), RR(1.4142135623730951)))*x^2 - AA.polynomial_root(AA.common_polynomial(x^2 - 3), RIF(RR(1.7320508075688772), RR(1.7320508075688774))))
            (cp, cp)
            sage: from sage.misc.sage_input import SageInputBuilder
            sage: sib = SageInputBuilder()
            sage: cp._sage_input_(sib, False)
            {call: {getattr: {atomic:AA}.common_polynomial}({binop:- {binop:* {call: {getattr: {atomic:AA}.polynomial_root}({call: {getattr: {atomic:AA}.common_polynomial}({binop:- {binop:** {gen:x {constr_parent: {subscr: {atomic:AA}[{atomic:'x'}]} with gens: ('x',)}} {atomic:2}} {atomic:2}})}, {call: {atomic:RIF}({call: {atomic:RR}({atomic:1.4142135623730949})}, {call: {atomic:RR}({atomic:1.4142135623730951})})})} {binop:** {gen:x {constr_parent: {subscr: {atomic:AA}[{atomic:'x'}]} with gens: ('x',)}} {atomic:2}}} {call: {getattr: {atomic:AA}.polynomial_root}({call: {getattr: {atomic:AA}.common_polynomial}({binop:- {binop:** {gen:x {constr_parent: {subscr: {atomic:AA}[{atomic:'x'}]} with gens: ('x',)}} {atomic:2}} {atomic:3}})}, {call: {atomic:RIF}({call: {atomic:RR}({atomic:1.7320508075688772})}, {call: {atomic:RR}({atomic:1.7320508075688774})})})}})}
        """
        # XXX It would be nicer to skip the "AA.common_polynomial()"
        # wrapper if the polynomial is not actually shared. But
        # sage_input.py is not quite that generic.
        v = sib.name('AA').common_polynomial(self._poly)
        sib.id_cache(self, v, 'cp')
        return v

    def _repr_(self):
        r"""
        String representation of self.

        EXAMPLES::

            sage: x = polygen(QQ)
            sage: AA.common_polynomial(x^3 - 7)._repr_()
            'y^3 - 7'
        """
        return repr(self._poly)

    def poly(self):
        r"""
        Return the underlying polynomial of ``self``.

        EXAMPLES::

            sage: x = polygen(QQ)
            sage: f = x^3 - 7
            sage: g = AA.common_polynomial(f)
            sage: g.poly()
            y^3 - 7
        """
        return self._poly

    def is_complex(self):
        r"""
        Return ``True`` if the coefficients of this polynomial are non-real.

        EXAMPLES::

            sage: x = polygen(QQ); f = x^3 - 7
            sage: g = AA.common_polynomial(f)
            sage: g.is_complex()
            False
            sage: QQbar.common_polynomial(x^3 - QQbar(I)).is_complex()
            True
        """
        return self._complex

    def complex_roots(self, prec, multiplicity):
        """
        Find the roots of ``self`` in the complex field to precision ``prec``.

        EXAMPLES::

            sage: x = polygen(ZZ)
            sage: cp = AA.common_polynomial(x^4 - 2)

        Note that the precision is not guaranteed to find the tightest
        possible interval since :meth:`complex_roots` depends on the
        underlying BLAS implementation. ::

            sage: cp.complex_roots(30, 1)
            [-1.18920711500272...?,
             1.189207115002721?,
             -1.189207115002721?*I,
             1.189207115002721?*I]
        """
        if multiplicity in self._roots_cache:
            roots = self._roots_cache[multiplicity]
            if roots[0] >= prec:
                return roots[1]

        p = self._poly
        for i in range(multiplicity - 1):
            p = p.derivative()

        from sage.rings.polynomial.complex_roots import complex_roots
        roots_mult = complex_roots(p, min_prec=prec)
        roots = [rt for (rt, mult) in roots_mult if mult == 1]
        self._roots_cache[multiplicity] = (prec, roots)
        return roots

    def exactify(self):
        """
        Compute a common field that holds all of the algebraic coefficients
        of this polynomial, then factor the polynomial over that field.
        Store the factors for later use (ignoring multiplicity).

        EXAMPLES::

            sage: x = polygen(AA)
            sage: p = sqrt(AA(2)) * x^2 - sqrt(AA(3))
            sage: cp = AA.common_polynomial(p)
            sage: cp._exact
            False
            sage: cp.exactify()
            sage: cp._exact
            True
        """
        if self._exact:
            return

        self._exact = True

        if self._poly.base_ring() is QQ:
            self._factors = [fac_exp[0] for fac_exp in self._poly.factor()]
            self._gen = qq_generator
        else:
            gen = qq_generator
            for c in self._poly.list():
                c.exactify()
                gen = gen.union(c._exact_field())

            self._gen = gen

            coeffs = [gen(c._exact_value()) for c in self._poly.list()]

            if gen.is_trivial():
                self._poly = QQy(self._poly)
                self._factors = [fac_exp[0] for fac_exp in self._poly.factor()]
            else:
                fld = gen.field()
                fld_poly = fld['y']

                fp = fld_poly(coeffs)

                self._factors = [fac_exp[0] for fac_exp in fp.factor()]

    def factors(self):
        r"""
        EXAMPLES::

            sage: x = polygen(QQ)
            sage: f = QQbar.common_polynomial(x^4 + 4)
            sage: f.factors()
            [y^2 - 2*y + 2, y^2 + 2*y + 2]
        """
        self.exactify()
        return self._factors

    def generator(self):
        r"""
        Return an :class:`AlgebraicGenerator` for a number field containing all
        the coefficients of ``self``.

        EXAMPLES::

            sage: x = polygen(AA)
            sage: p = sqrt(AA(2)) * x^2 - sqrt(AA(3))
            sage: cp = AA.common_polynomial(p)
            sage: cp.generator()
            Number Field in a with defining polynomial y^4 - 4*y^2 + 1
             with a in -0.5176380902050415?
        """
        self.exactify()
        return self._gen


class ANRoot(ANDescr):
    """
    The subclass of :class:`ANDescr` that represents a particular
    root of a polynomial with algebraic coefficients.
    This class is private, and should not be used directly.
    """
    def __init__(self, poly, interval, multiplicity=1):
        r"""
        Initialize this ``ANRoot`` object.

        EXAMPLES::

            sage: x = polygen(QQ); f = (x^3 + x + 1).roots(AA,multiplicities=False)[0]._descr
            sage: type(f) # indirect doctest
            <class 'sage.rings.qqbar.ANRoot'>
        """
        if not isinstance(poly, AlgebraicPolynomialTracker):
            poly = AlgebraicPolynomialTracker(poly)
        self._poly = poly
        self._multiplicity = multiplicity
        self._complex = is_ComplexIntervalFieldElement(interval)
        self._complex_poly = poly.is_complex()
        self._interval = self.refine_interval(interval, 64)

    def __reduce__(self):
        """
        Add customized pickling support.

        EXAMPLES::

            sage: x = polygen(QQ)
            sage: v = (x^2 - x - 1).roots(ring=AA, multiplicities=False)[1]
            sage: type(v._descr)
            <class 'sage.rings.qqbar.ANRoot'>
            sage: loads(dumps(v)) == v
            True
        """
        return (ANRoot, (self._poly, self._interval, self._multiplicity))

    def _repr_(self):
        r"""
        String representation of self.

        EXAMPLES::

            sage: x = polygen(QQ)
            sage: v = (x^2 - x - 1).roots(ring=AA, multiplicities=False)[1]
            sage: v._descr._repr_()
            'Root 1.618033988749894849? of y^2 - y - 1'
        """
        return 'Root %s of %s' % (self._interval, self._poly)

    def handle_sage_input(self, sib, coerce, is_qqbar):
        r"""
        Produce an expression which will reproduce this value when evaluated,
        and an indication of whether this value is worth sharing (always ``True``
        for :class:`ANRoot`).

        EXAMPLES::

            sage: sage_input((AA(3)^(1/2))^(1/3), verify=True)
            # Verified
            R.<x> = AA[]
            AA.polynomial_root(AA.common_polynomial(x^3 - AA.polynomial_root(AA.common_polynomial(x^2 - 3), RIF(RR(1.7320508075688772), RR(1.7320508075688774)))), RIF(RR(1.2009369551760025), RR(1.2009369551760027)))

        These two examples are too big to verify quickly. (Verification
        would create a field of degree 28.)::

            sage: sage_input((sqrt(AA(3))^(5/7))^(9/4))
            R.<x> = AA[]
            v1 = AA.polynomial_root(AA.common_polynomial(x^2 - 3), RIF(RR(1.7320508075688772), RR(1.7320508075688774)))
            v2 = v1*v1
            v3 = AA.polynomial_root(AA.common_polynomial(x^7 - v2*v2*v1), RIF(RR(1.4804728524798112), RR(1.4804728524798114)))
            v4 = v3*v3
            v5 = v4*v4
            AA.polynomial_root(AA.common_polynomial(x^4 - v5*v5*v3), RIF(RR(2.4176921938267877), RR(2.4176921938267881)))
            sage: sage_input((sqrt(QQbar(-7))^(5/7))^(9/4))
            R.<x> = QQbar[]
            v1 = QQbar.polynomial_root(AA.common_polynomial(x^2 + 7), CIF(RIF(RR(0)), RIF(RR(2.6457513110645903), RR(2.6457513110645907))))
            v2 = v1*v1
            v3 = QQbar.polynomial_root(AA.common_polynomial(x^7 - v2*v2*v1), CIF(RIF(RR(0.8693488875796217), RR(0.86934888757962181)), RIF(RR(1.8052215661454434), RR(1.8052215661454436))))
            v4 = v3*v3
            v5 = v4*v4
            QQbar.polynomial_root(AA.common_polynomial(x^4 - v5*v5*v3), CIF(RIF(-RR(3.8954086044650791), -RR(3.8954086044650786)), RIF(RR(2.7639398015408925), RR(2.7639398015408929))))
            sage: x = polygen(QQ)
            sage: sage_input(AA.polynomial_root(x^2-x-1, RIF(1, 2)), verify=True)
            # Verified
            R.<y> = QQ[]
            AA.polynomial_root(AA.common_polynomial(y^2 - y - 1), RIF(RR(1.6180339887498947), RR(1.6180339887498949)))
            sage: sage_input(QQbar.polynomial_root(x^3-5, CIF(RIF(-3, 0), RIF(0, 3))), verify=True)
            # Verified
            R.<y> = QQ[]
            QQbar.polynomial_root(AA.common_polynomial(y^3 - 5), CIF(RIF(-RR(0.85498797333834853), -RR(0.85498797333834842)), RIF(RR(1.4808826096823642), RR(1.4808826096823644))))
            sage: from sage.rings.qqbar import *
            sage: from sage.misc.sage_input import SageInputBuilder
            sage: sib = SageInputBuilder()
            sage: rt = ANRoot(x^3 - 2, RIF(0, 4))
            sage: rt.handle_sage_input(sib, False, True)
            ({call: {getattr: {atomic:QQbar}.polynomial_root}({call: {getattr: {atomic:AA}.common_polynomial}({binop:- {binop:** {gen:y {constr_parent: {subscr: {atomic:QQ}[{atomic:'y'}]} with gens: ('y',)}} {atomic:3}} {atomic:2}})}, {call: {atomic:RIF}({call: {atomic:RR}({atomic:1.259921049894873})}, {call: {atomic:RR}({atomic:1.2599210498948732})})})},
             True)
        """
        parent = sib.name('QQbar' if is_qqbar else 'AA')
        poly = sib(self._poly)
        intv = self._interval
        # Check whether a 53-bit interval actually isolates the root.
        # If so, use it, because 53-bit intervals print prettier.
        if is_ComplexIntervalFieldElement(intv):
            loose_intv = CIF(intv)
        else:
            loose_intv = RIF(intv)
        # If the derivative of the polynomial is bounded away from 0
        # over this interval, then it definitely isolates a root.
        if self._poly._poly.derivative()(loose_intv) != 0:
            good_intv = loose_intv
        else:
            good_intv = intv
        return (parent.polynomial_root(poly, sib(good_intv)), True)

    def is_complex(self):
        r"""
        Whether this is a root in `\overline{\QQ}` (rather than `\mathbf{A}`).
        Note that this may return True even if the root is actually real, as
        the second example shows; it does *not* trigger exact computation to
        see if the root is real.

        EXAMPLES::

            sage: x = polygen(QQ)
            sage: (x^2 - x - 1).roots(ring=AA, multiplicities=False)[1]._descr.is_complex()
            False
            sage: (x^2 - x - 1).roots(ring=QQbar, multiplicities=False)[1]._descr.is_complex()
            True
        """
        return self._complex

    def conjugate(self, n):
        r"""
        Complex conjugate of this :class:`ANRoot` object.

        EXAMPLES::

            sage: # needs sage.symbolic
            sage: a = (x^2 + 23).roots(ring=QQbar, multiplicities=False)[0]
            sage: b = a._descr
            sage: type(b)
            <class 'sage.rings.qqbar.ANRoot'>
            sage: c = b.conjugate(a); c
            <sage.rings.qqbar.ANUnaryExpr object at ...>
            sage: c.exactify()
            -2*a + 1 where a^2 - a + 6 = 0 and a in 0.50000000000000000? - 2.397915761656360?*I
        """
        if not self._complex:
            return self
        if not self._complex_poly:
            return ANRoot(self._poly, self._interval.conjugate(), self._multiplicity)

        return ANUnaryExpr(n, 'conjugate')

    def refine_interval(self, interval, prec):
        r"""
        Takes an interval which is assumed to enclose exactly one root
        of the polynomial (or, with multiplicity=`k`, exactly one root
        of the `k-1`-st derivative); and a precision, in bits.

        Tries to find a narrow interval enclosing the root using
        interval arithmetic of the given precision. (No particular
        number of resulting bits of precision is guaranteed.)

        Uses a combination of Newton's method (adapted for interval
        arithmetic) and bisection. The algorithm will converge very
        quickly if started with a sufficiently narrow interval.

        EXAMPLES::

            sage: from sage.rings.qqbar import ANRoot
            sage: x = polygen(AA)
            sage: rt2 = ANRoot(x^2 - 2, RIF(0, 2))
            sage: rt2.refine_interval(RIF(0, 2), 75)
            1.4142135623730950488017?
        """
        if self._complex or self._complex_poly:
            v = self._complex_refine_interval(interval, prec)
            if self._complex:
                return v
            else:
                return v.real()
        else:
            return self._real_refine_interval(interval, prec)

    def _real_refine_interval(self, interval, prec):
        r"""
        Does the calculation for ``refine_interval``.

        EXAMPLES::

            sage: from sage.rings.qqbar import ANRoot
            sage: x = polygen(AA)
            sage: rt2 = ANRoot(x^2 - 2, RIF(0, 2))
            sage: rt2.refine_interval(RIF(0, 2), 75) # indirect doctest
            1.4142135623730950488017?
        """
        # Do not throw away bits in the original interval; doing so might
        # invalidate it (include an extra root)

        field = RealIntervalField(max(prec, interval.prec()))
        interval = field(interval)
        if interval.is_exact():
            return interval

        p = self._poly.poly()

        dp = p.derivative()
        for i in range(self._multiplicity - 1):
            p = dp
            dp = p.derivative()

        zero = field.zero()

        poly_ring = field['x']

        # interval_p = poly_ring(p)
        if p.base_ring() is QQ:
            interval_p = p.change_ring(field)
        else:
            coeffs = [c._interval_fast(prec) for c in p.list()]
            interval_p = poly_ring(coeffs)

        # This special case is important: this is the only way we could
        # refine "infinitely deep" (we could get an interval of diameter
        # about 2^{-2^31}, and then hit floating-point underflow); avoiding
        # this case here means we do not have to worry about iterating too
        # many times later
        if interval_p[0].is_zero() and interval.contains_zero():
            return zero

        # interval_dp = poly_ring(dp)
        if p.base_ring() is QQ:
            interval_dp = p.derivative().change_ring(field)
        else:
            dcoeffs = [c.interval_fast(field) for c in dp.list()]
            interval_dp = poly_ring(dcoeffs)

        l = interval.lower()
        pl = interval_p(field(l))
        u = interval.upper()
        pu = interval_p(field(u))

        if pl.contains_zero():
            if pu.contains_zero():
                return interval
            else:
                su = pu.unique_sign()
                sl = -su
        elif pu.contains_zero():
            sl = pl.unique_sign()
            su = -sl
        else:
            sl = pl.unique_sign()
            su = pu.unique_sign()
            if sl == su:
                # Oops...
                raise ValueError("Refining interval that does not bound unique root!")

        while True:
            assert l == interval.lower()
            assert u == interval.upper()
            assert pl.contains_zero() or \
                   pu.contains_zero() or \
                   pl.unique_sign() != pu.unique_sign()

            # Use a simple algorithm:
            # Try an interval Newton-Raphson step. If this does not add at
            # least one bit of information, or if it fails (because the
            # slope is not bounded away from zero), then try bisection.
            # If this fails because the value at the midpoint is not
            # bounded away from zero, then also try the 1/4 and 3/4 points.
            # If all of these fail, then return the current interval.

            slope = interval_dp(interval)
            diam = interval.diameter()
            newton_lower = True

            if not slope.contains_zero():
                newton_lower = not newton_lower

                if newton_lower:
                    interval = interval.intersection(field(l) - pl/slope)
                else:
                    interval = interval.intersection(field(u) - pu/slope)
                new_diam = interval.diameter()

                if new_diam == 0:
                    # Wow, we managed to find the answer exactly.
                    # (I think this can only happen with a linear polynomial,
                    # in which case we shouldn't have been in this
                    # function at all; but oh well.)
                    return interval

                if (new_diam << 1) <= diam:
                    # We got at least one bit
                    l = interval.lower()
                    u = interval.upper()
                    pl = interval_p(field(l))
                    pu = interval_p(field(u))
                    continue

            # bisection
            for i,j in [(2,2),(3,1),(1,3)]:
                c = (i*l + j*u) / 4
                pc = interval_p(field(c))

                if c <= l or c >= u:
                    # not enough precision
                    return interval

                if pc.contains_zero():
                    continue
                elif pc.unique_sign() != sl:
                    interval = field(l, c)
                    u = c
                    pu = pc
                    break
                else:
                    interval = field(c, u)
                    l = c
                    pl = pc
                    break
            else:
                # bisection failed
                return interval

    def _complex_refine_interval(self, interval, prec):
        r"""
        Takes an interval which is assumed to enclose exactly one root
        of the polynomial (or, with multiplicity=`k`, exactly one root
        of the `k-1`-st derivative); and a precision, in bits.

        Tries to find a narrow interval enclosing the root using
        interval arithmetic of the given precision. (No particular
        number of resulting bits of precision is guaranteed.)

        Uses Newton's method (adapted for interval arithmetic). The
        algorithm will converge very quickly if started with a
        sufficiently narrow interval. If Newton's method fails, then
        we falls back on computing all the roots of the polynomial
        numerically, and select the appropriate root.

        EXAMPLES::

            sage: from sage.rings.qqbar import ANRoot
            sage: x = polygen(QQbar)
            sage: intv = CIF(RIF(0, 1), RIF(0.1, 1))
            sage: rt = ANRoot(x^5 - 1, intv)
            sage: new_intv = rt.refine_interval(intv, 53); new_intv # indirect doctest
            0.3090169943749474241? + 0.951056516295153573?*I
            sage: rt.refine_interval(new_intv, 70)
            0.30901699437494742411? + 0.95105651629515357212?*I
        """
        # Don't throw away bits in the original interval; doing so might
        # invalidate it (include an extra root)

        field = ComplexIntervalField(max(prec, interval.prec()))
        interval = field(interval)
        if interval.is_exact():
            return interval

        p = self._poly.poly()
        dp = p.derivative()
        for i in range(self._multiplicity - 1):
            p = dp
            dp = p.derivative()

        zero = field.zero()

        poly_ring = field['x']

        # interval_p = poly_ring(p)
        if p.base_ring() is QQ:
            interval_p = p.change_ring(field)
        else:
            coeffs = [c.interval_fast(field) for c in p.list()]
            interval_p = poly_ring(coeffs)

        # This special case is important: this is the only way we could
        # refine "infinitely deep" (we could get an interval of diameter
        # about 2^{-2^31}, and then hit floating-point underflow); avoiding
        # this case here means we do not have to worry about iterating too
        # many times later
        if interval_p[0].is_zero() and zero in interval:
            return zero

        # interval_dp = poly_ring(dp)
        if p.base_ring() is QQ:
            interval_dp = p.derivative().change_ring(field)
        else:
            dcoeffs = [c.interval_fast(field) for c in dp.list()]
            interval_dp = poly_ring(dcoeffs)

        while True:
            center = field(interval.center())
            val = interval_p(center)

            slope = interval_dp(interval)

            diam = interval.diameter()

            if zero in slope:
                # Give up and fall back on root isolation.
                return self._complex_isolate_interval(interval, prec)

            if zero not in slope:
                new_range = center - val / slope
                interval = interval.intersection(new_range)

                new_diam = interval.diameter()

                if new_diam == 0:
                    # Wow; we nailed it exactly. (This may happen
                    # whenever the root is exactly equal to some
                    # floating-point number, and cannot happen
                    # if the root is not equal to a floating-point
                    # number.)  We just return the perfect answer.
                    return interval

                if new_diam == diam:
                    # We're not getting any better. There are two
                    # possible reasons for this. Either we have
                    # refined as much as possible given the imprecision
                    # of our interval polynomial, and we have the best
                    # answer we're going to get at this precision;
                    # or we started with a poor approximation to the
                    # root, resulting in a broad range of possible
                    # slopes in this interval, and Newton-Raphson refining
                    # is not going to help.

                    # I do not have a formal proof, but I believe the
                    # following test differentiates between these two
                    # behaviors. (If I'm wrong, we might get bad behavior
                    # like infinite loops, but we still won't actually
                    # return a wrong answer.)

                    if val.contains_zero():
                        # OK, center must be a good approximation
                        # to the root (in the current precision, anyway).
                        # And the expression "center - val / slope"
                        # above means that we have a pretty good interval,
                        # even if slope is a poor estimate.
                        return interval

                    # The center of the current interval is known
                    # not to be a root. This should let us divide
                    # the interval in half, and improve on our previous
                    # estimates. I can only think of two reasons why
                    # it might not:
                    # 1) the "center" of the interval is actually
                    # on one of the edges of the interval (because the
                    # interval is only one ulp wide), or
                    # 2) the slope estimate is so bad that
                    # "center - val / slope" doesn't give us information.

                    # With complex intervals implemented as
                    # rectangular regions of the complex plane, it's
                    # possible that "val / slope" includes zero even
                    # if both "val" and "slope" are bounded away from
                    # zero, if the diameter of the (interval) argument
                    # of val or slope is large enough.

                    # So we test the diameter of the argument of
                    # slope; if it's small, we decide that we must
                    # have a good interval, but if it's big, we decide
                    # that we probably can't make progress with
                    # Newton-Raphson.

                    # I think the relevant measure of "small" is
                    # whether the diameter is less than pi/2; in that
                    # case, no matter the value of "val" (as long as
                    # "val" is fairly precise), "val / slope" should
                    # be bounded away from zero. But we compare
                    # against 1 instead, in the hopes that this might
                    # be slightly faster.

                    if slope.argument().absolute_diameter() < 1:
                        return interval

                    # And now it's time to give up.
                    return self._complex_isolate_interval(interval, prec)

    def _complex_isolate_interval(self, interval, prec):
        """
        Find a precise approximation to the unique root in interval,
        by finding a precise approximation to all roots of the
        polynomial, and checking which one is in interval. Slow but sure.

        EXAMPLES::

            sage: from sage.rings.qqbar import ANRoot
            sage: x = polygen(QQbar)
            sage: intv = CIF(RIF(0, 1), RIF(0.1, 1))
            sage: rt = ANRoot(x^5 - 1, intv)
            sage: rt._complex_isolate_interval(intv, 53)
            0.3090169943749474241? + 0.951056516295153573?*I
        """
        rts = self._poly.complex_roots(prec, self._multiplicity)

        # Find all the roots that overlap interval.
        our_root = [rt for rt in rts if rt.overlaps(interval)]

        if len(our_root) == 1:
            return our_root[0]

        if not our_root:
            raise ValueError("Complex root interval does not include any roots")

        # We have more than one root that overlap the current interval.
        # Technically, this might not be an error; perhaps the actual
        # root is just outside our interval, even though the (presumably
        # tight) interval containing that root touches our interval.

        # But it seems far more likely that the provided interval is
        # just too big.

        raise ValueError("Complex root interval probably includes multiple roots")

    def exactify(self):
        """
        Return either an :class:`ANRational` or an
        :class:`ANExtensionElement` with the same value as this number.

        EXAMPLES::

            sage: from sage.rings.qqbar import ANRoot
            sage: x = polygen(QQbar)
            sage: two = ANRoot((x-2)*(x-sqrt(QQbar(2))), RIF(1.9, 2.1))
            sage: two.exactify()
            2
            sage: strange = ANRoot(x^2 + sqrt(QQbar(3))*x - sqrt(QQbar(2)), RIF(-0, 1))
            sage: strange.exactify()
            a where a^8 - 6*a^6 + 5*a^4 - 12*a^2 + 4 = 0 and a in 0.6051012265139511?

        TESTS:

        Verify that :trac:`12727` is fixed::

            sage: m = sqrt(sin(pi/5)); a = QQbar(m); b = AA(m)                          # needs sage.symbolic
            sage: a.minpoly()                                                           # needs sage.symbolic
            x^8 - 5/4*x^4 + 5/16
            sage: b.minpoly()                                                           # needs sage.symbolic
            x^8 - 5/4*x^4 + 5/16
        """
        gen = self._poly.generator()

        if gen.is_trivial():
            qpf = self._poly.factors()

            def find_fn(factor, prec):
                return factor(self._interval_fast(prec))
            my_factor = find_zero_result(find_fn, qpf)

            # Factoring always returns monic polynomials over the rationals
            assert (my_factor.is_monic())

            if my_factor.degree() == 1:
                return ANRational(-my_factor[0])

            den, my_factor = clear_denominators(my_factor)

            red_elt, red_back, red_pol = do_polred(my_factor)

            field = NumberField(red_pol, 'a', check=False)

            def intv_fn(rif):
                return conjugate_expand(red_elt(self._interval_fast(rif) * den))
            new_intv = conjugate_shrink(isolating_interval(intv_fn, red_pol))
            root = ANRoot(QQx(red_pol), new_intv)
            new_gen = AlgebraicGenerator(field, root)

            return ANExtensionElement(new_gen, red_back(field.gen()) / den)
        else:
            fpf = self._poly.factors()

            def find_fn(factor, prec):
                # XXX
                ifield = (ComplexIntervalField if self.is_complex() else RealIntervalField)(prec)
                if_poly = ifield['x']
                gen_val = gen._interval_fast(prec)
                self_val = self._interval_fast(prec)
                v = [c.polynomial()(gen_val) for c in factor]
                # This try/except can be triggered if ifield is Real
                # but the entries in v have some imaginary part that
                # is only known to be 0 to very low precision, e.g.,
                # as in Issue #12727.  In such cases, we instead create
                # the polynomial over the appropriate complex interval
                # field, which is mathematically safe, unlike taking
                # real parts would be.
                try:
                    ip = if_poly(v)
                except TypeError:
                    if_poly = ComplexIntervalField(prec)['x']
                    ip = if_poly(v)
                return ip(self_val)
            my_factor = find_zero_result(find_fn, fpf)

            assert (my_factor.is_monic())

            if my_factor.degree() == 1:
                return ANExtensionElement(gen, -my_factor[0])

            # rnfequation needs a monic polynomial with integral coefficients.
            # We achieve this with a change of variables.

            den, my_factor = clear_denominators(my_factor)

            pari_nf = gen.pari_field()

            x, y = QQxy.gens()
            my_factor = QQxy['z']([c.polynomial()(y) for c in my_factor])(x)

            # XXX much duplicate code with AlgebraicGenerator.union()

            # XXX need more caching here
            newpol, self_pol, k = pari_nf.rnfequation(my_factor, 1)
            k = int(k)

            newpol_sage = QQx(newpol)
            newpol_sage_y = QQy(newpol_sage)

            red_elt, red_back, red_pol = do_polred(newpol_sage_y)

            new_nf = NumberField(red_pol, name='a', check=False)

            self_pol_sage = QQx(self_pol.lift())

            def intv_fn(prec):
                return conjugate_expand(red_elt(gen._interval_fast(prec) * k + self._interval_fast(prec) * den))
            new_intv = conjugate_shrink(isolating_interval(intv_fn, red_pol))

            root = ANRoot(QQx(red_pol), new_intv)
            new_gen = AlgebraicGenerator(new_nf, root)
            red_back_a = red_back(new_nf.gen())
            new_poly = ((QQx_x - k * self_pol_sage)(red_back_a) / den)
            return ANExtensionElement(new_gen, new_poly)

    def _more_precision(self):
        """
        Recompute the interval enclosing this ``ANRoot`` object at higher
        precision.

        EXAMPLES::

            sage: x = polygen(QQ); y = (x^3 + x + 1).roots(AA,multiplicities=False)[0]
            sage: z = y._descr
            sage: z._interval.prec()
            64
            sage: z._more_precision()
            sage: z._interval.prec()
            128
        """
        prec = self._interval.prec()
        self._interval = self.refine_interval(self._interval, prec * 2)

    def _interval_fast(self, prec):
        """
        Given a RealIntervalField, compute the value of this number
        using interval arithmetic of at least the precision of the field,
        and return the value in that field. (More precision may be used
        in the computation.)

        EXAMPLES::

            sage: x = polygen(QQ); y = (x^3 + x + 1).roots(AA,multiplicities=False)[0]._descr
            sage: y._interval_fast(128)
            -0.68232780382801932736948373971104825689?

        Check that :trac:`15493` is fixed::

            sage: y._interval_fast(20).parent() is RealIntervalField(20)
            True
        """
        if prec == self._interval.prec():
            return self._interval
        if prec < self._interval.prec():
            return self._interval.parent().to_prec(prec)(self._interval)
        self._more_precision()
        return self._interval_fast(prec)


class ANExtensionElement(ANDescr):
    r"""
    The subclass of :class:`ANDescr` that represents a number field
    element in terms of a specific generator. Consists of a polynomial
    with rational coefficients in terms of the generator, and the
    generator itself, an :class:`AlgebraicGenerator`.
    """

    def __new__(self, generator, value):
        if value.is_rational():
            return ANRational(value._rational_())
        else:
            return ANDescr.__new__(self)

    def __init__(self, generator, value):
        self._generator = generator
        self._value = value
        self._exactly_real = not generator.is_complex()

    def __reduce__(self):
        """
        Add customized pickling support.

        EXAMPLES::

            sage: x = polygen(QQ)
            sage: v = (x^2 - x - 1).roots(ring=AA, multiplicities=False)[1]
            sage: v.exactify()
            sage: type(v._descr)
            <class 'sage.rings.qqbar.ANExtensionElement'>
            sage: loads(dumps(v)) == v
            True
        """
        return (ANExtensionElement, (self._generator, self._value))

    def _repr_(self):
        fgen = self._generator._field.gen()
        sgen = str(fgen)
        return '%s where %s = 0 and %s in %s' % (self._value,
                                                 self._generator.field().polynomial()._repr(name=sgen),
                                                 sgen,
                                                 self._generator._interval_fast(53))

    def handle_sage_input(self, sib, coerce, is_qqbar):
        r"""
        Produce an expression which will reproduce this value when evaluated,
        and an indication of whether this value is worth sharing (always ``True``
        for :class:`ANExtensionElement`).

        EXAMPLES::

            sage: I = QQbar(I)
            sage: sage_input(3+4*I, verify=True)
            # Verified
            QQbar(3 + 4*I)
            sage: v = QQbar.zeta(3) + QQbar.zeta(5)
            sage: v - v == 0
            True
            sage: sage_input(vector(QQbar, (4-3*I, QQbar.zeta(7))), verify=True)
            # Verified
            R.<y> = QQ[]
            vector(QQbar, [4 - 3*I, QQbar.polynomial_root(AA.common_polynomial(y^6 + y^5 + y^4 + y^3 + y^2 + y + 1), CIF(RIF(RR(0.62348980185873348), RR(0.62348980185873359)), RIF(RR(0.7818314824680298), RR(0.78183148246802991))))])
            sage: sage_input(v, verify=True)
            # Verified
            R.<y> = QQ[]
            v = QQbar.polynomial_root(AA.common_polynomial(y^8 - y^7 + y^5 - y^4 + y^3 - y + 1), CIF(RIF(RR(0.91354545764260087), RR(0.91354545764260098)), RIF(RR(0.40673664307580015), RR(0.40673664307580021))))
            v^5 + v^3
            sage: v = QQbar(sqrt(AA(2)))
            sage: v.exactify()
            sage: sage_input(v, verify=True)
            # Verified
            R.<y> = QQ[]
            QQbar(AA.polynomial_root(AA.common_polynomial(y^2 - 2), RIF(RR(1.4142135623730949), RR(1.4142135623730951))))
            sage: from sage.rings.qqbar import *
            sage: from sage.misc.sage_input import SageInputBuilder
            sage: sib = SageInputBuilder()
            sage: extel = ANExtensionElement(QQbar_I_generator, QQbar_I_generator.field().gen() + 1)
            sage: extel.handle_sage_input(sib, False, True)
            ({call: {atomic:QQbar}({binop:+ {atomic:1} {atomic:I}})}, True)
        """
        if self._generator is QQbar_I_generator:
            assert (is_qqbar)
            re, im = self._value.list()
            im_part = sib.prod([sib(im, True), sib.name('I')], simplify=True)
            v = sib.sum([sib(re, True), im_part], simplify=True)
            if coerce != 2:
                v = sib.name('QQbar')(v)
                return (v, True)
            return (v, False)

        result_is_qqbar = self._generator.is_complex()

        rt = sib(self._generator.root_as_algebraic())
        # For the best fidelity, we really ought to somehow ensure
        # that rt is exactified, but sage_input doesn't support that
        # nicely. Skip it for now.
        # The following is copied with slight mods from polynomial_element.pyx
        coeffs = [sib(c, True) for c in self._value.list()]
        terms = []
        for i in range(len(coeffs) - 1, -1, -1):
            if i > 0:
                if i > 1:
                    rt_pow = rt**sib.int(i)
                else:
                    rt_pow = rt
                terms.append(sib.prod((coeffs[i], rt_pow), simplify=True))
            else:
                terms.append(coeffs[i])
        v = sib.sum(terms, simplify=True)
        if result_is_qqbar != is_qqbar:
            v = sib.name('QQbar' if is_qqbar else 'AA')(v)
        return (v, True)

    def is_complex(self):
        r"""
        Return ``True`` if the number field that defines this element is not real.

        This does not imply that the element itself is definitely non-real, as
        in the example below.

        EXAMPLES::

            sage: # needs sage.symbolic
            sage: rt2 = QQbar(sqrt(2))
            sage: rtm3 = QQbar(sqrt(-3))
            sage: x = rtm3 + rt2 - rtm3
            sage: x.exactify()
            sage: y = x._descr
            sage: type(y)
            <class 'sage.rings.qqbar.ANExtensionElement'>
            sage: y.is_complex()
            True
            sage: x.imag() == 0
            True
        """
        return not self._exactly_real

    def is_simple(self):
        r"""
        Check whether this descriptor represents a value with the same
        algebraic degree as the number field associated with the descriptor.

        For :class:`ANExtensionElement` elements, we check this by
        comparing the degree of the minimal polynomial to the degree
        of the field.

        EXAMPLES::

            sage: # needs sage.symbolic
            sage: rt2 = AA(sqrt(2))
            sage: rt3 = AA(sqrt(3))
            sage: rt2b = rt3 + rt2 - rt3
            sage: rt2.exactify()
            sage: rt2._descr
            a where a^2 - 2 = 0 and a in 1.414213562373095?
            sage: rt2._descr.is_simple()
            True

            sage: rt2b.exactify()                                                       # needs sage.symbolic
            sage: rt2b._descr                                                           # needs sage.symbolic
            a^3 - 3*a where a^4 - 4*a^2 + 1 = 0 and a in -0.5176380902050415?
            sage: rt2b._descr.is_simple()                                               # needs sage.symbolic
            False
        """
        try:
            return self._is_simple
        except AttributeError:
            self._is_simple = (self.minpoly().degree() == self.generator().field().degree())
            return self._is_simple

    def generator(self):
        r"""
        Return the :class:`~AlgebraicGenerator` object corresponding to ``self``.

        EXAMPLES::

            sage: x = polygen(ZZ, 'x')
            sage: v = (x^2 - x - 1).roots(ring=AA, multiplicities=False)[1]._descr.exactify()
            sage: v.generator()
            Number Field in a with defining polynomial y^2 - y - 1 with a in 1.618033988749895?
        """
        return self._generator

    def exactify(self):
        r"""
        Return an exact representation of ``self``.

        Since ``self`` is already exact, just return ``self``.

        EXAMPLES::

            sage: x = polygen(ZZ, 'x')
            sage: v = (x^2 - x - 1).roots(ring=AA, multiplicities=False)[1]._descr.exactify()
            sage: type(v)
            <class 'sage.rings.qqbar.ANExtensionElement'>
            sage: v.exactify() is v
            True
        """
        return self

    def field_element_value(self):
        r"""
        Return the underlying number field element.

        EXAMPLES::

            sage: x = polygen(ZZ, 'x')
            sage: v = (x^2 - x - 1).roots(ring=AA, multiplicities=False)[1]._descr.exactify()
            sage: v.field_element_value()
            a
        """
        return self._value

    def minpoly(self):
        """
        Compute the minimal polynomial of this algebraic number.

        EXAMPLES::

            sage: x = polygen(ZZ, 'x')
            sage: v = (x^2 - x - 1).roots(ring=AA, multiplicities=False)[1]._descr.exactify()
            sage: type(v)
            <class 'sage.rings.qqbar.ANExtensionElement'>
            sage: v.minpoly()
            x^2 - x - 1
        """
        try:
            return self._minpoly
        except AttributeError:
            self._minpoly = self._value.minpoly()
            return self._minpoly

    def simplify(self, n):
        """
        Compute an exact representation for this descriptor, in the
        smallest possible number field.

        INPUT:

        - ``n`` -- The element of ``AA`` or ``QQbar`` corresponding
          to this descriptor.

        EXAMPLES::

            sage: # needs sage.symbolic
            sage: rt2 = AA(sqrt(2))
            sage: rt3 = AA(sqrt(3))
            sage: rt2b = rt3 + rt2 - rt3
            sage: rt2b.exactify()
            sage: rt2b._descr
            a^3 - 3*a where a^4 - 4*a^2 + 1 = 0 and a in -0.5176380902050415?
            sage: rt2b._descr.simplify(rt2b)
            a where a^2 - 2 = 0 and a in 1.414213562373095?
        """

        if self.is_simple():
            return self

        # This is very inefficient...
        # for instance, the .exactify() call will try to factor poly,
        # even though we know that poly is irreducible
        poly = self.minpoly()
        intv = isolating_interval(n._interval_fast, poly)
        new_v = QQbar.polynomial_root(poly, intv)
        new_v.exactify()
        return new_v._descr

    def _interval_fast(self, prec):
        gen_val = self._generator._interval_fast(prec)
        v = self._value.polynomial()(gen_val)
        if self._exactly_real and is_ComplexIntervalFieldElement(v):
            return v.real()
        return v

    # for these three functions the argument n is not used (but it is there
    # anyway for compatibility)

    def neg(self, n):
        r"""
        Negation of ``self``.

        EXAMPLES::

            sage: # needs sage.symbolic
            sage: a = QQbar(sqrt(-2)) + QQbar(sqrt(-3))
            sage: a.exactify()
            sage: b = a._descr
            sage: type(b)
            <class 'sage.rings.qqbar.ANExtensionElement'>
            sage: c = b.neg(None); c  # random (not uniquely represented)
            -1/3*a^3 + 1/3*a^2 - a - 1 where a^4 - 2*a^3 + a^2 + 6*a + 3 = 0
             and a in 1.724744871391589? + 1.573132184970987?*I
            sage: (c.generator() == b.generator()
            ....:  and c.field_element_value() + b.field_element_value() == 0)
            True

        The parameter is ignored::

            sage: (b.neg("random").generator() == c.generator()                         # needs sage.symbolic
            ....:  and b.neg("random").field_element_value() == c.field_element_value())
            True
        """
        return ANExtensionElement(self._generator, -self._value)

    def invert(self, n):
        r"""
        Reciprocal of ``self``.

        EXAMPLES::

            sage: # needs sage.symbolic
            sage: a = QQbar(sqrt(-2)) + QQbar(sqrt(-3))
            sage: a.exactify()
            sage: b = a._descr
            sage: type(b)
            <class 'sage.rings.qqbar.ANExtensionElement'>
            sage: c = b.invert(None); c  # random (not uniquely represented)
            -7/3*a^3 + 19/3*a^2 - 7*a - 9 where a^4 - 2*a^3 + a^2 + 6*a + 3 = 0
             and a in 1.724744871391589? + 1.573132184970987?*I
            sage: (c.generator() == b.generator()
            ....:  and c.field_element_value() * b.field_element_value() == 1)
            True

        The parameter is ignored::

            sage: (b.invert("random").generator() == c.generator()                      # needs sage.symbolic
            ....:  and b.invert("random").field_element_value() == c.field_element_value())
            True
        """
        return ANExtensionElement(self._generator, ~self._value)

    def conjugate(self, n):
        r"""
        Complex conjugate of ``self``.

        EXAMPLES::

            sage: # needs sage.symbolic
            sage: a = QQbar(sqrt(-2)) + QQbar(sqrt(-3))
            sage: a.exactify()
            sage: b = a._descr
            sage: type(b)
            <class 'sage.rings.qqbar.ANExtensionElement'>
            sage: c = b.conjugate(None); c  # random (not uniquely represented)
            1/3*a^3 - 1/3*a^2 + a + 1 where a^4 - 2*a^3 + a^2 + 6*a + 3 = 0
             and a in 1.724744871391589? - 1.573132184970987?*I

        Internally, complex conjugation is implemented by taking the
        same abstract field element but conjugating the complex embedding of
        the field::

            sage: c.generator() == b.generator().conjugate()                            # needs sage.symbolic
            True
            sage: c.field_element_value() == b.field_element_value()                    # needs sage.symbolic
            True

        The parameter is ignored::

            sage: (b.conjugate("random").generator() == c.generator()                   # needs sage.symbolic
            ....:  and b.conjugate("random").field_element_value() == c.field_element_value())
            True

        """
        if self._exactly_real:
            return self
        else:
            return ANExtensionElement(self._generator.conjugate(), self._value)

    # The rest of these unary operations do actually use n, which is an
    # AlgebraicNumber pointing to self.

    def norm(self, n):
        r"""
        Norm of ``self`` (square of complex absolute value)

        EXAMPLES::

            sage: # needs sage.symbolic
            sage: a = QQbar(sqrt(-2)) + QQbar(sqrt(-3))
            sage: a.exactify()
            sage: b = a._descr
            sage: type(b)
            <class 'sage.rings.qqbar.ANExtensionElement'>
            sage: b.norm(a)
            <sage.rings.qqbar.ANUnaryExpr object at ...>
        """
        if self._exactly_real:
            return (n * n)._descr
        elif self._generator is QQbar_I_generator:
            return ANRational(self._value.norm())
        else:
            return ANUnaryExpr(n, 'norm')

    def abs(self, n):
        r"""
        Return the absolute value of ``self`` (square root of the norm).

        EXAMPLES::

            sage: # needs sage.symbolic
            sage: a = QQbar(sqrt(-2)) + QQbar(sqrt(-3))
            sage: a.exactify()
            sage: b = a._descr
            sage: type(b)
            <class 'sage.rings.qqbar.ANExtensionElement'>
            sage: b.abs(a)
            Root 3.146264369941972342? of x^2 - 9.89897948556636?
        """
        return AlgebraicReal(self.norm(n)).sqrt()._descr

    def rational_argument(self, n):
        r"""
        If the argument of ``self`` is `2\pi` times some rational number in `[1/2,
        -1/2)`, return that rational; otherwise, return ``None``.

        EXAMPLES::

            sage: # needs sage.symbolic
            sage: a = QQbar(sqrt(-2)) + QQbar(sqrt(3))
            sage: a.exactify()
            sage: b = a._descr
            sage: type(b)
            <class 'sage.rings.qqbar.ANExtensionElement'>
            sage: b.rational_argument(a) is None
            True

            sage: x = polygen(QQ)
            sage: a = (x^4 + 1).roots(QQbar, multiplicities=False)[0]
            sage: a.exactify()
            sage: b = a._descr
            sage: b.rational_argument(a)
            -3/8
        """
        # If the argument of self is 2*pi times some rational number a/b,
        # then self/abs(self) is a root of the b'th cyclotomic polynomial.
        # This implies that the algebraic degree of self is at least
        # phi(b). Working backward, we know that the algebraic degree
        # of self is at most the degree of the generator, so that gives
        # an upper bound on phi(b). According to
        # http://mathworld.wolfram.com/TotientFunction.html,
        # phi(b) >= sqrt(b) for b > 6; this gives us an upper bound on b.
        # We then check to see if this is possible; if so, we test
        # to see if it actually holds.

        if self._exactly_real:
            if n > 0:
                return QQ.zero()
            else:
                return QQ((1, 2))

        gen_degree = self._generator._field.degree()
        if gen_degree <= 2:
            max_b = 6
        else:
            max_b = gen_degree * gen_degree
        rat_arg_fl = n._interval_fast(128).argument() / RealIntervalField(128).pi() / 2
        rat_arg = rat_arg_fl.simplest_rational()
        if rat_arg.denominator() > max_b:
            return None
        n_exp = n ** rat_arg.denominator()
        if n_exp.real() > AA.zero() and n_exp.imag().is_zero():
            return rat_arg
        # Strictly speaking, we need to look for the second-simplest
        # rational in rat_arg_fl and make sure its denominator is > max_b.
        # For now, we just punt.
        raise NotImplementedError


class ANUnaryExpr(ANDescr):
    def __init__(self, arg, op):
        r"""
        Initialize this ANUnaryExpr.

        EXAMPLES::

            sage: t = ~QQbar(sqrt(2)); type(t._descr)  # indirect doctest               # needs sage.symbolic
            <class 'sage.rings.qqbar.ANUnaryExpr'>
        """
        self._arg = arg
        self._op = op
        self._complex = True

    def __reduce__(self):
        """
        Add customized pickling support.

        EXAMPLES::

            sage: t = ~QQbar(sqrt(2)); type(t._descr)                                   # needs sage.symbolic
            <class 'sage.rings.qqbar.ANUnaryExpr'>
            sage: loads(dumps(t)) == 1/QQbar(sqrt(2))                                   # needs sage.symbolic
            True
        """
        return (ANUnaryExpr, (self._arg, self._op))

    def handle_sage_input(self, sib, coerce, is_qqbar):
        r"""
        Produce an expression which will reproduce this value when evaluated,
        and an indication of whether this value is worth sharing (always
        ``True`` for :class:`ANUnaryExpr`).

        EXAMPLES::

            sage: sage_input(-sqrt(AA(2)), verify=True)
            # Verified
            R.<x> = AA[]
            -AA.polynomial_root(AA.common_polynomial(x^2 - 2), RIF(RR(1.4142135623730949), RR(1.4142135623730951)))
            sage: sage_input(~sqrt(AA(2)), verify=True)
            # Verified
            R.<x> = AA[]
            ~AA.polynomial_root(AA.common_polynomial(x^2 - 2), RIF(RR(1.4142135623730949), RR(1.4142135623730951)))
            sage: sage_input(sqrt(QQbar(-3)).conjugate(), verify=True)
            # Verified
            R.<x> = QQbar[]
            QQbar.polynomial_root(AA.common_polynomial(x^2 + 3), CIF(RIF(RR(0)), RIF(RR(1.7320508075688772), RR(1.7320508075688774)))).conjugate()
            sage: sage_input(QQbar.zeta(3).real(), verify=True)
            # Verified
            R.<y> = QQ[]
            QQbar.polynomial_root(AA.common_polynomial(y^2 + y + 1), CIF(RIF(-RR(0.50000000000000011), -RR(0.49999999999999994)), RIF(RR(0.8660254037844386), RR(0.86602540378443871)))).real()
            sage: sage_input(QQbar.zeta(3).imag(), verify=True)
            # Verified
            R.<y> = QQ[]
            QQbar.polynomial_root(AA.common_polynomial(y^2 + y + 1), CIF(RIF(-RR(0.50000000000000011), -RR(0.49999999999999994)), RIF(RR(0.8660254037844386), RR(0.86602540378443871)))).imag()
            sage: sage_input(abs(sqrt(QQbar(-3))), verify=True)
            # Verified
            R.<x> = QQbar[]
            abs(QQbar.polynomial_root(AA.common_polynomial(x^2 + 3), CIF(RIF(RR(0)), RIF(RR(1.7320508075688772), RR(1.7320508075688774)))))
            sage: sage_input(sqrt(QQbar(-3)).norm(), verify=True)
            # Verified
            R.<x> = QQbar[]
            QQbar.polynomial_root(AA.common_polynomial(x^2 + 3), CIF(RIF(RR(0)), RIF(RR(1.7320508075688772), RR(1.7320508075688774)))).norm()
            sage: sage_input(QQbar(QQbar.zeta(3).real()), verify=True)
            # Verified
            R.<y> = QQ[]
            QQbar(QQbar.polynomial_root(AA.common_polynomial(y^2 + y + 1), CIF(RIF(-RR(0.50000000000000011), -RR(0.49999999999999994)), RIF(RR(0.8660254037844386), RR(0.86602540378443871)))).real())
            sage: from sage.rings.qqbar import *
            sage: from sage.misc.sage_input import SageInputBuilder
            sage: sib = SageInputBuilder()
            sage: unexp = ANUnaryExpr(sqrt(AA(2)), '~')
            sage: unexp.handle_sage_input(sib, False, False)
            ({unop:~ {call: {getattr: {atomic:AA}.polynomial_root}({call: {getattr: {atomic:AA}.common_polynomial}({binop:- {binop:** {gen:x {constr_parent: {subscr: {atomic:AA}[{atomic:'x'}]} with gens: ('x',)}} {atomic:2}} {atomic:2}})}, {call: {atomic:RIF}({call: {atomic:RR}({atomic:1.4142135623730949})}, {call: {atomic:RR}({atomic:1.4142135623730951})})})}},
             True)
            sage: unexp.handle_sage_input(sib, False, True)
            ({call: {atomic:QQbar}({unop:~ {call: {getattr: {atomic:AA}.polynomial_root}({call: {getattr: {atomic:AA}.common_polynomial}({binop:- {binop:** {gen:x {constr_parent: {subscr: {atomic:AA}[{atomic:'x'}]} with gens: ('x',)}} {atomic:2}} {atomic:2}})}, {call: {atomic:RIF}({call: {atomic:RR}({atomic:1.4142135623730949})}, {call: {atomic:RR}({atomic:1.4142135623730951})})})}})},
             True)
        """
        arg_is_qqbar = self._arg.parent() is QQbar
        v = sib(self._arg)
        op = self._op
        if op == '-':
            v = -v
        elif op == '~':
            v = ~v
        elif op == 'conjugate':
            v = v.conjugate()
        elif op == 'real':
            v = v.real()
        elif op == 'imag':
            v = v.imag()
        elif op == 'abs':
            v = abs(v)
        elif op == 'norm':
            v = v.norm()
        else:
            raise NotImplementedError

        result_is_qqbar = arg_is_qqbar
        if op in ('real', 'imag', 'abs', 'norm'):
            result_is_qqbar = False
        if result_is_qqbar != is_qqbar:
            # The following version is not safe with respect to caching;
            # with the current sage_input.py, anything that gets entered
            # into the cache must be safe at all coercion levels.
            #             if is_qqbar and not coerce:
            #                 v = sib.name('QQbar')(v)
            #             if not is_qqbar and coerce != 2:
            #                 v = sib.name('AA')(v)
            v = sib.name('QQbar' if is_qqbar else 'AA')(v)

        return (v, True)

    def is_complex(self):
        r"""
        Return whether or not this element is complex. Note that this is a data
        type check, and triggers no computations -- if it returns ``False``, the
        element might still be real, it just doesn't know it yet.

        EXAMPLES::

            sage: # needs sage.symbolic
            sage: t = AA(sqrt(2))
            sage: s = (-t)._descr
            sage: s
            <sage.rings.qqbar.ANUnaryExpr object at ...>
            sage: s.is_complex()
            False
            sage: QQbar(-sqrt(2))._descr.is_complex()
            True
        """
        return self._complex

    def _interval_fast(self, prec):
        r"""
        Calculate an approximation to this ``ANUnaryExpr`` object in an interval field of precision ``prec``.

        EXAMPLES::

            sage: # needs sage.symbolic
            sage: t = AA(sqrt(2))
            sage: s = (-t)._descr
            sage: s
            <sage.rings.qqbar.ANUnaryExpr object at ...>
            sage: s._interval_fast(150)
            -1.414213562373095048801688724209698078569671876?
        """
        op = self._op

        v = self._arg._interval_fast(prec)

        if not is_ComplexIntervalFieldElement(v):
            self._complex = False

        if op == '-':
            return -v

        if op == '~':
            return ~v

        if op == 'conjugate':
            if is_ComplexIntervalFieldElement(v):
                return v.conjugate()
            else:
                return v

        self._complex = False

        if op == 'real':
            if is_ComplexIntervalFieldElement(v):
                return v.real()
            else:
                return v

        if op == 'imag':
            if is_ComplexIntervalFieldElement(v):
                return v.imag()
            else:
                return RealIntervalField(prec)(0)

        if op == 'abs':
            return abs(v)

        if op == 'norm':
            if is_ComplexIntervalFieldElement(v):
                return v.norm()
            else:
                return v.square()

        raise NotImplementedError

    def exactify(self):
        r"""
        Trigger exact computation of ``self``.

        EXAMPLES::

            sage: v = (-QQbar(sqrt(2)))._descr                                          # needs sage.symbolic
            sage: type(v)                                                               # needs sage.symbolic
            <class 'sage.rings.qqbar.ANUnaryExpr'>
            sage: v.exactify()                                                          # needs sage.symbolic
            -a where a^2 - 2 = 0 and a in 1.414213562373095?
        """
        op = self._op
        arg = self._arg

        if op == '-':
            arg.exactify()
            return arg._descr.neg(None)

        if op == '~':
            arg.exactify()
            return arg._descr.invert(None)

        if op == 'real':
            arg.exactify()
            rv = (arg + arg.conjugate()) / 2
            rv.exactify()
            rvd = rv._descr
            rvd._exactly_real = True
            return rvd

        if op == 'imag':
            arg.exactify()
            iv = QQbar_I * (arg.conjugate() - arg) / 2
            iv.exactify()
            ivd = iv._descr
            ivd._exactly_real = True
            return ivd

        if op == 'abs':
            arg.exactify()
            if arg.parent() is AA:
                if arg.sign() > 0:
                    return arg._descr
                else:
                    return arg._descr.neg(None)

            v = (arg * arg.conjugate()).sqrt()
            v.exactify()
            vd = v._descr
            vd._exactly_real = True
            return vd

        if op == 'norm':
            arg.exactify()
            v = arg * arg.conjugate()
            v.exactify()
            vd = v._descr
            vd._exactly_real = True
            return vd

        if op == 'conjugate':
            arg.exactify()
            return arg._descr.conjugate(None)


class ANBinaryExpr(ANDescr):
    def __init__(self, left, right, op):
        r"""
        Initialize this ANBinaryExpr.

        EXAMPLES::

            sage: t = QQbar(sqrt(2)) + QQbar(sqrt(3)); type(t._descr)  # indirect doctest           # needs sage.symbolic
            <class 'sage.rings.qqbar.ANBinaryExpr'>
        """
        self._left = left
        self._right = right
        self._op = op
        self._complex = True

    def __reduce__(self):
        """
        Add customized pickling support.

        EXAMPLES::

            sage: t = QQbar(sqrt(2)) + QQbar(sqrt(3)); type(t._descr)                   # needs sage.symbolic
            <class 'sage.rings.qqbar.ANBinaryExpr'>
            sage: loads(dumps(t)) == QQbar(sqrt(2)) + QQbar(sqrt(3))                    # needs sage.symbolic
            True
        """
        return (ANBinaryExpr, (self._left, self._right, self._op))

    def handle_sage_input(self, sib, coerce, is_qqbar):
        r"""
        Produce an expression which will reproduce this value when evaluated,
        and an indication of whether this value is worth sharing (always
        ``True`` for :class:`ANBinaryExpr`).

        EXAMPLES::

            sage: sage_input(2 + sqrt(AA(2)), verify=True)
            # Verified
            R.<x> = AA[]
            2 + AA.polynomial_root(AA.common_polynomial(x^2 - 2), RIF(RR(1.4142135623730949), RR(1.4142135623730951)))
            sage: sage_input(sqrt(AA(2)) + 2, verify=True)
            # Verified
            R.<x> = AA[]
            AA.polynomial_root(AA.common_polynomial(x^2 - 2), RIF(RR(1.4142135623730949), RR(1.4142135623730951))) + 2
            sage: sage_input(2 - sqrt(AA(2)), verify=True)
            # Verified
            R.<x> = AA[]
            2 - AA.polynomial_root(AA.common_polynomial(x^2 - 2), RIF(RR(1.4142135623730949), RR(1.4142135623730951)))
            sage: sage_input(2 / sqrt(AA(2)), verify=True)
            # Verified
            R.<x> = AA[]
            2/AA.polynomial_root(AA.common_polynomial(x^2 - 2), RIF(RR(1.4142135623730949), RR(1.4142135623730951)))
            sage: sage_input(2 + (-1*sqrt(AA(2))), verify=True)
            # Verified
            R.<x> = AA[]
            2 - AA.polynomial_root(AA.common_polynomial(x^2 - 2), RIF(RR(1.4142135623730949), RR(1.4142135623730951)))
            sage: sage_input(2*sqrt(AA(2)), verify=True)
            # Verified
            R.<x> = AA[]
            2*AA.polynomial_root(AA.common_polynomial(x^2 - 2), RIF(RR(1.4142135623730949), RR(1.4142135623730951)))
            sage: rt2 = sqrt(AA(2))
            sage: one = rt2/rt2
            sage: n = one+3
            sage: sage_input(n)
            R.<x> = AA[]
            v = AA.polynomial_root(AA.common_polynomial(x^2 - 2), RIF(RR(1.4142135623730949), RR(1.4142135623730951)))
            v/v + 3
            sage: one == 1
            True
            sage: sage_input(n)
            1 + AA(3)
            sage: rt3 = QQbar(sqrt(3))                                                  # needs sage.symbolic
            sage: one = rt3/rt3                                                         # needs sage.symbolic
            sage: n = sqrt(AA(2)) + one
            sage: one == 1                                                              # needs sage.symbolic
            True
            sage: sage_input(n)
            R.<x> = AA[]
            QQbar.polynomial_root(AA.common_polynomial(x^2 - 2), RIF(RR(1.4142135623730949), RR(1.4142135623730951))) + 1
            sage: from sage.rings.qqbar import *
            sage: from sage.misc.sage_input import SageInputBuilder
            sage: sib = SageInputBuilder()
            sage: binexp = ANBinaryExpr(AA(3), AA(5), operator.mul)
            sage: binexp.handle_sage_input(sib, False, False)
            ({binop:* {atomic:3} {call: {atomic:AA}({atomic:5})}}, True)
            sage: binexp.handle_sage_input(sib, False, True)
            ({call: {atomic:QQbar}({binop:* {atomic:3} {call: {atomic:AA}({atomic:5})}})}, True)
        """
        arg1 = self._left
        arg2 = self._right
        op = self._op

        # We want 2+QQbar.zeta(3) and QQbar.zeta(3)+2, not
        # QQbar(2)+QQbar.zeta(3). So we want to pass coerced=True to
        # an argument if it is rational (but if both arguments are
        # rational, we only want to set it for one of them).

        arg1_coerced = False
        arg2_coerced = False

        if isinstance(arg1._descr, ANRational):
            arg1_coerced = True
        elif isinstance(arg2._descr, ANRational):
            arg2_coerced = True

        arg1_is_qqbar = arg1.parent() is QQbar
        arg2_is_qqbar = arg2.parent() is QQbar

        result_is_qqbar = \
            (arg1_is_qqbar and not arg1_coerced) or \
            (arg2_is_qqbar and not arg2_coerced)

        v1 = sib(arg1, arg1_coerced)
        v2 = sib(arg2, arg2_coerced)

        if op is operator.add:
            v = sib.sum([v1, v2], simplify=True)
        elif op is operator.sub:
            v = sib.sum([v1, -v2], simplify=True)
        elif op is operator.mul:
            v = sib.prod([v1, v2], simplify=True)
        elif op is operator.truediv:
            v = v1 / v2
        else:
            raise RuntimeError("op is {}".format(op))

        if result_is_qqbar != is_qqbar:
            # The following version is not safe with respect to caching;
            # with the current sage_input.py, anything that gets entered
            # into the cache must be safe at all coercion levels.
            #             if is_qqbar and not coerce:
            #                 v = sib.name('QQbar')(v)
            #             if not is_qqbar and coerce != 2:
            #                 v = sib.name('AA')(v)
            v = sib.name('QQbar' if is_qqbar else 'AA')(v)

        return (v, True)

    def is_complex(self):
        r"""
        Whether this element is complex. Does not trigger exact computation, so
        may return ``True`` even if the element is real.

        EXAMPLES::

            sage: x = (QQbar(sqrt(-2)) / QQbar(sqrt(-5)))._descr                        # needs sage.symbolic
            sage: x.is_complex()                                                        # needs sage.symbolic
            True
        """
        return self._complex

    def _interval_fast(self, prec):
        r"""
        Calculate an approximation to self in an interval field of precision prec.

        EXAMPLES::

            sage: x = (QQbar(sqrt(-2)) / QQbar(sqrt(-5)))._descr                        # needs sage.symbolic
            sage: y= x._interval_fast(64); y                                            # needs sage.symbolic
            0.632455532033675867?
            sage: y.parent()                                                            # needs sage.symbolic
            Complex Interval Field with 64 bits of precision
        """
        op = self._op

        lv = self._left._interval_fast(prec)
        rv = self._right._interval_fast(prec)

        if not (is_ComplexIntervalFieldElement(lv) or is_ComplexIntervalFieldElement(rv)):
            self._complex = False

        return op(lv, rv)

    def exactify(self):
        """
        TESTS::

            sage: rt2c = QQbar.zeta(3) + AA(sqrt(2)) - QQbar.zeta(3)                    # needs sage.symbolic
            sage: rt2c.exactify()                                                       # needs sage.symbolic

        We check to make sure that this method still works even. We
        do this by increasing the recursion level at each step and
        decrease it before we return.
        We lower the recursion limit for this test to allow
        a test in reasonable time::

            sage: # needs sage.combinat
            sage: import sys
            sage: old_recursion_limit = sys.getrecursionlimit()
            sage: sys.setrecursionlimit(1000)
            sage: sys.getrecursionlimit()
            1000
            sage: s = SymmetricFunctions(QQ).schur()
            sage: a=s([3,2]).expand(8)(flatten([[QQbar.zeta(3)^d for d in range(3)], [QQbar.zeta(5)^d for d in range(5)]]))
            sage: a.exactify(); a # long time
            0
            sage: sys.getrecursionlimit()
            1000
            sage: sys.setrecursionlimit(old_recursion_limit)
        """
        with increase_recursion_limit(10):
            left = self._left
            right = self._right
            left.exactify()
            right.exactify()
            gen = left._exact_field().union(right._exact_field())
            left_value = gen(left._exact_value())
            right_value = gen(right._exact_value())

            value = self._op(left_value, right_value)

            if gen.is_trivial():
                return ANRational(value)
            else:
                return ANExtensionElement(gen, value)


# These are the functions used to add, subtract, multiply, and divide
# algebraic numbers. Basically, we try to compute exactly if both
# arguments are already known to be in the same number field. Otherwise
# we fall back to floating-point computation to be backed up by exact
# symbolic computation only as required.


def an_binop_rational(a, b, op):
    r"""
    Used to add, subtract, multiply or divide algebraic numbers.

    Used when both are actually rational.

    EXAMPLES::

        sage: from sage.rings.qqbar import an_binop_rational
        sage: f = an_binop_rational(QQbar(2), QQbar(3/7), operator.add)
        sage: f
        17/7
        sage: type(f)
        <class 'sage.rings.qqbar.ANRational'>

        sage: f = an_binop_rational(QQbar(2), QQbar(3/7), operator.mul)
        sage: f
        6/7
        sage: type(f)
        <class 'sage.rings.qqbar.ANRational'>
    """
    return ANRational(op(a._descr._value, b._descr._value))


def an_binop_expr(a, b, op):
    r"""
    Add, subtract, multiply or divide algebraic numbers represented as
    binary expressions.

    INPUT:

    - ``a``, ``b`` -- two elements

    - ``op`` -- an operator

    EXAMPLES::

        sage: # needs sage.symbolic
        sage: a = QQbar(sqrt(2)) + QQbar(sqrt(3))
        sage: b = QQbar(sqrt(3)) + QQbar(sqrt(5))
        sage: type(a._descr); type(b._descr)
        <class 'sage.rings.qqbar.ANBinaryExpr'>
        <class 'sage.rings.qqbar.ANBinaryExpr'>
        sage: from sage.rings.qqbar import an_binop_expr
        sage: x = an_binop_expr(a, b, operator.add); x
        <sage.rings.qqbar.ANBinaryExpr object at ...>
        sage: x.exactify()
        6/7*a^7 - 2/7*a^6 - 71/7*a^5 + 26/7*a^4 + 125/7*a^3 - 72/7*a^2 - 43/7*a + 47/7
        where a^8 - 12*a^6 + 23*a^4 - 12*a^2 + 1 = 0 and a in -0.3199179336182997?

        sage: # needs sage.symbolic
        sage: a = QQbar(sqrt(2)) + QQbar(sqrt(3))
        sage: b = QQbar(sqrt(3)) + QQbar(sqrt(5))
        sage: type(a._descr)
        <class 'sage.rings.qqbar.ANBinaryExpr'>
        sage: x = an_binop_expr(a, b, operator.mul); x
        <sage.rings.qqbar.ANBinaryExpr object at ...>
        sage: x.exactify()
        2*a^7 - a^6 - 24*a^5 + 12*a^4 + 46*a^3 - 22*a^2 - 22*a + 9
        where a^8 - 12*a^6 + 23*a^4 - 12*a^2 + 1 = 0 and a in -0.3199179336182997?
    """
    return ANBinaryExpr(a, b, op)


def an_binop_element(a, b, op):
    r"""
    Add, subtract, multiply or divide two elements represented as elements of
    number fields.

    EXAMPLES::

        sage: sqrt2 = QQbar(2).sqrt()
        sage: sqrt3 = QQbar(3).sqrt()
        sage: sqrt5 = QQbar(5).sqrt()

        sage: a = sqrt2 + sqrt3; a.exactify()
        sage: b = sqrt3 + sqrt5; b.exactify()
        sage: type(a._descr)
        <class 'sage.rings.qqbar.ANExtensionElement'>
        sage: from sage.rings.qqbar import an_binop_element
        sage: an_binop_element(a, b, operator.add)
        <sage.rings.qqbar.ANBinaryExpr object at ...>
        sage: an_binop_element(a, b, operator.sub)
        <sage.rings.qqbar.ANBinaryExpr object at ...>
        sage: an_binop_element(a, b, operator.mul)
        <sage.rings.qqbar.ANBinaryExpr object at ...>
        sage: an_binop_element(a, b, operator.truediv)
        <sage.rings.qqbar.ANBinaryExpr object at ...>

    The code tries to use existing unions of number fields::

        sage: sqrt17 = QQbar(17).sqrt()
        sage: sqrt19 = QQbar(19).sqrt()
        sage: a = sqrt17 + sqrt19
        sage: b = sqrt17 * sqrt19 - sqrt17 + sqrt19 * (sqrt17 + 2)
        sage: b, type(b._descr)
        (40.53909377268655?, <class 'sage.rings.qqbar.ANBinaryExpr'>)
        sage: a.exactify()
        sage: b = sqrt17 * sqrt19 - sqrt17 + sqrt19 * (sqrt17 + 2)
        sage: b, type(b._descr)
        (40.53909377268655?, <class 'sage.rings.qqbar.ANExtensionElement'>)
    """
    ad = a._descr
    bd = b._descr
    adg = ad.generator()
    bdg = bd.generator()
    if adg == qq_generator or adg == bdg:
        return ANExtensionElement(bdg, op(ad._value, bd._value))

    if bdg == qq_generator:
        return ANExtensionElement(adg, op(ad._value, bd._value))

    if adg in bdg._unions or bdg in adg._unions:
        p = bdg._unions[adg] if adg in bdg._unions else adg._unions[bdg]
        p = p.parent
        adg2 = adg.super_poly(p)
        bdg2 = bdg.super_poly(p)
        av = ad._value.polynomial()(adg2)
        bv = bd._value.polynomial()(bdg2)
        return ANExtensionElement(p, op(av, bv))

    adg2 = adg.super_poly(bdg)
    if adg2 is not None:
        av = ad._value.polynomial()(adg2)
        return ANExtensionElement(bdg, op(av, bd._value))

    bdg2 = bdg.super_poly(adg)
    if bdg2 is not None:
        bv = bd._value.polynomial()(bdg2)
        return ANExtensionElement(adg, op(ad._value, bv))

    return ANBinaryExpr(a, b, op)


# instanciation of the multimethod dispatch
_binop_algo[ANRational, ANRational] = an_binop_rational
_binop_algo[ANRational, ANExtensionElement] = \
_binop_algo[ANExtensionElement, ANRational] = \
_binop_algo[ANExtensionElement, ANExtensionElement] = an_binop_element
for t1 in (ANRational, ANRoot, ANExtensionElement, ANUnaryExpr, ANBinaryExpr):
    for t2 in (ANUnaryExpr, ANBinaryExpr, ANRoot):
        _binop_algo[t1, t2] = _binop_algo[t2, t1] = an_binop_expr

qq_generator = AlgebraicGenerator(QQ, ANRoot(AAPoly.gen() - 1, RIF(1)))


def _init_qqbar():
    """
    This code indirectly uses a huge amount of sage, despite the fact
    that qqbar is imported rather early on in the sage loading. This function
    is called at the end of sage.all.

    EXAMPLES::

        sage: sage.rings.qqbar.QQbar_I_generator # indirect doctest
        Number Field in I with defining polynomial x^2 + 1 with I = 1*I with I in 1*I
    """
    global ZZX_x, AA_0, QQbar_I, AA_hash_offset, QQbar_hash_offset, QQbar_I_generator, QQbar_I_nf
    global QQ_0, QQ_1, QQ_1_2, QQ_1_4, RR_1_10

    RR_1_10 = RR(1) / 10
    QQ_0 = QQ.zero()
    QQ_1 = QQ.one()
    QQ_1_2 = QQ((1, 2))
    QQ_1_4 = QQ((1, 4))

    AA_0 = AA.zero()

    QQbar_I_nf = GaussianField()
    QQbar_I_generator = AlgebraicGenerator(QQbar_I_nf, ANRoot(AAPoly.gen()**2 + 1, CIF(0, 1)))
    QQbar_I = AlgebraicNumber(ANExtensionElement(QQbar_I_generator, QQbar_I_nf.gen()))

    AA_hash_offset = AA(~ZZ(123456789))

    QQbar_hash_offset = AlgebraicNumber(ANExtensionElement(QQbar_I_generator, ~ZZ(123456789) + QQbar_I_nf.gen() / ZZ(987654321)))

    ZZX_x = ZZ['x'].gen()


# This is used in the _algebraic_ method of the golden_ratio constant,
# in sage/symbolic/constants.py
AA_golden_ratio = None


def get_AA_golden_ratio():
    r"""
    Return the golden ratio as an element of the algebraic real field. Used by
    :meth:`sage.symbolic.constants.golden_ratio._algebraic_`.

    EXAMPLES::

        sage: AA(golden_ratio)  # indirect doctest                                      # needs sage.symbolic
        1.618033988749895?
    """
    global AA_golden_ratio
    if AA_golden_ratio is None:
        AA_golden_ratio_nf = NumberField(ZZX_x**2 - ZZX_x - 1, 'phi')
        AA_golden_ratio_generator = AlgebraicGenerator(AA_golden_ratio_nf, ANRoot(AAPoly.gen()**2 - AAPoly.gen() - 1, RIF(1.618, 1.6181)))
        AA_golden_ratio = AlgebraicReal(ANExtensionElement(AA_golden_ratio_generator, AA_golden_ratio_nf.gen()))
    return AA_golden_ratio


# Support Python's numbers abstract base class
import numbers

numbers.Real.register(AlgebraicReal)
numbers.Complex.register(AlgebraicNumber)<|MERGE_RESOLUTION|>--- conflicted
+++ resolved
@@ -2570,14 +2570,8 @@
         sage: x = polygen(QQ)
         sage: p = x^3 + x^2 + x + 17
         sage: rts = p.roots(ring=QQbar, multiplicities=False)
-<<<<<<< HEAD
-        sage: splitting = number_field_elements_from_algebraics(rts)[0]; splitting
-        Number Field in a with defining polynomial
-         y^6 - 40*y^4 - 22*y^3 + 873*y^2 + 1386*y + 594
-=======
         sage: splitting = number_field_elements_from_algebraics(rts, name='b')[0]; splitting
         Number Field in b with defining polynomial y^6 - 40*y^4 - 22*y^3 + 873*y^2 + 1386*y + 594
->>>>>>> 1d77a49a
         sage: p.roots(ring=splitting)
         [(361/29286*b^5 - 19/3254*b^4 - 14359/29286*b^3 + 401/29286*b^2 + 18183/1627*b + 15930/1627, 1),
          (49/117144*b^5 - 179/39048*b^4 - 3247/117144*b^3 + 22553/117144*b^2 + 1744/4881*b - 17195/6508, 1),
