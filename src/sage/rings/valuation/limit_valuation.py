--- conflicted
+++ resolved
@@ -785,11 +785,7 @@
             sage: w,ww = v.extensions(L)
             sage: v = K.valuation(1)
             sage: v = v.extension(L)
-<<<<<<< HEAD
-            sage: u.separating_element([uu,ww,w,v])     # long time
-=======
             sage: u.separating_element([uu,ww,w,v])  # random output                # long time
->>>>>>> 31aeca52
             ((8*x^4 + 12*x^2 + 4)/(x^2 - x))*y + (8*x^4 + 8*x^2 + 1)/(x^3 - x^2)
 
         The underlying algorithm is quite naive and might not terminate in
