<<<<<<< HEAD
# sage_setup: distribution = sagemath-pari
=======
>>>>>>> ffa0785a
r"""
Augmented valuations on polynomial rings

Implements augmentations of (inductive) valuations.

AUTHORS:

- Julian Rüth (2013-04-15): initial version

EXAMPLES:

Starting from a :mod:`Gauss valuation <sage.rings.valuation.gauss_valuation>`, we can create augmented valuations on
polynomial rings::

    sage: R.<x> = QQ[]
    sage: v = GaussValuation(R, QQ.valuation(2))
    sage: w = v.augmentation(x, 1); w
    [ Gauss valuation induced by 2-adic valuation, v(x) = 1 ]
    sage: w(x)
    1

This also works for polynomial rings over base rings which are not fields.
However, much of the functionality is only available over fields::

    sage: R.<x> = ZZ[]
    sage: v = GaussValuation(R, ZZ.valuation(2))
    sage: w = v.augmentation(x, 1); w
    [ Gauss valuation induced by 2-adic valuation, v(x) = 1 ]
    sage: w(x)
    1

TESTS::

    sage: R.<x> = QQ[]
    sage: v = GaussValuation(R, QQ.valuation(2))
    sage: w = v.augmentation(x, 1)
    sage: TestSuite(w).run()                    # long time                             # needs sage.geometry.polyhedron
    sage: w = v.augmentation(x, 2)
    sage: TestSuite(w).run()                    # long time                             # needs sage.geometry.polyhedron

Run the test suite for a valuation with a residual extension::

    sage: R.<x> = QQ[]
    sage: v = GaussValuation(R, QQ.valuation(2))
    sage: w = v.augmentation(x^2 + x + 1, 1)
    sage: TestSuite(w).run()                    # long time                             # needs sage.geometry.polyhedron

Run the test suite for an iterated residual extension starting from a
non-prime residue field::

    sage: # needs sage.libs.ntl
    sage: R.<u> = Qq(4, 40)
    sage: S.<x> = R[]
    sage: v = GaussValuation(S)
    sage: w = v.augmentation(x^2 + x + u, 1/2)
    sage: TestSuite(w).run()                    # long time                             # needs sage.geometry.polyhedron
    sage: ww = w.augmentation(x^8 + 4*x^7 + 2*x^6 + 2*x^5 + x^4 + 2*x^3
    ....:                      + 4*(u + 1)*x^2 + 6*(u + 1)*x + 4 + 3*u, 10)
    sage: TestSuite(ww).run() # long time

Run the test suite for an augmentation of a ramified augmentation::

    sage: # needs sage.libs.ntl
    sage: R.<u> = Qq(4, 5)
    sage: S.<x> = R[]
    sage: v = GaussValuation(S)
    sage: w = v.augmentation(x, 3/4)
    sage: TestSuite(w).run()                    # long time                             # needs sage.geometry.polyhedron
    sage: ww = w.augmentation(x^4 + 8, 5)
    sage: TestSuite(ww).run()                   # long time                             # needs sage.numerical.mip

Run the test suite for a ramified augmentation of an unramified augmentation::

    sage: R.<x> = QQ[]
    sage: v = GaussValuation(R, QQ.valuation(2))
    sage: w = v.augmentation(x^2 + x + 1, 1)
    sage: TestSuite(w).run()                    # long time                             # needs sage.geometry.polyhedron
    sage: ww = w.augmentation(x^4 + 2*x^3 + 5*x^2 + 8*x + 3, 16/3)
    sage: TestSuite(ww).run()                   # long time                             # needs sage.numerical.mip

Run the test suite for a ramified augmentation of a ramified augmentation::

    sage: # needs sage.libs.ntl
    sage: R.<u> = Qq(4, 20)
    sage: S.<x> = R[]
    sage: v = GaussValuation(S)
    sage: w = v.augmentation(x^2 + x + u, 1/2)
    sage: TestSuite(w).run()                    # long time                             # needs sage.geometry.polyhedron
    sage: ww = w.augmentation((x^2 + x + u)^2 + 2, 5/3)
    sage: TestSuite(ww).run()                   # long time                             # needs sage.numerical.mip

Run the test suite for another augmentation with iterated residue field extensions::

    sage: # needs sage.libs.ntl
    sage: R.<u> = Qq(4, 10)
    sage: S.<x> = R[]
    sage: v = GaussValuation(S)
    sage: w = v.augmentation(x^2 + x + u, 1)
    sage: TestSuite(w).run()                    # long time                             # needs sage.geometry.polyhedron
    sage: ww = w.augmentation((x^2 + x + u)^2 + 2*x*(x^2 + x + u) + 4*x, 3)
    sage: TestSuite(ww).run()                   # long time                             # needs sage.numerical.mip

Run the test suite for a rather trivial pseudo-valuation::

    sage: # needs sage.libs.ntl
    sage: R.<u> = Qq(4, 5)
    sage: S.<x> = R[]
    sage: v = GaussValuation(S)
    sage: w = v.augmentation(x, infinity)
    sage: TestSuite(w).run()                    # long time                             # needs sage.geometry.polyhedron

Run the test suite for an infinite valuation which extends the residue field::

    sage: # needs sage.libs.ntl
    sage: R.<u> = Qq(4, 5)
    sage: S.<x> = R[]
    sage: v = GaussValuation(S)
    sage: w = v.augmentation(x^2 + x + u, infinity)
    sage: TestSuite(w).run()                    # long time                             # needs sage.geometry.polyhedron

Run the test suite for an infinite valuation which extends a valuation which
extends the residue field::

    sage: # needs sage.libs.ntl
    sage: R.<u> = Qq(4, 5)
    sage: S.<x> = R[]
    sage: v = GaussValuation(S)
    sage: w = v.augmentation(x^2 + x + u, 1/2)
    sage: TestSuite(w).run()                    # long time                             # needs sage.geometry.polyhedron
    sage: ww = w.augmentation((x^2 + x + u)^2 + 2, infinity)
    sage: TestSuite(ww).run()                   # long time                             # needs sage.numerical.mip

Run the test suite if the polynomial ring is not over a field::

    sage: R.<x> = ZZ[]
    sage: v = GaussValuation(R, ZZ.valuation(2))
    sage: w = v.augmentation(x, 1)
    sage: TestSuite(w).run()                    # long time                             # needs sage.geometry.polyhedron

REFERENCES:

Augmentations are described originally in [Mac1936I]_ and [Mac1936II]_. An
overview can also be found in Chapter 4 of [Rüt2014]_.

"""
# ****************************************************************************
#       Copyright (C) 2013-2017 Julian Rüth <julian.rueth@fsfe.org>
#
#  Distributed under the terms of the GNU General Public License (GPL)
#  as published by the Free Software Foundation; either version 2 of
#  the License, or (at your option) any later version.
#                  https://www.gnu.org/licenses/
# ****************************************************************************
from itertools import islice

from .inductive_valuation import _lift_to_maximal_precision
from .inductive_valuation import FinalInductiveValuation, NonFinalInductiveValuation, FiniteInductiveValuation, InfiniteInductiveValuation, InductiveValuation

from sage.misc.cachefunc import cached_method
from sage.rings.infinity import infinity
from sage.rings.rational_field import QQ
from sage.structure.factory import UniqueFactory


class AugmentedValuationFactory(UniqueFactory):
    r"""
    Factory for augmented valuations.

    EXAMPLES:

    This factory is not meant to be called directly. Instead,
    :meth:`~sage.rings.valuation.inductive_valuation.NonFinalInductiveValuation.augmentation`
    of a valuation should be called::

        sage: R.<x> = QQ[]
        sage: v = GaussValuation(R, QQ.valuation(2))
        sage: w = v.augmentation(x, 1)  # indirect doctest

    Note that trivial parts of the augmented valuation might be dropped, so you
    should not rely on ``_base_valuation`` to be the valuation you started
    with::

        sage: ww = w.augmentation(x, 2)
        sage: ww._base_valuation is v
        True

    """
    def create_key(self, base_valuation, phi, mu, check=True):
        r"""
        Create a key which uniquely identifies the valuation over
        ``base_valuation`` which sends ``phi`` to ``mu``.

        .. NOTE::

            The uniqueness that this factory provides is not why we chose to
            use a factory.  However, it makes pickling and equality checks much
            easier. At the same time, going through a factory makes it easier
            to enforce that all instances correctly inherit methods from the
            parent Hom space.

        TESTS::

            sage: R.<x> = QQ[]
            sage: v = GaussValuation(R, QQ.valuation(2))
            sage: w = v.augmentation(x, 1)  # indirect doctest
            sage: ww = v.augmentation(x, 1)
            sage: w is ww
            True

        """
        if check:
            is_key, reason = base_valuation.is_key(phi, explain=True)
            if not is_key:
                raise ValueError(reason)
            if mu <= base_valuation(phi):
                raise ValueError("the value of the key polynomial must strictly increase but `%s` does not exceed `%s`." % (mu, base_valuation(phi)))
            if not isinstance(base_valuation, InductiveValuation):
                raise TypeError("base_valuation must be inductive")

        phi = base_valuation.domain().coerce(phi)
        if mu is not infinity:
            mu = QQ(mu)

        if isinstance(base_valuation, AugmentedValuation_base):
            if phi.degree() == base_valuation.phi().degree():
                # drop base_valuation and extend base_valuation._base_valuation instead
                return self.create_key(base_valuation._base_valuation, phi, mu, check=check)

        return base_valuation, phi, mu

    def create_object(self, version, key):
        r"""
        Create the augmented valuation represented by ``key``.

        TESTS::

            sage: R.<x> = QQ[]
            sage: v = GaussValuation(R, QQ.valuation(2))
            sage: w = v.augmentation(x^2 + x + 1, 1)  # indirect doctest

        """
        base_valuation, phi, mu = key

        from .valuation_space import DiscretePseudoValuationSpace
        parent = DiscretePseudoValuationSpace(base_valuation.domain())
        if mu is not infinity:
            if base_valuation.is_trivial():
                return parent.__make_element_class__(FinalFiniteAugmentedValuation)(parent, base_valuation, phi, mu)
            else:
                return parent.__make_element_class__(NonFinalFiniteAugmentedValuation)(parent, base_valuation, phi, mu)
        else:
            return parent.__make_element_class__(InfiniteAugmentedValuation)(parent, base_valuation, phi, mu)


AugmentedValuation = AugmentedValuationFactory("sage.rings.valuation.augmented_valuation.AugmentedValuation")


class AugmentedValuation_base(InductiveValuation):
    r"""
    An augmented valuation is a discrete valuation on a polynomial ring. It
    extends another discrete valuation `v` by setting the valuation of a
    polynomial `f` to the minimum of `v(f_i)i\mu` when writing `f=\sum_i
    f_i\phi^i`.

    INPUT:

    - ``v`` -- a :class:`~sage.rings.valuation.inductive_valuation.InductiveValuation` on a polynomial ring

    - ``phi`` -- a :meth:`key polynomial <sage.rings.valuation.inductive_valuation.NonFinalInductiveValuation.is_key>` over ``v``

    - ``mu`` -- a rational number such that ``mu > v(phi)`` or ``infinity``

    EXAMPLES::

        sage: # needs sage.rings.number_field
        sage: K.<u> = CyclotomicField(5)
        sage: R.<x> = K[]
        sage: v = GaussValuation(R, K.valuation(2))
        sage: w = v.augmentation(x, 1/2); w  # indirect doctest
        [ Gauss valuation induced by 2-adic valuation, v(x) = 1/2 ]
        sage: ww = w.augmentation(x^4 + 2*x^2 + 4*u, 3); ww
        [ Gauss valuation induced by 2-adic valuation, v(x) = 1/2, v(x^4 + 2*x^2 + 4*u) = 3 ]

    TESTS::

        sage: # needs sage.rings.number_field
        sage: TestSuite(w).run()    # long time
        sage: TestSuite(ww).run()   # long time

    """
    def __init__(self, parent, v, phi, mu):
        r"""
        TESTS::

            sage: # needs sage.libs.ntl
            sage: K.<u> = Qq(4, 5)
            sage: R.<x> = K[]
            sage: v = GaussValuation(R)
            sage: from sage.rings.valuation.augmented_valuation import AugmentedValuation
            sage: w = AugmentedValuation(v, x, 1/2)
            sage: from sage.rings.valuation.augmented_valuation import AugmentedValuation_base
            sage: isinstance(w, AugmentedValuation_base)
            True
            sage: TestSuite(w).run()            # long time                             # needs sage.numerical.mip

        """
        InductiveValuation.__init__(self, parent, phi)

        self._base_valuation = v
        self._mu = mu

    @cached_method
    def equivalence_unit(self, s, reciprocal=False):
        r"""
        Return an equivalence unit of minimal degree and valuation ``s``.

        INPUT:

        - ``s`` -- a rational number

        - ``reciprocal`` -- a boolean (default: ``False``); whether or not to
          return the equivalence unit as the :meth:`~sage.rings.valuation.inductive_valuation.InductiveValuation.equivalence_reciprocal`
          of the equivalence unit of valuation ``-s``.

        OUTPUT:

        A polynomial in the domain of this valuation which
        :meth:`~sage.rings.valuation.inductive_valuation.InductiveValuation.is_equivalence_unit` for this valuation.

        EXAMPLES::

            sage: # needs sage.libs.ntl
            sage: R.<u> = Qq(4, 5)
            sage: S.<x> = R[]
            sage: v = GaussValuation(S)
            sage: w = v.augmentation(x^2 + x + u, 1)
            sage: w.equivalence_unit(0)
            1 + O(2^5)
            sage: w.equivalence_unit(-4)
            2^-4 + O(2)

        Since an equivalence unit is of effective degree zero, `\phi` must not
        divide it. Therefore, its valuation is in the value group of the base
        valuation::

            sage: w = v.augmentation(x, 1/2)                                            # needs sage.libs.ntl
            sage: w.equivalence_unit(3/2)                                               # needs sage.libs.ntl
            Traceback (most recent call last):
            ...
            ValueError: 3/2 is not in the value semigroup of 2-adic valuation
            sage: w.equivalence_unit(1)                                                 # needs sage.libs.ntl
            2 + O(2^6)

        An equivalence unit might not be integral, even if ``s >= 0``::

            sage: w = v.augmentation(x, 3/4)                                            # needs sage.libs.ntl
            sage: ww = w.augmentation(x^4 + 8, 5)                                       # needs sage.libs.ntl
            sage: ww.equivalence_unit(1/2)                                              # needs sage.libs.ntl
            (2^-1 + O(2^4))*x^2

        """
        if reciprocal:
            ret = self._base_valuation.element_with_valuation(s)
            residue = self.reduce(ret * self._base_valuation.element_with_valuation(-s), check=False)
            assert residue.is_constant()
            ret *= self.lift(~(residue[0]))
        else:
            ret = self._base_valuation.element_with_valuation(s)

        assert self.is_equivalence_unit(ret)
        assert self(ret) == s
        return ret

    @cached_method
    def element_with_valuation(self, s):
        r"""
        Create an element of minimal degree and of valuation ``s``.

        INPUT:

        - ``s`` -- a rational number in the value group of this valuation

        OUTPUT:

        An element in the domain of this valuation

        EXAMPLES::

            sage: # needs sage.libs.ntl
            sage: R.<u> = Qq(4, 5)
            sage: S.<x> = R[]
            sage: v = GaussValuation(S)
            sage: w = v.augmentation(x^2 + x + u, 1/2)
            sage: w.element_with_valuation(0)
            1 + O(2^5)
            sage: w.element_with_valuation(1/2)
            (1 + O(2^5))*x^2 + (1 + O(2^5))*x + u + O(2^5)
            sage: w.element_with_valuation(1)
            2 + O(2^6)
            sage: c = w.element_with_valuation(-1/2); c
            (2^-1 + O(2^4))*x^2 + (2^-1 + O(2^4))*x + u*2^-1 + O(2^4)
            sage: w(c)
            -1/2
            sage: w.element_with_valuation(1/3)
            Traceback (most recent call last):
            ...
            ValueError: s must be in the value group of the valuation
            but 1/3 is not in Additive Abelian Group generated by 1/2.

        """
        if s not in self.value_group():
            raise ValueError("s must be in the value group of the valuation but %r is not in %r." % (s, self.value_group()))
        error = s

        ret = self.domain().one()
        while s not in self._base_valuation.value_group():
            ret *= self._phi
            s -= self._mu
        ret = ret * self._base_valuation.element_with_valuation(s)
        return self.simplify(ret, error=error)

    def _repr_(self):
        r"""
        Return a printable representation of this valuation.

        EXAMPLES::

            sage: # needs sage.libs.ntl
            sage: R.<u> = Qq(4, 5)
            sage: S.<x> = R[]
            sage: v = GaussValuation(S)
            sage: w = v.augmentation(x^2 + x + u, 1/2)
            sage: w  # indirect doctest
            [ Gauss valuation induced by 2-adic valuation,
                v((1 + O(2^5))*x^2 + (1 + O(2^5))*x + u + O(2^5)) = 1/2 ]

        """
        vals = self.augmentation_chain()
        vals.reverse()
        vals = ["v(%s) = %s" % (v._phi, v._mu) if isinstance(v, AugmentedValuation_base) else str(v) for v in vals]
        return "[ %s ]" % ", ".join(vals)

    def augmentation_chain(self):
        r"""
        Return a list with the chain of augmentations down to the underlying :mod:`Gauss valuation <sage.rings.valuation.gauss_valuation>`.

        EXAMPLES::

            sage: R.<x> = QQ[]
            sage: v = GaussValuation(R, QQ.valuation(2))
            sage: w = v.augmentation(x, 1)
            sage: w.augmentation_chain()
            [[ Gauss valuation induced by 2-adic valuation, v(x) = 1 ],
             Gauss valuation induced by 2-adic valuation]

        For performance reasons, (and to simplify the underlying
        implementation,) trivial augmentations might get dropped. You should
        not rely on :meth:`augmentation_chain` to contain all the steps that
        you specified to create the current valuation::

            sage: ww = w.augmentation(x, 2)
            sage: ww.augmentation_chain()
            [[ Gauss valuation induced by 2-adic valuation, v(x) = 2 ],
             Gauss valuation induced by 2-adic valuation]

        """
        return [self] + self._base_valuation.augmentation_chain()

    @cached_method
    def psi(self):
        r"""
        Return the minimal polynomial of the residue field extension of this valuation.

        OUTPUT:

        A polynomial in the residue ring of the base valuation

        EXAMPLES::

            sage: # needs sage.libs.ntl
            sage: R.<u> = Qq(4, 5)
            sage: S.<x> = R[]
            sage: v = GaussValuation(S)
            sage: w = v.augmentation(x^2 + x + u, 1/2)
            sage: w.psi()
            x^2 + x + u0
            sage: ww = w.augmentation((x^2 + x + u)^2 + 2, 5/3)
            sage: ww.psi()
            x + 1

        """
        R = self._base_valuation.equivalence_unit(-self._base_valuation(self._phi))
        F = self._base_valuation.reduce(self._phi * R, check=False).monic()
        assert F.is_irreducible()
        return F

    @cached_method
    def E(self):
        r"""
        Return the ramification index of this valuation over its underlying
        Gauss valuation.

        EXAMPLES::

            sage: # needs sage.libs.ntl
            sage: R.<u> = Qq(4, 5)
            sage: S.<x> = R[]
            sage: v = GaussValuation(S)
            sage: w = v.augmentation(x^2 + x + u, 1)
            sage: w.E()
            1
            sage: w = v.augmentation(x, 1/2)
            sage: w.E()
            2

        """
        if self.augmentation_chain()[-1]._base_valuation.is_trivial():
            raise NotImplementedError("ramification index is not defined over a trivial Gauss valuation")
        return self.value_group().index(self._base_valuation.value_group()) * self._base_valuation.E()

    @cached_method
    def F(self):
        r"""
        Return the degree of the residue field extension of this valuation
        over the underlying Gauss valuation.

        EXAMPLES::

            sage: # needs sage.libs.ntl
            sage: R.<u> = Qq(4, 5)
            sage: S.<x> = R[]
            sage: v = GaussValuation(S)
            sage: w = v.augmentation(x^2 + x + u, 1)
            sage: w.F()
            2
            sage: w = v.augmentation(x, 1/2)
            sage: w.F()
            1

        """
        return self.phi().degree() // self._base_valuation.E()

    def extensions(self, ring):
        r"""
        Return the extensions of this valuation to ``ring``.

        EXAMPLES::

            sage: R.<x> = QQ[]
            sage: v = GaussValuation(R, QQ.valuation(2))
            sage: w = v.augmentation(x^2 + x + 1, 1)
            sage: w.extensions(GaussianIntegers().fraction_field()['x'])                # needs sage.rings.number_field
            [[ Gauss valuation induced by 2-adic valuation, v(x^2 + x + 1) = 1 ]]

        """
        if ring is self.domain():
            return [self]

        from sage.rings.polynomial.polynomial_ring import is_PolynomialRing
        if is_PolynomialRing(ring):  # univariate
            base_valuations = self._base_valuation.extensions(ring)
            phi = self.phi().change_ring(ring.base_ring())

            ret = []
            for v in base_valuations:
                if v.is_key(phi):
                    ret.append(AugmentedValuation(v, phi, self._mu))
                else:
                    F = v.equivalence_decomposition(phi)
                    for f, e in F:
                        # We construct a valuation with [v, w(phi) = mu] which should be such that
                        # self(phi) = self._mu, i.e., w(phi) = w(unit) + sum e_i * w(f_i) where
                        # the sum runs over all the factors in the equivalence decomposition of phi
                        # Solving for mu gives
                        mu = (self._mu - v(F.unit()) - sum([ee * v(ff) for ff, ee in F if ff != f])) / e
                        ret.append(AugmentedValuation(v, f, mu))
            return ret

        return super().extensions(ring)

    def restriction(self, ring):
        r"""
        Return the restriction of this valuation to ``ring``.

        EXAMPLES::

            sage: # needs sage.rings.number_field
            sage: K = GaussianIntegers().fraction_field()
            sage: R.<x> = K[]
            sage: v = GaussValuation(R, K.valuation(2))
            sage: w = v.augmentation(x^2 + x + 1, 1)
<<<<<<< HEAD
            sage: w.restriction(QQ['x'])                                                # needs sage.libs.singular
=======
            sage: w.restriction(QQ['x'])                                                # needs sage.lins.singular
>>>>>>> ffa0785a
            [ Gauss valuation induced by 2-adic valuation, v(x^2 + x + 1) = 1 ]
        """
        if ring.is_subring(self.domain()):
            base = self._base_valuation.restriction(ring)
            if ring.is_subring(self.domain().base_ring()):
                return base
            from sage.rings.polynomial.polynomial_ring import is_PolynomialRing
            if is_PolynomialRing(ring):  # univariate
                return base.augmentation(self.phi().change_ring(ring.base_ring()), self._mu)
        return super().restriction(ring)

    def uniformizer(self):
        r"""
        Return a uniformizing element for this valuation.

        EXAMPLES::

            sage: R.<x> = QQ[]
            sage: v = GaussValuation(R, QQ.valuation(2))
            sage: w = v.augmentation(x^2 + x + 1, 1)

            sage: w.uniformizer()
            2

        """
        return self.element_with_valuation(self.value_group()._generator)

    def is_gauss_valuation(self):
        r"""
        Return whether this valuation is a Gauss valuation.

        EXAMPLES::

            sage: R.<x> = QQ[]
            sage: v = GaussValuation(R, QQ.valuation(2))
            sage: w = v.augmentation(x^2 + x + 1, 1)

            sage: w.is_gauss_valuation()
            False

        """
        assert (self._mu > 0)
        return False

    def monic_integral_model(self, G):
        r"""
        Return a monic integral irreducible polynomial which defines the same
        extension of the base ring of the domain as the irreducible polynomial
        ``G`` together with maps between the old and the new polynomial.

        EXAMPLES::

            sage: R.<x> = QQ[]
            sage: v = GaussValuation(R, QQ.valuation(2))
            sage: w = v.augmentation(x^2 + x + 1, 1)
            sage: w.monic_integral_model(5*x^2 + 1/2*x + 1/4)
            (Ring endomorphism of Univariate Polynomial Ring in x over Rational Field
               Defn: x |--> 1/2*x,
             Ring endomorphism of Univariate Polynomial Ring in x over Rational Field
               Defn: x |--> 2*x,
             x^2 + 1/5*x + 1/5)

        """
        return self._base_valuation.monic_integral_model(G)

    def _ge_(self, other):
        r"""
        Return whether this valuation is greater or equal than ``other``
        everywhere.

        EXAMPLES::

            sage: R.<x> = QQ[]
            sage: v = GaussValuation(R, QQ.valuation(2))
            sage: w = v.augmentation(x^2 + x + 1, 1)
            sage: w >= v
            True
            sage: ww = v.augmentation(x^2 + x + 1, 2)
            sage: ww >= w
            True
            sage: www = w.augmentation(x^4 + 2*x^3 + 5*x^2 + 8*x + 3, 16/3)
            sage: www >= w
            True
            sage: www >= ww
            False

        """
        from .gauss_valuation import GaussValuation_generic
        if other.is_trivial():
            return other.is_discrete_valuation()
        if isinstance(other, GaussValuation_generic):
            return self._base_valuation >= other
        if isinstance(other, AugmentedValuation_base):
            if self(other._phi) >= other._mu:
                return self >= other._base_valuation
            else:
                return False

        return super()._ge_(other)

    def is_trivial(self):
        r"""
        Return whether this valuation is trivial, i.e., zero outside of zero.

        EXAMPLES::

            sage: R.<x> = QQ[]
            sage: v = GaussValuation(R, QQ.valuation(2))
            sage: w = v.augmentation(x^2 + x + 1, 1)
            sage: w.is_trivial()
            False

        """
        # We need to override the default implementation from valuation_space
        # because that one uses uniformizer() which might not be implemented if
        # the base ring is not a field.
        return False

    def scale(self, scalar):
        r"""
        Return this valuation scaled by ``scalar``.

        EXAMPLES::

            sage: R.<x> = QQ[]
            sage: v = GaussValuation(R, QQ.valuation(2))
            sage: w = v.augmentation(x^2 + x + 1, 1)
            sage: 3*w # indirect doctest
            [ Gauss valuation induced by 3 * 2-adic valuation, v(x^2 + x + 1) = 3 ]

        """
        if scalar in QQ and scalar > 0 and scalar != 1:
            return self._base_valuation.scale(scalar).augmentation(self.phi(), scalar * self._mu)
        return super().scale(scalar)

    def _residue_ring_generator_name(self):
        r"""
        Return a name for a generator of the residue ring.

        This method is used by :meth:`residue_ring` to work around name clashes
        with names in subrings of the residue ring.

        EXAMPLES::

            sage: R.<x> = QQ[]
            sage: v = GaussValuation(R, QQ.valuation(2))
            sage: w = v.augmentation(x^2 + x + 1, 1)
            sage: w._residue_ring_generator_name()
            'u1'

        """
        base = self._base_valuation.residue_ring().base()
        # we need a name for a generator that is not present already in base
        generator = 'u' + str(len(self.augmentation_chain()) - 1)
        while True:
            try:
                base(generator)
                generator = 'u' + generator
            except NameError:
                # use this name, it has no meaning in base
                return generator
            except TypeError:
                # use this name, base can not handle strings, so hopefully,
                # there are no variable names (such as in QQ or GF(p))
                return generator

    def _relative_size(self, f):
        r"""
        Return an estimate on the coefficient size of ``f``.

        The number returned is an estimate on the factor between the number of
        bits used by ``f`` and the minimal number of bits used by an element
        congruent to ``f``.

        This is used by :meth:`simplify` to decide whether simplification of
        coefficients is going to lead to a significant shrinking of the
        coefficients of ``f``.

        EXAMPLES::

            sage: # needs sage.rings.number_field
            sage: R.<u> = QQ[]
            sage: K.<u> = QQ.extension(u^2 + u + 1)
            sage: S.<x> = K[]
            sage: v = GaussValuation(S, K.valuation(2))
            sage: w = v.augmentation(x^2 + x + u, 1/2)
            sage: w._relative_size(x^2 + x + 1)
            1
            sage: w._relative_size(1048576*x^2 + 1048576*x + 1048576)
            11

        """
        return self._base_valuation._relative_size(f)

    def is_negative_pseudo_valuation(self):
        r"""
        Return whether this valuation attains `-\infty`.

        EXAMPLES:

        No element in the domain of an augmented valuation can have valuation
        `-\infty`, so this method always returns ``False``::

            sage: R.<x> = QQ[]
            sage: v = GaussValuation(R, valuations.TrivialValuation(QQ))
            sage: w = v.augmentation(x, infinity)
            sage: w.is_negative_pseudo_valuation()
            False

        """
        return False

    def change_domain(self, ring):
        r"""
        Return this valuation over ``ring``.

        EXAMPLES:

        We can change the domain of an augmented valuation even if there is no coercion between rings::

            sage: # needs sage.rings.number_field
            sage: R.<x> = GaussianIntegers()[]
            sage: v = GaussValuation(R, GaussianIntegers().valuation(2))
            sage: v = v.augmentation(x, 1)
            sage: v.change_domain(QQ['x'])
            [ Gauss valuation induced by 2-adic valuation, v(x) = 1 ]

        """
        from sage.rings.polynomial.polynomial_ring import is_PolynomialRing
        if is_PolynomialRing(ring) and ring.variable_name() == self.domain().variable_name():
            return self._base_valuation.change_domain(ring).augmentation(self.phi().change_ring(ring.base_ring()), self._mu, check=False)
        return super().change_domain(ring)


class FinalAugmentedValuation(AugmentedValuation_base, FinalInductiveValuation):
    r"""
    An augmented valuation which can not be augmented anymore, either because
    it augments a trivial valuation or because it is infinite.

    EXAMPLES::

        sage: R.<x> = QQ[]
        sage: v = GaussValuation(R, valuations.TrivialValuation(QQ))
        sage: w = v.augmentation(x, 1)

    """
    def __init__(self, parent, v, phi, mu):
        r"""
        TESTS::

            sage: R.<x> = QQ[]
            sage: v = GaussValuation(R, valuations.TrivialValuation(QQ))
            sage: w = v.augmentation(x, 1)
            sage: from sage.rings.valuation.augmented_valuation import FinalAugmentedValuation
            sage: isinstance(w, FinalAugmentedValuation)
            True

        """
        AugmentedValuation_base.__init__(self, parent, v, phi, mu)
        FinalInductiveValuation.__init__(self, parent, phi)

    @cached_method
    def residue_ring(self):
        r"""
        Return the residue ring of this valuation, i.e., the elements of
        non-negative valuation modulo the elements of positive valuation.

        EXAMPLES::

            sage: R.<x> = QQ[]
            sage: v = GaussValuation(R, valuations.TrivialValuation(QQ))

            sage: w = v.augmentation(x, 1)
            sage: w.residue_ring()
            Rational Field

            sage: w = v.augmentation(x^2 + x + 1, infinity)
            sage: w.residue_ring()                                                      # needs sage.rings.number_field
            Number Field in u1 with defining polynomial x^2 + x + 1

        An example with a non-trivial base valuation::

            sage: v = GaussValuation(R, QQ.valuation(2))
            sage: w = v.augmentation(x^2 + x + 1, infinity)
            sage: w.residue_ring()                                                      # needs sage.rings.finite_rings
            Finite Field in u1 of size 2^2

        Since trivial extensions of finite fields are not implemented, the
        resulting ring might be identical to the residue ring of the underlying
        valuation::

            sage: w = v.augmentation(x, infinity)
            sage: w.residue_ring()
            Finite Field of size 2

        TESTS:

        We avoid clashes in generator names::

            sage: # needs sage.rings.function_field
            sage: K.<x> = FunctionField(QQ)
            sage: v = K.valuation(x^2 + 2)
            sage: R.<y> = K[]
            sage: L.<y> = K.extension(y^2 + x^2)
            sage: w = v.extension(L)
            sage: w.residue_field()
            Number Field in uu1 with defining polynomial y^2 - 2 over its base field
            sage: w.residue_field().base_field()
            Number Field in u1 with defining polynomial x^2 + 2

        """
        # the following is correct, even if the polynomial ring is not over a field

        base = self._base_valuation.residue_ring().base()
        if self.psi().degree() > 1:
            generator = self._residue_ring_generator_name()
            return base.extension(self.psi(), names=generator)
        else:
            # Do not call extension() if self.psi().degree() == 1:
            # In that case the resulting field appears to be the same as the original field,
            # however, it is not == to the original field (for finite fields at
            # least) but a distinct copy (this is a bug in finite field's
            # extension() implementation.)
            return base

    def reduce(self, f, check=True, degree_bound=None, coefficients=None, valuations=None):
        r"""
        Reduce ``f`` module this valuation.

        INPUT:

        - ``f`` -- an element in the domain of this valuation

        - ``check`` -- whether or not to check whether ``f`` has non-negative
          valuation (default: ``True``)

        - ``degree_bound`` -- an a-priori known bound on the degree of the
          result which can speed up the computation (default: not set)

        - ``coefficients`` -- the coefficients of ``f`` as produced by
          :meth:`~sage.rings.valuation.developing_valuation.DevelopingValuation.coefficients`
          or ``None`` (default: ``None``); this can be used to speed up the
          computation when the expansion of ``f`` is already known from a
          previous computation.

        - ``valuations`` -- the valuations of ``coefficients`` or ``None``
          (default: ``None``); ignored

        OUTPUT:

        an element of the :meth:`residue_ring` of this valuation, the reduction
        modulo the ideal of elements of positive valuation

        EXAMPLES::

            sage: R.<x> = QQ[]
            sage: v = GaussValuation(R, valuations.TrivialValuation(QQ))

            sage: w = v.augmentation(x, 1)
            sage: w.reduce(x^2 + x + 1)
            1

            sage: w = v.augmentation(x^2 + x + 1, infinity)
            sage: w.reduce(x)                                                           # needs sage.rings.number_field
            u1

        TESTS:

        Cases with non-trivial base valuation::

            sage: # needs sage.libs.ntl
            sage: R.<u> = Qq(4, 10)
            sage: S.<x> = R[]
            sage: v = GaussValuation(S)
            sage: v.reduce(x)
            x
            sage: v.reduce(S(u))
            u0
            sage: w = v.augmentation(x^2 + x + u, 1/2)
            sage: w.reduce(S.one())
            1
            sage: w.reduce(S(2))
            0
            sage: w.reduce(S(u))
            u0
            sage: w.reduce(x)  # this gives the generator of the residue field extension of w over v
            u1
            sage: f = (x^2 + x + u)^2 / 2
            sage: w.reduce(f)
            x
            sage: w.reduce(f + x + 1)
            x + u1 + 1
            sage: # needs sage.libs.ntl
            sage: ww = w.augmentation((x^2 + x + u)^2 + 2, 5/3)
            sage: g = ((x^2 + x + u)^2 + 2)^3 / 2^5
            sage: ww.reduce(g)
            x
            sage: ww.reduce(f)
            1
            sage: ww.is_equivalent(f, 1)
            True
            sage: ww.reduce(f * g)
            x
            sage: ww.reduce(f + g)
            x + 1

        """
        f = self.domain().coerce(f)

        if check:
            v = self(f)
            if v < 0:
                raise ValueError("f must have non-negative valuation")
            elif v > 0:
                return self.residue_ring().zero()

        if coefficients is None:
            constant_term = next(self.coefficients(f))
        else:
            constant_term = coefficients[0]
        constant_term_reduced = self._base_valuation.reduce(constant_term)
        return constant_term_reduced(self._residue_field_generator())

    @cached_method
    def _residue_field_generator(self):
        r"""
        Return a root of :meth:`psi` in :meth:`residue_ring`.

        EXAMPLES::

            sage: R.<x> = QQ[]
            sage: v = GaussValuation(R, valuations.TrivialValuation(QQ))

            sage: w = v.augmentation(x, 1)
            sage: w._residue_field_generator()
            0

            sage: w = v.augmentation(x^2 + x + 1, infinity)
            sage: w._residue_field_generator()                                          # needs sage.rings.number_field
            u1

        A case with non-trivial base valuation::

            sage: # needs sage.libs.ntl
            sage: R.<u> = Qq(4, 10)
            sage: S.<x> = R[]
            sage: v = GaussValuation(S)
            sage: w = v.augmentation(x^2 + x + u, infinity)
            sage: w._residue_field_generator()                                          # needs sage.rings.number_field
            u1

        """
        if self.psi().degree() == 1:
            ret = self.residue_ring()(-self.psi()[0])
        else:
            ret = self.residue_ring().gen()

        assert self.psi()(ret).is_zero()
        return ret

    def lift(self, F):
        r"""
        Return a polynomial which reduces to ``F``.

        INPUT:

        - ``F`` -- an element of the :meth:`residue_ring`

        ALGORITHM:

        We simply undo the steps performed in :meth:`reduce`.

        OUTPUT:

        A polynomial in the domain of the valuation with reduction ``F``

        EXAMPLES::

            sage: R.<x> = QQ[]
            sage: v = GaussValuation(R, valuations.TrivialValuation(QQ))

            sage: w = v.augmentation(x, 1)
            sage: w.lift(1/2)
            1/2

            sage: w = v.augmentation(x^2 + x + 1, infinity)
            sage: w.lift(w.residue_ring().gen())                                        # needs sage.rings.number_field
            x

        A case with non-trivial base valuation::

            sage: # needs sage.libs.ntl
            sage: R.<u> = Qq(4, 10)
            sage: S.<x> = R[]
            sage: v = GaussValuation(S)
            sage: w = v.augmentation(x^2 + x + u, infinity)
            sage: w.lift(w.residue_ring().gen())                                        # needs sage.rings.number_field
            (1 + O(2^10))*x

        TESTS:

        Verify that :trac:`30305` has been resolved::

            sage: # needs sage.rings.number_field
            sage: R.<T> = QQ[]
            sage: K.<zeta> = NumberField(T^2 + T + 1)
            sage: R.<x> = K[]
            sage: v0 = GaussValuation(R, valuations.TrivialValuation(K))
            sage: v = v0.augmentation(x^2 + x + 2, 1)
            sage: v.lift(v.reduce(x)) == x
            True

        """
        F = self.residue_ring().coerce(F)

        if F.is_zero():
            return self.domain().zero()
        if F.is_one():
            return self.domain().one()

        # Write F as a polynomial in self._residue_field_generator()
        # We only have to do that if psi is non-trivial
        if self.psi().degree() > 1:
            from sage.rings.polynomial.polynomial_quotient_ring_element import PolynomialQuotientRingElement
            from sage.rings.function_field.element_polymod import FunctionFieldElement_polymod
            from sage.rings.number_field.number_field_element import NumberFieldElement_relative
            from sage.rings.polynomial.polynomial_ring_constructor import PolynomialRing
            if isinstance(F, PolynomialQuotientRingElement):
                G = F.lift()
            elif isinstance(F, FunctionFieldElement_polymod):
                G = F.element()
            elif isinstance(F, NumberFieldElement_relative):
                G = PolynomialRing(F.base_ring(), 'x')(list(F))
            else:
                G = F.polynomial()
            assert (G(self._residue_field_generator()) == F)
            F = G.change_variable_name(self._base_valuation.residue_ring().variable_name())

        H = self._base_valuation.lift(F)
        return self.domain()(H)


class NonFinalAugmentedValuation(AugmentedValuation_base, NonFinalInductiveValuation):
    r"""
    An augmented valuation which can be augmented further.

    EXAMPLES::

        sage: R.<x> = QQ[]
        sage: v = GaussValuation(R, QQ.valuation(2))
        sage: w = v.augmentation(x^2 + x + 1, 1)

    """
    def __init__(self, parent, v, phi, mu):
        r"""
        TESTS::

            sage: R.<x> = QQ[]
            sage: v = GaussValuation(R, QQ.valuation(2))
            sage: w = v.augmentation(x^2 + x + 1, 1)
            sage: from sage.rings.valuation.augmented_valuation import NonFinalAugmentedValuation
            sage: isinstance(w, NonFinalAugmentedValuation)
            True

        """
        AugmentedValuation_base.__init__(self, parent, v, phi, mu)
        NonFinalInductiveValuation.__init__(self, parent, phi)

    @cached_method
    def residue_ring(self):
        r"""
        Return the residue ring of this valuation, i.e., the elements of
        non-negative valuation modulo the elements of positive valuation.

        EXAMPLES::

            sage: R.<x> = QQ[]
            sage: v = GaussValuation(R, QQ.valuation(2))
            sage: w = v.augmentation(x^2 + x + 1, 1)
            sage: w.residue_ring()                                                      # needs sage.rings.finite_rings
            Univariate Polynomial Ring in x over Finite Field in u1 of size 2^2

        Since trivial valuations of finite fields are not implemented, the
        resulting ring might be identical to the residue ring of the underlying
        valuation::

            sage: w = v.augmentation(x, 1)
            sage: w.residue_ring()
            Univariate Polynomial Ring in x over Finite Field of size 2 (using ...)

        """
        from sage.categories.fields import Fields
        if self.domain().base() not in Fields():
            raise NotImplementedError("only implemented for polynomial rings over fields")

        base = self._base_valuation.residue_ring().base()
        if self.psi().degree() > 1:
            generator = self._residue_ring_generator_name()
            base = base.extension(self.psi(), names=generator)
        else:
            # Do not call extension() if self.psi().degree() == 1:
            # In that case the resulting field appears to be the same as the original field,
            # however, it is not == to the original field (for finite fields at
            # least) but a distinct copy (this is a bug in finite field's
            # extension() implementation.)
            pass
        return base[self.domain().variable_name()]

    def reduce(self, f, check=True, degree_bound=None, coefficients=None, valuations=None):
        r"""
        Reduce ``f`` module this valuation.

        INPUT:

        - ``f`` -- an element in the domain of this valuation

        - ``check`` -- whether or not to check whether ``f`` has non-negative
          valuation (default: ``True``)

        - ``degree_bound`` -- an a-priori known bound on the degree of the
          result which can speed up the computation (default: not set)

        - ``coefficients`` -- the coefficients of ``f`` as produced by
          :meth:`~sage.rings.valuation.developing_valuation.DevelopingValuation.coefficients`
          or ``None`` (default: ``None``); this can be used to speed up the
          computation when the expansion of ``f`` is already known from a
          previous computation.

        - ``valuations`` -- the valuations of ``coefficients`` or ``None``
          (default: ``None``)

        OUTPUT:

        an element of the :meth:`residue_ring` of this valuation, the reduction
        modulo the ideal of elements of positive valuation

        ALGORITHM:

        We follow the algorithm given in the proof of Theorem 12.1 of [Mac1936I]_:
        If ``f`` has positive valuation, the reduction is simply zero.
        Otherwise, let `f=\sum f_i\phi^i` be the expansion of `f`, as computed
        by
        :meth:`~sage.rings.valuation.developing_valuation.DevelopingValuation.coefficients`.
        Since the valuation is zero, the exponents `i` must all be multiples of
        `\tau`, the index the value group of the base valuation in the value
        group of this valuation.  Hence, there is an
        :meth:`~sage.rings.valuation.inductive_valuation.InductiveValuation.equivalence_unit`
        `Q` with the same valuation as `\phi^\tau`. Let `Q'` be its
        :meth:`~sage.rings.valuation.inductive_valuation.InductiveValuation.equivalence_reciprocal`.
        Now, rewrite each term `f_i\phi^{i\tau}=(f_iQ^i)(\phi^\tau Q^{-1})^i`;
        it turns out that the second factor in this expression is a lift of the
        generator of the :meth:`~sage.rings.valuation.valuation_space.DiscretePseudoValuationSpace.ElementMethods.residue_field`.
        The reduction of the first factor can be computed recursively.

        EXAMPLES::

            sage: # needs sage.libs.ntl
            sage: R.<u> = Qq(4, 10)
            sage: S.<x> = R[]
            sage: v = GaussValuation(S)
            sage: v.reduce(x)
            x
            sage: v.reduce(S(u))
            u0
            sage: w = v.augmentation(x^2 + x + u, 1/2)
            sage: w.reduce(S.one())
            1
            sage: w.reduce(S(2))
            0
            sage: w.reduce(S(u))
            u0
            sage: w.reduce(x)  # this gives the generator of the residue field extension of w over v
            u1
            sage: f = (x^2 + x + u)^2 / 2
            sage: w.reduce(f)
            x
            sage: w.reduce(f + x + 1)
            x + u1 + 1
            sage: ww = w.augmentation((x^2 + x + u)^2 + 2, 5/3)
            sage: g = ((x^2 + x + u)^2 + 2)^3 / 2^5
            sage: ww.reduce(g)
            x
            sage: ww.reduce(f)
            1
            sage: ww.is_equivalent(f, 1)
            True
            sage: ww.reduce(f * g)
            x
            sage: ww.reduce(f + g)
            x + 1

        """
        f = self.domain().coerce(f)

        if self.lower_bound(f) > 0:
            return self.residue_ring().zero()

        tau = self.value_group().index(self._base_valuation.value_group())

        if coefficients is None:
            coefficients = self.coefficients(f)
            if degree_bound is not None:
                coefficients = islice(coefficients, 0, tau*degree_bound + 1, 1)
        coefficients = list(coefficients)

        if valuations is None:
            valuations = []
        valuations = valuations[::tau]

        # rewrite as sum of f_i phi^{i tau}, i.e., drop the coefficients that
        # can have no influence on the reduction
        for i, c in enumerate(coefficients):
            if i % tau != 0:
                if check:
                    v = self._base_valuation(c) + i*self._mu
                    assert v != 0  # this can not happen for an augmented valuation
                    if v < 0:
                        raise ValueError("f must not have negative valuation")
            else:
                # the validity of the coefficients with i % tau == 0 is checked by
                # the recursive call to reduce below
                # replace f_i by f_i Q^{i tau}
                if i//tau >= len(valuations):
                    # we do not know the correct valuation of the coefficient, but
                    # the computation is faster if we know that the coefficient
                    # has positive valuation
                    valuations.append(self._base_valuation.lower_bound(c) + i*self._mu)
                v = valuations[i//tau]
                if v is infinity or v > 0:
                    coefficients[i] = self.domain().zero()
                    valuations[i//tau] = infinity
                else:
                    coefficients[i] = c * self._Q(i//tau)
                    valuations[i//tau] -= i*self._mu

        coefficients = coefficients[::tau]

        # recursively reduce the f_i Q^{i tau}
        C = [self._base_valuation.reduce(c, check=False)(self._residue_field_generator())
             if valuations[i] is not infinity
             else self._base_valuation.residue_ring().zero()
             for i, c in enumerate(coefficients)]

        # reduce the Q'^i phi^i
        return self.residue_ring()(C)

    @cached_method
    def _residue_field_generator(self):
        r"""
        Return a root of :meth:`psi` in :meth:`residue_ring`.

        EXAMPLES::

            sage: # needs sage.libs.ntl
            sage: R.<u> = Qq(4, 10)
            sage: S.<x> = R[]
            sage: v = GaussValuation(S)
            sage: w = v.augmentation(x^2 + x + u, 1/2)
            sage: w._residue_field_generator()
            u1

        """
        if self.residue_ring() == self._base_valuation.residue_ring():
            assert self.psi().degree() == 1
            ret = self.residue_ring().base()(-self.psi()[0])
        else:
            ret = self.residue_ring().base().gen()

        assert ret.parent() is self.residue_ring().base()
        assert self.psi()(ret).is_zero()
        return ret

    def lift(self, F, report_coefficients=False):
        r"""
        Return a polynomial which reduces to ``F``.

        INPUT:

        - ``F`` -- an element of the :meth:`residue_ring`

        - ``report_coefficients`` -- whether to return the coefficients of the
          :meth:`~sage.rings.valuation.developing_valuation.DevelopingValuation.phi`-adic
          expansion or the actual polynomial (default: ``False``, i.e., return
          the polynomial)

        OUTPUT:

        A polynomial in the domain of the valuation with reduction ``F``, monic
        if ``F`` is monic.

        ALGORITHM:

        Since this is the inverse of :meth:`reduce`, we only have to go backwards
        through the algorithm described there.

        EXAMPLES::

            sage: # needs sage.libs.ntl
            sage: R.<u> = Qq(4, 10)
            sage: S.<x> = R[]
            sage: v = GaussValuation(S)
            sage: w = v.augmentation(x^2 + x + u, 1/2)
            sage: y = w.residue_ring().gen()
            sage: u1 = w.residue_ring().base().gen()
<<<<<<< HEAD
            sage: # needs sage.libs.ntl
=======
>>>>>>> ffa0785a
            sage: w.lift(1)
            1 + O(2^10)
            sage: w.lift(0)
            0
            sage: w.lift(u1)
            (1 + O(2^10))*x
            sage: w.reduce(w.lift(y)) == y
            True
            sage: w.reduce(w.lift(y + u1 + 1)) == y + u1 + 1
            True
            sage: ww = w.augmentation((x^2 + x + u)^2 + 2, 5/3)
            sage: y = ww.residue_ring().gen()
            sage: u2 = ww.residue_ring().base().gen()
            sage: ww.reduce(ww.lift(y)) == y
            True
            sage: ww.reduce(ww.lift(1)) == 1
            True
            sage: ww.reduce(ww.lift(y + 1)) == y +  1
            True

        A more complicated example::

            sage: # needs sage.libs.ntl
            sage: v = GaussValuation(S)
            sage: w = v.augmentation(x^2 + x + u, 1)
            sage: ww = w.augmentation((x^2 + x + u)^2 + 2*x*(x^2 + x + u) + 4*x, 3)
            sage: u = ww.residue_ring().base().gen()
            sage: F = ww.residue_ring()(u); F
            u2
            sage: f = ww.lift(F); f
            (2^-1 + O(2^9))*x^2 + (2^-1 + O(2^9))*x + u*2^-1 + O(2^9)
            sage: F == ww.reduce(f)
            True

        """
        F = self.residue_ring().coerce(F)

        from sage.categories.fields import Fields
        if not self.domain().base_ring() in Fields():
            raise NotImplementedError("only implemented for polynomial rings over fields")

        if F.is_constant():
            if F.is_zero():
                return self.domain().zero()
            if F.is_one():
                return self.domain().one()

        R0 = self._base_valuation.residue_ring()

        # in the last step of reduce, the f_iQ^i are reduced, and evaluated at
        # the generator of the residue field
        # here, we undo this:
        coeffs = [R0(c if self.psi().degree() == 1
                     else list(c._vector_() if hasattr(c, '_vector_')
                               else c.list()))
                  for c in F.coefficients(sparse=False)]
        coeffs = [self._base_valuation.lift(c) for c in coeffs]
        # now the coefficients correspond to the expansion with (f_iQ^i)(Q^{-1} phi)^i

        # now we undo the factors of Q^i (the if else is necessary to handle the case when mu is infinity, i.e., when _Q_reciprocal() is undefined)
        coeffs = [(c if i == 0 else c*self._Q_reciprocal(i)).map_coefficients(_lift_to_maximal_precision)
                  for i, c in enumerate(coeffs)]
        # reduce the coefficients mod phi; the part that exceeds phi has no effect on the reduction of the coefficient
        coeffs = [next(self.coefficients(c)) for c in coeffs]

        if report_coefficients:
            return coeffs

        RR = self.domain().change_ring(self.domain())

        tau = self.value_group().index(self._base_valuation.value_group())
        ret = RR(coeffs)(self.phi()**tau)
        ret = ret.map_coefficients(_lift_to_maximal_precision)
        return ret

    def lift_to_key(self, F, check=True):
        r"""
        Lift the irreducible polynomial ``F`` to a key polynomial.

        INPUT:

        - ``F`` -- an irreducible non-constant polynomial in the
          :meth:`residue_ring` of this valuation

        - ``check`` -- whether or not to check correctness of ``F`` (default:
          ``True``)

        OUTPUT:

        A polynomial `f` in the domain of this valuation which is a key
        polynomial for this valuation and which, for a suitable equivalence
        unit `R`, satisfies that the reduction of `Rf` is ``F``

        ALGORITHM:

        We follow the algorithm described in Theorem 13.1 [Mac1936I]_ which, after
        a :meth:`lift` of ``F``, essentially shifts the valuations of all terms
        in the `\phi`-adic expansion up and then kills the leading coefficient.

        EXAMPLES::

            sage: # needs sage.libs.ntl
            sage: R.<u> = Qq(4, 10)
            sage: S.<x> = R[]
            sage: v = GaussValuation(S)
            sage: w = v.augmentation(x^2 + x + u, 1/2)
            sage: y = w.residue_ring().gen()
            sage: f = w.lift_to_key(y + 1); f
            (1 + O(2^10))*x^4 + (2 + O(2^11))*x^3 + (1 + u*2 + O(2^10))*x^2 + (u*2 + O(2^11))*x + (u + 1) + u*2 + O(2^10)
            sage: w.is_key(f)
            True

        A more complicated example::

            sage: # needs sage.libs.ntl
            sage: v = GaussValuation(S)
            sage: w = v.augmentation(x^2 + x + u, 1)
            sage: ww = w.augmentation((x^2 + x + u)^2 + 2*x*(x^2 + x + u) + 4*x, 3)
            sage: u = ww.residue_ring().base().gen()
            sage: y = ww.residue_ring().gen()
            sage: f = ww.lift_to_key(y^3+y+u)
            sage: f.degree()
            12
            sage: ww.is_key(f)
            True

        """
        F = self.residue_ring().coerce(F)

        from sage.categories.fields import Fields
        if not self.domain().base_ring() in Fields():
            raise NotImplementedError("only implemented for polynomial rings over fields")

        if check:
            if self._base_valuation.is_gauss_valuation() and self._mu is infinity:
                raise TypeError("there are no keys over this valuation")
            if F.is_constant():
                raise ValueError("F must not be constant")
            if not F.is_monic():
                raise ValueError("F must be monic")
            if not F.is_irreducible():
                raise ValueError("F must be irreducible")

        if F == F.parent().gen():
            return self.phi()

        coefficients = self.lift(F, report_coefficients=True)[:-1]
        coefficients = [c * self._Q(F.degree()) for i, c in enumerate(coefficients)] + [self.domain().one()]
        if len(coefficients) >= 2:
            # In the phi-adic development, the second-highest coefficient could
            # spill over into the highest coefficient (which is a constant one)
            # so we need to mod it away.
            # This can not happen for other coefficients because self._Q() has
            # degree at most the degree of phi.
            coefficients[-2] %= self.phi()
        tau = self.value_group().index(self._base_valuation.value_group())
        vf = self._mu * tau * F.degree()
        ret = self.domain().change_ring(self.domain())([c for c in coefficients])(self.phi()**tau)
        ret = self.simplify(ret, error=vf, force=True)
        ret = ret.map_coefficients(_lift_to_maximal_precision)
        assert (ret == self.phi()) == (F == F.parent().gen())
        assert self.is_key(ret)
        return ret

    @cached_method
    def _Q(self, e):
        r"""
        Return the polynomial `Q^e` used in the construction to :meth:`reduce` an
        element to the :meth:`residue_ring`.

        EXAMPLES::

            sage: R.<x> = QQ[]
            sage: v = GaussValuation(R, QQ.valuation(2))
            sage: w = v.augmentation(x^2 + x + 1, 1)

            sage: w._Q(1)
            2

        """
        tau = self.value_group().index(self._base_valuation.value_group())
        v = self._mu * tau
        return self._pow(self.equivalence_unit(v), e, error=v*e, effective_degree=0)

    @cached_method
    def _Q_reciprocal(self, e=1):
        r"""
        Return the :meth:`equivalence_reciprocal` of the ``e``-th power of
        :meth:`_Q`.

        EXAMPLES::

            sage: R.<x> = QQ[]
            sage: v = GaussValuation(R, QQ.valuation(2))
            sage: w = v.augmentation(x^2 + x + 1, 1)

            sage: w._Q_reciprocal()
            1/2

        """
        if e == 1:
            return self.equivalence_reciprocal(self._Q(1), check=False)

        tau = self.value_group().index(self._base_valuation.value_group())
        v = -self._mu * tau
        ret = self._pow(self._Q_reciprocal(1), e, error=v*e, effective_degree=0)

        assert self.is_equivalence_unit(ret)
        # essentially this checks that the reduction of Q'*phi^tau is the
        # generator of the residue field
        assert self._base_valuation.reduce(self._Q(e)*ret)(self._residue_field_generator()).is_one()

        return ret


class FiniteAugmentedValuation(AugmentedValuation_base, FiniteInductiveValuation):
    r"""
    A finite augmented valuation, i.e., an augmented valuation which is
    discrete, or equivalently an augmented valuation which assigns to its last
    key polynomial a finite valuation.

    EXAMPLES::

        sage: # needs sage.libs.ntl
        sage: R.<u> = Qq(4, 5)
        sage: S.<x> = R[]
        sage: v = GaussValuation(S)
        sage: w = v.augmentation(x^2 + x + u, 1/2)

    """
    def __init__(self, parent, v, phi, mu):
        r"""
        EXAMPLES::

            sage: # needs sage.libs.ntl
            sage: R.<u> = Qq(4, 5)
            sage: S.<x> = R[]
            sage: v = GaussValuation(S)
            sage: w = v.augmentation(x^2 + x + u, 1/2)
            sage: from sage.rings.valuation.augmented_valuation import FiniteAugmentedValuation
            sage: isinstance(w, FiniteAugmentedValuation)
            True

        """
        AugmentedValuation_base.__init__(self, parent, v, phi, mu)
        FiniteInductiveValuation.__init__(self, parent, phi)

    @cached_method
    def value_group(self):
        r"""
        Return the value group of this valuation.

        EXAMPLES::

            sage: # needs sage.libs.ntl
            sage: R.<u> = Qq(4, 5)
            sage: S.<x> = R[]
            sage: v = GaussValuation(S)
            sage: w = v.augmentation(x^2 + x + u, 1/2)
            sage: w.value_group()
            Additive Abelian Group generated by 1/2
            sage: ww = w.augmentation((x^2 + x + u)^2 + 2, 5/3)
            sage: ww.value_group()
            Additive Abelian Group generated by 1/6

        """
        return self._base_valuation.value_group() + self._mu

    def value_semigroup(self):
        r"""
        Return the value semigroup of this valuation.

        EXAMPLES::

            sage: # needs sage.libs.ntl
            sage: R.<u> = Zq(4, 5)
            sage: S.<x> = R[]
            sage: v = GaussValuation(S)
            sage: w = v.augmentation(x^2 + x + u, 1/2)
            sage: w.value_semigroup()
            Additive Abelian Semigroup generated by 1/2
            sage: ww = w.augmentation((x^2 + x + u)^2 + 2, 5/3)
            sage: ww.value_semigroup()
            Additive Abelian Semigroup generated by 1/2, 5/3

        """
        return self._base_valuation.value_semigroup() + self._mu

    def valuations(self, f, coefficients=None, call_error=False):
        r"""
        Return the valuations of the `f_i\phi^i` in the expansion `f=\sum_i
        f_i\phi^i`.

        INPUT:

        - ``f`` -- a polynomial in the domain of this valuation

        - ``coefficients`` -- the coefficients of ``f`` as produced by
          :meth:`~sage.rings.valuation.developing_valuation.DevelopingValuation.coefficients`
          or ``None`` (default: ``None``); this can be used to speed up the
          computation when the expansion of ``f`` is already known from a
          previous computation.

        - ``call_error`` -- whether or not to speed up the computation by
          assuming that the result is only used to compute the valuation of
          ``f`` (default: ``False``)

        OUTPUT:

        An iterator over rational numbers (or infinity) `[v(f_0), v(f_1\phi), \dots]`

        EXAMPLES::

            sage: # needs sage.libs.ntl
            sage: R.<u> = Qq(4, 5)
            sage: S.<x> = R[]
            sage: v = GaussValuation(S)
            sage: w = v.augmentation(x^2 + x + u, 1/2)
            sage: list(w.valuations( x^2 + 1 ))
            [0, 1/2]
            sage: ww = w.augmentation((x^2 + x + u)^2 + 2, 5/3)
            sage: list(ww.valuations( ((x^2 + x + u)^2 + 2)^3 ))
            [+Infinity, +Infinity, +Infinity, 5]

        """
        f = self.domain().coerce(f)

        if call_error:
            lowest_valuation = infinity
        for i, c in enumerate(coefficients or self.coefficients(f)):
            if call_error:
                if lowest_valuation is not infinity:
                    v = self._base_valuation.lower_bound(c)
                    if v is infinity or v >= lowest_valuation:
                        yield infinity
                        continue
            v = self._base_valuation(c)
            if v is infinity:
                yield v
            else:
                ret = v + i*self._mu
                if call_error:
                    if lowest_valuation is infinity or ret < lowest_valuation:
                        lowest_valuation = ret
                yield ret

    def simplify(self, f, error=None, force=False, effective_degree=None, size_heuristic_bound=32, phiadic=False):
        r"""
        Return a simplified version of ``f``.

        Produce an element which differs from ``f`` by an element of valuation
        strictly greater than the valuation of ``f`` (or strictly greater than
        ``error`` if set.)

        INPUT:

        - ``f`` -- an element in the domain of this valuation

        - ``error`` -- a rational, infinity, or ``None`` (default: ``None``),
          the error allowed to introduce through the simplification

        - ``force`` -- whether or not to simplify ``f`` even if there is
          heuristically no change in the coefficient size of ``f`` expected
          (default: ``False``)

        - ``effective_degree`` -- when set, assume that coefficients beyond
          ``effective_degree`` in the :meth:`~sage.rings.valuation.developing_valuation.DevelopingValuation.phi`-adic development can be
          safely dropped (default: ``None``)

        - ``size_heuristic_bound`` -- when ``force`` is not set, the expected
          factor by which the coefficients need to shrink to perform an actual
          simplification (default: 32)

        - ``phiadic`` -- whether to simplify the coefficients in the
          `\phi`-adic expansion recursively. This often times leads to huge
          coefficients in the `x`-adic expansion (default: ``False``, i.e., use
          an `x`-adic expansion.)

        EXAMPLES::

            sage: # needs sage.libs.ntl
            sage: R.<u> = Qq(4, 5)
            sage: S.<x> = R[]
            sage: v = GaussValuation(S)
            sage: w = v.augmentation(x^2 + x + u, 1/2)
            sage: w.simplify(x^10/2 + 1, force=True)
            (u + 1)*2^-1 + O(2^4)

        Check that :trac:`25607` has been resolved, i.e., the coefficients
        in the following example are small::

            sage: # needs sage.libs.ntl sage.rings.number_field
            sage: R.<x> = QQ[]
            sage: K.<a> = NumberField(x^3 + 6)
            sage: R.<x> = K[]
            sage: v = GaussValuation(R, K.valuation(2))
            sage: v = v.augmentation(x, 3/2)
            sage: v = v.augmentation(x^2 + 8, 13/4)
            sage: v = v.augmentation(x^4 + 16*x^2 + 32*x + 64, 20/3)
            sage: F.<x> = FunctionField(K)
            sage: S.<y> = F[]
            sage: v = F.valuation(v)
            sage: G = y^2 - 2*x^5 + 8*x^3 + 80*x^2 + 128*x + 192
            sage: v.mac_lane_approximants(G)
            [[ Gauss valuation induced by
               Valuation on rational function field induced by
                 [ Gauss valuation induced by 2-adic valuation, v(x) = 3/2,
                   v(x^2 + 8) = 13/4, v(x^4 + 16*x^2 + 32*x + 64) = 20/3 ],
               v(y + 4*x + 8) = 31/8 ]]

        """
        f = self.domain().coerce(f)

        if effective_degree is not None:
            if (QQ(f.degree()) / self.phi().degree()).ceil() > effective_degree:
                f = self.domain().change_ring(self.domain())(list(islice(self.coefficients(f), 0, int(effective_degree) + 1, 1)))(self.phi())

        if f.degree() < self.phi().degree():
            return self._base_valuation.simplify(f, error=error, force=force, size_heuristic_bound=size_heuristic_bound, phiadic=phiadic)

        if not force and self._relative_size(f) < size_heuristic_bound:
            return f

        if error is None:
            # if the caller was sure that we should simplify, then we should try to do the best simplification possible
            error = self(f) if force else self.upper_bound(f)

        if phiadic is None:
            phiadic = False
        # We ignore the user's choice when x == phi, as the non-phi-adic
        # algorithm is the same but slower then.
        if phiadic or self.phi() == self.phi().parent().gen():
            coefficients = list(self.coefficients(f))
            valuations = list(self.valuations(f, coefficients=coefficients))
            return self.domain().change_ring(self.domain())([
                    0 if valuations[i] > error
                    else self._base_valuation.simplify(c, error=error-i*self._mu, force=force, phiadic=True)
                    for (i, c) in enumerate(coefficients)])(self.phi())
        else:
            # We iterate through the coefficients of the polynomial (in the
            # usual x-adic way) starting from the leading coefficient and try
            # to replace the coefficient with a simpler one recursively.
            # This is a quite expensive operation but small coefficients can
            # speed up the surrounding calls drastically.
            for i in range(f.degree(), -1, -1):
                j = i // self.phi().degree()

                coefficients = list(islice(f.list(), int(j * self.phi().degree()),
                                           int(i) + 1))
                g = self.domain()(coefficients)
                ng = self._base_valuation.simplify(g, error=error-j*self._mu, force=force, phiadic=False)
                if g != ng:
                    f -= (g - ng)*self.phi()**j
            return f

    def lower_bound(self, f):
        r"""
        Return a lower bound of this valuation at ``f``.

        Use this method to get an approximation of the valuation of ``f``
        when speed is more important than accuracy.

        ALGORITHM:

        The main cost of evaluation is the computation of the
        :meth:`~sage.rings.valuation.developing_valuation.DevelopingValuation.coefficients`
        of the :meth:`~sage.rings.valuation.developing_valuation.DevelopingValuation.phi`-adic
        expansion of ``f`` (which often leads to coefficient bloat.) So unless
        :meth:`~sage.rings.valuation.developing_valuation.DevelopingValuation.phi`
        is trivial, we fall back to valuation which this valuation augments
        since it is guaranteed to be smaller everywhere.

        EXAMPLES::

            sage: # needs sage.libs.ntl
            sage: R.<u> = Qq(4, 5)
            sage: S.<x> = R[]
            sage: v = GaussValuation(S)
            sage: w = v.augmentation(x^2 + x + u, 1/2)
            sage: w.lower_bound(x^2 + x + u)
            0

        """
        f = self.domain().coerce(f)

        if self.phi() == self.domain().gen():
            constant_valuation = self.restriction(f.base_ring())
            ret = infinity
            for i, c in enumerate(f.coefficients(sparse=False)):
                v = constant_valuation.lower_bound(c)
                if v is infinity:
                    continue
                v += i * self._mu
                if ret is infinity or v < ret:
                    ret = v
            return ret
        else:
            return self._base_valuation.lower_bound(f)

    def upper_bound(self, f):
        r"""
        Return an upper bound of this valuation at ``f``.

        Use this method to get an approximation of the valuation of ``f``
        when speed is more important than accuracy.

        ALGORITHM:

        Any entry of :meth:`valuations` serves as an upper bound. However,
        computation of the :meth:`~sage.rings.valuation.developing_valuation.DevelopingValuation.phi`-adic
        expansion of ``f`` is quite costly.
        Therefore, we produce an upper bound on the last entry of
        :meth:`valuations`, namely the valuation of the leading coefficient of
        ``f`` plus the valuation of the appropriate power of :meth:`~sage.rings.valuation.developing_valuation.DevelopingValuation.phi`.

        EXAMPLES::

            sage: # needs sage.libs.ntl
            sage: R.<u> = Qq(4, 5)
            sage: S.<x> = R[]
            sage: v = GaussValuation(S)
            sage: w = v.augmentation(x^2 + x + u, 1/2)
            sage: w.upper_bound(x^2 + x + u)
            1/2

        """
        f = self.domain().coerce(f)

        len_coefficients_bound = (QQ(f.degree()) / self.phi().degree()).ceil()
        return self.restriction(f.base_ring())(f.leading_coefficient()) + len_coefficients_bound * self._mu


class FinalFiniteAugmentedValuation(FiniteAugmentedValuation, FinalAugmentedValuation):
    r"""
    An augmented valuation which is discrete, i.e., which assigns a finite
    valuation to its last key polynomial, but which can not be further
    augmented.

    EXAMPLES::

        sage: R.<x> = QQ[]
        sage: v = GaussValuation(R, valuations.TrivialValuation(QQ))
        sage: w = v.augmentation(x, 1)

    """
    def __init__(self, parent, v, phi, mu):
        r"""
        TESTS::

            sage: R.<x> = QQ[]
            sage: v = GaussValuation(R, valuations.TrivialValuation(QQ))
            sage: w = v.augmentation(x, 1)
            sage: from sage.rings.valuation.augmented_valuation import FinalFiniteAugmentedValuation
            sage: isinstance(w, FinalFiniteAugmentedValuation)
            True

        """
        FiniteAugmentedValuation.__init__(self, parent, v, phi, mu)
        FinalAugmentedValuation.__init__(self, parent, v, phi, mu)


class NonFinalFiniteAugmentedValuation(FiniteAugmentedValuation, NonFinalAugmentedValuation):
    r"""
    An augmented valuation which is discrete, i.e., which assigns a finite
    valuation to its last key polynomial, and which can be augmented further.

    EXAMPLES::

        sage: R.<x> = QQ[]
        sage: v = GaussValuation(R, QQ.valuation(2))
        sage: w = v.augmentation(x, 1)
    """
    def __init__(self, parent, v, phi, mu):
        r"""
        TESTS::

            sage: R.<x> = QQ[]
            sage: v = GaussValuation(R, QQ.valuation(2))
            sage: w = v.augmentation(x, 1)
            sage: from sage.rings.valuation.augmented_valuation import NonFinalFiniteAugmentedValuation
            sage: isinstance(w, NonFinalFiniteAugmentedValuation)
            True

        """
        FiniteAugmentedValuation.__init__(self, parent, v, phi, mu)
        NonFinalAugmentedValuation.__init__(self, parent, v, phi, mu)


class InfiniteAugmentedValuation(FinalAugmentedValuation, InfiniteInductiveValuation):
    r"""
    An augmented valuation which is infinite, i.e., which assigns valuation
    infinity to its last key polynomial (and which can therefore not be
    augmented further.)

    EXAMPLES::

        sage: R.<x> = QQ[]
        sage: v = GaussValuation(R, QQ.valuation(2))
        sage: w = v.augmentation(x, infinity)

    """
    def __init__(self, parent, v, phi, mu):
        r"""
        TESTS::

            sage: R.<x> = QQ[]
            sage: v = GaussValuation(R, QQ.valuation(2))
            sage: w = v.augmentation(x, infinity)
            sage: from sage.rings.valuation.augmented_valuation import InfiniteAugmentedValuation
            sage: isinstance(w, InfiniteAugmentedValuation)
            True

        """
        FinalAugmentedValuation.__init__(self, parent, v, phi, mu)
        InfiniteInductiveValuation.__init__(self, parent, phi)

    @cached_method
    def value_group(self):
        r"""
        Return the value group of this valuation.

        EXAMPLES::

            sage: # needs sage.libs.ntl
            sage: R.<u> = Qq(4, 5)
            sage: S.<x> = R[]
            sage: v = GaussValuation(S)
            sage: w = v.augmentation(x, infinity)
            sage: w.value_group()
            Additive Abelian Group generated by 1

        """
        return self._base_valuation.value_group()

    @cached_method
    def value_semigroup(self):
        r"""
        Return the value semigroup of this valuation.

        EXAMPLES::

            sage: # needs sage.libs.ntl
            sage: R.<u> = Zq(4, 5)
            sage: S.<x> = R[]
            sage: v = GaussValuation(S)
            sage: w = v.augmentation(x, infinity)
            sage: w.value_semigroup()
            Additive Abelian Semigroup generated by 1

        """
        return self._base_valuation.value_semigroup()

    def valuations(self, f, coefficients=None, call_error=False):
        r"""
        Return the valuations of the `f_i\phi^i` in the expansion `f=\sum_i
        f_i\phi^i`.

        INPUT:

        - ``f`` -- a polynomial in the domain of this valuation

        - ``coefficients`` -- the coefficients of ``f`` as produced by
          :meth:`~sage.rings.valuation.developing_valuation.DevelopingValuation.coefficients`
          or ``None`` (default: ``None``); this can be used to speed up the
          computation when the expansion of ``f`` is already known from a
          previous computation.

        - ``call_error`` -- whether or not to speed up the computation by
          assuming that the result is only used to compute the valuation of
          ``f`` (default: ``False``)

        OUTPUT:

        An iterator over rational numbers (or infinity) `[v(f_0), v(f_1\phi), \dots]`

        EXAMPLES::

            sage: # needs sage.libs.ntl
            sage: R.<u> = Qq(4, 5)
            sage: S.<x> = R[]
            sage: v = GaussValuation(S)
            sage: w = v.augmentation(x, infinity)
            sage: list(w.valuations(x^2 + 1))
            [0, +Infinity, +Infinity]

        """
        f = self.domain().coerce(f)

        num_infty_coefficients = f.degree() // self.phi().degree()
        if coefficients is not None:
            constant_coefficient = coefficients[0]
        else:
            constant_coefficient = next(self.coefficients(f))
        yield self._base_valuation(constant_coefficient)
        for i in range(num_infty_coefficients):
            yield infinity

    def simplify(self, f, error=None, force=False, effective_degree=None):
        r"""
        Return a simplified version of ``f``.

        Produce an element which differs from ``f`` by an element of valuation
        strictly greater than the valuation of ``f`` (or strictly greater than
        ``error`` if set.)

        INPUT:

        - ``f`` -- an element in the domain of this valuation

        - ``error`` -- a rational, infinity, or ``None`` (default: ``None``),
          the error allowed to introduce through the simplification

        - ``force`` -- whether or not to simplify ``f`` even if there is
          heuristically no change in the coefficient size of ``f`` expected
          (default: ``False``)

        - ``effective_degree`` -- ignored; for compatibility with other
          ``simplify`` methods

        EXAMPLES::

            sage: # needs sage.libs.ntl
            sage: R.<u> = Qq(4, 5)
            sage: S.<x> = R[]
            sage: v = GaussValuation(S)
            sage: w = v.augmentation(x^2 + x + u, infinity)
            sage: w.simplify(x^10/2 + 1, force=True)
            (u + 1)*2^-1 + O(2^4)

        """
        f = self.domain().coerce(f)

        if error is None:
            error = self(f) if force else self.upper_bound(f)

        if error is infinity:
            return f

        return self.domain()(self._base_valuation.simplify(next(self.coefficients(f)), error=error, force=force))

    def lower_bound(self, f):
        r"""
        Return a lower bound of this valuation at ``f``.

        Use this method to get an approximation of the valuation of ``f``
        when speed is more important than accuracy.

        EXAMPLES::

            sage: # needs sage.libs.ntl
            sage: R.<u> = Qq(4, 5)
            sage: S.<x> = R[]
            sage: v = GaussValuation(S)
            sage: w = v.augmentation(x^2 + x + u, infinity)
            sage: w.lower_bound(x^2 + x + u)
            +Infinity

        """
        return self._base_valuation.lower_bound(next(self.coefficients(f)))

    def upper_bound(self, f):
        r"""
        Return an upper bound of this valuation at ``f``.

        Use this method to get an approximation of the valuation of ``f``
        when speed is more important than accuracy.

        EXAMPLES::

            sage: # needs sage.libs.ntl
            sage: R.<u> = Qq(4, 5)
            sage: S.<x> = R[]
            sage: v = GaussValuation(S)
            sage: w = v.augmentation(x^2 + x + u, infinity)
            sage: w.upper_bound(x^2 + x + u)
            +Infinity

        """
        return self._base_valuation.upper_bound(next(self.coefficients(f)))<|MERGE_RESOLUTION|>--- conflicted
+++ resolved
@@ -1,7 +1,4 @@
-<<<<<<< HEAD
 # sage_setup: distribution = sagemath-pari
-=======
->>>>>>> ffa0785a
 r"""
 Augmented valuations on polynomial rings
 
@@ -593,11 +590,7 @@
             sage: R.<x> = K[]
             sage: v = GaussValuation(R, K.valuation(2))
             sage: w = v.augmentation(x^2 + x + 1, 1)
-<<<<<<< HEAD
             sage: w.restriction(QQ['x'])                                                # needs sage.libs.singular
-=======
-            sage: w.restriction(QQ['x'])                                                # needs sage.lins.singular
->>>>>>> ffa0785a
             [ Gauss valuation induced by 2-adic valuation, v(x^2 + x + 1) = 1 ]
         """
         if ring.is_subring(self.domain()):
@@ -1402,10 +1395,6 @@
             sage: w = v.augmentation(x^2 + x + u, 1/2)
             sage: y = w.residue_ring().gen()
             sage: u1 = w.residue_ring().base().gen()
-<<<<<<< HEAD
-            sage: # needs sage.libs.ntl
-=======
->>>>>>> ffa0785a
             sage: w.lift(1)
             1 + O(2^10)
             sage: w.lift(0)
