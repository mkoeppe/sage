r"""
Lazy Series Rings

We provide lazy implementations for various `\NN`-graded rings.

.. csv-table::
    :class: contentstable
    :widths: 30, 70
    :delim: |

    :class:`LazyLaurentSeriesRing` | The ring of lazy Laurent series.
    :class:`LazyPowerSeriesRing` | The ring of (possibly multivariate) lazy Taylor series.
    :class:`LazyCompletionGradedAlgebra` | The completion of a graded algebra consisting of formal series.
    :class:`LazySymmetricFunctions` | The ring of (possibly multivariate) lazy symmetric functions.
    :class:`LazyDirichletSeriesRing` | The ring of lazy Dirichlet series.

.. SEEALSO::

    :class:`sage.rings.padics.generic_nodes.pAdicRelaxedGeneric`,
    :func:`sage.rings.padics.factory.ZpER`

AUTHORS:

- Kwankyu Lee (2019-02-24): initial version
- Tejasvi Chebrolu, Martin Rubey, Travis Scrimshaw (2021-08):
  refactored and expanded functionality
"""

# ****************************************************************************
#       Copyright (C) 2019 Kwankyu Lee <ekwankyu@gmail.com>
#                     2022 Martin Rubey <martin.rubey at tuwien.ac.at>
#                     2022 Travis Scrimshaw <tcscrims at gmail.com>
#
# This program is free software: you can redistribute it and/or modify
# it under the terms of the GNU General Public License as published by
# the Free Software Foundation, either version 2 of the License, or
# (at your option) any later version.
#                  https://www.gnu.org/licenses/
# ****************************************************************************

from sage.structure.unique_representation import UniqueRepresentation
from sage.structure.parent import Parent
from sage.structure.element import parent

from sage.categories.algebras import Algebras
from sage.categories.graded_algebras_with_basis import GradedAlgebrasWithBasis
from sage.categories.rings import Rings
from sage.categories.unique_factorization_domains import UniqueFactorizationDomains
from sage.categories.integral_domains import IntegralDomains
from sage.categories.fields import Fields
from sage.categories.complete_discrete_valuation import (CompleteDiscreteValuationFields,
                                                         CompleteDiscreteValuationRings)

from sage.misc.cachefunc import cached_method
from sage.misc.lazy_attribute import lazy_attribute

from sage.rings.integer_ring import ZZ
from sage.rings.polynomial.laurent_polynomial_ring import LaurentPolynomialRing
from sage.rings.polynomial.polynomial_ring_constructor import PolynomialRing
from sage.rings.lazy_series import (LazyModuleElement,
                                    LazyLaurentSeries,
                                    LazyPowerSeries,
                                    LazyPowerSeries_gcd_mixin,
                                    LazyCompletionGradedAlgebraElement,
                                    LazySymmetricFunction,
                                    LazyDirichletSeries)
from sage.structure.global_options import GlobalOptions
<<<<<<< HEAD
from sage.misc.lazy_import import lazy_import
lazy_import("sage.symbolic.ring", "SR")
=======
>>>>>>> b9c171bc

from sage.data_structures.stream import (
    Stream_zero,
    Stream_function,
    Stream_iterator,
    Stream_exact,
    Stream_uninitialized
)

from types import GeneratorType

class LazySeriesRing(UniqueRepresentation, Parent):
    """
    Abstract base class for lazy series.
    """
    # This will never be called directly (as it is an ABC), but we copy it
    #   for use in other subclasses.
    @staticmethod
    def __classcall_private__(cls, base_ring, names, sparse=True, *args, **kwds):
        """
        Normalize input to ensure a unique representation.

        EXAMPLES::

            sage: L.<z> = LazyLaurentSeriesRing(QQ)
            sage: Lp = LazyLaurentSeriesRing(QQ, 'z')
            sage: L is Lp
            True
        """
        from sage.structure.category_object import normalize_names
        names = normalize_names(-1, names)
        return super().__classcall__(cls, base_ring, names, sparse, *args, **kwds)

    def _element_constructor_(self, x=None, valuation=None, degree=None, constant=None, coefficients=None):
        r"""
        Construct a lazy series from ``x``.

        INPUT:

        - ``x`` -- data used to the define a series
        - ``valuation`` -- integer (optional); integer; a lower bound for
          the valuation of the series
        - ``degree`` -- (optional) the degree when the series is ``constant``
        - ``constant`` -- (optional) the eventual constant of the series
        - ``coefficients`` -- (optional) a callable that defines the
          coefficients of the series; must be ``None`` if ``x`` is provided;
          see note below

        If ``valuation`` is specified and ``x`` is convertible into
        an element of the underlying ring corresponding to series
        with finite support or ``x`` is a lazy series of the same
        parent, then the data is shifted so that the result has the
        specified valuation.

        .. WARNING::

            If ``valuation`` is specified and ``x`` is a lazy series, then
            the valuation will be computed. If the series ``x`` is not
            known to be zero, then this will run forever.

        .. NOTE::

            When working over a base ring that takes callables as valid
            input, then passing a function as ``x`` might be converted to
            the base ring. If instead the input is to be treated as the
            function giving the coefficients of the lazy series being
            constructed, then use the ``coefficients`` argument in this
            case and do not provide ``x``.

        .. WARNING::

            Polynomials, but also :class:`LazyLaurentSeries` and
            :class:`LazyDirichletSeries` are callable.  Therefore, an
            argument ``x`` which is not convertible into an element
            of the underlying ring corresponding to series with
            finite support is interpreted as a function providing the
            coefficients when evaluated at integers.  Examples are
            provided below.

        .. WARNING::

            If ``x`` is provided as a list, any trailing zeros are
            ignored, because ``x`` is immediately converted into a
            polynomial.

        EXAMPLES:

        If ``x`` can be converted into an element of the underlying
        Laurent polynomial ring, we do this::

            sage: L = LazyLaurentSeriesRing(GF(2), 'z')                                 # optional - sage.rings.finite_rings
            sage: L(2)                                                                  # optional - sage.rings.finite_rings
            0
            sage: L(3)                                                                  # optional - sage.rings.finite_rings
            1

        In particular, ``x`` can be a Laurent polynomial::

            sage: P.<x> = LaurentPolynomialRing(QQ)
            sage: p = x^-2 + 3*x^3
            sage: L.<x> = LazyLaurentSeriesRing(ZZ)
            sage: L(p)
            x^-2 + 3*x^3

            sage: L(p, valuation=0)
            1 + 3*x^5

            sage: L(p, valuation=1)
            x + 3*x^6

        If ``x`` is callable, its evaluation at the integers,
        beginning at ``valuation``, defines the coefficients of the series::

            sage: L.<z> = LazyLaurentSeriesRing(ZZ)
            sage: L(lambda i: i, valuation=5, constant=1, degree=10)
            5*z^5 + 6*z^6 + 7*z^7 + 8*z^8 + 9*z^9 + z^10 + z^11 + z^12 + O(z^13)
            sage: L(lambda i: i, valuation=5, constant=(1, 10))
            5*z^5 + 6*z^6 + 7*z^7 + 8*z^8 + 9*z^9 + z^10 + z^11 + z^12 + O(z^13)

            sage: def g(i):
            ....:     if i < 0:
            ....:         return 1
            ....:     else:
            ....:         return 1 + sum(k for k in range(i+1))
            sage: e = L(g, valuation=-5); e
            z^-5 + z^-4 + z^-3 + z^-2 + z^-1 + 1 + 2*z + O(z^2)
            sage: f = e^-1; f
            z^5 - z^6 - z^11 + O(z^12)
            sage: f.coefficient(10)
            0
            sage: f[20]
            9
            sage: f[30]
            -219

        We can omit ``x``, when defining a series with constant coefficients::

            sage: X = L(constant=5, degree=2); X
            5*z^2 + 5*z^3 + 5*z^4 + O(z^5)
            sage: X.valuation()
            2

            sage: L(valuation=2, constant=1)
            z^2 + z^3 + z^4 + O(z^5)
            sage: L(constant=1)
            Traceback (most recent call last):
            ...
            ValueError: you must specify the degree for the polynomial 0

        Alternatively, ``x`` can be a list of elements of the base ring.
        Then these elements are read as coefficients of the terms of
        degrees starting from the ``valuation``. In this case, ``constant``
        may be just an element of the base ring instead of a tuple or can be
        simply omitted if it is zero::

            sage: f = L([1,2,3,4], valuation=-5)
            sage: f
            z^-5 + 2*z^-4 + 3*z^-3 + 4*z^-2
            sage: g = L([1,3,5,7,9], valuation=5, constant=-1)
            sage: g
            z^5 + 3*z^6 + 5*z^7 + 7*z^8 + 9*z^9 - z^10 - z^11 - z^12 + O(z^13)

        If ``x`` is explicitly passed as ``None``, the resulting
        series is undefined.  This can be used to define it
        implicitly, see
        :meth:`sage.rings.lazy_series.LazyModuleElement.define`::

            sage: f = L(None, valuation=-1)
            sage: f.define(z^-1 + z^2*f^2)
            sage: f
            z^-1 + 1 + 2*z + 5*z^2 + 14*z^3 + 42*z^4 + 132*z^5 + O(z^6)

        We construct a lazy Laurent series over another lazy Laurent series::

            sage: R.<s> = LazyLaurentSeriesRing(QQ)
            sage: L.<z> = LazyLaurentSeriesRing(R)
            sage: e = L(lambda n: 1/factorial(n), 0); e
            1 + z + 1/2*z^2 + 1/6*z^3 + 1/24*z^4 + 1/120*z^5 + 1/720*z^6 + O(z^7)
            sage: L(lambda n: 1/(1 + s^n), 0)
            1/2 + (1 - s + s^2 - s^3 + s^4 - s^5 + s^6 + O(s^7))*z
             + (1 - s^2 + s^4 - s^6 + O(s^7))*z^2
             + (1 - s^3 + s^6 + O(s^7))*z^3 + (1 - s^4 + O(s^7))*z^4
             + (1 - s^5 + O(s^7))*z^5 + (1 - s^6 + O(s^7))*z^6 + O(z^7)

        We note that ``e`` builds correctly because ``R`` additionally
        requires the valuation to be specified.

        In the next example the argument is interpreted as a constant
        polynomial, which happens to be a Dirichlet series::

            sage: D = LazyDirichletSeriesRing(QQ, "s")
            sage: L.<z> = LazyLaurentSeriesRing(D)
            sage: L(lambda n: 1/factorial(n), valuation=0)
            (1 + 1/2/2^s + 1/6/3^s + 1/24/4^s + 1/120/5^s + 1/720/6^s + 1/5040/7^s + O(1/(8^s)))

        We can also specify that the given function should be
        interpreted as the coefficients of the Laurent series::

            sage: L(coefficients=lambda n: 1/factorial(n), valuation=0)
            1 + z + 1/2*z^2 + 1/6*z^3 + 1/24*z^4 + 1/120*z^5 + 1/720*z^6 + O(z^7)

        When the argument ``x`` is callable and not convertible into
        an element of the underlying ring of series of finite
        support, it is evaluated at integers to compute the
        coefficients::

            sage: R.<q> = QQ[]
            sage: D = LazyDirichletSeriesRing(ZZ, 't')
            sage: D(1+2*q)
            3 + 5/2^t + 7/3^t + 9/4^t + 11/5^t + 13/6^t + 15/7^t + O(1/(8^t))

        In this example, the Dirichlet series ``m`` is considered as an
        element in the base ring::

            sage: m = D(moebius)
            sage: s = L(m, valuation=0)
            sage: s[0]
            1 - 1/(2^s) - 1/(3^s) - 1/(5^s) + 1/(6^s) - 1/(7^s) + O(1/(8^s))
            sage: s[1]
            0

        Converting various series from a univariate power series::

            sage: L = LazyLaurentSeriesRing(GF(2), 'z')                                 # optional - sage.rings.finite_rings
            sage: R = LazyPowerSeriesRing(ZZ, 'z')                                      # optional - sage.rings.finite_rings
            sage: L.has_coerce_map_from(R)                                              # optional - sage.rings.finite_rings
            True
            sage: L(R(lambda n: n))                                                     # optional - sage.rings.finite_rings
            z + z^3 + z^5 + z^7 + O(z^8)
            sage: L(R([2,4,6])) == L.zero()                                             # optional - sage.rings.finite_rings
            True
            sage: L(R([2,4,6], valuation=2, constant=4)) == L.zero()                    # optional - sage.rings.finite_rings
            True
            sage: L(R([2,4,6], valuation=2, constant=5))                                # optional - sage.rings.finite_rings
            z^5 + z^6 + z^7 + O(z^8)
            sage: L(R([2,3,4], valuation=2, constant=4))                                # optional - sage.rings.finite_rings
            z^3
            sage: L(R([2,3,4], valuation=2, constant=5))                                # optional - sage.rings.finite_rings
            z^3 + z^5 + z^6 + z^7 + O(z^8)

        Can only convert from known to be constant multivariate power series::

            sage: L = LazyLaurentSeriesRing(QQ, 'z')
            sage: R.<x,y> = LazyPowerSeriesRing(QQ)
            sage: L(R(2))
            2
            sage: L(R.zero())
            0
            sage: L(x)
            Traceback (most recent call last):
            ...
            ValueError: unable to convert ...
            sage: L(1 / (1 - x - y))
            Traceback (most recent call last):
            ...
            ValueError: unable to convert ...
            sage: P.<x,y> = QQ[]
            sage: f = R(lambda n: (x+y)^n if n == 0 else P.zero()); f
            1 + O(x,y)^7
            sage: L(f)
            Traceback (most recent call last):
            ...
            ValueError: unable to convert ...

        Converting from the corresponding rational functions::

            sage: L = LazyLaurentSeriesRing(QQ, 't')
            sage: tt = L.gen()
            sage: R.<t> = LaurentPolynomialRing(QQ)
            sage: f = (1 + t) / (1 + t + t^2); f
            (t + 1)/(t^2 + t + 1)
            sage: f.parent()
            Fraction Field of Univariate Polynomial Ring in t over Rational Field
            sage: L(f)
            1 - t^2 + t^3 - t^5 + t^6 + O(t^7)
            sage: L(f) == (1 + tt) / (1 + tt + tt^2)
            True
            sage: f = (3 + t) / (t^3 - t^5); f
            (-t - 3)/(t^5 - t^3)
            sage: f.parent()
            Fraction Field of Univariate Polynomial Ring in t over Rational Field
            sage: L(f)
            3*t^-3 + t^-2 + 3*t^-1 + 1 + 3*t + t^2 + 3*t^3 + O(t^4)
            sage: L(f) - (3 + tt) / (tt^3 - tt^5)
            O(t^4)

        TESTS:

        Checking the valuation is consistent::

            sage: L.<z> = LazyLaurentSeriesRing(ZZ)
            sage: L([0,0,2,3], valuation=-4)
            2*z^-4 + 3*z^-3
            sage: L(range(5), valuation=-4)
            z^-4 + 2*z^-3 + 3*z^-2 + 4*z^-1
            sage: P.<x> = ZZ[]
            sage: L(x^2 + x^5, valuation=-4)
            z^-4 + z^-1
            sage: L(1, valuation=-4)
            z^-4
            sage: L(L(1), valuation=-4)
            z^-4
            sage: L(1/(1-z), valuation=-4)
            z^-4 + z^-3 + z^-2 + O(z^-1)
            sage: L(z^-3/(1-z), valuation=-4)
            z^-4 + z^-3 + z^-2 + O(z^-1)
            sage: L(z^3/(1-z), valuation=-4)
            z^-4 + z^-3 + z^-2 + O(z^-1)

            sage: L(z^3/(1-z), valuation=0)
            1 + z + z^2 + O(z^3)

            sage: L(lambda n: 1/(n+1), degree=3)
            Traceback (most recent call last):
            ...
            ValueError: the valuation must be specified

            sage: L(5, valuation=3.1)
            Traceback (most recent call last):
            ...
            ValueError: the valuation must be an integer

            sage: L(5, valuation=6/2)
            5*z^3

        Checking that series are not interpreted as coefficients when
        they can be interpreted as series::

            sage: P.<s> = ZZ[]
            sage: L.<z> = LazyLaurentSeriesRing(ZZ)
            sage: M.<w> = LazyLaurentSeriesRing(QQ)
            sage: L(M(s^2 + s^5), valuation=-4)
            z^-4 + z^-1

            sage: D = LazyDirichletSeriesRing(ZZ, "s")
            sage: E = LazyDirichletSeriesRing(QQ, "t")
            sage: D(E([1,2,3]))
            1 + 2/2^s + 3/3^s

        This gives zero::

            sage: L = LazyLaurentSeriesRing(ZZ, 'z')
            sage: L(lambda n: 0, degree=3, valuation=0)
            0
            sage: L(L.zero(), degree=3)
            0
            sage: L(L.zero(), degree=3, valuation=2)
            0
            sage: L(L.zero(), degree=3, constant=0)
            0
            sage: L(L.zero(), degree=3, valuation=2, constant=0)
            0

        This does not::

            sage: L(lambda n: 0, degree=3, constant=1, valuation=0)
            z^3 + z^4 + z^5 + O(z^6)
            sage: L(L.zero(), degree=-3, constant=1)
            z^-3 + z^-2 + z^-1 + O(1)
            sage: L(L.zero(), valuation=2, constant=1)
            z^2 + z^3 + z^4 + O(z^5)

        This raises an error::

            sage: L(lambda n: 0, valuation=3, constant=1)
            Traceback (most recent call last):
            ...
            ValueError: constant may only be specified if the degree is specified

        We support the old input format for ``constant``::

            sage: f = L(lambda i: i, valuation=-3, constant=-1, degree=3)
            sage: g = L(lambda i: i, valuation=-3, constant=(-1,3))
            sage: f == g
            True
            sage: g = L(lambda i: i, -3, (-1,3))
            sage: f == g
            True

        We support passing a generator::

            sage: L(filter(is_odd, NN), -3)
            z^-3 + 3*z^-2 + 5*z^-1 + 7 + 9*z + 11*z^2 + 13*z^3 + O(z^4)
        """
        if valuation is not None and valuation not in ZZ:
            raise ValueError("the valuation must be an integer")

        if x is None and coefficients is None:
            if valuation is None:
                raise ValueError("the valuation must be specified")
            return self.element_class(self, Stream_uninitialized(valuation))

        # WARNING: if x is not explicitly specified as None, it is
        # set to 0 by Parent.__call__
        if coefficients is not None and (x is not None and (not isinstance(x, int) or x)):
            raise ValueError("coefficients must be None if x is provided")

        BR = self.base_ring()
        if isinstance(constant, (tuple, list)):
            constant, degree = constant
        if isinstance(degree, (tuple, list)):
            constant, degree = degree
        if constant is not None:
            constant = BR(constant)

        if coefficients is None:
            # Try to build stuff using the internal polynomial ring constructor
            R = self._internal_poly_ring

            try:
                x = R(x)
            except (TypeError, ValueError):
                pass

            # If x has been converted to the internal polynomial ring
            if parent(x) is R:
                if not x and not constant:
                    return self.zero()
                if x and valuation is not None:
                    x = x.shift(valuation - x.valuation())
                if degree is None and not x:
                    if valuation is None:
                        raise ValueError("you must specify the degree for the polynomial 0")
                    degree = valuation
                if x == R.zero():
                    coeff_stream = Stream_exact([], order=degree, constant=constant)
                    return self.element_class(self, coeff_stream)
                initial_coefficients = [x[i] for i in range(x.valuation(), x.degree() + 1)]
                coeff_stream = Stream_exact(initial_coefficients,
                                            order=x.valuation(), degree=degree, constant=constant)
                return self.element_class(self, coeff_stream)

            # Handle when it is a lazy series
            if isinstance(x, self.Element):
                # If x is known to be 0
                if isinstance(x._coeff_stream, Stream_zero):
                    if not constant:
                        if self is parent(x):
                            return x
                        return self.element_class(self, x._coeff_stream)
                    if degree is None:
                        if valuation is None:
                            raise ValueError("you must specify the degree for the polynomial 0")
                        degree = valuation
                    coeff_stream = Stream_exact([], order=degree, constant=constant)
                    return self.element_class(self, coeff_stream)

                # Make the result exact
                if degree is not None:
                    # truncate the series and then possibly make constant
                    x_val = x._coeff_stream.order()
                    if not valuation:
                        valuation = x_val
                    initial_coefficients = [x[x_val+i] for i in range(degree-valuation)]
                    if not any(initial_coefficients):
                        if not constant:
                            return self.zero()
                        # We learned some stuff about x; pass it along
                        x._coeff_stream._approximate_order += len(initial_coefficients)
                        initial_coefficients = []
                    coeff_stream = Stream_exact(initial_coefficients,
                                                order=valuation, degree=degree, constant=constant)
                    return self.element_class(self, coeff_stream)

                # We are just possibly shifting the result
                ret = self.element_class(self, x._coeff_stream)
                if valuation is None:
                    return ret
                return ret.shift(valuation - x._coeff_stream.order())

            # Handle when it is a power series
            if isinstance(x, LazyPowerSeries):
                stream = x._coeff_stream
                if isinstance(stream, Stream_zero):
                    return self.zero()
                elif isinstance(stream, Stream_exact):
                    BR = self.base_ring()
                    if x.parent()._arity != 1:
                        # Special case for constant series
                        if stream._degree == 1:
                            return self(BR(stream[0]))
                    else:
                        coeffs = [BR(val) for val in stream._initial_coefficients]
                        valuation = stream._approximate_order
                        for i, c in enumerate(coeffs):
                            if c:
                                valuation += i
                                coeffs = coeffs[i:]
                                break
                        else:
                            valuation += len(coeffs)
                            coeffs = []
                        return self(coeffs,
                                    degree=stream._degree,
                                    constant=BR(stream._constant),
                                    valuation=valuation)
                elif x.parent()._arity == 1:
                    return self.element_class(self, stream)
                raise ValueError(f"unable to convert {x} into {self}")

            # Check if we can realize the input as a rational function
            try:
                FF = self._laurent_poly_ring.fraction_field()
                x = FF(x)
            except (TypeError, ValueError, AttributeError):
                pass
            else:
                return self(x.numerator()) / self(x.denominator())

        else:
            x = coefficients

        if callable(x) or isinstance(x, (GeneratorType, map, filter)):
            if valuation is None:
                raise ValueError("the valuation must be specified")
            if degree is None:
                if constant is not None:
                    raise ValueError("constant may only be specified if the degree is specified")
                if callable(x):
                    coeff_stream = Stream_function(lambda i: BR(x(i)), self._sparse, valuation)
                else:
                    coeff_stream = Stream_iterator(map(BR, _skip_leading_zeros(x)), valuation)
                return self.element_class(self, coeff_stream)

            # degree is not None
            if constant is None:
                constant = BR.zero()
            if callable(x):
                p = [BR(x(i)) for i in range(valuation, degree)]
            else:
                p = [BR(c) for c, _ in zip(_skip_leading_zeros(x), range(valuation, degree))]
            if not any(p) and not constant:
                return self.zero()
            coeff_stream = Stream_exact(p, order=valuation, constant=constant, degree=degree)
            return self.element_class(self, coeff_stream)

        raise ValueError(f"unable to convert {x} into {self}")

    def undefined(self, valuation=None):
        r"""
        Return an uninitialized series.

        INPUT:

        - ``valuation`` -- integer; a lower bound for the valuation of the series

        Power series can be defined recursively (see
        :meth:`sage.rings.lazy_series.LazyModuleElement.define` for
        more examples).

        .. SEEALSO::

            :meth:`sage.rings.padics.generic_nodes.pAdicRelaxedGeneric.unknown`

        EXAMPLES::

            sage: L.<z> = LazyPowerSeriesRing(QQ)
            sage: s = L.undefined(1)
            sage: s.define(z + (s^2+s(z^2))/2)
            sage: s
            z + z^2 + z^3 + 2*z^4 + 3*z^5 + 6*z^6 + 11*z^7 + O(z^8)

        Alternatively::

            sage: L.<z> = LazyLaurentSeriesRing(QQ)
            sage: f = L(None, valuation=-1)
            sage: f.define(z^-1 + z^2*f^2)
            sage: f
            z^-1 + 1 + 2*z + 5*z^2 + 14*z^3 + 42*z^4 + 132*z^5 + O(z^6)
        """
        if valuation is None:
            valuation = self._minimal_valuation
        coeff_stream = Stream_uninitialized(valuation)
        return self.element_class(self, coeff_stream)

    unknown = undefined

    class options(GlobalOptions):
        r"""
        Set and display the options for lazy series.

        If no parameters are set, then the function returns a copy of
        the options dictionary.

        The ``options`` to lazy series can be accessed as using
        :class:`LazySeriesRing.options`.

        @OPTIONS@

        EXAMPLES::

            sage: LLS.<z> = LazyLaurentSeriesRing(QQ)
            sage: LLS.options
            Current options for lazy series rings
              - constant_length:   3
              - display_length:    7
              - halting_precision: None

            sage: LLS.options.display_length
            7
            sage: f = 1 / (1 + z)
            sage: f
            1 - z + z^2 - z^3 + z^4 - z^5 + z^6 + O(z^7)
            sage: LLS.options.display_length = 10
            sage: f
            1 - z + z^2 - z^3 + z^4 - z^5 + z^6 - z^7 + z^8 - z^9 + O(z^10)
            sage: g = LLS(lambda n: n^2, valuation=-2, degree=5, constant=42)
            sage: g
            4*z^-2 + z^-1 + z + 4*z^2 + 9*z^3 + 16*z^4 + 42*z^5 + 42*z^6 + 42*z^7 + O(z^8)
            sage: h = 1 / (1 - z)  # This is exact
            sage: h
            1 + z + z^2 + O(z^3)
            sage: LLS.options.constant_length = 1
            sage: g
            4*z^-2 + z^-1 + z + 4*z^2 + 9*z^3 + 16*z^4 + 42*z^5 + O(z^6)
            sage: h
            1 + O(z)
            sage: LazyLaurentSeriesRing.options._reset()
            sage: LazyLaurentSeriesRing.options.display_length
            7
        """
        NAME = 'lazy series rings'
        module = 'sage.rings.lazy_series_ring'
        display_length = dict(default=7,
                              description='the number of coefficients to display from the valuation',
                              checker=lambda x: x in ZZ and x > 0)
        constant_length = dict(default=3,
                               description='the number of coefficients to display for nonzero constant series',
                               checker=lambda x: x in ZZ and x > 0)
        halting_precision = dict(default=None,
                               description='the number of coefficients, beginning with the approximate valuation, to check in equality tests',
                               checker=lambda x: x is None or x in ZZ and x > 0)

    @cached_method
    def one(self):
        r"""
        Return the constant series `1`.

        EXAMPLES::

            sage: L = LazyLaurentSeriesRing(ZZ, 'z')
            sage: L.one()
            1

            sage: L = LazyPowerSeriesRing(ZZ, 'z')
            sage: L.one()
            1

            sage: m = SymmetricFunctions(ZZ).m()
            sage: L = LazySymmetricFunctions(m)
            sage: L.one()
            m[]

        """
        R = self.base_ring()
        coeff_stream = Stream_exact([R.one()], constant=R.zero(), order=0)
        return self.element_class(self, coeff_stream)

    @cached_method
    def zero(self):
        r"""
        Return the zero series.

        EXAMPLES::

            sage: L = LazyLaurentSeriesRing(ZZ, 'z')
            sage: L.zero()
            0

            sage: s = SymmetricFunctions(ZZ).s()
            sage: L = LazySymmetricFunctions(s)
            sage: L.zero()
            0

            sage: L = LazyDirichletSeriesRing(ZZ, 'z')
            sage: L.zero()
            0

            sage: L = LazyPowerSeriesRing(ZZ, 'z')
            sage: L.zero()
            0
        """
        return self.element_class(self, Stream_zero())

    def characteristic(self):
        """
        Return the characteristic of this lazy power series ring, which
        is the same as the characteristic of its base ring.

        EXAMPLES::

            sage: L.<t> = LazyLaurentSeriesRing(ZZ)
            sage: L.characteristic()
            0

            sage: R.<w> = LazyLaurentSeriesRing(GF(11)); R                              # optional - sage.rings.finite_rings
            Lazy Laurent Series Ring in w over Finite Field of size 11
            sage: R.characteristic()                                                    # optional - sage.rings.finite_rings
            11

            sage: R.<x, y> = LazyPowerSeriesRing(GF(7)); R                              # optional - sage.rings.finite_rings
            Multivariate Lazy Taylor Series Ring in x, y over Finite Field of size 7
            sage: R.characteristic()                                                    # optional - sage.rings.finite_rings
            7

            sage: L = LazyDirichletSeriesRing(ZZ, "s")
            sage: L.characteristic()
            0
        """
        return self.base_ring().characteristic()

    def _coerce_map_from_(self, S):
        """
        Return ``True`` if a coercion from ``S`` exists.

        EXAMPLES::

            sage: L = LazyLaurentSeriesRing(GF(2), 'z')                                 # optional - sage.rings.finite_rings
            sage: L.has_coerce_map_from(ZZ)                                             # optional - sage.rings.finite_rings
            True
            sage: L.has_coerce_map_from(GF(2))                                          # optional - sage.rings.finite_rings
            True
            sage: R = LazyPowerSeriesRing(ZZ, 'z')
            sage: L.has_coerce_map_from(R)                                              # optional - sage.rings.finite_rings
            True

            sage: L = LazyLaurentSeriesRing(QQ, 'z')
            sage: R = LazyPowerSeriesRing(QQ, 'z')
            sage: L.has_coerce_map_from(R)
            True
            sage: R = LazyPowerSeriesRing(ZZ, 'z')
            sage: L.has_coerce_map_from(R)
            True
            sage: R = LazyPowerSeriesRing(ZZ['t'], 'z')
            sage: L.has_coerce_map_from(R)
            False

            sage: L = LazyPowerSeriesRing(GF(2), 'z')                                   # optional - sage.rings.finite_rings
            sage: L.has_coerce_map_from(ZZ)                                             # optional - sage.rings.finite_rings
            True
            sage: L.has_coerce_map_from(GF(2))                                          # optional - sage.rings.finite_rings
            True

            sage: s = SymmetricFunctions(GF(2)).s()                                     # optional - sage.rings.finite_rings
            sage: L = LazySymmetricFunctions(s)                                         # optional - sage.rings.finite_rings
            sage: L.has_coerce_map_from(ZZ)                                             # optional - sage.rings.finite_rings
            True
            sage: L.has_coerce_map_from(GF(2))                                          # optional - sage.rings.finite_rings
            True
        """
        if self.base_ring().has_coerce_map_from(S):
            return True

        R = self._laurent_poly_ring
        if R.has_coerce_map_from(S):
            return True

        if (isinstance(S, LazySeriesRing)
            and self._laurent_poly_ring.has_coerce_map_from(S._laurent_poly_ring)):
            return True

        return None

    def _coerce_map_from_base_ring(self):
        """
        Return a coercion map from the base ring of ``self``.

        EXAMPLES::

            sage: L = LazyLaurentSeriesRing(QQ, 'z')
            sage: phi = L._coerce_map_from_base_ring()
            sage: phi(2)
            2
            sage: phi(2, valuation=-2)
            2*z^-2
            sage: phi(2, valuation=-2, constant=3, degree=1)
            2*z^-2 + 3*z + 3*z^2 + 3*z^3 + O(z^4)

            sage: L = LazyDirichletSeriesRing(QQ, 'z')
            sage: phi = L._coerce_map_from_base_ring()
            sage: m = phi(2)
            sage: m                                                                     # optional - sage.symbolic
            2
            sage: m = phi(2, valuation=2)
            sage: m                                                                     # optional - sage.symbolic
            2/2^z
            sage: m = phi(2, valuation=2, constant=4)
            sage: m                                                                     # optional - sage.symbolic
            2/2^z + 4/3^z + 4/4^z + 4/5^z + O(1/(6^z))
        """
        # Return a DefaultConvertMap_unique; this can pass additional
        # arguments to _element_constructor_, unlike the map returned
        # by UnitalAlgebras.ParentMethods._coerce_map_from_base_ring.
        return self._generic_coerce_map(self.base_ring())

    def is_sparse(self):
        """
        Return whether ``self`` is sparse or not.

        EXAMPLES::

            sage: L = LazyLaurentSeriesRing(ZZ, 'z', sparse=False)
            sage: L.is_sparse()
            False

            sage: L = LazyLaurentSeriesRing(ZZ, 'z', sparse=True)
            sage: L.is_sparse()
            True
        """
        return self._sparse

    def is_exact(self):
        """
        Return if ``self`` is exact or not.

        EXAMPLES::

            sage: L = LazyLaurentSeriesRing(ZZ, 'z')
            sage: L.is_exact()
            True
            sage: L = LazyLaurentSeriesRing(RR, 'z')
            sage: L.is_exact()
            False
        """
        return self.base_ring().is_exact()

    def _test_invert(self, **options):
        """
        Test multiplicative inversion of elements of ``self``.

        INPUT:

        - ``options`` -- any keyword arguments accepted by :meth:`_tester`

        EXAMPLES::

            sage: LazyLaurentSeriesRing.options.halting_precision(5)
            sage: L = LazyLaurentSeriesRing(QQ, 'z')
            sage: L._test_invert()
            sage: LazyLaurentSeriesRing.options._reset()  # reset the options

        .. SEEALSO::

            :class:`TestSuite`
        """
        tester = self._tester(**options)

        elements = tester.some_elements()
        for x in elements:
            # because of laziness, creating the inverse of x should
            # always succeed except if the series is 'exact'
            if not x.is_unit():
                continue
            y = ~x
            e = y * x
            tester.assertFalse(x.is_zero(), "zero should not be invertible")
            tester.assertTrue(e.is_one(), "an element (%s) times its inverse should be 1" % x)
            tester.assertEqual(y.valuation(), -x.valuation(), "the valuation of the inverse should be the negative of the valuation of the element (%s)" % x)

    def _test_div(self, **options):
        r"""
        Test division of elements of this ring.

        INPUT:

        - ``options`` -- any keyword arguments accepted by :meth:`_tester`

        EXAMPLES::

            sage: LazyLaurentSeriesRing.options.halting_precision(5)
            sage: L = LazyLaurentSeriesRing(QQ, 'z')
            sage: L._test_div()
            sage: LazyLaurentSeriesRing.options._reset()  # reset the options

        .. SEEALSO::

            :class:`TestSuite`
        """
        from sage.misc.misc import some_tuples
        tester = self._tester(**options)

        elements = list(tester.some_elements())
        for x, y in some_tuples(elements, 2, tester._max_runs):
            # because of laziness, creating the inverse of x should
            # always succeed except if the series is 'exact'
            if not y.is_unit():
                continue
            z = x / y
            xx = z * y
            try:
                v_z = z.valuation()
            except Exception as error:
                raise ValueError("could not compute the valuation of the quotient (%s)/(%s): %s" % (x, y, error))
            else:
                v_x = x.valuation()
                v_y = y.valuation()
                tester.assertEqual(v_z, v_x - v_y, "the valuation of the quotient should be the difference of the valuations of the elements (%s and %s)" % (x, y))
                tester.assertEqual(xx, x, "the element (%s) should be the quotient times the divisor (%s)" % (x, y))

    def _test_revert(self, **options):
        """
        Test compositional inverse of elements of this ring.

        INPUT:

        - ``options`` -- any keyword arguments accepted by :meth:`_tester`

        EXAMPLES::

            sage: LazyLaurentSeriesRing.options.halting_precision(5)
            sage: L = LazyLaurentSeriesRing(QQ, 'z')
            sage: L._test_revert()
            sage: LazyLaurentSeriesRing.options._reset()

        .. SEEALSO::

            :class:`TestSuite`
        """
        if not hasattr(self.element_class, "revert") or self._arity != 1:
            return
        tester = self._tester(**options)

        elements = tester.some_elements()
        count = 0
        for x in elements:
            # because of laziness, creating the compositional inverse
            # of x should always succeed, except if the series is
            # 'exact' or if it has negative valuation
            vx = x.valuation()
            if (vx != 1
                and not (isinstance(x._coeff_stream, Stream_exact)
                         and ((vx == 0
                               and x._coeff_stream._degree == 2
                               and not x._coeff_stream._constant)
                              or (vx == -1
                                  and x._coeff_stream._degree == 0
                                  and not x._coeff_stream._constant)))):
                continue
            try:
                y = x.revert()
            except Exception as error:
                raise AssertionError("compositional inverse of %s should exist: %s" % (x, error))
            try:
                vy = y.valuation()
                _ = y[vy]
            except NotImplementedError:
                pass
            except (ValueError, TypeError):
                tester.assertFalse(vx == 1 and x[vx].is_unit(),
                                   ("the series %s should be reversible "
                                    "- its valuation is one and its leading coefficient is a unit") % x)
            else:
                count += 1
                e1 = y(x)
                e2 = x(y)
                tester.assertEqual(e1, e2, "y(x) and x(y) differ for x = %s and y = %s" %(x, y))
                # tester.assertEqual(e1, self.gen())
        # we want to test at least 2 elements
        tester.assertGreater(count, 1, msg="only %s elements in %s.some_elements() have a compositional inverse" % (count, self))

class LazyLaurentSeriesRing(LazySeriesRing):
    r"""
    The ring of lazy Laurent series.

    The ring of Laurent series over a ring with the usual arithmetic
    where the coefficients are computed lazily.

    INPUT:

    - ``base_ring`` -- base ring
    - ``names`` -- name of the generator
    - ``sparse`` -- (default: ``True``) whether the implementation of
      the series is sparse or not

    EXAMPLES::

        sage: L.<z> = LazyLaurentSeriesRing(QQ)
        sage: 1 / (1 - z)
        1 + z + z^2 + O(z^3)
        sage: 1 / (1 - z) == 1 / (1 - z)
        True
        sage: L in Fields
        True

    Lazy Laurent series ring over a finite field::

        sage: L.<z> = LazyLaurentSeriesRing(GF(3)); L                                   # optional - sage.rings.finite_rings
        Lazy Laurent Series Ring in z over Finite Field of size 3
        sage: e = 1 / (1 + z)                                                           # optional - sage.rings.finite_rings
        sage: e.coefficient(100)                                                        # optional - sage.rings.finite_rings
        1
        sage: e.coefficient(100).parent()                                               # optional - sage.rings.finite_rings
        Finite Field of size 3

    Series can be defined by specifying a coefficient function
    and a valuation::

        sage: R.<x,y> = QQ[]
        sage: L.<z> = LazyLaurentSeriesRing(R)
        sage: def coeff(n):
        ....:     if n < 0:
        ....:         return -2 + n
        ....:     if n == 0:
        ....:         return 6
        ....:     return x + y^n
        sage: f = L(coeff, valuation=-5)
        sage: f
        -7*z^-5 - 6*z^-4 - 5*z^-3 - 4*z^-2 - 3*z^-1 + 6 + (x + y)*z + O(z^2)
        sage: 1 / (1 - f)
        1/7*z^5 - 6/49*z^6 + 1/343*z^7 + 8/2401*z^8 + 64/16807*z^9
         + 17319/117649*z^10 + (1/49*x + 1/49*y - 180781/823543)*z^11 + O(z^12)
        sage: L(coeff, valuation=-3, degree=3, constant=x)
        -5*z^-3 - 4*z^-2 - 3*z^-1 + 6 + (x + y)*z + (y^2 + x)*z^2
         + x*z^3 + x*z^4 + x*z^5 + O(z^6)

    We can also specify a polynomial or the initial coefficients.
    Additionally, we may specify that all coefficients are equal to a
    given constant, beginning at a given degree::

        sage: L([1, x, y, 0, x+y])
        1 + x*z + y*z^2 + (x + y)*z^4
        sage: L([1, x, y, 0, x+y], constant=2)
        1 + x*z + y*z^2 + (x + y)*z^4 + 2*z^5 + 2*z^6 + 2*z^7 + O(z^8)
        sage: L([1, x, y, 0, x+y], degree=7, constant=2)
        1 + x*z + y*z^2 + (x + y)*z^4 + 2*z^7 + 2*z^8 + 2*z^9 + O(z^10)
        sage: L([1, x, y, 0, x+y], valuation=-2)
        z^-2 + x*z^-1 + y + (x + y)*z^2
        sage: L([1, x, y, 0, x+y], valuation=-2, constant=3)
        z^-2 + x*z^-1 + y + (x + y)*z^2 + 3*z^3 + 3*z^4 + 3*z^5 + O(z^6)
        sage: L([1, x, y, 0, x+y], valuation=-2, degree=4, constant=3)
        z^-2 + x*z^-1 + y + (x + y)*z^2 + 3*z^4 + 3*z^5 + 3*z^6 + O(z^7)

    Some additional examples over the integer ring::

        sage: L.<z> = LazyLaurentSeriesRing(ZZ)
        sage: L in Fields
        False
        sage: 1 / (1 - 2*z)^3
        1 + 6*z + 24*z^2 + 80*z^3 + 240*z^4 + 672*z^5 + 1792*z^6 + O(z^7)

        sage: R.<x> = LaurentPolynomialRing(ZZ)
        sage: L(x^-2 + 3 + x)
        z^-2 + 3 + z
        sage: L(x^-2 + 3 + x, valuation=-5, constant=2)
        z^-5 + 3*z^-3 + z^-2 + 2*z^-1 + 2 + 2*z + O(z^2)
        sage: L(x^-2 + 3 + x, valuation=-5, degree=0, constant=2)
        z^-5 + 3*z^-3 + z^-2 + 2 + 2*z + 2*z^2 + O(z^3)

    We can truncate a series, shift its coefficients, or replace all
    coefficients beginning with a given degree by a constant::

        sage: f = 1 / (z + z^2)
        sage: f
        z^-1 - 1 + z - z^2 + z^3 - z^4 + z^5 + O(z^6)
        sage: L(f, valuation=2)
        z^2 - z^3 + z^4 - z^5 + z^6 - z^7 + z^8 + O(z^9)
        sage: L(f, degree=3)
        z^-1 - 1 + z - z^2
        sage: L(f, degree=3, constant=2)
        z^-1 - 1 + z - z^2 + 2*z^3 + 2*z^4 + 2*z^5 + O(z^6)
        sage: L(f, valuation=1, degree=4)
        z - z^2 + z^3
        sage: L(f, valuation=1, degree=4, constant=5)
        z - z^2 + z^3 + 5*z^4 + 5*z^5 + 5*z^6 + O(z^7)

    Power series can be defined recursively (see
    :meth:`sage.rings.lazy_series.LazyModuleElement.define` for
    more examples)::

        sage: L.<z> = LazyLaurentSeriesRing(ZZ)
        sage: s = L.undefined(valuation=0)
        sage: s.define(1 + z*s^2)
        sage: s
        1 + z + 2*z^2 + 5*z^3 + 14*z^4 + 42*z^5 + 132*z^6 + O(z^7)

    If the series is not specified by a finite number of initial
    coefficients and a constant for the remaining coefficients, then
    equality checking will depend on the coefficients which have
    already been computed.  If this information is not enough to
    check that two series are different we raise an error::

        sage: f = 1 / (z + z^2); f
        z^-1 - 1 + z - z^2 + z^3 - z^4 + z^5 + O(z^6)
        sage: f2 = f * 2  # currently no coefficients computed
        sage: f3 = f * 3  # currently no coefficients computed
        sage: f2 == f3
        Traceback (most recent call last):
        ...
        ValueError: undecidable
        sage: f2  # computes some of the coefficients of f2
        2*z^-1 - 2 + 2*z - 2*z^2 + 2*z^3 - 2*z^4 + 2*z^5 + O(z^6)
        sage: f3  # computes some of the coefficients of f3
        3*z^-1 - 3 + 3*z - 3*z^2 + 3*z^3 - 3*z^4 + 3*z^5 + O(z^6)
        sage: f2 == f3
        False

    The implementation of the ring can be either be a sparse or a dense one.
    The default is a sparse implementation::

        sage: L.<z> = LazyLaurentSeriesRing(ZZ)
        sage: L.is_sparse()
        True
        sage: L.<z> = LazyLaurentSeriesRing(ZZ, sparse=False)
        sage: L.is_sparse()
        False
    """
    Element = LazyLaurentSeries

    # Follow the "generic" normalization
    __classcall_private__ = LazySeriesRing.__classcall_private__

    def __init__(self, base_ring, names, sparse=True, category=None):
        """
        Initialize ``self``.

        TESTS::

            sage: LazyLaurentSeriesRing.options.halting_precision(12)

            sage: L = LazyLaurentSeriesRing(ZZ, 't')
            sage: TestSuite(L).run()
            sage: L.category()
            Category of infinite commutative no zero divisors algebras over
             (euclidean domains and infinite enumerated sets and metric spaces)

            sage: L = LazyLaurentSeriesRing(QQ, 't')
            sage: TestSuite(L).run()
            sage: L.category()
            Join of Category of complete discrete valuation fields
             and Category of commutative algebras over (number fields and quotient fields and metric spaces)
             and Category of infinite sets

            sage: L = LazyLaurentSeriesRing(ZZ['x, y'], 't')
            sage: TestSuite(L).run()
            sage: L.category()
            Category of infinite commutative no zero divisors algebras over
             (unique factorization domains and commutative algebras over
              (euclidean domains and infinite enumerated sets and metric spaces)
              and infinite sets)

            sage: L = LazyLaurentSeriesRing(GF(5), 't')                                 # optional - sage.rings.finite_rings
            sage: TestSuite(L).run()                                                    # optional - sage.rings.finite_rings

            sage: L = LazyLaurentSeriesRing(GF(5)['x'], 't')                            # optional - sage.rings.finite_rings
            sage: TestSuite(L).run()                                                    # optional - sage.rings.finite_rings

            sage: L = LazyLaurentSeriesRing(GF(5)['x, y'], 't')                         # optional - sage.rings.finite_rings
            sage: TestSuite(L).run()                                                    # optional - sage.rings.finite_rings

            sage: L = LazyLaurentSeriesRing(Zmod(6), 't')
            sage: TestSuite(L).run(skip=['_test_revert'])
            sage: L.category()
            Category of infinite commutative algebras over
             (finite commutative rings and subquotients of monoids
              and quotients of semigroups and finite enumerated sets)

            sage: E.<x,y> = ExteriorAlgebra(QQ)
            sage: L = LazyLaurentSeriesRing(E, 't')  # not tested

            sage: LazyLaurentSeriesRing.options._reset()  # reset the options
        """
        self._sparse = sparse
        if len(names) != 1:
            raise ValueError("only univariate lazy Laurent series are implemented")
        self._arity = 1
        self._minimal_valuation = None
        self._laurent_poly_ring = LaurentPolynomialRing(base_ring, names, sparse=sparse)
        self._internal_poly_ring = self._laurent_poly_ring

        category = Algebras(base_ring.category())
        if base_ring in Fields():
            category &= CompleteDiscreteValuationFields()
        elif base_ring in IntegralDomains():
            category &= IntegralDomains()
        elif "Commutative" in base_ring.category().axioms():
            category = category.Commutative()

        if base_ring.is_zero():
            category = category.Finite()
        else:
            category = category.Infinite()

        Parent.__init__(self, base=base_ring, names=names, category=category)

    def _repr_(self):
        """
        Return a string representation of ``self``.

        EXAMPLES::

            sage: LazyLaurentSeriesRing(GF(2), 'z')                                     # optional - sage.rings.finite_rings
            Lazy Laurent Series Ring in z over Finite Field of size 2
        """
        return "Lazy Laurent Series Ring in {} over {}".format(self.variable_name(), self.base_ring())

    def _latex_(self):
        r"""
        Return a latex representation of ``self``.

        EXAMPLES::

            sage: L = LazyLaurentSeriesRing(GF(2), 'z')                                 # optional - sage.rings.finite_rings
            sage: latex(L)                                                              # optional - sage.rings.finite_rings
            \Bold{F}_{2} (\!(z)\!)
        """
        from sage.misc.latex import latex
        return latex(self.base_ring()) + r"(\!({})\!)".format(self.variable_name())

    @cached_method
    def gen(self, n=0):
        r"""
        Return the ``n``-th generator of ``self``.

        EXAMPLES::

            sage: L = LazyLaurentSeriesRing(ZZ, 'z')
            sage: L.gen()
            z
            sage: L.gen(3)
            Traceback (most recent call last):
            ...
            IndexError: there is only one generator
        """
        if n != 0:
            raise IndexError("there is only one generator")
        R = self.base_ring()
        coeff_stream = Stream_exact([R.one()], constant=R.zero(), order=1)
        return self.element_class(self, coeff_stream)

    def ngens(self):
        r"""
        Return the number of generators of ``self``.

        This is always 1.

        EXAMPLES::

            sage: L.<z> = LazyLaurentSeriesRing(ZZ)
            sage: L.ngens()
            1
        """
        return 1

    @cached_method
    def gens(self):
        """
        Return the generators of ``self``.

        EXAMPLES::

            sage: L.<z> = LazyLaurentSeriesRing(ZZ)
            sage: L.gens()
            (z,)
            sage: 1/(1 - z)
            1 + z + z^2 + O(z^3)
        """
        return tuple([self.gen(n) for n in range(self.ngens())])

    def _an_element_(self):
        """
        Return a Laurent series in ``self``.

        EXAMPLES::

            sage: L = LazyLaurentSeriesRing(ZZ, 'z')
            sage: L.an_element()
            z^-2 + z^3 + z^4 + z^5 + O(z^6)
        """
        return self(self._laurent_poly_ring.an_element(),
                    valuation=-2,
                    degree=3,
                    constant=self.base_ring().an_element())

    def some_elements(self):
        """
        Return a list of elements of ``self``.

        EXAMPLES::

            sage: L = LazyLaurentSeriesRing(ZZ, 'z')
            sage: L.some_elements()[:7]
            [0, 1, z,
             -3*z^-4 + z^-3 - 12*z^-2 - 2*z^-1 - 10 - 8*z + z^2 + z^3,
             z^-2 + z^3 + z^4 + z^5 + O(z^6),
             -2*z^-3 - 2*z^-2 + 4*z^-1 + 11 - z - 34*z^2 - 31*z^3 + O(z^4),
             4*z^-2 + z^-1 + z + 4*z^2 + 9*z^3 + 16*z^4 + O(z^5)]

            sage: L = LazyLaurentSeriesRing(GF(2), 'z')                                 # optional - sage.rings.finite_rings
            sage: L.some_elements()[:7]                                                 # optional - sage.rings.finite_rings
            [0, 1, z,
             z^-4 + z^-3 + z^2 + z^3,
             z^-2,
             1 + z + z^3 + z^4 + z^6 + O(z^7),
             z^-1 + z + z^3 + O(z^5)]

            sage: L = LazyLaurentSeriesRing(GF(3), 'z')                                 # optional - sage.rings.finite_rings
            sage: L.some_elements()[:7]                                                 # optional - sage.rings.finite_rings
            [0, 1, z,
             z^-3 + z^-1 + 2 + z + z^2 + z^3,
             z^-2,
             z^-3 + z^-2 + z^-1 + 2 + 2*z + 2*z^2 + O(z^3),
             z^-2 + z^-1 + z + z^2 + z^4 + O(z^5)]
        """
        z = self.gen()
        elts = [self.zero(), self.one(), z, (z-3)*(z**-2+2+z)**2, self.an_element(),
                (1 - 2*z**-3)/(1 - z + 3*z**2),
                self(lambda n: n**2, valuation=-2),
                self(lambda n: n**2, valuation=1),
                self([3, 2, 1], valuation=1, constant=1)]
        return elts

    def series(self, coefficient, valuation, degree=None, constant=None):
        r"""
        Return a lazy Laurent series.

        INPUT:

        - ``coefficient`` -- Python function that computes coefficients or a list
        - ``valuation`` -- integer; approximate valuation of the series
        - ``degree`` -- (optional) integer
        - ``constant`` -- (optional) an element of the base ring

        Let the coefficient of index `i` mean the coefficient of the term
        of the series with exponent `i`.

        Python function ``coefficient`` returns the value of the coefficient
        of index `i` from input `s` and `i` where `s` is the series itself.

        Let ``valuation`` be `n`. All coefficients of index below `n` are zero.
        If ``constant`` is not specified, then the ``coefficient`` function is
        responsible to compute the values of all coefficients of index `\ge n`.
        If ``degree`` or ``constant`` is a pair `(c,m)`, then the ``coefficient``
        function is responsible to compute the values of all coefficients of
        index `\ge n` and `< m` and all the coefficients of index `\ge m`
        is the constant `c`.

        EXAMPLES::

            sage: L = LazyLaurentSeriesRing(ZZ, 'z')
            sage: L.series(lambda s, i: i, 5, (1,10))
            5*z^5 + 6*z^6 + 7*z^7 + 8*z^8 + 9*z^9 + z^10 + z^11 + z^12 + O(z^13)

            sage: def g(s, i):
            ....:     if i < 0:
            ....:         return 1
            ....:     else:
            ....:         return s.coefficient(i - 1) + i
            sage: e = L.series(g, -5); e
            z^-5 + z^-4 + z^-3 + z^-2 + z^-1 + 1 + 2*z + O(z^2)
            sage: f = e^-1; f
            z^5 - z^6 - z^11 + O(z^12)
            sage: f.coefficient(10)
            0
            sage: f.coefficient(20)
            9
            sage: f.coefficient(30)
            -219

        Alternatively, the ``coefficient`` can be a list of elements of the
        base ring. Then these elements are read as coefficients of the terms of
        degrees starting from the ``valuation``. In this case, ``constant``
        may be just an element of the base ring instead of a tuple or can be
        simply omitted if it is zero. ::

            sage: L = LazyLaurentSeriesRing(ZZ, 'z')
            sage: f = L.series([1,2,3,4], -5); f
            z^-5 + 2*z^-4 + 3*z^-3 + 4*z^-2
            sage: g = L.series([1,3,5,7,9], 5, constant=-1); g
            z^5 + 3*z^6 + 5*z^7 + 7*z^8 + 9*z^9 - z^10 - z^11 - z^12 + O(z^13)
        """
        if valuation is not None and valuation not in ZZ:
            raise ValueError("the valuation must be an integer")

        if isinstance(constant, (list, tuple)):
            constant, degree = constant
        if isinstance(degree, (list, tuple)):
            constant, degree = degree

        if constant is not None:
            constant = self.base_ring()(constant)

        if isinstance(coefficient, (tuple, list)):
            if constant is None:
                constant = self.base_ring().zero()
            if degree is None:
                degree = valuation + len(coefficient)
            coeff_stream = Stream_exact(coefficient, order=valuation,
                                        constant=constant, degree=degree)
            return self.element_class(self, coeff_stream)

        if degree is not None and valuation > degree and constant:
            raise ValueError('inappropriate valuation')

        t = None
        t = self(lambda n: coefficient(t, n), valuation=valuation,
                 constant=constant, degree=degree)
        return t

    def _monomial(self, c, n):
        r"""
        Return the interpretation of the coefficient ``c`` at index ``n``.

        EXAMPLES::

            sage: L = LazyLaurentSeriesRing(ZZ, 'z')
            sage: L._monomial(1, 3)
            z^3
            sage: L._monomial(2, -4)
            2*z^-4
        """
        return self._laurent_poly_ring(c).shift(n)

    def uniformizer(self):
        """
        Return a uniformizer of ``self``..

        EXAMPLES::

            sage: L = LazyLaurentSeriesRing(QQ, 'z')
            sage: L.uniformizer()
            z
        """
        R = self.base_ring()
        if R not in Fields():
            raise TypeError("the base ring is not a field")
        return self.gen()

    def residue_field(self):
        """
        Return the residue field of the ring of integers of ``self``.

        EXAMPLES::

            sage: L = LazyLaurentSeriesRing(QQ, 'z')
            sage: L.residue_field()
            Rational Field
        """
        R = self.base_ring()
        if R not in Fields():
            raise TypeError("the base ring is not a field")
        return R

    # === special functions ===

    def q_pochhammer(self, q=None):
        r"""
        Return the infinite ``q``-Pochhammer symbol `(a; q)_{\infty}`,
        where `a` is the variable of ``self``.

        This is also one version of the quantum dilogarithm or
        the `q`-Exponential function.

        INPUT:

        - ``q`` -- (default: `q \in \QQ(q)`) the parameter `q`

        EXAMPLES::

            sage: q = ZZ['q'].fraction_field().gen()
            sage: L.<z> = LazyLaurentSeriesRing(q.parent())
            sage: qpoch = L.q_pochhammer(q)
            sage: qpoch
            1
             + (-1/(-q + 1))*z
             + (q/(q^3 - q^2 - q + 1))*z^2
             + (-q^3/(-q^6 + q^5 + q^4 - q^2 - q + 1))*z^3
             + (q^6/(q^10 - q^9 - q^8 + 2*q^5 - q^2 - q + 1))*z^4
             + (-q^10/(-q^15 + q^14 + q^13 - q^10 - q^9 - q^8 + q^7 + q^6 + q^5 - q^2 - q + 1))*z^5
             + (q^15/(q^21 - q^20 - q^19 + q^16 + 2*q^14 - q^12 - q^11 - q^10 - q^9 + 2*q^7 + q^5 - q^2 - q + 1))*z^6
             + O(z^7)

        We show that `(z; q)_n = \frac{(z; q)_{\infty}}{(q^n z; q)_{\infty}}`::

            sage: qpoch / qpoch(q*z)
            1 - z + O(z^7)
            sage: qpoch / qpoch(q^2*z)
            1 + (-q - 1)*z + q*z^2 + O(z^7)
            sage: qpoch / qpoch(q^3*z)
            1 + (-q^2 - q - 1)*z + (q^3 + q^2 + q)*z^2 - q^3*z^3 + O(z^7)
            sage: qpoch / qpoch(q^4*z)
            1 + (-q^3 - q^2 - q - 1)*z + (q^5 + q^4 + 2*q^3 + q^2 + q)*z^2
             + (-q^6 - q^5 - q^4 - q^3)*z^3 + q^6*z^4 + O(z^7)

        We can also construct part of Euler's function::

            sage: M.<a> = LazyLaurentSeriesRing(QQ)
            sage: phi = sum(qpoch[i](q=a)*a^i for i in range(10))
            sage: phi[:20] == M.euler()[:20]
            True

        TESTS::

            sage: R = ZZ['q'].fraction_field()
            sage: q = R.gen()
            sage: L.<z> = LazyLaurentSeriesRing(LazyDirichletSeriesRing(R, "s"))
            sage: z.q_pochhammer(q)
            1 + ((1/(q-1)))*z + ((q/(q^3-q^2-q+1)))*z^2 + ... + O(z^7)

        REFERENCES:

        - :wikipedia:`Q-Pochhammer_symbol`
        - :wikipedia:`Quantum_dilogarithm`
        - :wikipedia:`Q-exponential`
        """
        if q is None:
            q = ZZ['q'].fraction_field().gen()
        if q not in self.base_ring():
            raise ValueError("q must be in the base ring")
        from sage.arith.misc import binomial
        qP = q.parent()
        one = qP.one()

        def coeff(n):
            return (-1)**n * q**binomial(n, 2) / qP.prod(one - q**i for i in range(1, n+1))
        return self(coefficients=coeff, valuation=0)

    def euler(self):
        r"""
        Return the Euler function as an element of ``self``.

        The *Euler function* is defined as

        .. MATH::

            \phi(z) = (z; z)_{\infty}
            = \sum_{n=0}^{\infty} (-1)^n q^{(3n^2-n)/2}.

        EXAMPLES::

            sage: L.<q> = LazyLaurentSeriesRing(ZZ)
            sage: phi = q.euler()
            sage: phi
            1 - q - q^2 + q^5 + O(q^7)

        We verify that `1 / phi` gives the generating function
        for all partitions::

            sage: P = 1 / phi; P
            1 + q + 2*q^2 + 3*q^3 + 5*q^4 + 7*q^5 + 11*q^6 + O(q^7)
            sage: P[:20] == [Partitions(n).cardinality() for n in range(20)]
            True

        TESTS::

            sage: L.<q> = LazyLaurentSeriesRing(LazyDirichletSeriesRing(QQ, "s"))
            sage: q.euler()
            1 - q - q^2 + q^5 + O(q^7)

        REFERENCES:

        - :wikipedia:`Euler_function`
        """
        def coeff(n):
            k = ZZ(24 * n + 1)
            m, rem = k.sqrtrem()
            if rem:
                return ZZ.zero()
            return (-1) ** ((m + 1) // 6)
        return self(coefficients=coeff, valuation=0)

######################################################################


class LazyPowerSeriesRing(LazySeriesRing):
    """
    The ring of (possibly multivariate) lazy Taylor series.

    INPUT:

    - ``base_ring`` -- base ring of this Taylor series ring
    - ``names`` -- name(s) of the generator of this Taylor series ring
    - ``sparse`` -- (default: ``True``) whether this series is sparse or not

    EXAMPLES::

        sage: LazyPowerSeriesRing(ZZ, 't')
        Lazy Taylor Series Ring in t over Integer Ring

        sage: L.<x, y> = LazyPowerSeriesRing(QQ); L
        Multivariate Lazy Taylor Series Ring in x, y over Rational Field
    """
    Element = LazyPowerSeries

    # Follow the "generic" normalization
    __classcall_private__ = LazySeriesRing.__classcall_private__

    def __init__(self, base_ring, names, sparse=True, category=None):
        """
        Initialize ``self``.

        TESTS::

            sage: LazyPowerSeriesRing.options.halting_precision(12)

            sage: L = LazyPowerSeriesRing(ZZ, 't')
            sage: TestSuite(L).run(skip="_test_fraction_field")
            sage: L = LazyPowerSeriesRing(ZZ, 's, t')
            sage: TestSuite(L).run(skip="_test_fraction_field")

            sage: L = LazyPowerSeriesRing(QQ, 't')
            sage: TestSuite(L).run(skip="_test_fraction_field")
            sage: L = LazyPowerSeriesRing(QQ, 's, t')
            sage: TestSuite(L).run(skip="_test_fraction_field")

            sage: L = LazyPowerSeriesRing(GF(5), 't')                                   # optional - sage.rings.finite_rings
            sage: TestSuite(L).run()                                                    # optional - sage.rings.finite_rings

            sage: L = LazyPowerSeriesRing(GF(5), 's, t')                                # optional - sage.rings.finite_rings
            sage: TestSuite(L).run(skip=['_test_fraction_field'])                       # optional - sage.rings.finite_rings

            sage: L = LazyPowerSeriesRing(Zmod(6), 't')
            sage: TestSuite(L).run(skip=['_test_revert'])
            sage: L = LazyPowerSeriesRing(Zmod(6), 's, t')
            sage: TestSuite(L).run(skip=['_test_revert'])

            sage: L = LazyPowerSeriesRing(QQ['q'], 't')
            sage: TestSuite(L).run(skip="_test_fraction_field")
            sage: L = LazyPowerSeriesRing(QQ['q'], 's, t')
            sage: TestSuite(L).run(skip="_test_fraction_field")  # long time

            sage: L = LazyPowerSeriesRing(ZZ['q'], 't')
            sage: TestSuite(L).run(skip="_test_fraction_field")
            sage: L = LazyPowerSeriesRing(ZZ['q'], 's, t')
            sage: TestSuite(L).run(skip="_test_fraction_field")  # long time

            sage: LazyPowerSeriesRing.options._reset()  # reset the options

        Check that :trac:`34470` is fixed::

            sage: L.<t> = LazyPowerSeriesRing(QQ)
            sage: L in CompleteDiscreteValuationRings
            True
            sage: L.uniformizer()
            t
            sage: lcm(1/(1 - t^2) - 1, t)
            t^2

            sage: L.<t> = LazyPowerSeriesRing(ZZ)
            sage: L in PrincipalIdealDomains
            False

        The ideal generated by `s` and `t` is not principal::

            sage: L = LazyPowerSeriesRing(QQ, 's, t')
            sage: L in PrincipalIdealDomains
            False
        """
        self._sparse = sparse
        self._minimal_valuation = 0
        self._arity = len(names)
        if self._arity == 1:
            self._laurent_poly_ring = PolynomialRing(base_ring, names, sparse=sparse)
            self._internal_poly_ring = self._laurent_poly_ring
        else:
            self._laurent_poly_ring = PolynomialRing(base_ring, names)
            self._internal_poly_ring = PolynomialRing(self._laurent_poly_ring, "DUMMY_VARIABLE", sparse=sparse)
        category = Algebras(base_ring.category())
        mixin_gcd = False
        if self._arity == 1:
            if base_ring in Fields():
                category &= CompleteDiscreteValuationRings()
                mixin_gcd = True
        elif base_ring in Fields():
            category &= UniqueFactorizationDomains()
            mixin_gcd = True
        if base_ring in IntegralDomains():
            category &= IntegralDomains()
        elif base_ring in Rings().Commutative():
            category = category.Commutative()

        if mixin_gcd:
            from sage.structure.dynamic_class import dynamic_class
            self.Element = dynamic_class(
                f"{self.Element.__name__}_gcd",
                (self.Element, LazyPowerSeries_gcd_mixin),
                doccls=self.Element)

        if base_ring.is_zero():
            category = category.Finite()
        else:
            category = category.Infinite()
        Parent.__init__(self, base=base_ring, names=names,
                        category=category)

    def _repr_(self):
        """
        String representation of this Taylor series ring.

        EXAMPLES::

            sage: LazyPowerSeriesRing(GF(2), 'z')                                       # optional - sage.rings.finite_rings
            Lazy Taylor Series Ring in z over Finite Field of size 2
        """
        BR = self.base_ring()
        if len(self.variable_names()) == 1:
            return "Lazy Taylor Series Ring in {} over {}".format(self.variable_name(), BR)
        generators_rep = ", ".join(self.variable_names())
        return "Multivariate Lazy Taylor Series Ring in {} over {}".format(generators_rep, BR)

    def _latex_(self):
        r"""
        Return a latex representation of ``self``.

        EXAMPLES::

            sage: L = LazyPowerSeriesRing(GF(2), 'z')                                   # optional - sage.rings.finite_rings
            sage: latex(L)                                                              # optional - sage.rings.finite_rings
            \Bold{F}_{2} [\![z]\!]
        """
        from sage.misc.latex import latex
        generators_rep = ", ".join(self.variable_names())
        return latex(self.base_ring()) + r"[\![{}]\!]".format(generators_rep)

    def _monomial(self, c, n):
        r"""
        Return the interpretation of the coefficient ``c`` at index ``n``.

        EXAMPLES::

            sage: L = LazyPowerSeriesRing(ZZ, 'z')
            sage: L._monomial(2, 3)
            2*z^3
        """
        m = len(self.variable_names())
        L = self._laurent_poly_ring
        if m == 1:
            return L(c) * L.gen() ** n
        return L(c)

    @cached_method
    def gen(self, n=0):
        """
        Return the ``n``-th generator of ``self``.

        EXAMPLES::

            sage: L = LazyPowerSeriesRing(ZZ, 'z')
            sage: L.gen()
            z
            sage: L.gen(3)
            Traceback (most recent call last):
            ...
            IndexError: there is only one generator
        """
        m = len(self.variable_names())
        if n > m:
            if m == 1:
                raise IndexError("there is only one generator")
            raise IndexError("there are only %s generators" % m)

        R = self._laurent_poly_ring
        BR = self.base_ring()
        if len(self.variable_names()) == 1:
            coeff_stream = Stream_exact([BR.one()], constant=BR.zero(), order=1)
        else:
            coeff_stream = Stream_exact([R.gen(n)], constant=BR.zero(), order=1)
        return self.element_class(self, coeff_stream)

    def ngens(self):
        r"""
        Return the number of generators of ``self``.

        EXAMPLES::

            sage: L.<z> = LazyPowerSeriesRing(ZZ)
            sage: L.ngens()
            1
        """
        return len(self.variable_names())

    @cached_method
    def gens(self):
        """
        Return the generators of ``self``.

        EXAMPLES::

            sage: L = LazyPowerSeriesRing(ZZ, 'x,y')
            sage: L.gens()
            (x, y)
        """
        return tuple([self.gen(n) for n in range(self.ngens())])

    def _element_constructor_(self, x=None, valuation=None, constant=None, degree=None, coefficients=None, check=True):
        """
        Construct a Taylor series from ``x``.

        INPUT:

        - ``x`` -- data used to the define a Taylor series
        - ``valuation`` -- integer (optional); integer; a lower bound for the valuation of the series
        - ``constant`` -- (optional) the eventual constant of the series
        - ``degree`` -- (optional) the degree when the series is ``constant``
        - ``check`` -- (optional) check that coefficients are homogeneous of the correct degree when they are retrieved

        .. WARNING::

            The behaviour of ``LazyPowerSeries(c)`` for a list ``c``
            with non-zero last element `e` changed with
            :trac:`32367`.  To obtain the old behaviour, use
            ``LazyPowerSeries(c, constant=e)``.

        EXAMPLES::

            sage: L = LazyPowerSeriesRing(GF(2), 'z')                                   # optional - sage.rings.finite_rings
            sage: L(2)                                                                  # optional - sage.rings.finite_rings
            0
            sage: L(3)                                                                  # optional - sage.rings.finite_rings
            1

            sage: L = LazyPowerSeriesRing(ZZ, 'z')
            sage: L(lambda i: i, 5, 1, 10)
            5*z^5 + 6*z^6 + 7*z^7 + 8*z^8 + 9*z^9 + z^10 + z^11 + z^12 + O(z^13)
            sage: L(lambda i: i, 5, (1, 10))
            5*z^5 + 6*z^6 + 7*z^7 + 8*z^8 + 9*z^9 + z^10 + z^11 + z^12 + O(z^13)

            sage: X = L(constant=5, degree=2); X
            5*z^2 + 5*z^3 + 5*z^4 + O(z^5)
            sage: X.valuation()
            2

            sage: e = L(lambda n: n + 1); e
            1 + 2*z + 3*z^2 + 4*z^3 + 5*z^4 + 6*z^5 + 7*z^6 + O(z^7)
            sage: f = e^-1; f
            1 - 2*z + z^2 + O(z^7)
            sage: f.coefficient(10)
            0
            sage: f[20]
            0

            sage: L(valuation=2, constant=1)
            z^2 + z^3 + z^4 + O(z^5)
            sage: L(constant=1)
            1 + z + z^2 + O(z^3)

        Alternatively, ``x`` can be a list of elements of the base ring.
        Then these elements are read as coefficients of the terms of
        degrees starting from the ``valuation``. In this case, ``constant``
        may be just an element of the base ring instead of a tuple or can be
        simply omitted if it is zero::

            sage: f = L([1,2,3,4], 1); f
            z + 2*z^2 + 3*z^3 + 4*z^4

            sage: g = L([1,3,5,7,9], 5, -1); g
            z^5 + 3*z^6 + 5*z^7 + 7*z^8 + 9*z^9 - z^10 - z^11 - z^12 + O(z^13)

        Additionally, ``x`` can be a polynomial::

            sage: P.<x> = QQ[]
            sage: p = x + 3*x^2 + x^5
            sage: L.<x> = LazyPowerSeriesRing(ZZ)
            sage: L(p)
            x + 3*x^2 + x^5

            sage: L(p, valuation=0)
            1 + 3*x + x^4

            sage: P.<x, y> = QQ[]
            sage: p = x + y^2 + x*y
            sage: L.<x,y> = LazyPowerSeriesRing(ZZ)
            sage: L(p)
            x + (x*y+y^2)

        Finally ``x`` can be in the corresponding fraction field::

            sage: R.<a,b,c> = PolynomialRing(ZZ)
            sage: L = LazyPowerSeriesRing(ZZ, 'a,b,c')
            sage: aa, bb, cc = L.gens()
            sage: f = (1 + a + b) / (1 + a*b + c^3); f
            (a + b + 1)/(c^3 + a*b + 1)
            sage: f.parent()
            Fraction Field of Multivariate Polynomial Ring in a, b, c over Integer Ring
            sage: L(f)
            1 + (a+b) + (-a*b) + (-a^2*b-a*b^2-c^3) + (a^2*b^2-a*c^3-b*c^3)
             + (a^3*b^2+a^2*b^3+2*a*b*c^3) + (-a^3*b^3+2*a^2*b*c^3+2*a*b^2*c^3+c^6)
             + O(a,b,c)^7
            sage: L(f) == (1 + aa + bb) / (1 + aa*bb + cc^3)
            True

        TESTS::

            sage: L.<x,y> = LazyPowerSeriesRing(ZZ)
            sage: L(constant=1)
            Traceback (most recent call last):
            ...
            ValueError: constant must be zero for multivariate Taylor series

            sage: L(lambda n: 0)
            O(x,y)^7

            sage: L(lambda n: n)[3];
            Traceback (most recent call last):
            ...
            ValueError: coefficient 3 at degree 3 is not a homogeneous polynomial

            sage: L([1, 2, 3]);
            Traceback (most recent call last):
            ...
            ValueError: unable to convert [1, 2, 3] into a lazy Taylor series

            sage: L(lambda n: n, degree=3);
            Traceback (most recent call last):
            ...
            ValueError: coefficients must be homogeneous polynomials of the correct degree

        """
        if valuation is not None:
            if valuation < 0:
                raise ValueError("the valuation of a Taylor series must be non-negative")
            # TODO: the following is nonsense, think of an iterator
            if self._arity > 1:
                raise ValueError("valuation must not be specified for multivariate Taylor series")
        if self._arity > 1:
            valuation = 0

        R = self._laurent_poly_ring
        BR = self.base_ring()
        if x is None:
            assert degree is None
            coeff_stream = Stream_uninitialized(valuation)
            return self.element_class(self, coeff_stream)

        try:
            # Try to build stuff using the polynomial ring constructor
            x = R(x)
        except (TypeError, ValueError):
            pass
        if isinstance(constant, (tuple, list)):
            constant, degree = constant
        if constant is not None:
            if self._arity > 1 and constant:
                raise ValueError("constant must be zero for multivariate Taylor series")
            constant = BR(constant)

        if x in R:
            if not x and not constant:
                coeff_stream = Stream_zero()
            else:
                if not x:
                    coeff_stream = Stream_exact([],
                                                order=valuation,
                                                degree=degree,
                                                constant=constant)
                    return self.element_class(self, coeff_stream)

                if self._arity == 1:
                    v = x.valuation()
                    d = x.degree()
                    p_list = [x[i] for i in range(v, d + 1)]
                    if valuation is not None:
                        v = valuation
                else:
                    p_dict = x.homogeneous_components()
                    v = min(p_dict.keys())
                    d = max(p_dict.keys())
                    p_list = [p_dict.get(i, 0) for i in range(v, d + 1)]

                coeff_stream = Stream_exact(p_list,
                                            order=v,
                                            constant=constant,
                                            degree=degree)
            return self.element_class(self, coeff_stream)

        if isinstance(x, LazyPowerSeries):
            stream = x._coeff_stream
            if isinstance(stream, Stream_exact):
                if self._arity == 1:
                    BR = self.base_ring()
                else:
                    BR = self._laurent_poly_ring
                coeffs = [BR(val) for val in stream._initial_coefficients]
                valuation = stream._approximate_order
                for i, c in enumerate(coeffs):
                    if c:
                        valuation += i
                        coeffs = coeffs[i:]
                        break
                else:
                    valuation += len(coeffs)
                    coeffs = []
                return self(coeffs,
                            degree=stream._degree,
                            constant=self.base_ring()(stream._constant),
                            valuation=valuation)
            return self.element_class(self, stream)

        # Check if we can realize the input as a rational function
        try:
            FF = self._laurent_poly_ring.fraction_field()
            x = FF(x)
        except (TypeError, ValueError, AttributeError):
            pass
        else:
            return self(x.numerator()) / self(x.denominator())

        if callable(x) or isinstance(x, (GeneratorType, map, filter)):
            if valuation is None:
                valuation = 0
            if degree is not None:
                if constant is None:
                    constant = ZZ.zero()
                if callable(x):
                    p = [x(i) for i in range(valuation, degree)]
                else:
                    p = [c for c, _ in zip(_skip_leading_zeros(x), range(valuation, degree))]
                if self._arity == 1:
                    p = [BR(c) for c in p]
                else:
                    p = [R(c) for c in p]
                    if not all(e.is_homogeneous() and e.degree() == i
                               for i, e in enumerate(p, valuation)):
                        raise ValueError("coefficients must be homogeneous polynomials of the correct degree")
                coeff_stream = Stream_exact(p,
                                            order=valuation,
                                            constant=constant,
                                            degree=degree)
                return self.element_class(self, coeff_stream)
            if check and self._arity > 1:
                if callable(x):
                    def y(n):
                        e = R(x(n))
                        if not e or e.is_homogeneous() and e.degree() == n:
                            return e
                        raise ValueError("coefficient %s at degree %s is not a homogeneous polynomial" % (e, n))
                    coeff_stream = Stream_function(y, self._sparse, valuation)
                else:
                    coeff_stream = Stream_iterator(map(R, _skip_leading_zeros(x)), valuation)
            else:
                if callable(x):
                    coeff_stream = Stream_function(lambda i: BR(x(i)), self._sparse, valuation)
                else:
                    coeff_stream = Stream_iterator(map(BR, _skip_leading_zeros(x)), valuation)
            return self.element_class(self, coeff_stream)
        raise ValueError(f"unable to convert {x} into a lazy Taylor series")

    def _an_element_(self):
        """
        Return a Taylor series in ``self``.

        EXAMPLES::

            sage: L = LazyPowerSeriesRing(ZZ, 'z')
            sage: L.an_element()
            z + z^2 + z^3 + O(z^4)

            sage: L = LazyPowerSeriesRing(ZZ, 'x, y')
            sage: L.an_element()
            x
        """
        if self._arity == 1:
            return self(self._laurent_poly_ring.an_element(),
                        constant=self.base_ring().an_element())
        return self(self._laurent_poly_ring.an_element())

    def uniformizer(self):
        """
        Return a uniformizer of ``self``.

        EXAMPLES::

            sage: L = LazyPowerSeriesRing(QQ, 'x')
            sage: L.uniformizer()
            x
        """
        R = self.base_ring()
        if R not in Fields():
            raise TypeError("the base ring is not a field")
        if self._arity != 1:
            raise TypeError("the arity must be one")
        return self.gen()

    def residue_field(self):
        """
        Return the residue field of the ring of integers of ``self``.

        EXAMPLES::

            sage: L = LazyPowerSeriesRing(QQ, 'x')
            sage: L.residue_field()
            Rational Field
        """
        R = self.base_ring()
        if R not in Fields():
            raise TypeError("the base ring is not a field")
        if self._arity != 1:
            raise TypeError("the arity must be one")
        return R

    def fraction_field(self):
        """
        Return the fraction field of ``self``.

        If this is with a single variable over a field, then the fraction
        field is the field of (lazy) formal Laurent series.

        .. TODO::

            Implement other fraction fields.

        EXAMPLES::

            sage: L.<x> = LazyPowerSeriesRing(QQ)
            sage: L.fraction_field()
            Lazy Laurent Series Ring in x over Rational Field
        """
        if self not in IntegralDomains():
            raise TypeError("must be an integral domain")
        R = self.base_ring()
        if self._arity == 1 and R in Fields():
            return LazyLaurentSeriesRing(R, names=self.variable_names())
        raise NotImplementedError("the fraction field is not yet implemented")

    def some_elements(self):
        """
        Return a list of elements of ``self``.

        EXAMPLES::

            sage: L = LazyPowerSeriesRing(ZZ, 'z')
            sage: L.some_elements()[:6]
            [0, 1, z + z^2 + z^3 + O(z^4),
             -12 - 8*z + z^2 + z^3,
             1 + z - 2*z^2 - 7*z^3 - z^4 + 20*z^5 + 23*z^6 + O(z^7),
             z + 4*z^2 + 9*z^3 + 16*z^4 + 25*z^5 + 36*z^6 + O(z^7)]

            sage: L = LazyPowerSeriesRing(GF(3)["q"], 'z')                              # optional - sage.rings.finite_rings
            sage: L.some_elements()[:6]                                                 # optional - sage.rings.finite_rings
            [0, 1, z + q*z^2 + q*z^3 + q*z^4 + O(z^5),
             z + z^2 + z^3,
             1 + z + z^2 + 2*z^3 + 2*z^4 + 2*z^5 + O(z^6),
             z + z^2 + z^4 + z^5 + O(z^7)]

            sage: L = LazyPowerSeriesRing(GF(3), 'q, t')                                # optional - sage.rings.finite_rings
            sage: L.some_elements()[:6]                                                 # optional - sage.rings.finite_rings
            [0, 1, q,
             q + q^2 + q^3,
             1 + q + q^2 + (-q^3) + (-q^4) + (-q^5) + (-q^6) + O(q,t)^7,
             1 + (q+t) + (q^2-q*t+t^2) + (q^3+t^3)
               + (q^4+q^3*t+q*t^3+t^4)
               + (q^5-q^4*t+q^3*t^2+q^2*t^3-q*t^4+t^5)
               + (q^6-q^3*t^3+t^6) + O(q,t)^7]
        """
        z = self.gen(0)
        elts = [self.zero(), self.one(), self.an_element()]
        if self._arity == 1:
            elts.extend([(z-3)*(2+z)**2, (1 - 2*z**3)/(1 - z + 3*z**2), self(lambda n: n**2)])
        else:
            PR = self._laurent_poly_ring
            sum_gens = PR.sum(PR.gens())
            elts.extend([(z-3)*(2+z)**2, (1 - 2*z**3)/(1 - z + 3*z**2), self(lambda n: sum_gens**n)])
        return elts

######################################################################


class LazyCompletionGradedAlgebra(LazySeriesRing):
    r"""
    The completion of a graded algebra consisting of formal series.

    For a graded algebra `A`, we can form a completion of `A` consisting of
    all formal series of `A` such that each homogeneous component is
    a finite linear combination of basis elements of `A`.

    INPUT:

    - ``basis`` -- a graded algebra
    - ``names`` -- name(s) of the alphabets
    - ``sparse`` -- (default: ``True``) whether we use a sparse or
      a dense representation

    EXAMPLES::

        sage: NCSF = NonCommutativeSymmetricFunctions(QQ)
        sage: S = NCSF.Complete()
        sage: L = S.formal_series_ring()
        sage: L
        Lazy completion of Non-Commutative Symmetric Functions over the Rational Field in the Complete basis

        sage: f = 1 / (1 - L(S[1]))
        sage: f
        S[] + S[1] + (S[1,1]) + (S[1,1,1]) + (S[1,1,1,1]) + (S[1,1,1,1,1]) + (S[1,1,1,1,1,1]) + O^7
        sage: g = 1 / (1 - L(S[2]))
        sage: g
        S[] + S[2] + (S[2,2]) + (S[2,2,2]) + O^7
        sage: f * g
        S[] + S[1] + (S[1,1]+S[2]) + (S[1,1,1]+S[1,2])
         + (S[1,1,1,1]+S[1,1,2]+S[2,2]) + (S[1,1,1,1,1]+S[1,1,1,2]+S[1,2,2])
         + (S[1,1,1,1,1,1]+S[1,1,1,1,2]+S[1,1,2,2]+S[2,2,2]) + O^7
        sage: g * f
        S[] + S[1] + (S[1,1]+S[2]) + (S[1,1,1]+S[2,1])
         + (S[1,1,1,1]+S[2,1,1]+S[2,2]) + (S[1,1,1,1,1]+S[2,1,1,1]+S[2,2,1])
         + (S[1,1,1,1,1,1]+S[2,1,1,1,1]+S[2,2,1,1]+S[2,2,2]) + O^7
        sage: f * g - g * f
        (S[1,2]-S[2,1]) + (S[1,1,2]-S[2,1,1])
         + (S[1,1,1,2]+S[1,2,2]-S[2,1,1,1]-S[2,2,1])
         + (S[1,1,1,1,2]+S[1,1,2,2]-S[2,1,1,1,1]-S[2,2,1,1]) + O^7
    """
    Element = LazyCompletionGradedAlgebraElement

    def __init__(self, basis, sparse=True, category=None):
        """
        Initialize ``self``.

        TESTS::

            sage: LazySymmetricFunctions.options.halting_precision(6)

            sage: s = SymmetricFunctions(QQ).s()
            sage: L = LazySymmetricFunctions(s)
            sage: TestSuite(L).run()

            sage: p = SymmetricFunctions(GF(5)).p()                                     # optional - sage.rings.finite_rings
            sage: L = LazySymmetricFunctions(p)                                         # optional - sage.rings.finite_rings
            sage: TestSuite(L).run()                                                    # optional - sage.rings.finite_rings

        Reversion will only work when the base ring is a field::

            sage: s = SymmetricFunctions(ZZ).s()
            sage: L = LazySymmetricFunctions(s)
            sage: TestSuite(L).run(skip=['_test_revert'])

            sage: s = SymmetricFunctions(QQ["q"]).s()
            sage: L = LazySymmetricFunctions(s)
            sage: TestSuite(L).run(skip=['_test_revert'])

        Options are remembered across doctests::

            sage: LazySymmetricFunctions.options._reset()

        Check that :trac:`34470` is fixed.  The ideal generated by
        `p[1]` and `p[2]` is not principal::

            sage: p = SymmetricFunctions(QQ).p()
            sage: L = LazySymmetricFunctions(s)
            sage: L in PrincipalIdealDomains
            False

        Check that a basis which is not graded is not enough::

            sage: ht = SymmetricFunctions(ZZ).ht()
            sage: L = LazySymmetricFunctions(ht)
            Traceback (most recent call last):
            ...
            ValueError: basis should be in GradedAlgebrasWithBasis

        """
        base_ring = basis.base_ring()
        self._minimal_valuation = 0
        if basis in Algebras.TensorProducts:
            self._arity = len(basis._sets)
        else:
            if basis not in GradedAlgebrasWithBasis:
                raise ValueError("basis should be in GradedAlgebrasWithBasis")
            self._arity = 1
        category = Algebras(base_ring.category())
        if base_ring in IntegralDomains():
            category &= IntegralDomains()
        elif base_ring in Rings().Commutative():
            category = category.Commutative()

        if base_ring.is_zero():
            category = category.Finite()
        else:
            category = category.Infinite()
        Parent.__init__(self, base=base_ring, category=category)
        self._sparse = sparse
        self._laurent_poly_ring = basis
        if self._laurent_poly_ring not in Rings().Commutative():
            from sage.algebras.free_algebra import FreeAlgebra
            self._internal_poly_ring = FreeAlgebra(self._laurent_poly_ring, 1, "DUMMY_VARIABLE")
        else:
            self._internal_poly_ring = PolynomialRing(self._laurent_poly_ring, "DUMMY_VARIABLE", sparse=sparse)

    def _repr_(self):
        """
        String representation of the lazy symmetric functions ring.

        EXAMPLES::

            sage: s = SymmetricFunctions(GF(2)).s()                                     # optional - sage.rings.finite_rings
            sage: LazySymmetricFunctions(s)                                             # optional - sage.rings.finite_rings
            Lazy completion of Symmetric Functions over Finite Field of size 2 in the Schur basis
        """
        return "Lazy completion of {}".format(self._laurent_poly_ring)

    def _latex_(self):
        r"""
        Return a latex representation of ``self``.

        EXAMPLES::

            sage: s = SymmetricFunctions(GF(2)).s()                                     # optional - sage.rings.finite_rings
            sage: L = LazySymmetricFunctions(s)                                         # optional - sage.rings.finite_rings
            sage: latex(L)                                                              # optional - sage.rings.finite_rings
            \text{\texttt{Symmetric{ }Functions{ }over{ }Finite{ }Field{ }of{ }size{ }2{ }in{ }the{ }Schur{ }basis}}
        """
        from sage.misc.latex import latex
        return latex(self._laurent_poly_ring)

    def _monomial(self, c, n):
        r"""
        Return the interpretation of the coefficient ``c`` at index ``n``.

        EXAMPLES::

            sage: m = SymmetricFunctions(ZZ).m()
            sage: s = SymmetricFunctions(ZZ).s()
            sage: L = LazySymmetricFunctions(m)
            sage: L._monomial(s[2,1], 3)
            2*m[1, 1, 1] + m[2, 1]
        """
        L = self._laurent_poly_ring
        return L(c)

    def _element_constructor_(self, x=None, valuation=None, degree=None, constant=None, check=True):
        r"""
        Construct a lazy element in ``self`` from ``x``.

        INPUT:

        - ``x`` -- data used to the define a lazy element
        - ``valuation`` -- integer (optional); integer; a lower bound for
          the valuation of the series
        - ``degree`` -- (optional) the degree when the lazy element
          has finite support
        - ``check`` -- (optional) check that coefficients are homogeneous of
          the correct degree when they are retrieved

        EXAMPLES::

            sage: m = SymmetricFunctions(GF(2)).m()                                     # optional - sage.rings.finite_rings
            sage: L = LazySymmetricFunctions(m)                                         # optional - sage.rings.finite_rings
            sage: L(2)                                                                  # optional - sage.rings.finite_rings
            0
            sage: L(3)                                                                  # optional - sage.rings.finite_rings
            m[]

            sage: m = SymmetricFunctions(ZZ).m()
            sage: L = LazySymmetricFunctions(m)
            sage: f = L(lambda i: m([i]), valuation=5, degree=10); f
            m[5] + m[6] + m[7] + m[8] + m[9]

            sage: f.coefficient(6)
            m[6]
            sage: f[20]
            0

        Alternatively, ``x`` can be a list of elements of the base ring.
        Then these elements are read as coefficients of the terms of
        degrees starting from the ``valuation``::

            sage: f = L([m[1],m[2],m[3]], valuation=1); f
            m[1] + m[2] + m[3]

        Finally, ``x`` can be a symmetric function::

            sage: m = SymmetricFunctions(ZZ).m()
            sage: s = SymmetricFunctions(ZZ).s()
            sage: L = LazySymmetricFunctions(m)
            sage: L(s.an_element())
            2*m[] + 2*m[1] + (3*m[1,1]+3*m[2])

        TESTS::

            sage: e = SymmetricFunctions(ZZ).e()
            sage: h = SymmetricFunctions(ZZ).h()
            sage: L = LazySymmetricFunctions(tensor([h, e]))
            sage: L(lambda n: 0)
            O^7

            sage: L(lambda n: tensor([h[n], e([])]) + tensor([h([]), e[n]]), degree=3)
            (2*h[]#e[]) + (h[]#e[1]+h[1]#e[]) + (h[]#e[2]+h[2]#e[])

            sage: L(lambda n: n)[3];
            Traceback (most recent call last):
            ...
            ValueError: coefficient 3*h[] # e[] should be an element of homogeneous degree 3 but has degree 0

            sage: L([1, 2, 3]);
            Traceback (most recent call last):
            ...
            ValueError: coefficient 2*h[] # e[] should be an element of homogeneous degree 1 but has degree 0

            sage: L(lambda n: n, degree=3);
            Traceback (most recent call last):
            ...
            ValueError: coefficient h[] # e[] should be an element of homogeneous degree 1 but has degree 0
        """
        if valuation is None:
            valuation = 0
        if valuation < 0:
            raise ValueError("the valuation of a lazy completion element must be nonnegative")

        R = self._laurent_poly_ring
        if x is None:
            assert degree is None
            coeff_stream = Stream_uninitialized(valuation)
            return self.element_class(self, coeff_stream)
        try:
            # Try to build stuff using the polynomial ring constructor
            x = R(x)
        except (TypeError, ValueError, NotImplementedError):
            pass
        if x in R:
            if not x:
                coeff_stream = Stream_zero()
            else:
                p_dict = {}
                if self._arity == 1:
                    for f in x.terms():
                        d = f.degree()
                        p_dict[d] = p_dict.get(d, 0) + f
                else:
                    for f in x.terms():
                        try:
                            d = f.degree()
                        except (TypeError, ValueError, AttributeError):
                            # FIXME: Fallback for symmetric functions in multiple variables
                            d = sum(sum(mu.size() for mu in p) for p in f.support())
                        p_dict[d] = p_dict.get(d, 0) + f
                v = min(p_dict)
                d = max(p_dict)
                p_list = [p_dict.get(i, 0) for i in range(v, d + 1)]

                coeff_stream = Stream_exact(p_list,
                                            order=v,
                                            constant=0,
                                            degree=degree)
            return self.element_class(self, coeff_stream)

        if isinstance(x, self.Element):
            return self.element_class(self, x._coeff_stream)

        if self._arity == 1:
            def check_homogeneous_of_degree(f, d):
                if not f:
                    return
                try:
                    d1 = f.homogeneous_degree()
                    if d1 == d:
                        return
                except ValueError:
                    raise ValueError("coefficient %s should be an element of homogeneous degree %s" % (f, d))
                raise ValueError("coefficient %s should be an element of homogeneous degree %s but has degree %s" % (f, d, d1))
        else:
            def check_homogeneous_of_degree(f, d):
                if not f:
                    return
                for m in f.monomials():
                    try:
                        d1 = m.degree()
                    except AttributeError:
                        # FIXME: Fallback for symmetric functions in multiple variables
                        for t in m.support():
                            d1 = sum(p.size() for p in t)
                            if d1 != d:
                                raise ValueError("coefficient %s should be an element of homogeneous degree %s but has degree %s" % (f, d, d1))
                    except (TypeError, ValueError):
                        raise ValueError("coefficient %s is not homogeneous")
                    if d1 != d:
                        raise ValueError("coefficient %s should be an element of homogeneous degree %s but has degree %s" % (f, d, d1))

        if isinstance(x, (tuple, list)):
            if degree is None:
                degree = valuation + len(x)
            p = [R(e) for e in x]
            for i, e in enumerate(p, valuation):
                check_homogeneous_of_degree(e, i)
            coeff_stream = Stream_exact(p,
                                        order=valuation,
                                        constant=0,
                                        degree=degree)
            return self.element_class(self, coeff_stream)
        if callable(x):
            if degree is not None:
                p = [R(x(i)) for i in range(valuation, degree)]
                for i, e in enumerate(p, valuation):
                    check_homogeneous_of_degree(e, i)
                coeff_stream = Stream_exact(p,
                                            order=valuation,
                                            constant=0,
                                            degree=degree)
                return self.element_class(self, coeff_stream)
            if check:
                def y(n):
                    e = R(x(n))
                    check_homogeneous_of_degree(e, n)
                    return e

                coeff_stream = Stream_function(y, self._sparse, valuation)
            else:
                coeff_stream = Stream_function(x, self._sparse, valuation)
            return self.element_class(self, coeff_stream)
        raise ValueError(f"unable to convert {x} into a lazy completion element")

    def _an_element_(self):
        """
        Return a lazy symmetric function in ``self``.

        EXAMPLES::

            sage: m = SymmetricFunctions(ZZ).m()
            sage: L = LazySymmetricFunctions(m)
            sage: L.an_element()
            2*m[] + 2*m[1] + 3*m[2]
        """
        return self(self._laurent_poly_ring.an_element())

    def some_elements(self):
        """
        Return a list of elements of ``self``.

        EXAMPLES::

            sage: m = SymmetricFunctions(GF(5)).m()                                     # optional - sage.rings.finite_rings
            sage: L = LazySymmetricFunctions(m)                                         # optional - sage.rings.finite_rings
            sage: L.some_elements()[:5]                                                 # optional - sage.rings.finite_rings
            [0, m[], 2*m[] + 2*m[1] + 3*m[2], 2*m[1] + 3*m[2],
             3*m[] + 2*m[1] + (m[1,1]+m[2])
                   + (2*m[1,1,1]+m[3])
                   + (2*m[1,1,1,1]+4*m[2,1,1]+2*m[2,2])
                   + (3*m[2,1,1,1]+3*m[3,1,1]+4*m[3,2]+m[5])
                   + (2*m[2,2,1,1]+m[2,2,2]+2*m[3,2,1]+2*m[3,3]+m[4,1,1]+3*m[4,2]+4*m[5,1]+4*m[6])
                   + O^7]

            sage: NCSF = NonCommutativeSymmetricFunctions(QQ)
            sage: S = NCSF.Complete()
            sage: L = S.formal_series_ring()
            sage: L.some_elements()[:4]
            [0, S[], 2*S[] + 2*S[1] + (3*S[1,1]), 2*S[1] + (3*S[1,1])]

        """
        elt = self.an_element()
        elts = [self.zero(), self.one(), elt]
        # an element with no constant term
        elts.append(elt - elt[0])
        # the inverse of an element
        try:
            if elt.is_unit():
                elts.append(~elt)
            else:
                elts.append(~(1 - elt[0] + elt))
        except NotImplementedError:
            pass
        # an element with no constant term and an invertible
        # coefficient of the linear term
        it = iter(self._laurent_poly_ring.basis())
        temp = self.sum(b for _ in range(4) if (b := next(it)).degree())
        if temp:
            elts.append(temp)

        return elts

######################################################################

class LazySymmetricFunctions(LazyCompletionGradedAlgebra):
    """
    The ring of lazy symmetric functions.

    INPUT:

    - ``basis`` -- the ring of symmetric functions
    - ``names`` -- name(s) of the alphabets
    - ``sparse`` -- (default: ``True``) whether we use a sparse or a dense representation

    EXAMPLES::

        sage: s = SymmetricFunctions(ZZ).s()
        sage: LazySymmetricFunctions(s)
        Lazy completion of Symmetric Functions over Integer Ring in the Schur basis

        sage: m = SymmetricFunctions(ZZ).m()
        sage: LazySymmetricFunctions(tensor([s, m]))
        Lazy completion of Symmetric Functions over Integer Ring in the Schur basis # Symmetric Functions over Integer Ring in the monomial basis
    """
    Element = LazySymmetricFunction


######################################################################

class LazyDirichletSeriesRing(LazySeriesRing):
    r"""
    The ring of lazy Dirichlet series.

    INPUT:

    - ``base_ring`` -- base ring of this Dirichlet series ring
    - ``names`` -- name of the generator of this Dirichlet series ring
    - ``sparse`` -- (default: ``True``) whether this series is sparse or not

    Unlike formal univariate Laurent/power series (over a field),
    the ring of formal Dirichlet series is not a
    :wikipedia:`discrete_valuation_ring`.  On the other hand, it
    is a :wikipedia:`local_ring`.  The unique maximal ideal
    consists of all non-invertible series, i.e., series with
    vanishing constant term.

    .. TODO::

        According to the answers in
        https://mathoverflow.net/questions/5522/dirichlet-series-with-integer-coefficients-as-a-ufd,
        (which, in particular, references :arxiv:`math/0105219`)
        the ring of formal Dirichlet series is actually a
        :wikipedia:`Unique_factorization_domain` over `\ZZ`.

    .. NOTE::

        An interesting valuation is described in Emil Daniel
        Schwab; Gheorghe Silberberg *A note on some discrete
        valuation rings of arithmetical functions*, Archivum
        Mathematicum, Vol. 36 (2000), No. 2, 103-109,
        http://dml.cz/dmlcz/107723.  Let `J_k` be the ideal of
        Dirichlet series whose coefficient `f[n]` of `n^s`
        vanishes if `n` has less than `k` prime factors, counting
        multiplicities.  For any Dirichlet series `f`, let `D(f)`
        be the largest integer `k` such that `f` is in `J_k`.
        Then `D` is surjective, `D(f g) = D(f) + D(g)` for
        nonzero `f` and `g`, and `D(f + g) \geq \min(D(f), D(g))`
        provided that `f + g` is nonzero.

        For example, `J_1` are series with no constant term, and
        `J_2` are series such that `f[1]` and `f[p]` for prime
        `p` vanish.

        Since this is a chain of increasing ideals, the ring of
        formal Dirichlet series is not a
        :wikipedia:`Noetherian_ring`.

        Evidently, this valuation cannot be computed for a given
        series.

    EXAMPLES::

        sage: LazyDirichletSeriesRing(ZZ, 't')
        Lazy Dirichlet Series Ring in t over Integer Ring

    The ideal generated by `2^-s` and `3^-s` is not principal::

        sage: L = LazyDirichletSeriesRing(QQ, 's')
        sage: L in PrincipalIdealDomains
        False
    """
    Element = LazyDirichletSeries

    # Follow the "generic" normalization
    __classcall_private__ = LazySeriesRing.__classcall_private__

    @lazy_attribute
    def _laurent_poly_ring(self):
        r"""
        Return the symbolic ring.

        .. TODO::

            It would be good to have something better than the symbolic ring.

        TESTS::

            sage: L = LazyDirichletSeriesRing(ZZ, 't')
            sage: L._laurent_poly_ring is SR                                            # optional - sage.symbolic
            True
        """
        from sage.symbolic.ring import SR
        return SR

    def __init__(self, base_ring, names, sparse=True, category=None):
        r"""
        Initialize the ring.

        TESTS::

            sage: LazyDirichletSeriesRing.options.halting_precision(12)

            sage: L = LazyDirichletSeriesRing(ZZ, 't')
            sage: TestSuite(L).run()

            sage: L = LazyDirichletSeriesRing(QQ, 't')
            sage: TestSuite(L).run()

            sage: LazyDirichletSeriesRing.options._reset()  # reset the options

        """
        if base_ring.characteristic() > 0:
            raise ValueError("positive characteristic not allowed for Dirichlet series")

        self._sparse = sparse
        self._minimal_valuation = 1
        self._arity = 1
        self._internal_poly_ring = PolynomialRing(base_ring, names, sparse=sparse)

        category = Algebras(base_ring.category())
        if base_ring in IntegralDomains():
            category &= IntegralDomains()
        elif base_ring in Rings().Commutative():
            category = category.Commutative()
        category = category.Infinite()
        Parent.__init__(self, base=base_ring, names=names,
                        category=category)

    def _repr_(self):
        """
        String representation of this Dirichlet series ring.

        EXAMPLES::

            sage: LazyDirichletSeriesRing(QQbar, 'z')                                   # optional - sage.rings.number_field
            Lazy Dirichlet Series Ring in z over Algebraic Field
        """
        return "Lazy Dirichlet Series Ring in {} over {}".format(self.variable_name(), self.base_ring())

    @cached_method
    def one(self):
        r"""
        Return the constant series `1`.

        EXAMPLES::

            sage: L = LazyDirichletSeriesRing(ZZ, 'z')
            sage: L.one()                                                               # optional - sage.symbolic
            1
            sage: ~L.one()                                                              # optional - sage.symbolic
            1 + O(1/(8^z))
        """
        R = self.base_ring()
        coeff_stream = Stream_exact([R.one()], constant=R.zero(), order=1)
        return self.element_class(self, coeff_stream)

    def _coerce_map_from_(self, S):
        """
        Return ``True`` if a coercion from ``S`` exists.

        EXAMPLES::

            sage: L = LazyDirichletSeriesRing(ZZ, 'z')
            sage: L.has_coerce_map_from(ZZ)
            True
            sage: L.has_coerce_map_from(QQ)
            False
        """
        if self.base_ring().has_coerce_map_from(S):
            return True
        return False

    def _element_constructor_(self, x=None, valuation=None, degree=None, constant=None, coefficients=None):
        r"""
        Construct a Dirichlet series from ``x``.

        INPUT:

        - ``x`` -- data used to the define a Dirichlet series
        - ``valuation`` -- integer (optional); integer; a lower bound for
          the exp of the valuation of the series
        - ``degree`` -- (optional) the degree when the series is ``constant``
        - ``constant`` -- (optional) the eventual constant of the series

        EXAMPLES::

            sage: L = LazyDirichletSeriesRing(ZZ, 'z')
            sage: R = L(3)
            sage: R                                                                     # optional - sage.symbolic
            3
            sage: S = L(lambda i: i, constant=1, degree=6)
            sage: S                                                                     # optional - sage.symbolic
            1 + 2/2^z + 3/3^z + 4/4^z + 5/5^z + 1/(6^z) + 1/(7^z) + 1/(8^z) + O(1/(9^z))

            sage: X = L(constant=5, degree=3)
            sage: X                                                                     # optional - sage.symbolic
            5/3^z + 5/4^z + 5/5^z + O(1/(6^z))
            sage: X.valuation()
            log(3)
            sage: e = L(moebius)
            sage: e                                                                     # optional - sage.symbolic
            1 - 1/(2^z) - 1/(3^z) - 1/(5^z) + 1/(6^z) - 1/(7^z) + O(1/(8^z))

            sage: T = L([0], constant=1)
            sage: T                                                                     # optional - sage.symbolic
            1/(2^z) + 1/(3^z) + 1/(4^z) + O(1/(5^z))

            sage: U = L(constant=1)
            sage: U                                                                     # optional - sage.symbolic
            1 + 1/(2^z) + 1/(3^z) + O(1/(4^z))

            sage: V = L(lambda i: i, valuation=3)
            sage: V                                                                     # optional - sage.symbolic
            3/3^z + 4/4^z + 5/5^z + 6/6^z + 7/7^z + 8/8^z + 9/9^z + O(1/(10^z))

        Alternatively, ``x`` can be a list of elements of the base ring.
        Then these elements are read as coefficients of the terms of
        degrees starting from the ``valuation``. In this case, ``constant``
        may be just an element of the base ring instead of a tuple or can be
        simply omitted if it is zero::

            sage: f = L([1,2,3,4], 4)
            sage: f                                                                     # optional - sage.symbolic
            1/(4^z) + 2/5^z + 3/6^z + 4/7^z
            sage: g = L([1,3,5,7,9], 6, constant=-1)
            sage: g                                                                     # optional - sage.symbolic
            1/(6^z) + 3/7^z + 5/8^z + 7/9^z + 9/10^z - 1/(11^z) - 1/(12^z)
             - 1/(13^z) + O(1/(14^z))

        TESTS::

            sage: L = LazyDirichletSeriesRing(GF(2), 'z')                               # optional - sage.rings.finite_rings
            Traceback (most recent call last):
            ...
            ValueError: positive characteristic not allowed for Dirichlet series

            sage: L.<z> = LazyLaurentSeriesRing(QQ)
            sage: D = LazyDirichletSeriesRing(QQ, 't')
            sage: d = D(L.one())
            sage: d                                                                     # optional - sage.symbolic
            1 + 1/(2^t) + 1/(3^t) + 1/(4^t) + 1/(5^t) + 1/(6^t) + 1/(7^t) + O(1/(8^t))

            sage: R.<z> = LaurentPolynomialRing(QQ)
            sage: D = LazyDirichletSeriesRing(QQ, 't')
            sage: dd = D(coefficients=z + z^2)
            sage: dd                                                                    # optional - sage.symbolic
            2 + 6/2^t + 12/3^t + 20/4^t + 30/5^t + 42/6^t + 56/7^t + O(1/(8^t))

            sage: s = D(lambda n: n)
            sage: d2 = D(s, valuation=2)
            sage: d2                                                                    # optional - sage.symbolic
            1/(2^t) + 2/3^t + 3/4^t + 4/5^t + 5/6^t + 6/7^t + 7/8^t + O(1/(9^t))

            sage: Ds = LazyDirichletSeriesRing(ZZ, 's')
            sage: m = Ds(moebius, valuation=2)
            sage: m                                                                     # optional - sage.symbolic
            -1/(2^s) - 1/(3^s) - 1/(5^s) + 1/(6^s) - 1/(7^s) + O(1/(9^s))
            sage: D = LazyDirichletSeriesRing(QQ, 't')
            sage: dm = D(m)
            sage: dm                                                                    # optional - sage.symbolic
            -1/(2^t) - 1/(3^t) - 1/(5^t) + 1/(6^t) - 1/(7^t) + O(1/(9^t))
        """
        if isinstance(x, (list, tuple)):
            p = self._internal_poly_ring(x)
            if valuation is None:
                if not p:
                    valuation = 1 + len(x)
                    x = p
                else:
                    x = p.shift(1)
        else:
            if coefficients is not None:
                if valuation is None:
                    valuation = 1
                return super()._element_constructor_(x, valuation, degree, constant, coefficients)

            BR = self.base_ring()
            if x in BR:
                if valuation is None:
                    valuation = 1
                x = BR(x)

            elif not isinstance(x, LazyDirichletSeries):
                if valuation is None:
                    valuation = 1

                if isinstance(x, LazyModuleElement) or callable(x):
                    if coefficients is not None:
                        raise ValueError("coefficients must be None if x is provided")
                    coefficients = x
                    x = None

        if valuation is not None and (valuation not in ZZ or valuation <= 0):
            raise ValueError("the valuation must be a positive integer")

        return super()._element_constructor_(x, valuation, degree, constant, coefficients)

    def _an_element_(self):
        """
        Return a Dirichlet series in this ring.

        EXAMPLES::

            sage: L = LazyDirichletSeriesRing(ZZ, 'z')
            sage: m = L.an_element()
            sage: m                                                                     # optional - sage.symbolic
            1/(4^z) + 1/(5^z) + 1/(6^z) + O(1/(7^z))
        """
        c = self.base_ring().an_element()
        return self.element_class(self, Stream_exact([], constant=c, order=4))

    def some_elements(self):
        """
        Return a list of elements of ``self``.

        EXAMPLES::

            sage: L = LazyDirichletSeriesRing(ZZ, 'z')
            sage: l = L.some_elements()
            sage: l                                                                     # optional - sage.symbolic
            [0, 1,
             1/(4^z) + 1/(5^z) + 1/(6^z) + O(1/(7^z)),
             1/(2^z) - 1/(3^z) + 2/4^z - 2/5^z + 3/6^z - 3/7^z + 4/8^z - 4/9^z,
             1/(2^z) - 1/(3^z) + 2/4^z - 2/5^z + 3/6^z - 3/7^z + 4/8^z - 4/9^z + 1/(10^z) + 1/(11^z) + 1/(12^z) + O(1/(13^z)),
             1 + 4/2^z + 9/3^z + 16/4^z + 25/5^z + 36/6^z + 49/7^z + O(1/(8^z))]

            sage: L = LazyDirichletSeriesRing(QQ, 'z')
            sage: l = L.some_elements()
            sage: l                                                                     # optional - sage.symbolic
            [0, 1,
             1/2/4^z + 1/2/5^z + 1/2/6^z + O(1/(7^z)),
             1/2 - 1/2/2^z + 2/3^z - 2/4^z + 1/(6^z) - 1/(7^z) + 42/8^z + 2/3/9^z,
             1/2 - 1/2/2^z + 2/3^z - 2/4^z + 1/(6^z) - 1/(7^z) + 42/8^z + 2/3/9^z + 1/2/10^z + 1/2/11^z + 1/2/12^z + O(1/(13^z)),
             1 + 4/2^z + 9/3^z + 16/4^z + 25/5^z + 36/6^z + 49/7^z + O(1/(8^z))]
        """
        R = self.base_ring()
        some_numbers = [c for c, _ in zip(R.some_elements(), range(9))]
        elts = [self.zero(), self.one(), self.an_element(),
                self(some_numbers),
                self(some_numbers, constant=R.an_element()),
                self(lambda n: n**2)]
        return elts

    def _monomial(self, c, n):
        r"""
        Return the interpretation of the coefficient ``c`` at index ``n``.

        EXAMPLES::

            sage: L = LazyDirichletSeriesRing(ZZ, 'z')
            sage: m = L._monomial(5, 3)
            sage: m                                                                     # optional - sage.symbolic
            5/3^z
        """
        try:
            L = self._laurent_poly_ring
            return L(c) * L(n) ** -L(self.variable_name())
        except (ValueError, TypeError):
            return '({})/{}^{}'.format(self.base_ring()(c), n, self.variable_name())

def _skip_leading_zeros(iterator):
    """
    Return an iterator which discards all leading zeros.

    EXAMPLES::

        sage: from sage.rings.lazy_series_ring import _skip_leading_zeros
        sage: it = map(lambda x: 0 if x < 10 else x, NN)
        sage: [x for x, _ in zip(_skip_leading_zeros(it), range(10))]
        [10, 11, 12, 13, 14, 15, 16, 17, 18, 19]

        sage: it = map(GF(3), NN)                                                       # optional - sage.rings.finite_rings
        sage: [x for x, _ in zip(it, range(10))]                                        # optional - sage.rings.finite_rings
        [0, 1, 2, 0, 1, 2, 0, 1, 2, 0]
        sage: it = map(GF(3), NN)                                                       # optional - sage.rings.finite_rings
        sage: [x for x, _ in zip(_skip_leading_zeros(it), range(10))]                   # optional - sage.rings.finite_rings
        [1, 2, 0, 1, 2, 0, 1, 2, 0, 1]
    """
    while True:
        c = next(iterator)
        if c:
            yield c
            break
    yield from iterator<|MERGE_RESOLUTION|>--- conflicted
+++ resolved
@@ -65,11 +65,6 @@
                                     LazySymmetricFunction,
                                     LazyDirichletSeries)
 from sage.structure.global_options import GlobalOptions
-<<<<<<< HEAD
-from sage.misc.lazy_import import lazy_import
-lazy_import("sage.symbolic.ring", "SR")
-=======
->>>>>>> b9c171bc
 
 from sage.data_structures.stream import (
     Stream_zero,
