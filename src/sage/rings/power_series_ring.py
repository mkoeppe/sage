--- conflicted
+++ resolved
@@ -135,30 +135,10 @@
 
 """
 
-<<<<<<< HEAD
-from . import power_series_poly
-from . import power_series_mpoly
-from . import power_series_ring_element
-
-from sage.rings.polynomial.polynomial_ring import is_PolynomialRing
-from sage.rings.polynomial.multi_polynomial_ring_base import is_MPolynomialRing
-from .polynomial.polynomial_ring_constructor import PolynomialRing
-from . import integer
-from . import ring
-from .infinity import infinity
-import sage.misc.latex as latex
-from sage.misc.lazy_import import lazy_import
-from sage.structure.nonexact import Nonexact
-
-from sage.interfaces.abc import MagmaElement
-from sage.rings.fraction_field_element import FractionFieldElement
-
-from sage.structure.unique_representation import UniqueRepresentation
-=======
 import sage.categories.commutative_rings as commutative_rings
 import sage.misc.latex as latex
 from sage.interfaces.abc import MagmaElement
-from sage.misc.sage_eval import sage_eval
+from sage.misc.lazy_import import lazy_import
 from sage.rings import (
     integer,
     laurent_series_ring,
@@ -174,7 +154,6 @@
 from sage.rings.polynomial.polynomial_ring import is_PolynomialRing
 from sage.rings.polynomial.polynomial_ring_constructor import PolynomialRing
 from sage.rings.power_series_pari import PowerSeries_pari
->>>>>>> 2bad7721
 from sage.structure.category_object import normalize_names
 from sage.structure.element import Expression, parent
 from sage.structure.nonexact import Nonexact
@@ -568,13 +547,6 @@
             ValueError: default_prec (= -5) must be non-negative
 
         """
-<<<<<<< HEAD
-=======
-        from sage.rings.finite_rings.finite_field_pari_ffelt import (
-            FiniteField_pari_ffelt,
-        )
-
->>>>>>> 2bad7721
         if implementation is None:
             try:
                 from sage.rings.finite_rings.finite_field_pari_ffelt import FiniteField_pari_ffelt
