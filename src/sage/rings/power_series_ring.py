--- conflicted
+++ resolved
@@ -258,11 +258,7 @@
 
     Power series ring over finite field::
 
-<<<<<<< HEAD
-        sage: S = PowerSeriesRing(GF(65537),'x,y'); S                                   # optional - sage.libs.pari
-=======
         sage: S = PowerSeriesRing(GF(65537),'x,y'); S                                   # optional - sage.rings.finite_rings
->>>>>>> a0e71766
         Multivariate Power Series Ring in x, y over Finite Field of size
         65537
 
@@ -524,19 +520,11 @@
         commutative ring, but also a complete discrete valuation ring (CDVR).
         The appropriate (sub)category is automatically set in this case::
 
-<<<<<<< HEAD
-            sage: k = GF(11)                                                            # optional - sage.libs.pari
-            sage: R.<x> = k[[]]                                                         # optional - sage.libs.pari
-            sage: R.category()                                                          # optional - sage.libs.pari
-            Category of complete discrete valuation rings
-            sage: TestSuite(R).run()                                                    # optional - sage.libs.pari
-=======
             sage: k = GF(11)                                                            # optional - sage.rings.finite_rings
             sage: R.<x> = k[[]]                                                         # optional - sage.rings.finite_rings
             sage: R.category()                                                          # optional - sage.rings.finite_rings
             Category of complete discrete valuation rings
             sage: TestSuite(R).run()                                                    # optional - sage.rings.finite_rings
->>>>>>> a0e71766
 
         It is checked that the default precision is non-negative
         (see :trac:`19409`)::
@@ -628,15 +616,6 @@
 
         EXAMPLES::
 
-<<<<<<< HEAD
-            sage: R = GF(17)[['y']]                                                     # optional - sage.libs.pari
-            sage: R                                                                     # optional - sage.libs.pari
-            Power Series Ring in y over Finite Field of size 17
-            sage: R.__repr__()                                                          # optional - sage.libs.pari
-            'Power Series Ring in y over Finite Field of size 17'
-            sage: R.rename('my power series ring')                                      # optional - sage.libs.pari
-            sage: R                                                                     # optional - sage.libs.pari
-=======
             sage: R = GF(17)[['y']]                                                     # optional - sage.rings.finite_rings
             sage: R                                                                     # optional - sage.rings.finite_rings
             Power Series Ring in y over Finite Field of size 17
@@ -644,7 +623,6 @@
             'Power Series Ring in y over Finite Field of size 17'
             sage: R.rename('my power series ring')                                      # optional - sage.rings.finite_rings
             sage: R                                                                     # optional - sage.rings.finite_rings
->>>>>>> a0e71766
             my power series ring
         """
         s = "Power Series Ring in %s over %s"%(self.variable_name(), self.base_ring())
@@ -684,19 +662,11 @@
 
         EXAMPLES::
 
-<<<<<<< HEAD
-            sage: R = GF(17)[['y']]                                                     # optional - sage.libs.pari
-            sage: latex(R)  # indirect doctest                                          # optional - sage.libs.pari
-            \Bold{F}_{17}[[y]]
-            sage: R = GF(17)[['y12']]                                                   # optional - sage.libs.pari
-            sage: latex(R)                                                              # optional - sage.libs.pari
-=======
             sage: R = GF(17)[['y']]                                                     # optional - sage.rings.finite_rings
             sage: latex(R)  # indirect doctest                                          # optional - sage.rings.finite_rings
             \Bold{F}_{17}[[y]]
             sage: R = GF(17)[['y12']]                                                   # optional - sage.rings.finite_rings
             sage: latex(R)                                                              # optional - sage.rings.finite_rings
->>>>>>> a0e71766
             \Bold{F}_{17}[[y_{12}]]
         """
         return "%s[[%s]]"%(latex.latex(self.base_ring()), self.latex_variable_names()[0])
@@ -710,16 +680,6 @@
 
         EXAMPLES::
 
-<<<<<<< HEAD
-            sage: A = GF(17)[['x']]                                                     # optional - sage.libs.pari
-            sage: A.has_coerce_map_from(ZZ)  # indirect doctest                         # optional - sage.libs.pari
-            True
-            sage: A.has_coerce_map_from(ZZ['x'])                                        # optional - sage.libs.pari
-            True
-            sage: A.has_coerce_map_from(ZZ['y'])                                        # optional - sage.libs.pari
-            False
-            sage: A.has_coerce_map_from(ZZ[['x']])                                      # optional - sage.libs.pari
-=======
             sage: A = GF(17)[['x']]                                                     # optional - sage.rings.finite_rings
             sage: A.has_coerce_map_from(ZZ)  # indirect doctest                         # optional - sage.rings.finite_rings
             True
@@ -728,7 +688,6 @@
             sage: A.has_coerce_map_from(ZZ['y'])                                        # optional - sage.rings.finite_rings
             False
             sage: A.has_coerce_map_from(ZZ[['x']])                                      # optional - sage.rings.finite_rings
->>>>>>> a0e71766
             True
 
         """
@@ -933,17 +892,6 @@
         We illustrate canonical coercion between power series rings with
         compatible base rings::
 
-<<<<<<< HEAD
-            sage: R.<t> = PowerSeriesRing(GF(7)['w'])                                               # optional - sage.libs.pari
-            sage: S = PowerSeriesRing(ZZ, 't')
-            sage: f = S([1,2,3,4]); f
-            1 + 2*t + 3*t^2 + 4*t^3
-            sage: g = R.coerce(f); g                                                                # optional - sage.libs.pari
-            1 + 2*t + 3*t^2 + 4*t^3
-            sage: parent(g)                                                                         # optional - sage.libs.pari
-            Power Series Ring in t over Univariate Polynomial Ring in w over Finite Field of size 7
-            sage: S.coerce(g)                                                                       # optional - sage.libs.pari
-=======
             sage: R.<t> = PowerSeriesRing(GF(7)['w'])                                   # optional - sage.rings.finite_rings
             sage: S = PowerSeriesRing(ZZ, 't')
             sage: f = S([1,2,3,4]); f
@@ -953,7 +901,6 @@
             sage: parent(g)                                                             # optional - sage.rings.finite_rings
             Power Series Ring in t over Univariate Polynomial Ring in w over Finite Field of size 7
             sage: S.coerce(g)                                                           # optional - sage.rings.finite_rings
->>>>>>> a0e71766
             Traceback (most recent call last):
             ...
             TypeError: no canonical coercion
@@ -1034,19 +981,11 @@
 
         EXAMPLES::
 
-<<<<<<< HEAD
-            sage: R.<T> = GF(7)[[]]; R                                                              # optional - sage.libs.pari
-            Power Series Ring in T over Finite Field of size 7
-            sage: R.change_ring(ZZ)                                                                 # optional - sage.libs.pari
-            Power Series Ring in T over Integer Ring
-            sage: R.base_extend(ZZ)                                                                 # optional - sage.libs.pari
-=======
             sage: R.<T> = GF(7)[[]]; R                                                  # optional - sage.rings.finite_rings
             Power Series Ring in T over Finite Field of size 7
             sage: R.change_ring(ZZ)                                                     # optional - sage.rings.finite_rings
             Power Series Ring in T over Integer Ring
             sage: R.base_extend(ZZ)                                                     # optional - sage.rings.finite_rings
->>>>>>> a0e71766
             Traceback (most recent call last):
             ...
             TypeError: no base extension defined
@@ -1064,15 +1003,6 @@
 
             sage: R.<T> = QQ[[]]; R
             Power Series Ring in T over Rational Field
-<<<<<<< HEAD
-            sage: R.change_ring(GF(7))                                                              # optional - sage.libs.pari
-            Power Series Ring in T over Finite Field of size 7
-            sage: R.base_extend(GF(7))                                                              # optional - sage.libs.pari
-            Traceback (most recent call last):
-            ...
-            TypeError: no base extension defined
-            sage: R.base_extend(QuadraticField(3,'a'))                                              # optional - sage.rings.number_field
-=======
             sage: R.change_ring(GF(7))                                                  # optional - sage.rings.finite_rings
             Power Series Ring in T over Finite Field of size 7
             sage: R.base_extend(GF(7))                                                  # optional - sage.rings.finite_rings
@@ -1080,7 +1010,6 @@
             ...
             TypeError: no base extension defined
             sage: R.base_extend(QuadraticField(3,'a'))                                  # optional - sage.rings.number_field
->>>>>>> a0e71766
             Power Series Ring in T over Number Field in a
              with defining polynomial x^2 - 3 with a = 1.732050807568878?
         """
@@ -1304,13 +1233,8 @@
 
         EXAMPLES::
 
-<<<<<<< HEAD
-            sage: R.<x> = PowerSeriesRing(GF(17))                                       # optional - sage.libs.pari
-            sage: R.residue_field()                                                     # optional - sage.libs.pari
-=======
             sage: R.<x> = PowerSeriesRing(GF(17))                                       # optional - sage.rings.finite_rings
             sage: R.residue_field()                                                     # optional - sage.rings.finite_rings
->>>>>>> a0e71766
             Finite Field of size 17
             sage: R.<x> = PowerSeriesRing(Zp(5))                                        # optional - sage.rings.padics
             sage: R.residue_field()                                                     # optional - sage.rings.padics
@@ -1406,17 +1330,10 @@
 
         EXAMPLES::
 
-<<<<<<< HEAD
-            sage: R.<t> = PowerSeriesRing(GF(7))                                        # optional - sage.libs.pari
-            sage: R.fraction_field()                                                    # optional - sage.libs.pari
-            Laurent Series Ring in t over Finite Field of size 7
-            sage: Frac(R)                                                               # optional - sage.libs.pari
-=======
             sage: R.<t> = PowerSeriesRing(GF(7))                                        # optional - sage.rings.finite_rings
             sage: R.fraction_field()                                                    # optional - sage.rings.finite_rings
             Laurent Series Ring in t over Finite Field of size 7
             sage: Frac(R)                                                               # optional - sage.rings.finite_rings
->>>>>>> a0e71766
             Laurent Series Ring in t over Finite Field of size 7
         """
         return self.laurent_series_ring()
