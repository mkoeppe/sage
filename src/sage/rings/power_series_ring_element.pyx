"""
Power Series

Sage provides an implementation of dense and sparse power series
over any Sage base ring. This is the base class of the implementations
of univariate and multivariate power series ring elements in Sage
(see also :doc:`power_series_poly`, :doc:`multi_power_series_ring_element`).

AUTHORS:

- William Stein
- David Harvey (2006-09-11): added solve_linear_de() method
- Robert Bradshaw (2007-04): sqrt, rmul, lmul, shifting
- Robert Bradshaw (2007-04): Cython version
- Simon King (2012-08): use category and coercion framework, :trac:`13412`

EXAMPLES::

    sage: R.<x> = PowerSeriesRing(ZZ)
    sage: TestSuite(R).run()
    sage: R([1,2,3])
    1 + 2*x + 3*x^2
    sage: R([1,2,3], 10)
    1 + 2*x + 3*x^2 + O(x^10)
    sage: f = 1 + 2*x - 3*x^3 + O(x^4); f
    1 + 2*x - 3*x^3 + O(x^4)
    sage: f^10
    1 + 20*x + 180*x^2 + 930*x^3 + O(x^4)
    sage: g = 1/f; g
    1 - 2*x + 4*x^2 - 5*x^3 + O(x^4)
    sage: g * f
    1 + O(x^4)

In Python (as opposed to Sage) create the power series ring and
its generator as follows::

    sage: R = PowerSeriesRing(ZZ, 'x')
    sage: x = R.gen()
    sage: parent(x)
    Power Series Ring in x over Integer Ring

EXAMPLES:

This example illustrates that coercion for power
series rings is consistent with coercion for polynomial rings.

::

    sage: poly_ring1.<gen1> = PolynomialRing(QQ)
    sage: poly_ring2.<gen2> = PolynomialRing(QQ)
    sage: huge_ring.<x> = PolynomialRing(poly_ring1)

The generator of the first ring gets coerced in as itself, since it
is the base ring.

::

    sage: huge_ring(gen1)
    gen1

The generator of the second ring gets mapped via the natural map
sending one generator to the other.

::

    sage: huge_ring(gen2)
    x

With power series the behavior is the same.

::

    sage: power_ring1.<gen1> = PowerSeriesRing(QQ)
    sage: power_ring2.<gen2> = PowerSeriesRing(QQ)
    sage: huge_power_ring.<x> = PowerSeriesRing(power_ring1)
    sage: huge_power_ring(gen1)
    gen1
    sage: huge_power_ring(gen2)
    x
"""

# ****************************************************************************
#       Copyright (C) 2005 William Stein <wstein@gmail.com>
#                     2017 Vincent Delecroix <20100.delecroix@gmail.com>
#
#  Distributed under the terms of the GNU General Public License (GPL)
#
#    This code is distributed in the hope that it will be useful,
#    but WITHOUT ANY WARRANTY; without even the implied warranty of
#    MERCHANTABILITY or FITNESS FOR A PARTICULAR PURPOSE.  See the GNU
#    General Public License for more details.
#
#  The full text of the GPL is available at:
#
#                  https://www.gnu.org/licenses/
# ****************************************************************************

import operator

from cpython.object cimport Py_EQ, Py_NE
from .infinity import infinity, is_Infinite

from sage.rings.rational_field import QQ

from sage.rings.polynomial.polynomial_ring_constructor import PolynomialRing
import sage.rings.polynomial.polynomial_element
import sage.misc.misc
import sage.arith.all as arith
import sage.misc.latex
from . import rational_field
from . import integer_ring
from .integer import Integer
from sage.rings.finite_rings.integer_mod_ring import IntegerModRing
from warnings import warn

from sage.categories.fields import Fields
_Fields = Fields()

from sage.misc.derivative import multi_derivative

Polynomial = sage.rings.polynomial.polynomial_element.Polynomial_generic_dense

from sage.structure.element cimport AlgebraElement, RingElement, ModuleElement, Element
from sage.structure.richcmp cimport richcmp


def is_PowerSeries(x):
    """
    Return True if ``x`` is an instance of a univariate
    or multivariate power series.

    EXAMPLES::

        sage: R.<x> = PowerSeriesRing(ZZ)
        sage: from sage.rings.power_series_ring_element import is_PowerSeries
        sage: is_PowerSeries(1 + x^2)
        True
        sage: is_PowerSeries(x - x)
        True
        sage: is_PowerSeries(0)
        False
        sage: var('x')                                                                  # optional - sage.symbolic
        x
        sage: is_PowerSeries(1 + x^2)                                                   # optional - sage.symbolic
        False
    """
    return isinstance(x, PowerSeries)


cdef class PowerSeries(AlgebraElement):
    """
    A power series. Base class of univariate and
    multivariate power series. The following methods
    are available with both types of objects.
    """
    def __init__(self, parent, prec, is_gen=False):
        """
        Initialize a power series. Not for public use.
        It gets called by the ``PowerSeries_poly`` and
        ``MPowerSeries`` constructors.

        EXAMPLES::

            sage: PowerSeriesRing(CC, 'q')
            Power Series Ring in q over Complex Field with 53 bits of precision
<<<<<<< HEAD
            sage: T = PowerSeriesRing(GF(3), 5, 't'); T                                 # optional - sage.libs.pari
            Multivariate Power Series Ring in t0, t1, t2, t3, t4 over Finite
            Field of size 3
=======
            sage: T = PowerSeriesRing(GF(3), 5, 't'); T                                 # optional - sage.rings.finite_rings
            Multivariate Power Series Ring in t0, t1, t2, t3, t4
             over Finite Field of size 3
>>>>>>> a0e71766
        """
        AlgebraElement.__init__(self, parent)
        self.__is_gen = is_gen
        self._prec = prec

    def __hash__(self):
        """
        Compute a hash of self.

        EXAMPLES::

            sage: R.<x> = PowerSeriesRing(ZZ)
            sage: (1+x^2).__hash__()     # random
            15360174650385709
        """
        return hash(self.polynomial())

    def __reduce__(self):
        """
        EXAMPLES::

            sage: K.<t> = PowerSeriesRing(QQ, 5)
            sage: f = 1 + t - t^3 + O(t^12)
            sage: loads(dumps(f)) == f
            True
        """
        return make_element_from_parent_v0, (self._parent, self.polynomial(), self.prec())

    def is_sparse(self):
        """
        EXAMPLES::

            sage: R.<t> = PowerSeriesRing(ZZ)
            sage: t.is_sparse()
            False
            sage: R.<t> = PowerSeriesRing(ZZ, sparse=True)
            sage: t.is_sparse()
            True
        """
        return self._parent.is_sparse()

    def is_dense(self):
        """
        EXAMPLES::

            sage: R.<t> = PowerSeriesRing(ZZ)
            sage: t.is_dense()
            True
            sage: R.<t> = PowerSeriesRing(ZZ, sparse=True)
            sage: t.is_dense()
            False
        """
        return self._parent.is_dense()

    def is_gen(self):
        """
        Return True if this is the generator (the variable) of the power
        series ring.

        EXAMPLES::

            sage: R.<t> = QQ[[]]
            sage: t.is_gen()
            True
            sage: (1 + 2*t).is_gen()
            False

        Note that this only returns True on the actual generator, not on
        something that happens to be equal to it.

        ::

            sage: (1*t).is_gen()
            False
            sage: 1*t == t
            True
        """
        return bool(self.__is_gen)

    def _im_gens_(self, codomain, im_gens, base_map=None):
        """
        Return the image of this series under the map that sends the
        generators to ``im_gens``. This is used internally for computing
        homomorphisms.

        EXAMPLES::

            sage: R.<t> = QQ[[]]
            sage: f = 1 + t + t^2
            sage: f._im_gens_(ZZ, [3])
            13
        """
        if base_map is None:
            return codomain(self(im_gens[0]))
        else:
            raise NotImplementedError

    cpdef base_extend(self, R):
        """
        Return a copy of this power series but with coefficients in R.

        The following coercion uses ``base_extend`` implicitly::

            sage: R.<t> = ZZ[['t']]
            sage: (t - t^2) * Mod(1, 3)
            t + 2*t^2
        """
        S = self._parent.base_extend(R)
        return S(self)

    def change_ring(self, R):
        """
        Change if possible the coefficients of self to lie in R.

        EXAMPLES::

            sage: R.<T> = QQ[[]]; R
            Power Series Ring in T over Rational Field
            sage: f = 1 - 1/2*T + 1/3*T^2 + O(T^3)
<<<<<<< HEAD
            sage: f.base_extend(GF(5))                                                  # optional - sage.libs.pari
            Traceback (most recent call last):
            ...
            TypeError: no base extension defined
            sage: f.change_ring(GF(5))                                                  # optional - sage.libs.pari
            1 + 2*T + 2*T^2 + O(T^3)
            sage: f.change_ring(GF(3))                                                  # optional - sage.libs.pari
=======
            sage: f.base_extend(GF(5))                                                  # optional - sage.rings.finite_rings
            Traceback (most recent call last):
            ...
            TypeError: no base extension defined
            sage: f.change_ring(GF(5))                                                  # optional - sage.rings.finite_rings
            1 + 2*T + 2*T^2 + O(T^3)
            sage: f.change_ring(GF(3))                                                  # optional - sage.rings.finite_rings
>>>>>>> a0e71766
            Traceback (most recent call last):
            ...
            ZeroDivisionError: inverse of Mod(0, 3) does not exist

        We can only change the ring if there is a ``__call__`` coercion
        defined. The following succeeds because ``ZZ(K(4))`` is defined.

        ::

            sage: K.<a> = NumberField(cyclotomic_polynomial(3), 'a')                    # optional - sage.rings.number_field
            sage: R.<t> = K[['t']]                                                      # optional - sage.rings.number_field
            sage: (4*t).change_ring(ZZ)                                                 # optional - sage.rings.number_field
            4*t

        This does not succeed because ``ZZ(K(a+1))`` is not defined.

        ::

            sage: K.<a> = NumberField(cyclotomic_polynomial(3), 'a')                    # optional - sage.rings.number_field
            sage: R.<t> = K[['t']]                                                      # optional - sage.rings.number_field
            sage: ((a+1)*t).change_ring(ZZ)                                             # optional - sage.rings.number_field
            Traceback (most recent call last):
            ...
            TypeError: Unable to coerce a + 1 to an integer
        """
        S = self._parent.change_ring(R)
        return S(self)

    cpdef _richcmp_(self, right, int op):
        r"""
        Comparison of self and ``right``.

        We say two approximate power series are equal if they agree for
        all coefficients up to the *minimum* of the precisions of each.
        Thus, e.g., `f = 1 + q + O(q^2)` is equal to `g = 1 + O(q)`.

        This is how PARI defines equality of power series, but not how
        Magma defines equality. (Magma would declare `f` and `g` unequal.)
        The PARI/Sage convention is consistent with the idea that
        comparison should take place after coercing both elements into
        a common parent.  Hence, in the above example `f` is truncated
        to `f + O(q)`, which is considered to be equal to `g`, even
        though the coefficients of `q` are unknown for both series in
        that comparison.

        Comparison is done in dictionary order from lowest degree to
        highest degree coefficients.  This is different than polynomial
        comparison.

        EXAMPLES::

            sage: R.<q> = ZZ[[ ]]; R
            Power Series Ring in q over Integer Ring
            sage: f=1+q+O(q^2); g = 1+O(q)
            sage: f == g
            True
            sage: 1 - 2*q + q^2 +O(q^3) == 1 - 2*q^2 + q^2 + O(q^4)
            False

        ::

            sage: R.<t> = ZZ[[]]
            sage: 1 + t^2 < 2 - t
            True
            sage: f = 1 + t + t^7 - 5*t^10
            sage: g = 1 + t + t^7 - 5*t^10 + O(t^15)
            sage: f == f
            True
            sage: f < g
            False
            sage: f == g
            True

        TESTS:

        :trac:`9457` is fixed::

            sage: A.<t> = PowerSeriesRing(ZZ)
            sage: g = t + t^3 + t^5 + O(t^6); g
            t + t^3 + t^5 + O(t^6)
            sage: [g == g.add_bigoh(i) for i in range(7)]
            [True, True, True, True, True, True, True]
            sage: A(g.polynomial()) == g
            True

            sage: f = t + t^2 + O(t^10)
            sage: f == f.truncate()
            True
        """
        if op == Py_EQ:
            return not (self-right)
        if op == Py_NE:
            return bool(self-right)
        prec = self.common_prec(right)
        x = self.list()
        y = right.list()
        if not (prec is infinity):
            x += [0]*(prec - len(x)) # self.list() does not include trailing zeroes
            x = x[:prec] # truncate x to common prec
            y += [0]*(prec - len(y))
            y = y[:prec]
        return richcmp(x, y, op)

    def __call__(self, x):
        """
        Implementations *MUST* override this in the derived class.

        EXAMPLES::

            sage: from sage.rings.power_series_ring_element import PowerSeries
            sage: R.<x> = PowerSeriesRing(ZZ)
            sage: PowerSeries.__call__(1+x^2,x)
            Traceback (most recent call last):
            ...
            NotImplementedError
        """
        raise NotImplementedError

    def coefficients(self):
        """
        Return the nonzero coefficients of self.

        EXAMPLES::

            sage: R.<t> = PowerSeriesRing(QQ)
            sage: f = t + t^2 - 10/3*t^3
            sage: f.coefficients()
            [1, 1, -10/3]
        """
        zero = self.parent().base_ring().zero()
        return [c for c in self.list() if c != zero]

    def exponents(self):
        """
        Return the exponents appearing in self with nonzero coefficients.

        EXAMPLES::

            sage: R.<t> = PowerSeriesRing(QQ)
            sage: f = t + t^2 - 10/3*t^3
            sage: f.exponents()
            [1, 2, 3]
        """
        zero = self.parent().base_ring().zero()
        l = self.list()
        return [i for i in range(len(l)) if l[i] != zero]

    def list(self):
        """
        See this method in derived classes:

        - :meth:`sage.rings.power_series_poly.PowerSeries_poly.list`,

        - :meth:`sage.rings.multi_power_series_ring_element.MPowerSeries.list`

        Implementations *MUST* override this in the derived class.

        EXAMPLES::

            sage: R.<x> = PowerSeriesRing(ZZ)
            sage: PowerSeries.list(1+x^2)
            Traceback (most recent call last):
            ...
            NotImplementedError
        """
        raise NotImplementedError

    def polynomial(self):
        """
        See this method in derived classes:

        - :meth:`sage.rings.power_series_poly.PowerSeries_poly.polynomial`,

        - :meth:`sage.rings.multi_power_series_ring_element.MPowerSeries.polynomial`

        Implementations *MUST* override this in the derived class.

        EXAMPLES::

            sage: R.<x> = PowerSeriesRing(ZZ)
            sage: PowerSeries.polynomial(1+x^2)
            Traceback (most recent call last):
            ...
            NotImplementedError
        """
        raise NotImplementedError

    def lift_to_precision(self, absprec=None):
        """
        Return a congruent power series with absolute precision at least
        ``absprec``.

        INPUT:

        - ``absprec`` -- an integer or ``None`` (default: ``None``), the
          absolute precision of the result. If ``None``, lifts to an exact
          element.

        EXAMPLES::

<<<<<<< HEAD
            sage: A.<t> = PowerSeriesRing(GF(5))                                        # optional - sage.libs.pari
            sage: x = t + t^2 + O(t^5)                                                  # optional - sage.libs.pari
            sage: x.lift_to_precision(10)                                               # optional - sage.libs.pari
            t + t^2 + O(t^10)
            sage: x.lift_to_precision()                                                 # optional - sage.libs.pari
=======
            sage: A.<t> = PowerSeriesRing(GF(5))                                        # optional - sage.rings.finite_rings
            sage: x = t + t^2 + O(t^5)                                                  # optional - sage.rings.finite_rings
            sage: x.lift_to_precision(10)                                               # optional - sage.rings.finite_rings
            t + t^2 + O(t^10)
            sage: x.lift_to_precision()                                                 # optional - sage.rings.finite_rings
>>>>>>> a0e71766
            t + t^2

        """
        if absprec is not None and absprec <= self.precision_absolute():
            return self

        exact = self._parent(self.list())
        if absprec is None:
            return exact
        else:
            return exact.add_bigoh(absprec)

    def __copy__(self):
        """
        Return this power series. Power series are immutable so copy can
        safely just return the same polynomial.

        EXAMPLES::

            sage: R.<q> = ZZ[[ ]]; R
            Power Series Ring in q over Integer Ring
            sage: f = 1 + 3*q + O(q^10)
            sage: copy(f) is f       # !!! ok since power series are immutable.
            True
        """
        return self

    def base_ring(self):
        """
        Return the base ring that this power series is defined over.

        EXAMPLES::

<<<<<<< HEAD
            sage: R.<t> = GF(49,'alpha')[[]]                                            # optional - sage.libs.pari
            sage: (t^2 + O(t^3)).base_ring()                                            # optional - sage.libs.pari
=======
            sage: R.<t> = GF(49,'alpha')[[]]                                            # optional - sage.rings.finite_rings
            sage: (t^2 + O(t^3)).base_ring()                                            # optional - sage.rings.finite_rings
>>>>>>> a0e71766
            Finite Field in alpha of size 7^2
        """
        return self._parent.base_ring()

    def padded_list(self, n=None):
        """
        Return a list of coefficients of self up to (but not including)
        `q^n`.

        Includes 0's in the list on the right so that the list has length
        `n`.

        INPUT:


        -  ``n`` - (optional) an integer that is at least 0. If ``n`` is
           not given, it will be taken to be the precision of self,
           unless this is ``+Infinity``, in which case we just return
           ``self.list()``.


        EXAMPLES::

            sage: R.<q> = PowerSeriesRing(QQ)
            sage: f = 1 - 17*q + 13*q^2 + 10*q^4 + O(q^7)
            sage: f.list()
            [1, -17, 13, 0, 10]
            sage: f.padded_list(7)
            [1, -17, 13, 0, 10, 0, 0]
            sage: f.padded_list(10)
            [1, -17, 13, 0, 10, 0, 0, 0, 0, 0]
            sage: f.padded_list(3)
            [1, -17, 13]
            sage: f.padded_list()
            [1, -17, 13, 0, 10, 0, 0]
            sage: g = 1 - 17*q + 13*q^2 + 10*q^4
            sage: g.list()
            [1, -17, 13, 0, 10]
            sage: g.padded_list()
            [1, -17, 13, 0, 10]
            sage: g.padded_list(10)
            [1, -17, 13, 0, 10, 0, 0, 0, 0, 0]
        """
        if n is None:
            if self._prec is infinity:
                return self.list()
            else:
                n = self._prec
        if n < 0:
            raise ValueError("n must be at least 0")
        v = self.list()
        if len(v) < n:
            z = self._parent.base_ring()(0)
            return v + [z]*(n - len(v))
        else:
            return v[:int(n)]

    def prec(self):
        """
        The precision of `...+O(x^r)` is by definition
        `r`.

        EXAMPLES::

            sage: R.<t> = ZZ[[]]
            sage: (t^2 + O(t^3)).prec()
            3
            sage: (1 - t^2 + O(t^100)).prec()
            100
        """
        return self._prec

    def precision_absolute(self):
        """
        Return the absolute precision of this series.

        By definition, the absolute precision of
        `...+O(x^r)` is `r`.

        EXAMPLES::

            sage: R.<t> = ZZ[[]]
            sage: (t^2 + O(t^3)).precision_absolute()
            3
            sage: (1 - t^2 + O(t^100)).precision_absolute()
            100
        """
        return self.prec()

    def precision_relative(self):
        """
        Return the relative precision of this series, that
        is the difference between its absolute precision
        and its valuation.

        By convention, the relative precision of `0` (or
        `O(x^r)` for any `r`) is `0`.

        EXAMPLES::

            sage: R.<t> = ZZ[[]]
            sage: (t^2 + O(t^3)).precision_relative()
            1
            sage: (1 - t^2 + O(t^100)).precision_relative()
            100
            sage: O(t^4).precision_relative()
            0
        """
        if self.is_zero():
            return 0
        else:
            return self.prec() - self.valuation()

    def _repr_(self):
        """
        Return the string representation of this power series.

        EXAMPLES::

            sage: R.<t> = ZZ[[]]
            sage: (t^2 + O(t^3))._repr_()
            't^2 + O(t^3)'

        ::

            sage: R.<t> = QQ[[]]
            sage: 1 / (1+2*t +O(t^5))
            1 - 2*t + 4*t^2 - 8*t^3 + 16*t^4 + O(t^5)

        ::

            sage: R.<t> = PowerSeriesRing(QQ, sparse=True)
            sage: 1 / (1+2*t +O(t^5))
            1 - 2*t + 4*t^2 - 8*t^3 + 16*t^4 + O(t^5)
            sage: -13/2 * t^3  + 5*t^5 + O(t^10)
            -13/2*t^3 + 5*t^5 + O(t^10)
        """
        if self.is_zero():
            if self.prec() is infinity:
                return "0"
            else:
                return "O(%s^%s)"%(self._parent.variable_name(),self.prec())

        atomic_repr = self._parent.base_ring()._repr_option('element_is_atomic')
        X = self._parent.variable_name()

        s = " "
        if self.is_sparse():
            f = self.polynomial()
            m = f.degree() + 1
            d = f._dict_unsafe()
            coeffs = sorted(d.items())
            for (n, x) in coeffs:
                x = repr(x)
                if x != '0':
                    if s != ' ':
                        s += " + "
                    if not atomic_repr and n > 0 and (x.find("+") != -1 or x.find("-") != -1):
                        x = "(%s)"%x
                    if n > 1:
                        var = "*%s^%s"%(X,n)
                    elif n==1:
                        var = "*%s"%X
                    else:
                        var = ""
                    s += "%s%s"%(x,var)
        else:
            v = self.list()
            m = len(v)
            first = True
            for n in xrange(m):
                x = v[n]
                x = repr(x)
                if x != '0':
                    if not first:
                        s += " + "
                    if not atomic_repr and n > 0 and (x[1:].find("+") != -1 or x[1:].find("-") != -1):
                        x = "(%s)"%x
                    if n > 1:
                        var = "*%s^%s"%(X,n)
                    elif n==1:
                        var = "*%s"%X
                    else:
                        var = ""
                    s += "%s%s"%(x,var)
                    first = False
        # end

        s = s.replace(" + -", " - ")
        s = s.replace(" 1*"," ")
        s = s.replace(" -1*", " -")
        if not (self._prec is infinity):
            if self._prec == 0:
                bigoh = "O(1)"
            elif self._prec == 1:
                bigoh = "O(%s)"%self._parent.variable_name()
            else:
                bigoh = "O(%s^%s)"%(self._parent.variable_name(),self._prec)
            if s==" ":
                return bigoh
            s += " + %s"%bigoh
        return s[1:]

    def _latex_(self):
        r"""
        Return the latex representation of this power series.

        EXAMPLES::

            sage: R.<t> = QQ[[]]
            sage: f = -1/2 * t + 2/3*t^2 - 9/7 * t^15 + O(t^20); f
            -1/2*t + 2/3*t^2 - 9/7*t^15 + O(t^20)
            sage: latex(f)
            -\frac{1}{2} t + \frac{2}{3} t^{2} - \frac{9}{7} t^{15} + O(t^{20})

        Check that :trac:`26606` is fixed::

            sage: R.<beta> = QQ[]
            sage: S.<x> = R[[]]
            sage: latex(beta*x)
            \beta x
        """
        if self.is_zero():
            if self.prec() is infinity:
                return "0"
            else:
                return "0 + \\cdots"
        s = " "
        v = self.list()
        m = len(v)
        X = self._parent.latex_variable_names()[0]
        atomic_repr = self._parent.base_ring()._repr_option('element_is_atomic')
        first = True
        for n in xrange(m):
            x = v[n]
            x = sage.misc.latex.latex(x)
            if x != '0':
                if not first:
                    s += " + "
                if not atomic_repr and n > 0 and (x[1:].find("+") != -1 or x[1:].find("-") != -1):
                    x = "\\left(%s\\right)"%x
                if n > 1:
                    var = "%s^{%s}"%(X,n)
                elif n==1:
                    var = "%s"%X
                else:
                    var = ""
                if n > 0:
                    s += "%s| %s"%(x,var)
                else:
                    s += repr(x)
                first = False

        s = s.replace(" + -", " - ")
        s = s.replace(" -1|", " -")
        s = s.replace(" 1|"," ")
        s = s.replace("|","")
        if not (self._prec is infinity):
            if self._prec == 0:
                bigoh = "O(1)"
            elif self._prec == 1:
                bigoh = "O(%s)"%(X,)
            else:
                bigoh = "O(%s^{%s})"%(X,self._prec)
            if s == " ":
                return bigoh
            s += " + %s"%bigoh
        return s.lstrip(" ")


    def truncate(self, prec=infinity):
        """
        The polynomial obtained from power series by truncation.

        EXAMPLES::

<<<<<<< HEAD
            sage: R.<I> = GF(2)[[]]                                                     # optional - sage.libs.pari
            sage: f = 1/(1+I+O(I^8)); f                                                 # optional - sage.libs.pari
            1 + I + I^2 + I^3 + I^4 + I^5 + I^6 + I^7 + O(I^8)
            sage: f.truncate(5)                                                         # optional - sage.libs.pari
=======
            sage: R.<I> = GF(2)[[]]                                                     # optional - sage.rings.finite_rings
            sage: f = 1/(1+I+O(I^8)); f                                                 # optional - sage.rings.finite_rings
            1 + I + I^2 + I^3 + I^4 + I^5 + I^6 + I^7 + O(I^8)
            sage: f.truncate(5)                                                         # optional - sage.rings.finite_rings
>>>>>>> a0e71766
            I^4 + I^3 + I^2 + I + 1
        """
        if prec is infinity:
            prec = self._prec
        a = self.list()
        v = [a[i] for i in range(min(prec, len(a)))]
        return self._parent._poly_ring()(v)

    cdef _inplace_truncate(self, long prec):
        return self.truncate(prec)

    def add_bigoh(self, prec):
        r"""
        Return the power series of precision at most ``prec`` got by adding
        `O(q^\text{prec})` to `f`, where `q` is the variable.

        EXAMPLES::

            sage: R.<A> = RDF[[]]
            sage: f = (1+A+O(A^5))^5; f
            1.0 + 5.0*A + 10.0*A^2 + 10.0*A^3 + 5.0*A^4 + O(A^5)
            sage: f.add_bigoh(3)
            1.0 + 5.0*A + 10.0*A^2 + O(A^3)
            sage: f.add_bigoh(5)
            1.0 + 5.0*A + 10.0*A^2 + 10.0*A^3 + 5.0*A^4 + O(A^5)
        """
        if prec is infinity or prec > self.prec():
            return self
        a = self.list()
        v = [a[i] for i in range(min(prec, len(a)))]
        return self._parent(v, prec)

    def __getitem__(self,n):
        r"""
        Return the coefficient of `t^n` in this power series, where
        `t` is the indeterminate of the power series ring.

        If `n` is negative return 0. If `n` is beyond the precision, raise an
        IndexError.

        EXAMPLES::

            sage: R.<m> = CDF[[]]
            sage: f = CDF(pi)^2 + m^3 + CDF(e)*m^4 + O(m^10); f   # abs tol 5e-16
            9.869604401089358 + 0.0*m + 0.0*m^2 + 1.0*m^3 + 2.718281828459045*m^4 + O(m^10)
            sage: f[-5]
            0.0
            sage: f[0]
            9.869604401089358
            sage: f[4]   # abs tol 5e-16
            2.718281828459045
            sage: f[9]
            0.0
            sage: f[10]
            Traceback (most recent call last):
            ...
            IndexError: coefficient not known
            sage: f[1000]
            Traceback (most recent call last):
            ...
            IndexError: coefficient not known
        """
        if n<0:
            return self.base_ring()(0)
        c = self.list()
        if n >= len(c):
            if self._prec > n:
                return self.base_ring()(0)
            else:
                raise IndexError("coefficient not known")
        return c[n]

    def common_prec(self, f):
        r"""
        Return minimum precision of `f` and ``self``.

        EXAMPLES::

            sage: R.<t> = PowerSeriesRing(QQ)

        ::

            sage: f = t + t^2 + O(t^3)
            sage: g = t + t^3 + t^4 + O(t^4)
            sage: f.common_prec(g)
            3
            sage: g.common_prec(f)
            3

        ::

            sage: f = t + t^2 + O(t^3)
            sage: g = t^2
            sage: f.common_prec(g)
            3
            sage: g.common_prec(f)
            3

        ::

            sage: f = t + t^2
            sage: f = t^2
            sage: f.common_prec(g)
            +Infinity
        """
        if self.prec() is infinity:
            return f.prec()
        elif f.prec() is infinity:
            return self.prec()
        return min(self.prec(), f.prec())

    cdef common_prec_c(self, PowerSeries f):
        if self._prec is infinity:
            return f._prec
        elif f._prec is infinity:
            return self._prec
        elif self._prec < f._prec:
            return self._prec
        else:
            return f._prec

    def _mul_prec(self, RingElement right_r):
        cdef PowerSeries right = <PowerSeries>right_r
        sp = self._prec
        rp = right._prec
        if sp is infinity:
            if rp is infinity:
                prec = infinity
            else:
                prec = rp + self.valuation()
        else:  # sp != infinity
            if rp is infinity:
                prec = sp + right.valuation()
            else:
                prec = min(rp + self.valuation(), sp + right.valuation())
        # endif
        return prec

    def __bool__(self):
        """
        Return True if this power series is not equal to 0.

        EXAMPLES::

            sage: R.<q> = ZZ[[ ]]; R
            Power Series Ring in q over Integer Ring
            sage: f = 1 + 3*q + O(q^10)
            sage: f.is_zero()
            False
            sage: (0 + O(q^2)).is_zero()
            True
            sage: R(0).is_zero()
            True
            sage: (0 + O(q^1000)).is_zero()
            True
        """
        return not not self.polynomial()

    def is_unit(self):
        """
        Return True if this power series is invertible.

        A power series is invertible precisely when the
        constant term is invertible.

        EXAMPLES::

            sage: R.<t> = PowerSeriesRing(ZZ)
            sage: (-1 + t - t^5).is_unit()
            True
            sage: (3 + t - t^5).is_unit()
            False
            sage: O(t^0).is_unit()
            False

        AUTHORS:

        - David Harvey (2006-09-03)
        """
        # Return False for O(t^0) (the only power-series-ring element with precision_absolute == 0).
        if self.precision_absolute() == 0:
            return False
        return self[0].is_unit()

    def inverse(self):
        """
        Return the inverse of self, i.e., self^(-1).

        EXAMPLES::

            sage: R.<t> = PowerSeriesRing(QQ, sparse=True)
            sage: t.inverse()
            t^-1
            sage: type(_)
            <class 'sage.rings.laurent_series_ring_element.LaurentSeries'>
            sage: (1-t).inverse()
            1 + t + t^2 + t^3 + t^4 + t^5 + t^6 + t^7 + t^8 + ...
        """
        return ~self

    def valuation_zero_part(self):
        r"""
        Factor self as `q^n \cdot (a_0 + a_1 q + \cdots)` with
        `a_0` nonzero. Then this function returns
        `a_0 + a_1 q + \cdots` .

        .. NOTE::

           This valuation zero part need not be a unit if, e.g.,
           `a_0` is not invertible in the base ring.

        EXAMPLES::

            sage: R.<t> = PowerSeriesRing(QQ)
            sage: ((1/3)*t^5*(17-2/3*t^3)).valuation_zero_part()
            17/3 - 2/9*t^3

        In this example the valuation 0 part is not a unit::

            sage: R.<t> = PowerSeriesRing(ZZ, sparse=True)
            sage: u = (-2*t^5*(17-t^3)).valuation_zero_part(); u
            -34 + 2*t^3
            sage: u.is_unit()
            False
            sage: u.valuation()
            0
        """
        if self.is_zero():
            raise ValueError("power series has no valuation 0 part")
        n = self.valuation()
        if n == 0:
            return self
        elif self.is_dense():
            v = self.list()[int(n):]
        else:
            n = int(n)
            v = {}
            for k, x in self.dict().iteritems():
                if k >= n:
                    v[k-n] = x
        return self._parent(v, self.prec()-n)

    cpdef _div_(self, denom_r):
        """
        EXAMPLES::

            sage: k.<t> = QQ[[]]
            sage: t/t
            1
            sage: (t/(t^3 + 1)) * (t^3 + 1)
            t + O(t^21)
            sage: (t^5/(t^2 - 2)) * (t^2 -2 )
            t^5 + O(t^25)

        TESTS:

        The following tests against bugs that were fixed in :trac:`8972`::

            sage: P.<t> = ZZ[]
            sage: R.<x> = P[[]]
            sage: 1/(t*x)
            1/t*x^-1
            sage: R.<x> = ZZ[[]]
            sage: (1/x).parent()
            Laurent Series Ring in x over Rational Field
            sage: F = FractionField(R)
            sage: 1/x in F
            True
            sage: (1/(2*x)).parent()
            Laurent Series Ring in x over Rational Field

        """
        denom = <PowerSeries>denom_r
        if denom.is_zero():
            raise ZeroDivisionError("Can't divide by something indistinguishable from 0")
        u = denom.valuation_zero_part()
        inv = ~u  # inverse

        v = denom.valuation()
        if v > self.valuation():
            try:
                R = self._parent.fraction_field()
            except (TypeError, NotImplementedError):  # no integral domain
                R = self._parent.laurent_series_ring()
            return R(self) / R(denom)

        # Algorithm: Cancel common factors of q from top and bottom,
        # then invert the denominator.  We do the cancellation first
        # because we can only invert a unit (and remain in the ring
        # of power series).

        if v > 0:
            num = self >> v
        else:
            num = self
        return num*inv

    def __mod__(self, other):
        """
        EXAMPLES::

            sage: R.<T> = Qp(7)[[]]                                                     # optional - sage.rings.padics
            sage: f = (48*67 + 46*67^2)*T + (1 + 42*67 + 5*67^3)*T^2 + O(T^3)           # optional - sage.rings.padics
            sage: f % 67                                                                # optional - sage.rings.padics
            T^2 + O(T^3)
        """
        from sage.rings.power_series_ring import PowerSeriesRing
        if isinstance(other, (int, Integer)):
            return PowerSeriesRing(IntegerModRing(other), self.variable())(self)
        raise NotImplementedError("Mod on power series ring elements not defined except modulo an integer.")

    def __pow__(self, r, dummy):
        """
        EXAMPLES::

            sage: x = QQ[['x']].0
            sage: f = x^2 + x^4 + O(x^6)
            sage: f^(1/2)
            x + 1/2*x^3 + O(x^5)
            sage: f^7
            x^14 + 7*x^16 + O(x^18)
            sage: f^(7/2)
            x^7 + 7/2*x^9 + O(x^11)
            sage: h = x^2 + 2*x^4 + x^6
            sage: h^(1/2)
            x + x^3
            sage: O(x^4)^(1/2)
            O(x^2)

        """
        try:
            right = QQ.coerce(r)
        except TypeError:
            raise ValueError("exponent must be a rational number")

        if right.denominator() == 1:
            right = right.numerator()
            return super().__pow__(right, dummy)

        if self.is_zero():
            return self.parent()(0).O((self.prec()*right).floor())

        d = right.denominator()
        n = right.numerator()

        return self.nth_root(d)**n

    def shift(self, n):
        r"""
        Return this power series multiplied by the power `t^n`.

        If `n` is negative, terms below `t^{-n}` are discarded.

        This power series is left unchanged.

        .. NOTE::

           Despite the fact that higher order terms are printed to the
           right in a power series, right shifting decreases the
           powers of `t`, while left shifting increases them.
           This is to be consistent with polynomials, integers, etc.

        EXAMPLES::

            sage: R.<t> = PowerSeriesRing(QQ['y'], 't', 5)
            sage: f = ~(1+t); f
            1 - t + t^2 - t^3 + t^4 + O(t^5)
            sage: f.shift(3)
            t^3 - t^4 + t^5 - t^6 + t^7 + O(t^8)
            sage: f >> 2
            1 - t + t^2 + O(t^3)
            sage: f << 10
            t^10 - t^11 + t^12 - t^13 + t^14 + O(t^15)
            sage: t << 29
            t^30

        AUTHORS:

        - Robert Bradshaw (2007-04-18)
        """
        if not n:
            return self
        prec = max(0, self.prec() + Integer(n))
        return self._parent(self.polynomial().shift(n), prec)

    def __lshift__(self, n):
        """
        Left-shift this power series by `n`, i.e., multiply by `t^n`.

        EXAMPLES::

<<<<<<< HEAD
            sage: R.<x> = PowerSeriesRing(QQ, implementation='pari')                                # optional - sage.libs.pari
            sage: f = exp(x) + O(x^7); f                                                            # optional - sage.libs.pari
            1 + x + 1/2*x^2 + 1/6*x^3 + 1/24*x^4 + 1/120*x^5 + 1/720*x^6 + O(x^7)
            sage: f << 2                                                                            # optional - sage.libs.pari
            x^2 + x^3 + 1/2*x^4 + 1/6*x^5 + 1/24*x^6 + 1/120*x^7 + 1/720*x^8 + O(x^9)
            sage: (f << 99) >> 99                                                                   # optional - sage.libs.pari
=======
            sage: R.<x> = PowerSeriesRing(QQ, implementation='pari')                    # optional - sage.libs.pari
            sage: f = exp(x) + O(x^7); f                                                # optional - sage.libs.pari
            1 + x + 1/2*x^2 + 1/6*x^3 + 1/24*x^4 + 1/120*x^5 + 1/720*x^6 + O(x^7)
            sage: f << 2                                                                # optional - sage.libs.pari
            x^2 + x^3 + 1/2*x^4 + 1/6*x^5 + 1/24*x^6 + 1/120*x^7 + 1/720*x^8 + O(x^9)
            sage: (f << 99) >> 99                                                       # optional - sage.libs.pari
>>>>>>> a0e71766
            1 + x + 1/2*x^2 + 1/6*x^3 + 1/24*x^4 + 1/120*x^5 + 1/720*x^6 + O(x^7)
        """
        return self.shift(n)

    def __rshift__(self, n):
        """
        Right-shift this power series by `n`, i.e., divide by `t^n`.

        Terms below `t^n` are discarded.

        EXAMPLES::

<<<<<<< HEAD
            sage: R.<x> = PowerSeriesRing(QQ, implementation='pari')                                # optional - sage.libs.pari
            sage: f = exp(x) + O(x^7)                                                               # optional - sage.libs.pari
            sage: f >> 3                                                                            # optional - sage.libs.pari
            1/6 + 1/24*x + 1/120*x^2 + 1/720*x^3 + O(x^4)
            sage: f >> 7                                                                            # optional - sage.libs.pari
            O(x^0)
            sage: f >> 99                                                                           # optional - sage.libs.pari
            O(x^0)
            sage: (f >> 99) << 99                                                                   # optional - sage.libs.pari
=======
            sage: R.<x> = PowerSeriesRing(QQ, implementation='pari')                    # optional - sage.libs.pari
            sage: f = exp(x) + O(x^7)                                                   # optional - sage.libs.pari
            sage: f >> 3                                                                # optional - sage.libs.pari
            1/6 + 1/24*x + 1/120*x^2 + 1/720*x^3 + O(x^4)
            sage: f >> 7                                                                # optional - sage.libs.pari
            O(x^0)
            sage: f >> 99                                                               # optional - sage.libs.pari
            O(x^0)
            sage: (f >> 99) << 99                                                       # optional - sage.libs.pari
>>>>>>> a0e71766
            O(x^99)
        """
        return self.shift(-n)

    def is_monomial(self):
        """
        Return True if this element is a monomial.  That is, if self is
        `x^n` for some non-negative integer `n`.

        EXAMPLES::

            sage: k.<z> = PowerSeriesRing(QQ, 'z')
            sage: z.is_monomial()
            True
            sage: k(1).is_monomial()
            True
            sage: (z+1).is_monomial()
            False
            sage: (z^2909).is_monomial()
            True
            sage: (3*z^2909).is_monomial()
            False
        """

        return self.polynomial().is_monomial()

    def map_coefficients(self, f, new_base_ring=None):
        r"""
        Return the series obtained by applying ``f`` to the non-zero
        coefficients of ``self``.

        If ``f`` is a :class:`sage.categories.map.Map`, then the resulting
        series will be defined over the codomain of ``f``. Otherwise, the
        resulting polynomial will be over the same ring as self. Set
        ``new_base_ring`` to override this behaviour.

        INPUT:

        - ``f`` -- a callable that will be applied to the coefficients of self.

        - ``new_base_ring`` (optional) -- if given, the resulting polynomial
          will be defined over this ring.

        EXAMPLES::

            sage: R.<x> = SR[[]]                                                        # optional - sage.symbolic
            sage: f = (1+I)*x^2 + 3*x - I                                               # optional - sage.symbolic
            sage: f.map_coefficients(lambda z: z.conjugate())                           # optional - sage.symbolic
            I + 3*x + (-I + 1)*x^2
            sage: R.<x> = ZZ[[]]
            sage: f = x^2 + 2
            sage: f.map_coefficients(lambda a: a + 42)
            44 + 43*x^2

        Examples with different base ring::

            sage: R.<x> = ZZ[[]]
<<<<<<< HEAD
            sage: k = GF(2)                                                                         # optional - sage.libs.pari
            sage: residue = lambda x: k(x)                                                          # optional - sage.libs.pari
            sage: f = 4*x^2+x+3                                                                     # optional - sage.libs.pari
            sage: g = f.map_coefficients(residue); g                                                # optional - sage.libs.pari
            1 + x
            sage: g.parent()                                                                        # optional - sage.libs.pari
            Power Series Ring in x over Integer Ring
            sage: g = f.map_coefficients(residue, new_base_ring=k); g                               # optional - sage.libs.pari
            1 + x
            sage: g.parent()                                                                        # optional - sage.libs.pari
            Power Series Ring in x over Finite Field of size 2
            sage: residue = k.coerce_map_from(ZZ)                                                   # optional - sage.libs.pari
            sage: g = f.map_coefficients(residue); g                                                # optional - sage.libs.pari
            1 + x
            sage: g.parent()                                                                        # optional - sage.libs.pari
=======
            sage: k = GF(2)                                                             # optional - sage.rings.finite_rings
            sage: residue = lambda x: k(x)                                              # optional - sage.rings.finite_rings
            sage: f = 4*x^2+x+3                                                         # optional - sage.rings.finite_rings
            sage: g = f.map_coefficients(residue); g                                    # optional - sage.rings.finite_rings
            1 + x
            sage: g.parent()                                                            # optional - sage.rings.finite_rings
            Power Series Ring in x over Integer Ring
            sage: g = f.map_coefficients(residue, new_base_ring=k); g                   # optional - sage.rings.finite_rings
            1 + x
            sage: g.parent()                                                            # optional - sage.rings.finite_rings
            Power Series Ring in x over Finite Field of size 2
            sage: residue = k.coerce_map_from(ZZ)                                       # optional - sage.rings.finite_rings
            sage: g = f.map_coefficients(residue); g                                    # optional - sage.rings.finite_rings
            1 + x
            sage: g.parent()                                                            # optional - sage.rings.finite_rings
>>>>>>> a0e71766
            Power Series Ring in x over Finite Field of size 2

        Tests other implementations::

<<<<<<< HEAD
            sage: R.<q> = PowerSeriesRing(GF(11), implementation='pari')                            # optional - sage.libs.pari
            sage: f = q - q^3 + O(q^10)                                                             # optional - sage.libs.pari
            sage: f.map_coefficients(lambda c: c - 2)                                               # optional - sage.libs.pari
=======
            sage: R.<q> = PowerSeriesRing(GF(11), implementation='pari')                # optional - sage.rings.finite_rings
            sage: f = q - q^3 + O(q^10)                                                 # optional - sage.rings.finite_rings
            sage: f.map_coefficients(lambda c: c - 2)                                   # optional - sage.rings.finite_rings
>>>>>>> a0e71766
            10*q + 8*q^3 + O(q^10)
        """
        pol = self.polynomial()
        res = pol.map_coefficients(f, new_base_ring)
        if res.base_ring() != pol.base_ring():
            return self.parent().change_ring(res.base_ring())(res, self.prec())
        else:
            return self.parent()(res, self.prec())

    def jacobi_continued_fraction(self):
        r"""
        Return the Jacobi continued fraction of ``self``.

        The J-fraction or Jacobi continued fraction of a power series
        is a continued fraction expansion with steps of size two. We use
        the following convention

        .. MATH::

            1 / (1 + A_0 t + B_0 t^2 / (1 + A_1 t + B_1 t^2 / (1 + \cdots)))

        OUTPUT:

        tuple of pairs `(A_n, B_n)` for `n \geq 0`

        The expansion is done as long as possible given the precision.
        Whenever the expansion is not well-defined, because it would
        require to divide by zero, an exception is raised.

        See section 2.7 of [Kra1999det]_ for the close relationship
        of this kind of expansion with Hankel determinants and
        orthogonal polynomials.

        EXAMPLES::

            sage: t = PowerSeriesRing(QQ, 't').gen()
            sage: s = sum(factorial(k) * t**k for k in range(12)).O(12)
            sage: s.jacobi_continued_fraction()
            ((-1, -1), (-3, -4), (-5, -9), (-7, -16), (-9, -25))

        Another example::

            sage: (log(1+t)/t).jacobi_continued_fraction()                              # optional - sage.symbolic
            ((1/2, -1/12),
             (1/2, -1/15),
             (1/2, -9/140),
             (1/2, -4/63),
             (1/2, -25/396),
             (1/2, -9/143),
             (1/2, -49/780),
             (1/2, -16/255),
             (1/2, -81/1292))

        TESTS::

             sage: (t).jacobi_continued_fraction()
             Traceback (most recent call last):
             ...
             ValueError: vanishing constant term, no expansion
             sage: (1/(1+3*t)).jacobi_continued_fraction()
             Traceback (most recent call last):
             ...
             ValueError: vanishing term, no further expansion
        """
        t = self.parent().gen()
        if self[0] == 0:
            raise ValueError('vanishing constant term, no expansion')
        serie = self / self[0]
        resu = []
        while serie.prec() >= 3:
            u = serie.inverse()
            A, B = u[1], u[2]
            resu.append((A, B))
            if B == 0:
                raise ValueError('vanishing term, no further expansion')
            serie = (u - 1 - A * t) / (B * t ** 2)
        return tuple(resu)

    def stieltjes_continued_fraction(self):
        r"""
        Return the Stieltjes continued fraction of ``self``.

        The S-fraction or Stieltjes continued fraction of a power series
        is a continued fraction expansion with steps of size one. We use
        the following convention

        .. MATH::

            1 / (1 - A_1 t / (1 - A_2 t / (1 - A_3 t / (1 - \cdots))))

        OUTPUT:

        `A_n` for `n \geq 1`

        The expansion is done as long as possible given the precision.
        Whenever the expansion is not well-defined, because it would
        require to divide by zero, an exception is raised.

        EXAMPLES::

            sage: t = PowerSeriesRing(QQ, 't').gen()
            sage: s = sum(catalan_number(k) * t**k for k in range(12)).O(12)            # optional - sage.combinat
            sage: s.stieltjes_continued_fraction()                                      # optional - sage.combinat
            (1, 1, 1, 1, 1, 1, 1, 1, 1, 1, 1)

        Another example::

            sage: (exp(t)).stieltjes_continued_fraction()
            (1,
             -1/2,
             1/6,
             -1/6,
             1/10,
             -1/10,
             1/14,
             -1/14,
             1/18,
             -1/18,
             1/22,
             -1/22,
             1/26,
             -1/26,
             1/30,
             -1/30,
             1/34,
             -1/34,
             1/38)

        TESTS::

             sage: (t).stieltjes_continued_fraction()
             Traceback (most recent call last):
             ...
             ValueError: vanishing constant term, no expansion
             sage: (1/(1+3*t)).stieltjes_continued_fraction()
             Traceback (most recent call last):
             ...
             ValueError: vanishing term, no further expansion
        """
        t = self.parent().gen()
        if self[0] == 0:
            raise ValueError('vanishing constant term, no expansion')
        serie = self / self[0]
        resu = []
        while serie.prec() >= 2:
            u = serie.inverse()
            A = -u[1]
            resu.append(A)
            if A == 0:
                raise ValueError('vanishing term, no further expansion')
            serie = (u - 1) / (-A * t)
        return tuple(resu)

    def is_square(self):
        """
        Return True if this function has a square root in this ring, e.g.,
        there is an element `y` in ``self.parent()``
        such that `y^2` equals ``self``.

        ALGORITHM: If the base ring is a field, this is true whenever the
        power series has even valuation and the leading coefficient is a
        perfect square.

        For an integral domain, it attempts the square root in the
        fraction field and tests whether or not the result lies in the
        original ring.

        EXAMPLES::

            sage: K.<t> = PowerSeriesRing(QQ, 't', 5)
            sage: (1+t).is_square()
            True
            sage: (2+t).is_square()
            False
            sage: (2+t.change_ring(RR)).is_square()
            True
            sage: t.is_square()
            False
            sage: K.<t> = PowerSeriesRing(ZZ, 't', 5)
            sage: (1+t).is_square()
            False
            sage: f = (1+t)^100
            sage: f.is_square()
            True
        """
        val = self.valuation()
        if val is not infinity and val % 2 == 1:
            return False
        elif not self[val].is_square():
            return False
        elif self.base_ring() in _Fields:
            return True
        else:
            try:
                self.parent()(self.sqrt())
                return True
            except TypeError:
                return False

    def sqrt(self, prec=None, extend=False, all=False, name=None):
        r"""
        Return a square root of self.

        INPUT:

          - ``prec`` - integer (default: None): if not None and the series
            has infinite precision, truncates series at precision
            prec.

          - ``extend`` - bool (default: False); if True, return a square
            root in an extension ring, if necessary. Otherwise, raise
            a ValueError if the square root is not in the base power series
            ring. For example, if ``extend`` is True the square root of a
            power series with odd degree leading coefficient is
            defined as an element of a formal extension ring.

          - ``name`` - string; if ``extend`` is True, you must also specify the print
            name of the formal square root.

          - ``all`` - bool (default: False); if True, return all square
            roots of self, instead of just one.

        ALGORITHM: Newton's method

        .. MATH::

           x_{i+1} = \frac{1}{2}( x_i + \mathrm{self}/x_i )

        EXAMPLES::

            sage: K.<t> = PowerSeriesRing(QQ, 't', 5)
            sage: sqrt(t^2)
            t
            sage: sqrt(1+t)
            1 + 1/2*t - 1/8*t^2 + 1/16*t^3 - 5/128*t^4 + O(t^5)
            sage: sqrt(4+t)
            2 + 1/4*t - 1/64*t^2 + 1/512*t^3 - 5/16384*t^4 + O(t^5)
            sage: u = sqrt(2+t, prec=2, extend=True, name = 'alpha'); u
            alpha
            sage: u^2
            2 + t
            sage: u.parent()
            Univariate Quotient Polynomial Ring in alpha over Power Series Ring in t over Rational Field with modulus x^2 - 2 - t
            sage: K.<t> = PowerSeriesRing(QQ, 't', 50)
            sage: sqrt(1+2*t+t^2)
            1 + t
            sage: sqrt(t^2 +2*t^4 + t^6)
            t + t^3
            sage: sqrt(1 + t + t^2 + 7*t^3)^2
            1 + t + t^2 + 7*t^3 + O(t^50)
            sage: sqrt(K(0))
            0
            sage: sqrt(t^2)
            t

        ::

            sage: K.<t> = PowerSeriesRing(CDF, 5)
            sage: v = sqrt(-1 + t + t^3, all=True); v
            [1.0*I - 0.5*I*t - 0.125*I*t^2 - 0.5625*I*t^3 - 0.2890625*I*t^4 + O(t^5),
             -1.0*I + 0.5*I*t + 0.125*I*t^2 + 0.5625*I*t^3 + 0.2890625*I*t^4 + O(t^5)]
            sage: [a^2 for a in v]
            [-1.0 + 1.0*t + 0.0*t^2 + 1.0*t^3 + O(t^5), -1.0 + 1.0*t + 0.0*t^2 + 1.0*t^3 + O(t^5)]

        A formal square root::

            sage: K.<t> = PowerSeriesRing(QQ, 5)
            sage: f = 2*t + t^3 + O(t^4)
            sage: s = f.sqrt(extend=True, name='sqrtf'); s
            sqrtf
            sage: s^2
            2*t + t^3 + O(t^4)
            sage: parent(s)
            Univariate Quotient Polynomial Ring in sqrtf over Power Series Ring in t over Rational Field with modulus x^2 - 2*t - t^3 + O(t^4)

        TESTS::

            sage: R.<x> = QQ[[]]
            sage: (x^10/2).sqrt()
            Traceback (most recent call last):
            ...
            ValueError: unable to take the square root of 1/2

        Check :trac:`30655`::

            sage: t = polygen(QQ, 't')
            sage: x = t.parent()[['x']].0
            sage: W = (t*x + 1 - x).O(3)
            sage: W.sqrt()
            1 + (1/2*t - 1/2)*x + (-1/8*t^2 + 1/4*t - 1/8)*x^2 + O(x^3)

        AUTHORS:

        - Robert Bradshaw

        - William Stein
        """
        if self.is_zero():
            ans = self._parent(0).O(self.prec()/2)
            if all:
                return [ans]
            else:
                return ans

        if all and not self.base_ring().is_integral_domain():
            raise NotImplementedError('all roots not implemented over a non-integral domain')

        formal_sqrt = False
        u = self.valuation_zero_part()
        # TODO, fix underlying element sqrt()
        try:
            try:
                s = u[0].sqrt(extend=False)
            except TypeError:
                s = u[0].sqrt()
        except ValueError:
            formal_sqrt = True
        if self.degree() == 0:
            if not formal_sqrt:
                a = self.parent()([s], self.prec())
                if all:
                    return [a, -a]
                else:
                    return a

        val = self.valuation()

        if formal_sqrt or val % 2:
            if extend:
                if name is None:
                    raise ValueError("the square root generates an extension, so you must specify the name of the square root")
                R = self._parent['x']
                S = R.quotient(R([-self, 0, 1]), names=name)
                a = S.gen()
                if all:
                    if not self.base_ring().is_integral_domain():
                        raise NotImplementedError('all roots not implemented over a non-integral domain')
                    return [a, -a]
                else:
                    return a
            elif formal_sqrt:
                raise ValueError("unable to take the square root of %s" % u[0])
            else:
                raise ValueError("power series does not have a square root since it has odd valuation.")

        pr = self.prec()
        if pr == infinity:
            test_exact = True
            if prec is None:
                pr = self._parent.default_prec()
            else:
                pr = prec
        else:
            test_exact = False
        prec = pr

        R = s.parent()
        a = self.valuation_zero_part()
        P = self._parent
        if not P.base_ring().has_coerce_map_from(R):
            a = a.change_ring(R)
        half = ~R(2)

        s = a.parent()([s])
        for cur_prec in sage.misc.misc.newton_method_sizes(prec)[1:]:
            (<PowerSeries>s)._prec = cur_prec
            s = half * (s + a/s)

        ans = s
        if val != 0:
            ans *= P.gen(0) ** (val // 2)
        if test_exact and ans.degree() < prec/2:
            if ans*ans == self:
                (<PowerSeries>ans)._prec = infinity

        if all:
            return [ans, -ans]  # since over an integral domain
        else:
            return ans

    def square_root(self):
        """
        Return the square root of self in this ring. If this cannot be done
        then an error will be raised.

        This function succeeds if and only if
        ``self``. :meth:`.is_square`

        EXAMPLES::

            sage: K.<t> = PowerSeriesRing(QQ, 't', 5)
            sage: (1+t).square_root()
            1 + 1/2*t - 1/8*t^2 + 1/16*t^3 - 5/128*t^4 + O(t^5)
            sage: (2+t).square_root()
            Traceback (most recent call last):
            ...
            ValueError: Square root does not live in this ring.
            sage: (2+t.change_ring(RR)).square_root()
            1.41421356237309 + 0.353553390593274*t - 0.0441941738241592*t^2 + 0.0110485434560398*t^3 - 0.00345266983001244*t^4 + O(t^5)
            sage: t.square_root()
            Traceback (most recent call last):
            ...
            ValueError: Square root not defined for power series of odd valuation.
            sage: K.<t> = PowerSeriesRing(ZZ, 't', 5)
            sage: f = (1+t)^20
            sage: f.square_root()
            1 + 10*t + 45*t^2 + 120*t^3 + 210*t^4 + O(t^5)
            sage: f = 1+t
            sage: f.square_root()
            Traceback (most recent call last):
            ...
            ValueError: Square root does not live in this ring.

        AUTHORS:

        - Robert Bradshaw
        """
        val = self.valuation()
        if val is not infinity and val % 2 == 1:
            raise ValueError("Square root not defined for power series of odd valuation.")
        elif not self[val].is_square():
            raise ValueError("Square root does not live in this ring.")
        elif self.base_ring() in _Fields:
            return self.sqrt()
        else:
            try:
                return self.parent()(self.sqrt())
            except TypeError:
                raise ValueError("Square root does not live in this ring.")

    def nth_root(self, n, prec=None):
        r"""
        Return the ``n``-th root of this power series.

        INPUT:

        - ``n`` -- integer

        - ``prec`` -- integer (optional) - precision of the result. Though, if
          this series has finite precision, then the result cannot have larger
          precision.

        EXAMPLES::

            sage: R.<x> = QQ[[]]
            sage: (1+x).nth_root(5)
            1 + 1/5*x - 2/25*x^2 + ... + 12039376311816/2384185791015625*x^19 + O(x^20)

            sage: (1 + x + O(x^5)).nth_root(5)
            1 + 1/5*x - 2/25*x^2 + 6/125*x^3 - 21/625*x^4 + O(x^5)

        Check that the results are consistent with taking log and exponential::

            sage: R.<x> = PowerSeriesRing(QQ, default_prec=100)
            sage: p = (1 + 2*x - x^4)**200
            sage: p1 = p.nth_root(1000, prec=100)
            sage: p2 = (p.log()/1000).exp()
            sage: p1.prec() == p2.prec() == 100
            True
            sage: p1.polynomial() == p2.polynomial()
            True

        Positive characteristic::

<<<<<<< HEAD
            sage: R.<u> = GF(3)[[]]                                                                 # optional - sage.libs.pari
            sage: p = 1 + 2 * u^2                                                                   # optional - sage.libs.pari
            sage: p.nth_root(4)                                                                     # optional - sage.libs.pari
            1 + 2*u^2 + u^6 + 2*u^8 + u^12 + 2*u^14 + O(u^20)
            sage: p.nth_root(4)**4                                                                  # optional - sage.libs.pari
=======
            sage: R.<u> = GF(3)[[]]                                                     # optional - sage.rings.finite_rings
            sage: p = 1 + 2 * u^2                                                       # optional - sage.rings.finite_rings
            sage: p.nth_root(4)                                                         # optional - sage.rings.finite_rings
            1 + 2*u^2 + u^6 + 2*u^8 + u^12 + 2*u^14 + O(u^20)
            sage: p.nth_root(4)**4                                                      # optional - sage.rings.finite_rings
>>>>>>> a0e71766
            1 + 2*u^2 + O(u^20)

        TESTS:

        Check that exact roots show infinite precision::

            sage: ((1+x)^5).nth_root(5)
            1 + x

        Check precision on `O(x^r)`::

            sage: O(x^4).nth_root(2)
            O(x^2)
            sage: O(x^4).nth_root(3)
            O(x^1)
            sage: O(x^4).nth_root(4)
            O(x^1)

        Check precision on higher valuation series::

            sage: (x^5+x^6+O(x^7)).nth_root(5)
            x + 1/5*x^2 + O(x^3)
        """

        val = self.valuation()

        if self.is_zero():
            if val is infinity:
                return self
            else:
                return self.parent()(0).O(val // n)

        if val is not infinity and val % n != 0:
            raise ValueError("power series valuation is not a multiple of %s" % n)

        maxprec = (val // n) + self.precision_relative()

        if prec is None:
            prec = maxprec
            if prec == infinity:
                prec = self.parent().default_prec()
        else:
            prec = min(maxprec, prec)

        p = self.polynomial()
        q = p._nth_root_series(n, prec)
        ans = self.parent()(q)
        if not (self.prec() == infinity and q.degree() * n <= prec and q**n == p):
            ans = ans.add_bigoh(prec)
        return ans

    def cos(self, prec=infinity):
        r"""
        Apply cos to the formal power series.

        INPUT:

        - ``prec`` -- Integer or ``infinity``. The degree to truncate
          the result to.

        OUTPUT:

        A new power series.

        EXAMPLES:

        For one variable::

            sage: t = PowerSeriesRing(QQ, 't').gen()
            sage: f = (t + t**2).O(4)
            sage: cos(f)                                                                # optional - sage.symbolic
            1 - 1/2*t^2 - t^3 + O(t^4)

        For several variables::

            sage: T.<a,b> = PowerSeriesRing(ZZ,2)
            sage: f = a + b + a*b + T.O(3)
            sage: cos(f)                                                                # optional - sage.symbolic
            1 - 1/2*a^2 - a*b - 1/2*b^2 + O(a, b)^3
            sage: f.cos()
            1 - 1/2*a^2 - a*b - 1/2*b^2 + O(a, b)^3
            sage: f.cos(prec=2)
            1 + O(a, b)^2

        If the power series has a non-zero constant coefficient `c`,
        one raises an error::

            sage: g = 2+f
            sage: cos(g)
            Traceback (most recent call last):
            ...
            ValueError: can only apply cos to formal power series with zero constant term

        If no precision is specified, the default precision is used::

            sage: T.default_prec()
            12
            sage: cos(a)                                                                # optional - sage.symbolic
            1 - 1/2*a^2 + 1/24*a^4 - 1/720*a^6 + 1/40320*a^8 - 1/3628800*a^10 + O(a, b)^12
            sage: a.cos(prec=5)
            1 - 1/2*a^2 + 1/24*a^4 + O(a, b)^5
            sage: cos(a + T.O(5))                                                       # optional - sage.symbolic
            1 - 1/2*a^2 + 1/24*a^4 + O(a, b)^5

        TESTS::

            sage: cos(a^2 + T.O(5))                                                     # optional - sage.symbolic
            1 - 1/2*a^4 + O(a, b)^5
        """
        R = self.parent()

        c = self[0]
        if not c.is_zero():
            raise ValueError('can only apply cos to formal power '
                             'series with zero constant term')
        x = self
        val = x.valuation()
        assert(val >= 1)

        prec = min(prec, self.prec())
        if is_Infinite(prec):
            prec = R.default_prec()
        n_inv_factorial = R.base_ring().one()
        x_pow_n = R.one()
        x2 = x ** 2
        cos_x = R.one().add_bigoh(prec)
        for n in range(2, prec // val + 1, 2):
            x_pow_n = (x_pow_n * x2).add_bigoh(prec)
            n_inv_factorial /= - n * (n - 1)
            cos_x += x_pow_n * n_inv_factorial
        result_bg = cos_x

        if result_bg.base_ring() is not self.base_ring():
            R = R.change_ring(self.base_ring().fraction_field())
        return R(result_bg, prec=prec)

    def sin(self, prec=infinity):
        r"""
        Apply sin to the formal power series.

        INPUT:

        - ``prec`` -- Integer or ``infinity``. The degree to truncate
          the result to.

        OUTPUT:

        A new power series.

        EXAMPLES:

        For one variable::

            sage: t = PowerSeriesRing(QQ, 't').gen()
            sage: f = (t + t**2).O(4)
            sage: sin(f)                                                                # optional - sage.symbolic
            t + t^2 - 1/6*t^3 + O(t^4)

        For several variables::

            sage: T.<a,b> = PowerSeriesRing(ZZ,2)
            sage: f = a + b + a*b + T.O(3)
            sage: sin(f)                                                                # optional - sage.symbolic
            a + b + a*b + O(a, b)^3
            sage: f.sin()
            a + b + a*b + O(a, b)^3
            sage: f.sin(prec=2)
            a + b + O(a, b)^2

        If the power series has a non-zero constant coefficient `c`,
        one raises an error::

            sage: g = 2+f
            sage: sin(g)
            Traceback (most recent call last):
            ...
            ValueError: can only apply sin to formal power series with zero constant term

        If no precision is specified, the default precision is used::

            sage: T.default_prec()
            12
            sage: sin(a)                                                                # optional - sage.symbolic
            a - 1/6*a^3 + 1/120*a^5 - 1/5040*a^7 + 1/362880*a^9 - 1/39916800*a^11 + O(a, b)^12
            sage: a.sin(prec=5)
            a - 1/6*a^3 + O(a, b)^5
            sage: sin(a + T.O(5))                                                       # optional - sage.symbolic
            a - 1/6*a^3 + O(a, b)^5

        TESTS::

            sage: sin(a^2 + T.O(5))                                                     # optional - sage.symbolic
            a^2 + O(a, b)^5
        """
        R = self.parent()

        c = self[0]
        if not c.is_zero():
            raise ValueError('can only apply sin to formal power '
                             'series with zero constant term')
        val = self.valuation()
        assert(val >= 1)

        x = self

        prec = min(prec, self.prec())
        if is_Infinite(prec):
            prec = R.default_prec()
        n_inv_factorial = R.base_ring().one()
        x_pow_n = x
        x2 = x ** 2
        sin_x = x.add_bigoh(prec)
        for n in range(3, prec // val + 1, 2):
            x_pow_n = (x_pow_n * x2).add_bigoh(prec)
            n_inv_factorial /= - n * (n - 1)
            sin_x += x_pow_n * n_inv_factorial
        result_bg = sin_x

        if result_bg.base_ring() is not self.base_ring():
            R = R.change_ring(self.base_ring().fraction_field())
        return R(result_bg, prec=prec)

    def tan(self, prec=infinity):
        r"""
        Apply tan to the formal power series.

        INPUT:

        - ``prec`` -- Integer or ``infinity``. The degree to truncate
          the result to.

        OUTPUT:

        A new power series.

        EXAMPLES:

        For one variable::

            sage: t = PowerSeriesRing(QQ, 't').gen()
            sage: f = (t + t**2).O(4)
            sage: tan(f)                                                                # optional - sage.symbolic
            t + t^2 + 1/3*t^3 + O(t^4)

        For several variables::

            sage: T.<a,b> = PowerSeriesRing(ZZ,2)
            sage: f = a + b + a*b + T.O(3)
            sage: tan(f)                                                                # optional - sage.symbolic
            a + b + a*b + O(a, b)^3
            sage: f.tan()
            a + b + a*b + O(a, b)^3
            sage: f.tan(prec=2)
            a + b + O(a, b)^2

        If the power series has a non-zero constant coefficient `c`,
        one raises an error::

            sage: g = 2 + f
            sage: tan(g)                                                                # optional - sage.symbolic
            Traceback (most recent call last):
            ...
            ValueError: can only apply tan to formal power series with zero constant term

        If no precision is specified, the default precision is used::

            sage: T.default_prec()
            12
            sage: tan(a)                                                                # optional - sage.symbolic
            a + 1/3*a^3 + 2/15*a^5 + 17/315*a^7 + 62/2835*a^9 + 1382/155925*a^11 + O(a, b)^12
            sage: a.tan(prec=5)
            a + 1/3*a^3 + O(a, b)^5
            sage: tan(a + T.O(5))                                                       # optional - sage.symbolic
            a + 1/3*a^3 + O(a, b)^5

        TESTS::

            sage: tan(a^2 + T.O(5))                                                     # optional - sage.symbolic
            a^2 + O(a, b)^5
        """
        if not self[0].is_zero():
            raise ValueError('can only apply tan to formal power '
                             'series with zero constant term')
        assert(self.valuation() >= 1)
        return self.sin(prec) / self.cos(prec)

    def sinh(self, prec=infinity):
        r"""
        Apply sinh to the formal power series.

        INPUT:

        - ``prec`` -- Integer or ``infinity``. The degree to truncate
          the result to.

        OUTPUT:

        A new power series.

        EXAMPLES:

        For one variable::

            sage: t = PowerSeriesRing(QQ, 't').gen()
            sage: f = (t + t**2).O(4)
            sage: sinh(f)                                                               # optional - sage.symbolic
            t + t^2 + 1/6*t^3 + O(t^4)

        For several variables::

            sage: T.<a,b> = PowerSeriesRing(ZZ,2)
            sage: f = a + b + a*b + T.O(3)
            sage: sinh(f)                                                               # optional - sage.symbolic
            a + b + a*b + O(a, b)^3
            sage: f.sinh()
            a + b + a*b + O(a, b)^3
            sage: f.sinh(prec=2)
            a + b + O(a, b)^2

        If the power series has a non-zero constant coefficient `c`,
        one raises an error::

            sage: g = 2 + f
            sage: sinh(g)                                                               # optional - sage.symbolic
            Traceback (most recent call last):
            ...
            ValueError: can only apply sinh to formal power series with zero
            constant term

        If no precision is specified, the default precision is used::

            sage: T.default_prec()
            12
            sage: sinh(a)                                                               # optional - sage.symbolic
            a + 1/6*a^3 + 1/120*a^5 + 1/5040*a^7 + 1/362880*a^9 +
             1/39916800*a^11 + O(a, b)^12
            sage: a.sinh(prec=5)
            a + 1/6*a^3 + O(a, b)^5
            sage: sinh(a + T.O(5))                                                      # optional - sage.symbolic
            a + 1/6*a^3 + O(a, b)^5

        TESTS::

            sage: sinh(a^2 + T.O(5))                                                    # optional - sage.symbolic
            a^2 + O(a, b)^5

        """
        R = self.parent()

        c = self[0]
        if not c.is_zero():
            raise ValueError('can only apply sinh to formal power '
                             'series with zero constant term')
        val = self.valuation()
        assert(val >= 1)

        x = self

        prec = min(prec, self.prec())
        if is_Infinite(prec):
            prec = R.default_prec()
        n_inv_factorial = R.base_ring().one()
        x_pow_n = x
        x2 = x ** 2
        sinh_x = x.add_bigoh(prec)
        for n in range(3, prec // val + 1, 2):
            x_pow_n = (x_pow_n * x2).add_bigoh(prec)
            n_inv_factorial /= n * (n - 1)
            sinh_x += x_pow_n * n_inv_factorial
        result_bg = sinh_x

        if result_bg.base_ring() is not self.base_ring():
            R = R.change_ring(self.base_ring().fraction_field())
        return R(result_bg, prec=prec)

    def cosh(self, prec=infinity):
        r"""
        Apply cosh to the formal power series.

        INPUT:

        - ``prec`` -- Integer or ``infinity``. The degree to truncate
          the result to.

        OUTPUT:

        A new power series.

        EXAMPLES:

        For one variable::

            sage: t = PowerSeriesRing(QQ, 't').gen()
            sage: f = (t + t**2).O(4)
            sage: cosh(f)                                                               # optional - sage.symbolic
            1 + 1/2*t^2 + t^3 + O(t^4)

        For several variables::

            sage: T.<a,b> = PowerSeriesRing(ZZ,2)
            sage: f = a + b + a*b + T.O(3)
            sage: cosh(f)                                                               # optional - sage.symbolic
            1 + 1/2*a^2 + a*b + 1/2*b^2 + O(a, b)^3
            sage: f.cosh()
            1 + 1/2*a^2 + a*b + 1/2*b^2 + O(a, b)^3
            sage: f.cosh(prec=2)
            1 + O(a, b)^2

        If the power series has a non-zero constant coefficient `c`,
        one raises an error::

            sage: g = 2 + f
            sage: cosh(g)                                                               # optional - sage.symbolic
            Traceback (most recent call last):
            ...
            ValueError: can only apply cosh to formal power series with zero
            constant term

        If no precision is specified, the default precision is used::

            sage: T.default_prec()
            12
            sage: cosh(a)                                                               # optional - sage.symbolic
            1 + 1/2*a^2 + 1/24*a^4 + 1/720*a^6 + 1/40320*a^8 + 1/3628800*a^10 +
             O(a, b)^12
            sage: a.cosh(prec=5)
            1 + 1/2*a^2 + 1/24*a^4 + O(a, b)^5
            sage: cosh(a + T.O(5))                                                      # optional - sage.symbolic
            1 + 1/2*a^2 + 1/24*a^4 + O(a, b)^5

        TESTS::

            sage: cosh(a^2 + T.O(5))                                                    # optional - sage.symbolic
            1 + 1/2*a^4 + O(a, b)^5

        """
        R = self.parent()

        c = self[0]
        if not c.is_zero():
            raise ValueError('can only apply cosh to formal power '
                             'series with zero constant term')
        x = self
        val = x.valuation()
        assert(val >= 1)

        prec = min(prec, self.prec())
        if is_Infinite(prec):
            prec = R.default_prec()
        n_inv_factorial = R.base_ring().one()
        x_pow_n = R.one()
        x2 = x ** 2
        cosh_x = R.one().add_bigoh(prec)
        for n in range(2, prec // val + 1, 2):
            x_pow_n = (x_pow_n * x2).add_bigoh(prec)
            n_inv_factorial /= n * (n - 1)
            cosh_x += x_pow_n * n_inv_factorial
        result_bg = cosh_x

        if result_bg.base_ring() is not self.base_ring():
            R = R.change_ring(self.base_ring().fraction_field())
        return R(result_bg, prec=prec)

    def tanh(self, prec=infinity):
        r"""
        Apply tanh to the formal power series.

        INPUT:

        - ``prec`` -- Integer or ``infinity``. The degree to truncate
          the result to.

        OUTPUT:

        A new power series.

        EXAMPLES:

        For one variable::

            sage: t = PowerSeriesRing(QQ, 't').gen()
            sage: f = (t + t**2).O(4)
            sage: tanh(f)                                                               # optional - sage.symbolic
            t + t^2 - 1/3*t^3 + O(t^4)

        For several variables::

            sage: T.<a,b> = PowerSeriesRing(ZZ,2)
            sage: f = a + b + a*b + T.O(3)
            sage: tanh(f)                                                               # optional - sage.symbolic
            a + b + a*b + O(a, b)^3
            sage: f.tanh()
            a + b + a*b + O(a, b)^3
            sage: f.tanh(prec=2)
            a + b + O(a, b)^2

        If the power series has a non-zero constant coefficient `c`,
        one raises an error::

            sage: g = 2 + f
            sage: tanh(g)                                                               # optional - sage.symbolic
            Traceback (most recent call last):
            ...
            ValueError: can only apply tanh to formal power series with zero
             constant term

        If no precision is specified, the default precision is used::

            sage: T.default_prec()
            12
            sage: tanh(a)                                                               # optional - sage.symbolic
            a - 1/3*a^3 + 2/15*a^5 - 17/315*a^7 + 62/2835*a^9 -
            1382/155925*a^11 + O(a, b)^12
            sage: a.tanh(prec=5)
            a - 1/3*a^3 + O(a, b)^5
            sage: tanh(a + T.O(5))                                                      # optional - sage.symbolic
            a - 1/3*a^3 + O(a, b)^5

        TESTS::

            sage: tanh(a^2 + T.O(5))                                                    # optional - sage.symbolic
            a^2 + O(a, b)^5

        """
        if not self[0].is_zero():
            raise ValueError('can only apply tanh to formal power '
                             'series with zero constant term')
        assert(self.valuation() >= 1)
        return self.sinh(prec) / self.cosh(prec)

    def O(self, prec):
        r"""
        Return this series plus `O(x^\text{prec})`. Does not change
        ``self``.

        EXAMPLES::

            sage: R.<x> = PowerSeriesRing(ZZ)
            sage: p = 1 + x^2 + x^10; p
            1 + x^2 + x^10
            sage: p.O(15)
            1 + x^2 + x^10 + O(x^15)
            sage: p.O(5)
            1 + x^2 + O(x^5)
            sage: p.O(-5)
            Traceback (most recent call last):
            ...
            ValueError: prec (= -5) must be non-negative
        """
        if prec is infinity or prec >= self.prec():
            return self
        coeffs = self[:prec]
        return self._parent(coeffs, prec)

    def solve_linear_de(self, prec = infinity, b = None, f0 = None):
        r"""
        Obtain a power series solution to an inhomogeneous linear
        differential equation of the form:

        .. MATH::

              f'(t) = a(t) f(t) + b(t).



        INPUT:


        -  ``self`` - the power series `a(t)`

        -  ``b`` - the power series `b(t)` (default is
           zero)

        -  ``f0`` - the constant term of `f` ("initial
           condition") (default is 1)

        -  ``prec`` - desired precision of result (this will be
           reduced if either a or b have less precision available)


        OUTPUT: the power series `f`, to indicated precision

        ALGORITHM: A divide-and-conquer strategy; see the source code.
        Running time is approximately `M(n) \log n`, where
        `M(n)` is the time required for a polynomial multiplication
        of length `n` over the coefficient ring. (If you're working
        over something like `\QQ`, running time analysis can be a
        little complicated because the coefficients tend to explode.)

        .. NOTE::

           - If the coefficient ring is a field of characteristic
             zero, then the solution will exist and is unique.

           - For other coefficient rings, things are more
             complicated. A solution may not exist, and if it does it
             may not be unique. Generally, by the time the nth term
             has been computed, the algorithm will have attempted
             divisions by `n!` in the coefficient ring. So if
             your coefficient ring has enough 'precision', and if your
             coefficient ring can perform divisions even when the
             answer is not unique, and if you know in advance that a
             solution exists, then this function will find a solution
             (otherwise it will probably crash).

        AUTHORS:

        - David Harvey (2006-09-11): factored functionality out from
          exp() function, cleaned up precision tests a bit

        EXAMPLES::

            sage: R.<t> = PowerSeriesRing(QQ, default_prec=10)

        ::

            sage: a = 2 - 3*t + 4*t^2 + O(t^10)
            sage: b = 3 - 4*t^2 + O(t^7)
            sage: f = a.solve_linear_de(prec=5, b=b, f0=3/5)
            sage: f
             3/5 + 21/5*t + 33/10*t^2 - 38/15*t^3 + 11/24*t^4 + O(t^5)
            sage: f.derivative() - a*f - b
             O(t^4)

        ::

            sage: a = 2 - 3*t + 4*t^2
            sage: b = b = 3 - 4*t^2
            sage: f = a.solve_linear_de(b=b, f0=3/5)
            Traceback (most recent call last):
            ...
            ValueError: cannot solve differential equation to infinite precision

        ::

            sage: a.solve_linear_de(prec=5, b=b, f0=3/5)
             3/5 + 21/5*t + 33/10*t^2 - 38/15*t^3 + 11/24*t^4 + O(t^5)
        """
        if b is None:
            b = self._parent(0)

        if f0 is None:
            f0 = 1
        f0 = self.base_ring()(f0)

        # reduce precision to whatever is available from a and b
        prec = min(prec, self.prec() + 1, b.prec() + 1)
        if prec is infinity:
            raise ValueError("cannot solve differential equation to infinite precision")
        prec = int(prec)
        if prec == 0:
            return self._parent(0, 0)
        if prec < 0:
            raise ValueError("prec (=%s) must be a non-negative integer" % prec)

        base_ring = self._parent.base_ring()
        R = PolynomialRing(base_ring, self._parent.variable_name())

        a_list = self.list()
        b_list = [base_ring(0)]
        b_list.extend(b.list())
        while len(b_list) < prec:
            b_list.append(base_ring(0))
        f = _solve_linear_de(R, 0, prec, a_list, b_list, f0)
        return self._parent(f, prec)

    def exp(self, prec=None):
        r"""
        Return exp of this power series to the indicated precision.

        INPUT:


        -  ``prec`` - integer; default is
           ``self.parent().default_prec``


        ALGORITHM: See :meth:`.solve_linear_de`.

        .. NOTE::

           - Screwy things can happen if the coefficient ring is not a
             field of characteristic zero. See :meth:`.solve_linear_de`.

        AUTHORS:

        - David Harvey (2006-09-08): rewrote to use simplest possible "lazy" algorithm.

        - David Harvey (2006-09-10): rewrote to use divide-and-conquer
          strategy.

        - David Harvey (2006-09-11): factored functionality out to
          solve_linear_de().

        - Sourav Sen Gupta, David Harvey (2008-11): handle constant
          term

        EXAMPLES::

            sage: R.<t> = PowerSeriesRing(QQ, default_prec=10)

        Check that `\exp(t)` is, well, `\exp(t)`::

            sage: (t + O(t^10)).exp()
            1 + t + 1/2*t^2 + 1/6*t^3 + 1/24*t^4 + 1/120*t^5 + 1/720*t^6 + 1/5040*t^7 + 1/40320*t^8 + 1/362880*t^9 + O(t^10)

        Check that `\exp(\log(1+t))` is `1+t`::

            sage: (sum([-(-t)^n/n for n in range(1, 10)]) + O(t^10)).exp()
            1 + t + O(t^10)

        Check that `\exp(2t + t^2 - t^5)` is whatever it is::

            sage: (2*t + t^2 - t^5 + O(t^10)).exp()
            1 + 2*t + 3*t^2 + 10/3*t^3 + 19/6*t^4 + 8/5*t^5 - 7/90*t^6 - 538/315*t^7 - 425/168*t^8 - 30629/11340*t^9 + O(t^10)

        Check requesting lower precision::

            sage: (t + t^2 - t^5 + O(t^10)).exp(5)
            1 + t + 3/2*t^2 + 7/6*t^3 + 25/24*t^4 + O(t^5)

        Can't get more precision than the input::

            sage: (t + t^2 + O(t^3)).exp(10)
            1 + t + 3/2*t^2 + O(t^3)

        Check some boundary cases::

            sage: (t + O(t^2)).exp(1)
            1 + O(t)
            sage: (t + O(t^2)).exp(0)
            O(t^0)

        Handle nonzero constant term (fixes :trac:`4477`)::

            sage: R.<x> = PowerSeriesRing(RR)
            sage: (1 + x + x^2 + O(x^3)).exp()
            2.71828182845905 + 2.71828182845905*x + 4.07742274268857*x^2 + O(x^3)

        ::

            sage: R.<x> = PowerSeriesRing(ZZ)
            sage: (1 + x + O(x^2)).exp()
            Traceback (most recent call last):
            ...
            ArithmeticError: exponential of constant term does not belong to coefficient ring (consider working in a larger ring)

        ::

<<<<<<< HEAD
            sage: R.<x> = PowerSeriesRing(GF(5))                                                    # optional - sage.libs.pari
            sage: (1 + x + O(x^2)).exp()                                                            # optional - sage.libs.pari
=======
            sage: R.<x> = PowerSeriesRing(GF(5))                                        # optional - sage.rings.finite_rings
            sage: (1 + x + O(x^2)).exp()                                                # optional - sage.rings.finite_rings
>>>>>>> a0e71766
            Traceback (most recent call last):
            ...
            ArithmeticError: constant term of power series does not support exponentiation
        """
        if prec is None:
            prec = self._parent.default_prec()

        t = self.derivative().solve_linear_de(prec)

        if not self[0].is_zero():
            try:
                C = self[0].exp()
            except AttributeError:
                raise ArithmeticError("constant term of power series does not support exponentiation")

            if C.parent() is not self.base_ring():
                raise ArithmeticError("exponential of constant term does not belong to coefficient ring (consider working in a larger ring)")

            t = C * t

        return t

    def log(self, prec=None):
        r"""
        Return log of this power series to the indicated precision.

        This works only if the constant term of the power series is 1
        or the base ring can take the logarithm of the constant coefficient.

        INPUT:

        -  ``prec`` -- integer; default is ``self.parent().default_prec()``

        ALGORITHM: See :meth:`solve_linear_de()`.

        .. WARNING::

            Screwy things can happen if the coefficient ring is not a
            field of characteristic zero. See :meth:`solve_linear_de()`.

        EXAMPLES::

            sage: R.<t> = PowerSeriesRing(QQ, default_prec=10)
            sage: (1 + t + O(t^10)).log()
            t - 1/2*t^2 + 1/3*t^3 - 1/4*t^4 + 1/5*t^5 - 1/6*t^6 + 1/7*t^7 - 1/8*t^8 + 1/9*t^9 + O(t^10)

            sage: t.exp().log()
            t + O(t^10)

            sage: (1 + t).log().exp()
            1 + t + O(t^10)

            sage: (-1 + t + O(t^10)).log()
            Traceback (most recent call last):
            ...
            ArithmeticError: constant term of power series is not 1

            sage: R.<t> = PowerSeriesRing(RR)
            sage: (2+t).log().exp()
            2.00000000000000 + 1.00000000000000*t + O(t^20)
        """
        if prec is None:
            prec = self._parent.default_prec()

        zero = self.parent().zero()
        const_off = zero

        if not self[0].is_one():
            if self.base_ring() in _Fields and self[0] > 0:
                const_off = self[0].log()
            else:
                raise ArithmeticError("constant term of power series is not 1")

        t = zero.solve_linear_de(prec,b=self.derivative()/self,f0=0)
        return t + const_off

    def V(self, n):
        r"""
        If `f = \sum a_m x^m`, then this function returns
        `\sum a_m x^{nm}`.

        EXAMPLES::

            sage: R.<x> = PowerSeriesRing(ZZ)
            sage: p = 1 + x^2 + x^10; p
            1 + x^2 + x^10
            sage: p.V(3)
            1 + x^6 + x^30
            sage: (p + O(x^20)).V(3)
            1 + x^6 + x^30 + O(x^60)
        """
        v = self.list()
        m = 0
        w = []
        zero = self.base_ring()(0)
        for i in range(len(v)*n):
            if i%n != 0:
                w.append(zero)
            else:
                w.append(v[m])
                m += 1
        return self._parent(w, self.prec()*n)

    def valuation(self):
        """
        Return the valuation of this power series.

        This is equal to the valuation of the underlying polynomial.

        EXAMPLES:

        Sparse examples::

            sage: R.<t> = PowerSeriesRing(QQ, sparse=True)
            sage: f = t^100000 + O(t^10000000)
            sage: f.valuation()
            100000
            sage: R(0).valuation()
            +Infinity

        Dense examples::

            sage: R.<t> = PowerSeriesRing(ZZ)
            sage: f = 17*t^100 + O(t^110)
            sage: f.valuation()
            100
            sage: t.valuation()
            1
        """
        return self.polynomial().valuation()

    def variable(self):
        """
        Return a string with the name of the variable
        of this power series.

        EXAMPLES::

            sage: R.<x> = PowerSeriesRing(Rationals())
            sage: f = x^2 + 3*x^4 + O(x^7)
            sage: f.variable()
            'x'

        AUTHORS:

        - David Harvey (2006-08-08)
        """
        return self._parent.variable_name()

    def degree(self):
        """
        Return the degree of this power series, which is by definition the
        degree of the underlying polynomial.

        EXAMPLES::

            sage: R.<t> = PowerSeriesRing(QQ, sparse=True)
            sage: f = t^100000 + O(t^10000000)
            sage: f.degree()
            100000
        """
        return self.polynomial().degree()

    def derivative(self, *args):
        r"""
        The formal derivative of this power series, with respect to
        variables supplied in args.

        Multiple variables and iteration counts may be supplied; see
        documentation for the global derivative() function for more
        details.

        .. SEEALSO::

           :meth:`_derivative`

        EXAMPLES::

            sage: R.<x> = PowerSeriesRing(QQ)
            sage: g = -x + x^2/2 - x^4 + O(x^6)
            sage: g.derivative()
            -1 + x - 4*x^3 + O(x^5)
            sage: g.derivative(x)
            -1 + x - 4*x^3 + O(x^5)
            sage: g.derivative(x, x)
            1 - 12*x^2 + O(x^4)
            sage: g.derivative(x, 2)
            1 - 12*x^2 + O(x^4)
        """
        return multi_derivative(self, args)


    def __setitem__(self, n, value):
        """
        Called when an attempt is made to change a power series.

        EXAMPLES::

            sage: R.<t> = ZZ[[]]
            sage: f = 3 - t^3 + O(t^5)
            sage: f[1] = 5
            Traceback (most recent call last):
            ...
            IndexError: power series are immutable
        """
        raise IndexError("power series are immutable")

    def laurent_series(self):
        """
        Return the Laurent series associated to this power series, i.e.,
        this series considered as a Laurent series.

        EXAMPLES::

            sage: k.<w> = QQ[[]]
            sage: f = 1 + 17*w + 15*w^3 + O(w^5)
            sage: parent(f)
            Power Series Ring in w over Rational Field
            sage: g = f.laurent_series(); g
            1 + 17*w + 15*w^3 + O(w^5)
        """
        return self._parent.laurent_series_ring()(self)

    def egf_to_ogf(self):
        r"""
        Return the ordinary generating function power series,
        assuming self is an exponential generating function power series.

        This function is known as ``serlaplace`` in PARI/GP.

        EXAMPLES::

            sage: R.<t> = PowerSeriesRing(QQ)
            sage: f = t + t^2/factorial(2) + 2*t^3/factorial(3)
            sage: f.egf_to_ogf()
            t + t^2 + 2*t^3
        """
        return self.parent()([self[i] * arith.factorial(i) for i in range(self.degree()+1)])

    def ogf_to_egf(self):
        r"""
        Return the exponential generating function power series,
        assuming self is an ordinary generating function power series.

        This can also be computed as ``serconvol(f,exp(t))`` in PARI/GP.

        EXAMPLES::

            sage: R.<t> = PowerSeriesRing(QQ)
            sage: f = t + t^2 + 2*t^3
            sage: f.ogf_to_egf()
            t + 1/2*t^2 + 1/3*t^3
        """
        return self.parent()([self[i] / arith.factorial(i) for i in range(self.degree()+1)])

    def __pari__(self):
        """
        Return a PARI representation of this series.

        There are currently limits to the possible base rings over which this
        function works.  See the documentation for
        :meth:`~sage.rings.polynomial.polynomial_element.Polynomial.__pari__`

        EXAMPLES::

            sage: k.<w> = QQ[[]]
<<<<<<< HEAD
            sage: f = 1+17*w+15*w^3+O(w^5)
            sage: pari(f) # indirect doctest                                                        # optional - sage.libs.pari
            1 + 17*w + 15*w^3 + O(w^5)
            sage: pari(1 - 19*w + w^5) # indirect doctest                                           # optional - sage.libs.pari
            w^5 - 19*w + 1
            sage: R.<x> = Zmod(6)[[]]
            sage: pari(1 + x + 8*x^3 + O(x^8)) # indirect doctest                                   # optional - sage.libs.pari
=======
            sage: f = 1 + 17*w + 15*w^3 + O(w^5)
            sage: pari(f) # indirect doctest                                            # optional - sage.libs.pari
            1 + 17*w + 15*w^3 + O(w^5)
            sage: pari(1 - 19*w + w^5) # indirect doctest                               # optional - sage.libs.pari
            w^5 - 19*w + 1
            sage: R.<x> = Zmod(6)[[]]
            sage: pari(1 + x + 8*x^3 + O(x^8)) # indirect doctest                       # optional - sage.libs.pari
>>>>>>> a0e71766
            Mod(1, 6) + Mod(1, 6)*x + Mod(2, 6)*x^3 + O(x^8)

        TESTS::

<<<<<<< HEAD
            sage: pari(1 + O(x^1))                                                                  # optional - sage.libs.pari
            Mod(1, 6) + O(x)
            sage: pari(O(x^1))                                                                      # optional - sage.libs.pari
            O(x)
            sage: pari(O(x^0))                                                                      # optional - sage.libs.pari
=======
            sage: pari(1 + O(x^1))                                                      # optional - sage.libs.pari
            Mod(1, 6) + O(x)
            sage: pari(O(x^1))                                                          # optional - sage.libs.pari
            O(x)
            sage: pari(O(x^0))                                                          # optional - sage.libs.pari
>>>>>>> a0e71766
            O(x^0)
        """
        n = self.prec()
        s = self.truncate().__pari__()  # PARI polynomial
        if n is not infinity:
            v = s.variable()
            s = s.Ser(v, n - s.valuation(v) if s else n)
        return s


def _solve_linear_de(R, N, L, a, b, f0):
    r"""
    Internal function used by PowerSeries.solve_linear_de().

    INPUT:

    - ``R`` -- a PolynomialRing

    - ``N`` -- integer >= 0

    - ``L`` -- integer >= 1

    - ``a`` -- list of coefficients of `a`, any
      length, all coefficients should belong to base ring of R.

    - ``b`` -- list of coefficients of `b`, length
      at least `L` (only first `L` coefficients are
      used), all coefficients should belong to base ring of R.

    - ``f0`` -- constant term of `f` (only used if
      `N == 0`), should belong to base ring of R.


    OUTPUT: List of coefficients of `f` (length exactly
    `L`), where `f` is a solution to the linear
    inhomogeneous differential equation:

    .. MATH::

         (t^N f)'  =  a t^N f  +  t^{N-1} b  +  O(t^{N+L-1}).


    The constant term of `f` is taken to be f0 if
    `N == 0`, and otherwise is determined by
    `N f_0 = b_0`.

    ALGORITHM: The algorithm implemented here is inspired by the "fast
    lazy multiplication algorithm" described in the paper "Lazy
    multiplication of formal power series" by J van der Hoeven (1997
    ISSAC conference).

    Our situation is a bit simpler than the one described there,
    because only one of the series being multiplied needs the lazy
    treatment; the other one is known fully in advance. I have
    reformulated the algorithm as an explicit divide-and-conquer
    recursion. Possibly it is slower than the one described by van der
    Hoeven, by a constant factor, but it seems easier to implement.
    Also, because we repeatedly split in half starting at the top
    level, instead of repeatedly doubling in size from the bottom
    level, it's easier to avoid problems with "overshooting" in the
    last iteration.

    The idea is to split the problem into two instances with
    `L` about half the size. Take `L'` to be the
    ceiling of `(L/2)`. First recursively find `g`
    modulo `t^{L'}` such that

    .. MATH::

         (t^N g)'  =  a t^N g  +  t^{N-1} b  +  O(t^{N+L'-1}).



    Next we want to find `h` modulo `t^{L-L'}` such
    that `f = g + t^{L'} h` is a solution of the original
    equation. We can find a suitable `h` by recursively solving
    another differential equation of the same form, namely

    .. MATH::

         (t^{N+L'} h)'  =  a t^{N+L'} h  +  c t^{N+L'-1} + O(t^{N+L'-1}),


    where `c` is determined by

    .. MATH::

         (t^N g)' - a t^N g - t^{N-1} b  =  -c t^{N+L'-1} + O(t^{N+L-1}).


    Once `g` is known, `c` can be recovered from this
    relation by computing the coefficients of `t^j` of the
    product `a g` for `j` in the range
    `L'-1 \leq j < L-1`.

    At the bottom of the recursion we have `L = 1`, in which
    case the solution is simply given by `f_0 = b_0/N` (or by
    the supplied initial condition `f_0` when
    `N == 0`).

    The algorithm has to do one multiplication of length `N`,
    two of length `N/2`, four of length `N/4`, etc,
    hence giving runtime `O(M(N) \log N)`.

    AUTHORS:

    - David Harvey (2006-09-11): factored out of PowerSeries.exp().
    """
    if L == 1:
        # base case
        if N == 0:
            return [f0]
        else:
            return [b[0] / N]

    L2 = (L + 1) >> 1    # ceil(L/2)

    g = _solve_linear_de(R, N, L2, a, b, f0)

    term1 = R(g)  # we must not have check=False, since otherwise [..., 0, 0] is not stripped
    term2 = R(a[:L]) #, check=False)
    product = (term1 * term2).list()

    # todo: perhaps next loop could be made more efficient
    c = b[L2 : L]
    for j in range(L2 - 1, min(L-1, len(product))):
        c[j - (L2-1)] = c[j - (L2-1)] + product[j]

    h = _solve_linear_de(R, N + L2, L - L2, a, c, f0)

    g.extend(h)
    return g


def make_powerseries_poly_v0(parent,  f, prec, is_gen):
    # This is only used to unpickle old pickles. The new pickling
    # works differently!
    from . import power_series_poly
    return power_series_poly.PowerSeries_poly(parent, f, prec, 0, is_gen)


def make_element_from_parent_v0(parent, *args):
    # This is only used to unpickle old pickles. The new pickling
    # works differently!
    return parent(*args)<|MERGE_RESOLUTION|>--- conflicted
+++ resolved
@@ -163,15 +163,9 @@
 
             sage: PowerSeriesRing(CC, 'q')
             Power Series Ring in q over Complex Field with 53 bits of precision
-<<<<<<< HEAD
-            sage: T = PowerSeriesRing(GF(3), 5, 't'); T                                 # optional - sage.libs.pari
-            Multivariate Power Series Ring in t0, t1, t2, t3, t4 over Finite
-            Field of size 3
-=======
             sage: T = PowerSeriesRing(GF(3), 5, 't'); T                                 # optional - sage.rings.finite_rings
             Multivariate Power Series Ring in t0, t1, t2, t3, t4
              over Finite Field of size 3
->>>>>>> a0e71766
         """
         AlgebraElement.__init__(self, parent)
         self.__is_gen = is_gen
@@ -291,15 +285,6 @@
             sage: R.<T> = QQ[[]]; R
             Power Series Ring in T over Rational Field
             sage: f = 1 - 1/2*T + 1/3*T^2 + O(T^3)
-<<<<<<< HEAD
-            sage: f.base_extend(GF(5))                                                  # optional - sage.libs.pari
-            Traceback (most recent call last):
-            ...
-            TypeError: no base extension defined
-            sage: f.change_ring(GF(5))                                                  # optional - sage.libs.pari
-            1 + 2*T + 2*T^2 + O(T^3)
-            sage: f.change_ring(GF(3))                                                  # optional - sage.libs.pari
-=======
             sage: f.base_extend(GF(5))                                                  # optional - sage.rings.finite_rings
             Traceback (most recent call last):
             ...
@@ -307,7 +292,6 @@
             sage: f.change_ring(GF(5))                                                  # optional - sage.rings.finite_rings
             1 + 2*T + 2*T^2 + O(T^3)
             sage: f.change_ring(GF(3))                                                  # optional - sage.rings.finite_rings
->>>>>>> a0e71766
             Traceback (most recent call last):
             ...
             ZeroDivisionError: inverse of Mod(0, 3) does not exist
@@ -508,19 +492,11 @@
 
         EXAMPLES::
 
-<<<<<<< HEAD
-            sage: A.<t> = PowerSeriesRing(GF(5))                                        # optional - sage.libs.pari
-            sage: x = t + t^2 + O(t^5)                                                  # optional - sage.libs.pari
-            sage: x.lift_to_precision(10)                                               # optional - sage.libs.pari
-            t + t^2 + O(t^10)
-            sage: x.lift_to_precision()                                                 # optional - sage.libs.pari
-=======
             sage: A.<t> = PowerSeriesRing(GF(5))                                        # optional - sage.rings.finite_rings
             sage: x = t + t^2 + O(t^5)                                                  # optional - sage.rings.finite_rings
             sage: x.lift_to_precision(10)                                               # optional - sage.rings.finite_rings
             t + t^2 + O(t^10)
             sage: x.lift_to_precision()                                                 # optional - sage.rings.finite_rings
->>>>>>> a0e71766
             t + t^2
 
         """
@@ -554,13 +530,8 @@
 
         EXAMPLES::
 
-<<<<<<< HEAD
-            sage: R.<t> = GF(49,'alpha')[[]]                                            # optional - sage.libs.pari
-            sage: (t^2 + O(t^3)).base_ring()                                            # optional - sage.libs.pari
-=======
             sage: R.<t> = GF(49,'alpha')[[]]                                            # optional - sage.rings.finite_rings
             sage: (t^2 + O(t^3)).base_ring()                                            # optional - sage.rings.finite_rings
->>>>>>> a0e71766
             Finite Field in alpha of size 7^2
         """
         return self._parent.base_ring()
@@ -837,17 +808,10 @@
 
         EXAMPLES::
 
-<<<<<<< HEAD
-            sage: R.<I> = GF(2)[[]]                                                     # optional - sage.libs.pari
-            sage: f = 1/(1+I+O(I^8)); f                                                 # optional - sage.libs.pari
-            1 + I + I^2 + I^3 + I^4 + I^5 + I^6 + I^7 + O(I^8)
-            sage: f.truncate(5)                                                         # optional - sage.libs.pari
-=======
             sage: R.<I> = GF(2)[[]]                                                     # optional - sage.rings.finite_rings
             sage: f = 1/(1+I+O(I^8)); f                                                 # optional - sage.rings.finite_rings
             1 + I + I^2 + I^3 + I^4 + I^5 + I^6 + I^7 + O(I^8)
             sage: f.truncate(5)                                                         # optional - sage.rings.finite_rings
->>>>>>> a0e71766
             I^4 + I^3 + I^2 + I + 1
         """
         if prec is infinity:
@@ -1239,21 +1203,12 @@
 
         EXAMPLES::
 
-<<<<<<< HEAD
-            sage: R.<x> = PowerSeriesRing(QQ, implementation='pari')                                # optional - sage.libs.pari
-            sage: f = exp(x) + O(x^7); f                                                            # optional - sage.libs.pari
-            1 + x + 1/2*x^2 + 1/6*x^3 + 1/24*x^4 + 1/120*x^5 + 1/720*x^6 + O(x^7)
-            sage: f << 2                                                                            # optional - sage.libs.pari
-            x^2 + x^3 + 1/2*x^4 + 1/6*x^5 + 1/24*x^6 + 1/120*x^7 + 1/720*x^8 + O(x^9)
-            sage: (f << 99) >> 99                                                                   # optional - sage.libs.pari
-=======
             sage: R.<x> = PowerSeriesRing(QQ, implementation='pari')                    # optional - sage.libs.pari
             sage: f = exp(x) + O(x^7); f                                                # optional - sage.libs.pari
             1 + x + 1/2*x^2 + 1/6*x^3 + 1/24*x^4 + 1/120*x^5 + 1/720*x^6 + O(x^7)
             sage: f << 2                                                                # optional - sage.libs.pari
             x^2 + x^3 + 1/2*x^4 + 1/6*x^5 + 1/24*x^6 + 1/120*x^7 + 1/720*x^8 + O(x^9)
             sage: (f << 99) >> 99                                                       # optional - sage.libs.pari
->>>>>>> a0e71766
             1 + x + 1/2*x^2 + 1/6*x^3 + 1/24*x^4 + 1/120*x^5 + 1/720*x^6 + O(x^7)
         """
         return self.shift(n)
@@ -1266,17 +1221,6 @@
 
         EXAMPLES::
 
-<<<<<<< HEAD
-            sage: R.<x> = PowerSeriesRing(QQ, implementation='pari')                                # optional - sage.libs.pari
-            sage: f = exp(x) + O(x^7)                                                               # optional - sage.libs.pari
-            sage: f >> 3                                                                            # optional - sage.libs.pari
-            1/6 + 1/24*x + 1/120*x^2 + 1/720*x^3 + O(x^4)
-            sage: f >> 7                                                                            # optional - sage.libs.pari
-            O(x^0)
-            sage: f >> 99                                                                           # optional - sage.libs.pari
-            O(x^0)
-            sage: (f >> 99) << 99                                                                   # optional - sage.libs.pari
-=======
             sage: R.<x> = PowerSeriesRing(QQ, implementation='pari')                    # optional - sage.libs.pari
             sage: f = exp(x) + O(x^7)                                                   # optional - sage.libs.pari
             sage: f >> 3                                                                # optional - sage.libs.pari
@@ -1286,7 +1230,6 @@
             sage: f >> 99                                                               # optional - sage.libs.pari
             O(x^0)
             sage: (f >> 99) << 99                                                       # optional - sage.libs.pari
->>>>>>> a0e71766
             O(x^99)
         """
         return self.shift(-n)
@@ -1344,23 +1287,6 @@
         Examples with different base ring::
 
             sage: R.<x> = ZZ[[]]
-<<<<<<< HEAD
-            sage: k = GF(2)                                                                         # optional - sage.libs.pari
-            sage: residue = lambda x: k(x)                                                          # optional - sage.libs.pari
-            sage: f = 4*x^2+x+3                                                                     # optional - sage.libs.pari
-            sage: g = f.map_coefficients(residue); g                                                # optional - sage.libs.pari
-            1 + x
-            sage: g.parent()                                                                        # optional - sage.libs.pari
-            Power Series Ring in x over Integer Ring
-            sage: g = f.map_coefficients(residue, new_base_ring=k); g                               # optional - sage.libs.pari
-            1 + x
-            sage: g.parent()                                                                        # optional - sage.libs.pari
-            Power Series Ring in x over Finite Field of size 2
-            sage: residue = k.coerce_map_from(ZZ)                                                   # optional - sage.libs.pari
-            sage: g = f.map_coefficients(residue); g                                                # optional - sage.libs.pari
-            1 + x
-            sage: g.parent()                                                                        # optional - sage.libs.pari
-=======
             sage: k = GF(2)                                                             # optional - sage.rings.finite_rings
             sage: residue = lambda x: k(x)                                              # optional - sage.rings.finite_rings
             sage: f = 4*x^2+x+3                                                         # optional - sage.rings.finite_rings
@@ -1376,20 +1302,13 @@
             sage: g = f.map_coefficients(residue); g                                    # optional - sage.rings.finite_rings
             1 + x
             sage: g.parent()                                                            # optional - sage.rings.finite_rings
->>>>>>> a0e71766
             Power Series Ring in x over Finite Field of size 2
 
         Tests other implementations::
 
-<<<<<<< HEAD
-            sage: R.<q> = PowerSeriesRing(GF(11), implementation='pari')                            # optional - sage.libs.pari
-            sage: f = q - q^3 + O(q^10)                                                             # optional - sage.libs.pari
-            sage: f.map_coefficients(lambda c: c - 2)                                               # optional - sage.libs.pari
-=======
             sage: R.<q> = PowerSeriesRing(GF(11), implementation='pari')                # optional - sage.rings.finite_rings
             sage: f = q - q^3 + O(q^10)                                                 # optional - sage.rings.finite_rings
             sage: f.map_coefficients(lambda c: c - 2)                                   # optional - sage.rings.finite_rings
->>>>>>> a0e71766
             10*q + 8*q^3 + O(q^10)
         """
         pol = self.polynomial()
@@ -1854,19 +1773,11 @@
 
         Positive characteristic::
 
-<<<<<<< HEAD
-            sage: R.<u> = GF(3)[[]]                                                                 # optional - sage.libs.pari
-            sage: p = 1 + 2 * u^2                                                                   # optional - sage.libs.pari
-            sage: p.nth_root(4)                                                                     # optional - sage.libs.pari
-            1 + 2*u^2 + u^6 + 2*u^8 + u^12 + 2*u^14 + O(u^20)
-            sage: p.nth_root(4)**4                                                                  # optional - sage.libs.pari
-=======
             sage: R.<u> = GF(3)[[]]                                                     # optional - sage.rings.finite_rings
             sage: p = 1 + 2 * u^2                                                       # optional - sage.rings.finite_rings
             sage: p.nth_root(4)                                                         # optional - sage.rings.finite_rings
             1 + 2*u^2 + u^6 + 2*u^8 + u^12 + 2*u^14 + O(u^20)
             sage: p.nth_root(4)**4                                                      # optional - sage.rings.finite_rings
->>>>>>> a0e71766
             1 + 2*u^2 + O(u^20)
 
         TESTS:
@@ -2616,13 +2527,8 @@
 
         ::
 
-<<<<<<< HEAD
-            sage: R.<x> = PowerSeriesRing(GF(5))                                                    # optional - sage.libs.pari
-            sage: (1 + x + O(x^2)).exp()                                                            # optional - sage.libs.pari
-=======
             sage: R.<x> = PowerSeriesRing(GF(5))                                        # optional - sage.rings.finite_rings
             sage: (1 + x + O(x^2)).exp()                                                # optional - sage.rings.finite_rings
->>>>>>> a0e71766
             Traceback (most recent call last):
             ...
             ArithmeticError: constant term of power series does not support exponentiation
@@ -2889,15 +2795,6 @@
         EXAMPLES::
 
             sage: k.<w> = QQ[[]]
-<<<<<<< HEAD
-            sage: f = 1+17*w+15*w^3+O(w^5)
-            sage: pari(f) # indirect doctest                                                        # optional - sage.libs.pari
-            1 + 17*w + 15*w^3 + O(w^5)
-            sage: pari(1 - 19*w + w^5) # indirect doctest                                           # optional - sage.libs.pari
-            w^5 - 19*w + 1
-            sage: R.<x> = Zmod(6)[[]]
-            sage: pari(1 + x + 8*x^3 + O(x^8)) # indirect doctest                                   # optional - sage.libs.pari
-=======
             sage: f = 1 + 17*w + 15*w^3 + O(w^5)
             sage: pari(f) # indirect doctest                                            # optional - sage.libs.pari
             1 + 17*w + 15*w^3 + O(w^5)
@@ -2905,24 +2802,15 @@
             w^5 - 19*w + 1
             sage: R.<x> = Zmod(6)[[]]
             sage: pari(1 + x + 8*x^3 + O(x^8)) # indirect doctest                       # optional - sage.libs.pari
->>>>>>> a0e71766
             Mod(1, 6) + Mod(1, 6)*x + Mod(2, 6)*x^3 + O(x^8)
 
         TESTS::
 
-<<<<<<< HEAD
-            sage: pari(1 + O(x^1))                                                                  # optional - sage.libs.pari
-            Mod(1, 6) + O(x)
-            sage: pari(O(x^1))                                                                      # optional - sage.libs.pari
-            O(x)
-            sage: pari(O(x^0))                                                                      # optional - sage.libs.pari
-=======
             sage: pari(1 + O(x^1))                                                      # optional - sage.libs.pari
             Mod(1, 6) + O(x)
             sage: pari(O(x^1))                                                          # optional - sage.libs.pari
             O(x)
             sage: pari(O(x^0))                                                          # optional - sage.libs.pari
->>>>>>> a0e71766
             O(x^0)
         """
         n = self.prec()
