# sage_setup: distribution = sagemath-categories
# distutils: libraries = NTL_LIBRARIES
# distutils: extra_compile_args = NTL_CFLAGS
# distutils: include_dirs = NTL_INCDIR
# distutils: library_dirs = NTL_LIBDIR
# distutils: extra_link_args = NTL_LIBEXTRA
# distutils: language = c++
r"""
Rational Numbers

AUTHORS:

- William Stein (2005): first version

- William Stein (2006-02-22): floor and ceil (pure fast GMP versions).

- Gonzalo Tornaria and William Stein (2006-03-02): greatly improved
  python/GMP conversion; hashing

- William Stein and Naqi Jaffery (2006-03-06): height, sqrt examples,
  and improve behavior of sqrt.

- David Harvey (2006-09-15): added nth_root

- Pablo De Napoli (2007-04-01): corrected the implementations of
  multiplicative_order, is_one; optimized __bool__ ; documented:
  lcm,gcd

- John Cremona (2009-05-15): added support for local and global
  logarithmic heights.

- Travis Scrimshaw (2012-10-18): Added doctests for full coverage.

- Vincent Delecroix (2013): continued fraction

- Vincent Delecroix (2017-05-03): faster integer-rational comparison

- Vincent Klein (2017-05-11): add __mpq__() to class Rational

- Vincent Klein (2017-05-22): Rational constructor support gmpy2.mpq
  or gmpy2.mpz parameter. Add __mpz__ to class Rational.

TESTS::

    sage: a = -2/3
    sage: a == loads(dumps(a))
    True
"""

# ****************************************************************************
#       Copyright (C) 2004, 2006 William Stein <wstein@gmail.com>
#       Copyright (C) 2017 Vincent Delecroix <20100.delecroix@gmail.com>
#
#  Distributed under the terms of the GNU General Public License (GPL)
#  as published by the Free Software Foundation; either version 2 of
#  the License, or (at your option) any later version.
#                  https://www.gnu.org/licenses/
# ****************************************************************************

cimport cython
from cpython cimport *
from cpython.object cimport Py_EQ, Py_NE

from cysignals.signals cimport sig_on, sig_off

import operator
import fractions

import sage.rings.rational_field

cimport sage.rings.integer as integer

from sage.arith.long cimport integer_check_long_py
from sage.categories.morphism cimport Morphism
from sage.categories.map cimport Map
from sage.cpython.string cimport char_to_str, str_to_bytes
from sage.libs.gmp.pylong cimport mpz_set_pylong
from sage.rings.integer cimport Integer, smallInteger
from sage.rings.integer_ring import ZZ
from sage.structure.coerce cimport coercion_model, is_numpy_type
from sage.structure.element cimport Element
from sage.structure.parent cimport Parent
from sage.structure.richcmp cimport rich_to_bool_sgn


RealNumber_classes = ()

def _register_real_number_class(cls):
    r"""
    Register ``cls``.

    This is called by ``sage.rings.real_mpfr``, to avoid a cyclic import.
    """
    global RealNumber_classes
    RealNumber_classes += (cls,)


RealDouble_classes = (float,)
try:
    from sage.rings.real_double import RealDoubleElement
    RealDouble_classes += (RealDoubleElement,)
except ImportError:
    pass


from libc.stdint cimport uint64_t
from sage.libs.gmp.binop cimport mpq_add_z, mpq_mul_z, mpq_div_zz

cimport sage.rings.fast_arith
import sage.rings.fast_arith


try:
    from cypari2.gen import Gen as pari_gen
except ImportError:
    pari_gen = ()


set_rational_from_gen = None
new_gen_from_rational = None


cdef sage.rings.fast_arith.arith_int ai
ai = sage.rings.fast_arith.arith_int()

cdef object numpy_long_interface = {'typestr': '=i4' if sizeof(long) == 4 else '=i8' }
cdef object numpy_int64_interface = {'typestr': '=i8'}
cdef object numpy_object_interface = {'typestr': '|O'}
cdef object numpy_double_interface = {'typestr': '=f8'}

from libc.math cimport ldexp
from sage.libs.gmp.all cimport *

cimport gmpy2
gmpy2.import_gmpy2()


cdef class Rational(sage.structure.element.FieldElement)

cdef inline void set_from_mpq(Rational self, mpq_t value) noexcept:
    mpq_set(self.value, value)

cdef inline void set_from_Rational(Rational self, Rational other) noexcept:
    mpq_set(self.value, other.value)

cdef inline void set_from_Integer(Rational self, integer.Integer other) noexcept:
    mpq_set_z(self.value, other.value)

cdef object Rational_mul_(Rational a, Rational b):
    cdef Rational x
    x = <Rational> Rational.__new__(Rational)

    sig_on()
    mpq_mul(x.value, a.value, b.value)
    sig_off()

    return x

cdef object Rational_div_(Rational a, Rational b):
    cdef Rational x
    x = <Rational> Rational.__new__(Rational)

    sig_on()
    mpq_div(x.value, a.value, b.value)
    sig_off()

    return x

cdef Rational_add_(Rational self, Rational other):
    cdef Rational x
    x = <Rational> Rational.__new__(Rational)
    sig_on()
    mpq_add(x.value, self.value, other.value)
    sig_off()
    return x

cdef Rational_sub_(Rational self, Rational other):
    cdef Rational x
    x = <Rational> Rational.__new__(Rational)

    sig_on()
    mpq_sub(x.value, self.value, other.value)
    sig_off()

    return x

cdef Parent the_rational_ring = sage.rings.rational_field.Q

# make sure zero/one elements are set
cdef set_zero_one_elements():
    global the_rational_ring
    the_rational_ring._zero_element = Rational(0)
    the_rational_ring._one_element = Rational(1)

set_zero_one_elements()

cpdef Integer integer_rational_power(Integer a, Rational b):
    """
    Compute `a^b` as an integer, if it is integral, or return ``None``.

    The nonnegative real root is taken for even denominators.

    INPUT:

    - a -- an ``Integer``
    - b -- a nonnegative ``Rational``

    OUTPUT:

    `a^b` as an ``Integer`` or ``None``

    EXAMPLES::

        sage: from sage.rings.rational import integer_rational_power
        sage: integer_rational_power(49, 1/2)
        7
        sage: integer_rational_power(27, 1/3)
        3
        sage: integer_rational_power(-27, 1/3) is None
        True
        sage: integer_rational_power(-27, 2/3) is None
        True
        sage: integer_rational_power(512, 7/9)
        128

        sage: integer_rational_power(27, 1/4) is None
        True
        sage: integer_rational_power(-16, 1/4) is None
        True

        sage: integer_rational_power(0, 7/9)
        0
        sage: integer_rational_power(1, 7/9)
        1
        sage: integer_rational_power(-1, 7/9) is None
        True
        sage: integer_rational_power(-1, 8/9) is None
        True
        sage: integer_rational_power(-1, 9/8) is None
        True

    TESTS (:issue:`11228`)::

        sage: integer_rational_power(-10, QQ(2))
        100
        sage: integer_rational_power(0, QQ(0))
        1
    """
    cdef Integer z = Integer.__new__(Integer)
    if mpz_sgn(mpq_numref(b.value)) < 0:
        raise ValueError("Only positive exponents supported.")
    cdef int sgn = mpz_sgn(a.value)
    cdef bint exact
    if (mpz_cmp_ui(a.value, 1) == 0 or
          mpz_cmp_ui(mpq_numref(b.value), 0) == 0):
        mpz_set_ui(z.value, 1)
    elif sgn == 0:
        pass # z is 0
    elif sgn < 0 and mpz_cmp_ui(mpq_denref(b.value), 1):
        return None
    else:
        if (not mpz_fits_ulong_p(mpq_numref(b.value))
            or not mpz_fits_ulong_p(mpq_denref(b.value))):
            # too big to take roots/powers
            return None
        elif mpz_cmp_ui(mpq_denref(b.value), 2) == 0:
            if mpz_perfect_square_p(a.value):
                mpz_sqrt(z.value, a.value)
            else:
                return None
        else:
            exact = mpz_root(z.value, a.value, mpz_get_ui(mpq_denref(b.value)))
            if not exact:
                return None
        mpz_pow_ui(z.value, z.value, mpz_get_ui(mpq_numref(b.value)))
    return z


cpdef rational_power_parts(a, Rational b, factor_limit=10**5):
    """
    Compute rationals or integers `c` and `d` such that `a^b = c*d^b`
    with `d` small. This is used for simplifying radicals.

    INPUT:

    - ``a`` -- a rational or integer
    - ``b`` -- a rational
    - ``factor_limit`` -- the limit used in factoring ``a``

    EXAMPLES::

        sage: from sage.rings.rational import rational_power_parts
        sage: rational_power_parts(27, 1/2)
        (3, 3)
        sage: rational_power_parts(-128, 3/4)
        (8, -8)
        sage: rational_power_parts(-4, 1/2)
        (2, -1)
        sage: rational_power_parts(-4, 1/3)
        (1, -4)
        sage: rational_power_parts(9/1000, 1/2)
        (3/10, 1/10)

    TESTS:

    Check if :issue:`8540` is fixed::

        sage: rational_power_parts(3/4, -1/2)
        (2, 3)
        sage: t = (3/4)^(-1/2); t                                                       # needs sage.symbolic
        2/3*sqrt(3)
        sage: t^2                                                                       # needs sage.symbolic
        4/3

    Check if :issue:`15605` is fixed::

        sage: rational_power_parts(-1, -1/3)
        (1, -1)
        sage: rational_power_parts(-1, 2/3)
        (1, -1)
        sage: all(rational_power_parts(-1, i/77) == (1,-1) for i in range(1,9))
        True

        sage: # needs sage.symbolic
        sage: (-1)^(-1/3)
        -(-1)^(2/3)
        sage: 1 / ((-1)^(1/3))
        -(-1)^(2/3)
        sage: (-1)^(2/3)
        (-1)^(2/3)
        sage: (-1)^(1/3)*(-1)^(1/5)
        (-1)^(8/15)
        sage: bool((-1)^(2/3) == -1/2 + sqrt(3)/2*I)
        True
        sage: all((-1)^(p/q) == cos(p*pi/q) + I * sin(p*pi/q)
        ....:     for p in srange(1, 6) for q in srange(1, 6))
        True

    A few more tests added in :issue:`26414`::

        sage: rational_power_parts(-1, 2/1)
        (1, 1)
        sage: rational_power_parts(-8, 2/3)
        (4, -1)
        sage: all(isinstance(z, Integer) for z in rational_power_parts(-1, 1/1))
        True
        sage: all(isinstance(z, Integer) for z in rational_power_parts(-1, 2/3))
        True
    """
    cdef bint b_negative = (b < 0)
    if b_negative:
        b = -b
        a = ~a

    if isinstance(a, Integer):
        pass
    elif isinstance(a, Rational):
        c1, d1 = rational_power_parts(a.numerator(), b)
        c2, d2 = rational_power_parts(a.denominator(), b)
        return (c1/c2, d1/d2) if not b_negative else (c1/c2, d2/d1)
    else:
        a = Integer(a)

    c = integer_rational_power(a, b)
    if c is not None:
        return c, smallInteger(1)

    numer, denom = b.numerator(), b.denominator()
    if a < factor_limit*factor_limit:
        f = a.factor()
    else:
        from sage.rings.factorint import factor_trial_division
        f = factor_trial_division(a, factor_limit)
    c = smallInteger(1)
    # The sign is not handled by the loop below. We don't want to
    # simplify (-1)^(2/3) to 1 (see Issue #15605), so we always move
    # the sign over to d. Note that the case (-1)^2 is already
    # handled by integer_rational_power() above.
    if a >= 0:
        # d = 1
        d = c
    else:
        # d = -1
        d = smallInteger(-1)
    for p, e in f:
        c *= p**((e // denom)*numer)
        d *= p**(e % denom)
    return (c, d) if not b_negative else (c, ~d)


def is_Rational(x):
    """
    Return ``True`` if ``x`` is of the Sage :class:`Rational` type.

    EXAMPLES::

        sage: from sage.rings.rational import is_Rational
        sage: is_Rational(2)
        doctest:warning...
        DeprecationWarning: The function is_Rational is deprecated;
        use 'isinstance(..., Rational)' instead.
        See https://github.com/sagemath/sage/issues/38128 for details.
        False
        sage: is_Rational(2/1)
        True
        sage: is_Rational(int(2))
        False
        sage: is_Rational('5')
        False
    """
    from sage.misc.superseded import deprecation_cython
    deprecation_cython(38128,
                       "The function is_Rational is deprecated; "
                       "use 'isinstance(..., Rational)' instead.")
    return isinstance(x, Rational)


cdef class Rational(sage.structure.element.FieldElement):
    """
    A rational number.

    Rational numbers are implemented using the GMP C library.

    EXAMPLES::

        sage: a = -2/3
        sage: type(a)
        <class 'sage.rings.rational.Rational'>
        sage: parent(a)
        Rational Field
        sage: Rational('1/0')
        Traceback (most recent call last):
        ...
        TypeError: unable to convert '1/0' to a rational
        sage: Rational(1.5)
        3/2
        sage: Rational('9/6')
        3/2
        sage: Rational((2^99,2^100))
        1/2
        sage: Rational(("2", "10"), 16)
        1/8
        sage: Rational(QQbar(125/8).nth_root(3))                                        # needs sage.rings.number_field
        5/2
        sage: Rational(AA(209735/343 - 17910/49*golden_ratio).nth_root(3)               # needs sage.rings.number_field sage.symbolic
        ....:          + 3*AA(golden_ratio))
        53/7
        sage: QQ(float(1.5))
        3/2
        sage: QQ(RDF(1.2))
        6/5

    Conversion from fractions::

        sage: import fractions
        sage: f = fractions.Fraction(1r, 2r)
        sage: Rational(f)
        1/2

    Conversion from PARI::

        sage: Rational(pari('-939082/3992923'))                                         # needs sage.libs.pari
        -939082/3992923
        sage: Rational(pari('Pol([-1/2])'))  #9595                                      # needs sage.libs.pari
        -1/2

    Conversions from numpy::

        sage: # needs numpy
        sage: import numpy as np
        sage: QQ(np.int8('-15'))
        -15
        sage: QQ(np.int16('-32'))
        -32
        sage: QQ(np.int32('-19'))
        -19
        sage: QQ(np.uint32('1412'))
        1412

        sage: QQ(np.float16('12'))                                                      # needs numpy
        12

    Conversions from gmpy2::

        sage: from gmpy2 import *
        sage: QQ(mpq('3/4'))
        3/4
        sage: QQ(mpz(42))
        42
        sage: Rational(mpq(2/3))
        2/3
        sage: Rational(mpz(5))
        5

    TESTS:

    Check that :issue:`28321` is fixed::

        sage: QQ((2r^100r, 3r^100r))
        1267650600228229401496703205376/515377520732011331036461129765621272702107522001
        sage: QQ((-2r^100r, -3r^100r))
        1267650600228229401496703205376/515377520732011331036461129765621272702107522001
    """
    def __cinit__(self):
        r"""
        Initialize ``self`` as an element of `\QQ`.

        EXAMPLES::

            sage: p = Rational(3) # indirect doctest
            sage: p.parent()
            Rational Field
        """
        global the_rational_ring
        mpq_init(self.value)
        self._parent = the_rational_ring

    def __init__(self, x=None, unsigned int base=0):
        """
        Create a new rational number.

        INPUT:

        -  ``x`` -- object (default: ``None``)

        -  ``base`` -- base if ``x`` is a string

        EXAMPLES::

            sage: a = Rational()
            sage: a.__init__(7); a
            7
            sage: a.__init__('70', base=8); a
            56
            sage: a.__init__(pari('2/3')); a                                            # needs sage.libs.pari
            2/3
            sage: a.__init__('-h/3ki', 32); a
            -17/3730
            sage: from gmpy2 import mpq
            sage: a.__init__(mpq('3/5')); a
            3/5

        TESTS:

        Check that :issue:`19835` is fixed::

            sage: QQ((0r,-1r))
            0
            sage: QQ((-1r,-1r))
            1

        .. NOTE::

           This is for doctesting purposes only.  Rationals are defined
           to be immutable.
        """
        if x is not None:
            self.__set_value(x, base)

    def __reduce__(self):
        """
        Used in pickling rational numbers.

        EXAMPLES::

            sage: a = 3/5
            sage: a.__reduce__()
            (<cyfunction make_rational at ...>, ('3/5',))
        """
        return sage.rings.rational.make_rational, (self.str(32),)

    def __index__(self):
        """
        Needed so integers can be used as list indices.

        EXAMPLES::

            sage: v = [1,2,3,4,5]
            sage: v[3/1]
            4
            sage: v[3/2]
            Traceback (most recent call last):
            ...
            TypeError: unable to convert rational 3/2 to an integer
        """
        if self.denominator() == 1:
            return int(self)

        raise TypeError(f"unable to convert rational {self} to an integer")

    cdef __set_value(self, x, unsigned int base):
        cdef int n
        cdef Rational temp_rational
        cdef integer.Integer a, b

        if isinstance(x, Rational):
            set_from_Rational(self, x)

        elif isinstance(x, int):
            mpz_set_pylong(mpq_numref(self.value), x)

        elif isinstance(x, integer.Integer):
            set_from_Integer(self, x)

        elif isinstance(x, RealNumber_classes):

            if x == 0:
                mpq_set_si(self.value, 0, 1)
                return
            if not base:
                set_from_Rational(self, x.simplest_rational())
            else:
                # Truncate in base 10 to match repr(x).
                # See https://github.com/sagemath/sage/issues/21124
                xstr = x.str(base, truncate=(base == 10))
                if '.' in xstr:
                    exp = (len(xstr) - (xstr.index('.') +1))
                    p = base**exp
                    pstr = '1'+'0'*exp
                    s = xstr.replace('.','') +'/'+pstr
                    n = mpq_set_str(self.value, str_to_bytes(s), base)
                    if n or mpz_cmp_si(mpq_denref(self.value), 0) == 0:
                        raise TypeError("unable to convert {!r} to a rational".format(x))
                    mpq_canonicalize(self.value)
                else:
                    n = mpq_set_str(self.value, xstr, base)
                    if n or mpz_cmp_si(mpq_denref(self.value), 0) == 0:
                        raise TypeError("unable to convert {!r} to a rational".format(x))
                    mpq_canonicalize(self.value)
        elif isinstance(x, bytes):
            n = mpq_set_str(self.value, x, base)
            if n or mpz_cmp_si(mpq_denref(self.value), 0) == 0:
                raise TypeError("unable to convert {!r} to a rational".format(x))
            mpq_canonicalize(self.value)
        elif isinstance(x, unicode):
            n = mpq_set_str(self.value, str_to_bytes(x), base)
            if n or mpz_cmp_si(mpq_denref(self.value), 0) == 0:
                raise TypeError("unable to convert {!r} to a rational".format(x))
            mpq_canonicalize(self.value)

        elif hasattr(x, "_rational_"):
            set_from_Rational(self, x._rational_())

        elif isinstance(x, tuple) and len(x) == 2:
            num = x[0]
            denom = x[1]

            if isinstance(num, int):
                mpz_set_pylong(mpq_numref(self.value), num)
            else:
                if not isinstance(num, integer.Integer):
                    num = integer.Integer(num, base)
                mpz_set(mpq_numref(self.value), (<integer.Integer>num).value)

            if isinstance(denom, int):
                mpz_set_pylong(mpq_denref(self.value), denom)
            else:
                if not isinstance(denom, integer.Integer):
                    denom = integer.Integer(denom, base)
                mpz_set(mpq_denref(self.value), (<integer.Integer>denom).value)

            if mpz_sgn(mpq_denref(self.value)) == 0:
                raise ValueError("denominator must not be 0")

            mpq_canonicalize(self.value)

        elif isinstance(x, pari_gen):
            global set_rational_from_gen
            if set_rational_from_gen is None:
                from sage.libs.pari.convert_sage import set_rational_from_gen
            set_rational_from_gen(self, x)

        elif isinstance(x, list) and len(x) == 1:
            self.__set_value(x[0], base)

        elif hasattr(x, 'rational_reconstruction'):
            temp_rational = x.rational_reconstruction()
            mpq_set(self.value, temp_rational.value)

<<<<<<< HEAD
        elif isinstance(x, RealDouble_classes):
=======
        elif isinstance(x, (float, sage.rings.real_double.RealDoubleElement)):
>>>>>>> 8ab839e7
            try:
                from sage.rings.real_mpfr import RR, RealNumber
            except ImportError:
                if base:
                    raise
                from fractions import Fraction
                self.__set_value(Fraction.from_float(float(x)), 0)
            else:
                self.__set_value(RealNumber(RR, x), base)

        elif is_numpy_type(type(x)):
            import numpy
            if isinstance(x, numpy.integer):
                self.__set_value(integer.Integer(x), base)
            elif isinstance(x, numpy.floating):
                from sage.rings.real_mpfr import RR
                self.__set_value(RR(x), base)
            else:
                raise TypeError("unable to convert {!r} to a rational".format(x))

        elif isinstance(x, fractions.Fraction):
            mpz_set(mpq_numref(self.value), (<integer.Integer> integer.Integer(x.numerator)).value)
            mpz_set(mpq_denref(self.value), (<integer.Integer> integer.Integer(x.denominator)).value)

        elif type(x) is gmpy2.mpq:
            mpq_set(self.value, (<gmpy2.mpq>x).q)

        elif type(x) is gmpy2.mpz:
            mpq_set_z(self.value, (<gmpy2.mpz>x).z)

        else:
            raise TypeError("unable to convert {!r} to a rational".format(x))

    cdef void set_from_mpq(Rational self, mpq_t value) noexcept:
        mpq_set(self.value, value)

    def list(self):
        """
        Return a list with the rational element in it, to be compatible
        with the method for number fields.

        OUTPUT:

        -  ``list`` -- the list ``[self]``

        EXAMPLES::

            sage: m = 5/3
            sage: m.list()
            [5/3]
        """
        return [ self ]

    def continued_fraction_list(self, type="std"):
        r"""
        Return the list of partial quotients of this rational number.

        INPUT:

        - ``type`` -- either "std" (the default) for the standard continued
          fractions or "hj" for the Hirzebruch-Jung ones.

        EXAMPLES::

            sage: (13/9).continued_fraction_list()
            [1, 2, 4]
            sage: 1 + 1/(2 + 1/4)
            13/9

            sage: (225/157).continued_fraction_list()
            [1, 2, 3, 4,  5]
            sage: 1 + 1/(2 + 1/(3 + 1/(4 + 1/5)))
            225/157

            sage: (fibonacci(20)/fibonacci(19)).continued_fraction_list()               # needs sage.libs.pari
            [1, 1, 1, 1, 1, 1, 1, 1, 1, 1, 1, 1, 1, 1, 1, 1, 1, 2]

            sage: (-1/3).continued_fraction_list()
            [-1, 1, 2]

        Check that the partial quotients of an integer ``n`` is simply ``[n]``::

            sage: QQ(1).continued_fraction_list()
            [1]
            sage: QQ(0).continued_fraction_list()
            [0]
            sage: QQ(-1).continued_fraction_list()
            [-1]

        Hirzebruch-Jung continued fractions::

            sage: (11/19).continued_fraction_list("hj")
            [1, 3, 2, 3, 2]
            sage: 1 - 1/(3 - 1/(2 - 1/(3 - 1/2)))
            11/19

            sage: (225/137).continued_fraction_list("hj")
            [2, 3, 5, 10]
            sage: 2 - 1/(3 - 1/(5 - 1/10))
            225/137

            sage: (-23/19).continued_fraction_list("hj")
            [-1, 5, 4]
            sage: -1 - 1/(5 - 1/4)
            -23/19
        """
        cdef Integer z
        cdef mpz_t p,q,tmp
        cdef list res = []

        mpz_init(tmp)
        mpz_init(p)
        mpz_init(q)
        mpz_set(p, mpq_numref(self.value))
        mpz_set(q, mpq_denref(self.value))

        if type == "std":
            while mpz_sgn(q) != 0:
                z = Integer.__new__(Integer)
                mpz_fdiv_qr(z.value,tmp,p,q)
                mpz_set(p,q)
                mpz_set(q,tmp)
                res.append(z)
        elif type == "hj":
            while mpz_sgn(q) != 0:
                z = Integer.__new__(Integer)
                mpz_cdiv_qr(z.value,tmp,p,q)
                mpz_set(p,q)
                mpz_set(q,tmp)
                res.append(z)
                if mpz_sgn(q) == 0:
                    break
                z = Integer.__new__(Integer)
                mpz_fdiv_qr(z.value,tmp,p,q)
                mpz_set(p,q)
                mpz_set(q,tmp)
                mpz_neg(z.value,z.value)
                res.append(z)
        else:
            mpz_clear(p)
            mpz_clear(q)
            mpz_clear(tmp)
            raise ValueError("the type must be one of 'floor', 'hj'")

        mpz_clear(p)
        mpz_clear(q)
        mpz_clear(tmp)

        return res

    def continued_fraction(self):
        r"""
        Return the continued fraction of that rational.

        EXAMPLES::

            sage: (641/472).continued_fraction()
            [1; 2, 1, 3, 1, 4, 1, 5]

            sage: a = (355/113).continued_fraction(); a
            [3; 7, 16]
            sage: a.n(digits=10)                                                        # needs sage.rings.real_mpfr
            3.141592920
            sage: pi.n(digits=10)                                                       # needs sage.rings.real_mpfr sage.symbolic
            3.141592654

        It's almost pi!
        """
        #TODO: do better
        from sage.rings.continued_fraction import ContinuedFraction_periodic
        l = self.continued_fraction_list()
        return ContinuedFraction_periodic(l)

    cpdef _richcmp_(left, right, int op):
        """
        Compare two rational numbers.

        INPUT:

        -  ``left, right`` -- objects

        -  ``op`` -- integer

        EXAMPLES::

            sage: 1/3 < 2/3
            True
            sage: 2/3 < 1/3
            False
            sage: 4/5 < 2.0
            True
            sage: 4/5 < 0.8
            False

            sage: ones = [1, 1r, 1l, 1/1, 1.0r, 1.0]
            sage: twos = [2, 2r, 2l, 2/1, 2.0r, 2.0]
            sage: threes = [3, 3r, 3l, 3/1, 3.0r, 3.0]
            sage: from itertools import product
            sage: for one,two,three in product(ones,twos,threes):
            ....:     assert one < two < three
            ....:     assert one <= two <= three
            ....:     assert three > two > one
            ....:     assert three >= two >= one
            ....:     assert one != two and one != three and two != three
            sage: for one1, one2 in product(ones,repeat=2):
            ....:     assert (one1 == one2) is True
            ....:     assert (one1 <= one2) is True
            ....:     assert (one1 >= one2) is True

        Comparisons with gmpy2 values (:issue:`28394`)::

            sage: import gmpy2
            sage: values = [(-2,5),(-1,3),(0,1),(2,9),(1,1),(73,2)]
            sage: for num1, den1 in values:
            ....:     for num2, den2 in values:
            ....:         a1 = QQ((num1, den1))
            ....:         a2 = QQ((num2, den2))
            ....:         b1 = gmpy2.mpq(num1, den1)
            ....:         b2 = gmpy2.mpq(num2, den2)
            ....:         assert a1 == b1 and b1 == a1 and a2 == b2 and b2 == a2
            ....:         assert (a1 == a2) == (b1 == b2) == (a1 == b2) == (b1 == a2)
            ....:         assert (a1 != a2) == (b1 != b2) == (a1 != b2) == (b1 != a2)
            ....:         assert (a1 <  a2) == (b1 <  b2) == (a1 <  b2) == (b1 <  a2)
            ....:         assert (a1 <= a2) == (b1 <= b2) == (a1 <= b2) == (b1 <= a2)
            ....:         assert (a1 >  a2) == (b1 >  b2) == (a1 >  b2) == (b1 >  a2)
            ....:         assert (a1 >= a2) == (b1 >= b2) == (a1 >= b2) == (b1 >= a2)
        """
        cdef int c
        if op == Py_EQ:
            return <bint> mpq_equal((<Rational>left).value,
                                    (<Rational>right).value)
        elif op == Py_NE:
            return not mpq_equal((<Rational>left).value,
                                 (<Rational>right).value)
        c = mpq_cmp((<Rational>left).value, (<Rational>right).value)
        return rich_to_bool_sgn(op, c)

    def __copy__(self):
        """
        EXAMPLES::

            sage: a = -17/37
            sage: copy(a) is a
            True

        Coercion does not make a new copy::

            sage: QQ(a) is a
            True

        Calling the constructor directly makes a new copy::

            sage: Rational(a) is a
            False
        """
        # immutable
        return self

    def __deepcopy__(self, memo):
        """
        EXAMPLES::

            sage: a = -17/37
            sage: deepcopy(a) is a
            True
        """
        # immutable
        return self

    def __dealloc__(self):
        """
        Free memory occupied by this rational number.

        EXAMPLES::

            sage: a = -17/37
            sage: del a          # indirect test
        """
        mpq_clear(self.value)

    def __repr__(self):
        """
        Return string representation of this rational number.

        EXAMPLES::

            sage: a = -17/37; a.__repr__()
            '-17/37'
        """
        return self.str()

    def _latex_(self):
        """
        Return Latex representation of this rational number.

        EXAMPLES::

            sage: a = -17/37
            sage: a._latex_()
            '-\\frac{17}{37}'
        """
        if self.denom() == 1:
            return str(self.numer())
        if self < 0:
            return "-\\frac{%s}{%s}" % (-self.numer(), self.denom())
        else:
            return "\\frac{%s}{%s}" % (self.numer(), self.denom())

    def _symbolic_(self, sring):
        """
        Return this rational as symbolic expression.

        EXAMPLES::

            sage: ex = SR(QQ(7)/3); ex                                                  # needs sage.symbolic
            7/3
            sage: parent(ex)                                                            # needs sage.symbolic
            Symbolic Ring
        """
        return sring._force_pyobject(self, force=True)

    def _sympy_(self):
        """
        Convert Sage ``Rational`` to SymPy ``Rational``.

        EXAMPLES::

            sage: # needs sympy
            sage: n = 1/2; n._sympy_()
            1/2
            sage: n = -1/5; n._sympy_()
            -1/5
            sage: from sympy import Symbol
            sage: QQ(1) + Symbol('x')*QQ(2)
            2*x + 1
        """
        import sympy
        return sympy.Rational(int(self.numerator()), int(self.denominator()))

    def __mpz__(self):
        """
        Return a gmpy2 ``mpz`` if this Rational is an integer.

        EXAMPLES::

            sage: q = 6/2
            sage: q.__mpz__()
            mpz(3)
            sage: q = 1/4
            sage: q.__mpz__()
            Traceback (most recent call last):
            ...
            TypeError: unable to convert rational 1/4 to an integer

        TESTS::

            sage: QQ().__mpz__(); raise NotImplementedError("gmpy2 is not installed")
            Traceback (most recent call last):
            ...
            NotImplementedError: gmpy2 is not installed
        """
        if self.denominator() != 1:
            raise TypeError(f"unable to convert rational {self} to an integer")
        return self.numerator().__mpz__()

    def __mpq__(self):
        """
        Convert Sage ``Rational`` to gmpy2 ``Rational``.

        EXAMPLES::

            sage: r = 5/3
            sage: r.__mpq__()
            mpq(5,3)
            sage: from gmpy2 import mpq
            sage: mpq(r)
            mpq(5,3)
        """
        return gmpy2.GMPy_MPQ_From_mpq(self.value)

    def _magma_init_(self, magma):
        """
        Return the magma representation of ``self``.

        EXAMPLES::

            sage: n = -485/82847
            sage: n._magma_init_(magma)                         # optional - magma
            '-485/82847'
        """
        return self.numerator()._magma_init_(magma) + '/' + self.denominator()._magma_init_(magma)

    @property
    def __array_interface__(self):
        """
        Used for NumPy conversion. If ``self`` is integral, it converts to
        an ``Integer``. Otherwise it converts to a double floating point
        value.

        EXAMPLES::

            sage: # needs numpy
            sage: import numpy
            sage: numpy.array([1, 2, 3/1])
            array([1, 2, 3])
            sage: numpy.array(QQ(2**40)).dtype
            dtype('int64')
            sage: numpy.array(QQ(2**400)).dtype
            dtype('O')
            sage: numpy.array([1, 1/2, 3/4])
            array([1.  , 0.5 , 0.75])
        """
        if mpz_cmp_ui(mpq_denref(self.value), 1) == 0:
            if mpz_fits_slong_p(mpq_numref(self.value)):
                return numpy_long_interface
            elif sizeof(long) == 4 and mpz_sizeinbase(mpq_numref(self.value), 2) <= 63:
                return numpy_int64_interface
            else:
                return numpy_object_interface
        else:
            return numpy_double_interface

    def _mathml_(self):
        """
        Return mathml representation of this rational number.

        EXAMPLES::

            sage: a = -17/37; a._mathml_()
            '<mo>-</mo><mfrac><mrow><mn>17</mn></mrow><mrow><mn>37</mn></mrow></mfrac>'
        """
        if self.denom() == 1:
            return '<mn>%s</mn>'%(self.numer())
        else:
            from sage.misc.mathml import mathml
            t = ''
            if self < 0:
                t = t + '<mo>-</mo>'
            t = t + '<mfrac><mrow>%s</mrow><mrow>%s</mrow></mfrac>'%(
                mathml(abs(self.numer())), mathml(self.denom()))
            return t

    def _im_gens_(self, codomain, im_gens, base_map=None):
        """
        Return the image of ``self`` under the homomorphism from the rational
        field to ``codomain``.

        This always just returns ``self`` coerced into the ``codomain``.

        INPUT:

        -  ``codomain`` -- object (usually a ring)

        -  ``im_gens`` -- list of elements of ``codomain``

        EXAMPLES::

            sage: a = -17/37
            sage: a._im_gens_(QQ, [1/1])
            -17/37
        """
        return codomain.coerce(self)

    def content(self, other):
        """
        Return the content of ``self`` and ``other``, i.e., the unique positive
        rational number `c` such that ``self/c`` and ``other/c`` are coprime
        integers.

        ``other`` can be a rational number or a list of rational numbers.

        EXAMPLES::

            sage: a = 2/3
            sage: a.content(2/3)
            2/3
            sage: a.content(1/5)
            1/15
            sage: a.content([2/5, 4/9])
            2/45
        """
        from sage.structure.sequence import Sequence
        seq = Sequence(other)
        seq.append(self)
        nums = [x.numerator() for x in seq]
        denoms = [x.denominator() for x in seq]
        from sage.arith.misc import GCD as gcd
        from sage.arith.functions import lcm
        return gcd(nums) / lcm(denoms)

    def valuation(self, p):
        r"""
        Return the power of ``p`` in the factorization of self.

        INPUT:


        -  ``p`` -- a prime number

        OUTPUT:

        (integer or infinity) ``Infinity`` if ``self`` is zero, otherwise the
        (positive or negative) integer `e` such that ``self`` = `m*p^e`
        with `m` coprime to `p`.

        .. NOTE::

           See also :meth:`val_unit()` which returns the pair `(e,m)`. The
           function :meth:`ord()` is an alias for :meth:`valuation()`.

        EXAMPLES::

            sage: x = -5/9
            sage: x.valuation(5)
            1
            sage: x.ord(5)
            1
            sage: x.valuation(3)
            -2
            sage: x.valuation(2)
            0

        Some edge cases::

            sage: (0/1).valuation(4)
            +Infinity
            sage: (7/16).valuation(4)
            -2
        """
        return self.numerator().valuation(p) - self.denominator().valuation(p)

    ord = valuation

    def local_height(self, p, prec=None):
        r"""
        Return the local height of this rational number at the prime `p`.

        INPUT:

        -  ``p`` -- a prime number

        - ``prec`` (int) -- desired floating point precision (default:
          default :class:`RealField` precision).

        OUTPUT:

        (real) The local height of this rational number at the
        prime `p`.

        EXAMPLES::

            sage: a = QQ(25/6)
            sage: a.local_height(2)                                                     # needs sage.rings.real_mpfr
            0.693147180559945
            sage: a.local_height(3)                                                     # needs sage.rings.real_mpfr
            1.09861228866811
            sage: a.local_height(5)                                                     # needs sage.rings.real_mpfr
            0.000000000000000
        """
        from sage.rings.real_mpfr import RealField
        if prec is None:
            R = RealField()
        else:
            R = RealField(prec)
        if self.is_zero():
            return R.zero()
        val = self.valuation(p)
        if val >= 0:
            return R.zero()
        return -val * R(p).log()

    def local_height_arch(self, prec=None):
        r"""
        Return the Archimedean local height of this rational number at the
        infinite place.

        INPUT:

        - ``prec`` (int) -- desired floating point precision (default:
          default :class:`RealField` precision).

        OUTPUT:

        (real) The local height of this rational number `x` at the
        unique infinite place of `\QQ`, which is
        `\max(\log(|x|),0)`.

        EXAMPLES::

            sage: a = QQ(6/25)
            sage: a.local_height_arch()                                                 # needs sage.rings.real_mpfr
            0.000000000000000
            sage: (1/a).local_height_arch()                                             # needs sage.rings.real_mpfr
            1.42711635564015
            sage: (1/a).local_height_arch(100)                                          # needs sage.rings.real_mpfr
            1.4271163556401457483890413081
        """
        from sage.rings.real_mpfr import RealField
        if prec is None:
            R = RealField()
        else:
            R = RealField(prec)
        a = self.abs()
        if a <= 1:
            return R.zero()
        return R(a).log()

    def global_height_non_arch(self, prec=None):
        r"""
        Return the total non-archimedean component of the height of this
        rational number.

        INPUT:

        - ``prec`` (int) -- desired floating point precision (default:
          default :class:`RealField` precision).

        OUTPUT:

        (real) The total non-archimedean component of the height of
        this rational number.

        ALGORITHM:

        This is the sum of the local heights at all primes `p`, which
        may be computed without factorization as the log of the
        denominator.

        EXAMPLES::

            sage: a = QQ(5/6)
            sage: a.support()
            [2, 3, 5]
            sage: a.global_height_non_arch()                                            # needs sage.rings.real_mpfr
            1.79175946922805
            sage: [a.local_height(p) for p in a.support()]                              # needs sage.rings.real_mpfr
            [0.693147180559945, 1.09861228866811, 0.000000000000000]
            sage: sum([a.local_height(p) for p in a.support()])                         # needs sage.rings.real_mpfr
            1.79175946922805
        """
        from sage.rings.real_mpfr import RealField
        if prec is None:
            R = RealField()
        else:
            R = RealField(prec)
        d = self.denominator()
        if d.is_one():
            return R.zero()
        return R(d).log()

    def global_height_arch(self, prec=None):
        r"""
        Return the total archimedean component of the height of this rational
        number.

        INPUT:

        - ``prec`` (int) -- desired floating point precision (default:
          default :class:`RealField` precision).

        OUTPUT:

        (real) The total archimedean component of the height of
        this rational number.

        ALGORITHM:

        Since `\QQ` has only one infinite place this is just the value
        of the local height at that place.  This separate function is
        included for compatibility with number fields.

        EXAMPLES::

            sage: a = QQ(6/25)
            sage: a.global_height_arch()                                                # needs sage.rings.real_mpfr
            0.000000000000000
            sage: (1/a).global_height_arch()                                            # needs sage.rings.real_mpfr
            1.42711635564015
            sage: (1/a).global_height_arch(100)                                         # needs sage.rings.real_mpfr
            1.4271163556401457483890413081
        """
        return self.local_height_arch(prec)

    def global_height(self, prec=None):
        r"""
        Return the absolute logarithmic height of this rational number.

        INPUT:

        - ``prec`` (int) -- desired floating point precision (default:
          default :class:`RealField` precision).

        OUTPUT:

        (real) The absolute logarithmic height of this rational number.

        ALGORITHM:

        The height is the sum of the total archimedean and
        non-archimedean components, which is equal to
        `\max(\log(n),\log(d))` where `n,d` are the numerator and
        denominator of the rational number.

        EXAMPLES::

            sage: # needs sage.rings.real_mpfr
            sage: a = QQ(6/25)
            sage: a.global_height_arch() + a.global_height_non_arch()
            3.21887582486820
            sage: a.global_height()
            3.21887582486820
            sage: (1/a).global_height()
            3.21887582486820
            sage: QQ(0).global_height()
            0.000000000000000
            sage: QQ(1).global_height()
            0.000000000000000
        """
        from sage.rings.real_mpfr import RealField
        if prec is None:
            R = RealField()
        else:
            R = RealField(prec)
        return R(max(self.numerator().abs(),self.denominator())).log()

    def is_square(self):
        """
        Return whether or not this rational number is a square.

        OUTPUT: bool

        EXAMPLES::

            sage: x = 9/4
            sage: x.is_square()
            True
            sage: x = (7/53)^100
            sage: x.is_square()
            True
            sage: x = 4/3
            sage: x.is_square()
            False
            sage: x = -1/4
            sage: x.is_square()
            False
        """
        return mpq_sgn(self.value) >= 0 and mpz_perfect_square_p(mpq_numref(self.value)) and mpz_perfect_square_p(mpq_denref(self.value))

    def is_norm(self, L, element=False, proof=True):
        r"""
        Determine whether ``self`` is the norm of an element of ``L``.

        INPUT:

        - ``L`` -- a number field
        - ``element`` -- (default: ``False``) boolean whether to also output
          an element of which ``self`` is a norm
        - ``proof`` -- If ``True``, then the output is correct unconditionally.
          If ``False``, then the output assumes GRH.

        OUTPUT:

        If element is ``False``, then the output is a boolean ``B``, which is
        ``True`` if and only if ``self`` is the norm of an element of ``L``.
        If ``element`` is ``False``, then the output is a pair ``(B, x)``,
        where ``B`` is as above. If ``B`` is ``True``, then ``x`` an element of
        ``L`` such that ``self == x.norm()``. Otherwise, ``x is None``.

        ALGORITHM:

        Uses the PARI function :pari:`bnfisnorm`. See :meth:`_bnfisnorm()`.

        EXAMPLES::

            sage: # needs sage.rings.number_field
            sage: x = polygen(QQ, 'x')
            sage: K = NumberField(x^2 - 2, 'beta')
            sage: (1/7).is_norm(K)
            True
            sage: (1/10).is_norm(K)
            False
            sage: 0.is_norm(K)
            True
            sage: (1/7).is_norm(K, element=True)
            (True, 1/7*beta + 3/7)
            sage: (1/10).is_norm(K, element=True)
            (False, None)
            sage: (1/691).is_norm(QQ, element=True)
            (True, 1/691)

        The number field doesn't have to be defined by an
        integral polynomial::

            sage: B, e = (1/5).is_norm(QuadraticField(5/4, 'a'), element=True)          # needs sage.rings.number_field
            sage: B                                                                     # needs sage.rings.number_field
            True
            sage: e.norm()                                                              # needs sage.rings.number_field
            1/5

        A non-Galois number field::

            sage: # needs sage.rings.number_field
            sage: K.<a> = NumberField(x^3 - 2)
            sage: B, e = (3/5).is_norm(K, element=True); B
            True
            sage: e.norm()
            3/5
            sage: 7.is_norm(K)                                                          # needs sage.groups
            Traceback (most recent call last):
            ...
            NotImplementedError: is_norm is not implemented unconditionally
             for norms from non-Galois number fields
            sage: 7.is_norm(K, proof=False)
            False

        AUTHORS:

        - Craig Citro (2008-04-05)

        - Marco Streng (2010-12-03)
        """
        if not element:
            return self.is_norm(L, element=True, proof=proof)[0]

        from sage.rings.number_field.number_field_base import NumberField
        if not isinstance(L, NumberField):
            raise ValueError("L (=%s) must be a NumberField in is_norm" % L)
        if L.degree() == 1 or self.is_zero():
            return True, L(self)
        d = L.polynomial().denominator()
        if not d == 1:
            M, M_to_L = L.subfield(L.gen()*d)
            b, x = self.is_norm(M, element=True, proof=proof)
            if b:
                x = M_to_L(x)
            return b, x
        a, b = self._bnfisnorm(L, proof=proof)
        if b == 1:
            assert a.norm() == self
            return True, a
        if L.is_galois():
            return False, None
        M = L.galois_closure('a')
        from sage.functions.log import log
        from sage.functions.other import floor
        extra_primes = floor(12*log(abs(M.discriminant()))**2)
        a, b = self._bnfisnorm(L, proof=proof, extra_primes=extra_primes)
        if b == 1:
            assert a.norm() == self
            return True, a
        if proof:
            raise NotImplementedError("is_norm is not implemented unconditionally for norms from non-Galois number fields")
        return False, None

    def _bnfisnorm(self, K, proof=True, extra_primes=0):
        r"""
        Return the output of the PARI function :pari:`bnfisnorm`.

        Tries to tell whether the rational number ``self`` is the norm of some
        element `y` in ``K``. Returns a pair `(a, b)` where
        ``self = Norm(a)*b``. Looks for a solution that is an `S`-unit, with
        `S` a certain set of prime ideals containing (among others) all primes
        dividing ``self``.

        If `K` is known to be Galois, set ``extra_primes = 0`` (in this case,
        ``self`` is a norm iff `b = 1`).

        If ``extra_primes`` is non-zero, the program adds to `S` the following
        prime ideals, depending on the sign of extra_primes.
        If ``extra_primes > 0``, the ideals of norm less than ``extra_primes``.
        And if ``extra_primes < 0``, the ideals dividing ``extra_primes``.

        Assuming GRH, the answer is guaranteed (i.e., ``self`` is a norm
        iff `b = 1`), if `S` contains all primes less than
        `12\log(\disc(L))^2`,
        where `L` is the Galois closure of `K`.

        INPUT:

         - ``K`` -- a number field
         - ``proof`` -- whether to certify the output of bnfinit.
           If ``False``, then correctness of the output depends on GRH.
         - ``extra_primes`` -- an integer as explained above

        OUTPUT:

        A pair `(a, b)` with `a` in `K` and `b` in `\QQ` such that
        ``self == Norm(a)*b`` as explained above.

        ALGORITHM:

        Uses PARI's bnfisnorm.

        EXAMPLES::

            sage: QQ(2)._bnfisnorm(QuadraticField(-1, 'i'))                             # needs sage.rings.number_field
            (i + 1, 1)
            sage: x = polygen(QQ, 'x')
            sage: 7._bnfisnorm(NumberField(x^3 - 2, 'b'))                               # needs sage.rings.number_field
            (1, 7)

        AUTHORS:

        - Craig Citro (2008-04-05)

        - Marco Streng (2010-12-03)
        """
        from sage.rings.number_field.number_field_base import NumberField
        if not isinstance(K, NumberField):
            raise ValueError("K must be a NumberField in bnfisnorm")

        a, b = K.pari_bnf(proof=proof).bnfisnorm(self, flag=extra_primes)
        return K(a), Rational(b)


    def is_perfect_power(self, expected_value=False):
        r"""
        Return ``True`` if ``self`` is a perfect power.

        INPUT:

        - ``expected_value`` -- (bool) whether or not this rational is expected
          be a perfect power. This does not affect the  correctness of the
          output, only the runtime.

        If ``expected_value`` is ``False`` (default) it will check the
        smallest of the numerator and denominator is a perfect power
        as a first step, which is often faster than checking if the
        quotient is a perfect power.

        EXAMPLES::

            sage: (4/9).is_perfect_power()
            True
            sage: (144/1).is_perfect_power()
            True
            sage: (4/3).is_perfect_power()
            False
            sage: (2/27).is_perfect_power()
            False
            sage: (4/27).is_perfect_power()
            False
            sage: (-1/25).is_perfect_power()
            False
            sage: (-1/27).is_perfect_power()
            True
            sage: (0/1).is_perfect_power()
            True

        The second parameter does not change the result, but may
        change the runtime.

        ::

            sage: (-1/27).is_perfect_power(True)
            True
            sage: (-1/25).is_perfect_power(True)
            False
            sage: (2/27).is_perfect_power(True)
            False
            sage: (144/1).is_perfect_power(True)
            True

        This test makes sure we workaround a bug in GMP (see :issue:`4612`)::

            sage: [-a for a in srange(100) if not QQ(-a^3).is_perfect_power()]
            []
            sage: [-a for a in srange(100) if not QQ(-a^3).is_perfect_power(True)]
            []
        """
        cdef int s

        if (mpz_cmp_ui(mpq_numref(self.value), 0) == 0):
            return True
        elif (mpz_cmp_ui(mpq_numref(self.value), 1) == 0):
            return mpz_perfect_power_p(mpq_denref(self.value))

        cdef mpz_t prod
        cdef bint res

        # We should be able to run the code in the sign == 1 case
        # below for both cases. However, we need to do extra work to
        # avoid a bug in GMP's mpz_perfect_power_p; see Issue #4612 for
        # more details.
        #
        # The code in the case of sign == -1 could definitely be
        # cleaned up, but it will be removed shortly, since both GMP
        # and eMPIRe have fixes for the mpz_perfect_power_p bug.

        s = mpz_sgn(mpq_numref(self.value))
        if s == 1: # self is positive

            if (mpz_cmp_ui(mpq_denref(self.value), 1) == 0):
                return mpz_perfect_power_p(mpq_numref(self.value))
            if not expected_value:
                # A necessary condition is that both the numerator and denominator
                # be perfect powers, which can be faster to disprove than the full
                # product (especially if both have a large prime factor).
                if mpz_cmpabs(mpq_numref(self.value), mpq_denref(self.value)) < 0:
                    if not mpz_perfect_power_p(mpq_numref(self.value)):
                        return False
                else:
                    if not mpz_perfect_power_p(mpq_denref(self.value)):
                        return False
            mpz_init(prod)
            mpz_mul(prod, mpq_numref(self.value), mpq_denref(self.value))
            res = mpz_perfect_power_p(prod)
            mpz_clear(prod)
            return res == 1

        else: # self is negative

            if (mpz_cmp_ui(mpq_denref(self.value), 1) == 0):
                if (mpz_cmp_si(mpq_numref(self.value), -1) == 0):
                    return True
                mpz_init(prod)
                mpz_mul_si(prod, mpq_numref(self.value), -1)
                while mpz_perfect_square_p(prod):
                    mpz_sqrt(prod, prod)
                s = mpz_perfect_power_p(prod)
                mpz_clear(prod)
                return s == 1

            if not expected_value:
                if mpz_cmpabs(mpq_numref(self.value), mpq_denref(self.value)) < 0:
                    mpz_init(prod)
                    mpz_mul_si(prod, mpq_numref(self.value), -1)
                    if mpz_cmp_ui(prod, 1) != 0:
                        while mpz_perfect_square_p(prod):
                            mpz_sqrt(prod, prod)
                        if not mpz_perfect_power_p(prod):
                            mpz_clear(prod)
                            return False
                else:
                    if not mpz_perfect_power_p(mpq_denref(self.value)):
                        return False
                    mpz_init(prod)
            else:
                mpz_init(prod)

            mpz_mul(prod, mpq_numref(self.value), mpq_denref(self.value))
            mpz_mul_si(prod, prod, -1)
            while mpz_perfect_square_p(prod):
                mpz_sqrt(prod, prod)
            res = mpz_perfect_power_p(prod)
            mpz_clear(prod)
            return res == 1

    def squarefree_part(self):
        """
        Return the square free part of `x`, i.e., an integer `z` such
        that `x = z y^2`, for a perfect square `y^2`.

        EXAMPLES::

            sage: a = 1/2
            sage: a.squarefree_part()
            2
            sage: b = a/a.squarefree_part()
            sage: b, b.is_square()
            (1/4, True)
            sage: a = 24/5
            sage: a.squarefree_part()
            30
        """
        return self.numer().squarefree_part() * self.denom().squarefree_part()

    def is_padic_square(self, p, check=True):
        r"""
        Determines whether this rational number is a square in `\QQ_p` (or in
        `R` when ``p = infinity``).

        INPUT:

        -  ``p`` -- a prime number, or ``infinity``

        - ``check`` -- (default: ``True``); check if `p` is prime

        EXAMPLES::

            sage: QQ(2).is_padic_square(7)
            True
            sage: QQ(98).is_padic_square(7)
            True
            sage: QQ(2).is_padic_square(5)
            False

        TESTS::

            sage: QQ(5/7).is_padic_square(int(2))
            False
        """
        ## Special case when self is zero
        if self.is_zero():
            return True

        ## Deal with p = infinity (i.e. the real numbers)
        import sage.rings.infinity
        if p == sage.rings.infinity.infinity:
            return (self > 0)

        ## Check that p is prime
        from sage.rings.integer_ring import ZZ
        p = ZZ(p)
        if check and not p.is_prime():
            raise ValueError('p must be "infinity" or a positive prime number.')

        ## Deal with finite primes
        e, m = self.val_unit(p)

        if e % 2:
            return False

        if p == 2:
            return ((m % 8) == 1)

        from sage.arith.misc import kronecker as kronecker_symbol
        return (kronecker_symbol(m, p) == 1)

    def val_unit(self, p):
        r"""
        Return a pair: the `p`-adic valuation of ``self``, and the `p`-adic
        unit of ``self``, as a :class:`Rational`.

        We do not require the `p` be prime, but it must be at least 2. For
        more documentation see :meth:`Integer.val_unit()`.

        INPUT:

        -  ``p`` -- a prime

        OUTPUT:

        -  ``int`` -- the `p`-adic valuation of this rational

        -  ``Rational`` -- `p`-adic unit part of ``self``

        EXAMPLES::

            sage: (-4/17).val_unit(2)
            (2, -1/17)
            sage: (-4/17).val_unit(17)
            (-1, -4)
            sage: (0/1).val_unit(17)
            (+Infinity, 1)

        AUTHORS:

        - David Roe (2007-04-12)
        """
        return self._val_unit(p)

    # TODO -- change to use cpdef?  If so, must fix
    # code in padics, etc.  Do search_src('_val_unit').
    cdef _val_unit(Rational self, integer.Integer p):
        """
        This is called by :meth:`val_unit()`.

        EXAMPLES::

            sage: (-4/17).val_unit(2) # indirect doctest
            (2, -1/17)
        """
        cdef Rational u
        if mpz_cmp_ui(p.value, 2) < 0:
            raise ValueError("p must be at least 2.")
        if mpq_sgn(self.value) == 0:
            import sage.rings.infinity
            u = Rational.__new__(Rational)
            mpq_set_ui(u.value, 1, 1)
            return (sage.rings.infinity.infinity, u)
        cdef Integer v = Integer.__new__(Integer)
        u = Rational.__new__(Rational)
        sig_on()
        mpz_set_ui(v.value, mpz_remove(mpq_numref(u.value), mpq_numref(self.value), p.value))
        sig_off()
        if mpz_sgn(v.value) != 0:
            mpz_set(mpq_denref(u.value), mpq_denref(self.value))
        else:
            sig_on()
            mpz_set_ui(v.value, mpz_remove(mpq_denref(u.value), mpq_denref(self.value), p.value))
            sig_off()
            mpz_neg(v.value, v.value)
        return (v, u)

    def prime_to_S_part(self, S=[]):
        r"""
        Return ``self`` with all powers of all primes in ``S`` removed.

        INPUT:

        -  ``S`` -- list or tuple of primes.

        OUTPUT: rational

        .. NOTE::

           Primality of the entries in `S` is not checked.

        EXAMPLES::

            sage: QQ(3/4).prime_to_S_part()
            3/4
            sage: QQ(3/4).prime_to_S_part([2])
            3
            sage: QQ(-3/4).prime_to_S_part([3])
            -1/4
            sage: QQ(700/99).prime_to_S_part([2,3,5])
            7/11
            sage: QQ(-700/99).prime_to_S_part([2,3,5])
            -7/11
            sage: QQ(0).prime_to_S_part([2,3,5])
            0
            sage: QQ(-700/99).prime_to_S_part([])
            -700/99

        """
        if self.is_zero():
            return self
        a = self
        for p in S:
            e, a = a.val_unit(p)
        return a

    def sqrt(self, prec=None, extend=True, all=False):
        r"""
        The square root function.

        INPUT:

        -  ``prec`` -- integer (default: ``None``): if ``None``, returns
           an exact square root; otherwise returns a numerical square root if
           necessary, to the given bits of precision.

        -  ``extend`` -- bool (default: ``True``); if ``True``, return a
           square root in an extension ring, if necessary. Otherwise, raise a
           ``ValueError`` if the square is not in the base ring. Ignored if ``prec``
           is not ``None``.

        -  ``all`` -- bool (default: ``False``); if ``True``, return all
           square roots of ``self`` (a list of length 0, 1, or 2).

        EXAMPLES::

            sage: x = 25/9
            sage: x.sqrt()
            5/3
            sage: sqrt(x)
            5/3
            sage: x = 64/4
            sage: x.sqrt()
            4
            sage: x = 100/1
            sage: x.sqrt()
            10
            sage: x.sqrt(all=True)
            [10, -10]
            sage: x = 81/5
            sage: x.sqrt()                                                              # needs sage.symbolic
            9*sqrt(1/5)
            sage: x = -81/3
            sage: x.sqrt()                                                              # needs sage.symbolic
            3*sqrt(-3)

        ::

            sage: n = 2/3
            sage: n.sqrt()                                                              # needs sage.symbolic
            sqrt(2/3)

            sage: # needs sage.rings.real_mpfr
            sage: n.sqrt(prec=10)
            0.82
            sage: n.sqrt(prec=100)
            0.81649658092772603273242802490
            sage: n.sqrt(prec=100)^2
            0.66666666666666666666666666667
            sage: n.sqrt(prec=53, all=True)
            [0.816496580927726, -0.816496580927726]
            sage: sqrt(-2/3, prec=53)
            0.816496580927726*I
            sage: sqrt(-2/3, prec=53, all=True)
            [0.816496580927726*I, -0.816496580927726*I]

            sage: n.sqrt(extend=False)
            Traceback (most recent call last):
            ...
            ValueError: square root of 2/3 not a rational number
            sage: n.sqrt(extend=False, all=True)
            []
            sage: sqrt(-2/3, all=True)                                                  # needs sage.symbolic
            [sqrt(-2/3), -sqrt(-2/3)]

        TESTS:

        Ensure that :issue:`37153` is fixed, so that behaviour aligns
        with other rings and fields.
        See :issue:`9466` and :issue:`26509` for context::

            sage: QQ(3).sqrt(extend=False, all=True)
            []
            sage: QQ(-1).sqrt(extend=False, all=True)
            []

        AUTHORS:

        - Naqi Jaffery (2006-03-05): some examples
        """
        if prec is not None:
            from sage.misc.functional import _do_sqrt
            return _do_sqrt(self, prec=prec, all=all)

        if mpq_sgn(self.value) == 0:
            return [self] if all else self

        if mpq_sgn(self.value) < 0:
            if extend:
                from sage.misc.functional import _do_sqrt
                return _do_sqrt(self, prec=prec, all=all)
            if all:
                return []
            raise ValueError("square root of negative number not rational")

        cdef Rational z = <Rational> Rational.__new__(Rational)
        cdef mpz_t tmp
        cdef int non_square = 0

        sig_on()
        mpz_init(tmp)
        mpz_sqrtrem(mpq_numref(z.value), tmp, mpq_numref(self.value))
        if mpz_sgn(tmp) != 0:
            non_square = 1
        else:
            mpz_sqrtrem(mpq_denref(z.value), tmp, mpq_denref(self.value))
            if mpz_sgn(tmp) != 0:
                non_square = 1
        mpz_clear(tmp)
        sig_off()

        if non_square:
            if extend:
                from sage.misc.functional import _do_sqrt
                return _do_sqrt(self, prec=prec, all=all)
            if all:
                return []
            raise ValueError("square root of %s not a rational number" % self)

        if all:
            return [z, -z]
        return z

    def period(self):
        r"""
        Return the period of the repeating part of the decimal expansion of
        this rational number.

        ALGORITHM:

        When a rational number `n/d` with `(n,d)=1` is
        expanded, the period begins after `s` terms and has length
        `t`, where `s` and `t` are the smallest numbers satisfying
        `10^s=10^{s+t} \mod d`. In general if `d=2^a 5^b m` where `m`
        is coprime to 10, then `s=\max(a,b)` and `t` is the order of
        10 modulo `m`.

        EXAMPLES::

            sage: (1/7).period()                                                        # needs sage.libs.pari
            6
            sage: RR(1/7)                                                               # needs sage.rings.real_mpfr
            0.142857142857143
            sage: (1/8).period()                                                        # needs sage.libs.pari
            1
            sage: RR(1/8)                                                               # needs sage.rings.real_mpfr
            0.125000000000000
            sage: RR(1/6)                                                               # needs sage.rings.real_mpfr
            0.166666666666667
            sage: (1/6).period()                                                        # needs sage.libs.pari
            1
            sage: x = 333/106
            sage: x.period()                                                            # needs sage.libs.pari
            13
            sage: RealField(200)(x)                                                     # needs sage.rings.real_mpfr
            3.1415094339622641509433962264150943396226415094339622641509
        """
        cdef unsigned int alpha, beta
        d = self.denominator()
        alpha, d = d.val_unit(2)
        beta, d  = d.val_unit(5)
        from sage.rings.finite_rings.integer_mod import Mod
        return Mod(10, d).multiplicative_order()

    def nth_root(self, int n):
        r"""
        Computes the `n`-th root of ``self``, or raises a
        ``ValueError`` if ``self`` is not a perfect `n`-th power.

        INPUT:

        -  ``n`` -- integer (must fit in C ``int`` type)

        AUTHORS:

        - David Harvey (2006-09-15)

        EXAMPLES::

            sage: (25/4).nth_root(2)
            5/2
            sage: (125/8).nth_root(3)
            5/2
            sage: (-125/8).nth_root(3)
            -5/2
            sage: (25/4).nth_root(-2)
            2/5

        ::

            sage: (9/2).nth_root(2)
            Traceback (most recent call last):
            ...
            ValueError: not a perfect 2nd power

        ::

            sage: (-25/4).nth_root(2)
            Traceback (most recent call last):
            ...
            ValueError: cannot take even root of negative number
        """
        # TODO -- this could be quicker, by using GMP directly.
        cdef integer.Integer num
        cdef integer.Integer den
        cdef int negative

        if n > 0:
            negative = 0
        elif n < 0:
            n = -n
            negative = 1
        else:
            raise ValueError("n cannot be zero")

        num, exact = self.numerator().nth_root(n, 1)
        if not exact:
            raise ValueError("not a perfect %s power" % ZZ(n).ordinal_str())

        den, exact = self.denominator().nth_root(n, 1)
        if not exact:
            raise ValueError("not a perfect %s power" % ZZ(n).ordinal_str())

        if negative:
            return den / num
        else:
            return num / den

    def is_nth_power(self, int n):
        r"""
        Return ``True`` if self is an `n`-th power, else ``False``.

        INPUT:

        -  ``n`` -- integer (must fit in C ``int`` type)

        .. NOTE::

           Use this function when you need to test if a rational
           number is an `n`-th power, but do not need to know the value
           of its `n`-th root.  If the value is needed, use :meth:`nth_root()`.

        AUTHORS:

        - John Cremona (2009-04-04)

        EXAMPLES::

            sage: QQ(25/4).is_nth_power(2)
            True
            sage: QQ(125/8).is_nth_power(3)
            True
            sage: QQ(-125/8).is_nth_power(3)
            True
            sage: QQ(25/4).is_nth_power(-2)
            True

            sage: QQ(9/2).is_nth_power(2)
            False
            sage: QQ(-25).is_nth_power(2)
            False

        """
        if n == 0:
            raise ValueError("n cannot be zero")
        if n < 0:
            n = -n
        if not n % 2 and self < 0:
            return False
        return self.numerator().nth_root(n, 1)[1]\
               and self.denominator().nth_root(n, 1)[1]

    def str(self, int base=10):
        """
        Return a string representation of ``self`` in the given ``base``.

        INPUT:

        -  ``base`` -- integer (default: 10); base must be between 2 and 36.

        OUTPUT: string

        EXAMPLES::

            sage: (-4/17).str()
            '-4/17'
            sage: (-4/17).str(2)
            '-100/10001'

        Note that the base must be at most 36.

        ::

            sage: (-4/17).str(40)
            Traceback (most recent call last):
            ...
            ValueError: base (=40) must be between 2 and 36
            sage: (-4/17).str(1)
            Traceback (most recent call last):
            ...
            ValueError: base (=1) must be between 2 and 36
        """
        if base < 2 or base > 36:
            raise ValueError("base (=%s) must be between 2 and 36" % base)
        cdef size_t n
        cdef char *s

        n = mpz_sizeinbase (mpq_numref(self.value), base) \
            + mpz_sizeinbase (mpq_denref(self.value), base) + 3
        s = <char *>PyMem_Malloc(n)
        if s == NULL:
            raise MemoryError("Unable to allocate enough memory for the string representation of an integer.")

        sig_on()
        mpq_get_str(s, base, self.value)
        sig_off()
        k = char_to_str(s)
        PyMem_Free(s)
        return k

    def __float__(self):
        """
        Return floating point approximation to ``self`` as a Python float.

        OUTPUT: float

        EXAMPLES::

            sage: (-4/17).__float__()
            -0.23529411764705882
            sage: float(-4/17)
            -0.23529411764705882
            sage: float(1/3)
            0.3333333333333333
            sage: float(1/10)
            0.1
            sage: n = QQ(902834098234908209348209834092834098); float(n)
            9.028340982349083e+35

        TESTS:

        Test that conversion agrees with `RR`::

            sage: Q = [a/b for a in [-99..99] for b in [1..99]]
            sage: all(RDF(q) == RR(q) for q in Q)
            True

        Test that the conversion has correct rounding on simple rationals::

            sage: for p in [-100..100]:                                                 # needs sage.rings.real_mpfr
            ....:   for q in [1..100]:
            ....:       r = RDF(p/q)
            ....:       assert (RR(r).exact_rational() - p/q) <= r.ulp()/2

        Test larger rationals::

            sage: Q = continued_fraction(pi).convergents()[:100]                        # needs sage.symbolic
            sage: all(RDF(q) == RR(q) for q in Q)
            True

        At some point, the continued fraction and direct conversion
        to ``RDF`` should agree::

            sage: RDFpi = RDF(pi)                                                       # needs sage.symbolic
            sage: all(RDF(q) == RDFpi for q in Q[20:])                                  # needs sage.symbolic
            True
        """
        return mpq_get_d_nearest(self.value)

    def __hash__(self):
        """
        Return hash of ``self``.

        OUTPUT: integer

        EXAMPLES::

            sage: QQ(42).__hash__()
            42
            sage: QQ(1/42).__hash__()
            1488680910            # 32-bit
            -7658195599476688946  # 64-bit
            sage: n = ZZ.random_element(10^100)
            sage: hash(n) == hash(QQ(n)) or n
            True
            sage: hash(-n) == hash(-QQ(n)) or n
            True
            sage: hash(-4/17)
            -47583156            # 32-bit
            8709371129873690700  # 64-bit
        """
        cdef Py_hash_t n = mpz_pythonhash(mpq_numref(self.value))
        cdef Py_hash_t d = mpz_pythonhash(mpq_denref(self.value))
        # The constant below is (1 + sqrt(5)) << 61
        return n + (d - 1) * <Py_hash_t>(7461864723258187525)

    def __getitem__(self, int n):
        """
        Return ``n``-th element of ``self``, viewed as a list. This is for
        consistency with how number field elements work.

        INPUT:

        -  ``n`` -- an integer (error if not 0 or -1)

        OUTPUT: Rational

        EXAMPLES::

            sage: (-4/17)[0]
            -4/17
            sage: (-4/17)[1]
            Traceback (most recent call last):
            ...
            IndexError: index n (=1) out of range; it must be 0
            sage: (-4/17)[-1]   # indexing from the right
            -4/17
        """
        if n == 0 or n == -1:
            return self
        raise IndexError(f"index n (={n}) out of range; it must be 0")

    ################################################################
    # Optimized arithmetic
    ################################################################
    def __add__(left, right):
        """
        Return ``left`` plus ``right``

        EXAMPLES::

            sage: (2/3) + (1/6)
            5/6
            sage: (1/3) + (1/2)
            5/6
            sage: (1/3) + 2
            7/3
        """
        cdef Rational x
        if type(left) is type(right):
            x = <Rational> Rational.__new__(Rational)
            mpq_add(x.value, (<Rational>left).value, (<Rational>right).value)
            return x
        elif type(right) is Integer:
            x = <Rational> Rational.__new__(Rational)
            mpq_add_z(x.value, (<Rational>left).value, (<Integer>right).value)
            return x

        return coercion_model.bin_op(left, right, operator.add)

    cpdef _add_(self, right):
        """
        Return ``right`` plus ``self``.

        EXAMPLES::

            sage: (2/3)._add_(1/6)
            5/6
            sage: (1/3)._add_(1/2)
            5/6
        """
        cdef Rational x
        x = <Rational> Rational.__new__(Rational)
        mpq_add(x.value, self.value, (<Rational>right).value)
        return x

    def __sub__(left, right):
        """
        Return ``left`` minus ``right``

        EXAMPLES::

            sage: 11/3 - 5/4
            29/12

            sage: (2/3) - 2
            -4/3
            sage: (-2/3) - 1
            -5/3
            sage: (2/3) - (-3)
            11/3
            sage: (-2/3) - (-3)
            7/3
            sage: 2/3 - polygen(QQ)
            -x + 2/3
        """
        cdef Rational x
        if type(left) is type(right):
            x = <Rational> Rational.__new__(Rational)
            mpq_sub(x.value, (<Rational>left).value, (<Rational>right).value)
            return x
        elif type(right) is Integer:
            x = <Rational> Rational.__new__(Rational)
            mpz_mul(mpq_numref(x.value), mpq_denref((<Rational>left).value),
                    (<Integer>right).value)
            mpz_sub(mpq_numref(x.value), mpq_numref((<Rational>left).value),
                    mpq_numref(x.value))
            mpz_set(mpq_denref(x.value), mpq_denref((<Rational>left).value))
            return x

        return coercion_model.bin_op(left, right, operator.sub)

    cpdef _sub_(self, right):
        """
        Return ``self`` minus ``right``.

        EXAMPLES::

            sage: (2/3)._sub_(1/6)
            1/2
        """
        cdef Rational x
        x = <Rational> Rational.__new__(Rational)
        mpq_sub(x.value, self.value, (<Rational>right).value)
        return x

    cpdef _neg_(self):
        """
        Negate ``self``.

        EXAMPLES::

            sage: -(2/3) # indirect doctest
            -2/3
        """
        cdef Rational x
        x = <Rational> Rational.__new__(Rational)
        mpq_neg(x.value, self.value)
        return x

    def __mul__(left, right):
        """
        Return ``left`` times ``right``.

        EXAMPLES::

            sage: (3/14) * 2/3
            1/7
            sage: (3/14) * 10
            15/7
            sage: 3/14 * polygen(QQ)
            3/14*x
        """
        cdef Rational x
        if type(left) is type(right):
            x = <Rational> Rational.__new__(Rational)
            mpq_mul(x.value, (<Rational>left).value, (<Rational>right).value)
            return x
        elif type(right) is Integer:
            x = <Rational> Rational.__new__(Rational)
            mpq_mul_z(x.value, (<Rational>left).value, (<Integer>right).value)
            return x

        return coercion_model.bin_op(left, right, operator.mul)

    cpdef _mul_(self, right):
        """
        Return ``self`` times ``right``.

        EXAMPLES::

            sage: (3/14)._mul_(2/3)
            1/7
        """
        cdef Rational x
        x = <Rational> Rational.__new__(Rational)
        if mpz_sizeinbase (mpq_numref(self.value), 2)  > 100000 or \
             mpz_sizeinbase (mpq_denref(self.value), 2) > 100000:
            # We only use the signal handler (to enable ctrl-c out) in case
            # self is huge, so the product might actually take a while to compute.
            sig_on()
            mpq_mul(x.value, self.value, (<Rational>right).value)
            sig_off()
        else:
            mpq_mul(x.value, self.value, (<Rational>right).value)
        return x

    def __truediv__(left, right):
        """
        Return ``left`` divided by ``right``

        EXAMPLES::

            sage: QQ((2,3)) / QQ((-5,4))
            -8/15
            sage: QQ((22,3)) / 4
            11/6
            sage: QQ((-2,3)) / (-4)
            1/6
            sage: QQ((2,3)) / QQ.zero()
            Traceback (most recent call last):
            ...
            ZeroDivisionError: rational division by zero
        """
        cdef Rational x
        if type(left) is type(right):
            if mpq_cmp_si((<Rational> right).value, 0, 1) == 0:
                raise ZeroDivisionError('rational division by zero')
            x = <Rational> Rational.__new__(Rational)
            mpq_div(x.value, (<Rational>left).value, (<Rational>right).value)
            return x
        elif type(right) is Integer:
            if mpz_cmp_si((<Integer> right).value, 0) == 0:
                raise ZeroDivisionError('rational division by zero')
            x = <Rational> Rational.__new__(Rational)
            mpq_div_zz(x.value, mpq_numref((<Rational>left).value), (<Integer>right).value)
            mpz_mul(mpq_denref(x.value), mpq_denref(x.value),
                    mpq_denref((<Rational>left).value))
            return x

        return coercion_model.bin_op(left, right, operator.truediv)

    cpdef _div_(self, right):
        """
        Return ``self`` divided by ``right``.

        EXAMPLES::

            sage: 2/3 # indirect doctest
            2/3
            sage: 3/0 # indirect doctest
            Traceback (most recent call last):
            ...
            ZeroDivisionError: rational division by zero
        """
        if mpq_cmp_si((<Rational> right).value, 0, 1) == 0:
            raise ZeroDivisionError('rational division by zero')
        cdef Rational x
        x = <Rational> Rational.__new__(Rational)
        mpq_div(x.value, self.value, (<Rational>right).value)
        return x

    ################################################################
    # Other arithmetic operations.
    ################################################################

    def __invert__(self):
        """
        Return the multiplicative inverse of ``self``.

        OUTPUT: Rational

        EXAMPLES::

            sage: (-4/17).__invert__()
            -17/4
            sage: ~(-4/17)
            -17/4
        """
        if self.is_zero():
            raise ZeroDivisionError('rational division by zero')
        cdef Rational x
        x = <Rational> Rational.__new__(Rational)
        mpq_inv(x.value, self.value)
        return x

    cpdef _pow_(self, other):
        """
        Raise ``self`` to the rational power ``other``.

        EXAMPLES::

            sage: (2/3)^5
            32/243
            sage: (-1/1)^(1/3)                                                          # needs sage.symbolic
            (-1)^(1/3)
            sage: (2/3)^(3/4)                                                           # needs sage.symbolic
            (2/3)^(3/4)
            sage: (-1/3)^0
            1
            sage: a = (0/1)^(0/1); a
            1
            sage: type(a)
            <class 'sage.rings.rational.Rational'>

        If the result is rational, it is returned as a rational::

            sage: a = (4/9)^(1/2); a
            2/3
            sage: parent(a)
            Rational Field
            sage: (-27/125)^(1/3)                                                       # needs sage.symbolic
            3/5*(-1)^(1/3)
            sage: (-27/125)^(1/2)                                                       # needs sage.symbolic
            3/5*sqrt(-3/5)

        The result is normalized to have the rational power in the numerator::

            sage: 2^(-1/2)                                                              # needs sage.symbolic
            1/2*sqrt(2)
            sage: 8^(-1/5)                                                              # needs sage.symbolic
            1/8*8^(4/5)
            sage: 3^(-3/2)                                                              # needs sage.symbolic
            1/9*sqrt(3)

        TESTS::

            sage: QQ(0)^(-1)
            Traceback (most recent call last):
            ...
            ZeroDivisionError: rational division by zero

        This works even if the base is a Python integer::

            sage: int(2)^(1/2)                                                          # needs sage.symbolic
            sqrt(2)
            sage: a = int(2)^(3/1); a
            8
            sage: type(a)
            <class 'sage.rings.rational.Rational'>

        The exponent must fit in a ``long`` unless the base is -1, 0, or 1::

            sage: (1/2)^(2^100)
            Traceback (most recent call last):
            ...
            OverflowError: exponent must be at most 2147483647           # 32-bit
            OverflowError: exponent must be at most 9223372036854775807  # 64-bit
            sage: (1/2)^(-2^100)
            Traceback (most recent call last):
            ...
            OverflowError: exponent must be at most 2147483647           # 32-bit
            OverflowError: exponent must be at most 9223372036854775807  # 64-bit
            sage: QQ(-1)^(2^100)                                                        # needs sage.symbolic
            1
        """
        n = <Rational?>other

        # If the exponent happens to be an integer, we can use optimized code
        if mpz_cmp_ui(mpq_denref(n.value), 1) == 0:
            if mpz_fits_slong_p(mpq_numref(n.value)):
                return self._pow_long(mpz_get_si(mpq_numref(n.value)))

        # Perhaps it can be done exactly
        c, d = rational_power_parts(self, n)
        if d == 1:
            # It was an exact power
            return c
        elif d == -1 and n.denominator() == 2:
            # Exact rational times a power of I
            from sage.rings.imaginary_unit import I
            return c * I ** (n.numerator() % 4)

        # Result is c * d^n but we cannot simplify d^n further:
        # return a symbolic expression.
        # We use the hold=True keyword argument to prevent the
        # symbolics library from trying to simplify this expression
        # again. This would lead to infinite loops otherwise.
        from sage.symbolic.ring import SR
        return SR(c) * SR(d).power(n, hold=True)

    cpdef _pow_int(self, n):
        """
        Raise ``self`` to the integer power ``n``.

        TESTS::

            sage: a = QQ(3)._pow_int(2); a
            9
            sage: parent(a)
            Rational Field
            sage: a = (1/3)._pow_int(-2); a
            9
            sage: parent(a)
            Rational Field
        """
        # This is only called whenever n does not fit in a long
        # (otherwise _pow_long would be called). So we don't have to
        # be particularly efficient here.
        return self._pow_(Rational(n))

    cdef _pow_long(self, long n):
        """
        TESTS::

            sage: QQ(2/5) ^ 0
            1
            sage: QQ(2/5) ^ int(3)
            8/125
            sage: QQ(2/5) ^ (-3)
            125/8
            sage: QQ(2/5) ^ QQ(-3)
            125/8
            sage: QQ(-2/5) ^ int(0)
            1
            sage: QQ(-2/5) ^ 3
            -8/125
            sage: QQ(-2/5) ^ int(-3)
            -125/8
            sage: QQ(-2/5) ^ QQ(3)
            -8/125
        """
        cdef Rational x = <Rational>Rational.__new__(Rational)

        if n == 0:
            mpq_set_si(x.value, 1, 1)
        elif n > 0:
            sig_on()
            mpz_pow_ui(mpq_numref(x.value), mpq_numref(self.value), n)
            mpz_pow_ui(mpq_denref(x.value), mpq_denref(self.value), n)
            sig_off()
        else:  # n < 0:
            if mpz_sgn(mpq_numref(self.value)) == 0:
                raise ZeroDivisionError("rational division by zero")
            sig_on()
            mpz_pow_ui(mpq_denref(x.value), mpq_numref(self.value), -<unsigned long>n)
            mpz_pow_ui(mpq_numref(x.value), mpq_denref(self.value), -<unsigned long>n)
            # Fix signs
            if mpz_sgn(mpq_denref(x.value)) < 0:
                mpz_neg(mpq_numref(x.value), mpq_numref(x.value))
                mpz_neg(mpq_denref(x.value), mpq_denref(x.value))
            sig_off()
        return x

    def __pos__(self):
        """
        Return ``self``.

        OUTPUT: Rational

        EXAMPLES::

            sage: (-4/17).__pos__()
            -4/17
            sage: +(-4/17)
            -4/17
        """
        return self

    def __neg__(self):
        """
        Return the negative of ``self``.

        OUTPUT: Rational

        EXAMPLES::

            sage: (-4/17).__neg__()
            4/17
            sage: - (-4/17)
            4/17
        """
        cdef Rational x
        x = <Rational> Rational.__new__(Rational)
        mpq_neg(x.value, self.value)
        return x

    def __bool__(self):
        """
        Return ``True`` if this rational number is nonzero.

        OUTPUT: bool

        EXAMPLES::

            sage: bool(0/5)
            False
            sage: bool(-4/17)
            True
        """
        # A rational number is zero iff its numerator is zero.
        return mpq_sgn(self.value) != 0

    def __abs__(self):
        """
        Return the absolute value of this rational number.

        OUTPUT: Rational

        EXAMPLES::

            sage: (-4/17).__abs__()
            4/17
            sage: abs(-4/17)
            4/17
        """
        cdef Rational x
        x = <Rational> Rational.__new__(Rational)
        mpq_abs(x.value, self.value)
        return x

    def sign(self):
        """
        Return the sign of this rational number, which is -1, 0, or 1
        depending on whether this number is negative, zero, or positive
        respectively.

        OUTPUT: Integer

        EXAMPLES::

            sage: (2/3).sign()
            1
            sage: (0/3).sign()
            0
            sage: (-1/6).sign()
            -1
        """
        return smallInteger(mpq_sgn(self.value))

    def mod_ui(Rational self, unsigned long int n):
        """
        Return the remainder upon division of ``self`` by the unsigned long
        integer ``n``.

        INPUT:

        -  ``n`` -- an unsigned long integer

        OUTPUT: integer

        EXAMPLES::

            sage: (-4/17).mod_ui(3)
            1
            sage: (-4/17).mod_ui(17)
            Traceback (most recent call last):
            ...
            ArithmeticError: The inverse of 0 modulo 17 is not defined.
        """
        cdef unsigned int num, den, a

        # Documentation from GMP manual:
        # "For the ui variants the return value is the remainder, and
        # in fact returning the remainder is all the div_ui functions do."
        sig_on()
        num = mpz_fdiv_ui(mpq_numref(self.value), n)
        den = mpz_fdiv_ui(mpq_denref(self.value), n)
        sig_off()
        return int((num * ai.inverse_mod_int(den, n)) % n)

    def __mod__(x, y):
        """
        Return the remainder of division of ``x`` by ``y``, where ``y`` is
        something that can be coerced to an integer.

        INPUT:

        -  ``other`` -- object that coerces to an integer.

        OUTPUT: integer

        EXAMPLES::

            sage: (-4/17).__mod__(3/1)
            1

        TESTS:

        Check that :issue:`14870` is fixed::

            sage: int(4) % QQ(3)
            1
        """
        cdef Rational rat
        if not isinstance(x, Rational):
            rat = Rational(x)
        else:
            rat = x
        cdef other = integer.Integer(y)
        if not other:
            raise ZeroDivisionError("Rational modulo by zero")
        n = rat.numer() % other
        d = rat.denom() % other
        d = d.inverse_mod(other)
        return (n * d) % other

    def norm(self):
        r"""
        Return the norm from `\QQ` to `\QQ` of `x` (which is just `x`). This
        was added for compatibility with :class:`NumberField`.

        OUTPUT:

        -  ``Rational`` -- reference to ``self``

        EXAMPLES::

            sage: (1/3).norm()
             1/3

        AUTHORS:

        - Craig Citro
        """
        return self

    def relative_norm(self):
        """
        Return the norm from Q to Q of x (which is just x). This was added for compatibility with NumberFields

        EXAMPLES::

            sage: (6/5).relative_norm()
            6/5

            sage: QQ(7/5).relative_norm()
            7/5
        """
        return self

    def absolute_norm(self):
        """
        Return the norm from Q to Q of x (which is just x). This was added for compatibility with NumberFields

        EXAMPLES::

            sage: (6/5).absolute_norm()
            6/5

            sage: QQ(7/5).absolute_norm()
            7/5
        """
        return self

    def trace(self):
        r"""
        Return the trace from `\QQ` to `\QQ` of `x` (which is just `x`). This
        was added for compatibility with :class:`NumberFields`.

        OUTPUT:

        -  ``Rational`` -- reference to self

        EXAMPLES::

            sage: (1/3).trace()
             1/3

        AUTHORS:

        - Craig Citro
        """
        return self

    def charpoly(self, var='x'):
        """
        Return the characteristic polynomial of this rational number. This
        will always be just ``var - self``; this is really here so that code
        written for number fields won't crash when applied to rational
        numbers.

        INPUT:

        -  ``var`` -- a string

        OUTPUT: Polynomial

        EXAMPLES::

            sage: (1/3).charpoly('x')
             x - 1/3

        The default is ``var='x'``. (:issue:`20967`)::

            sage: a = QQ(2); a.charpoly('x')
            x - 2


        AUTHORS:

        - Craig Citro
        """
        QQ = self.parent()
        return QQ[var]([-self,1])

    def minpoly(self, var='x'):
        """
        Return the minimal polynomial of this rational number. This will
        always be just ``x - self``; this is really here so that code written
        for number fields won't crash when applied to rational numbers.

        INPUT:

        -  ``var`` -- a string

        OUTPUT: Polynomial

        EXAMPLES::

            sage: (1/3).minpoly()
            x - 1/3
            sage: (1/3).minpoly('y')
            y - 1/3

        AUTHORS:

        - Craig Citro
        """
        QQ = self.parent()
        return QQ[var]([-self,1])

    def _integer_(self, Z=None):
        """
        Return ``self`` coerced to an integer. Of course this rational number
        must have a denominator of 1.

        OUTPUT: Integer

        EXAMPLES::

            sage: (-4/17)._integer_()
            Traceback (most recent call last):
            ...
            TypeError: no conversion of this rational to integer
            sage: (-4/1)._integer_()
            -4
        """
        if not mpz_cmp_si(mpq_denref(self.value), 1) == 0:
            raise TypeError("no conversion of this rational to integer")
        cdef Integer n = Integer.__new__(Integer)
        n.set_from_mpz(mpq_numref(self.value))
        return n

    def numerator(self):
        """
        Return the numerator of this rational number.
        :meth:`numer` is an alias of :meth:`numerator`.

        EXAMPLES::

            sage: x = 5/11
            sage: x.numerator()
            5

            sage: x = 9/3
            sage: x.numerator()
            3

            sage: x = -5/11
            sage: x.numer()
            -5
        """
        cdef Integer n = Integer.__new__(Integer)
        n.set_from_mpz(mpq_numref(self.value))
        return n

    #Define an alias for numerator
    numer = numerator

    def __int__(self):
        """
        Convert this rational to a Python ``int``

        This truncates ``self`` if ``self`` has a denominator (which is
        consistent with Python's ``long(floats)``).

        EXAMPLES::

            sage: int(7/1)
            7
            sage: int(7/2)
            3
        """
        cdef mpz_t x
        if mpz_cmp_si(mpq_denref(self.value),1) != 0:
            mpz_init(x)
            mpz_tdiv_q(x, mpq_numref(self.value), mpq_denref(self.value))
            n = mpz_get_pylong(x)
            mpz_clear(x)
            return n
        else:
            return mpz_get_pylong(mpq_numref(self.value))

    def denominator(self):
        """
        Return the denominator of this rational number.
        :meth:`denom` is an alias of :meth:`denominator`.

        EXAMPLES::

            sage: x = -5/11
            sage: x.denominator()
            11

            sage: x = 9/3
            sage: x.denominator()
            1

            sage: x = 5/13
            sage: x.denom()
            13
        """
        cdef Integer n = Integer.__new__(Integer)
        n.set_from_mpz(mpq_denref(self.value))
        return n

    #Define an alias for denominator
    denom = denominator

    def as_integer_ratio(self):
        """
        Return the pair ``(self.numerator(), self.denominator())``.

        EXAMPLES::

            sage: x = -12/29
            sage: x.as_integer_ratio()
            (-12, 29)
        """
        n = <Integer>Integer.__new__(Integer)
        d = <Integer>Integer.__new__(Integer)
        n.set_from_mpz(mpq_numref(self.value))
        d.set_from_mpz(mpq_denref(self.value))
        return (n, d)

    def factor(self):
        """
        Return the factorization of this rational number.

        OUTPUT: Factorization

        EXAMPLES::

            sage: (-4/17).factor()
            -1 * 2^2 * 17^-1

        Trying to factor 0 gives an arithmetic error::

            sage: (0/1).factor()
            Traceback (most recent call last):
            ...
            ArithmeticError: factorization of 0 is not defined
        """
        from sage.structure.factorization import Factorization
        return self.numerator().factor() * \
           Factorization([(p, -e) for p, e in self.denominator().factor()])

    def support(self):
        """
        Return a sorted list of the primes where this rational number has
        non-zero valuation.

        OUTPUT: The set of primes appearing in the factorization of this
        rational with nonzero exponent, as a sorted list.

        EXAMPLES::

            sage: (-4/17).support()
            [2, 17]

        Trying to find the support of 0 gives an arithmetic error::

            sage: (0/1).support()
            Traceback (most recent call last):
            ...
            ArithmeticError: Support of 0 not defined.
        """
        if self.is_zero():
            raise ArithmeticError("Support of 0 not defined.")
        from sage.arith.misc import prime_factors

        return prime_factors(self)

    def log(self, m=None, prec=None):
        r"""
        Return the log of ``self``.

        INPUT:

        - ``m`` -- the base (default: natural log base e)

        - ``prec`` -- integer (optional); the precision in bits

        OUTPUT:

        When ``prec`` is not given, the log as an element in symbolic
        ring unless the logarithm is exact. Otherwise the log is a
        :class:`RealField` approximation to ``prec`` bit precision.

        EXAMPLES::

            sage: (124/345).log(5)                                                      # needs sage.symbolic
            log(124/345)/log(5)
            sage: (124/345).log(5, 100)                                                 # needs sage.rings.real_mpfr
            -0.63578895682825611710391773754
            sage: log(QQ(125))                                                          # needs sage.symbolic
            3*log(5)
            sage: log(QQ(125), 5)
            3
            sage: log(QQ(125), 3)                                                       # needs sage.symbolic
            3*log(5)/log(3)
            sage: QQ(8).log(1/2)
            -3
            sage: (1/8).log(1/2)
            3
            sage: (1/2).log(1/8)
            1/3
            sage: (1/2).log(8)
            -1/3
            sage: (16/81).log(8/27)                                                     # needs sage.libs.pari
            4/3
            sage: (8/27).log(16/81)                                                     # needs sage.libs.pari
            3/4
            sage: log(27/8, 16/81)                                                      # needs sage.libs.pari
            -3/4
            sage: log(16/81, 27/8)                                                      # needs sage.libs.pari
            -4/3
            sage: (125/8).log(5/2)                                                      # needs sage.libs.pari
            3
            sage: (125/8).log(5/2, prec=53)                                             # needs sage.rings.real_mpfr
            3.00000000000000

        TESTS::

            sage: (25/2).log(5/2)                                                       # needs sage.symbolic
            log(25/2)/log(5/2)
            sage: (-1/2).log(3)                                                         # needs sage.symbolic
            (I*pi + log(1/2))/log(3)
        """
        cdef int self_sgn
        if self.denom().is_one():
            return ZZ(self.numer()).log(m, prec)
        if m is not None and m <= 0:
            raise ValueError("log base must be positive")
        self_sgn = mpz_sgn(mpq_numref(self.value))
        if self_sgn < 0 and prec is None:
            from sage.symbolic.ring import SR
            return SR(self).log(m)
        if prec:
            if self_sgn >= 0:
                from sage.rings.real_mpfr import RealField
                return RealField(prec)(self).log(m)
            else:
                from sage.rings.complex_mpfr import ComplexField
                return ComplexField(prec)(self).log(m)

        from sage.functions.log import function_log
        if m is None:
            return function_log(self, dont_call_method_on_arg=True)

        anum = self.numer()
        aden = self.denom()
        mrat = Rational(m)
        bnum = mrat.numer()
        bden = mrat.denom()

        anp = anum.perfect_power()
        bnp = bnum.perfect_power()
        adp = aden.perfect_power()
        bdp = bden.perfect_power()

        if anum.is_one():
            a_exp=adp[1]
            a_base=1/adp[0]
        # we already know that aden!=0
        else:
            a_exp=anp[1].gcd(adp[1])
            a_base=(anp[0]**(anp[1]//a_exp))/(adp[0]**(adp[1]//a_exp))

        if bnum.is_one():
            b_exp=bdp[1]
            b_base=1/bdp[0]
        elif bden.is_one():
            b_exp=bnp[1]
            b_base=bnp[0]
        else:
            b_exp=bnp[1].gcd(bdp[1])
            b_base=(bnp[0]**(bnp[1]//b_exp))/(bdp[0]**(bdp[1]//b_exp))

        if a_base == b_base:
            return a_exp/b_exp
        elif a_base*b_base == 1:
            return -a_exp/b_exp

        return (function_log(self, dont_call_method_on_arg=True) /
                function_log(m, dont_call_method_on_arg=True))

    def gamma(self, *, prec=None):
        """
        Return the gamma function evaluated at ``self``. This value is exact
        for integers and half-integers, and returns a symbolic value
        otherwise.  For a numerical approximation, use keyword ``prec``.

        EXAMPLES::

            sage: # needs sage.symbolic
            sage: gamma(1/2)
            sqrt(pi)
            sage: gamma(7/2)
            15/8*sqrt(pi)
            sage: gamma(-3/2)
            4/3*sqrt(pi)
            sage: gamma(6/1)
            120
            sage: gamma(1/3)
            gamma(1/3)

        This function accepts an optional precision argument::

            sage: (1/3).gamma(prec=100)                                                 # needs sage.rings.real_mpfr
            2.6789385347077476336556929410
            sage: (1/2).gamma(prec=100)                                                 # needs sage.rings.real_mpfr
            1.7724538509055160272981674833

        TESTS:

        This is not the incomplete gamma function! ::

            sage: (1/2).gamma(5)
            Traceback (most recent call last):
            ...
            TypeError: ...gamma() takes exactly 0 positional arguments (1 given)
        """
        if prec:
            return self.n(prec).gamma()
        else:
            if mpz_cmp_ui(mpq_denref(self.value), 1) == 0:
                return integer.Integer(self).gamma()
            elif mpz_cmp_ui(mpq_denref(self.value), 2) == 0:
                numer = self.numer()
                rat_part = Rational((numer-2).multifactorial(2)) >> ((numer-1)//2)
                from sage.symbolic.constants import pi
                from sage.misc.functional import sqrt
                return sqrt(pi) * rat_part
            else:
                from sage.symbolic.ring import SR
                return SR(self).gamma()

    def floor(self):
        """
        Return the floor of this rational number as an integer.

        OUTPUT: Integer

        EXAMPLES::

            sage: n = 5/3; n.floor()
            1
            sage: n = -17/19; n.floor()
            -1
            sage: n = -7/2; n.floor()
            -4
            sage: n = 7/2; n.floor()
            3
            sage: n = 10/2; n.floor()
            5
        """
        cdef integer.Integer n
        n = integer.Integer()
        mpz_fdiv_q(n.value, mpq_numref(self.value), mpq_denref(self.value))
        return n

    def ceil(self):
        """
        Return the ceiling of this rational number.

        OUTPUT: Integer

        If this rational number is an integer, this returns this number,
        otherwise it returns the floor of this number +1.

        EXAMPLES::

            sage: n = 5/3; n.ceil()
            2
            sage: n = -17/19; n.ceil()
            0
            sage: n = -7/2; n.ceil()
            -3
            sage: n = 7/2; n.ceil()
            4
            sage: n = 10/2; n.ceil()
            5
        """
        cdef integer.Integer n
        n = integer.Integer()
        mpz_cdiv_q(n.value, mpq_numref(self.value), mpq_denref(self.value))
        return n

    def trunc(self):
        """
        Round this rational number to the nearest integer toward zero.

        EXAMPLES::

            sage: (5/3).trunc()
            1
            sage: (-5/3).trunc()
            -1
            sage: QQ(42).trunc()
            42
            sage: QQ(-42).trunc()
            -42
        """
        cdef integer.Integer n
        n = integer.Integer()
        mpz_tdiv_q(n.value, mpq_numref(self.value), mpq_denref(self.value))
        return n

    def round(Rational self, mode=None):
        """
        Return the nearest integer to ``self``, rounding away by default.
        Deprecation: in the future the default will be changed to rounding to
        even, for consistency with the builtin Python :func:`round`.

        INPUT:

        -  ``self`` -- a rational number

        -  ``mode`` -- a rounding mode for half integers:

           - 'toward' rounds toward zero
           - 'away' (default) rounds away from zero
           - 'up' rounds up
           - 'down' rounds down
           - 'even' rounds toward the even integer
           - 'odd' rounds toward the odd integer

        OUTPUT: Integer

        EXAMPLES::

            sage: (9/2).round()
            doctest:...: DeprecationWarning: the default rounding for rationals, currently `away`, will be changed to `even`.
            See https://github.com/sagemath/sage/issues/35473 for details.
            5
            sage: n = 4/3; n.round()
            1
            sage: n = -17/4; n.round()
            -4
            sage: n = -5/2; n.round()
            -3
            sage: n.round("away")
            -3
            sage: n.round("up")
            -2
            sage: n.round("down")
            -3
            sage: n.round("even")
            -2
            sage: n.round("odd")
            -3
        """
        if mode is None:
            if self.denominator() == 2:
                from sage.misc.superseded import deprecation
                deprecation(35473,
                    "the default rounding for rationals, currently `away`, will be changed to `even`.")
            mode = "away"
        if not (mode in ['toward', 'away', 'up', 'down', 'even', 'odd']):
            raise ValueError("rounding mode must be one of 'toward', 'away', 'up', 'down', 'even', or 'odd'")
        if self.denominator() == 1:
            from sage.rings.integer import Integer
            return Integer(self)
        if self.denominator() == 2:
            # round down:
            if (mode == "down") or \
                   (mode == "toward" and self > 0) or \
                   (mode == "away" and self < 0) or \
                   (mode == "even" and self.numerator() % 4 == 1) or \
                   (mode == "odd" and self.numerator() % 4 == 3):
                return self.numerator() // self.denominator()
            else:
                return self.numerator() // self.denominator() + 1
        else:
            q, r = self.numerator().quo_rem(self.denominator())
            if r < self.denominator() / 2:
                return q
            else:
                return q+1

    __round__ = round

    def real(self):
        """
        Return the real part of ``self``, which is ``self``.

        EXAMPLES::

            sage: (1/2).real()
            1/2
        """
        return self

    def imag(self):
        """
        Return the imaginary part of ``self``, which is zero.

        EXAMPLES::

            sage: (1/239).imag()
            0
        """
        return self._parent(0)

    def height(self):
        """
        The max absolute value of the numerator and denominator of ``self``, as
        an :class:`Integer`.

        OUTPUT: Integer

        EXAMPLES::

            sage: a = 2/3
            sage: a.height()
            3
            sage: a = 34/3
            sage: a.height()
            34
            sage: a = -97/4
            sage: a.height()
            97

        AUTHORS:

        - Naqi Jaffery (2006-03-05): examples

        .. NOTE::

           For the logarithmic height, use :meth:`global_height()`.

        """
        x = abs(self.numer())
        if x > self.denom():
            return x
        return self.denom()

    def _lcm(self, Rational other):
        """
        Return the least common multiple, in the rational numbers, of ``self``
        and ``other``. This function returns either 0 or 1 (as a rational
        number).

        INPUT:

        -  ``other`` -- Rational

        OUTPUT:

        -  ``Rational`` -- 0 or 1

        EXAMPLES::

            sage: (2/3)._lcm(3/5)
            1
            sage: (0/1)._lcm(0/1)
            0
            sage: type((2/3)._lcm(3/5))
            <class 'sage.rings.rational.Rational'>
        """
        if mpz_cmp_si(mpq_numref(self.value), 0) == 0 and \
               mpz_cmp_si(mpq_numref(other.value), 0) == 0:
            return Rational(0)
        return Rational(1)

    def additive_order(self):
        """
        Return the additive order of ``self``.

        OUTPUT: integer or infinity

        EXAMPLES::

            sage: QQ(0).additive_order()
            1
            sage: QQ(1).additive_order()
            +Infinity
        """
        import sage.rings.infinity
        if self.is_zero():
            return integer.Integer(1)
        else:
            return sage.rings.infinity.infinity


    def multiplicative_order(self):
        """
        Return the multiplicative order of ``self``.

        OUTPUT: Integer or ``infinity``

        EXAMPLES::

            sage: QQ(1).multiplicative_order()
            1
            sage: QQ('1/-1').multiplicative_order()
            2
            sage: QQ(0).multiplicative_order()
            +Infinity
            sage: QQ('2/3').multiplicative_order()
            +Infinity
            sage: QQ('1/2').multiplicative_order()
            +Infinity
        """
        import sage.rings.infinity
        if self.is_one():
            return integer.Integer(1)
        elif mpz_cmpabs(mpq_numref(self.value),mpq_denref(self.value)) == 0:
            # if the numerator and the denominator are equal in absolute value,
            # then the rational number is -1
            return integer.Integer(2)
        else:
            return sage.rings.infinity.infinity

    def is_one(self):
        r"""
        Determine if a rational number is one.

        OUTPUT: bool

        EXAMPLES::

            sage: QQ(1/2).is_one()
            False
            sage: QQ(4/4).is_one()
            True
        """
        # A rational number is equal to 1 iff its numerator and denominator are equal
        return mpz_cmp(mpq_numref(self.value),mpq_denref(self.value)) == 0

    def is_integral(self):
        r"""
        Determine if a rational number is integral (i.e., is in
        `\ZZ`).

        OUTPUT: bool

        EXAMPLES::

            sage: QQ(1/2).is_integral()
            False
            sage: QQ(4/4).is_integral()
            True
        """
        return mpz_cmp_si(mpq_denref(self.value), 1) == 0

    def is_rational(self):
        r"""
        Return ``True`` since this is a rational number.

        EXAMPLES::

            sage: (3/4).is_rational()
            True
        """
        return True

    #Function alias for checking if the number is a integer.  Added to solve issue 15500
    is_integer = is_integral


    def is_S_integral(self, S=[]):
        r"""
        Determine if the rational number is ``S``-integral.

        ``x`` is ``S``-integral if ``x.valuation(p)>=0`` for all ``p`` not in
        ``S``, i.e., the denominator of ``x`` is divisible only by the primes
        in ``S``.

        INPUT:

        -  ``S`` -- list or tuple of primes.

        OUTPUT: bool

        .. NOTE::

           Primality of the entries in ``S`` is not checked.

        EXAMPLES::

            sage: QQ(1/2).is_S_integral()
            False
            sage: QQ(1/2).is_S_integral([2])
            True
            sage: [a for a in range(1,11) if QQ(101/a).is_S_integral([2,5])]
            [1, 2, 4, 5, 8, 10]
        """
        if self.is_integral():
            return True
        return self.prime_to_S_part(S).is_integral()

    def is_S_unit(self, S=None):
        r"""
        Determine if the rational number is an ``S``-unit.

        ``x`` is an ``S``-unit if ``x.valuation(p)==0`` for all ``p`` not in
        ``S``, i.e., the numerator and denominator of ``x`` are divisible only
        by the primes in `S`.

        INPUT:

        -  ``S`` -- list or tuple of primes.

        OUTPUT: bool

        .. NOTE::

           Primality of the entries in ``S`` is not checked.

        EXAMPLES::

            sage: QQ(1/2).is_S_unit()
            False
            sage: QQ(1/2).is_S_unit([2])
            True
            sage: [a for a in range(1,11) if QQ(10/a).is_S_unit([2,5])]
            [1, 2, 4, 5, 8, 10]
        """
        a = self.abs()
        if a == 1:
            return True
        if S is None:
            return False
        return a.prime_to_S_part(S) == 1

    cdef _lshift(self, long int exp):
        r"""
        Return ``self * 2^exp``.
        """
        cdef Rational x
        x = <Rational> Rational.__new__(Rational)
        sig_on()
        if exp < 0:
            mpq_div_2exp(x.value,self.value,-exp)
        else:
            mpq_mul_2exp(x.value,self.value,exp)
        sig_off()
        return x

    def __lshift__(x, y):
        """
        Left shift operator ``x << y``.

        INPUT:

        -  ``x, y`` -- integer or rational

        OUTPUT: Rational

        EXAMPLES::

            sage: (2/3).__lshift__(4/1)
            32/3
            sage: (2/3).__lshift__(4/7)
            Traceback (most recent call last):
            ...
            ValueError: denominator must be 1
            sage: (2).__lshift__(4/1)
            32
            sage: (2/3).__lshift__(4)
            32/3
            sage: (2/3) << (4/1)
            32/3
        """
        if isinstance(x, Rational):
            if isinstance(y, (int, integer.Integer)):
                return (<Rational>x)._lshift(y)
            if isinstance(y, Rational):
                if mpz_cmp_si(mpq_denref((<Rational>y).value), 1) != 0:
                    raise ValueError("denominator must be 1")
                return (<Rational>x)._lshift(y)
        return coercion_model.bin_op(x, y, operator.lshift)

    cdef _rshift(self, long int exp):
        r"""
        Return ``self / 2^exp``.
        """
        cdef Rational x
        x = <Rational> Rational.__new__(Rational)
        sig_on()
        if exp < 0:
            mpq_mul_2exp(x.value,self.value,-exp)
        else:
            mpq_div_2exp(x.value,self.value,exp)
        sig_off()
        return x

    def __rshift__(x, y):
        """
        Right shift operator ``x >> y``.

        INPUT:

        -  ``x, y`` -- integer or rational

        OUTPUT: Rational

        EXAMPLES::

            sage: (2/3).__rshift__(4/1)
            1/24
            sage: (2/3).__rshift__(4/7)
            Traceback (most recent call last):
            ...
            ValueError: denominator must be 1
            sage: (2).__rshift__(4/1)
            0
            sage: (2/1).__rshift__(4)
            1/8
            sage: (2/1) >>(4/1)
            1/8
        """
        if isinstance(x, Rational):
            if isinstance(y, (int, integer.Integer)):
                return (<Rational>x)._rshift(y)
            if isinstance(y, Rational):
                if mpz_cmp_si(mpq_denref((<Rational>y).value), 1) != 0:
                    raise ValueError("denominator must be 1")
                return (<Rational>x)._rshift(y)
        return coercion_model.bin_op(x, y, operator.rshift)

    def conjugate(self):
        """
        Return the complex conjugate of this rational number, which is
        the number itself.

        EXAMPLES::

            sage: n = 23/11
            sage: n.conjugate()
            23/11
        """
        return self

    ##################################################
    # Support for interfaces
    ##################################################

    def __pari__(self):
        """
        Return the PARI version of this rational number.

        EXAMPLES::

            sage: n = 9390823/17
            sage: m = n.__pari__(); m                                                   # needs sage.libs.pari
            9390823/17
            sage: type(m)                                                               # needs sage.libs.pari
            <class 'cypari2.gen.Gen'>
            sage: m.type()                                                              # needs sage.libs.pari
            't_FRAC'
        """
        global new_gen_from_rational
        if new_gen_from_rational is None:
            from sage.libs.pari.convert_sage import new_gen_from_rational
        return new_gen_from_rational(self)

    def _interface_init_(self, I=None):
        """
        Return representation of this rational suitable for coercing into
        almost any computer algebra system.

        OUTPUT: string

        EXAMPLES::

            sage: (2/3)._interface_init_()
            '2/3'
            sage: kash(3/1).Type()              # optional - kash
            elt-fld^rat
            sage: magma(3/1).Type()             # optional - magma
            FldRatElt
        """
        return '%s/%s'%(self.numerator(), self.denominator())

    def _sage_input_(self, sib, coerced):
        r"""
        Produce an expression which will reproduce this value when evaluated.

        EXAMPLES::

            sage: sage_input(QQ(1), verify=True)
            # Verified
            QQ(1)
            sage: sage_input(-22/7, verify=True)
            # Verified
            -22/7
            sage: sage_input(-22/7, preparse=False)
            -ZZ(22)/7
            sage: sage_input(10^-50, verify=True)
            # Verified
            1/100000000000000000000000000000000000000000000000000
            sage: from sage.misc.sage_input import SageInputBuilder
            sage: (-2/37)._sage_input_(SageInputBuilder(preparse=False), False)
            {unop:- {binop:/ {call: {atomic:ZZ}({atomic:2})} {atomic:37}}}
            sage: QQ(5)._sage_input_(SageInputBuilder(preparse=False), True)
            {atomic:5}
        """

        # This code is extensively described in the docstring
        # for sage_input.py.

        num = self.numerator()
        neg = (num < 0)
        if neg: num = -num
        if self.denominator() == 1:
            if coerced:
                v = sib.int(num)
            else:
                v = sib.name('QQ')(sib.int(num))
        else:
            v = sib(num)/sib.int(self.denominator())
        if neg: v = -v
        return v


# The except value is just some random double, it doesn't matter what it is.
cdef double mpq_get_d_nearest(mpq_t x) except? -648555075988944.5:
    """
    Convert a ``mpq_t`` to a ``double``, with round-to-nearest-even.
    This differs from ``mpq_get_d()`` which does round-to-zero.

    TESTS::

        sage: q = QQ(); float(q)
        0.0
        sage: q = 2^-10000; float(q)
        0.0
        sage: float(-q)
        -0.0
        sage: q = 2^10000/1; float(q)
        inf
        sage: float(-q)
        -inf

    ::

        sage: q = 2^-1075; float(q)
        0.0
        sage: float(-q)
        -0.0
        sage: q = 2^52 / 2^1074; float(q)  # Smallest normal double
        2.2250738585072014e-308
        sage: float(-q)
        -2.2250738585072014e-308
        sage: q = (2^52 + 1/2) / 2^1074; float(q)
        2.2250738585072014e-308
        sage: float(-q)
        -2.2250738585072014e-308
        sage: q = (2^52 + 1) / 2^1074; float(q)  # Next normal double
        2.225073858507202e-308
        sage: float(-q)
        -2.225073858507202e-308
        sage: q = (2^52 - 1) / 2^1074; float(q)  # Largest denormal double
        2.225073858507201e-308
        sage: float(-q)
        -2.225073858507201e-308
        sage: q = 1 / 2^1074; float(q)  # Smallest denormal double
        5e-324
        sage: float(-q)
        -5e-324
        sage: q = (1/2) / 2^1074; float(q)
        0.0
        sage: float(-q)
        -0.0
        sage: q = (3/2) / 2^1074; float(q)
        1e-323
        sage: float(-q)
        -1e-323
        sage: q = (2/3) / 2^1074; float(q)
        5e-324
        sage: float(-q)
        -5e-324
        sage: q = (1/3) / 2^1074; float(q)
        0.0
        sage: float(-q)
        -0.0
        sage: q = (2^53 - 1) * 2^971/1; float(q)  # Largest double
        1.7976931348623157e+308
        sage: float(-q)
        -1.7976931348623157e+308
        sage: q = (2^53) * 2^971/1; float(q)
        inf
        sage: float(-q)
        -inf
        sage: q = (2^53 - 1/2) * 2^971/1; float(q)
        inf
        sage: float(-q)
        -inf
        sage: q = (2^53 - 2/3) * 2^971/1; float(q)
        1.7976931348623157e+308
        sage: float(-q)
        -1.7976931348623157e+308

    AUTHORS:

    - Paul Zimmermann, Jeroen Demeyer (:issue:`14416`)
    """
    cdef mpz_ptr a = mpq_numref(x)
    cdef mpz_ptr b = mpq_denref(x)
    cdef int resultsign = mpz_sgn(a)

    if resultsign == 0:
        return 0.0

    cdef Py_ssize_t sa = mpz_sizeinbase(a, 2)
    cdef Py_ssize_t sb = mpz_sizeinbase(b, 2)

    # Easy case: both numerator and denominator are exactly
    # representable as doubles.
    if sa <= 53 and sb <= 53:
        return mpz_get_d(a) / mpz_get_d(b)

    # General case

    # We should shift a right by this amount
    cdef Py_ssize_t shift = sa - sb - 54

    # At this point, we know that q0 = a/b / 2^shift satisfies
    # 2^53 < q0 < 2^55.
    # The end result d = q0 * 2^shift (rounded).

    # Check for obvious overflow/underflow before shifting
    if shift <= -1130:  # |d| < 2^-1075
        if resultsign < 0:
            return -0.0
        else:
            return 0.0
    elif shift >= 971:  # |d| > 2^1024
        if resultsign < 0:
            return -1.0/0.0
        else:
            return 1.0/0.0

    sig_on()

    # Compute q = trunc(a / 2^shift) and let remainder_is_zero be True
    # if and only if no truncation occurred.
    cdef mpz_t q, r
    mpz_init(q)
    mpz_init(r)
    cdef int remainder_is_zero
    if shift > 0:
        remainder_is_zero = mpz_divisible_2exp_p(a, shift)
        mpz_tdiv_q_2exp(q, a, shift)
    else:
        mpz_mul_2exp(q, a, -shift)
        remainder_is_zero = True

    # Now divide by b to get q = trunc(a/b / 2^shift).
    # remainder_is_zero is True if and only if no truncation occurred
    # (in neither division).
    mpz_tdiv_qr(q, r, q, b)
    if remainder_is_zero:
        remainder_is_zero = (mpz_cmp_ui(r, 0) == 0)

    # Convert abs(q) to a 64-bit integer.
    cdef mp_limb_t* q_limbs = (<mpz_ptr>q)._mp_d
    cdef uint64_t q64
    if sizeof(mp_limb_t) >= 8:
        q64 = q_limbs[0]
    else:
        assert sizeof(mp_limb_t) == 4
        q64 = q_limbs[1]
        q64 = (q64 << 32) + q_limbs[0]

    mpz_clear(q)
    mpz_clear(r)
    sig_off()

    # The quotient q64 has 54 or 55 bits, but we need exactly 54.
    # Shift it down by 1 one if needed.
    cdef Py_ssize_t add_shift
    if q64 < (1ULL << 54):
        add_shift = 0
    else:
        add_shift = 1

    if (shift + add_shift) < -1075:
        # The result will be denormal, ensure the final shift is -1075
        # to avoid a double rounding.
        add_shift = -1075 - shift

    # Add add_shift to shift and let q = trunc(a/b / 2^shift)
    # for the new shift value.
    cdef uint64_t mask
    if add_shift:
        assert add_shift > 0
        assert add_shift < 64
        shift += add_shift
        # We do an additional division of q by 2^add_shift.
        if remainder_is_zero:
            mask = ((1ULL << add_shift)-1)
            remainder_is_zero = ((q64 & mask) == 0)
        q64 = q64 >> add_shift

    # Round q64 from 54 to 53 bits of precision.
    if ((q64 & 1) == 0):
        # Round towards zero
        pass
    else:
        if not remainder_is_zero:
            # Remainder is non-zero: round away from zero
            q64 += 1
        else:
            # Halfway case: round to even
            q64 += (q64 & 2) - 1

    # The conversion of q64 to double is *exact*.
    # This is because q64 is even and satisfies q64 <= 2^54,
    # (with 2^53 <= q64 <= 2^54 unless in the denormal case).
    cdef double d = <double>q64
    if resultsign < 0:
        d = -d
    return ldexp(d, shift)


@cython.binding(True)
def make_rational(s):
    """
    Make a rational number from ``s`` (a string in base 32)

    INPUT:

    -  ``s`` -- string in base 32

    OUTPUT: Rational

    EXAMPLES::

        sage: (-7/15).str(32)
        '-7/f'
        sage: sage.rings.rational.make_rational('-7/f')
        -7/15
    """
    r = Rational()
    mpq_set_str(r.value, str_to_bytes(s), 32)
    return r


cdef class Z_to_Q(Morphism):
    r"""
    A morphism from `\ZZ` to `\QQ`.
    """

    def __init__(self):
        """
        Create morphism from integers to rationals.

        EXAMPLES::

            sage: sage.rings.rational.Z_to_Q()
            Natural morphism:
              From: Integer Ring
              To:   Rational Field
        """
        from sage.rings import integer_ring
        from sage.rings import rational_field
        import sage.categories.homset
        Morphism.__init__(self, sage.categories.homset.Hom(integer_ring.ZZ, rational_field.QQ))

    cpdef Element _call_(self, x):
        """
        Return the image of the morphism on ``x``.

        EXAMPLES::

            sage: sage.rings.rational.Z_to_Q()(2) # indirect doctest
            2
        """
        cdef Rational rat
        rat = <Rational> Rational.__new__(Rational)
        mpq_set_z(rat.value, (<integer.Integer>x).value)
        return rat

    def _repr_type(self):
        """
        Return string that describes the type of morphism.

        EXAMPLES::

            sage: sage.rings.rational.Z_to_Q()._repr_type()
            'Natural'
        """
        return "Natural"

    def section(self):
        """
        Return a section of this morphism.

        EXAMPLES::

            sage: f = QQ.coerce_map_from(ZZ).section(); f
            Generic map:
              From: Rational Field
              To:   Integer Ring

        This map is a morphism in the category of sets with partial
        maps (see :issue:`15618`)::

            sage: f.parent()
            Set of Morphisms from Rational Field to Integer Ring
             in Category of sets with partial maps
        """
        from sage.categories.sets_with_partial_maps import SetsWithPartialMaps
        return Q_to_Z(self._codomain.Hom(self.domain(), category=SetsWithPartialMaps()))

    def is_surjective(self):
        r"""
        Return whether this morphism is surjective.

        EXAMPLES::

            sage: QQ.coerce_map_from(ZZ).is_surjective()
            False

        """
        return False

cdef class Q_to_Z(Map):
    r"""
    A morphism from `\QQ` to `\ZZ`.

    TESTS::

        sage: type(ZZ.convert_map_from(QQ))
        <class 'sage.rings.rational.Q_to_Z'>
    """
    cpdef Element _call_(self, x):
        """
        A fast map from the rationals to the integers.

        EXAMPLES::

            sage: f = sage.rings.rational.Q_to_Z(QQ, ZZ)
            sage: f(1/2) # indirect doctest
            Traceback (most recent call last):
            ...
            TypeError: no conversion of this rational to integer
            sage: f(4/2) # indirect doctest
            2
        """
        if not mpz_cmp_si(mpq_denref((<Rational>x).value), 1) == 0:
            raise TypeError("no conversion of this rational to integer")
        cdef Integer n = Integer.__new__(Integer)
        n.set_from_mpz(mpq_numref((<Rational>x).value))
        return n

    def section(self):
        """
        Return a section of this morphism.

        EXAMPLES::

            sage: sage.rings.rational.Q_to_Z(QQ, ZZ).section()
            Natural morphism:
              From: Integer Ring
              To:   Rational Field
        """
        return Z_to_Q()


cdef class int_to_Q(Morphism):
    r"""
    A morphism from Python 3 ``int`` to `\QQ`.
    """
    def __init__(self):
        """
        Initialize ``self``.

        EXAMPLES::

            sage: sage.rings.rational.int_to_Q()
            Native morphism:
              From: Set of Python objects of class 'int'
              To:   Rational Field
        """
        from sage.rings import rational_field
        import sage.categories.homset
        from sage.sets.pythonclass import Set_PythonType
        Morphism.__init__(self, sage.categories.homset.Hom(
            Set_PythonType(long), rational_field.QQ))

    cpdef Element _call_(self, a):
        """
        Return the image of the morphism on ``a``.

        EXAMPLES::

            sage: f = sage.rings.rational.int_to_Q()
            sage: f(4^100)
            1606938044258990275541962092341162602522202993782792835301376
        """

        cdef Rational rat
        cdef long a_long
        cdef int err = 0

        rat = <Rational> Rational.__new__(Rational)

        integer_check_long_py(a, &a_long, &err)

        if not err:
            mpq_set_si(rat.value, a_long, 1)
        else:
            mpz_set_pylong(mpq_numref(rat.value), a)

        return rat

    def _repr_type(self):
        """
        Return string that describes the type of morphism.

        EXAMPLES::

            sage: sage.rings.rational.int_to_Q()._repr_type()
            'Native'
        """
        return "Native"


# Support Python's numbers abstract base class
import numbers
numbers.Rational.register(Rational)<|MERGE_RESOLUTION|>--- conflicted
+++ resolved
@@ -677,11 +677,7 @@
             temp_rational = x.rational_reconstruction()
             mpq_set(self.value, temp_rational.value)
 
-<<<<<<< HEAD
-        elif isinstance(x, RealDouble_classes):
-=======
         elif isinstance(x, (float, sage.rings.real_double.RealDoubleElement)):
->>>>>>> 8ab839e7
             try:
                 from sage.rings.real_mpfr import RR, RealNumber
             except ImportError:
