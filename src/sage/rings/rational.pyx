# distutils: libraries = NTL_LIBRARIES
# distutils: extra_compile_args = NTL_CFLAGS
# distutils: include_dirs = NTL_INCDIR
# distutils: library_dirs = NTL_LIBDIR
# distutils: extra_link_args = NTL_LIBEXTRA
# distutils: language = c++
r"""
Rational Numbers

AUTHORS:

- William Stein (2005): first version

- William Stein (2006-02-22): floor and ceil (pure fast GMP versions).

- Gonzalo Tornaria and William Stein (2006-03-02): greatly improved
  python/GMP conversion; hashing

- William Stein and Naqi Jaffery (2006-03-06): height, sqrt examples,
  and improve behavior of sqrt.

- David Harvey (2006-09-15): added nth_root

- Pablo De Napoli (2007-04-01): corrected the implementations of
  multiplicative_order, is_one; optimized __bool__ ; documented:
  lcm,gcd

- John Cremona (2009-05-15): added support for local and global
  logarithmic heights.

- Travis Scrimshaw (2012-10-18): Added doctests for full coverage.

- Vincent Delecroix (2013): continued fraction

- Vincent Delecroix (2017-05-03): faster integer-rational comparison

- Vincent Klein (2017-05-11): add __mpq__() to class Rational

- Vincent Klein (2017-05-22): Rational constructor support gmpy2.mpq
  or gmpy2.mpz parameter. Add __mpz__ to class Rational.

TESTS::

    sage: a = -2/3
    sage: a == loads(dumps(a))
    True
"""

# ****************************************************************************
#       Copyright (C) 2004, 2006 William Stein <wstein@gmail.com>
#       Copyright (C) 2017 Vincent Delecroix <20100.delecroix@gmail.com>
#
#  Distributed under the terms of the GNU General Public License (GPL)
#  as published by the Free Software Foundation; either version 2 of
#  the License, or (at your option) any later version.
#                  https://www.gnu.org/licenses/
# ****************************************************************************

cimport cython
from cpython cimport *
from cpython.object cimport Py_EQ, Py_NE

from cysignals.signals cimport sig_on, sig_off

import operator
import fractions

from sage.arith.long cimport pyobject_to_long, integer_check_long_py
from sage.cpython.string cimport char_to_str, str_to_bytes

import sage.misc.misc as misc
from sage.structure.sage_object cimport SageObject
from sage.structure.richcmp cimport rich_to_bool_sgn
import sage.rings.rational_field

cimport sage.rings.integer as integer
from .integer cimport Integer

from .integer_ring import ZZ
from sage.arith.rational_reconstruction cimport mpq_rational_reconstruction

from sage.structure.coerce cimport is_numpy_type

from sage.libs.gmp.pylong cimport mpz_set_pylong

from sage.structure.coerce cimport coercion_model
from sage.structure.element cimport Element
from sage.structure.element import coerce_binop
from sage.structure.parent cimport Parent
from sage.categories.morphism cimport Morphism
from sage.categories.map cimport Map



import sage.rings.real_mpfr
import sage.rings.real_double
from libc.stdint cimport uint64_t
from sage.libs.gmp.binop cimport mpq_add_z, mpq_mul_z, mpq_div_zz

from cpython.int cimport PyInt_AS_LONG

cimport sage.rings.fast_arith
import sage.rings.fast_arith


try:
    from cypari2.gen import Gen as pari_gen
except ImportError:
    pari_gen = ()


set_rational_from_gen = None
new_gen_from_rational = None


cdef sage.rings.fast_arith.arith_int ai
ai = sage.rings.fast_arith.arith_int()

cdef object numpy_long_interface = {'typestr': '=i4' if sizeof(long) == 4 else '=i8' }
cdef object numpy_int64_interface = {'typestr': '=i8'}
cdef object numpy_object_interface = {'typestr': '|O'}
cdef object numpy_double_interface = {'typestr': '=f8'}

from libc.math cimport ldexp
from sage.libs.gmp.all cimport *

cimport gmpy2
gmpy2.import_gmpy2()


cdef class Rational(sage.structure.element.FieldElement)

cdef inline void set_from_mpq(Rational self, mpq_t value):
    mpq_set(self.value, value)

cdef inline void set_from_Rational(Rational self, Rational other):
    mpq_set(self.value, other.value)

cdef inline void set_from_Integer(Rational self, integer.Integer other):
    mpq_set_z(self.value, other.value)

cdef object Rational_mul_(Rational a, Rational b):
    cdef Rational x
    x = <Rational> Rational.__new__(Rational)

    sig_on()
    mpq_mul(x.value, a.value, b.value)
    sig_off()

    return x

cdef object Rational_div_(Rational a, Rational b):
    cdef Rational x
    x = <Rational> Rational.__new__(Rational)

    sig_on()
    mpq_div(x.value, a.value, b.value)
    sig_off()

    return x

cdef Rational_add_(Rational self, Rational other):
    cdef Rational x
    x = <Rational> Rational.__new__(Rational)
    sig_on()
    mpq_add(x.value, self.value, other.value)
    sig_off()
    return x

cdef Rational_sub_(Rational self, Rational other):
    cdef Rational x
    x = <Rational> Rational.__new__(Rational)

    sig_on()
    mpq_sub(x.value, self.value, other.value)
    sig_off()

    return x

cdef Parent the_rational_ring = sage.rings.rational_field.Q

# make sure zero/one elements are set
cdef set_zero_one_elements():
    global the_rational_ring
    the_rational_ring._zero_element = Rational(0)
    the_rational_ring._one_element = Rational(1)

set_zero_one_elements()

cpdef Integer integer_rational_power(Integer a, Rational b):
    """
    Compute `a^b` as an integer, if it is integral, or return ``None``.

    The nonnegative real root is taken for even denominators.

    INPUT:

    - a -- an ``Integer``
    - b -- a nonnegative ``Rational``

    OUTPUT:

    `a^b` as an ``Integer`` or ``None``

    EXAMPLES::

        sage: from sage.rings.rational import integer_rational_power
        sage: integer_rational_power(49, 1/2)
        7
        sage: integer_rational_power(27, 1/3)
        3
        sage: integer_rational_power(-27, 1/3) is None
        True
        sage: integer_rational_power(-27, 2/3) is None
        True
        sage: integer_rational_power(512, 7/9)
        128

        sage: integer_rational_power(27, 1/4) is None
        True
        sage: integer_rational_power(-16, 1/4) is None
        True

        sage: integer_rational_power(0, 7/9)
        0
        sage: integer_rational_power(1, 7/9)
        1
        sage: integer_rational_power(-1, 7/9) is None
        True
        sage: integer_rational_power(-1, 8/9) is None
        True
        sage: integer_rational_power(-1, 9/8) is None
        True

    TESTS (:trac:`11228`)::

        sage: integer_rational_power(-10, QQ(2))
        100
        sage: integer_rational_power(0, QQ(0))
        1
    """
    cdef Integer z = Integer.__new__(Integer)
    if mpz_sgn(mpq_numref(b.value)) < 0:
        raise ValueError("Only positive exponents supported.")
    cdef int sgn = mpz_sgn(a.value)
    cdef bint exact
    if (mpz_cmp_ui(a.value, 1) == 0 or
          mpz_cmp_ui(mpq_numref(b.value), 0) == 0):
        mpz_set_ui(z.value, 1)
    elif sgn == 0:
        pass # z is 0
    elif sgn < 0 and mpz_cmp_ui(mpq_denref(b.value), 1):
        return None
    else:
        if (not mpz_fits_ulong_p(mpq_numref(b.value))
            or not mpz_fits_ulong_p(mpq_denref(b.value))):
            # too big to take roots/powers
            return None
        elif mpz_cmp_ui(mpq_denref(b.value), 2) == 0:
            if mpz_perfect_square_p(a.value):
                mpz_sqrt(z.value, a.value)
            else:
                return None
        else:
            exact = mpz_root(z.value, a.value, mpz_get_ui(mpq_denref(b.value)))
            if not exact:
                return None
        mpz_pow_ui(z.value, z.value, mpz_get_ui(mpq_numref(b.value)))
    return z


cpdef rational_power_parts(a, Rational b, factor_limit=10**5):
    """
    Compute rationals or integers `c` and `d` such that `a^b = c*d^b`
    with `d` small. This is used for simplifying radicals.

    INPUT:

    - ``a`` -- a rational or integer
    - ``b`` -- a rational
    - ``factor_limit`` -- the limit used in factoring ``a``

    EXAMPLES::

        sage: from sage.rings.rational import rational_power_parts
        sage: rational_power_parts(27, 1/2)
        (3, 3)
        sage: rational_power_parts(-128, 3/4)
        (8, -8)
        sage: rational_power_parts(-4, 1/2)
        (2, -1)
        sage: rational_power_parts(-4, 1/3)
        (1, -4)
        sage: rational_power_parts(9/1000, 1/2)
        (3/10, 1/10)

    TESTS:

    Check if :trac:`8540` is fixed::

        sage: rational_power_parts(3/4, -1/2)
        (2, 3)
        sage: t = (3/4)^(-1/2); t                                                       # optional - sage.symbolic
        2/3*sqrt(3)
        sage: t^2                                                                       # optional - sage.symbolic
        4/3

    Check if :trac:`15605` is fixed::

        sage: rational_power_parts(-1, -1/3)
        (1, -1)
        sage: (-1)^(-1/3)                                                               # optional - sage.symbolic
        -(-1)^(2/3)
        sage: 1 / ((-1)^(1/3))                                                          # optional - sage.symbolic
        -(-1)^(2/3)
        sage: rational_power_parts(-1, 2/3)
        (1, -1)
        sage: (-1)^(2/3)                                                                # optional - sage.symbolic
        (-1)^(2/3)
        sage: all(rational_power_parts(-1, i/77) == (1,-1) for i in range(1,9))
        True
        sage: (-1)^(1/3)*(-1)^(1/5)                                                     # optional - sage.symbolic
        (-1)^(8/15)
        sage: bool((-1)^(2/3) == -1/2 + sqrt(3)/2*I)                                    # optional - sage.symbolic
        True
        sage: all((-1)^(p/q) == cos(p*pi/q) + I * sin(p*pi/q)                           # optional - sage.symbolic
        ....:     for p in srange(1, 6) for q in srange(1, 6))
        True

    A few more tests added in :trac:`26414`::

        sage: rational_power_parts(-1, 2/1)
        (1, 1)
        sage: rational_power_parts(-8, 2/3)
        (4, -1)
        sage: all(isinstance(z, Integer) for z in rational_power_parts(-1, 1/1))
        True
        sage: all(isinstance(z, Integer) for z in rational_power_parts(-1, 2/3))
        True
    """
    cdef bint b_negative = (b < 0)
    if b_negative:
        b = -b
        a = ~a

    if isinstance(a, Integer):
        pass
    elif isinstance(a, Rational):
        c1, d1 = rational_power_parts(a.numerator(), b)
        c2, d2 = rational_power_parts(a.denominator(), b)
        return (c1/c2, d1/d2) if not b_negative else (c1/c2, d2/d1)
    else:
        a = Integer(a)

    c = integer_rational_power(a, b)
    if c is not None:
        return c, integer.smallInteger(1)

    numer, denom = b.numerator(), b.denominator()
    if a < factor_limit*factor_limit:
        f = a.factor()
    else:
        from sage.rings.factorint import factor_trial_division
        f = factor_trial_division(a, factor_limit)
    c = integer.smallInteger(1)
    # The sign is not handled by the loop below. We don't want to
    # simplify (-1)^(2/3) to 1 (see Issue #15605), so we always move
    # the sign over to d. Note that the case (-1)^2 is already
    # handled by integer_rational_power() above.
    if a >= 0:
        # d = 1
        d = c
    else:
        # d = -1
        d = integer.smallInteger(-1)
    for p, e in f:
        c *= p**((e // denom)*numer)
        d *= p**(e % denom)
    return (c, d) if not b_negative else (c, ~d)


def is_Rational(x):
    """
    Return true if x is of the Sage rational number type.

    EXAMPLES::

        sage: from sage.rings.rational import is_Rational
        sage: is_Rational(2)
        False
        sage: is_Rational(2/1)
        True
        sage: is_Rational(int(2))
        False
        sage: is_Rational('5')
        False
    """
    return isinstance(x, Rational)


cdef class Rational(sage.structure.element.FieldElement):
    """
    A rational number.

    Rational numbers are implemented using the GMP C library.

    EXAMPLES::

        sage: a = -2/3
        sage: type(a)
        <class 'sage.rings.rational.Rational'>
        sage: parent(a)
        Rational Field
        sage: Rational('1/0')
        Traceback (most recent call last):
        ...
        TypeError: unable to convert '1/0' to a rational
        sage: Rational(1.5)
        3/2
        sage: Rational('9/6')
        3/2
        sage: Rational((2^99,2^100))
        1/2
        sage: Rational(("2", "10"), 16)
        1/8
<<<<<<< HEAD
        sage: Rational(QQbar(125/8).nth_root(3))                                                    # optional - sage.rings.number_field
        5/2
        sage: Rational(AA(209735/343 - 17910/49*golden_ratio).nth_root(3) + 3*AA(golden_ratio))     # optional - sage.rings.number_field
=======
        sage: Rational(QQbar(125/8).nth_root(3))                                        # optional - sage.rings.number_field
        5/2
        sage: Rational(AA(209735/343 - 17910/49*golden_ratio).nth_root(3)               # optional - sage.rings.number_field
        ....:          + 3*AA(golden_ratio))
>>>>>>> a0e71766
        53/7
        sage: QQ(float(1.5))
        3/2
        sage: QQ(RDF(1.2))
        6/5

    Conversion from fractions::

        sage: import fractions
        sage: f = fractions.Fraction(1r, 2r)
        sage: Rational(f)
        1/2

    Conversion from PARI::

<<<<<<< HEAD
        sage: Rational(pari('-939082/3992923'))                                                     # optional - sage.libs.pari
        -939082/3992923
        sage: Rational(pari('Pol([-1/2])'))  #9595                                                  # optional - sage.libs.pari
=======
        sage: Rational(pari('-939082/3992923'))                                         # optional - sage.libs.pari
        -939082/3992923
        sage: Rational(pari('Pol([-1/2])'))  #9595                                      # optional - sage.libs.pari
>>>>>>> a0e71766
        -1/2

    Conversions from numpy::

        sage: import numpy as np                                                        # optional - numpy
        sage: QQ(np.int8('-15'))                                                        # optional - numpy
        -15
        sage: QQ(np.int16('-32'))                                                       # optional - numpy
        -32
        sage: QQ(np.int32('-19'))                                                       # optional - numpy
        -19
        sage: QQ(np.uint32('1412'))                                                     # optional - numpy
        1412

        sage: QQ(np.float16('12'))                                                      # optional - numpy
        12

    Conversions from gmpy2::

        sage: from gmpy2 import *
        sage: QQ(mpq('3/4'))
        3/4
        sage: QQ(mpz(42))
        42
        sage: Rational(mpq(2/3))
        2/3
        sage: Rational(mpz(5))
        5

    TESTS:

    Check that :trac:`28321` is fixed::

        sage: QQ((2r^100r, 3r^100r))
        1267650600228229401496703205376/515377520732011331036461129765621272702107522001
        sage: QQ((-2r^100r, -3r^100r))
        1267650600228229401496703205376/515377520732011331036461129765621272702107522001
    """
    def __cinit__(self):
        r"""
        Initialize ``self`` as an element of `\QQ`.

        EXAMPLES::

            sage: p = Rational(3) # indirect doctest
            sage: p.parent()
            Rational Field
        """
        global the_rational_ring
        mpq_init(self.value)
        self._parent = the_rational_ring

    def __init__(self, x=None, unsigned int base=0):
        """
        Create a new rational number.

        INPUT:

        -  ``x`` - object (default: ``None``)

        -  ``base`` - base if ``x`` is a string

        EXAMPLES::

            sage: a = Rational()
            sage: a.__init__(7); a
            7
            sage: a.__init__('70', base=8); a
            56
            sage: a.__init__(pari('2/3')); a                                            # optional - sage.libs.pari
            2/3
            sage: a.__init__('-h/3ki', 32); a
            -17/3730
            sage: from gmpy2 import mpq
            sage: a.__init__(mpq('3/5')); a
            3/5

        TESTS:

        Check that :trac:`19835` is fixed::

            sage: QQ((0r,-1r))
            0
            sage: QQ((-1r,-1r))
            1

        .. NOTE::

           This is for doctesting purposes only.  Rationals are defined
           to be immutable.
        """
        if x is not None:
            self.__set_value(x, base)

    def __reduce__(self):
        """
        Used in pickling rational numbers.

        EXAMPLES::

            sage: a = 3/5
            sage: a.__reduce__()
            (<cyfunction make_rational at ...>, ('3/5',))
        """
        return sage.rings.rational.make_rational, (self.str(32),)

    def __index__(self):
        """
        Needed so integers can be used as list indices.

        EXAMPLES::

            sage: v = [1,2,3,4,5]
            sage: v[3/1]
            4
            sage: v[3/2]
            Traceback (most recent call last):
            ...
            TypeError: unable to convert rational 3/2 to an integer
        """
        if self.denominator() == 1:
            return int(self)

        raise TypeError(f"unable to convert rational {self} to an integer")

    cdef __set_value(self, x, unsigned int base):
        cdef int n
        cdef Rational temp_rational
        cdef integer.Integer a, b

        if isinstance(x, Rational):
            set_from_Rational(self, x)

        elif isinstance(x, int):
            mpz_set_pylong(mpq_numref(self.value), x)

        elif isinstance(x, integer.Integer):
            set_from_Integer(self, x)

        elif isinstance(x, sage.rings.real_mpfr.RealNumber):

            if x == 0:
                mpq_set_si(self.value, 0, 1)
                return
            if not base:
                set_from_Rational(self, x.simplest_rational())
            else:
                # Truncate in base 10 to match repr(x).
                # See https://github.com/sagemath/sage/issues/21124
                xstr = x.str(base, truncate=(base == 10))
                if '.' in xstr:
                    exp = (len(xstr) - (xstr.index('.') +1))
                    p = base**exp
                    pstr = '1'+'0'*exp
                    s = xstr.replace('.','') +'/'+pstr
                    n = mpq_set_str(self.value, str_to_bytes(s), base)
                    if n or mpz_cmp_si(mpq_denref(self.value), 0) == 0:
                        raise TypeError("unable to convert {!r} to a rational".format(x))
                    mpq_canonicalize(self.value)
                else:
                    n = mpq_set_str(self.value, xstr, base)
                    if n or mpz_cmp_si(mpq_denref(self.value), 0) == 0:
                        raise TypeError("unable to convert {!r} to a rational".format(x))
                    mpq_canonicalize(self.value)
        elif isinstance(x, bytes):
            n = mpq_set_str(self.value, x, base)
            if n or mpz_cmp_si(mpq_denref(self.value), 0) == 0:
                raise TypeError("unable to convert {!r} to a rational".format(x))
            mpq_canonicalize(self.value)
        elif isinstance(x, unicode):
            n = mpq_set_str(self.value, str_to_bytes(x), base)
            if n or mpz_cmp_si(mpq_denref(self.value), 0) == 0:
                raise TypeError("unable to convert {!r} to a rational".format(x))
            mpq_canonicalize(self.value)

        elif hasattr(x, "_rational_"):
            set_from_Rational(self, x._rational_())

        elif isinstance(x, tuple) and len(x) == 2:
            num = x[0]
            denom = x[1]

            if isinstance(num, int):
                mpz_set_pylong(mpq_numref(self.value), num)
            else:
                if not isinstance(num, integer.Integer):
                    num = integer.Integer(num, base)
                mpz_set(mpq_numref(self.value), (<integer.Integer>num).value)

            if isinstance(denom, int):
                mpz_set_pylong(mpq_denref(self.value), denom)
            else:
                if not isinstance(denom, integer.Integer):
                    denom = integer.Integer(denom, base)
                mpz_set(mpq_denref(self.value), (<integer.Integer>denom).value)

            if mpz_sgn(mpq_denref(self.value)) == 0:
                raise ValueError("denominator must not be 0")

            mpq_canonicalize(self.value)

        elif isinstance(x, pari_gen):
            global set_rational_from_gen
            if set_rational_from_gen is None:
                from sage.libs.pari.convert_sage import set_rational_from_gen
            set_rational_from_gen(self, x)

        elif isinstance(x, list) and len(x) == 1:
            self.__set_value(x[0], base)

        elif hasattr(x, 'rational_reconstruction'):
            temp_rational = x.rational_reconstruction()
            mpq_set(self.value, temp_rational.value)

        elif isinstance(x, (float, sage.rings.real_double.RealDoubleElement)):
            self.__set_value(sage.rings.real_mpfr.RealNumber(sage.rings.real_mpfr.RR, x), base)

        elif is_numpy_type(type(x)):
            import numpy
            if isinstance(x, numpy.integer):
                self.__set_value(integer.Integer(x), base)
            elif isinstance(x, numpy.floating):
                self.__set_value(sage.rings.real_mpfr.RR(x), base)
            else:
                raise TypeError("unable to convert {!r} to a rational".format(x))

        elif isinstance(x, fractions.Fraction):
            mpz_set(mpq_numref(self.value), (<integer.Integer> integer.Integer(x.numerator)).value)
            mpz_set(mpq_denref(self.value), (<integer.Integer> integer.Integer(x.denominator)).value)

        elif type(x) is gmpy2.mpq:
            mpq_set(self.value, (<gmpy2.mpq>x).q)

        elif type(x) is gmpy2.mpz:
            mpq_set_z(self.value, (<gmpy2.mpz>x).z)

        else:
            raise TypeError("unable to convert {!r} to a rational".format(x))

    cdef void set_from_mpq(Rational self, mpq_t value):
        mpq_set(self.value, value)

    def list(self):
        """
        Return a list with the rational element in it, to be compatible
        with the method for number fields.

        OUTPUT:

        -  ``list`` - the list ``[self]``

        EXAMPLES::

            sage: m = 5/3
            sage: m.list()
            [5/3]
        """
        return [ self ]

    def continued_fraction_list(self, type="std"):
        r"""
        Return the list of partial quotients of this rational number.

        INPUT:

        - ``type`` - either "std" (the default) for the standard continued
          fractions or "hj" for the Hirzebruch-Jung ones.

        EXAMPLES::

            sage: (13/9).continued_fraction_list()
            [1, 2, 4]
            sage: 1 + 1/(2 + 1/4)
            13/9

            sage: (225/157).continued_fraction_list()
            [1, 2, 3, 4,  5]
            sage: 1 + 1/(2 + 1/(3 + 1/(4 + 1/5)))
            225/157

            sage: (fibonacci(20)/fibonacci(19)).continued_fraction_list()
            [1, 1, 1, 1, 1, 1, 1, 1, 1, 1, 1, 1, 1, 1, 1, 1, 1, 2]

            sage: (-1/3).continued_fraction_list()
            [-1, 1, 2]

        Check that the partial quotients of an integer ``n`` is simply ``[n]``::

            sage: QQ(1).continued_fraction_list()
            [1]
            sage: QQ(0).continued_fraction_list()
            [0]
            sage: QQ(-1).continued_fraction_list()
            [-1]

        Hirzebruch-Jung continued fractions::

            sage: (11/19).continued_fraction_list("hj")
            [1, 3, 2, 3, 2]
            sage: 1 - 1/(3 - 1/(2 - 1/(3 - 1/2)))
            11/19

            sage: (225/137).continued_fraction_list("hj")
            [2, 3, 5, 10]
            sage: 2 - 1/(3 - 1/(5 - 1/10))
            225/137

            sage: (-23/19).continued_fraction_list("hj")
            [-1, 5, 4]
            sage: -1 - 1/(5 - 1/4)
            -23/19
        """
        cdef Integer z
        cdef mpz_t p,q,tmp
        cdef list res = []

        mpz_init(tmp)
        mpz_init(p)
        mpz_init(q)
        mpz_set(p, mpq_numref(self.value))
        mpz_set(q, mpq_denref(self.value))

        if type == "std":
            while mpz_sgn(q) != 0:
                z = Integer.__new__(Integer)
                mpz_fdiv_qr(z.value,tmp,p,q)
                mpz_set(p,q)
                mpz_set(q,tmp)
                res.append(z)
        elif type == "hj":
            while mpz_sgn(q) != 0:
                z = Integer.__new__(Integer)
                mpz_cdiv_qr(z.value,tmp,p,q)
                mpz_set(p,q)
                mpz_set(q,tmp)
                res.append(z)
                if mpz_sgn(q) == 0:
                    break
                z = Integer.__new__(Integer)
                mpz_fdiv_qr(z.value,tmp,p,q)
                mpz_set(p,q)
                mpz_set(q,tmp)
                mpz_neg(z.value,z.value)
                res.append(z)
        else:
            mpz_clear(p)
            mpz_clear(q)
            mpz_clear(tmp)
            raise ValueError("the type must be one of 'floor', 'hj'")

        mpz_clear(p)
        mpz_clear(q)
        mpz_clear(tmp)

        return res

    def continued_fraction(self):
        r"""
        Return the continued fraction of that rational.

        EXAMPLES::

            sage: (641/472).continued_fraction()
            [1; 2, 1, 3, 1, 4, 1, 5]

            sage: a = (355/113).continued_fraction(); a
            [3; 7, 16]
            sage: a.n(digits=10)
            3.141592920
            sage: pi.n(digits=10)
            3.141592654

        It's almost pi!
        """
        #TODO: do better
        from sage.rings.continued_fraction import ContinuedFraction_periodic
        l = self.continued_fraction_list()
        return ContinuedFraction_periodic(l)

    cpdef _richcmp_(left, right, int op):
        """
        Compare two rational numbers.

        INPUT:

        -  ``left, right`` -- objects

        -  ``op`` -- integer

        EXAMPLES::

            sage: 1/3 < 2/3
            True
            sage: 2/3 < 1/3
            False
            sage: 4/5 < 2.0
            True
            sage: 4/5 < 0.8
            False

            sage: ones = [1, 1r, 1l, 1/1, 1.0r, 1.0]
            sage: twos = [2, 2r, 2l, 2/1, 2.0r, 2.0]
            sage: threes = [3, 3r, 3l, 3/1, 3.0r, 3.0]
            sage: from itertools import product
            sage: for one,two,three in product(ones,twos,threes):
            ....:     assert one < two < three
            ....:     assert one <= two <= three
            ....:     assert three > two > one
            ....:     assert three >= two >= one
            ....:     assert one != two and one != three and two != three
            sage: for one1, one2 in product(ones,repeat=2):
            ....:     assert (one1 == one2) is True
            ....:     assert (one1 <= one2) is True
            ....:     assert (one1 >= one2) is True

        Comparisons with gmpy2 values (:trac:`28394`)::

            sage: import gmpy2
            sage: values = [(-2,5),(-1,3),(0,1),(2,9),(1,1),(73,2)]
            sage: for num1, den1 in values:
            ....:     for num2, den2 in values:
            ....:         a1 = QQ((num1, den1))
            ....:         a2 = QQ((num2, den2))
            ....:         b1 = gmpy2.mpq(num1, den1)
            ....:         b2 = gmpy2.mpq(num2, den2)
            ....:         assert a1 == b1 and b1 == a1 and a2 == b2 and b2 == a2
            ....:         assert (a1 == a2) == (b1 == b2) == (a1 == b2) == (b1 == a2)
            ....:         assert (a1 != a2) == (b1 != b2) == (a1 != b2) == (b1 != a2)
            ....:         assert (a1 <  a2) == (b1 <  b2) == (a1 <  b2) == (b1 <  a2)
            ....:         assert (a1 <= a2) == (b1 <= b2) == (a1 <= b2) == (b1 <= a2)
            ....:         assert (a1 >  a2) == (b1 >  b2) == (a1 >  b2) == (b1 >  a2)
            ....:         assert (a1 >= a2) == (b1 >= b2) == (a1 >= b2) == (b1 >= a2)
        """
        cdef int c
        if op == Py_EQ:
            return <bint> mpq_equal((<Rational>left).value,
                                    (<Rational>right).value)
        elif op == Py_NE:
            return not mpq_equal((<Rational>left).value,
                                 (<Rational>right).value)
        c = mpq_cmp((<Rational>left).value, (<Rational>right).value)
        return rich_to_bool_sgn(op, c)

    def __copy__(self):
        """
        EXAMPLES::

            sage: a = -17/37
            sage: copy(a) is a
            True

        Coercion does not make a new copy::

            sage: QQ(a) is a
            True

        Calling the constructor directly makes a new copy::

            sage: Rational(a) is a
            False
        """
        # immutable
        return self

    def __deepcopy__(self, memo):
        """
        EXAMPLES::

            sage: a = -17/37
            sage: deepcopy(a) is a
            True
        """
        # immutable
        return self

    def __dealloc__(self):
        """
        Free memory occupied by this rational number.

        EXAMPLES::

            sage: a = -17/37
            sage: del a          # indirect test
        """
        mpq_clear(self.value)

    def __repr__(self):
        """
        Return string representation of this rational number.

        EXAMPLES::

            sage: a = -17/37; a.__repr__()
            '-17/37'
        """
        return self.str()

    def _latex_(self):
        """
        Return Latex representation of this rational number.

        EXAMPLES::

            sage: a = -17/37
            sage: a._latex_()
            '-\\frac{17}{37}'
        """
        if self.denom() == 1:
            return str(self.numer())
        if self < 0:
            return "-\\frac{%s}{%s}" % (-self.numer(), self.denom())
        else:
            return "\\frac{%s}{%s}" % (self.numer(), self.denom())

    def _symbolic_(self, sring):
        """
        Return this rational as symbolic expression.

        EXAMPLES::

            sage: ex = SR(QQ(7)/3); ex                                                  # optional - sage.symbolic
            7/3
            sage: parent(ex)                                                            # optional - sage.symbolic
            Symbolic Ring
        """
        return sring._force_pyobject(self, force=True)

    def _sympy_(self):
        """
        Convert Sage ``Rational`` to SymPy ``Rational``.

        EXAMPLES::

            sage: n = 1/2; n._sympy_()                                                  # optional - sympy
            1/2
            sage: n = -1/5; n._sympy_()                                                 # optional - sympy
            -1/5
            sage: from sympy import Symbol                                              # optional - sympy
            sage: QQ(1) + Symbol('x')*QQ(2)                                             # optional - sympy
            2*x + 1
        """
        import sympy
        return sympy.Rational(int(self.numerator()), int(self.denominator()))

    def __mpz__(self):
        """
        Return a gmpy2 ``mpz`` if this Rational is an integer.

        EXAMPLES::

            sage: q = 6/2
            sage: q.__mpz__()
            mpz(3)
            sage: q = 1/4
            sage: q.__mpz__()
            Traceback (most recent call last):
            ...
            TypeError: unable to convert rational 1/4 to an integer

        TESTS::

            sage: QQ().__mpz__(); raise NotImplementedError("gmpy2 is not installed")
            Traceback (most recent call last):
            ...
            NotImplementedError: gmpy2 is not installed
        """
        if self.denominator() != 1:
            raise TypeError(f"unable to convert rational {self} to an integer")
        return self.numerator().__mpz__()

    def __mpq__(self):
        """
        Convert Sage ``Rational`` to gmpy2 ``Rational``.

        EXAMPLES::

            sage: r = 5/3
            sage: r.__mpq__()
            mpq(5,3)
            sage: from gmpy2 import mpq
            sage: mpq(r)
            mpq(5,3)
        """
        return gmpy2.GMPy_MPQ_From_mpq(self.value)

    def _magma_init_(self, magma):
        """
        Return the magma representation of ``self``.

        EXAMPLES::

            sage: n = -485/82847
            sage: n._magma_init_(magma)                         # optional - magma
            '-485/82847'
        """
        return self.numerator()._magma_init_(magma) + '/' + self.denominator()._magma_init_(magma)

    @property
    def __array_interface__(self):
        """
        Used for NumPy conversion. If ``self`` is integral, it converts to
        an ``Integer``. Otherwise it converts to a double floating point
        value.

        EXAMPLES::

            sage: import numpy                                                          # optional - numpy
            sage: numpy.array([1, 2, 3/1])                                              # optional - numpy
            array([1, 2, 3])

            sage: numpy.array(QQ(2**40)).dtype                                          # optional - numpy
            dtype('int64')
            sage: numpy.array(QQ(2**400)).dtype                                         # optional - numpy
            dtype('O')

            sage: numpy.array([1, 1/2, 3/4])                                            # optional - numpy
            array([1.  , 0.5 , 0.75])
        """
        if mpz_cmp_ui(mpq_denref(self.value), 1) == 0:
            if mpz_fits_slong_p(mpq_numref(self.value)):
                return numpy_long_interface
            elif sizeof(long) == 4 and mpz_sizeinbase(mpq_numref(self.value), 2) <= 63:
                return numpy_int64_interface
            else:
                return numpy_object_interface
        else:
            return numpy_double_interface

    def _mathml_(self):
        """
        Return mathml representation of this rational number.

        EXAMPLES::

            sage: a = -17/37; a._mathml_()
            '<mo>-</mo><mfrac><mrow><mn>17</mn></mrow><mrow><mn>37</mn></mrow></mfrac>'
        """
        if self.denom() == 1:
            return '<mn>%s</mn>'%(self.numer())
        else:
            from sage.misc.mathml import mathml
            t = ''
            if self < 0:
                t = t + '<mo>-</mo>'
            t = t + '<mfrac><mrow>%s</mrow><mrow>%s</mrow></mfrac>'%(
                mathml(abs(self.numer())), mathml(self.denom()))
            return t

    def _im_gens_(self, codomain, im_gens, base_map=None):
        """
        Return the image of ``self`` under the homomorphism from the rational
        field to ``codomain``.

        This always just returns ``self`` coerced into the ``codomain``.

        INPUT:

        -  ``codomain`` -- object (usually a ring)

        -  ``im_gens`` -- list of elements of ``codomain``

        EXAMPLES::

            sage: a = -17/37
            sage: a._im_gens_(QQ, [1/1])
            -17/37
        """
        return codomain.coerce(self)

    def content(self, other):
        """
        Return the content of ``self`` and ``other``, i.e. the unique positive
        rational number `c` such that ``self/c`` and ``other/c`` are coprime
        integers.

        ``other`` can be a rational number or a list of rational numbers.

        EXAMPLES::

            sage: a = 2/3
            sage: a.content(2/3)
            2/3
            sage: a.content(1/5)
            1/15
            sage: a.content([2/5, 4/9])
            2/45
        """
        from sage.structure.sequence import Sequence
        seq = Sequence(other)
        seq.append(self)
        nums = [x.numerator() for x in seq]
        denoms = [x.denominator() for x in seq]
        from sage.arith.misc import GCD as gcd
        from sage.arith.functions import lcm
        return gcd(nums) / lcm(denoms)

    def valuation(self, p):
        r"""
        Return the power of ``p`` in the factorization of self.

        INPUT:


        -  ``p`` - a prime number

        OUTPUT:

        (integer or infinity) ``Infinity`` if ``self`` is zero, otherwise the
        (positive or negative) integer `e` such that ``self`` = `m*p^e`
        with `m` coprime to `p`.

        .. NOTE::

           See also :meth:`val_unit()` which returns the pair `(e,m)`. The
           function :meth:`ord()` is an alias for :meth:`valuation()`.

        EXAMPLES::

            sage: x = -5/9
            sage: x.valuation(5)
            1
            sage: x.ord(5)
            1
            sage: x.valuation(3)
            -2
            sage: x.valuation(2)
            0

        Some edge cases::

            sage: (0/1).valuation(4)
            +Infinity
            sage: (7/16).valuation(4)
            -2
        """
        return self.numerator().valuation(p) - self.denominator().valuation(p)

    ord = valuation

    def local_height(self, p, prec=None):
        r"""
        Return the local height of this rational number at the prime `p`.

        INPUT:

        -  ``p`` -- a prime number

        - ``prec`` (int) -- desired floating point precision (default:
          default RealField precision).

        OUTPUT:

        (real) The local height of this rational number at the
        prime `p`.

        EXAMPLES::

            sage: a = QQ(25/6)
            sage: a.local_height(2)
            0.693147180559945
            sage: a.local_height(3)
            1.09861228866811
            sage: a.local_height(5)
            0.000000000000000
        """
        from sage.rings.real_mpfr import RealField
        if prec is None:
            R = RealField()
        else:
            R = RealField(prec)
        if self.is_zero():
            return R.zero()
        val = self.valuation(p)
        if val >= 0:
            return R.zero()
        return -val * R(p).log()

    def local_height_arch(self, prec=None):
        r"""
        Return the Archimedean local height of this rational number at the
        infinite place.

        INPUT:

        - ``prec`` (int) -- desired floating point precision (default:
          default RealField precision).

        OUTPUT:

        (real) The local height of this rational number `x` at the
        unique infinite place of `\QQ`, which is
        `\max(\log(|x|),0)`.

        EXAMPLES::

            sage: a = QQ(6/25)
            sage: a.local_height_arch()
            0.000000000000000
            sage: (1/a).local_height_arch()
            1.42711635564015
            sage: (1/a).local_height_arch(100)
            1.4271163556401457483890413081
        """
        from sage.rings.real_mpfr import RealField
        if prec is None:
            R = RealField()
        else:
            R = RealField(prec)
        a = self.abs()
        if a <= 1:
            return R.zero()
        return R(a).log()

    def global_height_non_arch(self, prec=None):
        r"""
        Return the total non-archimedean component of the height of this
        rational number.

        INPUT:

        - ``prec`` (int) -- desired floating point precision (default:
          default RealField precision).

        OUTPUT:

        (real) The total non-archimedean component of the height of
        this rational number.

        ALGORITHM:

        This is the sum of the local heights at all primes `p`, which
        may be computed without factorization as the log of the
        denominator.

        EXAMPLES::

            sage: a = QQ(5/6)
            sage: a.support()
            [2, 3, 5]
            sage: a.global_height_non_arch()
            1.79175946922805
            sage: [a.local_height(p) for p in a.support()]
            [0.693147180559945, 1.09861228866811, 0.000000000000000]
            sage: sum([a.local_height(p) for p in a.support()])
            1.79175946922805
        """
        from sage.rings.real_mpfr import RealField
        if prec is None:
            R = RealField()
        else:
            R = RealField(prec)
        d = self.denominator()
        if d.is_one():
            return R.zero()
        return R(d).log()

    def global_height_arch(self, prec=None):
        r"""
        Return the total archimedean component of the height of this rational
        number.

        INPUT:

        - ``prec`` (int) -- desired floating point precision (default:
          default RealField precision).

        OUTPUT:

        (real) The total archimedean component of the height of
        this rational number.

        ALGORITHM:

        Since `\QQ` has only one infinite place this is just the value
        of the local height at that place.  This separate function is
        included for compatibility with number fields.

        EXAMPLES::

            sage: a = QQ(6/25)
            sage: a.global_height_arch()
            0.000000000000000
            sage: (1/a).global_height_arch()
            1.42711635564015
            sage: (1/a).global_height_arch(100)
            1.4271163556401457483890413081
        """
        return self.local_height_arch(prec)

    def global_height(self, prec=None):
        r"""
        Return the absolute logarithmic height of this rational number.

        INPUT:

        - ``prec`` (int) -- desired floating point precision (default:
          default RealField precision).

        OUTPUT:

        (real) The absolute logarithmic height of this rational number.

        ALGORITHM:

        The height is the sum of the total archimedean and
        non-archimedean components, which is equal to
        `\max(\log(n),\log(d))` where `n,d` are the numerator and
        denominator of the rational number.

        EXAMPLES::

            sage: a = QQ(6/25)
            sage: a.global_height_arch() + a.global_height_non_arch()
            3.21887582486820
            sage: a.global_height()
            3.21887582486820
            sage: (1/a).global_height()
            3.21887582486820
            sage: QQ(0).global_height()
            0.000000000000000
            sage: QQ(1).global_height()
            0.000000000000000
        """
        from sage.rings.real_mpfr import RealField
        if prec is None:
            R = RealField()
        else:
            R = RealField(prec)
        return R(max(self.numerator().abs(),self.denominator())).log()

    def is_square(self):
        """
        Return whether or not this rational number is a square.

        OUTPUT: bool

        EXAMPLES::

            sage: x = 9/4
            sage: x.is_square()
            True
            sage: x = (7/53)^100
            sage: x.is_square()
            True
            sage: x = 4/3
            sage: x.is_square()
            False
            sage: x = -1/4
            sage: x.is_square()
            False
        """
        return mpq_sgn(self.value) >= 0 and mpz_perfect_square_p(mpq_numref(self.value)) and mpz_perfect_square_p(mpq_denref(self.value))

    def is_norm(self, L, element=False, proof=True):
        r"""
        Determine whether ``self`` is the norm of an element of ``L``.

        INPUT:

         - ``L`` -- a number field
         - ``element`` -- (default: ``False``) boolean whether to also output
           an element of which ``self`` is a norm
         - proof -- If ``True``, then the output is correct unconditionally.
           If ``False``, then the output assumes GRH.

        OUTPUT:

        If element is ``False``, then the output is a boolean ``B``, which is
        ``True`` if and only if ``self`` is the norm of an element of ``L``.
        If ``element`` is ``False``, then the output is a pair ``(B, x)``,
        where ``B`` is as above. If ``B`` is ``True``, then ``x`` an element of
        ``L`` such that ``self == x.norm()``. Otherwise, ``x is None``.

        ALGORITHM:

        Uses PARI's bnfisnorm. See ``_bnfisnorm()``.

        EXAMPLES::

<<<<<<< HEAD
            sage: K = NumberField(x^2 - 2, 'beta')                                                  # optional - sage.rings.number_field
            sage: (1/7).is_norm(K)                                                                  # optional - sage.rings.number_field
            True
            sage: (1/10).is_norm(K)                                                                 # optional - sage.rings.number_field
            False
            sage: 0.is_norm(K)                                                                      # optional - sage.rings.number_field
            True
            sage: (1/7).is_norm(K, element=True)                                                    # optional - sage.rings.number_field
            (True, 1/7*beta + 3/7)
            sage: (1/10).is_norm(K, element=True)                                                   # optional - sage.rings.number_field
            (False, None)
            sage: (1/691).is_norm(QQ, element=True)                                                 # optional - sage.rings.number_field
=======
            sage: K = NumberField(x^2 - 2, 'beta')                                      # optional - sage.rings.number_field
            sage: (1/7).is_norm(K)                                                      # optional - sage.rings.number_field
            True
            sage: (1/10).is_norm(K)                                                     # optional - sage.rings.number_field
            False
            sage: 0.is_norm(K)                                                          # optional - sage.rings.number_field
            True
            sage: (1/7).is_norm(K, element=True)                                        # optional - sage.rings.number_field
            (True, 1/7*beta + 3/7)
            sage: (1/10).is_norm(K, element=True)                                       # optional - sage.rings.number_field
            (False, None)
            sage: (1/691).is_norm(QQ, element=True)                                     # optional - sage.rings.number_field
>>>>>>> a0e71766
            (True, 1/691)

        The number field doesn't have to be defined by an
        integral polynomial::

<<<<<<< HEAD
            sage: B, e = (1/5).is_norm(QuadraticField(5/4, 'a'), element=True)                      # optional - sage.rings.number_field
            sage: B                                                                                 # optional - sage.rings.number_field
            True
            sage: e.norm()                                                                          # optional - sage.rings.number_field
=======
            sage: B, e = (1/5).is_norm(QuadraticField(5/4, 'a'), element=True)          # optional - sage.rings.number_field
            sage: B                                                                     # optional - sage.rings.number_field
            True
            sage: e.norm()                                                              # optional - sage.rings.number_field
>>>>>>> a0e71766
            1/5

        A non-Galois number field::

<<<<<<< HEAD
            sage: K.<a> = NumberField(x^3 - 2)                                                      # optional - sage.rings.number_field
            sage: B, e = (3/5).is_norm(K, element=True); B                                          # optional - sage.rings.number_field
            True
            sage: e.norm()                                                                          # optional - sage.rings.number_field
            3/5

            sage: 7.is_norm(K)                                                                      # optional - sage.rings.number_field
=======
            sage: K.<a> = NumberField(x^3 - 2)                                          # optional - sage.rings.number_field
            sage: B, e = (3/5).is_norm(K, element=True); B                              # optional - sage.rings.number_field
            True
            sage: e.norm()                                                              # optional - sage.rings.number_field
            3/5

            sage: 7.is_norm(K)                                                          # optional - sage.rings.number_field
>>>>>>> a0e71766
            Traceback (most recent call last):
            ...
            NotImplementedError: is_norm is not implemented unconditionally
             for norms from non-Galois number fields
<<<<<<< HEAD
            sage: 7.is_norm(K, proof=False)                                                         # optional - sage.rings.number_field
=======
            sage: 7.is_norm(K, proof=False)                                             # optional - sage.rings.number_field
>>>>>>> a0e71766
            False

        AUTHORS:

        - Craig Citro (2008-04-05)

        - Marco Streng (2010-12-03)
        """
        if not element:
            return self.is_norm(L, element=True, proof=proof)[0]

        from sage.rings.number_field.number_field_base import NumberField
        if not isinstance(L, NumberField):
            raise ValueError("L (=%s) must be a NumberField in is_norm" % L)
        if L.degree() == 1 or self.is_zero():
            return True, L(self)
        d = L.polynomial().denominator()
        if not d == 1:
            M, M_to_L = L.subfield(L.gen()*d)
            b, x = self.is_norm(M, element=True, proof=proof)
            if b:
                x = M_to_L(x)
            return b, x
        a, b = self._bnfisnorm(L, proof=proof)
        if b == 1:
            assert a.norm() == self
            return True, a
        if L.is_galois():
            return False, None
        M = L.galois_closure('a')
        from sage.functions.log import log
        from sage.functions.other import floor
        extra_primes = floor(12*log(abs(M.discriminant()))**2)
        a, b = self._bnfisnorm(L, proof=proof, extra_primes=extra_primes)
        if b == 1:
            assert a.norm() == self
            return True, a
        if proof:
            raise NotImplementedError("is_norm is not implemented unconditionally for norms from non-Galois number fields")
        return False, None

    def _bnfisnorm(self, K, proof=True, extra_primes=0):
        r"""
        Return the output of the PARI function :pari:`bnfisnorm`.

        Tries to tell whether the rational number ``self`` is the norm of some
        element `y` in ``K``. Returns a pair `(a, b)` where
        ``self = Norm(a)*b``. Looks for a solution that is an `S`-unit, with
        `S` a certain set of prime ideals containing (among others) all primes
        dividing ``self``.

        If `K` is known to be Galois, set ``extra_primes = 0`` (in this case,
        ``self`` is a norm iff `b = 1`).

        If ``extra_primes`` is non-zero, the program adds to `S` the following
        prime ideals, depending on the sign of extra_primes.
        If ``extra_primes > 0``, the ideals of norm less than ``extra_primes``.
        And if ``extra_primes < 0``, the ideals dividing ``extra_primes``.

        Assuming GRH, the answer is guaranteed (i.e., ``self`` is a norm
        iff `b = 1`), if `S` contains all primes less than
        `12\log(\disc(L))^2`,
        where `L` is the Galois closure of `K`.

        INPUT:

         - ``K`` -- a number field
         - ``proof`` -- whether to certify the output of bnfinit.
           If ``False``, then correctness of the output depends on GRH.
         - ``extra_primes`` -- an integer as explained above

        OUTPUT:

        A pair `(a, b)` with `a` in `K` and `b` in `\QQ` such that
        ``self == Norm(a)*b`` as explained above.

        ALGORITHM:

        Uses PARI's bnfisnorm.

        EXAMPLES::

<<<<<<< HEAD
            sage: QQ(2)._bnfisnorm(QuadraticField(-1, 'i'))                                         # optional - sage.rings.number_field
            (i + 1, 1)
            sage: 7._bnfisnorm(NumberField(x^3 - 2, 'b'))                                           # optional - sage.rings.number_field
=======
            sage: QQ(2)._bnfisnorm(QuadraticField(-1, 'i'))                             # optional - sage.rings.number_field
            (i + 1, 1)
            sage: 7._bnfisnorm(NumberField(x^3 - 2, 'b'))                               # optional - sage.rings.number_field
>>>>>>> a0e71766
            (1, 7)

        AUTHORS:

        - Craig Citro (2008-04-05)

        - Marco Streng (2010-12-03)
        """
        from sage.rings.number_field.number_field_base import NumberField
        if not isinstance(K, NumberField):
            raise ValueError("K must be a NumberField in bnfisnorm")

        a, b = K.pari_bnf(proof=proof).bnfisnorm(self, flag=extra_primes)
        return K(a), Rational(b)


    def is_perfect_power(self, expected_value=False):
        r"""
        Return ``True`` if ``self`` is a perfect power.

        INPUT:

        - ``expected_value`` - (bool) whether or not this rational is expected
          be a perfect power. This does not affect the  correctness of the
          output, only the runtime.

        If ``expected_value`` is ``False`` (default) it will check the
        smallest of the numerator and denominator is a perfect power
        as a first step, which is often faster than checking if the
        quotient is a perfect power.

        EXAMPLES::

            sage: (4/9).is_perfect_power()
            True
            sage: (144/1).is_perfect_power()
            True
            sage: (4/3).is_perfect_power()
            False
            sage: (2/27).is_perfect_power()
            False
            sage: (4/27).is_perfect_power()
            False
            sage: (-1/25).is_perfect_power()
            False
            sage: (-1/27).is_perfect_power()
            True
            sage: (0/1).is_perfect_power()
            True

        The second parameter does not change the result, but may
        change the runtime.

        ::

            sage: (-1/27).is_perfect_power(True)
            True
            sage: (-1/25).is_perfect_power(True)
            False
            sage: (2/27).is_perfect_power(True)
            False
            sage: (144/1).is_perfect_power(True)
            True

        This test makes sure we workaround a bug in GMP (see :trac:`4612`)::

            sage: [ -a for a in srange(100) if not QQ(-a^3).is_perfect_power() ]
            []
            sage: [ -a for a in srange(100) if not QQ(-a^3).is_perfect_power(True) ]
            []
        """
        cdef int s

        if (mpz_cmp_ui(mpq_numref(self.value), 0) == 0):
            return True
        elif (mpz_cmp_ui(mpq_numref(self.value), 1) == 0):
            return mpz_perfect_power_p(mpq_denref(self.value))

        cdef mpz_t prod
        cdef bint res

        # We should be able to run the code in the sign == 1 case
        # below for both cases. However, we need to do extra work to
        # avoid a bug in GMP's mpz_perfect_power_p; see trac #4612 for
        # more details.
        #
        # The code in the case of sign == -1 could definitely be
        # cleaned up, but it will be removed shortly, since both GMP
        # and eMPIRe have fixes for the mpz_perfect_power_p bug.

        s = mpz_sgn(mpq_numref(self.value))
        if s == 1: # self is positive

            if (mpz_cmp_ui(mpq_denref(self.value), 1) == 0):
                return mpz_perfect_power_p(mpq_numref(self.value))
            if not expected_value:
                # A necessary condition is that both the numerator and denominator
                # be perfect powers, which can be faster to disprove than the full
                # product (especially if both have a large prime factor).
                if mpz_cmpabs(mpq_numref(self.value), mpq_denref(self.value)) < 0:
                    if not mpz_perfect_power_p(mpq_numref(self.value)):
                        return False
                else:
                    if not mpz_perfect_power_p(mpq_denref(self.value)):
                        return False
            mpz_init(prod)
            mpz_mul(prod, mpq_numref(self.value), mpq_denref(self.value))
            res = mpz_perfect_power_p(prod)
            mpz_clear(prod)
            return res == 1

        else: # self is negative

            if (mpz_cmp_ui(mpq_denref(self.value), 1) == 0):
                if (mpz_cmp_si(mpq_numref(self.value), -1) == 0):
                    return True
                mpz_init(prod)
                mpz_mul_si(prod, mpq_numref(self.value), -1)
                while mpz_perfect_square_p(prod):
                    mpz_sqrt(prod, prod)
                s = mpz_perfect_power_p(prod)
                mpz_clear(prod)
                return s == 1

            if not expected_value:
                if mpz_cmpabs(mpq_numref(self.value), mpq_denref(self.value)) < 0:
                    mpz_init(prod)
                    mpz_mul_si(prod, mpq_numref(self.value), -1)
                    if mpz_cmp_ui(prod, 1) != 0:
                        while mpz_perfect_square_p(prod):
                            mpz_sqrt(prod, prod)
                        if not mpz_perfect_power_p(prod):
                            mpz_clear(prod)
                            return False
                else:
                    if not mpz_perfect_power_p(mpq_denref(self.value)):
                        return False
                    mpz_init(prod)
            else:
                mpz_init(prod)

            mpz_mul(prod, mpq_numref(self.value), mpq_denref(self.value))
            mpz_mul_si(prod, prod, -1)
            while mpz_perfect_square_p(prod):
                mpz_sqrt(prod, prod)
            res = mpz_perfect_power_p(prod)
            mpz_clear(prod)
            return res == 1

    def squarefree_part(self):
        """
        Return the square free part of `x`, i.e., an integer z such
        that `x = z y^2`, for a perfect square `y^2`.

        EXAMPLES::

            sage: a = 1/2
            sage: a.squarefree_part()
            2
            sage: b = a/a.squarefree_part()
            sage: b, b.is_square()
            (1/4, True)
            sage: a = 24/5
            sage: a.squarefree_part()
            30
        """
        return self.numer().squarefree_part() * self.denom().squarefree_part()

    def is_padic_square(self, p, check=True):
        r"""
        Determines whether this rational number is a square in `\QQ_p` (or in
        `R` when ``p = infinity``).

        INPUT:

        -  ``p`` - a prime number, or ``infinity``

        - ``check`` -- (default: ``True``); check if `p` is prime

        EXAMPLES::

            sage: QQ(2).is_padic_square(7)
            True
            sage: QQ(98).is_padic_square(7)
            True
            sage: QQ(2).is_padic_square(5)
            False

        TESTS::

            sage: QQ(5/7).is_padic_square(int(2))
            False
        """
        ## Special case when self is zero
        if self.is_zero():
            return True

        ## Deal with p = infinity (i.e. the real numbers)
        import sage.rings.infinity
        if p == sage.rings.infinity.infinity:
            return (self > 0)

        ## Check that p is prime
        from .integer_ring import ZZ
        p = ZZ(p)
        if check and not p.is_prime():
            raise ValueError('p must be "infinity" or a positive prime number.')

        ## Deal with finite primes
        e, m = self.val_unit(p)

        if e % 2:
            return False

        if p == 2:
            return ((m % 8) == 1)

        from sage.arith.misc import kronecker as kronecker_symbol
        return (kronecker_symbol(m, p) == 1)

    def val_unit(self, p):
        r"""
        Return a pair: the `p`-adic valuation of ``self``, and the `p`-adic
        unit of ``self``, as a :class:`Rational`.

        We do not require the `p` be prime, but it must be at least 2. For
        more documentation see :meth:`Integer.val_unit()`.

        INPUT:

        -  ``p`` - a prime

        OUTPUT:

        -  ``int`` - the `p`-adic valuation of this rational

        -  ``Rational`` - `p`-adic unit part of ``self``

        EXAMPLES::

            sage: (-4/17).val_unit(2)
            (2, -1/17)
            sage: (-4/17).val_unit(17)
            (-1, -4)
            sage: (0/1).val_unit(17)
            (+Infinity, 1)

        AUTHORS:

        - David Roe (2007-04-12)
        """
        return self._val_unit(p)

    # TODO -- change to use cpdef?  If so, must fix
    # code in padics, etc.  Do search_src('_val_unit').
    cdef _val_unit(Rational self, integer.Integer p):
        """
        This is called by :meth:`val_unit()`.

        EXAMPLES::

            sage: (-4/17).val_unit(2) # indirect doctest
            (2, -1/17)
        """
        cdef Rational u
        if mpz_cmp_ui(p.value, 2) < 0:
            raise ValueError("p must be at least 2.")
        if mpq_sgn(self.value) == 0:
            import sage.rings.infinity
            u = Rational.__new__(Rational)
            mpq_set_ui(u.value, 1, 1)
            return (sage.rings.infinity.infinity, u)
        cdef Integer v = Integer.__new__(Integer)
        u = Rational.__new__(Rational)
        sig_on()
        mpz_set_ui(v.value, mpz_remove(mpq_numref(u.value), mpq_numref(self.value), p.value))
        sig_off()
        if mpz_sgn(v.value) != 0:
            mpz_set(mpq_denref(u.value), mpq_denref(self.value))
        else:
            sig_on()
            mpz_set_ui(v.value, mpz_remove(mpq_denref(u.value), mpq_denref(self.value), p.value))
            sig_off()
            mpz_neg(v.value, v.value)
        return (v, u)

    def prime_to_S_part(self, S=[]):
        r"""
        Return ``self`` with all powers of all primes in ``S`` removed.

        INPUT:

        -  ``S`` - list or tuple of primes.

        OUTPUT: rational

        .. NOTE::

           Primality of the entries in `S` is not checked.

        EXAMPLES::

            sage: QQ(3/4).prime_to_S_part()
            3/4
            sage: QQ(3/4).prime_to_S_part([2])
            3
            sage: QQ(-3/4).prime_to_S_part([3])
            -1/4
            sage: QQ(700/99).prime_to_S_part([2,3,5])
            7/11
            sage: QQ(-700/99).prime_to_S_part([2,3,5])
            -7/11
            sage: QQ(0).prime_to_S_part([2,3,5])
            0
            sage: QQ(-700/99).prime_to_S_part([])
            -700/99

        """
        if self.is_zero():
            return self
        a = self
        for p in S:
            e, a = a.val_unit(p)
        return a

    def sqrt(self, prec=None, extend=True, all=False):
        r"""
        The square root function.

        INPUT:

        -  ``prec`` -- integer (default: ``None``): if ``None``, returns
           an exact square root; otherwise returns a numerical square root if
           necessary, to the given bits of precision.

        -  ``extend`` -- bool (default: ``True``); if ``True``, return a
           square root in an extension ring, if necessary. Otherwise, raise a
           ``ValueError`` if the square is not in the base ring.

        -  ``all`` -- bool (default: ``False``); if ``True``, return all
           square roots of self, instead of just one.

        EXAMPLES::

            sage: x = 25/9
            sage: x.sqrt()
            5/3
            sage: sqrt(x)
            5/3
            sage: x = 64/4
            sage: x.sqrt()
            4
            sage: x = 100/1
            sage: x.sqrt()
            10
            sage: x.sqrt(all=True)
            [10, -10]
            sage: x = 81/5
            sage: x.sqrt()                                                              # optional - sage.symbolic
            9*sqrt(1/5)
            sage: x = -81/3
            sage: x.sqrt()                                                              # optional - sage.symbolic
            3*sqrt(-3)

        ::

            sage: n = 2/3
            sage: n.sqrt()                                                              # optional - sage.symbolic
            sqrt(2/3)
            sage: n.sqrt(prec=10)
            0.82
            sage: n.sqrt(prec=100)
            0.81649658092772603273242802490
            sage: n.sqrt(prec=100)^2
            0.66666666666666666666666666667
            sage: n.sqrt(prec=53, all=True)
            [0.816496580927726, -0.816496580927726]
            sage: n.sqrt(extend=False, all=True)
            Traceback (most recent call last):
            ...
            ValueError: square root of 2/3 not a rational number
            sage: sqrt(-2/3, all=True)                                                  # optional - sage.symbolic
            [sqrt(-2/3), -sqrt(-2/3)]
            sage: sqrt(-2/3, prec=53)
            0.816496580927726*I
            sage: sqrt(-2/3, prec=53, all=True)
            [0.816496580927726*I, -0.816496580927726*I]

        AUTHORS:

        - Naqi Jaffery (2006-03-05): some examples
        """
        if mpq_sgn(self.value) == 0:
            return [self] if all else self

        if mpq_sgn(self.value) < 0:
            if not extend:
                raise ValueError("square root of negative number not rational")
            from sage.misc.functional import _do_sqrt
            return _do_sqrt(self, prec=prec, all=all)

        cdef Rational z = <Rational> Rational.__new__(Rational)
        cdef mpz_t tmp
        cdef int non_square = 0

        sig_on()
        mpz_init(tmp)
        mpz_sqrtrem(mpq_numref(z.value), tmp, mpq_numref(self.value))
        if mpz_sgn(tmp) != 0:
            non_square = 1
        else:
            mpz_sqrtrem(mpq_denref(z.value), tmp, mpq_denref(self.value))
            if mpz_sgn(tmp) != 0:
                non_square = 1
        mpz_clear(tmp)
        sig_off()

        if non_square:
            if not extend:
                raise ValueError("square root of %s not a rational number" % self)
            from sage.misc.functional import _do_sqrt
            return _do_sqrt(self, prec=prec, all=all)

        if prec:
            from sage.misc.functional import _do_sqrt
            return _do_sqrt(self, prec=prec, all=all)

        if all:
            return [z, -z]
        return z

    def period(self):
        r"""
        Return the period of the repeating part of the decimal expansion of
        this rational number.

        ALGORITHM:

        When a rational number `n/d` with `(n,d)=1` is
        expanded, the period begins after `s` terms and has length
        `t`, where `s` and `t` are the smallest numbers satisfying
        `10^s=10^{s+t} \mod d`. In general if `d=2^a 5^b m` where `m`
        is coprime to 10, then `s=\max(a,b)` and `t` is the order of
        10 modulo `m`.

        EXAMPLES::

<<<<<<< HEAD
            sage: (1/7).period()                                                                    # optional - sage.libs.pari
            6
            sage: RR(1/7)
            0.142857142857143
            sage: (1/8).period()                                                                    # optional - sage.libs.pari
=======
            sage: (1/7).period()                                                        # optional - sage.libs.pari
            6
            sage: RR(1/7)
            0.142857142857143
            sage: (1/8).period()                                                        # optional - sage.libs.pari
>>>>>>> a0e71766
            1
            sage: RR(1/8)
            0.125000000000000
            sage: RR(1/6)
            0.166666666666667
<<<<<<< HEAD
            sage: (1/6).period()                                                                    # optional - sage.libs.pari
            1
            sage: x = 333/106
            sage: x.period()                                                                        # optional - sage.libs.pari
=======
            sage: (1/6).period()                                                        # optional - sage.libs.pari
            1
            sage: x = 333/106
            sage: x.period()                                                            # optional - sage.libs.pari
>>>>>>> a0e71766
            13
            sage: RealField(200)(x)
            3.1415094339622641509433962264150943396226415094339622641509
        """
        cdef unsigned int alpha, beta
        d = self.denominator()
        alpha, d = d.val_unit(2)
        beta, d  = d.val_unit(5)
        from sage.rings.finite_rings.integer_mod import Mod
        return Mod(10, d).multiplicative_order()

    def nth_root(self, int n):
        r"""
        Computes the `n`-th root of ``self``, or raises a
        ``ValueError`` if ``self`` is not a perfect `n`-th power.

        INPUT:

        -  ``n`` - integer (must fit in C int type)

        AUTHORS:

        - David Harvey (2006-09-15)

        EXAMPLES::

            sage: (25/4).nth_root(2)
            5/2
            sage: (125/8).nth_root(3)
            5/2
            sage: (-125/8).nth_root(3)
            -5/2
            sage: (25/4).nth_root(-2)
            2/5

        ::

            sage: (9/2).nth_root(2)
            Traceback (most recent call last):
            ...
            ValueError: not a perfect 2nd power

        ::

            sage: (-25/4).nth_root(2)
            Traceback (most recent call last):
            ...
            ValueError: cannot take even root of negative number
        """
        # TODO -- this could be quicker, by using GMP directly.
        cdef integer.Integer num
        cdef integer.Integer den
        cdef int negative

        if n > 0:
            negative = 0
        elif n < 0:
            n = -n
            negative = 1
        else:
            raise ValueError("n cannot be zero")

        num, exact = self.numerator().nth_root(n, 1)
        if not exact:
            raise ValueError("not a perfect %s power" % ZZ(n).ordinal_str())

        den, exact = self.denominator().nth_root(n, 1)
        if not exact:
            raise ValueError("not a perfect %s power" % ZZ(n).ordinal_str())

        if negative:
            return den / num
        else:
            return num / den

    def is_nth_power(self, int n):
        r"""
        Return ``True`` if self is an `n`-th power, else ``False``.

        INPUT:

        -  ``n`` - integer (must fit in C int type)

        .. NOTE::

           Use this function when you need to test if a rational
           number is an `n`-th power, but do not need to know the value
           of its `n`-th root.  If the value is needed, use :meth:`nth_root()`.

        AUTHORS:

        - John Cremona (2009-04-04)

        EXAMPLES::

            sage: QQ(25/4).is_nth_power(2)
            True
            sage: QQ(125/8).is_nth_power(3)
            True
            sage: QQ(-125/8).is_nth_power(3)
            True
            sage: QQ(25/4).is_nth_power(-2)
            True

            sage: QQ(9/2).is_nth_power(2)
            False
            sage: QQ(-25).is_nth_power(2)
            False

        """
        if n == 0:
            raise ValueError("n cannot be zero")
        if n < 0:
            n = -n
        if not n % 2 and self < 0:
            return False
        return self.numerator().nth_root(n, 1)[1]\
               and self.denominator().nth_root(n, 1)[1]

    def str(self, int base=10):
        """
        Return a string representation of ``self`` in the given ``base``.

        INPUT:

        -  ``base`` -- integer (default: 10); base must be between 2 and 36.

        OUTPUT: string

        EXAMPLES::

            sage: (-4/17).str()
            '-4/17'
            sage: (-4/17).str(2)
            '-100/10001'

        Note that the base must be at most 36.

        ::

            sage: (-4/17).str(40)
            Traceback (most recent call last):
            ...
            ValueError: base (=40) must be between 2 and 36
            sage: (-4/17).str(1)
            Traceback (most recent call last):
            ...
            ValueError: base (=1) must be between 2 and 36
        """
        if base < 2 or base > 36:
            raise ValueError("base (=%s) must be between 2 and 36" % base)
        cdef size_t n
        cdef char *s

        n = mpz_sizeinbase (mpq_numref(self.value), base) \
            + mpz_sizeinbase (mpq_denref(self.value), base) + 3
        s = <char *>PyMem_Malloc(n)
        if s == NULL:
            raise MemoryError("Unable to allocate enough memory for the string representation of an integer.")

        sig_on()
        mpq_get_str(s, base, self.value)
        sig_off()
        k = char_to_str(s)
        PyMem_Free(s)
        return k

    def __float__(self):
        """
        Return floating point approximation to ``self`` as a Python float.

        OUTPUT: float

        EXAMPLES::

            sage: (-4/17).__float__()
            -0.23529411764705882
            sage: float(-4/17)
            -0.23529411764705882
            sage: float(1/3)
            0.3333333333333333
            sage: float(1/10)
            0.1
            sage: n = QQ(902834098234908209348209834092834098); float(n)
            9.028340982349083e+35

        TESTS:

        Test that conversion agrees with `RR`::

            sage: Q = [a/b for a in [-99..99] for b in [1..99]]
            sage: all(RDF(q) == RR(q) for q in Q)
            True

        Test that the conversion has correct rounding on simple rationals::

            sage: for p in [-100..100]:
            ....:   for q in [1..100]:
            ....:       r = RDF(p/q)
            ....:       assert (RR(r).exact_rational() - p/q) <= r.ulp()/2

        Test larger rationals::

            sage: Q = continued_fraction(pi).convergents()[:100]
            sage: all(RDF(q) == RR(q) for q in Q)
            True

        At some point, the continued fraction and direct conversion
        to ``RDF`` should agree::

            sage: RDFpi = RDF(pi)
            sage: all(RDF(q) == RDFpi for q in Q[20:])
            True
        """
        return mpq_get_d_nearest(self.value)

    def __hash__(self):
        """
        Return hash of ``self``.

        OUTPUT: integer

        EXAMPLES::

            sage: QQ(42).__hash__()
            42
            sage: QQ(1/42).__hash__()
            1488680910            # 32-bit
            -7658195599476688946  # 64-bit
            sage: n = ZZ.random_element(10^100)
            sage: hash(n) == hash(QQ(n)) or n
            True
            sage: hash(-n) == hash(-QQ(n)) or n
            True
            sage: hash(-4/17)
            -47583156            # 32-bit
            8709371129873690700  # 64-bit
        """
        cdef Py_hash_t n = mpz_pythonhash(mpq_numref(self.value))
        cdef Py_hash_t d = mpz_pythonhash(mpq_denref(self.value))
        # The constant below is (1 + sqrt(5)) << 61
        return n + (d - 1) * <Py_hash_t>(7461864723258187525)

    def __getitem__(self, int n):
        """
        Return ``n``-th element of ``self``, viewed as a list. This is for
        consistency with how number field elements work.

        INPUT:

        -  ``n`` - an integer (error if not 0 or -1)

        OUTPUT: Rational

        EXAMPLES::

            sage: (-4/17)[0]
            -4/17
            sage: (-4/17)[1]
            Traceback (most recent call last):
            ...
            IndexError: index n (=1) out of range; it must be 0
            sage: (-4/17)[-1]   # indexing from the right
            -4/17
        """
        if n == 0 or n == -1:
            return self
        raise IndexError(f"index n (={n}) out of range; it must be 0")

    ################################################################
    # Optimized arithmetic
    ################################################################
    def __add__(left, right):
        """
        Return ``left`` plus ``right``

        EXAMPLES::

            sage: (2/3) + (1/6)
            5/6
            sage: (1/3) + (1/2)
            5/6
            sage: (1/3) + 2
            7/3
        """
        cdef Rational x
        if type(left) is type(right):
            x = <Rational> Rational.__new__(Rational)
            mpq_add(x.value, (<Rational>left).value, (<Rational>right).value)
            return x
        elif type(right) is Integer:
            x = <Rational> Rational.__new__(Rational)
            mpq_add_z(x.value, (<Rational>left).value, (<Integer>right).value)
            return x

        return coercion_model.bin_op(left, right, operator.add)

    cpdef _add_(self, right):
        """
        Return ``right`` plus ``self``.

        EXAMPLES::

            sage: (2/3)._add_(1/6)
            5/6
            sage: (1/3)._add_(1/2)
            5/6
        """
        cdef Rational x
        x = <Rational> Rational.__new__(Rational)
        mpq_add(x.value, self.value, (<Rational>right).value)
        return x

    def __sub__(left, right):
        """
        Return ``left`` minus ``right``

        EXAMPLES::

            sage: 11/3 - 5/4
            29/12

            sage: (2/3) - 2
            -4/3
            sage: (-2/3) - 1
            -5/3
            sage: (2/3) - (-3)
            11/3
            sage: (-2/3) - (-3)
            7/3
            sage: 2/3 - polygen(QQ)
            -x + 2/3
        """
        cdef Rational x
        if type(left) is type(right):
            x = <Rational> Rational.__new__(Rational)
            mpq_sub(x.value, (<Rational>left).value, (<Rational>right).value)
            return x
        elif type(right) is Integer:
            x = <Rational> Rational.__new__(Rational)
            mpz_mul(mpq_numref(x.value), mpq_denref((<Rational>left).value),
                    (<Integer>right).value)
            mpz_sub(mpq_numref(x.value), mpq_numref((<Rational>left).value),
                    mpq_numref(x.value))
            mpz_set(mpq_denref(x.value), mpq_denref((<Rational>left).value))
            return x

        return coercion_model.bin_op(left, right, operator.sub)

    cpdef _sub_(self, right):
        """
        Return ``self`` minus ``right``.

        EXAMPLES::

            sage: (2/3)._sub_(1/6)
            1/2
        """
        cdef Rational x
        x = <Rational> Rational.__new__(Rational)
        mpq_sub(x.value, self.value, (<Rational>right).value)
        return x

    cpdef _neg_(self):
        """
        Negate ``self``.

        EXAMPLES::

            sage: -(2/3) # indirect doctest
            -2/3
        """
        cdef Rational x
        x = <Rational> Rational.__new__(Rational)
        mpq_neg(x.value, self.value)
        return x

    def __mul__(left, right):
        """
        Return ``left`` times ``right``.

        EXAMPLES::

            sage: (3/14) * 2/3
            1/7
            sage: (3/14) * 10
            15/7
            sage: 3/14 * polygen(QQ)
            3/14*x
        """
        cdef Rational x
        if type(left) is type(right):
            x = <Rational> Rational.__new__(Rational)
            mpq_mul(x.value, (<Rational>left).value, (<Rational>right).value)
            return x
        elif type(right) is Integer:
            x = <Rational> Rational.__new__(Rational)
            mpq_mul_z(x.value, (<Rational>left).value, (<Integer>right).value)
            return x

        return coercion_model.bin_op(left, right, operator.mul)

    cpdef _mul_(self, right):
        """
        Return ``self`` times ``right``.

        EXAMPLES::

            sage: (3/14)._mul_(2/3)
            1/7
        """
        cdef Rational x
        x = <Rational> Rational.__new__(Rational)
        if mpz_sizeinbase (mpq_numref(self.value), 2)  > 100000 or \
             mpz_sizeinbase (mpq_denref(self.value), 2) > 100000:
            # We only use the signal handler (to enable ctrl-c out) in case
            # self is huge, so the product might actually take a while to compute.
            sig_on()
            mpq_mul(x.value, self.value, (<Rational>right).value)
            sig_off()
        else:
            mpq_mul(x.value, self.value, (<Rational>right).value)
        return x

    def __truediv__(left, right):
        """
        Return ``left`` divided by ``right``

        EXAMPLES::

            sage: QQ((2,3)) / QQ((-5,4))
            -8/15
            sage: QQ((22,3)) / 4
            11/6
            sage: QQ((-2,3)) / (-4)
            1/6
            sage: QQ((2,3)) / QQ.zero()
            Traceback (most recent call last):
            ...
            ZeroDivisionError: rational division by zero
        """
        cdef Rational x
        if type(left) is type(right):
            if mpq_cmp_si((<Rational> right).value, 0, 1) == 0:
                raise ZeroDivisionError('rational division by zero')
            x = <Rational> Rational.__new__(Rational)
            mpq_div(x.value, (<Rational>left).value, (<Rational>right).value)
            return x
        elif type(right) is Integer:
            if mpz_cmp_si((<Integer> right).value, 0) == 0:
                raise ZeroDivisionError('rational division by zero')
            x = <Rational> Rational.__new__(Rational)
            mpq_div_zz(x.value, mpq_numref((<Rational>left).value), (<Integer>right).value)
            mpz_mul(mpq_denref(x.value), mpq_denref(x.value),
                    mpq_denref((<Rational>left).value))
            return x

        return coercion_model.bin_op(left, right, operator.truediv)

    cpdef _div_(self, right):
        """
        Return ``self`` divided by ``right``.

        EXAMPLES::

            sage: 2/3 # indirect doctest
            2/3
            sage: 3/0 # indirect doctest
            Traceback (most recent call last):
            ...
            ZeroDivisionError: rational division by zero
        """
        if mpq_cmp_si((<Rational> right).value, 0, 1) == 0:
            raise ZeroDivisionError('rational division by zero')
        cdef Rational x
        x = <Rational> Rational.__new__(Rational)
        mpq_div(x.value, self.value, (<Rational>right).value)
        return x

    ################################################################
    # Other arithmetic operations.
    ################################################################

    def __invert__(self):
        """
        Return the multiplicative inverse of ``self``.

        OUTPUT: Rational

        EXAMPLES::

            sage: (-4/17).__invert__()
            -17/4
            sage: ~(-4/17)
            -17/4
        """
        if self.is_zero():
            raise ZeroDivisionError('rational division by zero')
        cdef Rational x
        x = <Rational> Rational.__new__(Rational)
        mpq_inv(x.value, self.value)
        return x

    cpdef _pow_(self, other):
        """
        Raise ``self`` to the rational power ``other``.

        EXAMPLES::

            sage: (2/3)^5
            32/243
            sage: (-1/1)^(1/3)                                                          # optional - sage.symbolic
            (-1)^(1/3)
            sage: (2/3)^(3/4)                                                           # optional - sage.symbolic
            (2/3)^(3/4)
            sage: (-1/3)^0
            1
            sage: a = (0/1)^(0/1); a
            1
            sage: type(a)
            <class 'sage.rings.rational.Rational'>

        If the result is rational, it is returned as a rational::

            sage: a = (4/9)^(1/2); a
            2/3
            sage: parent(a)
            Rational Field
            sage: (-27/125)^(1/3)                                                       # optional - sage.symbolic
            3/5*(-1)^(1/3)
            sage: (-27/125)^(1/2)                                                       # optional - sage.symbolic
            3/5*sqrt(-3/5)

        The result is normalized to have the rational power in the numerator::

            sage: 2^(-1/2)                                                              # optional - sage.symbolic
            1/2*sqrt(2)
            sage: 8^(-1/5)                                                              # optional - sage.symbolic
            1/8*8^(4/5)
            sage: 3^(-3/2)                                                              # optional - sage.symbolic
            1/9*sqrt(3)

        TESTS::

            sage: QQ(0)^(-1)
            Traceback (most recent call last):
            ...
            ZeroDivisionError: rational division by zero

        This works even if the base is a Python integer::

            sage: int(2)^(1/2)                                                          # optional - sage.symbolic
            sqrt(2)
            sage: a = int(2)^(3/1); a
            8
            sage: type(a)
            <class 'sage.rings.rational.Rational'>

        The exponent must fit in a long unless the base is -1, 0, or 1::

            sage: (1/2)^(2^100)
            Traceback (most recent call last):
            ...
            OverflowError: exponent must be at most 2147483647           # 32-bit
            OverflowError: exponent must be at most 9223372036854775807  # 64-bit
            sage: (1/2)^(-2^100)
            Traceback (most recent call last):
            ...
            OverflowError: exponent must be at most 2147483647           # 32-bit
            OverflowError: exponent must be at most 9223372036854775807  # 64-bit
            sage: QQ(-1)^(2^100)                                                        # optional - sage.symbolic
            1
        """
        n = <Rational?>other

        # If the exponent happens to be an integer, we can use optimized code
        if mpz_cmp_ui(mpq_denref(n.value), 1) == 0:
            if mpz_fits_slong_p(mpq_numref(n.value)):
                return self._pow_long(mpz_get_si(mpq_numref(n.value)))

        # Perhaps it can be done exactly
        c, d = rational_power_parts(self, n)
        if d == 1:
            # It was an exact power
            return c
        elif d == -1 and n.denominator() == 2:
            # Exact rational times a power of I
            from sage.rings.imaginary_unit import I
            return c * I ** (n.numerator() % 4)

        # Result is c * d^n but we cannot simplify d^n further:
        # return a symbolic expression.
        # We use the hold=True keyword argument to prevent the
        # symbolics library from trying to simplify this expression
        # again. This would lead to infinite loops otherwise.
        from sage.symbolic.ring import SR
        return SR(c) * SR(d).power(n, hold=True)

    cpdef _pow_int(self, n):
        """
        Raise ``self`` to the integer power ``n``.

        TESTS::

            sage: a = QQ(3)._pow_int(2); a
            9
            sage: parent(a)
            Rational Field
            sage: a = (1/3)._pow_int(-2); a
            9
            sage: parent(a)
            Rational Field
        """
        # This is only called whenever n does not fit in a long
        # (otherwise _pow_long would be called). So we don't have to
        # be particularly efficient here.
        return self._pow_(Rational(n))

    cdef _pow_long(self, long n):
        """
        TESTS::

            sage: QQ(2/5) ^ 0
            1
            sage: QQ(2/5) ^ int(3)
            8/125
            sage: QQ(2/5) ^ (-3)
            125/8
            sage: QQ(2/5) ^ QQ(-3)
            125/8
            sage: QQ(-2/5) ^ int(0)
            1
            sage: QQ(-2/5) ^ 3
            -8/125
            sage: QQ(-2/5) ^ int(-3)
            -125/8
            sage: QQ(-2/5) ^ QQ(3)
            -8/125
        """
        cdef Rational x = <Rational>Rational.__new__(Rational)

        if n == 0:
            mpq_set_si(x.value, 1, 1)
        elif n > 0:
            sig_on()
            mpz_pow_ui(mpq_numref(x.value), mpq_numref(self.value), n)
            mpz_pow_ui(mpq_denref(x.value), mpq_denref(self.value), n)
            sig_off()
        else:  # n < 0:
            if mpz_sgn(mpq_numref(self.value)) == 0:
                raise ZeroDivisionError("rational division by zero")
            sig_on()
            mpz_pow_ui(mpq_denref(x.value), mpq_numref(self.value), -<unsigned long>n)
            mpz_pow_ui(mpq_numref(x.value), mpq_denref(self.value), -<unsigned long>n)
            # Fix signs
            if mpz_sgn(mpq_denref(x.value)) < 0:
                mpz_neg(mpq_numref(x.value), mpq_numref(x.value))
                mpz_neg(mpq_denref(x.value), mpq_denref(x.value))
            sig_off()
        return x

    def __pos__(self):
        """
        Return ``self``.

        OUTPUT: Rational

        EXAMPLES::

            sage: (-4/17).__pos__()
            -4/17
            sage: +(-4/17)
            -4/17
        """
        return self

    def __neg__(self):
        """
        Return the negative of ``self``.

        OUTPUT: Rational

        EXAMPLES::

            sage: (-4/17).__neg__()
            4/17
            sage: - (-4/17)
            4/17
        """
        cdef Rational x
        x = <Rational> Rational.__new__(Rational)
        mpq_neg(x.value, self.value)
        return x

    def __bool__(self):
        """
        Return ``True`` if this rational number is nonzero.

        OUTPUT: bool

        EXAMPLES::

            sage: bool(0/5)
            False
            sage: bool(-4/17)
            True
        """
        # A rational number is zero iff its numerator is zero.
        return mpq_sgn(self.value) != 0

    def __abs__(self):
        """
        Return the absolute value of this rational number.

        OUTPUT: Rational

        EXAMPLES::

            sage: (-4/17).__abs__()
            4/17
            sage: abs(-4/17)
            4/17
        """
        cdef Rational x
        x = <Rational> Rational.__new__(Rational)
        mpq_abs(x.value, self.value)
        return x

    def sign(self):
        """
        Return the sign of this rational number, which is -1, 0, or 1
        depending on whether this number is negative, zero, or positive
        respectively.

        OUTPUT: Integer

        EXAMPLES::

            sage: (2/3).sign()
            1
            sage: (0/3).sign()
            0
            sage: (-1/6).sign()
            -1
        """
        return integer.smallInteger(mpq_sgn(self.value))

    def mod_ui(Rational self, unsigned long int n):
        """
        Return the remainder upon division of ``self`` by the unsigned long
        integer ``n``.

        INPUT:

        -  ``n`` - an unsigned long integer

        OUTPUT: integer

        EXAMPLES::

            sage: (-4/17).mod_ui(3)
            1
            sage: (-4/17).mod_ui(17)
            Traceback (most recent call last):
            ...
            ArithmeticError: The inverse of 0 modulo 17 is not defined.
        """
        cdef unsigned int num, den, a

        # Documentation from GMP manual:
        # "For the ui variants the return value is the remainder, and
        # in fact returning the remainder is all the div_ui functions do."
        sig_on()
        num = mpz_fdiv_ui(mpq_numref(self.value), n)
        den = mpz_fdiv_ui(mpq_denref(self.value), n)
        sig_off()
        return int((num * ai.inverse_mod_int(den, n)) % n)

    def __mod__(x, y):
        """
        Return the remainder of division of ``x`` by ``y``, where ``y`` is
        something that can be coerced to an integer.

        INPUT:

        -  ``other`` - object that coerces to an integer.

        OUTPUT: integer

        EXAMPLES::

            sage: (-4/17).__mod__(3/1)
            1

        TESTS:

        Check that :trac:`14870` is fixed::

            sage: int(4) % QQ(3)
            1
        """
        cdef Rational rat
        if not isinstance(x, Rational):
            rat = Rational(x)
        else:
            rat = x
        cdef other = integer.Integer(y)
        if not other:
            raise ZeroDivisionError("Rational modulo by zero")
        n = rat.numer() % other
        d = rat.denom() % other
        d = d.inverse_mod(other)
        return (n * d) % other

    def norm(self):
        r"""
        Return the norm from `\QQ` to `\QQ` of `x` (which is just `x`). This
        was added for compatibility with :class:`NumberFields`.

        OUTPUT:

        -  ``Rational`` - reference to ``self``

        EXAMPLES::

            sage: (1/3).norm()
             1/3

        AUTHORS:

        - Craig Citro
        """
        return self

    def relative_norm(self):
        """
        Return the norm from Q to Q of x (which is just x). This was added for compatibility with NumberFields

        EXAMPLES::

            sage: (6/5).relative_norm()
            6/5

            sage: QQ(7/5).relative_norm()
            7/5
        """
        return self

    def absolute_norm(self):
        """
        Return the norm from Q to Q of x (which is just x). This was added for compatibility with NumberFields

        EXAMPLES::

            sage: (6/5).absolute_norm()
            6/5

            sage: QQ(7/5).absolute_norm()
            7/5
        """
        return self

    def trace(self):
        r"""
        Return the trace from `\QQ` to `\QQ` of `x` (which is just `x`). This
        was added for compatibility with :class:`NumberFields`.

        OUTPUT:

        -  ``Rational`` - reference to self

        EXAMPLES::

            sage: (1/3).trace()
             1/3

        AUTHORS:

        - Craig Citro
        """
        return self

    def charpoly(self, var='x'):
        """
        Return the characteristic polynomial of this rational number. This
        will always be just ``var - self``; this is really here so that code
        written for number fields won't crash when applied to rational
        numbers.

        INPUT:

        -  ``var`` - a string

        OUTPUT: Polynomial

        EXAMPLES::

            sage: (1/3).charpoly('x')
             x - 1/3

        The default is var='x'. (:trac:`20967`)::

            sage: a = QQ(2); a.charpoly('x')
            x - 2


        AUTHORS:

        - Craig Citro
        """
        QQ = self.parent()
        return QQ[var]([-self,1])

    def minpoly(self, var='x'):
        """
        Return the minimal polynomial of this rational number. This will
        always be just ``x - self``; this is really here so that code written
        for number fields won't crash when applied to rational numbers.

        INPUT:

        -  ``var`` - a string

        OUTPUT: Polynomial

        EXAMPLES::

            sage: (1/3).minpoly()
            x - 1/3
            sage: (1/3).minpoly('y')
            y - 1/3

        AUTHORS:

        - Craig Citro
        """
        QQ = self.parent()
        return QQ[var]([-self,1])

    def _integer_(self, Z=None):
        """
        Return ``self`` coerced to an integer. Of course this rational number
        must have a denominator of 1.

        OUTPUT: Integer

        EXAMPLES::

            sage: (-4/17)._integer_()
            Traceback (most recent call last):
            ...
            TypeError: no conversion of this rational to integer
            sage: (-4/1)._integer_()
            -4
        """
        if not mpz_cmp_si(mpq_denref(self.value), 1) == 0:
            raise TypeError("no conversion of this rational to integer")
        cdef Integer n = Integer.__new__(Integer)
        n.set_from_mpz(mpq_numref(self.value))
        return n

    def numerator(self):
        """
        Return the numerator of this rational number.
        numer is an alias of numerator.

        EXAMPLES::

            sage: x = 5/11
            sage: x.numerator()
            5

            sage: x = 9/3
            sage: x.numerator()
            3

            sage: x = -5/11
            sage: x.numer()
            -5
        """
        cdef Integer n = Integer.__new__(Integer)
        n.set_from_mpz(mpq_numref(self.value))
        return n

    #Define an alias for numerator
    numer = numerator

    def __int__(self):
        """
        Convert this rational to a Python ``int``

        This truncates ``self`` if ``self`` has a denominator (which is
        consistent with Python's ``long(floats)``).

        EXAMPLES::

            sage: int(7/1)
            7
            sage: int(7/2)
            3
        """
        cdef mpz_t x
        if mpz_cmp_si(mpq_denref(self.value),1) != 0:
            mpz_init(x)
            mpz_tdiv_q(x, mpq_numref(self.value), mpq_denref(self.value))
            n = mpz_get_pylong(x)
            mpz_clear(x)
            return n
        else:
            return mpz_get_pylong(mpq_numref(self.value))

    def denominator(self):
        """
        Return the denominator of this rational number.
        denom is an alias of denominator.

        EXAMPLES::

            sage: x = -5/11
            sage: x.denominator()
            11

            sage: x = 9/3
            sage: x.denominator()
            1

            sage: x = 5/13
            sage: x.denom()
            13
        """
        cdef Integer n = Integer.__new__(Integer)
        n.set_from_mpz(mpq_denref(self.value))
        return n

    #Define an alias for denominator
    denom = denominator

    def as_integer_ratio(self):
        """
        Return the pair ``(self.numerator(), self.denominator())``.

        EXAMPLES::

            sage: x = -12/29
            sage: x.as_integer_ratio()
            (-12, 29)
        """
        n = <Integer>Integer.__new__(Integer)
        d = <Integer>Integer.__new__(Integer)
        n.set_from_mpz(mpq_numref(self.value))
        d.set_from_mpz(mpq_denref(self.value))
        return (n, d)

    def factor(self):
        """
        Return the factorization of this rational number.

        OUTPUT: Factorization

        EXAMPLES::

            sage: (-4/17).factor()
            -1 * 2^2 * 17^-1

        Trying to factor 0 gives an arithmetic error::

            sage: (0/1).factor()
            Traceback (most recent call last):
            ...
            ArithmeticError: factorization of 0 is not defined
        """
        from sage.structure.factorization import Factorization
        return self.numerator().factor() * \
           Factorization([(p, -e) for p, e in self.denominator().factor()])

    def support(self):
        """
        Return a sorted list of the primes where this rational number has
        non-zero valuation.

        OUTPUT: The set of primes appearing in the factorization of this
        rational with nonzero exponent, as a sorted list.

        EXAMPLES::

            sage: (-4/17).support()
            [2, 17]

        Trying to find the support of 0 gives an arithmetic error::

            sage: (0/1).support()
            Traceback (most recent call last):
            ...
            ArithmeticError: Support of 0 not defined.
        """
        if self.is_zero():
            raise ArithmeticError("Support of 0 not defined.")
        return sage.arith.all.prime_factors(self)

    def log(self, m=None, prec=None):
        r"""
        Return the log of ``self``.

        INPUT:

        - ``m`` -- the base (default: natural log base e)

        - ``prec`` -- integer (optional); the precision in bits

        OUTPUT:

        When ``prec`` is not given, the log as an element in symbolic
        ring unless the logarithm is exact. Otherwise the log is a
        :class:`RealField` approximation to ``prec`` bit precision.

        EXAMPLES::

            sage: (124/345).log(5)                                                      # optional - sage.symbolic
            log(124/345)/log(5)
            sage: (124/345).log(5, 100)
            -0.63578895682825611710391773754
            sage: log(QQ(125))                                                          # optional - sage.symbolic
            3*log(5)
            sage: log(QQ(125), 5)
            3
            sage: log(QQ(125), 3)                                                       # optional - sage.symbolic
            3*log(5)/log(3)
            sage: QQ(8).log(1/2)
            -3
            sage: (1/8).log(1/2)
            3
            sage: (1/2).log(1/8)
            1/3
            sage: (1/2).log(8)
            -1/3
            sage: (16/81).log(8/27)
            4/3
            sage: (8/27).log(16/81)
            3/4
            sage: log(27/8, 16/81)
            -3/4
            sage: log(16/81, 27/8)
            -4/3
            sage: (125/8).log(5/2)
            3
            sage: (125/8).log(5/2, prec=53)
            3.00000000000000

        TESTS::

            sage: (25/2).log(5/2)                                                       # optional - sage.symbolic
            log(25/2)/log(5/2)
            sage: (-1/2).log(3)                                                         # optional - sage.symbolic
            (I*pi + log(1/2))/log(3)
        """
        cdef int self_sgn
        if self.denom().is_one():
            return ZZ(self.numer()).log(m, prec)
        if m is not None and m <= 0:
            raise ValueError("log base must be positive")
        self_sgn = mpz_sgn(mpq_numref(self.value))
        if self_sgn < 0 and prec is None:
            from sage.symbolic.ring import SR
            return SR(self).log(m)
        if prec:
            if self_sgn >= 0:
                from sage.rings.real_mpfr import RealField
                return RealField(prec)(self).log(m)
            else:
                from sage.rings.complex_mpfr import ComplexField
                return ComplexField(prec)(self).log(m)

        from sage.functions.log import function_log
        if m is None:
            return function_log(self, dont_call_method_on_arg=True)

        anum = self.numer()
        aden = self.denom()
        mrat = Rational(m)
        bnum = mrat.numer()
        bden = mrat.denom()

        anp = anum.perfect_power()
        bnp = bnum.perfect_power()
        adp = aden.perfect_power()
        bdp = bden.perfect_power()

        if anum.is_one():
            a_exp=adp[1]
            a_base=1/adp[0]
        # we already know that aden!=0
        else:
            a_exp=anp[1].gcd(adp[1])
            a_base=(anp[0]**(anp[1]//a_exp))/(adp[0]**(adp[1]//a_exp))

        if bnum.is_one():
            b_exp=bdp[1]
            b_base=1/bdp[0]
        elif bden.is_one():
            b_exp=bnp[1]
            b_base=bnp[0]
        else:
            b_exp=bnp[1].gcd(bdp[1])
            b_base=(bnp[0]**(bnp[1]//b_exp))/(bdp[0]**(bdp[1]//b_exp))

        if a_base == b_base:
            return a_exp/b_exp
        elif a_base*b_base == 1:
            return -a_exp/b_exp

        return (function_log(self, dont_call_method_on_arg=True) /
                function_log(m, dont_call_method_on_arg=True))

    def gamma(self, *, prec=None):
        """
        Return the gamma function evaluated at ``self``. This value is exact
        for integers and half-integers, and returns a symbolic value
        otherwise.  For a numerical approximation, use keyword ``prec``.

        EXAMPLES::

            sage: gamma(1/2)                                                            # optional - sage.symbolic
            sqrt(pi)
            sage: gamma(7/2)                                                            # optional - sage.symbolic
            15/8*sqrt(pi)
            sage: gamma(-3/2)                                                           # optional - sage.symbolic
            4/3*sqrt(pi)
            sage: gamma(6/1)                                                            # optional - sage.symbolic
            120
            sage: gamma(1/3)                                                            # optional - sage.symbolic
            gamma(1/3)

        This function accepts an optional precision argument::

            sage: (1/3).gamma(prec=100)
            2.6789385347077476336556929410
            sage: (1/2).gamma(prec=100)
            1.7724538509055160272981674833

        TESTS:

        This is not the incomplete gamma function! ::

            sage: (1/2).gamma(5)
            Traceback (most recent call last):
            ...
            TypeError: ...gamma() takes exactly 0 positional arguments (1 given)
        """
        if prec:
            return self.n(prec).gamma()
        else:
            if mpz_cmp_ui(mpq_denref(self.value), 1) == 0:
                return integer.Integer(self).gamma()
            elif mpz_cmp_ui(mpq_denref(self.value), 2) == 0:
                numer = self.numer()
                rat_part = Rational((numer-2).multifactorial(2)) >> ((numer-1)//2)
                from sage.symbolic.constants import pi
                from sage.misc.functional import sqrt
                return sqrt(pi) * rat_part
            else:
                from sage.symbolic.ring import SR
                return SR(self).gamma()

    def floor(self):
        """
        Return the floor of this rational number as an integer.

        OUTPUT: Integer

        EXAMPLES::

            sage: n = 5/3; n.floor()
            1
            sage: n = -17/19; n.floor()
            -1
            sage: n = -7/2; n.floor()
            -4
            sage: n = 7/2; n.floor()
            3
            sage: n = 10/2; n.floor()
            5
        """
        cdef integer.Integer n
        n = integer.Integer()
        mpz_fdiv_q(n.value, mpq_numref(self.value), mpq_denref(self.value))
        return n

    def ceil(self):
        """
        Return the ceiling of this rational number.

        OUTPUT: Integer

        If this rational number is an integer, this returns this number,
        otherwise it returns the floor of this number +1.

        EXAMPLES::

            sage: n = 5/3; n.ceil()
            2
            sage: n = -17/19; n.ceil()
            0
            sage: n = -7/2; n.ceil()
            -3
            sage: n = 7/2; n.ceil()
            4
            sage: n = 10/2; n.ceil()
            5
        """
        cdef integer.Integer n
        n = integer.Integer()
        mpz_cdiv_q(n.value, mpq_numref(self.value), mpq_denref(self.value))
        return n

    def trunc(self):
        """
        Round this rational number to the nearest integer toward zero.

        EXAMPLES::

            sage: (5/3).trunc()
            1
            sage: (-5/3).trunc()
            -1
            sage: QQ(42).trunc()
            42
            sage: QQ(-42).trunc()
            -42
        """
        cdef integer.Integer n
        n = integer.Integer()
        mpz_tdiv_q(n.value, mpq_numref(self.value), mpq_denref(self.value))
        return n

    def round(Rational self, mode="away"):
        """
        Return the nearest integer to ``self``, rounding away from 0 by
        default, for consistency with the builtin Python round.

        INPUT:

        -  ``self`` - a rational number

        -  ``mode`` - a rounding mode for half integers:

           - 'toward' rounds toward zero
           - 'away' (default) rounds away from zero
           - 'up' rounds up
           - 'down' rounds down
           - 'even' rounds toward the even integer
           - 'odd' rounds toward the odd integer


        OUTPUT: Integer

        EXAMPLES::

            sage: (9/2).round()
            5
            sage: n = 4/3; n.round()
            1
            sage: n = -17/4; n.round()
            -4
            sage: n = -5/2; n.round()
            -3
            sage: n.round("away")
            -3
            sage: n.round("up")
            -2
            sage: n.round("down")
            -3
            sage: n.round("even")
            -2
            sage: n.round("odd")
            -3
        """
        if not (mode in ['toward', 'away', 'up', 'down', 'even', 'odd']):
            raise ValueError("rounding mode must be one of 'toward', 'away', 'up', 'down', 'even', or 'odd'")
        if self.denominator() == 1:
            from sage.rings.integer import Integer
            return Integer(self)
        if self.denominator() == 2:
            # round down:
            if (mode == "down") or \
                   (mode == "toward" and self > 0) or \
                   (mode == "away" and self < 0) or \
                   (mode == "even" and self.numerator() % 4 == 1) or \
                   (mode == "odd" and self.numerator() % 4 == 3):
                return self.numerator() // self.denominator()
            else:
                return self.numerator() // self.denominator() + 1
        else:
            q, r = self.numerator().quo_rem(self.denominator())
            if r < self.denominator() / 2:
                return q
            else:
                return q+1

    __round__ = round

    def real(self):
        """
        Return the real part of ``self``, which is ``self``.

        EXAMPLES::

            sage: (1/2).real()
            1/2
        """
        return self

    def imag(self):
        """
        Return the imaginary part of ``self``, which is zero.

        EXAMPLES::

            sage: (1/239).imag()
            0
        """
        return self._parent(0)

    def height(self):
        """
        The max absolute value of the numerator and denominator of ``self``, as
        an :class:`Integer`.

        OUTPUT: Integer

        EXAMPLES::

            sage: a = 2/3
            sage: a.height()
            3
            sage: a = 34/3
            sage: a.height()
            34
            sage: a = -97/4
            sage: a.height()
            97

        AUTHORS:

        - Naqi Jaffery (2006-03-05): examples

        .. NOTE::

           For the logarithmic height, use :meth:`global_height()`.

        """
        x = abs(self.numer())
        if x > self.denom():
            return x
        return self.denom()

    def _lcm(self, Rational other):
        """
        Return the least common multiple, in the rational numbers, of ``self``
        and ``other``. This function returns either 0 or 1 (as a rational
        number).

        INPUT:

        -  ``other`` - Rational

        OUTPUT:

        -  ``Rational`` - 0 or 1

        EXAMPLES::

            sage: (2/3)._lcm(3/5)
            1
            sage: (0/1)._lcm(0/1)
            0
            sage: type((2/3)._lcm(3/5))
            <class 'sage.rings.rational.Rational'>
        """
        if mpz_cmp_si(mpq_numref(self.value), 0) == 0 and \
               mpz_cmp_si(mpq_numref(other.value), 0) == 0:
            return Rational(0)
        return Rational(1)

    def additive_order(self):
        """
        Return the additive order of ``self``.

        OUTPUT: integer or infinity

        EXAMPLES::

            sage: QQ(0).additive_order()
            1
            sage: QQ(1).additive_order()
            +Infinity
        """
        import sage.rings.infinity
        if self.is_zero():
            return integer.Integer(1)
        else:
            return sage.rings.infinity.infinity


    def multiplicative_order(self):
        """
        Return the multiplicative order of ``self``.

        OUTPUT: Integer or ``infinity``

        EXAMPLES::

            sage: QQ(1).multiplicative_order()
            1
            sage: QQ('1/-1').multiplicative_order()
            2
            sage: QQ(0).multiplicative_order()
            +Infinity
            sage: QQ('2/3').multiplicative_order()
            +Infinity
            sage: QQ('1/2').multiplicative_order()
            +Infinity
        """
        import sage.rings.infinity
        if self.is_one():
            return integer.Integer(1)
        elif mpz_cmpabs(mpq_numref(self.value),mpq_denref(self.value)) == 0:
            # if the numerator and the denominator are equal in absolute value,
            # then the rational number is -1
            return integer.Integer(2)
        else:
            return sage.rings.infinity.infinity

    def is_one(self):
        r"""
        Determine if a rational number is one.

        OUTPUT: bool

        EXAMPLES::

            sage: QQ(1/2).is_one()
            False
            sage: QQ(4/4).is_one()
            True
        """
        # A rational number is equal to 1 iff its numerator and denominator are equal
        return mpz_cmp(mpq_numref(self.value),mpq_denref(self.value)) == 0

    def is_integral(self):
        r"""
        Determine if a rational number is integral (i.e is in
        `\ZZ`).

        OUTPUT: bool

        EXAMPLES::

            sage: QQ(1/2).is_integral()
            False
            sage: QQ(4/4).is_integral()
            True
        """
        return mpz_cmp_si(mpq_denref(self.value), 1) == 0

    def is_rational(self):
        r"""
        Return ``True`` since this is a rational number.

        EXAMPLES::

            sage: (3/4).is_rational()
            True
        """
        return True

    #Function alias for checking if the number is a integer.  Added to solve issue 15500
    is_integer = is_integral


    def is_S_integral(self, S=[]):
        r"""
        Determine if the rational number is ``S``-integral.

        ``x`` is ``S``-integral if ``x.valuation(p)>=0`` for all ``p`` not in
        ``S``, i.e., the denominator of ``x`` is divisible only by the primes
        in ``S``.

        INPUT:

        -  ``S`` -- list or tuple of primes.

        OUTPUT: bool

        .. NOTE::

           Primality of the entries in ``S`` is not checked.

        EXAMPLES::

            sage: QQ(1/2).is_S_integral()
            False
            sage: QQ(1/2).is_S_integral([2])
            True
            sage: [a for a in range(1,11) if QQ(101/a).is_S_integral([2,5])]
            [1, 2, 4, 5, 8, 10]
        """
        if self.is_integral():
            return True
        return self.prime_to_S_part(S).is_integral()

    def is_S_unit(self, S=None):
        r"""
        Determine if the rational number is an ``S``-unit.

        ``x`` is an ``S``-unit if ``x.valuation(p)==0`` for all ``p`` not in
        ``S``, i.e., the numerator and denominator of ``x`` are divisible only
        by the primes in `S`.

        INPUT:

        -  ``S`` -- list or tuple of primes.

        OUTPUT: bool

        .. NOTE::

           Primality of the entries in ``S`` is not checked.

        EXAMPLES::

            sage: QQ(1/2).is_S_unit()
            False
            sage: QQ(1/2).is_S_unit([2])
            True
            sage: [a for a in range(1,11) if QQ(10/a).is_S_unit([2,5])]
            [1, 2, 4, 5, 8, 10]
        """
        a = self.abs()
        if a == 1:
            return True
        if S is None:
            return False
        return a.prime_to_S_part(S) == 1

    cdef _lshift(self, long int exp):
        r"""
        Return ``self * 2^exp``.
        """
        cdef Rational x
        x = <Rational> Rational.__new__(Rational)
        sig_on()
        if exp < 0:
            mpq_div_2exp(x.value,self.value,-exp)
        else:
            mpq_mul_2exp(x.value,self.value,exp)
        sig_off()
        return x

    def __lshift__(x, y):
        """
        Left shift operator ``x << y``.

        INPUT:

        -  ``x, y`` -- integer or rational

        OUTPUT: Rational

        EXAMPLES::

            sage: (2/3).__lshift__(4/1)
            32/3
            sage: (2/3).__lshift__(4/7)
            Traceback (most recent call last):
            ...
            ValueError: denominator must be 1
            sage: (2).__lshift__(4/1)
            32
            sage: (2/3).__lshift__(4)
            32/3
            sage: (2/3) << (4/1)
            32/3
        """
        if isinstance(x, Rational):
            if isinstance(y, (int, integer.Integer)):
                return (<Rational>x)._lshift(y)
            if isinstance(y, Rational):
                if mpz_cmp_si(mpq_denref((<Rational>y).value), 1) != 0:
                    raise ValueError("denominator must be 1")
                return (<Rational>x)._lshift(y)
        return coercion_model.bin_op(x, y, operator.lshift)

    cdef _rshift(self, long int exp):
        r"""
        Return ``self / 2^exp``.
        """
        cdef Rational x
        x = <Rational> Rational.__new__(Rational)
        sig_on()
        if exp < 0:
            mpq_mul_2exp(x.value,self.value,-exp)
        else:
            mpq_div_2exp(x.value,self.value,exp)
        sig_off()
        return x

    def __rshift__(x, y):
        """
        Right shift operator ``x >> y``.

        INPUT:

        -  ``x, y`` -- integer or rational

        OUTPUT: Rational

        EXAMPLES::

            sage: (2/3).__rshift__(4/1)
            1/24
            sage: (2/3).__rshift__(4/7)
            Traceback (most recent call last):
            ...
            ValueError: denominator must be 1
            sage: (2).__rshift__(4/1)
            0
            sage: (2/1).__rshift__(4)
            1/8
            sage: (2/1) >>(4/1)
            1/8
        """
        if isinstance(x, Rational):
            if isinstance(y, (int, integer.Integer)):
                return (<Rational>x)._rshift(y)
            if isinstance(y, Rational):
                if mpz_cmp_si(mpq_denref((<Rational>y).value), 1) != 0:
                    raise ValueError("denominator must be 1")
                return (<Rational>x)._rshift(y)
        return coercion_model.bin_op(x, y, operator.rshift)

    def conjugate(self):
        """
        Return the complex conjugate of this rational number, which is
        the number itself.

        EXAMPLES::

            sage: n = 23/11
            sage: n.conjugate()
            23/11
        """
        return self

    ##################################################
    # Support for interfaces
    ##################################################

    def __pari__(self):
        """
        Return the PARI version of this rational number.

        EXAMPLES::

            sage: n = 9390823/17
<<<<<<< HEAD
            sage: m = n.__pari__(); m                                                               # optional - sage.libs.pari
            9390823/17
            sage: type(m)                                                                           # optional - sage.libs.pari
            <class 'cypari2.gen.Gen'>
            sage: m.type()                                                                          # optional - sage.libs.pari
=======
            sage: m = n.__pari__(); m                                                   # optional - sage.libs.pari
            9390823/17
            sage: type(m)                                                               # optional - sage.libs.pari
            <class 'cypari2.gen.Gen'>
            sage: m.type()                                                              # optional - sage.libs.pari
>>>>>>> a0e71766
            't_FRAC'
        """
        global new_gen_from_rational
        if new_gen_from_rational is None:
            from sage.libs.pari.convert_sage import new_gen_from_rational
        return new_gen_from_rational(self)

    def _interface_init_(self, I=None):
        """
        Return representation of this rational suitable for coercing into
        almost any computer algebra system.

        OUTPUT: string

        EXAMPLES::

            sage: (2/3)._interface_init_()
            '2/3'
            sage: kash(3/1).Type()              # optional - kash
            elt-fld^rat
            sage: magma(3/1).Type()             # optional - magma
            FldRatElt
        """
        return '%s/%s'%(self.numerator(), self.denominator())

    def _sage_input_(self, sib, coerced):
        r"""
        Produce an expression which will reproduce this value when evaluated.

        EXAMPLES::

            sage: sage_input(QQ(1), verify=True)
            # Verified
            QQ(1)
            sage: sage_input(-22/7, verify=True)
            # Verified
            -22/7
            sage: sage_input(-22/7, preparse=False)
            -ZZ(22)/7
            sage: sage_input(10^-50, verify=True)
            # Verified
            1/100000000000000000000000000000000000000000000000000
            sage: from sage.misc.sage_input import SageInputBuilder
            sage: (-2/37)._sage_input_(SageInputBuilder(preparse=False), False)
            {unop:- {binop:/ {call: {atomic:ZZ}({atomic:2})} {atomic:37}}}
            sage: QQ(5)._sage_input_(SageInputBuilder(preparse=False), True)
            {atomic:5}
        """

        # This code is extensively described in the docstring
        # for sage_input.py.

        num = self.numerator()
        neg = (num < 0)
        if neg: num = -num
        if self.denominator() == 1:
            if coerced:
                v = sib.int(num)
            else:
                v = sib.name('QQ')(sib.int(num))
        else:
            v = sib(num)/sib.int(self.denominator())
        if neg: v = -v
        return v


# The except value is just some random double, it doesn't matter what it is.
cdef double mpq_get_d_nearest(mpq_t x) except? -648555075988944.5:
    """
    Convert a ``mpq_t`` to a ``double``, with round-to-nearest-even.
    This differs from ``mpq_get_d()`` which does round-to-zero.

    TESTS::

        sage: q = QQ(); float(q)
        0.0
        sage: q = 2^-10000; float(q)
        0.0
        sage: float(-q)
        -0.0
        sage: q = 2^10000/1; float(q)
        inf
        sage: float(-q)
        -inf

    ::

        sage: q = 2^-1075; float(q)
        0.0
        sage: float(-q)
        -0.0
        sage: q = 2^52 / 2^1074; float(q)  # Smallest normal double
        2.2250738585072014e-308
        sage: float(-q)
        -2.2250738585072014e-308
        sage: q = (2^52 + 1/2) / 2^1074; float(q)
        2.2250738585072014e-308
        sage: float(-q)
        -2.2250738585072014e-308
        sage: q = (2^52 + 1) / 2^1074; float(q)  # Next normal double
        2.225073858507202e-308
        sage: float(-q)
        -2.225073858507202e-308
        sage: q = (2^52 - 1) / 2^1074; float(q)  # Largest denormal double
        2.225073858507201e-308
        sage: float(-q)
        -2.225073858507201e-308
        sage: q = 1 / 2^1074; float(q)  # Smallest denormal double
        5e-324
        sage: float(-q)
        -5e-324
        sage: q = (1/2) / 2^1074; float(q)
        0.0
        sage: float(-q)
        -0.0
        sage: q = (3/2) / 2^1074; float(q)
        1e-323
        sage: float(-q)
        -1e-323
        sage: q = (2/3) / 2^1074; float(q)
        5e-324
        sage: float(-q)
        -5e-324
        sage: q = (1/3) / 2^1074; float(q)
        0.0
        sage: float(-q)
        -0.0
        sage: q = (2^53 - 1) * 2^971/1; float(q)  # Largest double
        1.7976931348623157e+308
        sage: float(-q)
        -1.7976931348623157e+308
        sage: q = (2^53) * 2^971/1; float(q)
        inf
        sage: float(-q)
        -inf
        sage: q = (2^53 - 1/2) * 2^971/1; float(q)
        inf
        sage: float(-q)
        -inf
        sage: q = (2^53 - 2/3) * 2^971/1; float(q)
        1.7976931348623157e+308
        sage: float(-q)
        -1.7976931348623157e+308

    AUTHORS:

    - Paul Zimmermann, Jeroen Demeyer (:trac:`14416`)
    """
    cdef mpz_ptr a = mpq_numref(x)
    cdef mpz_ptr b = mpq_denref(x)
    cdef int resultsign = mpz_sgn(a)

    if resultsign == 0:
        return 0.0

    cdef Py_ssize_t sa = mpz_sizeinbase(a, 2)
    cdef Py_ssize_t sb = mpz_sizeinbase(b, 2)

    # Easy case: both numerator and denominator are exactly
    # representable as doubles.
    if sa <= 53 and sb <= 53:
        return mpz_get_d(a) / mpz_get_d(b)

    # General case

    # We should shift a right by this amount
    cdef Py_ssize_t shift = sa - sb - 54

    # At this point, we know that q0 = a/b / 2^shift satisfies
    # 2^53 < q0 < 2^55.
    # The end result d = q0 * 2^shift (rounded).

    # Check for obvious overflow/underflow before shifting
    if shift <= -1130:  # |d| < 2^-1075
        if resultsign < 0:
            return -0.0
        else:
            return 0.0
    elif shift >= 971:  # |d| > 2^1024
        if resultsign < 0:
            return -1.0/0.0
        else:
            return 1.0/0.0

    sig_on()

    # Compute q = trunc(a / 2^shift) and let remainder_is_zero be True
    # if and only if no truncation occurred.
    cdef mpz_t q, r
    mpz_init(q)
    mpz_init(r)
    cdef int remainder_is_zero
    if shift > 0:
        remainder_is_zero = mpz_divisible_2exp_p(a, shift)
        mpz_tdiv_q_2exp(q, a, shift)
    else:
        mpz_mul_2exp(q, a, -shift)
        remainder_is_zero = True

    # Now divide by b to get q = trunc(a/b / 2^shift).
    # remainder_is_zero is True if and only if no truncation occurred
    # (in neither division).
    mpz_tdiv_qr(q, r, q, b)
    if remainder_is_zero:
        remainder_is_zero = (mpz_cmp_ui(r, 0) == 0)

    # Convert abs(q) to a 64-bit integer.
    cdef mp_limb_t* q_limbs = (<mpz_ptr>q)._mp_d
    cdef uint64_t q64
    if sizeof(mp_limb_t) >= 8:
        q64 = q_limbs[0]
    else:
        assert sizeof(mp_limb_t) == 4
        q64 = q_limbs[1]
        q64 = (q64 << 32) + q_limbs[0]

    mpz_clear(q)
    mpz_clear(r)
    sig_off()

    # The quotient q64 has 54 or 55 bits, but we need exactly 54.
    # Shift it down by 1 one if needed.
    cdef Py_ssize_t add_shift
    if q64 < (1ULL << 54):
        add_shift = 0
    else:
        add_shift = 1

    if (shift + add_shift) < -1075:
        # The result will be denormal, ensure the final shift is -1075
        # to avoid a double rounding.
        add_shift = -1075 - shift

    # Add add_shift to shift and let q = trunc(a/b / 2^shift)
    # for the new shift value.
    cdef uint64_t mask
    if add_shift:
        assert add_shift > 0
        assert add_shift < 64
        shift += add_shift
        # We do an additional division of q by 2^add_shift.
        if remainder_is_zero:
            mask = ((1ULL << add_shift)-1)
            remainder_is_zero = ((q64 & mask) == 0)
        q64 = q64 >> add_shift

    # Round q64 from 54 to 53 bits of precision.
    if ((q64 & 1) == 0):
        # Round towards zero
        pass
    else:
        if not remainder_is_zero:
            # Remainder is non-zero: round away from zero
            q64 += 1
        else:
            # Halfway case: round to even
            q64 += (q64 & 2) - 1

    # The conversion of q64 to double is *exact*.
    # This is because q64 is even and satisfies q64 <= 2^54,
    # (with 2^53 <= q64 <= 2^54 unless in the denormal case).
    cdef double d = <double>q64
    if resultsign < 0:
        d = -d
    return ldexp(d, shift)


@cython.binding(True)
def make_rational(s):
    """
    Make a rational number from ``s`` (a string in base 32)

    INPUT:

    -  ``s`` - string in base 32

    OUTPUT: Rational

    EXAMPLES::

        sage: (-7/15).str(32)
        '-7/f'
        sage: sage.rings.rational.make_rational('-7/f')
        -7/15
    """
    r = Rational()
    mpq_set_str(r.value, str_to_bytes(s), 32)
    return r


cdef class Z_to_Q(Morphism):
    r"""
    A morphism from `\ZZ` to `\QQ`.
    """

    def __init__(self):
        """
        Create morphism from integers to rationals.

        EXAMPLES::

            sage: sage.rings.rational.Z_to_Q()
            Natural morphism:
              From: Integer Ring
              To:   Rational Field
        """
        from . import integer_ring
        from . import rational_field
        import sage.categories.homset
        Morphism.__init__(self, sage.categories.homset.Hom(integer_ring.ZZ, rational_field.QQ))

    cpdef Element _call_(self, x):
        """
        Return the image of the morphism on ``x``.

        EXAMPLES::

            sage: sage.rings.rational.Z_to_Q()(2) # indirect doctest
            2
        """
        cdef Rational rat
        rat = <Rational> Rational.__new__(Rational)
        mpq_set_z(rat.value, (<integer.Integer>x).value)
        return rat

    def _repr_type(self):
        """
        Return string that describes the type of morphism.

        EXAMPLES::

            sage: sage.rings.rational.Z_to_Q()._repr_type()
            'Natural'
        """
        return "Natural"

    def section(self):
        """
        Return a section of this morphism.

        EXAMPLES::

            sage: f = QQ.coerce_map_from(ZZ).section(); f
            Generic map:
              From: Rational Field
              To:   Integer Ring

        This map is a morphism in the category of sets with partial
        maps (see :trac:`15618`)::

            sage: f.parent()
            Set of Morphisms from Rational Field to Integer Ring in Category of sets with partial maps
        """
        from sage.categories.sets_with_partial_maps import SetsWithPartialMaps
        return Q_to_Z(self._codomain.Hom(self.domain(), category=SetsWithPartialMaps()))

    def is_surjective(self):
        r"""
        Return whether this morphism is surjective.

        EXAMPLES::

            sage: QQ.coerce_map_from(ZZ).is_surjective()
            False

        """
        return False

cdef class Q_to_Z(Map):
    r"""
    A morphism from `\QQ` to `\ZZ`.

    TESTS::

        sage: type(ZZ.convert_map_from(QQ))
        <class 'sage.rings.rational.Q_to_Z'>
    """
    cpdef Element _call_(self, x):
        """
        A fast map from the rationals to the integers.

        EXAMPLES::

            sage: f = sage.rings.rational.Q_to_Z(QQ, ZZ)
            sage: f(1/2) # indirect doctest
            Traceback (most recent call last):
            ...
            TypeError: no conversion of this rational to integer
            sage: f(4/2) # indirect doctest
            2
        """
        if not mpz_cmp_si(mpq_denref((<Rational>x).value), 1) == 0:
            raise TypeError("no conversion of this rational to integer")
        cdef Integer n = Integer.__new__(Integer)
        n.set_from_mpz(mpq_numref((<Rational>x).value))
        return n

    def section(self):
        """
        Return a section of this morphism.

        EXAMPLES::

            sage: sage.rings.rational.Q_to_Z(QQ, ZZ).section()
            Natural morphism:
              From: Integer Ring
              To:   Rational Field
        """
        return Z_to_Q()


cdef class int_to_Q(Morphism):
    r"""
    A morphism from Python 2 ``int`` to `\QQ`.
    """
    def __init__(self):
        """
        Initialize ``self``.

        EXAMPLES::

            sage: sage.rings.rational.int_to_Q()
            Native morphism:
              From: Set of Python objects of class 'int'
              To:   Rational Field
        """
        from . import rational_field
        import sage.categories.homset
        from sage.sets.pythonclass import Set_PythonType
        Morphism.__init__(self, sage.categories.homset.Hom(Set_PythonType(int), rational_field.QQ))

    cpdef Element _call_(self, a):
        """
        Return the image of the morphism on ``a``.

        EXAMPLES::

            sage: f = sage.rings.rational.int_to_Q()
            sage: f(int(4)) # indirect doctest
            4
        """
        cdef Rational rat

        if type(a) is not int:
            raise TypeError("must be a Python int object")

        rat = <Rational> Rational.__new__(Rational)
        mpq_set_si(rat.value, PyInt_AS_LONG(a), 1)
        return rat

    def _repr_type(self):
        """
        Return string that describes the type of morphism.

        EXAMPLES::

            sage: sage.rings.rational.int_to_Q()._repr_type()
            'Native'
        """
        return "Native"


cdef class long_to_Q(Morphism):
    r"""
    A morphism from Python 2 ``long``/Python 3 ``int`` to `\QQ`.
    """
    def __init__(self):
        """
        Initialize ``self``.

        EXAMPLES::

            sage: sage.rings.rational.long_to_Q()
            Native morphism:
              From: Set of Python objects of class 'int'
              To:   Rational Field
        """
        from . import rational_field
        import sage.categories.homset
        from sage.sets.pythonclass import Set_PythonType
        Morphism.__init__(self, sage.categories.homset.Hom(
            Set_PythonType(long), rational_field.QQ))

    cpdef Element _call_(self, a):
        """
        Return the image of the morphism on ``a``.

        EXAMPLES::

            sage: f = sage.rings.rational.long_to_Q()
            sage: f(4^100)
            1606938044258990275541962092341162602522202993782792835301376
        """

        cdef Rational rat
        cdef long a_long
        cdef int err = 0

        rat = <Rational> Rational.__new__(Rational)

        integer_check_long_py(a, &a_long, &err)

        if not err:
            mpq_set_si(rat.value, a_long, 1)
        else:
            mpz_set_pylong(mpq_numref(rat.value), a)

        return rat

    def _repr_type(self):
        """
        Return string that describes the type of morphism.

        EXAMPLES::

            sage: sage.rings.rational.long_to_Q()._repr_type()
            'Native'
        """
        return "Native"


# Support Python's numbers abstract base class
import numbers
numbers.Rational.register(Rational)<|MERGE_RESOLUTION|>--- conflicted
+++ resolved
@@ -423,16 +423,10 @@
         1/2
         sage: Rational(("2", "10"), 16)
         1/8
-<<<<<<< HEAD
-        sage: Rational(QQbar(125/8).nth_root(3))                                                    # optional - sage.rings.number_field
-        5/2
-        sage: Rational(AA(209735/343 - 17910/49*golden_ratio).nth_root(3) + 3*AA(golden_ratio))     # optional - sage.rings.number_field
-=======
         sage: Rational(QQbar(125/8).nth_root(3))                                        # optional - sage.rings.number_field
         5/2
         sage: Rational(AA(209735/343 - 17910/49*golden_ratio).nth_root(3)               # optional - sage.rings.number_field
         ....:          + 3*AA(golden_ratio))
->>>>>>> a0e71766
         53/7
         sage: QQ(float(1.5))
         3/2
@@ -448,15 +442,9 @@
 
     Conversion from PARI::
 
-<<<<<<< HEAD
-        sage: Rational(pari('-939082/3992923'))                                                     # optional - sage.libs.pari
-        -939082/3992923
-        sage: Rational(pari('Pol([-1/2])'))  #9595                                                  # optional - sage.libs.pari
-=======
         sage: Rational(pari('-939082/3992923'))                                         # optional - sage.libs.pari
         -939082/3992923
         sage: Rational(pari('Pol([-1/2])'))  #9595                                      # optional - sage.libs.pari
->>>>>>> a0e71766
         -1/2
 
     Conversions from numpy::
@@ -1436,20 +1424,6 @@
 
         EXAMPLES::
 
-<<<<<<< HEAD
-            sage: K = NumberField(x^2 - 2, 'beta')                                                  # optional - sage.rings.number_field
-            sage: (1/7).is_norm(K)                                                                  # optional - sage.rings.number_field
-            True
-            sage: (1/10).is_norm(K)                                                                 # optional - sage.rings.number_field
-            False
-            sage: 0.is_norm(K)                                                                      # optional - sage.rings.number_field
-            True
-            sage: (1/7).is_norm(K, element=True)                                                    # optional - sage.rings.number_field
-            (True, 1/7*beta + 3/7)
-            sage: (1/10).is_norm(K, element=True)                                                   # optional - sage.rings.number_field
-            (False, None)
-            sage: (1/691).is_norm(QQ, element=True)                                                 # optional - sage.rings.number_field
-=======
             sage: K = NumberField(x^2 - 2, 'beta')                                      # optional - sage.rings.number_field
             sage: (1/7).is_norm(K)                                                      # optional - sage.rings.number_field
             True
@@ -1462,36 +1436,19 @@
             sage: (1/10).is_norm(K, element=True)                                       # optional - sage.rings.number_field
             (False, None)
             sage: (1/691).is_norm(QQ, element=True)                                     # optional - sage.rings.number_field
->>>>>>> a0e71766
             (True, 1/691)
 
         The number field doesn't have to be defined by an
         integral polynomial::
 
-<<<<<<< HEAD
-            sage: B, e = (1/5).is_norm(QuadraticField(5/4, 'a'), element=True)                      # optional - sage.rings.number_field
-            sage: B                                                                                 # optional - sage.rings.number_field
-            True
-            sage: e.norm()                                                                          # optional - sage.rings.number_field
-=======
             sage: B, e = (1/5).is_norm(QuadraticField(5/4, 'a'), element=True)          # optional - sage.rings.number_field
             sage: B                                                                     # optional - sage.rings.number_field
             True
             sage: e.norm()                                                              # optional - sage.rings.number_field
->>>>>>> a0e71766
             1/5
 
         A non-Galois number field::
 
-<<<<<<< HEAD
-            sage: K.<a> = NumberField(x^3 - 2)                                                      # optional - sage.rings.number_field
-            sage: B, e = (3/5).is_norm(K, element=True); B                                          # optional - sage.rings.number_field
-            True
-            sage: e.norm()                                                                          # optional - sage.rings.number_field
-            3/5
-
-            sage: 7.is_norm(K)                                                                      # optional - sage.rings.number_field
-=======
             sage: K.<a> = NumberField(x^3 - 2)                                          # optional - sage.rings.number_field
             sage: B, e = (3/5).is_norm(K, element=True); B                              # optional - sage.rings.number_field
             True
@@ -1499,16 +1456,11 @@
             3/5
 
             sage: 7.is_norm(K)                                                          # optional - sage.rings.number_field
->>>>>>> a0e71766
             Traceback (most recent call last):
             ...
             NotImplementedError: is_norm is not implemented unconditionally
              for norms from non-Galois number fields
-<<<<<<< HEAD
-            sage: 7.is_norm(K, proof=False)                                                         # optional - sage.rings.number_field
-=======
             sage: 7.is_norm(K, proof=False)                                             # optional - sage.rings.number_field
->>>>>>> a0e71766
             False
 
         AUTHORS:
@@ -1591,15 +1543,9 @@
 
         EXAMPLES::
 
-<<<<<<< HEAD
-            sage: QQ(2)._bnfisnorm(QuadraticField(-1, 'i'))                                         # optional - sage.rings.number_field
-            (i + 1, 1)
-            sage: 7._bnfisnorm(NumberField(x^3 - 2, 'b'))                                           # optional - sage.rings.number_field
-=======
             sage: QQ(2)._bnfisnorm(QuadraticField(-1, 'i'))                             # optional - sage.rings.number_field
             (i + 1, 1)
             sage: 7._bnfisnorm(NumberField(x^3 - 2, 'b'))                               # optional - sage.rings.number_field
->>>>>>> a0e71766
             (1, 7)
 
         AUTHORS:
@@ -2047,35 +1993,20 @@
 
         EXAMPLES::
 
-<<<<<<< HEAD
-            sage: (1/7).period()                                                                    # optional - sage.libs.pari
-            6
-            sage: RR(1/7)
-            0.142857142857143
-            sage: (1/8).period()                                                                    # optional - sage.libs.pari
-=======
             sage: (1/7).period()                                                        # optional - sage.libs.pari
             6
             sage: RR(1/7)
             0.142857142857143
             sage: (1/8).period()                                                        # optional - sage.libs.pari
->>>>>>> a0e71766
             1
             sage: RR(1/8)
             0.125000000000000
             sage: RR(1/6)
             0.166666666666667
-<<<<<<< HEAD
-            sage: (1/6).period()                                                                    # optional - sage.libs.pari
-            1
-            sage: x = 333/106
-            sage: x.period()                                                                        # optional - sage.libs.pari
-=======
             sage: (1/6).period()                                                        # optional - sage.libs.pari
             1
             sage: x = 333/106
             sage: x.period()                                                            # optional - sage.libs.pari
->>>>>>> a0e71766
             13
             sage: RealField(200)(x)
             3.1415094339622641509433962264150943396226415094339622641509
@@ -3840,19 +3771,11 @@
         EXAMPLES::
 
             sage: n = 9390823/17
-<<<<<<< HEAD
-            sage: m = n.__pari__(); m                                                               # optional - sage.libs.pari
-            9390823/17
-            sage: type(m)                                                                           # optional - sage.libs.pari
-            <class 'cypari2.gen.Gen'>
-            sage: m.type()                                                                          # optional - sage.libs.pari
-=======
             sage: m = n.__pari__(); m                                                   # optional - sage.libs.pari
             9390823/17
             sage: type(m)                                                               # optional - sage.libs.pari
             <class 'cypari2.gen.Gen'>
             sage: m.type()                                                              # optional - sage.libs.pari
->>>>>>> a0e71766
             't_FRAC'
         """
         global new_gen_from_rational
