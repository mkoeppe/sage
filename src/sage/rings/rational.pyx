# distutils: libraries = NTL_LIBRARIES
# distutils: extra_compile_args = NTL_CFLAGS
# distutils: include_dirs = NTL_INCDIR
# distutils: library_dirs = NTL_LIBDIR
# distutils: extra_link_args = NTL_LIBEXTRA
# distutils: language = c++
r"""
Rational Numbers

AUTHORS:

- William Stein (2005): first version

- William Stein (2006-02-22): floor and ceil (pure fast GMP versions).

- Gonzalo Tornaria and William Stein (2006-03-02): greatly improved
  python/GMP conversion; hashing

- William Stein and Naqi Jaffery (2006-03-06): height, sqrt examples,
  and improve behavior of sqrt.

- David Harvey (2006-09-15): added nth_root

- Pablo De Napoli (2007-04-01): corrected the implementations of
  multiplicative_order, is_one; optimized __bool__ ; documented:
  lcm,gcd

- John Cremona (2009-05-15): added support for local and global
  logarithmic heights.

- Travis Scrimshaw (2012-10-18): Added doctests for full coverage.

- Vincent Delecroix (2013): continued fraction

- Vincent Delecroix (2017-05-03): faster integer-rational comparison

- Vincent Klein (2017-05-11): add __mpq__() to class Rational

- Vincent Klein (2017-05-22): Rational constructor support gmpy2.mpq
  or gmpy2.mpz parameter. Add __mpz__ to class Rational.

TESTS::

    sage: a = -2/3
    sage: a == loads(dumps(a))
    True
"""

# ****************************************************************************
#       Copyright (C) 2004, 2006 William Stein <wstein@gmail.com>
#       Copyright (C) 2017 Vincent Delecroix <20100.delecroix@gmail.com>
#
#  Distributed under the terms of the GNU General Public License (GPL)
#  as published by the Free Software Foundation; either version 2 of
#  the License, or (at your option) any later version.
#                  https://www.gnu.org/licenses/
# ****************************************************************************

cimport cython
from cpython cimport *
from cpython.object cimport Py_EQ, Py_NE

from cysignals.signals cimport sig_on, sig_off

import operator
import fractions

from sage.arith.long cimport pyobject_to_long, integer_check_long_py
from sage.cpython.string cimport char_to_str, str_to_bytes

import sage.misc.misc as misc
from sage.structure.sage_object cimport SageObject
from sage.structure.richcmp cimport rich_to_bool_sgn
import sage.rings.rational_field

cimport sage.rings.integer as integer
from .integer cimport Integer

from .integer_ring import ZZ
from sage.arith.rational_reconstruction cimport mpq_rational_reconstruction

from sage.structure.coerce cimport is_numpy_type

from sage.libs.gmp.pylong cimport mpz_set_pylong

from sage.structure.coerce cimport coercion_model
from sage.structure.element cimport Element
from sage.structure.element import coerce_binop
from sage.structure.parent cimport Parent
from sage.categories.morphism cimport Morphism
from sage.categories.map cimport Map



import sage.rings.real_mpfr
import sage.rings.real_double
from libc.stdint cimport uint64_t
from sage.libs.gmp.binop cimport mpq_add_z, mpq_mul_z, mpq_div_zz

from cpython.int cimport PyInt_AS_LONG

cimport sage.rings.fast_arith
import sage.rings.fast_arith


try:
    from cypari2.gen import Gen as pari_gen
except ImportError:
    pari_gen = ()


set_rational_from_gen = None
new_gen_from_rational = None


cdef sage.rings.fast_arith.arith_int ai
ai = sage.rings.fast_arith.arith_int()

cdef object numpy_long_interface = {'typestr': '=i4' if sizeof(long) == 4 else '=i8' }
cdef object numpy_int64_interface = {'typestr': '=i8'}
cdef object numpy_object_interface = {'typestr': '|O'}
cdef object numpy_double_interface = {'typestr': '=f8'}

from libc.math cimport ldexp
from sage.libs.gmp.all cimport *

cimport gmpy2
gmpy2.import_gmpy2()


cdef class Rational(sage.structure.element.FieldElement)

cdef inline void set_from_mpq(Rational self, mpq_t value):
    mpq_set(self.value, value)

cdef inline void set_from_Rational(Rational self, Rational other):
    mpq_set(self.value, other.value)

cdef inline void set_from_Integer(Rational self, integer.Integer other):
    mpq_set_z(self.value, other.value)

cdef object Rational_mul_(Rational a, Rational b):
    cdef Rational x
    x = <Rational> Rational.__new__(Rational)

    sig_on()
    mpq_mul(x.value, a.value, b.value)
    sig_off()

    return x

cdef object Rational_div_(Rational a, Rational b):
    cdef Rational x
    x = <Rational> Rational.__new__(Rational)

    sig_on()
    mpq_div(x.value, a.value, b.value)
    sig_off()

    return x

cdef Rational_add_(Rational self, Rational other):
    cdef Rational x
    x = <Rational> Rational.__new__(Rational)
    sig_on()
    mpq_add(x.value, self.value, other.value)
    sig_off()
    return x

cdef Rational_sub_(Rational self, Rational other):
    cdef Rational x
    x = <Rational> Rational.__new__(Rational)

    sig_on()
    mpq_sub(x.value, self.value, other.value)
    sig_off()

    return x

cdef Parent the_rational_ring = sage.rings.rational_field.Q

# make sure zero/one elements are set
cdef set_zero_one_elements():
    global the_rational_ring
    the_rational_ring._zero_element = Rational(0)
    the_rational_ring._one_element = Rational(1)

set_zero_one_elements()

cpdef Integer integer_rational_power(Integer a, Rational b):
    """
    Compute `a^b` as an integer, if it is integral, or return ``None``.

    The nonnegative real root is taken for even denominators.

    INPUT:

    - a -- an ``Integer``
    - b -- a nonnegative ``Rational``

    OUTPUT:

    `a^b` as an ``Integer`` or ``None``

    EXAMPLES::

        sage: from sage.rings.rational import integer_rational_power
        sage: integer_rational_power(49, 1/2)
        7
        sage: integer_rational_power(27, 1/3)
        3
        sage: integer_rational_power(-27, 1/3) is None
        True
        sage: integer_rational_power(-27, 2/3) is None
        True
        sage: integer_rational_power(512, 7/9)
        128

        sage: integer_rational_power(27, 1/4) is None
        True
        sage: integer_rational_power(-16, 1/4) is None
        True

        sage: integer_rational_power(0, 7/9)
        0
        sage: integer_rational_power(1, 7/9)
        1
        sage: integer_rational_power(-1, 7/9) is None
        True
        sage: integer_rational_power(-1, 8/9) is None
        True
        sage: integer_rational_power(-1, 9/8) is None
        True

    TESTS (:trac:`11228`)::

        sage: integer_rational_power(-10, QQ(2))
        100
        sage: integer_rational_power(0, QQ(0))
        1
    """
    cdef Integer z = Integer.__new__(Integer)
    if mpz_sgn(mpq_numref(b.value)) < 0:
        raise ValueError("Only positive exponents supported.")
    cdef int sgn = mpz_sgn(a.value)
    cdef bint exact
    if (mpz_cmp_ui(a.value, 1) == 0 or
          mpz_cmp_ui(mpq_numref(b.value), 0) == 0):
        mpz_set_ui(z.value, 1)
    elif sgn == 0:
        pass # z is 0
    elif sgn < 0 and mpz_cmp_ui(mpq_denref(b.value), 1):
        return None
    else:
        if (not mpz_fits_ulong_p(mpq_numref(b.value))
            or not mpz_fits_ulong_p(mpq_denref(b.value))):
            # too big to take roots/powers
            return None
        elif mpz_cmp_ui(mpq_denref(b.value), 2) == 0:
            if mpz_perfect_square_p(a.value):
                mpz_sqrt(z.value, a.value)
            else:
                return None
        else:
            exact = mpz_root(z.value, a.value, mpz_get_ui(mpq_denref(b.value)))
            if not exact:
                return None
        mpz_pow_ui(z.value, z.value, mpz_get_ui(mpq_numref(b.value)))
    return z


cpdef rational_power_parts(a, Rational b, factor_limit=10**5):
    """
    Compute rationals or integers `c` and `d` such that `a^b = c*d^b`
    with `d` small. This is used for simplifying radicals.

    INPUT:

    - ``a`` -- a rational or integer
    - ``b`` -- a rational
    - ``factor_limit`` -- the limit used in factoring ``a``

    EXAMPLES::

        sage: from sage.rings.rational import rational_power_parts
        sage: rational_power_parts(27, 1/2)
        (3, 3)
        sage: rational_power_parts(-128, 3/4)
        (8, -8)
        sage: rational_power_parts(-4, 1/2)
        (2, -1)
        sage: rational_power_parts(-4, 1/3)
        (1, -4)
        sage: rational_power_parts(9/1000, 1/2)
        (3/10, 1/10)

    TESTS:

    Check if :trac:`8540` is fixed::

        sage: rational_power_parts(3/4, -1/2)
        (2, 3)
        sage: t = (3/4)^(-1/2); t                                                       # optional - sage.symbolic
        2/3*sqrt(3)
        sage: t^2                                                                       # optional - sage.symbolic
        4/3

    Check if :trac:`15605` is fixed::

        sage: rational_power_parts(-1, -1/3)
        (1, -1)
        sage: (-1)^(-1/3)                                                               # optional - sage.symbolic
        -(-1)^(2/3)
        sage: 1 / ((-1)^(1/3))                                                          # optional - sage.symbolic
        -(-1)^(2/3)
        sage: rational_power_parts(-1, 2/3)
        (1, -1)
        sage: (-1)^(2/3)                                                                # optional - sage.symbolic
        (-1)^(2/3)
        sage: all(rational_power_parts(-1, i/77) == (1,-1) for i in range(1,9))
        True
        sage: (-1)^(1/3)*(-1)^(1/5)                                                     # optional - sage.symbolic
        (-1)^(8/15)
        sage: bool((-1)^(2/3) == -1/2 + sqrt(3)/2*I)                                    # optional - sage.symbolic
        True
        sage: all((-1)^(p/q) == cos(p*pi/q) + I * sin(p*pi/q)                           # optional - sage.symbolic
        ....:     for p in srange(1, 6) for q in srange(1, 6))
        True

    A few more tests added in :trac:`26414`::

        sage: rational_power_parts(-1, 2/1)
        (1, 1)
        sage: rational_power_parts(-8, 2/3)
        (4, -1)
        sage: all(isinstance(z, Integer) for z in rational_power_parts(-1, 1/1))
        True
        sage: all(isinstance(z, Integer) for z in rational_power_parts(-1, 2/3))
        True
    """
    cdef bint b_negative = (b < 0)
    if b_negative:
        b = -b
        a = ~a

    if isinstance(a, Integer):
        pass
    elif isinstance(a, Rational):
        c1, d1 = rational_power_parts(a.numerator(), b)
        c2, d2 = rational_power_parts(a.denominator(), b)
        return (c1/c2, d1/d2) if not b_negative else (c1/c2, d2/d1)
    else:
        a = Integer(a)

    c = integer_rational_power(a, b)
    if c is not None:
        return c, integer.smallInteger(1)

    numer, denom = b.numerator(), b.denominator()
    if a < factor_limit*factor_limit:
        f = a.factor()
    else:
        from sage.rings.factorint import factor_trial_division
        f = factor_trial_division(a, factor_limit)
    c = integer.smallInteger(1)
    # The sign is not handled by the loop below. We don't want to
    # simplify (-1)^(2/3) to 1 (see Issue #15605), so we always move
    # the sign over to d. Note that the case (-1)^2 is already
    # handled by integer_rational_power() above.
    if a >= 0:
        # d = 1
        d = c
    else:
        # d = -1
        d = integer.smallInteger(-1)
    for p, e in f:
        c *= p**((e // denom)*numer)
        d *= p**(e % denom)
    return (c, d) if not b_negative else (c, ~d)


def is_Rational(x):
    """
    Return ``True`` if ``x`` is of the Sage :class:`Rational` type.

    EXAMPLES::

        sage: from sage.rings.rational import is_Rational
        sage: is_Rational(2)
        False
        sage: is_Rational(2/1)
        True
        sage: is_Rational(int(2))
        False
        sage: is_Rational('5')
        False
    """
    return isinstance(x, Rational)


cdef class Rational(sage.structure.element.FieldElement):
    """
    A rational number.

    Rational numbers are implemented using the GMP C library.

    EXAMPLES::

        sage: a = -2/3
        sage: type(a)
        <class 'sage.rings.rational.Rational'>
        sage: parent(a)
        Rational Field
        sage: Rational('1/0')
        Traceback (most recent call last):
        ...
        TypeError: unable to convert '1/0' to a rational
        sage: Rational(1.5)
        3/2
        sage: Rational('9/6')
        3/2
        sage: Rational((2^99,2^100))
        1/2
        sage: Rational(("2", "10"), 16)
        1/8
        sage: Rational(QQbar(125/8).nth_root(3))                                        # optional - sage.rings.number_field
        5/2
        sage: Rational(AA(209735/343 - 17910/49*golden_ratio).nth_root(3)               # optional - sage.rings.number_field
        ....:          + 3*AA(golden_ratio))
        53/7
        sage: QQ(float(1.5))
        3/2
        sage: QQ(RDF(1.2))
        6/5

    Conversion from fractions::

        sage: import fractions
        sage: f = fractions.Fraction(1r, 2r)
        sage: Rational(f)
        1/2

    Conversion from PARI::

        sage: Rational(pari('-939082/3992923'))                                         # optional - sage.libs.pari
        -939082/3992923
        sage: Rational(pari('Pol([-1/2])'))  #9595                                      # optional - sage.libs.pari
        -1/2

    Conversions from numpy::

        sage: import numpy as np                                                        # optional - numpy
        sage: QQ(np.int8('-15'))                                                        # optional - numpy
        -15
        sage: QQ(np.int16('-32'))                                                       # optional - numpy
        -32
        sage: QQ(np.int32('-19'))                                                       # optional - numpy
        -19
        sage: QQ(np.uint32('1412'))                                                     # optional - numpy
        1412

        sage: QQ(np.float16('12'))                                                      # optional - numpy
        12

    Conversions from gmpy2::

        sage: from gmpy2 import *
        sage: QQ(mpq('3/4'))
        3/4
        sage: QQ(mpz(42))
        42
        sage: Rational(mpq(2/3))
        2/3
        sage: Rational(mpz(5))
        5

    TESTS:

    Check that :trac:`28321` is fixed::

        sage: QQ((2r^100r, 3r^100r))
        1267650600228229401496703205376/515377520732011331036461129765621272702107522001
        sage: QQ((-2r^100r, -3r^100r))
        1267650600228229401496703205376/515377520732011331036461129765621272702107522001
    """
    def __cinit__(self):
        r"""
        Initialize ``self`` as an element of `\QQ`.

        EXAMPLES::

            sage: p = Rational(3) # indirect doctest
            sage: p.parent()
            Rational Field
        """
        global the_rational_ring
        mpq_init(self.value)
        self._parent = the_rational_ring

    def __init__(self, x=None, unsigned int base=0):
        """
        Create a new rational number.

        INPUT:

        -  ``x`` - object (default: ``None``)

        -  ``base`` - base if ``x`` is a string

        EXAMPLES::

            sage: a = Rational()
            sage: a.__init__(7); a
            7
            sage: a.__init__('70', base=8); a
            56
            sage: a.__init__(pari('2/3')); a                                            # optional - sage.libs.pari
            2/3
            sage: a.__init__('-h/3ki', 32); a
            -17/3730
            sage: from gmpy2 import mpq
            sage: a.__init__(mpq('3/5')); a
            3/5

        TESTS:

        Check that :trac:`19835` is fixed::

            sage: QQ((0r,-1r))
            0
            sage: QQ((-1r,-1r))
            1

        .. NOTE::

           This is for doctesting purposes only.  Rationals are defined
           to be immutable.
        """
        if x is not None:
            self.__set_value(x, base)

    def __reduce__(self):
        """
        Used in pickling rational numbers.

        EXAMPLES::

            sage: a = 3/5
            sage: a.__reduce__()
            (<cyfunction make_rational at ...>, ('3/5',))
        """
        return sage.rings.rational.make_rational, (self.str(32),)

    def __index__(self):
        """
        Needed so integers can be used as list indices.

        EXAMPLES::

            sage: v = [1,2,3,4,5]
            sage: v[3/1]
            4
            sage: v[3/2]
            Traceback (most recent call last):
            ...
            TypeError: unable to convert rational 3/2 to an integer
        """
        if self.denominator() == 1:
            return int(self)

        raise TypeError(f"unable to convert rational {self} to an integer")

    cdef __set_value(self, x, unsigned int base):
        cdef int n
        cdef Rational temp_rational
        cdef integer.Integer a, b

        if isinstance(x, Rational):
            set_from_Rational(self, x)

        elif isinstance(x, int):
            mpz_set_pylong(mpq_numref(self.value), x)

        elif isinstance(x, integer.Integer):
            set_from_Integer(self, x)

        elif isinstance(x, sage.rings.real_mpfr.RealNumber):

            if x == 0:
                mpq_set_si(self.value, 0, 1)
                return
            if not base:
                set_from_Rational(self, x.simplest_rational())
            else:
                # Truncate in base 10 to match repr(x).
                # See https://github.com/sagemath/sage/issues/21124
                xstr = x.str(base, truncate=(base == 10))
                if '.' in xstr:
                    exp = (len(xstr) - (xstr.index('.') +1))
                    p = base**exp
                    pstr = '1'+'0'*exp
                    s = xstr.replace('.','') +'/'+pstr
                    n = mpq_set_str(self.value, str_to_bytes(s), base)
                    if n or mpz_cmp_si(mpq_denref(self.value), 0) == 0:
                        raise TypeError("unable to convert {!r} to a rational".format(x))
                    mpq_canonicalize(self.value)
                else:
                    n = mpq_set_str(self.value, xstr, base)
                    if n or mpz_cmp_si(mpq_denref(self.value), 0) == 0:
                        raise TypeError("unable to convert {!r} to a rational".format(x))
                    mpq_canonicalize(self.value)
        elif isinstance(x, bytes):
            n = mpq_set_str(self.value, x, base)
            if n or mpz_cmp_si(mpq_denref(self.value), 0) == 0:
                raise TypeError("unable to convert {!r} to a rational".format(x))
            mpq_canonicalize(self.value)
        elif isinstance(x, unicode):
            n = mpq_set_str(self.value, str_to_bytes(x), base)
            if n or mpz_cmp_si(mpq_denref(self.value), 0) == 0:
                raise TypeError("unable to convert {!r} to a rational".format(x))
            mpq_canonicalize(self.value)

        elif hasattr(x, "_rational_"):
            set_from_Rational(self, x._rational_())

        elif isinstance(x, tuple) and len(x) == 2:
            num = x[0]
            denom = x[1]

            if isinstance(num, int):
                mpz_set_pylong(mpq_numref(self.value), num)
            else:
                if not isinstance(num, integer.Integer):
                    num = integer.Integer(num, base)
                mpz_set(mpq_numref(self.value), (<integer.Integer>num).value)

            if isinstance(denom, int):
                mpz_set_pylong(mpq_denref(self.value), denom)
            else:
                if not isinstance(denom, integer.Integer):
                    denom = integer.Integer(denom, base)
                mpz_set(mpq_denref(self.value), (<integer.Integer>denom).value)

            if mpz_sgn(mpq_denref(self.value)) == 0:
                raise ValueError("denominator must not be 0")

            mpq_canonicalize(self.value)

        elif isinstance(x, pari_gen):
            global set_rational_from_gen
            if set_rational_from_gen is None:
                from sage.libs.pari.convert_sage import set_rational_from_gen
            set_rational_from_gen(self, x)

        elif isinstance(x, list) and len(x) == 1:
            self.__set_value(x[0], base)

        elif hasattr(x, 'rational_reconstruction'):
            temp_rational = x.rational_reconstruction()
            mpq_set(self.value, temp_rational.value)

        elif isinstance(x, (float, sage.rings.real_double.RealDoubleElement)):
            self.__set_value(sage.rings.real_mpfr.RealNumber(sage.rings.real_mpfr.RR, x), base)

        elif is_numpy_type(type(x)):
            import numpy
            if isinstance(x, numpy.integer):
                self.__set_value(integer.Integer(x), base)
            elif isinstance(x, numpy.floating):
                self.__set_value(sage.rings.real_mpfr.RR(x), base)
            else:
                raise TypeError("unable to convert {!r} to a rational".format(x))

        elif isinstance(x, fractions.Fraction):
            mpz_set(mpq_numref(self.value), (<integer.Integer> integer.Integer(x.numerator)).value)
            mpz_set(mpq_denref(self.value), (<integer.Integer> integer.Integer(x.denominator)).value)

        elif type(x) is gmpy2.mpq:
            mpq_set(self.value, (<gmpy2.mpq>x).q)

        elif type(x) is gmpy2.mpz:
            mpq_set_z(self.value, (<gmpy2.mpz>x).z)

        else:
            raise TypeError("unable to convert {!r} to a rational".format(x))

    cdef void set_from_mpq(Rational self, mpq_t value):
        mpq_set(self.value, value)

    def list(self):
        """
        Return a list with the rational element in it, to be compatible
        with the method for number fields.

        OUTPUT:

        -  ``list`` - the list ``[self]``

        EXAMPLES::

            sage: m = 5/3
            sage: m.list()
            [5/3]
        """
        return [ self ]

    def continued_fraction_list(self, type="std"):
        r"""
        Return the list of partial quotients of this rational number.

        INPUT:

        - ``type`` - either "std" (the default) for the standard continued
          fractions or "hj" for the Hirzebruch-Jung ones.

        EXAMPLES::

            sage: (13/9).continued_fraction_list()
            [1, 2, 4]
            sage: 1 + 1/(2 + 1/4)
            13/9

            sage: (225/157).continued_fraction_list()
            [1, 2, 3, 4,  5]
            sage: 1 + 1/(2 + 1/(3 + 1/(4 + 1/5)))
            225/157

            sage: (fibonacci(20)/fibonacci(19)).continued_fraction_list()
            [1, 1, 1, 1, 1, 1, 1, 1, 1, 1, 1, 1, 1, 1, 1, 1, 1, 2]

            sage: (-1/3).continued_fraction_list()
            [-1, 1, 2]

        Check that the partial quotients of an integer ``n`` is simply ``[n]``::

            sage: QQ(1).continued_fraction_list()
            [1]
            sage: QQ(0).continued_fraction_list()
            [0]
            sage: QQ(-1).continued_fraction_list()
            [-1]

        Hirzebruch-Jung continued fractions::

            sage: (11/19).continued_fraction_list("hj")
            [1, 3, 2, 3, 2]
            sage: 1 - 1/(3 - 1/(2 - 1/(3 - 1/2)))
            11/19

            sage: (225/137).continued_fraction_list("hj")
            [2, 3, 5, 10]
            sage: 2 - 1/(3 - 1/(5 - 1/10))
            225/137

            sage: (-23/19).continued_fraction_list("hj")
            [-1, 5, 4]
            sage: -1 - 1/(5 - 1/4)
            -23/19
        """
        cdef Integer z
        cdef mpz_t p,q,tmp
        cdef list res = []

        mpz_init(tmp)
        mpz_init(p)
        mpz_init(q)
        mpz_set(p, mpq_numref(self.value))
        mpz_set(q, mpq_denref(self.value))

        if type == "std":
            while mpz_sgn(q) != 0:
                z = Integer.__new__(Integer)
                mpz_fdiv_qr(z.value,tmp,p,q)
                mpz_set(p,q)
                mpz_set(q,tmp)
                res.append(z)
        elif type == "hj":
            while mpz_sgn(q) != 0:
                z = Integer.__new__(Integer)
                mpz_cdiv_qr(z.value,tmp,p,q)
                mpz_set(p,q)
                mpz_set(q,tmp)
                res.append(z)
                if mpz_sgn(q) == 0:
                    break
                z = Integer.__new__(Integer)
                mpz_fdiv_qr(z.value,tmp,p,q)
                mpz_set(p,q)
                mpz_set(q,tmp)
                mpz_neg(z.value,z.value)
                res.append(z)
        else:
            mpz_clear(p)
            mpz_clear(q)
            mpz_clear(tmp)
            raise ValueError("the type must be one of 'floor', 'hj'")

        mpz_clear(p)
        mpz_clear(q)
        mpz_clear(tmp)

        return res

    def continued_fraction(self):
        r"""
        Return the continued fraction of that rational.

        EXAMPLES::

            sage: (641/472).continued_fraction()
            [1; 2, 1, 3, 1, 4, 1, 5]

            sage: a = (355/113).continued_fraction(); a
            [3; 7, 16]
            sage: a.n(digits=10)
            3.141592920
            sage: pi.n(digits=10)
            3.141592654

        It's almost pi!
        """
        #TODO: do better
        from sage.rings.continued_fraction import ContinuedFraction_periodic
        l = self.continued_fraction_list()
        return ContinuedFraction_periodic(l)

    cpdef _richcmp_(left, right, int op):
        """
        Compare two rational numbers.

        INPUT:

        -  ``left, right`` -- objects

        -  ``op`` -- integer

        EXAMPLES::

            sage: 1/3 < 2/3
            True
            sage: 2/3 < 1/3
            False
            sage: 4/5 < 2.0
            True
            sage: 4/5 < 0.8
            False

            sage: ones = [1, 1r, 1l, 1/1, 1.0r, 1.0]
            sage: twos = [2, 2r, 2l, 2/1, 2.0r, 2.0]
            sage: threes = [3, 3r, 3l, 3/1, 3.0r, 3.0]
            sage: from itertools import product
            sage: for one,two,three in product(ones,twos,threes):
            ....:     assert one < two < three
            ....:     assert one <= two <= three
            ....:     assert three > two > one
            ....:     assert three >= two >= one
            ....:     assert one != two and one != three and two != three
            sage: for one1, one2 in product(ones,repeat=2):
            ....:     assert (one1 == one2) is True
            ....:     assert (one1 <= one2) is True
            ....:     assert (one1 >= one2) is True

        Comparisons with gmpy2 values (:trac:`28394`)::

            sage: import gmpy2
            sage: values = [(-2,5),(-1,3),(0,1),(2,9),(1,1),(73,2)]
            sage: for num1, den1 in values:
            ....:     for num2, den2 in values:
            ....:         a1 = QQ((num1, den1))
            ....:         a2 = QQ((num2, den2))
            ....:         b1 = gmpy2.mpq(num1, den1)
            ....:         b2 = gmpy2.mpq(num2, den2)
            ....:         assert a1 == b1 and b1 == a1 and a2 == b2 and b2 == a2
            ....:         assert (a1 == a2) == (b1 == b2) == (a1 == b2) == (b1 == a2)
            ....:         assert (a1 != a2) == (b1 != b2) == (a1 != b2) == (b1 != a2)
            ....:         assert (a1 <  a2) == (b1 <  b2) == (a1 <  b2) == (b1 <  a2)
            ....:         assert (a1 <= a2) == (b1 <= b2) == (a1 <= b2) == (b1 <= a2)
            ....:         assert (a1 >  a2) == (b1 >  b2) == (a1 >  b2) == (b1 >  a2)
            ....:         assert (a1 >= a2) == (b1 >= b2) == (a1 >= b2) == (b1 >= a2)
        """
        cdef int c
        if op == Py_EQ:
            return <bint> mpq_equal((<Rational>left).value,
                                    (<Rational>right).value)
        elif op == Py_NE:
            return not mpq_equal((<Rational>left).value,
                                 (<Rational>right).value)
        c = mpq_cmp((<Rational>left).value, (<Rational>right).value)
        return rich_to_bool_sgn(op, c)

    def __copy__(self):
        """
        EXAMPLES::

            sage: a = -17/37
            sage: copy(a) is a
            True

        Coercion does not make a new copy::

            sage: QQ(a) is a
            True

        Calling the constructor directly makes a new copy::

            sage: Rational(a) is a
            False
        """
        # immutable
        return self

    def __deepcopy__(self, memo):
        """
        EXAMPLES::

            sage: a = -17/37
            sage: deepcopy(a) is a
            True
        """
        # immutable
        return self

    def __dealloc__(self):
        """
        Free memory occupied by this rational number.

        EXAMPLES::

            sage: a = -17/37
            sage: del a          # indirect test
        """
        mpq_clear(self.value)

    def __repr__(self):
        """
        Return string representation of this rational number.

        EXAMPLES::

            sage: a = -17/37; a.__repr__()
            '-17/37'
        """
        return self.str()

    def _latex_(self):
        """
        Return Latex representation of this rational number.

        EXAMPLES::

            sage: a = -17/37
            sage: a._latex_()
            '-\\frac{17}{37}'
        """
        if self.denom() == 1:
            return str(self.numer())
        if self < 0:
            return "-\\frac{%s}{%s}" % (-self.numer(), self.denom())
        else:
            return "\\frac{%s}{%s}" % (self.numer(), self.denom())

    def _symbolic_(self, sring):
        """
        Return this rational as symbolic expression.

        EXAMPLES::

            sage: ex = SR(QQ(7)/3); ex                                                  # optional - sage.symbolic
            7/3
            sage: parent(ex)                                                            # optional - sage.symbolic
            Symbolic Ring
        """
        return sring._force_pyobject(self, force=True)

    def _sympy_(self):
        """
        Convert Sage ``Rational`` to SymPy ``Rational``.

        EXAMPLES::

            sage: n = 1/2; n._sympy_()                                                  # optional - sympy
            1/2
            sage: n = -1/5; n._sympy_()                                                 # optional - sympy
            -1/5
            sage: from sympy import Symbol                                              # optional - sympy
            sage: QQ(1) + Symbol('x')*QQ(2)                                             # optional - sympy
            2*x + 1
        """
        import sympy
        return sympy.Rational(int(self.numerator()), int(self.denominator()))

    def __mpz__(self):
        """
        Return a gmpy2 ``mpz`` if this Rational is an integer.

        EXAMPLES::

            sage: q = 6/2
            sage: q.__mpz__()
            mpz(3)
            sage: q = 1/4
            sage: q.__mpz__()
            Traceback (most recent call last):
            ...
            TypeError: unable to convert rational 1/4 to an integer

        TESTS::

            sage: QQ().__mpz__(); raise NotImplementedError("gmpy2 is not installed")
            Traceback (most recent call last):
            ...
            NotImplementedError: gmpy2 is not installed
        """
        if self.denominator() != 1:
            raise TypeError(f"unable to convert rational {self} to an integer")
        return self.numerator().__mpz__()

    def __mpq__(self):
        """
        Convert Sage ``Rational`` to gmpy2 ``Rational``.

        EXAMPLES::

            sage: r = 5/3
            sage: r.__mpq__()
            mpq(5,3)
            sage: from gmpy2 import mpq
            sage: mpq(r)
            mpq(5,3)
        """
        return gmpy2.GMPy_MPQ_From_mpq(self.value)

    def _magma_init_(self, magma):
        """
        Return the magma representation of ``self``.

        EXAMPLES::

            sage: n = -485/82847
            sage: n._magma_init_(magma)                         # optional - magma
            '-485/82847'
        """
        return self.numerator()._magma_init_(magma) + '/' + self.denominator()._magma_init_(magma)

    @property
    def __array_interface__(self):
        """
        Used for NumPy conversion. If ``self`` is integral, it converts to
        an ``Integer``. Otherwise it converts to a double floating point
        value.

        EXAMPLES::

            sage: import numpy                                                          # optional - numpy
            sage: numpy.array([1, 2, 3/1])                                              # optional - numpy
            array([1, 2, 3])

            sage: numpy.array(QQ(2**40)).dtype                                          # optional - numpy
            dtype('int64')
            sage: numpy.array(QQ(2**400)).dtype                                         # optional - numpy
            dtype('O')

            sage: numpy.array([1, 1/2, 3/4])                                            # optional - numpy
            array([1.  , 0.5 , 0.75])
        """
        if mpz_cmp_ui(mpq_denref(self.value), 1) == 0:
            if mpz_fits_slong_p(mpq_numref(self.value)):
                return numpy_long_interface
            elif sizeof(long) == 4 and mpz_sizeinbase(mpq_numref(self.value), 2) <= 63:
                return numpy_int64_interface
            else:
                return numpy_object_interface
        else:
            return numpy_double_interface

    def _mathml_(self):
        """
        Return mathml representation of this rational number.

        EXAMPLES::

            sage: a = -17/37; a._mathml_()
            '<mo>-</mo><mfrac><mrow><mn>17</mn></mrow><mrow><mn>37</mn></mrow></mfrac>'
        """
        if self.denom() == 1:
            return '<mn>%s</mn>'%(self.numer())
        else:
            from sage.misc.mathml import mathml
            t = ''
            if self < 0:
                t = t + '<mo>-</mo>'
            t = t + '<mfrac><mrow>%s</mrow><mrow>%s</mrow></mfrac>'%(
                mathml(abs(self.numer())), mathml(self.denom()))
            return t

    def _im_gens_(self, codomain, im_gens, base_map=None):
        """
        Return the image of ``self`` under the homomorphism from the rational
        field to ``codomain``.

        This always just returns ``self`` coerced into the ``codomain``.

        INPUT:

        -  ``codomain`` -- object (usually a ring)

        -  ``im_gens`` -- list of elements of ``codomain``

        EXAMPLES::

            sage: a = -17/37
            sage: a._im_gens_(QQ, [1/1])
            -17/37
        """
        return codomain.coerce(self)

    def content(self, other):
        """
        Return the content of ``self`` and ``other``, i.e., the unique positive
        rational number `c` such that ``self/c`` and ``other/c`` are coprime
        integers.

        ``other`` can be a rational number or a list of rational numbers.

        EXAMPLES::

            sage: a = 2/3
            sage: a.content(2/3)
            2/3
            sage: a.content(1/5)
            1/15
            sage: a.content([2/5, 4/9])
            2/45
        """
        from sage.structure.sequence import Sequence
        seq = Sequence(other)
        seq.append(self)
        nums = [x.numerator() for x in seq]
        denoms = [x.denominator() for x in seq]
        from sage.arith.misc import GCD as gcd
        from sage.arith.functions import lcm
        return gcd(nums) / lcm(denoms)

    def valuation(self, p):
        r"""
        Return the power of ``p`` in the factorization of self.

        INPUT:


        -  ``p`` - a prime number

        OUTPUT:

        (integer or infinity) ``Infinity`` if ``self`` is zero, otherwise the
        (positive or negative) integer `e` such that ``self`` = `m*p^e`
        with `m` coprime to `p`.

        .. NOTE::

           See also :meth:`val_unit()` which returns the pair `(e,m)`. The
           function :meth:`ord()` is an alias for :meth:`valuation()`.

        EXAMPLES::

            sage: x = -5/9
            sage: x.valuation(5)
            1
            sage: x.ord(5)
            1
            sage: x.valuation(3)
            -2
            sage: x.valuation(2)
            0

        Some edge cases::

            sage: (0/1).valuation(4)
            +Infinity
            sage: (7/16).valuation(4)
            -2
        """
        return self.numerator().valuation(p) - self.denominator().valuation(p)

    ord = valuation

    def local_height(self, p, prec=None):
        r"""
        Return the local height of this rational number at the prime `p`.

        INPUT:

        -  ``p`` -- a prime number

        - ``prec`` (int) -- desired floating point precision (default:
          default :class:`RealField` precision).

        OUTPUT:

        (real) The local height of this rational number at the
        prime `p`.

        EXAMPLES::

            sage: a = QQ(25/6)
            sage: a.local_height(2)
            0.693147180559945
            sage: a.local_height(3)
            1.09861228866811
            sage: a.local_height(5)
            0.000000000000000
        """
        from sage.rings.real_mpfr import RealField
        if prec is None:
            R = RealField()
        else:
            R = RealField(prec)
        if self.is_zero():
            return R.zero()
        val = self.valuation(p)
        if val >= 0:
            return R.zero()
        return -val * R(p).log()

    def local_height_arch(self, prec=None):
        r"""
        Return the Archimedean local height of this rational number at the
        infinite place.

        INPUT:

        - ``prec`` (int) -- desired floating point precision (default:
          default :class:`RealField` precision).

        OUTPUT:

        (real) The local height of this rational number `x` at the
        unique infinite place of `\QQ`, which is
        `\max(\log(|x|),0)`.

        EXAMPLES::

            sage: a = QQ(6/25)
            sage: a.local_height_arch()
            0.000000000000000
            sage: (1/a).local_height_arch()
            1.42711635564015
            sage: (1/a).local_height_arch(100)
            1.4271163556401457483890413081
        """
        from sage.rings.real_mpfr import RealField
        if prec is None:
            R = RealField()
        else:
            R = RealField(prec)
        a = self.abs()
        if a <= 1:
            return R.zero()
        return R(a).log()

    def global_height_non_arch(self, prec=None):
        r"""
        Return the total non-archimedean component of the height of this
        rational number.

        INPUT:

        - ``prec`` (int) -- desired floating point precision (default:
          default :class:`RealField` precision).

        OUTPUT:

        (real) The total non-archimedean component of the height of
        this rational number.

        ALGORITHM:

        This is the sum of the local heights at all primes `p`, which
        may be computed without factorization as the log of the
        denominator.

        EXAMPLES::

            sage: a = QQ(5/6)
            sage: a.support()
            [2, 3, 5]
            sage: a.global_height_non_arch()
            1.79175946922805
            sage: [a.local_height(p) for p in a.support()]
            [0.693147180559945, 1.09861228866811, 0.000000000000000]
            sage: sum([a.local_height(p) for p in a.support()])
            1.79175946922805
        """
        from sage.rings.real_mpfr import RealField
        if prec is None:
            R = RealField()
        else:
            R = RealField(prec)
        d = self.denominator()
        if d.is_one():
            return R.zero()
        return R(d).log()

    def global_height_arch(self, prec=None):
        r"""
        Return the total archimedean component of the height of this rational
        number.

        INPUT:

        - ``prec`` (int) -- desired floating point precision (default:
          default :class:`RealField` precision).

        OUTPUT:

        (real) The total archimedean component of the height of
        this rational number.

        ALGORITHM:

        Since `\QQ` has only one infinite place this is just the value
        of the local height at that place.  This separate function is
        included for compatibility with number fields.

        EXAMPLES::

            sage: a = QQ(6/25)
            sage: a.global_height_arch()
            0.000000000000000
            sage: (1/a).global_height_arch()
            1.42711635564015
            sage: (1/a).global_height_arch(100)
            1.4271163556401457483890413081
        """
        return self.local_height_arch(prec)

    def global_height(self, prec=None):
        r"""
        Return the absolute logarithmic height of this rational number.

        INPUT:

        - ``prec`` (int) -- desired floating point precision (default:
          default :class:`RealField` precision).

        OUTPUT:

        (real) The absolute logarithmic height of this rational number.

        ALGORITHM:

        The height is the sum of the total archimedean and
        non-archimedean components, which is equal to
        `\max(\log(n),\log(d))` where `n,d` are the numerator and
        denominator of the rational number.

        EXAMPLES::

            sage: a = QQ(6/25)
            sage: a.global_height_arch() + a.global_height_non_arch()
            3.21887582486820
            sage: a.global_height()
            3.21887582486820
            sage: (1/a).global_height()
            3.21887582486820
            sage: QQ(0).global_height()
            0.000000000000000
            sage: QQ(1).global_height()
            0.000000000000000
        """
        from sage.rings.real_mpfr import RealField
        if prec is None:
            R = RealField()
        else:
            R = RealField(prec)
        return R(max(self.numerator().abs(),self.denominator())).log()

    def is_square(self):
        """
        Return whether or not this rational number is a square.

        OUTPUT: bool

        EXAMPLES::

            sage: x = 9/4
            sage: x.is_square()
            True
            sage: x = (7/53)^100
            sage: x.is_square()
            True
            sage: x = 4/3
            sage: x.is_square()
            False
            sage: x = -1/4
            sage: x.is_square()
            False
        """
        return mpq_sgn(self.value) >= 0 and mpz_perfect_square_p(mpq_numref(self.value)) and mpz_perfect_square_p(mpq_denref(self.value))

    def is_norm(self, L, element=False, proof=True):
        r"""
        Determine whether ``self`` is the norm of an element of ``L``.

        INPUT:

        - ``L`` -- a number field
        - ``element`` -- (default: ``False``) boolean whether to also output
          an element of which ``self`` is a norm
        - ``proof`` -- If ``True``, then the output is correct unconditionally.
          If ``False``, then the output assumes GRH.

        OUTPUT:

        If element is ``False``, then the output is a boolean ``B``, which is
        ``True`` if and only if ``self`` is the norm of an element of ``L``.
        If ``element`` is ``False``, then the output is a pair ``(B, x)``,
        where ``B`` is as above. If ``B`` is ``True``, then ``x`` an element of
        ``L`` such that ``self == x.norm()``. Otherwise, ``x is None``.

        ALGORITHM:

        Uses the PARI function :pari:`bnfisnorm`. See :meth:`_bnfisnorm()`.

        EXAMPLES::

            sage: K = NumberField(x^2 - 2, 'beta')                                      # optional - sage.rings.number_field
            sage: (1/7).is_norm(K)                                                      # optional - sage.rings.number_field
            True
            sage: (1/10).is_norm(K)                                                     # optional - sage.rings.number_field
            False
            sage: 0.is_norm(K)                                                          # optional - sage.rings.number_field
            True
            sage: (1/7).is_norm(K, element=True)                                        # optional - sage.rings.number_field
            (True, 1/7*beta + 3/7)
            sage: (1/10).is_norm(K, element=True)                                       # optional - sage.rings.number_field
            (False, None)
            sage: (1/691).is_norm(QQ, element=True)                                     # optional - sage.rings.number_field
            (True, 1/691)

        The number field doesn't have to be defined by an
        integral polynomial::

            sage: B, e = (1/5).is_norm(QuadraticField(5/4, 'a'), element=True)          # optional - sage.rings.number_field
            sage: B                                                                     # optional - sage.rings.number_field
            True
            sage: e.norm()                                                              # optional - sage.rings.number_field
            1/5

        A non-Galois number field::

            sage: K.<a> = NumberField(x^3 - 2)                                          # optional - sage.rings.number_field
            sage: B, e = (3/5).is_norm(K, element=True); B                              # optional - sage.rings.number_field
            True
            sage: e.norm()                                                              # optional - sage.rings.number_field
            3/5

            sage: 7.is_norm(K)                                                          # optional - sage.rings.number_field
            Traceback (most recent call last):
            ...
            NotImplementedError: is_norm is not implemented unconditionally
             for norms from non-Galois number fields
            sage: 7.is_norm(K, proof=False)                                             # optional - sage.rings.number_field
            False

        AUTHORS:

        - Craig Citro (2008-04-05)

        - Marco Streng (2010-12-03)
        """
        if not element:
            return self.is_norm(L, element=True, proof=proof)[0]

        from sage.rings.number_field.number_field_base import NumberField
        if not isinstance(L, NumberField):
            raise ValueError("L (=%s) must be a NumberField in is_norm" % L)
        if L.degree() == 1 or self.is_zero():
            return True, L(self)
        d = L.polynomial().denominator()
        if not d == 1:
            M, M_to_L = L.subfield(L.gen()*d)
            b, x = self.is_norm(M, element=True, proof=proof)
            if b:
                x = M_to_L(x)
            return b, x
        a, b = self._bnfisnorm(L, proof=proof)
        if b == 1:
            assert a.norm() == self
            return True, a
        if L.is_galois():
            return False, None
        M = L.galois_closure('a')
        from sage.functions.log import log
        from sage.functions.other import floor
        extra_primes = floor(12*log(abs(M.discriminant()))**2)
        a, b = self._bnfisnorm(L, proof=proof, extra_primes=extra_primes)
        if b == 1:
            assert a.norm() == self
            return True, a
        if proof:
            raise NotImplementedError("is_norm is not implemented unconditionally for norms from non-Galois number fields")
        return False, None

    def _bnfisnorm(self, K, proof=True, extra_primes=0):
        r"""
        Return the output of the PARI function :pari:`bnfisnorm`.

        Tries to tell whether the rational number ``self`` is the norm of some
        element `y` in ``K``. Returns a pair `(a, b)` where
        ``self = Norm(a)*b``. Looks for a solution that is an `S`-unit, with
        `S` a certain set of prime ideals containing (among others) all primes
        dividing ``self``.

        If `K` is known to be Galois, set ``extra_primes = 0`` (in this case,
        ``self`` is a norm iff `b = 1`).

        If ``extra_primes`` is non-zero, the program adds to `S` the following
        prime ideals, depending on the sign of extra_primes.
        If ``extra_primes > 0``, the ideals of norm less than ``extra_primes``.
        And if ``extra_primes < 0``, the ideals dividing ``extra_primes``.

        Assuming GRH, the answer is guaranteed (i.e., ``self`` is a norm
        iff `b = 1`), if `S` contains all primes less than
        `12\log(\disc(L))^2`,
        where `L` is the Galois closure of `K`.

        INPUT:

         - ``K`` -- a number field
         - ``proof`` -- whether to certify the output of bnfinit.
           If ``False``, then correctness of the output depends on GRH.
         - ``extra_primes`` -- an integer as explained above

        OUTPUT:

        A pair `(a, b)` with `a` in `K` and `b` in `\QQ` such that
        ``self == Norm(a)*b`` as explained above.

        ALGORITHM:

        Uses PARI's bnfisnorm.

        EXAMPLES::

            sage: QQ(2)._bnfisnorm(QuadraticField(-1, 'i'))                             # optional - sage.rings.number_field
            (i + 1, 1)
            sage: 7._bnfisnorm(NumberField(x^3 - 2, 'b'))                               # optional - sage.rings.number_field
            (1, 7)

        AUTHORS:

        - Craig Citro (2008-04-05)

        - Marco Streng (2010-12-03)
        """
        from sage.rings.number_field.number_field_base import NumberField
        if not isinstance(K, NumberField):
            raise ValueError("K must be a NumberField in bnfisnorm")

        a, b = K.pari_bnf(proof=proof).bnfisnorm(self, flag=extra_primes)
        return K(a), Rational(b)


    def is_perfect_power(self, expected_value=False):
        r"""
        Return ``True`` if ``self`` is a perfect power.

        INPUT:

        - ``expected_value`` - (bool) whether or not this rational is expected
          be a perfect power. This does not affect the  correctness of the
          output, only the runtime.

        If ``expected_value`` is ``False`` (default) it will check the
        smallest of the numerator and denominator is a perfect power
        as a first step, which is often faster than checking if the
        quotient is a perfect power.

        EXAMPLES::

            sage: (4/9).is_perfect_power()
            True
            sage: (144/1).is_perfect_power()
            True
            sage: (4/3).is_perfect_power()
            False
            sage: (2/27).is_perfect_power()
            False
            sage: (4/27).is_perfect_power()
            False
            sage: (-1/25).is_perfect_power()
            False
            sage: (-1/27).is_perfect_power()
            True
            sage: (0/1).is_perfect_power()
            True

        The second parameter does not change the result, but may
        change the runtime.

        ::

            sage: (-1/27).is_perfect_power(True)
            True
            sage: (-1/25).is_perfect_power(True)
            False
            sage: (2/27).is_perfect_power(True)
            False
            sage: (144/1).is_perfect_power(True)
            True

        This test makes sure we workaround a bug in GMP (see :trac:`4612`)::

            sage: [-a for a in srange(100) if not QQ(-a^3).is_perfect_power()]
            []
            sage: [-a for a in srange(100) if not QQ(-a^3).is_perfect_power(True)]
            []
        """
        cdef int s

        if (mpz_cmp_ui(mpq_numref(self.value), 0) == 0):
            return True
        elif (mpz_cmp_ui(mpq_numref(self.value), 1) == 0):
            return mpz_perfect_power_p(mpq_denref(self.value))

        cdef mpz_t prod
        cdef bint res

        # We should be able to run the code in the sign == 1 case
        # below for both cases. However, we need to do extra work to
        # avoid a bug in GMP's mpz_perfect_power_p; see trac #4612 for
        # more details.
        #
        # The code in the case of sign == -1 could definitely be
        # cleaned up, but it will be removed shortly, since both GMP
        # and eMPIRe have fixes for the mpz_perfect_power_p bug.

        s = mpz_sgn(mpq_numref(self.value))
        if s == 1: # self is positive

            if (mpz_cmp_ui(mpq_denref(self.value), 1) == 0):
                return mpz_perfect_power_p(mpq_numref(self.value))
            if not expected_value:
                # A necessary condition is that both the numerator and denominator
                # be perfect powers, which can be faster to disprove than the full
                # product (especially if both have a large prime factor).
                if mpz_cmpabs(mpq_numref(self.value), mpq_denref(self.value)) < 0:
                    if not mpz_perfect_power_p(mpq_numref(self.value)):
                        return False
                else:
                    if not mpz_perfect_power_p(mpq_denref(self.value)):
                        return False
            mpz_init(prod)
            mpz_mul(prod, mpq_numref(self.value), mpq_denref(self.value))
            res = mpz_perfect_power_p(prod)
            mpz_clear(prod)
            return res == 1

        else: # self is negative

            if (mpz_cmp_ui(mpq_denref(self.value), 1) == 0):
                if (mpz_cmp_si(mpq_numref(self.value), -1) == 0):
                    return True
                mpz_init(prod)
                mpz_mul_si(prod, mpq_numref(self.value), -1)
                while mpz_perfect_square_p(prod):
                    mpz_sqrt(prod, prod)
                s = mpz_perfect_power_p(prod)
                mpz_clear(prod)
                return s == 1

            if not expected_value:
                if mpz_cmpabs(mpq_numref(self.value), mpq_denref(self.value)) < 0:
                    mpz_init(prod)
                    mpz_mul_si(prod, mpq_numref(self.value), -1)
                    if mpz_cmp_ui(prod, 1) != 0:
                        while mpz_perfect_square_p(prod):
                            mpz_sqrt(prod, prod)
                        if not mpz_perfect_power_p(prod):
                            mpz_clear(prod)
                            return False
                else:
                    if not mpz_perfect_power_p(mpq_denref(self.value)):
                        return False
                    mpz_init(prod)
            else:
                mpz_init(prod)

            mpz_mul(prod, mpq_numref(self.value), mpq_denref(self.value))
            mpz_mul_si(prod, prod, -1)
            while mpz_perfect_square_p(prod):
                mpz_sqrt(prod, prod)
            res = mpz_perfect_power_p(prod)
            mpz_clear(prod)
            return res == 1

    def squarefree_part(self):
        """
        Return the square free part of `x`, i.e., an integer `z` such
        that `x = z y^2`, for a perfect square `y^2`.

        EXAMPLES::

            sage: a = 1/2
            sage: a.squarefree_part()
            2
            sage: b = a/a.squarefree_part()
            sage: b, b.is_square()
            (1/4, True)
            sage: a = 24/5
            sage: a.squarefree_part()
            30
        """
        return self.numer().squarefree_part() * self.denom().squarefree_part()

    def is_padic_square(self, p, check=True):
        r"""
        Determines whether this rational number is a square in `\QQ_p` (or in
        `R` when ``p = infinity``).

        INPUT:

        -  ``p`` - a prime number, or ``infinity``

        - ``check`` -- (default: ``True``); check if `p` is prime

        EXAMPLES::

            sage: QQ(2).is_padic_square(7)
            True
            sage: QQ(98).is_padic_square(7)
            True
            sage: QQ(2).is_padic_square(5)
            False

        TESTS::

            sage: QQ(5/7).is_padic_square(int(2))
            False
        """
        ## Special case when self is zero
        if self.is_zero():
            return True

        ## Deal with p = infinity (i.e. the real numbers)
        import sage.rings.infinity
        if p == sage.rings.infinity.infinity:
            return (self > 0)

        ## Check that p is prime
        from .integer_ring import ZZ
        p = ZZ(p)
        if check and not p.is_prime():
            raise ValueError('p must be "infinity" or a positive prime number.')

        ## Deal with finite primes
        e, m = self.val_unit(p)

        if e % 2:
            return False

        if p == 2:
            return ((m % 8) == 1)

        from sage.arith.misc import kronecker as kronecker_symbol
        return (kronecker_symbol(m, p) == 1)

    def val_unit(self, p):
        r"""
        Return a pair: the `p`-adic valuation of ``self``, and the `p`-adic
        unit of ``self``, as a :class:`Rational`.

        We do not require the `p` be prime, but it must be at least 2. For
        more documentation see :meth:`Integer.val_unit()`.

        INPUT:

        -  ``p`` - a prime

        OUTPUT:

        -  ``int`` - the `p`-adic valuation of this rational

        -  ``Rational`` - `p`-adic unit part of ``self``

        EXAMPLES::

            sage: (-4/17).val_unit(2)
            (2, -1/17)
            sage: (-4/17).val_unit(17)
            (-1, -4)
            sage: (0/1).val_unit(17)
            (+Infinity, 1)

        AUTHORS:

        - David Roe (2007-04-12)
        """
        return self._val_unit(p)

    # TODO -- change to use cpdef?  If so, must fix
    # code in padics, etc.  Do search_src('_val_unit').
    cdef _val_unit(Rational self, integer.Integer p):
        """
        This is called by :meth:`val_unit()`.

        EXAMPLES::

            sage: (-4/17).val_unit(2) # indirect doctest
            (2, -1/17)
        """
        cdef Rational u
        if mpz_cmp_ui(p.value, 2) < 0:
            raise ValueError("p must be at least 2.")
        if mpq_sgn(self.value) == 0:
            import sage.rings.infinity
            u = Rational.__new__(Rational)
            mpq_set_ui(u.value, 1, 1)
            return (sage.rings.infinity.infinity, u)
        cdef Integer v = Integer.__new__(Integer)
        u = Rational.__new__(Rational)
        sig_on()
        mpz_set_ui(v.value, mpz_remove(mpq_numref(u.value), mpq_numref(self.value), p.value))
        sig_off()
        if mpz_sgn(v.value) != 0:
            mpz_set(mpq_denref(u.value), mpq_denref(self.value))
        else:
            sig_on()
            mpz_set_ui(v.value, mpz_remove(mpq_denref(u.value), mpq_denref(self.value), p.value))
            sig_off()
            mpz_neg(v.value, v.value)
        return (v, u)

    def prime_to_S_part(self, S=[]):
        r"""
        Return ``self`` with all powers of all primes in ``S`` removed.

        INPUT:

        -  ``S`` - list or tuple of primes.

        OUTPUT: rational

        .. NOTE::

           Primality of the entries in `S` is not checked.

        EXAMPLES::

            sage: QQ(3/4).prime_to_S_part()
            3/4
            sage: QQ(3/4).prime_to_S_part([2])
            3
            sage: QQ(-3/4).prime_to_S_part([3])
            -1/4
            sage: QQ(700/99).prime_to_S_part([2,3,5])
            7/11
            sage: QQ(-700/99).prime_to_S_part([2,3,5])
            -7/11
            sage: QQ(0).prime_to_S_part([2,3,5])
            0
            sage: QQ(-700/99).prime_to_S_part([])
            -700/99

        """
        if self.is_zero():
            return self
        a = self
        for p in S:
            e, a = a.val_unit(p)
        return a

    def sqrt(self, prec=None, extend=True, all=False):
        r"""
        The square root function.

        INPUT:

        -  ``prec`` -- integer (default: ``None``): if ``None``, returns
           an exact square root; otherwise returns a numerical square root if
           necessary, to the given bits of precision.

        -  ``extend`` -- bool (default: ``True``); if ``True``, return a
           square root in an extension ring, if necessary. Otherwise, raise a
           ``ValueError`` if the square is not in the base ring.

        -  ``all`` -- bool (default: ``False``); if ``True``, return all
           square roots of self, instead of just one.

        EXAMPLES::

            sage: x = 25/9
            sage: x.sqrt()
            5/3
            sage: sqrt(x)
            5/3
            sage: x = 64/4
            sage: x.sqrt()
            4
            sage: x = 100/1
            sage: x.sqrt()
            10
            sage: x.sqrt(all=True)
            [10, -10]
            sage: x = 81/5
            sage: x.sqrt()                                                              # optional - sage.symbolic
            9*sqrt(1/5)
            sage: x = -81/3
            sage: x.sqrt()                                                              # optional - sage.symbolic
            3*sqrt(-3)

        ::

            sage: n = 2/3
            sage: n.sqrt()                                                              # optional - sage.symbolic
            sqrt(2/3)
            sage: n.sqrt(prec=10)
            0.82
            sage: n.sqrt(prec=100)
            0.81649658092772603273242802490
            sage: n.sqrt(prec=100)^2
            0.66666666666666666666666666667
            sage: n.sqrt(prec=53, all=True)
            [0.816496580927726, -0.816496580927726]
            sage: n.sqrt(extend=False, all=True)
            Traceback (most recent call last):
            ...
            ValueError: square root of 2/3 not a rational number
            sage: sqrt(-2/3, all=True)                                                  # optional - sage.symbolic
            [sqrt(-2/3), -sqrt(-2/3)]
            sage: sqrt(-2/3, prec=53)
            0.816496580927726*I
            sage: sqrt(-2/3, prec=53, all=True)
            [0.816496580927726*I, -0.816496580927726*I]

        AUTHORS:

        - Naqi Jaffery (2006-03-05): some examples
        """
        if mpq_sgn(self.value) == 0:
            return [self] if all else self

        if mpq_sgn(self.value) < 0:
            if not extend:
                raise ValueError("square root of negative number not rational")
            from sage.misc.functional import _do_sqrt
            return _do_sqrt(self, prec=prec, all=all)

        cdef Rational z = <Rational> Rational.__new__(Rational)
        cdef mpz_t tmp
        cdef int non_square = 0

        sig_on()
        mpz_init(tmp)
        mpz_sqrtrem(mpq_numref(z.value), tmp, mpq_numref(self.value))
        if mpz_sgn(tmp) != 0:
            non_square = 1
        else:
            mpz_sqrtrem(mpq_denref(z.value), tmp, mpq_denref(self.value))
            if mpz_sgn(tmp) != 0:
                non_square = 1
        mpz_clear(tmp)
        sig_off()

        if non_square:
            if not extend:
                raise ValueError("square root of %s not a rational number" % self)
            from sage.misc.functional import _do_sqrt
            return _do_sqrt(self, prec=prec, all=all)

        if prec:
            from sage.misc.functional import _do_sqrt
            return _do_sqrt(self, prec=prec, all=all)

        if all:
            return [z, -z]
        return z

    def period(self):
        r"""
        Return the period of the repeating part of the decimal expansion of
        this rational number.

        ALGORITHM:

        When a rational number `n/d` with `(n,d)=1` is
        expanded, the period begins after `s` terms and has length
        `t`, where `s` and `t` are the smallest numbers satisfying
        `10^s=10^{s+t} \mod d`. In general if `d=2^a 5^b m` where `m`
        is coprime to 10, then `s=\max(a,b)` and `t` is the order of
        10 modulo `m`.

        EXAMPLES::

            sage: (1/7).period()                                                        # optional - sage.libs.pari
            6
            sage: RR(1/7)
            0.142857142857143
            sage: (1/8).period()                                                        # optional - sage.libs.pari
            1
            sage: RR(1/8)
            0.125000000000000
            sage: RR(1/6)
            0.166666666666667
            sage: (1/6).period()                                                        # optional - sage.libs.pari
            1
            sage: x = 333/106
            sage: x.period()                                                            # optional - sage.libs.pari
            13
            sage: RealField(200)(x)
            3.1415094339622641509433962264150943396226415094339622641509
        """
        cdef unsigned int alpha, beta
        d = self.denominator()
        alpha, d = d.val_unit(2)
        beta, d  = d.val_unit(5)
        from sage.rings.finite_rings.integer_mod import Mod
        return Mod(10, d).multiplicative_order()

    def nth_root(self, int n):
        r"""
        Computes the `n`-th root of ``self``, or raises a
        ``ValueError`` if ``self`` is not a perfect `n`-th power.

        INPUT:

        -  ``n`` - integer (must fit in C ``int`` type)

        AUTHORS:

        - David Harvey (2006-09-15)

        EXAMPLES::

            sage: (25/4).nth_root(2)
            5/2
            sage: (125/8).nth_root(3)
            5/2
            sage: (-125/8).nth_root(3)
            -5/2
            sage: (25/4).nth_root(-2)
            2/5

        ::

            sage: (9/2).nth_root(2)
            Traceback (most recent call last):
            ...
            ValueError: not a perfect 2nd power

        ::

            sage: (-25/4).nth_root(2)
            Traceback (most recent call last):
            ...
            ValueError: cannot take even root of negative number
        """
        # TODO -- this could be quicker, by using GMP directly.
        cdef integer.Integer num
        cdef integer.Integer den
        cdef int negative

        if n > 0:
            negative = 0
        elif n < 0:
            n = -n
            negative = 1
        else:
            raise ValueError("n cannot be zero")

        num, exact = self.numerator().nth_root(n, 1)
        if not exact:
            raise ValueError("not a perfect %s power" % ZZ(n).ordinal_str())

        den, exact = self.denominator().nth_root(n, 1)
        if not exact:
            raise ValueError("not a perfect %s power" % ZZ(n).ordinal_str())

        if negative:
            return den / num
        else:
            return num / den

    def is_nth_power(self, int n):
        r"""
        Return ``True`` if self is an `n`-th power, else ``False``.

        INPUT:

        -  ``n`` - integer (must fit in C ``int`` type)

        .. NOTE::

           Use this function when you need to test if a rational
           number is an `n`-th power, but do not need to know the value
           of its `n`-th root.  If the value is needed, use :meth:`nth_root()`.

        AUTHORS:

        - John Cremona (2009-04-04)

        EXAMPLES::

            sage: QQ(25/4).is_nth_power(2)
            True
            sage: QQ(125/8).is_nth_power(3)
            True
            sage: QQ(-125/8).is_nth_power(3)
            True
            sage: QQ(25/4).is_nth_power(-2)
            True

            sage: QQ(9/2).is_nth_power(2)
            False
            sage: QQ(-25).is_nth_power(2)
            False

        """
        if n == 0:
            raise ValueError("n cannot be zero")
        if n < 0:
            n = -n
        if not n % 2 and self < 0:
            return False
        return self.numerator().nth_root(n, 1)[1]\
               and self.denominator().nth_root(n, 1)[1]

    def str(self, int base=10):
        """
        Return a string representation of ``self`` in the given ``base``.

        INPUT:

        -  ``base`` -- integer (default: 10); base must be between 2 and 36.

        OUTPUT: string

        EXAMPLES::

            sage: (-4/17).str()
            '-4/17'
            sage: (-4/17).str(2)
            '-100/10001'

        Note that the base must be at most 36.

        ::

            sage: (-4/17).str(40)
            Traceback (most recent call last):
            ...
            ValueError: base (=40) must be between 2 and 36
            sage: (-4/17).str(1)
            Traceback (most recent call last):
            ...
            ValueError: base (=1) must be between 2 and 36
        """
        if base < 2 or base > 36:
            raise ValueError("base (=%s) must be between 2 and 36" % base)
        cdef size_t n
        cdef char *s

        n = mpz_sizeinbase (mpq_numref(self.value), base) \
            + mpz_sizeinbase (mpq_denref(self.value), base) + 3
        s = <char *>PyMem_Malloc(n)
        if s == NULL:
            raise MemoryError("Unable to allocate enough memory for the string representation of an integer.")

        sig_on()
        mpq_get_str(s, base, self.value)
        sig_off()
        k = char_to_str(s)
        PyMem_Free(s)
        return k

    def __float__(self):
        """
        Return floating point approximation to ``self`` as a Python float.

        OUTPUT: float

        EXAMPLES::

            sage: (-4/17).__float__()
            -0.23529411764705882
            sage: float(-4/17)
            -0.23529411764705882
            sage: float(1/3)
            0.3333333333333333
            sage: float(1/10)
            0.1
            sage: n = QQ(902834098234908209348209834092834098); float(n)
            9.028340982349083e+35

        TESTS:

        Test that conversion agrees with `RR`::

            sage: Q = [a/b for a in [-99..99] for b in [1..99]]
            sage: all(RDF(q) == RR(q) for q in Q)
            True

        Test that the conversion has correct rounding on simple rationals::

            sage: for p in [-100..100]:
            ....:   for q in [1..100]:
            ....:       r = RDF(p/q)
            ....:       assert (RR(r).exact_rational() - p/q) <= r.ulp()/2

        Test larger rationals::

            sage: Q = continued_fraction(pi).convergents()[:100]
            sage: all(RDF(q) == RR(q) for q in Q)
            True

        At some point, the continued fraction and direct conversion
        to ``RDF`` should agree::

            sage: RDFpi = RDF(pi)
            sage: all(RDF(q) == RDFpi for q in Q[20:])
            True
        """
        return mpq_get_d_nearest(self.value)

    def __hash__(self):
        """
        Return hash of ``self``.

        OUTPUT: integer

        EXAMPLES::

            sage: QQ(42).__hash__()
            42
            sage: QQ(1/42).__hash__()
            1488680910            # 32-bit
            -7658195599476688946  # 64-bit
            sage: n = ZZ.random_element(10^100)
            sage: hash(n) == hash(QQ(n)) or n
            True
            sage: hash(-n) == hash(-QQ(n)) or n
            True
            sage: hash(-4/17)
            -47583156            # 32-bit
            8709371129873690700  # 64-bit
        """
        cdef Py_hash_t n = mpz_pythonhash(mpq_numref(self.value))
        cdef Py_hash_t d = mpz_pythonhash(mpq_denref(self.value))
        # The constant below is (1 + sqrt(5)) << 61
        return n + (d - 1) * <Py_hash_t>(7461864723258187525)

    def __getitem__(self, int n):
        """
        Return ``n``-th element of ``self``, viewed as a list. This is for
        consistency with how number field elements work.

        INPUT:

        -  ``n`` - an integer (error if not 0 or -1)

        OUTPUT: Rational

        EXAMPLES::

            sage: (-4/17)[0]
            -4/17
            sage: (-4/17)[1]
            Traceback (most recent call last):
            ...
            IndexError: index n (=1) out of range; it must be 0
            sage: (-4/17)[-1]   # indexing from the right
            -4/17
        """
        if n == 0 or n == -1:
            return self
        raise IndexError(f"index n (={n}) out of range; it must be 0")

    ################################################################
    # Optimized arithmetic
    ################################################################
    def __add__(left, right):
        """
        Return ``left`` plus ``right``

        EXAMPLES::

            sage: (2/3) + (1/6)
            5/6
            sage: (1/3) + (1/2)
            5/6
            sage: (1/3) + 2
            7/3
        """
        cdef Rational x
        if type(left) is type(right):
            x = <Rational> Rational.__new__(Rational)
            mpq_add(x.value, (<Rational>left).value, (<Rational>right).value)
            return x
        elif type(right) is Integer:
            x = <Rational> Rational.__new__(Rational)
            mpq_add_z(x.value, (<Rational>left).value, (<Integer>right).value)
            return x

        return coercion_model.bin_op(left, right, operator.add)

    cpdef _add_(self, right):
        """
        Return ``right`` plus ``self``.

        EXAMPLES::

            sage: (2/3)._add_(1/6)
            5/6
            sage: (1/3)._add_(1/2)
            5/6
        """
        cdef Rational x
        x = <Rational> Rational.__new__(Rational)
        mpq_add(x.value, self.value, (<Rational>right).value)
        return x

    def __sub__(left, right):
        """
        Return ``left`` minus ``right``

        EXAMPLES::

            sage: 11/3 - 5/4
            29/12

            sage: (2/3) - 2
            -4/3
            sage: (-2/3) - 1
            -5/3
            sage: (2/3) - (-3)
            11/3
            sage: (-2/3) - (-3)
            7/3
            sage: 2/3 - polygen(QQ)
            -x + 2/3
        """
        cdef Rational x
        if type(left) is type(right):
            x = <Rational> Rational.__new__(Rational)
            mpq_sub(x.value, (<Rational>left).value, (<Rational>right).value)
            return x
        elif type(right) is Integer:
            x = <Rational> Rational.__new__(Rational)
            mpz_mul(mpq_numref(x.value), mpq_denref((<Rational>left).value),
                    (<Integer>right).value)
            mpz_sub(mpq_numref(x.value), mpq_numref((<Rational>left).value),
                    mpq_numref(x.value))
            mpz_set(mpq_denref(x.value), mpq_denref((<Rational>left).value))
            return x

        return coercion_model.bin_op(left, right, operator.sub)

    cpdef _sub_(self, right):
        """
        Return ``self`` minus ``right``.

        EXAMPLES::

            sage: (2/3)._sub_(1/6)
            1/2
        """
        cdef Rational x
        x = <Rational> Rational.__new__(Rational)
        mpq_sub(x.value, self.value, (<Rational>right).value)
        return x

    cpdef _neg_(self):
        """
        Negate ``self``.

        EXAMPLES::

            sage: -(2/3) # indirect doctest
            -2/3
        """
        cdef Rational x
        x = <Rational> Rational.__new__(Rational)
        mpq_neg(x.value, self.value)
        return x

    def __mul__(left, right):
        """
        Return ``left`` times ``right``.

        EXAMPLES::

            sage: (3/14) * 2/3
            1/7
            sage: (3/14) * 10
            15/7
            sage: 3/14 * polygen(QQ)
            3/14*x
        """
        cdef Rational x
        if type(left) is type(right):
            x = <Rational> Rational.__new__(Rational)
            mpq_mul(x.value, (<Rational>left).value, (<Rational>right).value)
            return x
        elif type(right) is Integer:
            x = <Rational> Rational.__new__(Rational)
            mpq_mul_z(x.value, (<Rational>left).value, (<Integer>right).value)
            return x

        return coercion_model.bin_op(left, right, operator.mul)

    cpdef _mul_(self, right):
        """
        Return ``self`` times ``right``.

        EXAMPLES::

            sage: (3/14)._mul_(2/3)
            1/7
        """
        cdef Rational x
        x = <Rational> Rational.__new__(Rational)
        if mpz_sizeinbase (mpq_numref(self.value), 2)  > 100000 or \
             mpz_sizeinbase (mpq_denref(self.value), 2) > 100000:
            # We only use the signal handler (to enable ctrl-c out) in case
            # self is huge, so the product might actually take a while to compute.
            sig_on()
            mpq_mul(x.value, self.value, (<Rational>right).value)
            sig_off()
        else:
            mpq_mul(x.value, self.value, (<Rational>right).value)
        return x

    def __truediv__(left, right):
        """
        Return ``left`` divided by ``right``

        EXAMPLES::

            sage: QQ((2,3)) / QQ((-5,4))
            -8/15
            sage: QQ((22,3)) / 4
            11/6
            sage: QQ((-2,3)) / (-4)
            1/6
            sage: QQ((2,3)) / QQ.zero()
            Traceback (most recent call last):
            ...
            ZeroDivisionError: rational division by zero
        """
        cdef Rational x
        if type(left) is type(right):
            if mpq_cmp_si((<Rational> right).value, 0, 1) == 0:
                raise ZeroDivisionError('rational division by zero')
            x = <Rational> Rational.__new__(Rational)
            mpq_div(x.value, (<Rational>left).value, (<Rational>right).value)
            return x
        elif type(right) is Integer:
            if mpz_cmp_si((<Integer> right).value, 0) == 0:
                raise ZeroDivisionError('rational division by zero')
            x = <Rational> Rational.__new__(Rational)
            mpq_div_zz(x.value, mpq_numref((<Rational>left).value), (<Integer>right).value)
            mpz_mul(mpq_denref(x.value), mpq_denref(x.value),
                    mpq_denref((<Rational>left).value))
            return x

        return coercion_model.bin_op(left, right, operator.truediv)

    cpdef _div_(self, right):
        """
        Return ``self`` divided by ``right``.

        EXAMPLES::

            sage: 2/3 # indirect doctest
            2/3
            sage: 3/0 # indirect doctest
            Traceback (most recent call last):
            ...
            ZeroDivisionError: rational division by zero
        """
        if mpq_cmp_si((<Rational> right).value, 0, 1) == 0:
            raise ZeroDivisionError('rational division by zero')
        cdef Rational x
        x = <Rational> Rational.__new__(Rational)
        mpq_div(x.value, self.value, (<Rational>right).value)
        return x

    ################################################################
    # Other arithmetic operations.
    ################################################################

    def __invert__(self):
        """
        Return the multiplicative inverse of ``self``.

        OUTPUT: Rational

        EXAMPLES::

            sage: (-4/17).__invert__()
            -17/4
            sage: ~(-4/17)
            -17/4
        """
        if self.is_zero():
            raise ZeroDivisionError('rational division by zero')
        cdef Rational x
        x = <Rational> Rational.__new__(Rational)
        mpq_inv(x.value, self.value)
        return x

    cpdef _pow_(self, other):
        """
        Raise ``self`` to the rational power ``other``.

        EXAMPLES::

            sage: (2/3)^5
            32/243
            sage: (-1/1)^(1/3)                                                          # optional - sage.symbolic
            (-1)^(1/3)
            sage: (2/3)^(3/4)                                                           # optional - sage.symbolic
            (2/3)^(3/4)
            sage: (-1/3)^0
            1
            sage: a = (0/1)^(0/1); a
            1
            sage: type(a)
            <class 'sage.rings.rational.Rational'>

        If the result is rational, it is returned as a rational::

            sage: a = (4/9)^(1/2); a
            2/3
            sage: parent(a)
            Rational Field
            sage: (-27/125)^(1/3)                                                       # optional - sage.symbolic
            3/5*(-1)^(1/3)
            sage: (-27/125)^(1/2)                                                       # optional - sage.symbolic
            3/5*sqrt(-3/5)

        The result is normalized to have the rational power in the numerator::

            sage: 2^(-1/2)                                                              # optional - sage.symbolic
            1/2*sqrt(2)
            sage: 8^(-1/5)                                                              # optional - sage.symbolic
            1/8*8^(4/5)
            sage: 3^(-3/2)                                                              # optional - sage.symbolic
            1/9*sqrt(3)

        TESTS::

            sage: QQ(0)^(-1)
            Traceback (most recent call last):
            ...
            ZeroDivisionError: rational division by zero

        This works even if the base is a Python integer::

            sage: int(2)^(1/2)                                                          # optional - sage.symbolic
            sqrt(2)
            sage: a = int(2)^(3/1); a
            8
            sage: type(a)
            <class 'sage.rings.rational.Rational'>

        The exponent must fit in a ``long`` unless the base is -1, 0, or 1::

            sage: (1/2)^(2^100)
            Traceback (most recent call last):
            ...
            OverflowError: exponent must be at most 2147483647           # 32-bit
            OverflowError: exponent must be at most 9223372036854775807  # 64-bit
            sage: (1/2)^(-2^100)
            Traceback (most recent call last):
            ...
            OverflowError: exponent must be at most 2147483647           # 32-bit
            OverflowError: exponent must be at most 9223372036854775807  # 64-bit
            sage: QQ(-1)^(2^100)                                                        # optional - sage.symbolic
            1
        """
        n = <Rational?>other

        # If the exponent happens to be an integer, we can use optimized code
        if mpz_cmp_ui(mpq_denref(n.value), 1) == 0:
            if mpz_fits_slong_p(mpq_numref(n.value)):
                return self._pow_long(mpz_get_si(mpq_numref(n.value)))

        # Perhaps it can be done exactly
        c, d = rational_power_parts(self, n)
        if d == 1:
            # It was an exact power
            return c
        elif d == -1 and n.denominator() == 2:
            # Exact rational times a power of I
            from sage.rings.imaginary_unit import I
            return c * I ** (n.numerator() % 4)

        # Result is c * d^n but we cannot simplify d^n further:
        # return a symbolic expression.
        # We use the hold=True keyword argument to prevent the
        # symbolics library from trying to simplify this expression
        # again. This would lead to infinite loops otherwise.
        from sage.symbolic.ring import SR
        return SR(c) * SR(d).power(n, hold=True)

    cpdef _pow_int(self, n):
        """
        Raise ``self`` to the integer power ``n``.

        TESTS::

            sage: a = QQ(3)._pow_int(2); a
            9
            sage: parent(a)
            Rational Field
            sage: a = (1/3)._pow_int(-2); a
            9
            sage: parent(a)
            Rational Field
        """
        # This is only called whenever n does not fit in a long
        # (otherwise _pow_long would be called). So we don't have to
        # be particularly efficient here.
        return self._pow_(Rational(n))

    cdef _pow_long(self, long n):
        """
        TESTS::

            sage: QQ(2/5) ^ 0
            1
            sage: QQ(2/5) ^ int(3)
            8/125
            sage: QQ(2/5) ^ (-3)
            125/8
            sage: QQ(2/5) ^ QQ(-3)
            125/8
            sage: QQ(-2/5) ^ int(0)
            1
            sage: QQ(-2/5) ^ 3
            -8/125
            sage: QQ(-2/5) ^ int(-3)
            -125/8
            sage: QQ(-2/5) ^ QQ(3)
            -8/125
        """
        cdef Rational x = <Rational>Rational.__new__(Rational)

        if n == 0:
            mpq_set_si(x.value, 1, 1)
        elif n > 0:
            sig_on()
            mpz_pow_ui(mpq_numref(x.value), mpq_numref(self.value), n)
            mpz_pow_ui(mpq_denref(x.value), mpq_denref(self.value), n)
            sig_off()
        else:  # n < 0:
            if mpz_sgn(mpq_numref(self.value)) == 0:
                raise ZeroDivisionError("rational division by zero")
            sig_on()
            mpz_pow_ui(mpq_denref(x.value), mpq_numref(self.value), -<unsigned long>n)
            mpz_pow_ui(mpq_numref(x.value), mpq_denref(self.value), -<unsigned long>n)
            # Fix signs
            if mpz_sgn(mpq_denref(x.value)) < 0:
                mpz_neg(mpq_numref(x.value), mpq_numref(x.value))
                mpz_neg(mpq_denref(x.value), mpq_denref(x.value))
            sig_off()
        return x

    def __pos__(self):
        """
        Return ``self``.

        OUTPUT: Rational

        EXAMPLES::

            sage: (-4/17).__pos__()
            -4/17
            sage: +(-4/17)
            -4/17
        """
        return self

    def __neg__(self):
        """
        Return the negative of ``self``.

        OUTPUT: Rational

        EXAMPLES::

            sage: (-4/17).__neg__()
            4/17
            sage: - (-4/17)
            4/17
        """
        cdef Rational x
        x = <Rational> Rational.__new__(Rational)
        mpq_neg(x.value, self.value)
        return x

    def __bool__(self):
        """
        Return ``True`` if this rational number is nonzero.

        OUTPUT: bool

        EXAMPLES::

            sage: bool(0/5)
            False
            sage: bool(-4/17)
            True
        """
        # A rational number is zero iff its numerator is zero.
        return mpq_sgn(self.value) != 0

    def __abs__(self):
        """
        Return the absolute value of this rational number.

        OUTPUT: Rational

        EXAMPLES::

            sage: (-4/17).__abs__()
            4/17
            sage: abs(-4/17)
            4/17
        """
        cdef Rational x
        x = <Rational> Rational.__new__(Rational)
        mpq_abs(x.value, self.value)
        return x

    def sign(self):
        """
        Return the sign of this rational number, which is -1, 0, or 1
        depending on whether this number is negative, zero, or positive
        respectively.

        OUTPUT: Integer

        EXAMPLES::

            sage: (2/3).sign()
            1
            sage: (0/3).sign()
            0
            sage: (-1/6).sign()
            -1
        """
        return integer.smallInteger(mpq_sgn(self.value))

    def mod_ui(Rational self, unsigned long int n):
        """
        Return the remainder upon division of ``self`` by the unsigned long
        integer ``n``.

        INPUT:

        -  ``n`` - an unsigned long integer

        OUTPUT: integer

        EXAMPLES::

            sage: (-4/17).mod_ui(3)
            1
            sage: (-4/17).mod_ui(17)
            Traceback (most recent call last):
            ...
            ArithmeticError: The inverse of 0 modulo 17 is not defined.
        """
        cdef unsigned int num, den, a

        # Documentation from GMP manual:
        # "For the ui variants the return value is the remainder, and
        # in fact returning the remainder is all the div_ui functions do."
        sig_on()
        num = mpz_fdiv_ui(mpq_numref(self.value), n)
        den = mpz_fdiv_ui(mpq_denref(self.value), n)
        sig_off()
        return int((num * ai.inverse_mod_int(den, n)) % n)

    def __mod__(x, y):
        """
        Return the remainder of division of ``x`` by ``y``, where ``y`` is
        something that can be coerced to an integer.

        INPUT:

        -  ``other`` - object that coerces to an integer.

        OUTPUT: integer

        EXAMPLES::

            sage: (-4/17).__mod__(3/1)
            1

        TESTS:

        Check that :trac:`14870` is fixed::

            sage: int(4) % QQ(3)
            1
        """
        cdef Rational rat
        if not isinstance(x, Rational):
            rat = Rational(x)
        else:
            rat = x
        cdef other = integer.Integer(y)
        if not other:
            raise ZeroDivisionError("Rational modulo by zero")
        n = rat.numer() % other
        d = rat.denom() % other
        d = d.inverse_mod(other)
        return (n * d) % other

    def norm(self):
        r"""
        Return the norm from `\QQ` to `\QQ` of `x` (which is just `x`). This
        was added for compatibility with :class:`NumberField`.

        OUTPUT:

        -  ``Rational`` - reference to ``self``

        EXAMPLES::

            sage: (1/3).norm()
             1/3

        AUTHORS:

        - Craig Citro
        """
        return self

    def relative_norm(self):
        """
        Return the norm from Q to Q of x (which is just x). This was added for compatibility with NumberFields

        EXAMPLES::

            sage: (6/5).relative_norm()
            6/5

            sage: QQ(7/5).relative_norm()
            7/5
        """
        return self

    def absolute_norm(self):
        """
        Return the norm from Q to Q of x (which is just x). This was added for compatibility with NumberFields

        EXAMPLES::

            sage: (6/5).absolute_norm()
            6/5

            sage: QQ(7/5).absolute_norm()
            7/5
        """
        return self

    def trace(self):
        r"""
        Return the trace from `\QQ` to `\QQ` of `x` (which is just `x`). This
        was added for compatibility with :class:`NumberFields`.

        OUTPUT:

        -  ``Rational`` - reference to self

        EXAMPLES::

            sage: (1/3).trace()
             1/3

        AUTHORS:

        - Craig Citro
        """
        return self

    def charpoly(self, var='x'):
        """
        Return the characteristic polynomial of this rational number. This
        will always be just ``var - self``; this is really here so that code
        written for number fields won't crash when applied to rational
        numbers.

        INPUT:

        -  ``var`` - a string

        OUTPUT: Polynomial

        EXAMPLES::

            sage: (1/3).charpoly('x')
             x - 1/3

        The default is ``var='x'``. (:trac:`20967`)::

            sage: a = QQ(2); a.charpoly('x')
            x - 2


        AUTHORS:

        - Craig Citro
        """
        QQ = self.parent()
        return QQ[var]([-self,1])

    def minpoly(self, var='x'):
        """
        Return the minimal polynomial of this rational number. This will
        always be just ``x - self``; this is really here so that code written
        for number fields won't crash when applied to rational numbers.

        INPUT:

        -  ``var`` - a string

        OUTPUT: Polynomial

        EXAMPLES::

            sage: (1/3).minpoly()
            x - 1/3
            sage: (1/3).minpoly('y')
            y - 1/3

        AUTHORS:

        - Craig Citro
        """
        QQ = self.parent()
        return QQ[var]([-self,1])

    def _integer_(self, Z=None):
        """
        Return ``self`` coerced to an integer. Of course this rational number
        must have a denominator of 1.

        OUTPUT: Integer

        EXAMPLES::

            sage: (-4/17)._integer_()
            Traceback (most recent call last):
            ...
            TypeError: no conversion of this rational to integer
            sage: (-4/1)._integer_()
            -4
        """
        if not mpz_cmp_si(mpq_denref(self.value), 1) == 0:
            raise TypeError("no conversion of this rational to integer")
        cdef Integer n = Integer.__new__(Integer)
        n.set_from_mpz(mpq_numref(self.value))
        return n

    def numerator(self):
        """
        Return the numerator of this rational number.
<<<<<<< HEAD
        ``numer`` is an alias of ``numerator``.
=======
        :meth:`numer` is an alias of :meth:`numerator`.
>>>>>>> 189eb200

        EXAMPLES::

            sage: x = 5/11
            sage: x.numerator()
            5

            sage: x = 9/3
            sage: x.numerator()
            3

            sage: x = -5/11
            sage: x.numer()
            -5
        """
        cdef Integer n = Integer.__new__(Integer)
        n.set_from_mpz(mpq_numref(self.value))
        return n

    #Define an alias for numerator
    numer = numerator

    def __int__(self):
        """
        Convert this rational to a Python ``int``

        This truncates ``self`` if ``self`` has a denominator (which is
        consistent with Python's ``long(floats)``).

        EXAMPLES::

            sage: int(7/1)
            7
            sage: int(7/2)
            3
        """
        cdef mpz_t x
        if mpz_cmp_si(mpq_denref(self.value),1) != 0:
            mpz_init(x)
            mpz_tdiv_q(x, mpq_numref(self.value), mpq_denref(self.value))
            n = mpz_get_pylong(x)
            mpz_clear(x)
            return n
        else:
            return mpz_get_pylong(mpq_numref(self.value))

    def denominator(self):
        """
        Return the denominator of this rational number.
<<<<<<< HEAD
        ``denom`` is an alias of ``denominator``.
=======
        :meth:`denom` is an alias of :meth:`denominator`.
>>>>>>> 189eb200

        EXAMPLES::

            sage: x = -5/11
            sage: x.denominator()
            11

            sage: x = 9/3
            sage: x.denominator()
            1

            sage: x = 5/13
            sage: x.denom()
            13
        """
        cdef Integer n = Integer.__new__(Integer)
        n.set_from_mpz(mpq_denref(self.value))
        return n

    #Define an alias for denominator
    denom = denominator

    def as_integer_ratio(self):
        """
        Return the pair ``(self.numerator(), self.denominator())``.

        EXAMPLES::

            sage: x = -12/29
            sage: x.as_integer_ratio()
            (-12, 29)
        """
        n = <Integer>Integer.__new__(Integer)
        d = <Integer>Integer.__new__(Integer)
        n.set_from_mpz(mpq_numref(self.value))
        d.set_from_mpz(mpq_denref(self.value))
        return (n, d)

    def factor(self):
        """
        Return the factorization of this rational number.

        OUTPUT: Factorization

        EXAMPLES::

            sage: (-4/17).factor()
            -1 * 2^2 * 17^-1

        Trying to factor 0 gives an arithmetic error::

            sage: (0/1).factor()
            Traceback (most recent call last):
            ...
            ArithmeticError: factorization of 0 is not defined
        """
        from sage.structure.factorization import Factorization
        return self.numerator().factor() * \
           Factorization([(p, -e) for p, e in self.denominator().factor()])

    def support(self):
        """
        Return a sorted list of the primes where this rational number has
        non-zero valuation.

        OUTPUT: The set of primes appearing in the factorization of this
        rational with nonzero exponent, as a sorted list.

        EXAMPLES::

            sage: (-4/17).support()
            [2, 17]

        Trying to find the support of 0 gives an arithmetic error::

            sage: (0/1).support()
            Traceback (most recent call last):
            ...
            ArithmeticError: Support of 0 not defined.
        """
        if self.is_zero():
            raise ArithmeticError("Support of 0 not defined.")
        return sage.arith.all.prime_factors(self)

    def log(self, m=None, prec=None):
        r"""
        Return the log of ``self``.

        INPUT:

        - ``m`` -- the base (default: natural log base e)

        - ``prec`` -- integer (optional); the precision in bits

        OUTPUT:

        When ``prec`` is not given, the log as an element in symbolic
        ring unless the logarithm is exact. Otherwise the log is a
        :class:`RealField` approximation to ``prec`` bit precision.

        EXAMPLES::

            sage: (124/345).log(5)                                                      # optional - sage.symbolic
            log(124/345)/log(5)
            sage: (124/345).log(5, 100)
            -0.63578895682825611710391773754
            sage: log(QQ(125))                                                          # optional - sage.symbolic
            3*log(5)
            sage: log(QQ(125), 5)
            3
            sage: log(QQ(125), 3)                                                       # optional - sage.symbolic
            3*log(5)/log(3)
            sage: QQ(8).log(1/2)
            -3
            sage: (1/8).log(1/2)
            3
            sage: (1/2).log(1/8)
            1/3
            sage: (1/2).log(8)
            -1/3
            sage: (16/81).log(8/27)
            4/3
            sage: (8/27).log(16/81)
            3/4
            sage: log(27/8, 16/81)
            -3/4
            sage: log(16/81, 27/8)
            -4/3
            sage: (125/8).log(5/2)
            3
            sage: (125/8).log(5/2, prec=53)
            3.00000000000000

        TESTS::

            sage: (25/2).log(5/2)                                                       # optional - sage.symbolic
            log(25/2)/log(5/2)
            sage: (-1/2).log(3)                                                         # optional - sage.symbolic
            (I*pi + log(1/2))/log(3)
        """
        cdef int self_sgn
        if self.denom().is_one():
            return ZZ(self.numer()).log(m, prec)
        if m is not None and m <= 0:
            raise ValueError("log base must be positive")
        self_sgn = mpz_sgn(mpq_numref(self.value))
        if self_sgn < 0 and prec is None:
            from sage.symbolic.ring import SR
            return SR(self).log(m)
        if prec:
            if self_sgn >= 0:
                from sage.rings.real_mpfr import RealField
                return RealField(prec)(self).log(m)
            else:
                from sage.rings.complex_mpfr import ComplexField
                return ComplexField(prec)(self).log(m)

        from sage.functions.log import function_log
        if m is None:
            return function_log(self, dont_call_method_on_arg=True)

        anum = self.numer()
        aden = self.denom()
        mrat = Rational(m)
        bnum = mrat.numer()
        bden = mrat.denom()

        anp = anum.perfect_power()
        bnp = bnum.perfect_power()
        adp = aden.perfect_power()
        bdp = bden.perfect_power()

        if anum.is_one():
            a_exp=adp[1]
            a_base=1/adp[0]
        # we already know that aden!=0
        else:
            a_exp=anp[1].gcd(adp[1])
            a_base=(anp[0]**(anp[1]//a_exp))/(adp[0]**(adp[1]//a_exp))

        if bnum.is_one():
            b_exp=bdp[1]
            b_base=1/bdp[0]
        elif bden.is_one():
            b_exp=bnp[1]
            b_base=bnp[0]
        else:
            b_exp=bnp[1].gcd(bdp[1])
            b_base=(bnp[0]**(bnp[1]//b_exp))/(bdp[0]**(bdp[1]//b_exp))

        if a_base == b_base:
            return a_exp/b_exp
        elif a_base*b_base == 1:
            return -a_exp/b_exp

        return (function_log(self, dont_call_method_on_arg=True) /
                function_log(m, dont_call_method_on_arg=True))

    def gamma(self, *, prec=None):
        """
        Return the gamma function evaluated at ``self``. This value is exact
        for integers and half-integers, and returns a symbolic value
        otherwise.  For a numerical approximation, use keyword ``prec``.

        EXAMPLES::

            sage: gamma(1/2)                                                            # optional - sage.symbolic
            sqrt(pi)
            sage: gamma(7/2)                                                            # optional - sage.symbolic
            15/8*sqrt(pi)
            sage: gamma(-3/2)                                                           # optional - sage.symbolic
            4/3*sqrt(pi)
            sage: gamma(6/1)                                                            # optional - sage.symbolic
            120
            sage: gamma(1/3)                                                            # optional - sage.symbolic
            gamma(1/3)

        This function accepts an optional precision argument::

            sage: (1/3).gamma(prec=100)
            2.6789385347077476336556929410
            sage: (1/2).gamma(prec=100)
            1.7724538509055160272981674833

        TESTS:

        This is not the incomplete gamma function! ::

            sage: (1/2).gamma(5)
            Traceback (most recent call last):
            ...
            TypeError: ...gamma() takes exactly 0 positional arguments (1 given)
        """
        if prec:
            return self.n(prec).gamma()
        else:
            if mpz_cmp_ui(mpq_denref(self.value), 1) == 0:
                return integer.Integer(self).gamma()
            elif mpz_cmp_ui(mpq_denref(self.value), 2) == 0:
                numer = self.numer()
                rat_part = Rational((numer-2).multifactorial(2)) >> ((numer-1)//2)
                from sage.symbolic.constants import pi
                from sage.misc.functional import sqrt
                return sqrt(pi) * rat_part
            else:
                from sage.symbolic.ring import SR
                return SR(self).gamma()

    def floor(self):
        """
        Return the floor of this rational number as an integer.

        OUTPUT: Integer

        EXAMPLES::

            sage: n = 5/3; n.floor()
            1
            sage: n = -17/19; n.floor()
            -1
            sage: n = -7/2; n.floor()
            -4
            sage: n = 7/2; n.floor()
            3
            sage: n = 10/2; n.floor()
            5
        """
        cdef integer.Integer n
        n = integer.Integer()
        mpz_fdiv_q(n.value, mpq_numref(self.value), mpq_denref(self.value))
        return n

    def ceil(self):
        """
        Return the ceiling of this rational number.

        OUTPUT: Integer

        If this rational number is an integer, this returns this number,
        otherwise it returns the floor of this number +1.

        EXAMPLES::

            sage: n = 5/3; n.ceil()
            2
            sage: n = -17/19; n.ceil()
            0
            sage: n = -7/2; n.ceil()
            -3
            sage: n = 7/2; n.ceil()
            4
            sage: n = 10/2; n.ceil()
            5
        """
        cdef integer.Integer n
        n = integer.Integer()
        mpz_cdiv_q(n.value, mpq_numref(self.value), mpq_denref(self.value))
        return n

    def trunc(self):
        """
        Round this rational number to the nearest integer toward zero.

        EXAMPLES::

            sage: (5/3).trunc()
            1
            sage: (-5/3).trunc()
            -1
            sage: QQ(42).trunc()
            42
            sage: QQ(-42).trunc()
            -42
        """
        cdef integer.Integer n
        n = integer.Integer()
        mpz_tdiv_q(n.value, mpq_numref(self.value), mpq_denref(self.value))
        return n

    def round(Rational self, mode="away"):
        """
        Return the nearest integer to ``self``, rounding away from 0 by
        default, for consistency with the builtin Python :func:`round`.

        INPUT:

        -  ``self`` - a rational number

        -  ``mode`` - a rounding mode for half integers:

           - 'toward' rounds toward zero
           - 'away' (default) rounds away from zero
           - 'up' rounds up
           - 'down' rounds down
           - 'even' rounds toward the even integer
           - 'odd' rounds toward the odd integer


        OUTPUT: Integer

        EXAMPLES::

            sage: (9/2).round()
            5
            sage: n = 4/3; n.round()
            1
            sage: n = -17/4; n.round()
            -4
            sage: n = -5/2; n.round()
            -3
            sage: n.round("away")
            -3
            sage: n.round("up")
            -2
            sage: n.round("down")
            -3
            sage: n.round("even")
            -2
            sage: n.round("odd")
            -3
        """
        if not (mode in ['toward', 'away', 'up', 'down', 'even', 'odd']):
            raise ValueError("rounding mode must be one of 'toward', 'away', 'up', 'down', 'even', or 'odd'")
        if self.denominator() == 1:
            from sage.rings.integer import Integer
            return Integer(self)
        if self.denominator() == 2:
            # round down:
            if (mode == "down") or \
                   (mode == "toward" and self > 0) or \
                   (mode == "away" and self < 0) or \
                   (mode == "even" and self.numerator() % 4 == 1) or \
                   (mode == "odd" and self.numerator() % 4 == 3):
                return self.numerator() // self.denominator()
            else:
                return self.numerator() // self.denominator() + 1
        else:
            q, r = self.numerator().quo_rem(self.denominator())
            if r < self.denominator() / 2:
                return q
            else:
                return q+1

    __round__ = round

    def real(self):
        """
        Return the real part of ``self``, which is ``self``.

        EXAMPLES::

            sage: (1/2).real()
            1/2
        """
        return self

    def imag(self):
        """
        Return the imaginary part of ``self``, which is zero.

        EXAMPLES::

            sage: (1/239).imag()
            0
        """
        return self._parent(0)

    def height(self):
        """
        The max absolute value of the numerator and denominator of ``self``, as
        an :class:`Integer`.

        OUTPUT: Integer

        EXAMPLES::

            sage: a = 2/3
            sage: a.height()
            3
            sage: a = 34/3
            sage: a.height()
            34
            sage: a = -97/4
            sage: a.height()
            97

        AUTHORS:

        - Naqi Jaffery (2006-03-05): examples

        .. NOTE::

           For the logarithmic height, use :meth:`global_height()`.

        """
        x = abs(self.numer())
        if x > self.denom():
            return x
        return self.denom()

    def _lcm(self, Rational other):
        """
        Return the least common multiple, in the rational numbers, of ``self``
        and ``other``. This function returns either 0 or 1 (as a rational
        number).

        INPUT:

        -  ``other`` - Rational

        OUTPUT:

        -  ``Rational`` - 0 or 1

        EXAMPLES::

            sage: (2/3)._lcm(3/5)
            1
            sage: (0/1)._lcm(0/1)
            0
            sage: type((2/3)._lcm(3/5))
            <class 'sage.rings.rational.Rational'>
        """
        if mpz_cmp_si(mpq_numref(self.value), 0) == 0 and \
               mpz_cmp_si(mpq_numref(other.value), 0) == 0:
            return Rational(0)
        return Rational(1)

    def additive_order(self):
        """
        Return the additive order of ``self``.

        OUTPUT: integer or infinity

        EXAMPLES::

            sage: QQ(0).additive_order()
            1
            sage: QQ(1).additive_order()
            +Infinity
        """
        import sage.rings.infinity
        if self.is_zero():
            return integer.Integer(1)
        else:
            return sage.rings.infinity.infinity


    def multiplicative_order(self):
        """
        Return the multiplicative order of ``self``.

        OUTPUT: Integer or ``infinity``

        EXAMPLES::

            sage: QQ(1).multiplicative_order()
            1
            sage: QQ('1/-1').multiplicative_order()
            2
            sage: QQ(0).multiplicative_order()
            +Infinity
            sage: QQ('2/3').multiplicative_order()
            +Infinity
            sage: QQ('1/2').multiplicative_order()
            +Infinity
        """
        import sage.rings.infinity
        if self.is_one():
            return integer.Integer(1)
        elif mpz_cmpabs(mpq_numref(self.value),mpq_denref(self.value)) == 0:
            # if the numerator and the denominator are equal in absolute value,
            # then the rational number is -1
            return integer.Integer(2)
        else:
            return sage.rings.infinity.infinity

    def is_one(self):
        r"""
        Determine if a rational number is one.

        OUTPUT: bool

        EXAMPLES::

            sage: QQ(1/2).is_one()
            False
            sage: QQ(4/4).is_one()
            True
        """
        # A rational number is equal to 1 iff its numerator and denominator are equal
        return mpz_cmp(mpq_numref(self.value),mpq_denref(self.value)) == 0

    def is_integral(self):
        r"""
        Determine if a rational number is integral (i.e., is in
        `\ZZ`).

        OUTPUT: bool

        EXAMPLES::

            sage: QQ(1/2).is_integral()
            False
            sage: QQ(4/4).is_integral()
            True
        """
        return mpz_cmp_si(mpq_denref(self.value), 1) == 0

    def is_rational(self):
        r"""
        Return ``True`` since this is a rational number.

        EXAMPLES::

            sage: (3/4).is_rational()
            True
        """
        return True

    #Function alias for checking if the number is a integer.  Added to solve issue 15500
    is_integer = is_integral


    def is_S_integral(self, S=[]):
        r"""
        Determine if the rational number is ``S``-integral.

        ``x`` is ``S``-integral if ``x.valuation(p)>=0`` for all ``p`` not in
        ``S``, i.e., the denominator of ``x`` is divisible only by the primes
        in ``S``.

        INPUT:

        -  ``S`` -- list or tuple of primes.

        OUTPUT: bool

        .. NOTE::

           Primality of the entries in ``S`` is not checked.

        EXAMPLES::

            sage: QQ(1/2).is_S_integral()
            False
            sage: QQ(1/2).is_S_integral([2])
            True
            sage: [a for a in range(1,11) if QQ(101/a).is_S_integral([2,5])]
            [1, 2, 4, 5, 8, 10]
        """
        if self.is_integral():
            return True
        return self.prime_to_S_part(S).is_integral()

    def is_S_unit(self, S=None):
        r"""
        Determine if the rational number is an ``S``-unit.

        ``x`` is an ``S``-unit if ``x.valuation(p)==0`` for all ``p`` not in
        ``S``, i.e., the numerator and denominator of ``x`` are divisible only
        by the primes in `S`.

        INPUT:

        -  ``S`` -- list or tuple of primes.

        OUTPUT: bool

        .. NOTE::

           Primality of the entries in ``S`` is not checked.

        EXAMPLES::

            sage: QQ(1/2).is_S_unit()
            False
            sage: QQ(1/2).is_S_unit([2])
            True
            sage: [a for a in range(1,11) if QQ(10/a).is_S_unit([2,5])]
            [1, 2, 4, 5, 8, 10]
        """
        a = self.abs()
        if a == 1:
            return True
        if S is None:
            return False
        return a.prime_to_S_part(S) == 1

    cdef _lshift(self, long int exp):
        r"""
        Return ``self * 2^exp``.
        """
        cdef Rational x
        x = <Rational> Rational.__new__(Rational)
        sig_on()
        if exp < 0:
            mpq_div_2exp(x.value,self.value,-exp)
        else:
            mpq_mul_2exp(x.value,self.value,exp)
        sig_off()
        return x

    def __lshift__(x, y):
        """
        Left shift operator ``x << y``.

        INPUT:

        -  ``x, y`` -- integer or rational

        OUTPUT: Rational

        EXAMPLES::

            sage: (2/3).__lshift__(4/1)
            32/3
            sage: (2/3).__lshift__(4/7)
            Traceback (most recent call last):
            ...
            ValueError: denominator must be 1
            sage: (2).__lshift__(4/1)
            32
            sage: (2/3).__lshift__(4)
            32/3
            sage: (2/3) << (4/1)
            32/3
        """
        if isinstance(x, Rational):
            if isinstance(y, (int, integer.Integer)):
                return (<Rational>x)._lshift(y)
            if isinstance(y, Rational):
                if mpz_cmp_si(mpq_denref((<Rational>y).value), 1) != 0:
                    raise ValueError("denominator must be 1")
                return (<Rational>x)._lshift(y)
        return coercion_model.bin_op(x, y, operator.lshift)

    cdef _rshift(self, long int exp):
        r"""
        Return ``self / 2^exp``.
        """
        cdef Rational x
        x = <Rational> Rational.__new__(Rational)
        sig_on()
        if exp < 0:
            mpq_mul_2exp(x.value,self.value,-exp)
        else:
            mpq_div_2exp(x.value,self.value,exp)
        sig_off()
        return x

    def __rshift__(x, y):
        """
        Right shift operator ``x >> y``.

        INPUT:

        -  ``x, y`` -- integer or rational

        OUTPUT: Rational

        EXAMPLES::

            sage: (2/3).__rshift__(4/1)
            1/24
            sage: (2/3).__rshift__(4/7)
            Traceback (most recent call last):
            ...
            ValueError: denominator must be 1
            sage: (2).__rshift__(4/1)
            0
            sage: (2/1).__rshift__(4)
            1/8
            sage: (2/1) >>(4/1)
            1/8
        """
        if isinstance(x, Rational):
            if isinstance(y, (int, integer.Integer)):
                return (<Rational>x)._rshift(y)
            if isinstance(y, Rational):
                if mpz_cmp_si(mpq_denref((<Rational>y).value), 1) != 0:
                    raise ValueError("denominator must be 1")
                return (<Rational>x)._rshift(y)
        return coercion_model.bin_op(x, y, operator.rshift)

    def conjugate(self):
        """
        Return the complex conjugate of this rational number, which is
        the number itself.

        EXAMPLES::

            sage: n = 23/11
            sage: n.conjugate()
            23/11
        """
        return self

    ##################################################
    # Support for interfaces
    ##################################################

    def __pari__(self):
        """
        Return the PARI version of this rational number.

        EXAMPLES::

            sage: n = 9390823/17
            sage: m = n.__pari__(); m                                                   # optional - sage.libs.pari
            9390823/17
            sage: type(m)                                                               # optional - sage.libs.pari
            <class 'cypari2.gen.Gen'>
            sage: m.type()                                                              # optional - sage.libs.pari
            't_FRAC'
        """
        global new_gen_from_rational
        if new_gen_from_rational is None:
            from sage.libs.pari.convert_sage import new_gen_from_rational
        return new_gen_from_rational(self)

    def _interface_init_(self, I=None):
        """
        Return representation of this rational suitable for coercing into
        almost any computer algebra system.

        OUTPUT: string

        EXAMPLES::

            sage: (2/3)._interface_init_()
            '2/3'
            sage: kash(3/1).Type()              # optional - kash
            elt-fld^rat
            sage: magma(3/1).Type()             # optional - magma
            FldRatElt
        """
        return '%s/%s'%(self.numerator(), self.denominator())

    def _sage_input_(self, sib, coerced):
        r"""
        Produce an expression which will reproduce this value when evaluated.

        EXAMPLES::

            sage: sage_input(QQ(1), verify=True)
            # Verified
            QQ(1)
            sage: sage_input(-22/7, verify=True)
            # Verified
            -22/7
            sage: sage_input(-22/7, preparse=False)
            -ZZ(22)/7
            sage: sage_input(10^-50, verify=True)
            # Verified
            1/100000000000000000000000000000000000000000000000000
            sage: from sage.misc.sage_input import SageInputBuilder
            sage: (-2/37)._sage_input_(SageInputBuilder(preparse=False), False)
            {unop:- {binop:/ {call: {atomic:ZZ}({atomic:2})} {atomic:37}}}
            sage: QQ(5)._sage_input_(SageInputBuilder(preparse=False), True)
            {atomic:5}
        """

        # This code is extensively described in the docstring
        # for sage_input.py.

        num = self.numerator()
        neg = (num < 0)
        if neg: num = -num
        if self.denominator() == 1:
            if coerced:
                v = sib.int(num)
            else:
                v = sib.name('QQ')(sib.int(num))
        else:
            v = sib(num)/sib.int(self.denominator())
        if neg: v = -v
        return v


# The except value is just some random double, it doesn't matter what it is.
cdef double mpq_get_d_nearest(mpq_t x) except? -648555075988944.5:
    """
    Convert a ``mpq_t`` to a ``double``, with round-to-nearest-even.
    This differs from ``mpq_get_d()`` which does round-to-zero.

    TESTS::

        sage: q = QQ(); float(q)
        0.0
        sage: q = 2^-10000; float(q)
        0.0
        sage: float(-q)
        -0.0
        sage: q = 2^10000/1; float(q)
        inf
        sage: float(-q)
        -inf

    ::

        sage: q = 2^-1075; float(q)
        0.0
        sage: float(-q)
        -0.0
        sage: q = 2^52 / 2^1074; float(q)  # Smallest normal double
        2.2250738585072014e-308
        sage: float(-q)
        -2.2250738585072014e-308
        sage: q = (2^52 + 1/2) / 2^1074; float(q)
        2.2250738585072014e-308
        sage: float(-q)
        -2.2250738585072014e-308
        sage: q = (2^52 + 1) / 2^1074; float(q)  # Next normal double
        2.225073858507202e-308
        sage: float(-q)
        -2.225073858507202e-308
        sage: q = (2^52 - 1) / 2^1074; float(q)  # Largest denormal double
        2.225073858507201e-308
        sage: float(-q)
        -2.225073858507201e-308
        sage: q = 1 / 2^1074; float(q)  # Smallest denormal double
        5e-324
        sage: float(-q)
        -5e-324
        sage: q = (1/2) / 2^1074; float(q)
        0.0
        sage: float(-q)
        -0.0
        sage: q = (3/2) / 2^1074; float(q)
        1e-323
        sage: float(-q)
        -1e-323
        sage: q = (2/3) / 2^1074; float(q)
        5e-324
        sage: float(-q)
        -5e-324
        sage: q = (1/3) / 2^1074; float(q)
        0.0
        sage: float(-q)
        -0.0
        sage: q = (2^53 - 1) * 2^971/1; float(q)  # Largest double
        1.7976931348623157e+308
        sage: float(-q)
        -1.7976931348623157e+308
        sage: q = (2^53) * 2^971/1; float(q)
        inf
        sage: float(-q)
        -inf
        sage: q = (2^53 - 1/2) * 2^971/1; float(q)
        inf
        sage: float(-q)
        -inf
        sage: q = (2^53 - 2/3) * 2^971/1; float(q)
        1.7976931348623157e+308
        sage: float(-q)
        -1.7976931348623157e+308

    AUTHORS:

    - Paul Zimmermann, Jeroen Demeyer (:trac:`14416`)
    """
    cdef mpz_ptr a = mpq_numref(x)
    cdef mpz_ptr b = mpq_denref(x)
    cdef int resultsign = mpz_sgn(a)

    if resultsign == 0:
        return 0.0

    cdef Py_ssize_t sa = mpz_sizeinbase(a, 2)
    cdef Py_ssize_t sb = mpz_sizeinbase(b, 2)

    # Easy case: both numerator and denominator are exactly
    # representable as doubles.
    if sa <= 53 and sb <= 53:
        return mpz_get_d(a) / mpz_get_d(b)

    # General case

    # We should shift a right by this amount
    cdef Py_ssize_t shift = sa - sb - 54

    # At this point, we know that q0 = a/b / 2^shift satisfies
    # 2^53 < q0 < 2^55.
    # The end result d = q0 * 2^shift (rounded).

    # Check for obvious overflow/underflow before shifting
    if shift <= -1130:  # |d| < 2^-1075
        if resultsign < 0:
            return -0.0
        else:
            return 0.0
    elif shift >= 971:  # |d| > 2^1024
        if resultsign < 0:
            return -1.0/0.0
        else:
            return 1.0/0.0

    sig_on()

    # Compute q = trunc(a / 2^shift) and let remainder_is_zero be True
    # if and only if no truncation occurred.
    cdef mpz_t q, r
    mpz_init(q)
    mpz_init(r)
    cdef int remainder_is_zero
    if shift > 0:
        remainder_is_zero = mpz_divisible_2exp_p(a, shift)
        mpz_tdiv_q_2exp(q, a, shift)
    else:
        mpz_mul_2exp(q, a, -shift)
        remainder_is_zero = True

    # Now divide by b to get q = trunc(a/b / 2^shift).
    # remainder_is_zero is True if and only if no truncation occurred
    # (in neither division).
    mpz_tdiv_qr(q, r, q, b)
    if remainder_is_zero:
        remainder_is_zero = (mpz_cmp_ui(r, 0) == 0)

    # Convert abs(q) to a 64-bit integer.
    cdef mp_limb_t* q_limbs = (<mpz_ptr>q)._mp_d
    cdef uint64_t q64
    if sizeof(mp_limb_t) >= 8:
        q64 = q_limbs[0]
    else:
        assert sizeof(mp_limb_t) == 4
        q64 = q_limbs[1]
        q64 = (q64 << 32) + q_limbs[0]

    mpz_clear(q)
    mpz_clear(r)
    sig_off()

    # The quotient q64 has 54 or 55 bits, but we need exactly 54.
    # Shift it down by 1 one if needed.
    cdef Py_ssize_t add_shift
    if q64 < (1ULL << 54):
        add_shift = 0
    else:
        add_shift = 1

    if (shift + add_shift) < -1075:
        # The result will be denormal, ensure the final shift is -1075
        # to avoid a double rounding.
        add_shift = -1075 - shift

    # Add add_shift to shift and let q = trunc(a/b / 2^shift)
    # for the new shift value.
    cdef uint64_t mask
    if add_shift:
        assert add_shift > 0
        assert add_shift < 64
        shift += add_shift
        # We do an additional division of q by 2^add_shift.
        if remainder_is_zero:
            mask = ((1ULL << add_shift)-1)
            remainder_is_zero = ((q64 & mask) == 0)
        q64 = q64 >> add_shift

    # Round q64 from 54 to 53 bits of precision.
    if ((q64 & 1) == 0):
        # Round towards zero
        pass
    else:
        if not remainder_is_zero:
            # Remainder is non-zero: round away from zero
            q64 += 1
        else:
            # Halfway case: round to even
            q64 += (q64 & 2) - 1

    # The conversion of q64 to double is *exact*.
    # This is because q64 is even and satisfies q64 <= 2^54,
    # (with 2^53 <= q64 <= 2^54 unless in the denormal case).
    cdef double d = <double>q64
    if resultsign < 0:
        d = -d
    return ldexp(d, shift)


@cython.binding(True)
def make_rational(s):
    """
    Make a rational number from ``s`` (a string in base 32)

    INPUT:

    -  ``s`` - string in base 32

    OUTPUT: Rational

    EXAMPLES::

        sage: (-7/15).str(32)
        '-7/f'
        sage: sage.rings.rational.make_rational('-7/f')
        -7/15
    """
    r = Rational()
    mpq_set_str(r.value, str_to_bytes(s), 32)
    return r


cdef class Z_to_Q(Morphism):
    r"""
    A morphism from `\ZZ` to `\QQ`.
    """

    def __init__(self):
        """
        Create morphism from integers to rationals.

        EXAMPLES::

            sage: sage.rings.rational.Z_to_Q()
            Natural morphism:
              From: Integer Ring
              To:   Rational Field
        """
        from . import integer_ring
        from . import rational_field
        import sage.categories.homset
        Morphism.__init__(self, sage.categories.homset.Hom(integer_ring.ZZ, rational_field.QQ))

    cpdef Element _call_(self, x):
        """
        Return the image of the morphism on ``x``.

        EXAMPLES::

            sage: sage.rings.rational.Z_to_Q()(2) # indirect doctest
            2
        """
        cdef Rational rat
        rat = <Rational> Rational.__new__(Rational)
        mpq_set_z(rat.value, (<integer.Integer>x).value)
        return rat

    def _repr_type(self):
        """
        Return string that describes the type of morphism.

        EXAMPLES::

            sage: sage.rings.rational.Z_to_Q()._repr_type()
            'Natural'
        """
        return "Natural"

    def section(self):
        """
        Return a section of this morphism.

        EXAMPLES::

            sage: f = QQ.coerce_map_from(ZZ).section(); f
            Generic map:
              From: Rational Field
              To:   Integer Ring

        This map is a morphism in the category of sets with partial
        maps (see :trac:`15618`)::

            sage: f.parent()
            Set of Morphisms from Rational Field to Integer Ring
             in Category of sets with partial maps
        """
        from sage.categories.sets_with_partial_maps import SetsWithPartialMaps
        return Q_to_Z(self._codomain.Hom(self.domain(), category=SetsWithPartialMaps()))

    def is_surjective(self):
        r"""
        Return whether this morphism is surjective.

        EXAMPLES::

            sage: QQ.coerce_map_from(ZZ).is_surjective()
            False

        """
        return False

cdef class Q_to_Z(Map):
    r"""
    A morphism from `\QQ` to `\ZZ`.

    TESTS::

        sage: type(ZZ.convert_map_from(QQ))
        <class 'sage.rings.rational.Q_to_Z'>
    """
    cpdef Element _call_(self, x):
        """
        A fast map from the rationals to the integers.

        EXAMPLES::

            sage: f = sage.rings.rational.Q_to_Z(QQ, ZZ)
            sage: f(1/2) # indirect doctest
            Traceback (most recent call last):
            ...
            TypeError: no conversion of this rational to integer
            sage: f(4/2) # indirect doctest
            2
        """
        if not mpz_cmp_si(mpq_denref((<Rational>x).value), 1) == 0:
            raise TypeError("no conversion of this rational to integer")
        cdef Integer n = Integer.__new__(Integer)
        n.set_from_mpz(mpq_numref((<Rational>x).value))
        return n

    def section(self):
        """
        Return a section of this morphism.

        EXAMPLES::

            sage: sage.rings.rational.Q_to_Z(QQ, ZZ).section()
            Natural morphism:
              From: Integer Ring
              To:   Rational Field
        """
        return Z_to_Q()


cdef class int_to_Q(Morphism):
    r"""
    A morphism from Python 2 ``int`` to `\QQ`.
    """
    def __init__(self):
        """
        Initialize ``self``.

        EXAMPLES::

            sage: sage.rings.rational.int_to_Q()
            Native morphism:
              From: Set of Python objects of class 'int'
              To:   Rational Field
        """
        from . import rational_field
        import sage.categories.homset
        from sage.sets.pythonclass import Set_PythonType
        Morphism.__init__(self, sage.categories.homset.Hom(Set_PythonType(int), rational_field.QQ))

    cpdef Element _call_(self, a):
        """
        Return the image of the morphism on ``a``.

        EXAMPLES::

            sage: f = sage.rings.rational.int_to_Q()
            sage: f(int(4)) # indirect doctest
            4
        """
        cdef Rational rat

        if type(a) is not int:
            raise TypeError("must be a Python int object")

        rat = <Rational> Rational.__new__(Rational)
        mpq_set_si(rat.value, PyInt_AS_LONG(a), 1)
        return rat

    def _repr_type(self):
        """
        Return string that describes the type of morphism.

        EXAMPLES::

            sage: sage.rings.rational.int_to_Q()._repr_type()
            'Native'
        """
        return "Native"


cdef class long_to_Q(Morphism):
    r"""
    A morphism from Python 2 ``long``/Python 3 ``int`` to `\QQ`.
    """
    def __init__(self):
        """
        Initialize ``self``.

        EXAMPLES::

            sage: sage.rings.rational.long_to_Q()
            Native morphism:
              From: Set of Python objects of class 'int'
              To:   Rational Field
        """
        from . import rational_field
        import sage.categories.homset
        from sage.sets.pythonclass import Set_PythonType
        Morphism.__init__(self, sage.categories.homset.Hom(
            Set_PythonType(long), rational_field.QQ))

    cpdef Element _call_(self, a):
        """
        Return the image of the morphism on ``a``.

        EXAMPLES::

            sage: f = sage.rings.rational.long_to_Q()
            sage: f(4^100)
            1606938044258990275541962092341162602522202993782792835301376
        """

        cdef Rational rat
        cdef long a_long
        cdef int err = 0

        rat = <Rational> Rational.__new__(Rational)

        integer_check_long_py(a, &a_long, &err)

        if not err:
            mpq_set_si(rat.value, a_long, 1)
        else:
            mpz_set_pylong(mpq_numref(rat.value), a)

        return rat

    def _repr_type(self):
        """
        Return string that describes the type of morphism.

        EXAMPLES::

            sage: sage.rings.rational.long_to_Q()._repr_type()
            'Native'
        """
        return "Native"


# Support Python's numbers abstract base class
import numbers
numbers.Rational.register(Rational)<|MERGE_RESOLUTION|>--- conflicted
+++ resolved
@@ -2971,11 +2971,7 @@
     def numerator(self):
         """
         Return the numerator of this rational number.
-<<<<<<< HEAD
-        ``numer`` is an alias of ``numerator``.
-=======
         :meth:`numer` is an alias of :meth:`numerator`.
->>>>>>> 189eb200
 
         EXAMPLES::
 
@@ -3025,11 +3021,7 @@
     def denominator(self):
         """
         Return the denominator of this rational number.
-<<<<<<< HEAD
-        ``denom`` is an alias of ``denominator``.
-=======
         :meth:`denom` is an alias of :meth:`denominator`.
->>>>>>> 189eb200
 
         EXAMPLES::
 
