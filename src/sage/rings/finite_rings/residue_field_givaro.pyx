r"""
Finite residue fields (Givaro implementation)
"""

# *****************************************************************************
#       Copyright (C) 2007-2019 David Roe <roed@math.harvard.edu>
#                     2007      William Stein <wstein@gmail.com>
#                     2008      John Cremona
#                     2008      Robert Bradshaw
#                     2009      Nick Alexander
#                     2010      Robert L. Miller
#                     2010-2013 Simon King
#                     2010-2017 Jeroen Demeyer
#                     2012      Travis Scrimshaw
#                     2016-2021 Frédéric Chapoton
#                     2021-2022 Antonio Rojas
#
# This program is free software: you can redistribute it and/or modify
# it under the terms of the GNU General Public License as published by
# the Free Software Foundation, either version 2 of the License, or
# (at your option) any later version.
#                  http://www.gnu.org/licenses/
# *****************************************************************************

from sage.rings.finite_rings.finite_field_givaro import FiniteField_givaro
from sage.rings.finite_rings.residue_field import ResidueField_generic, ResidueFieldHomomorphism_global, ReductionMap


class ResidueFiniteField_givaro(ResidueField_generic, FiniteField_givaro):
    """
    The class representing residue fields of number fields that have non-prime
    order strictly less than `2^16`.

    EXAMPLES::

        sage: # needs sage.rings.number_field
        sage: R.<x> = QQ[]
<<<<<<< HEAD
        sage: K.<a> = NumberField(x^3 - 7)                                              # needs sage.rings.number_field
        sage: P = K.ideal(29).factor()[0][0]                                            # needs sage.rings.number_field
        sage: k = K.residue_field(P)                                                    # needs sage.rings.number_field
        sage: k.degree()                                                                # needs sage.rings.number_field
        2
        sage: OK = K.maximal_order()                                                    # needs sage.rings.number_field
        sage: c = OK(a)                                                                 # needs sage.rings.number_field
        sage: b = k(c)                                                                  # needs sage.rings.number_field
        sage: b*c^2                                                                     # needs sage.rings.number_field
        7
        sage: b*c                                                                       # needs sage.rings.number_field
=======
        sage: K.<a> = NumberField(x^3 - 7)
        sage: P = K.ideal(29).factor()[0][0]
        sage: k = K.residue_field(P)
        sage: k.degree()
        2
        sage: OK = K.maximal_order()
        sage: c = OK(a)
        sage: b = k(c)
        sage: b*c^2
        7
        sage: b*c
>>>>>>> 744ddf84
        13*abar + 5

        sage: R.<t> = GF(7)[]; P = R.ideal(t^2 + 4)
        sage: k.<a> = R.residue_field(P); type(k)
        <class 'sage.rings.finite_rings.residue_field_givaro.ResidueFiniteField_givaro_with_category'>
        sage: k(1/t)
        5*a
    """
    def __init__(self, p, q, name, modulus, to_vs, to_order, PB):
        r"""
        INPUT:

        - ``p`` -- the prime ideal defining this residue field

        - ``q`` -- the order of this residue field (a power of intp)

        - ``name`` -- the name of the generator of this extension

        - ``modulus`` -- the polynomial modulus for this extension

        - ``to_vs`` -- the map from the number field (or function field) to
          the appropriate vector space (over `\QQ` or `F_p(t)`)

        - ``to_order`` -- the map from a lattice in that vector space to the maximal order

        - ``PB`` -- a matrix used in defining the reduction and lifting maps.

        EXAMPLES::

            sage: R.<x> = QQ[]
            sage: K.<a> = NumberField(x^4 + 3*x^2 - 17)                                 # needs sage.rings.number_field
            sage: P = K.ideal(61).factor()[0][0]                                        # needs sage.rings.number_field
            sage: k = K.residue_field(P)                                                # needs sage.rings.number_field

            sage: R.<t> = GF(3)[]; P = R.ideal(t^4 - t^3 + t + 1); k.<a> = P.residue_field(); type(k)
            <class 'sage.rings.finite_rings.residue_field_givaro.ResidueFiniteField_givaro_with_category'>
            sage: a^5
            a^3 + 2*a^2 + a + 2
        """
        ResidueField_generic.__init__(self, p)
        FiniteField_givaro.__init__(self, q, name, modulus)
        K = OK = p.ring()
        if OK.is_field():
            OK = OK.ring_of_integers()
        else:
            K = K.fraction_field()
        if PB is None:
            PBinv = None
        else:
            PBinv = PB**(-1)
        self._populate_coercion_lists_(coerce_list=[self.base_ring(),
                                                    ResidueFieldHomomorphism_global(OK, self, to_vs, to_order, PB, PBinv)],
                                       convert_list=[ReductionMap(K, self, to_vs, to_order, PB, PBinv)])

    def _element_constructor_(self, x):
        """
        INPUT:

            - ``x`` -- Something to cast into ``self``.

        EXAMPLES::

            sage: # needs sage.rings.number_field
            sage: R.<x> = QQ[]
<<<<<<< HEAD
            sage: K.<a> = NumberField(x^4 + 3*x^2 - 17)                                 # needs sage.rings.number_field
            sage: P = K.ideal(61).factor()[0][0]                                        # needs sage.rings.number_field
            sage: k = K.residue_field(P)                                                # needs sage.rings.number_field
            sage: k(77*a^7 + 4)                                                         # needs sage.rings.number_field
            2*abar + 4
            sage: V = k.vector_space(map=False); v = V([3,-2])                          # needs sage.rings.number_field
            sage: type(k.convert_map_from(V))                                           # needs sage.rings.number_field
            <class 'sage.structure.coerce_maps.DefaultConvertMap_unique'>
            sage: k(v)  # indirect doctest                                              # needs sage.rings.number_field
=======
            sage: K.<a> = NumberField(x^4 + 3*x^2 - 17)
            sage: P = K.ideal(61).factor()[0][0]
            sage: k = K.residue_field(P)
            sage: k(77*a^7 + 4)
            2*abar + 4
            sage: V = k.vector_space(map=False); v = V([3,-2])
            sage: type(k.convert_map_from(V))
            <class 'sage.structure.coerce_maps.DefaultConvertMap_unique'>
            sage: k(v)  # indirect doctest
>>>>>>> 744ddf84
            59*abar + 3

            sage: R.<t> = GF(3)[]; P = R.ideal(t^4 - t^3 + t + 1); k.<a> = P.residue_field()
            sage: V = k.vector_space(map=False); v = V([0,1,2,3])
            sage: k(v)  # indirect doctest
            2*a^2 + a
        """
        try:
            return FiniteField_givaro._element_constructor_(self, x)
        except TypeError:
            return ResidueField_generic._element_constructor_(self, x)<|MERGE_RESOLUTION|>--- conflicted
+++ resolved
@@ -35,19 +35,6 @@
 
         sage: # needs sage.rings.number_field
         sage: R.<x> = QQ[]
-<<<<<<< HEAD
-        sage: K.<a> = NumberField(x^3 - 7)                                              # needs sage.rings.number_field
-        sage: P = K.ideal(29).factor()[0][0]                                            # needs sage.rings.number_field
-        sage: k = K.residue_field(P)                                                    # needs sage.rings.number_field
-        sage: k.degree()                                                                # needs sage.rings.number_field
-        2
-        sage: OK = K.maximal_order()                                                    # needs sage.rings.number_field
-        sage: c = OK(a)                                                                 # needs sage.rings.number_field
-        sage: b = k(c)                                                                  # needs sage.rings.number_field
-        sage: b*c^2                                                                     # needs sage.rings.number_field
-        7
-        sage: b*c                                                                       # needs sage.rings.number_field
-=======
         sage: K.<a> = NumberField(x^3 - 7)
         sage: P = K.ideal(29).factor()[0][0]
         sage: k = K.residue_field(P)
@@ -59,7 +46,6 @@
         sage: b*c^2
         7
         sage: b*c
->>>>>>> 744ddf84
         13*abar + 5
 
         sage: R.<t> = GF(7)[]; P = R.ideal(t^2 + 4)
@@ -124,17 +110,6 @@
 
             sage: # needs sage.rings.number_field
             sage: R.<x> = QQ[]
-<<<<<<< HEAD
-            sage: K.<a> = NumberField(x^4 + 3*x^2 - 17)                                 # needs sage.rings.number_field
-            sage: P = K.ideal(61).factor()[0][0]                                        # needs sage.rings.number_field
-            sage: k = K.residue_field(P)                                                # needs sage.rings.number_field
-            sage: k(77*a^7 + 4)                                                         # needs sage.rings.number_field
-            2*abar + 4
-            sage: V = k.vector_space(map=False); v = V([3,-2])                          # needs sage.rings.number_field
-            sage: type(k.convert_map_from(V))                                           # needs sage.rings.number_field
-            <class 'sage.structure.coerce_maps.DefaultConvertMap_unique'>
-            sage: k(v)  # indirect doctest                                              # needs sage.rings.number_field
-=======
             sage: K.<a> = NumberField(x^4 + 3*x^2 - 17)
             sage: P = K.ideal(61).factor()[0][0]
             sage: k = K.residue_field(P)
@@ -144,7 +119,6 @@
             sage: type(k.convert_map_from(V))
             <class 'sage.structure.coerce_maps.DefaultConvertMap_unique'>
             sage: k(v)  # indirect doctest
->>>>>>> 744ddf84
             59*abar + 3
 
             sage: R.<t> = GF(3)[]; P = R.ideal(t^4 - t^3 + t + 1); k.<a> = P.residue_field()
