r"""
Finite residue fields

We can take the residue field of maximal ideals in the ring of integers
of number fields. We can also take the residue field of irreducible
polynomials over `\GF{p}`.

EXAMPLES::

    sage: # needs sage.rings.number_field
    sage: x = polygen(ZZ, 'x')
    sage: K.<a> = NumberField(x^3 - 7)
    sage: P = K.ideal(29).factor()[0][0]
    sage: k = K.residue_field(P); k
    Residue field in abar of Fractional ideal (2*a^2 + 3*a - 10)
    sage: k.order()
    841

We reduce mod a prime for which the ring of integers is not
monogenic (i.e., 2 is an essential discriminant divisor)::

    sage: # needs sage.rings.number_field
    sage: K.<a> = NumberField(x^3 + x^2 - 2*x + 8)
    sage: F = K.factor(2); F
    (Fractional ideal (-1/2*a^2 + 1/2*a - 1)) * (Fractional ideal (-a^2 + 2*a - 3))
    * (Fractional ideal (3/2*a^2 - 5/2*a + 4))
    sage: F[0][0].residue_field()
    Residue field of Fractional ideal (-1/2*a^2 + 1/2*a - 1)
    sage: F[1][0].residue_field()
    Residue field of Fractional ideal (-a^2 + 2*a - 3)
    sage: F[2][0].residue_field()
    Residue field of Fractional ideal (3/2*a^2 - 5/2*a + 4)

We can also form residue fields from `\ZZ`::

    sage: ZZ.residue_field(17)
    Residue field of Integers modulo 17

And for polynomial rings over finite fields::

    sage: # needs sage.rings.finite_rings
    sage: R.<t> = GF(5)[]
    sage: I = R.ideal(t^2 + 2)
    sage: k = ResidueField(I); k
    Residue field in tbar of Principal ideal (t^2 + 2) of
     Univariate Polynomial Ring in t over Finite Field of size 5

AUTHORS:

- David Roe (2007-10-3): initial version
- William Stein (2007-12): bug fixes
- John Cremona (2008-9): extend reduction maps to the whole valuation ring
  add support for residue fields of ZZ
- David Roe (2009-12): added support for `GF(p)(t)` and moved to new coercion
  framework.

TESTS::

    sage: # needs sage.rings.number_field
    sage: K.<z> = CyclotomicField(7)
    sage: P = K.factor(17)[0][0]
    sage: ff = K.residue_field(P)
    sage: loads(dumps(ff)) is ff
    True
    sage: a = ff(z)
    sage: parent(a*a)
    Residue field in zbar of Fractional ideal (17)
    sage: TestSuite(ff).run()

Verify that :trac:`15192` has been resolved::

    sage: a.is_unit()                                                                   # needs sage.rings.number_field
    True

    sage: # needs sage.rings.finite_rings
    sage: R.<t> = GF(11)[]; P = R.ideal(t^3 + t + 4)
    sage: ff.<a> = ResidueField(P)
    sage: a == ff(t)
    True
    sage: parent(a*a)
    Residue field in a of Principal ideal (t^3 + t + 4) of
     Univariate Polynomial Ring in t over Finite Field of size 11

Verify that :trac:`7475` is fixed::

    sage: K = ZZ.residue_field(2)
    sage: loads(dumps(K)) is K
    True

Reducing a curve modulo a prime::

    sage: # needs sage.rings.number_field
    sage: K.<s> = NumberField(x^2 + 23)
    sage: OK = K.ring_of_integers()
    sage: E = EllipticCurve([0,0,0,K(1),K(5)])
    sage: pp = K.factor(13)[0][0]
    sage: Fpp = OK.residue_field(pp)
    sage: E.base_extend(Fpp)
    Elliptic Curve defined by y^2 = x^3 + x + 5 over
     Residue field of Fractional ideal (13, 1/2*s + 9/2)

    sage: # needs sage.rings.finite_rings
    sage: R.<t> = GF(11)[]
    sage: P = R.ideal(t^3 + t + 4)
    sage: ff.<a> = R.residue_field(P)
    sage: E = EllipticCurve([0,0,0,R(1),R(t)])                                          # needs sage.schemes
    sage: E.base_extend(ff)                                                             # needs sage.schemes
    Elliptic Curve defined by y^2 = x^3 + x + a over
     Residue field in a of Principal ideal (t^3 + t + 4) of
      Univariate Polynomial Ring in t over Finite Field of size 11

Calculating Groebner bases over various residue fields.
First over a small non-prime field::

    sage: # needs sage.rings.number_field
    sage: F1.<u> = NumberField(x^6 + 6*x^5 + 124*x^4
    ....:                      + 452*x^3 + 4336*x^2 + 8200*x + 42316)
    sage: reduct_id = F1.factor(47)[0][0]
    sage: Rf = F1.residue_field(reduct_id)
    sage: type(Rf)
    <class 'sage.rings.finite_rings.residue_field_pari_ffelt.ResidueFiniteField_pari_ffelt_with_category'>
    sage: Rf.cardinality().factor()
    47^3
    sage: R.<X, Y> = PolynomialRing(Rf)
    sage: ubar = Rf(u)
    sage: I = ideal([ubar*X + Y]); I
    Ideal (ubar*X + Y) of Multivariate Polynomial Ring in X, Y over
     Residue field in ubar of Fractional ideal
      (47, 517/55860*u^5 + 235/3724*u^4 + 9829/13965*u^3
            + 54106/13965*u^2 + 64517/27930*u + 755696/13965)
    sage: I.groebner_basis()
    [X + (-19*ubar^2 - 5*ubar - 17)*Y]

And now over a large prime field::

    sage: # needs sage.rings.number_field
    sage: x = ZZ['x'].0
    sage: F1.<u> = NumberField(x^2 + 6*x + 324)
    sage: reduct_id = F1.prime_above(next_prime(2^42))
    sage: Rf = F1.residue_field(reduct_id)
    sage: type(Rf)
    <class 'sage.rings.finite_rings.residue_field.ResidueFiniteField_prime_modn_with_category'>
    sage: Rf.cardinality().factor()
    4398046511119
    sage: S.<X, Y, Z> = PolynomialRing(Rf, order='lex')
    sage: I = ideal([2*X - Y^2, Y + Z])
    sage: I.groebner_basis()
    [X + 2199023255559*Z^2, Y + Z]
    sage: S.<X, Y, Z> = PolynomialRing(Rf, order='deglex')
    sage: I = ideal([2*X - Y^2, Y + Z])
    sage: I.groebner_basis()
    [Z^2 + 4398046511117*X, Y + Z]
"""

# *****************************************************************************
#       Copyright (C) 2007-2019 David Roe <roed@math.harvard.edu>
#                     2007      William Stein <wstein@gmail.com>
#                     2008      John Cremona
#                     2008      Robert Bradshaw
#                     2009      Nick Alexander
#                     2010      Robert L. Miller
#                     2010-2013 Simon King
#                     2010-2017 Jeroen Demeyer
#                     2012      Travis Scrimshaw
#                     2016-2021 Frédéric Chapoton
#                     2021-2022 Antonio Rojas
#
# This program is free software: you can redistribute it and/or modify
# it under the terms of the GNU General Public License as published by
# the Free Software Foundation, either version 2 of the License, or
# (at your option) any later version.
#                  https://www.gnu.org/licenses/
# *****************************************************************************


from sage.rings.ring cimport Field
from sage.rings.integer cimport Integer
from sage.rings.rational cimport Rational
from sage.categories.homset import Hom
from sage.categories.pushout import AlgebraicExtensionFunctor
from sage.rings.integer_ring import ZZ
from sage.rings.rational_field import QQ
from sage.rings.finite_rings.finite_field_constructor import zech_log_bound, FiniteField as GF
from sage.rings.finite_rings.finite_field_prime_modn import FiniteField_prime_modn
from sage.rings.ideal import is_Ideal
from sage.rings.number_field.number_field_element_base import NumberFieldElement_base
from sage.rings.number_field.number_field_ideal import is_NumberFieldIdeal

from sage.rings.fraction_field import is_FractionField

from sage.rings.polynomial.polynomial_ring_constructor import PolynomialRing
from sage.rings.polynomial.polynomial_ring import is_PolynomialRing
from sage.rings.polynomial.polynomial_element import Polynomial

from sage.structure.element cimport Element, parent, Vector
from sage.structure.factory import UniqueFactory
from sage.structure.richcmp cimport richcmp, richcmp_not_equal


class ResidueFieldFactory(UniqueFactory):
    """
    A factory that returns the residue class field of a prime ideal `p`
    of the ring of integers of a number field, or of a polynomial ring
    over a finite field.

    INPUT:

    - ``p`` -- a prime ideal of an order in a number field.

    - ``names`` -- the variable name for the finite field created.
      Defaults to the name of the number field variable but with
      bar placed after it.

    - ``check`` -- whether or not to check if `p` is prime.

    OUTPUT:

    The residue field at the prime `p`.

    EXAMPLES::

        sage: x = polygen(ZZ, 'x')
        sage: K.<a> = NumberField(x^3 - 7)                                              # needs sage.rings.number_field
        sage: P = K.ideal(29).factor()[0][0]                                            # needs sage.rings.number_field
        sage: ResidueField(P)                                                           # needs sage.rings.number_field
        Residue field in abar of Fractional ideal (2*a^2 + 3*a - 10)

    The result is cached::

        sage: ResidueField(P) is ResidueField(P)                                        # needs sage.rings.number_field
        True
        sage: k = K.residue_field(P); k                                                 # needs sage.rings.number_field
        Residue field in abar of Fractional ideal (2*a^2 + 3*a - 10)
        sage: k.order()                                                                 # needs sage.rings.number_field
        841

    It also works for polynomial rings::

        sage: R.<t> = GF(31)[]
        sage: P = R.ideal(t^5 + 2*t + 11)
        sage: ResidueField(P)                                                           # needs sage.rings.finite_rings
        Residue field in tbar of Principal ideal (t^5 + 2*t + 11) of
         Univariate Polynomial Ring in t over Finite Field of size 31

        sage: ResidueField(P) is ResidueField(P)                                        # needs sage.rings.finite_rings
        True
        sage: k = ResidueField(P); k.order()                                            # needs sage.rings.finite_rings
        28629151

    An example where the generator of the number field doesn't
    generate the residue class field::

        sage: # needs sage.rings.number_field
        sage: K.<a> = NumberField(x^3 - 875)
        sage: P = K.ideal(5).factor()[0][0]; k = K.residue_field(P); k
        Residue field in abar of Fractional ideal (5, 1/25*a^2 - 2/5*a - 1)
        sage: k.polynomial()
        abar^2 + 3*abar + 4
        sage: k.0^3 - 875
        2

    An example where the residue class field is large but of degree 1::

        sage: # needs sage.rings.number_field
        sage: K.<a> = NumberField(x^3 - 875)
        sage: P = K.ideal(2007).factor()[2][0]; k = K.residue_field(P); k
        Residue field of Fractional ideal (223, 1/5*a + 11)
        sage: k(a)
        168
        sage: k(a)^3 - 875
        0

    And for polynomial rings::

        sage: # needs sage.rings.finite_rings
        sage: R.<t> = GF(next_prime(2^18))[]
        sage: P = R.ideal(t - 5)
        sage: k = ResidueField(P); k
        Residue field of Principal ideal (t + 262142) of
         Univariate Polynomial Ring in t over Finite Field of size 262147
        sage: k(t)
        5

    In this example, 2 is an inessential discriminant divisor, so divides
    the index of ``ZZ[a]`` in the maximal order for all ``a``::

        sage: # needs sage.rings.number_field
        sage: K.<a> = NumberField(x^3 + x^2 - 2*x + 8)
        sage: P = K.ideal(2).factor()[0][0]; P
        Fractional ideal (-1/2*a^2 + 1/2*a - 1)
        sage: F = K.residue_field(P); F
        Residue field of Fractional ideal (-1/2*a^2 + 1/2*a - 1)
        sage: F(a)
        0
        sage: B = K.maximal_order().basis(); B
        [1, 1/2*a^2 + 1/2*a, a^2]
        sage: F(B[1])
        1
        sage: F(B[2])
        0
        sage: F
        Residue field of Fractional ideal (-1/2*a^2 + 1/2*a - 1)
        sage: F.degree()
        1

    TESTS::

        sage: K.<a> = NumberField(polygen(QQ))                                          # needs sage.rings.number_field
        sage: K.residue_field(K.ideal(3))                                               # needs sage.rings.number_field
        Residue field of Fractional ideal (3)
    """
    def create_key_and_extra_args(self, p, names = None, check=True, impl=None, **kwds):
        """
        Return a tuple containing the key (uniquely defining data)
        and any extra arguments.

        EXAMPLES::

            sage: x = polygen(ZZ, 'x')
            sage: K.<a> = NumberField(x^3 - 7)                                          # needs sage.rings.number_field
            sage: ResidueField(K.ideal(29).factor()[0][0])  # indirect doctest          # needs sage.rings.number_field
            Residue field in abar of Fractional ideal (2*a^2 + 3*a - 10)
        """
        if check:
            if not is_Ideal(p):
                if isinstance(p, (int, Integer, Rational)):
                    p = ZZ.ideal(p)
                elif isinstance(p, NumberFieldElement_base):
                    if p.parent().is_field():
                        p = p.parent().ring_of_integers().ideal(p)
                    else:
                        p = p.parent().ideal(p)
                elif isinstance(p, Polynomial):
                    p = p.parent().ideal(p)
                #elif isinstance(p.parent(), FractionField_1poly_field):
                #    p = p.parent().ring_of_integers().ideal(p)
                # will eventually support other function fields here.
                else:
                    raise ValueError("p must be an ideal or element of a number field or function field.")
            if not p.is_prime():
                raise ValueError("p (%s) must be prime" % p)
            if is_PolynomialRing(p.ring()):
                if not p.ring().base_ring().is_finite():
                    raise ValueError("residue fields only supported for polynomial rings over finite fields")
                if not p.ring().base_ring().is_prime_field():
                    # neither of these will work over non-prime fields quite yet.  We should use relative finite field extensions.
                    raise NotImplementedError
            elif not (is_NumberFieldIdeal(p) or p.ring() is ZZ):
                raise NotImplementedError
        if isinstance(names, tuple):
            if names:
                names = str(names[0])
            else:
                names = None
        if names is None and p.ring() is not ZZ:
            names = '%sbar' % p.ring().fraction_field().variable_name()
        key = (p, names, impl)
        return key, kwds

    def create_object(self, version, key, **kwds):
        """
        Create the object from the key and extra arguments. This is only
        called if the object was not found in the cache.

        EXAMPLES::

            sage: x = polygen(ZZ, 'x')
            sage: K.<a> = NumberField(x^3 - 7)                                          # needs sage.rings.number_field
            sage: P = K.ideal(29).factor()[0][0]                                        # needs sage.rings.number_field
            sage: ResidueField(P) is ResidueField(P)  # indirect doctest                # needs sage.rings.number_field
            True
        """
        p, names, impl = key
        pring = p.ring()

        if pring is ZZ:
            return ResidueFiniteField_prime_modn(p, names, p.gen(), None, None, None)
        if is_PolynomialRing(pring):
            K = pring.fraction_field()
            Kbase = pring.base_ring()
            f = p.gen()
            characteristic = Kbase.order()
            if f.degree() == 1 and Kbase.is_prime_field() and (impl is None or impl == 'modn'):
                return ResidueFiniteField_prime_modn(p, None, Kbase.order(), None, None, None)
            else:
                q = characteristic**(f.degree())
                if q < zech_log_bound and (impl is None or impl == 'givaro'):
                    try:
                        from .residue_field_givaro import ResidueFiniteField_givaro
                    except ImportError:
                        if impl is not None:
                            raise
                    else:
                        return ResidueFiniteField_givaro(p, q, names, f, None, None, None)
                if q % 2 == 0 and (impl is None or impl == 'ntl'):
                    try:
                        from .residue_field_ntl_gf2e import ResidueFiniteField_ntl_gf2e
                    except ImportError:
                        if impl is not None:
                            raise
                    else:
                        return ResidueFiniteField_ntl_gf2e(q, names, f, "poly", p, None, None, None)
                if impl is None or impl == 'pari':
                    try:
                        from .residue_field_pari_ffelt import ResidueFiniteField_pari_ffelt
                    except ImportError:
                        if impl is not None:
                            raise
                    else:
                        return ResidueFiniteField_pari_ffelt(p, characteristic, names, f, None, None, None)
                raise ValueError("unrecognized finite field type")

        # Should generalize to allowing residue fields of relative extensions to be extensions of finite fields.
        if is_NumberFieldIdeal(p):
            characteristic = p.smallest_integer()
        else: # ideal of a function field
            characteristic = pring.base_ring().characteristic()
        # Once we have function fields, we should probably have an if statement here.
        K = pring.fraction_field()
        #OK = K.maximal_order() # Need to change to p.order inside the __init__s for the residue fields.

        U, to_vs, to_order = p._p_quotient(characteristic)
        k = U.base_ring()
        R = PolynomialRing(k, names)
        n = p.residue_class_degree()
        gen_ok = False
        from sage.matrix.constructor import matrix
        try:
            x = K.gen()
            if not x:
                LL = [to_vs(1).list()] + [to_vs(x**i).list() for i in range(1,n+1)]
                M = matrix(k, n+1, n, LL)
            else:
                M = matrix(k, n+1, n, [to_vs(x**i).list() for i in range(n+1)])

            W = M.transpose().echelon_form()
            if M.rank() == n:
                PB = M.matrix_from_rows(range(n))
                gen_ok = True
                f = R((-W.column(n)).list() + [1])
        except (TypeError, ZeroDivisionError):
            pass
        if not gen_ok:
            bad = True
            for u in U: # using this iterator may not be optimal, we may get a long string of non-generators
                if u:
                    x = to_order(u)
                    M = matrix(k, n+1, n, [to_vs(x**i).list() for i in range(n+1)])
                    W = M.transpose().echelon_form()
                    if W.rank() == n:
                        f = R((-W.column(n)).list() + [1])
                        PB = M.matrix_from_rows(range(n))
                        bad = False
                        break
            assert not bad, "error -- didn't find a generator."
        # The reduction map is just x |--> k(to_vs(x) * (PB**(-1)))
        # The lifting map is just x |--> to_order(x * PB)
        # These are constructed inside the field __init__
        if n == 1:
            return ResidueFiniteField_prime_modn(p, names, p.smallest_integer(), to_vs, to_order, PB)
        else:
            q = characteristic**(f.degree())
            if q < zech_log_bound and (impl is None or impl == 'givaro'):
                try:
                    from .residue_field_givaro import ResidueFiniteField_givaro
                except ImportError:
                    if impl is not None:
                        raise
                else:
                    return ResidueFiniteField_givaro(p, q, names, f, to_vs, to_order, PB)
            elif q % 2 == 0 and (impl is None or impl == 'ntl'):
                try:
                    from .residue_field_ntl_gf2e import ResidueFiniteField_ntl_gf2e
                except ImportError:
                    if impl is not None:
                        raise
                else:
                    return ResidueFiniteField_ntl_gf2e(q, names, f, "poly", p, to_vs, to_order, PB)
            if impl is None or impl == 'pari':
                try:
                    from .residue_field_pari_ffelt import ResidueFiniteField_pari_ffelt
                except ImportError:
                    if impl is not None:
                        raise
                else:
                    return ResidueFiniteField_pari_ffelt(p, characteristic, names, f, to_vs, to_order, PB)
            raise ValueError("unrecognized finite field type")


ResidueField = ResidueFieldFactory("ResidueField")


class ResidueField_generic(Field):
    """
    The class representing a generic residue field.

    EXAMPLES::

        sage: # needs sage.rings.number_field
        sage: I = QQ[i].factor(2)[0][0]; I
        Fractional ideal (I + 1)
        sage: k = I.residue_field(); k
        Residue field of Fractional ideal (I + 1)
        sage: type(k)
        <class 'sage.rings.finite_rings.residue_field.ResidueFiniteField_prime_modn_with_category'>

        sage: # needs sage.rings.finite_rings
        sage: R.<t> = GF(29)[]; P = R.ideal(t^2 + 2); k.<a> = ResidueField(P); k
        Residue field in a of Principal ideal (t^2 + 2) of
         Univariate Polynomial Ring in t over Finite Field of size 29
        sage: type(k)                                                                   # needs sage.libs.linbox
        <class 'sage.rings.finite_rings.residue_field_givaro.ResidueFiniteField_givaro_with_category'>
    """
    def __init__(self, p):
        """
        .. WARNING::

            This function does not call up the ``__init__`` chain, since many
            residue fields use multiple inheritance and will be calling
            ``__init__`` via their other superclass.

            If this is not the case, one should call ``Parent.__init__``
            manually for any subclass.

        INPUT:

           - ``p`` -- the prime (ideal) defining this residue field

        EXAMPLES::

            sage: # needs sage.rings.number_field
            sage: x = polygen(ZZ, 'x')
            sage: K.<a> = NumberField(x^3 - 17)
            sage: P = K.ideal(29).factor()[0][0]
            sage: k = K.residue_field(P)     # indirect doctest

            sage: F = ZZ.residue_field(17)   # indirect doctest
            sage: F.category()
            Join of Category of finite enumerated fields
             and Category of subquotients of monoids
             and Category of quotients of semigroups

            sage: # needs sage.rings.finite_rings
            sage: R.<t> = GF(17)[]; P = R.ideal(t^3 + t^2 + 7)
            sage: k.<a> = P.residue_field()  # indirect doctest
            sage: k.category()
            Category of finite enumerated fields

        TESTS::

            sage: TestSuite(F).run()

            sage: # needs sage.modules sage.rings.finite_rings
            sage: TestSuite(k).run()
        """
        self.p = p
        # Note: we don't call Parent.__init__ since many residue fields use multiple inheritance and will be calling __init__ via their other superclass.

    def construction(self):
        """
        Construction of this residue field.

        OUTPUT:

        An :class:`~sage.categories.pushout.AlgebraicExtensionFunctor` and the
        number field that this residue field has been obtained from.

        The residue field is determined by a prime (fractional) ideal in a
        number field. If this ideal can be coerced into a different number
        field, then the construction functor applied to this number field will
        return the corresponding residue field. See :trac:`15223`.

        EXAMPLES::

            sage: # needs sage.rings.number_field
            sage: K.<z> = CyclotomicField(7)
            sage: P = K.factor(17)[0][0]
            sage: k = K.residue_field(P); k
            Residue field in zbar of Fractional ideal (17)
            sage: F, R = k.construction()
            sage: F
            AlgebraicExtensionFunctor
            sage: R
            Cyclotomic Field of order 7 and degree 6
            sage: F(R) is k
            True
            sage: F(ZZ)
            Residue field of Integers modulo 17
            sage: F(CyclotomicField(49))
            Residue field in zbar of Fractional ideal (17)

        """
        return AlgebraicExtensionFunctor([self.polynomial()], [self.variable_name()], [None], residue=self.p), self.p.ring()

    def ideal(self):
        r"""
        Return the maximal ideal that this residue field is the quotient by.

        EXAMPLES::

            sage: # needs sage.rings.number_field
            sage: x = polygen(ZZ, 'x')
            sage: K.<a> = NumberField(x^3 + x + 1)
            sage: P = K.ideal(29).factor()[0][0]
            sage: k = K.residue_field(P)  # indirect doctest
            sage: k.ideal() is P
            True
            sage: p = next_prime(2^40); p
            1099511627791
            sage: k = K.residue_field(K.prime_above(p))
            sage: k.ideal().norm() == p
            True

            sage: # needs sage.rings.finite_rings
            sage: R.<t> = GF(17)[]; P = R.ideal(t^3 + t^2 + 7)
            sage: k.<a> = R.residue_field(P)
            sage: k.ideal()
            Principal ideal (t^3 + t^2 + 7) of
             Univariate Polynomial Ring in t over Finite Field of size 17
        """
        return self.p

    def _element_constructor_(self, x):
        """
        This is called after ``x`` fails to convert into ``self`` as
        abstract finite field (without considering the underlying
        number field).

        So the strategy is to try to convert into the number field,
        and then proceed to the residue field.

        .. NOTE::

            The behaviour of this method was changed in :trac:`8800`.
            Before, an error was raised if there was no coercion. Now,
            a conversion is possible even when there is no coercion.
            This is like for different finite fields.

        EXAMPLES::

            sage: # needs sage.rings.number_field
            sage: from sage.rings.finite_rings.residue_field import ResidueField_generic
            sage: x = polygen(ZZ, 'x')
            sage: K.<i> = NumberField(x^2 + 1)
            sage: P = K.ideal(-3*i - 2)
            sage: OK = K.maximal_order()
            sage: F = OK.residue_field(P)
            sage: ResidueField_generic._element_constructor_(F, i)
            8

        With :trac:`8800`, we also have::

            sage: ResidueField_generic._element_constructor_(F, GF(13)(8))              # needs sage.rings.number_field
            8

        Here is a test that was temporarily removed, but newly introduced
        in :trac:`8800`::

            sage: # needs sage.rings.finite_rings
            sage: R.<t> = GF(17)[]; P = R.ideal(t^3 + t^2 + 7)
            sage: k.<a> = P.residue_field()
            sage: k(t)
            a
            sage: k(GF(17)(4))
            4
        """
        K = OK = self.p.ring()
        R = parent(x)
        if OK.is_field():
            OK = OK.ring_of_integers()
        else:
            K = K.fraction_field()
        if OK.has_coerce_map_from(R):
            x = OK(x)
        elif K.has_coerce_map_from(R):
            x = K(x)
        else:
            try:
                x = K(x)
            except (TypeError, ValueError):
                raise TypeError("cannot coerce %s" % type(x))
        return self(x)

    def _coerce_map_from_(self, R):
        """
        Returns ``True`` if there is a coercion map from ``R`` to ``self``.

        EXAMPLES::

            sage: # needs sage.rings.number_field
            sage: x = polygen(ZZ, 'x')
            sage: K.<i> = NumberField(x^2 + 1)
            sage: P = K.ideal(-3*i - 2)
            sage: OK = K.maximal_order()
            sage: F = OK.residue_field(P)
            sage: F.has_coerce_map_from(GF(13))  # indirect doctest
            True

        TESTS:

        Check that :trac:`11319` is fixed::

            sage: GF(13).has_coerce_map_from(F)                                         # needs sage.rings.number_field
            True

            sage: # needs sage.rings.number_field
            sage: R.<t> = GF(17)[]; P = R.ideal(t^3 + t^2 + 7)
            sage: k.<a> = P.residue_field()
            sage: k.has_coerce_map_from(Qp(17))  # indirect doctest                     # needs sage.rings.padics
            False
        """
        OK = self.p.ring()
        if OK.is_field():
            OK = OK.ring_of_integers()
        return self.base_ring().has_coerce_map_from(R) or OK.has_coerce_map_from(R)

    def __repr__(self):
        """
        Returns a string describing this residue field.

        EXAMPLES::

            sage: # needs sage.rings.number_field
            sage: x = polygen(ZZ, 'x')
            sage: K.<a> = NumberField(x^3 - 7)
            sage: P = K.ideal(29).factor()[0][0]
            sage: k = K.residue_field(P); k
            Residue field in abar of Fractional ideal (2*a^2 + 3*a - 10)

            sage: F = ZZ.residue_field(17); F
            Residue field of Integers modulo 17

            sage: # needs sage.rings.finite_rings
            sage: R.<t> = GF(17)[]; P = R.ideal(t^3 + t^2 + 7)
            sage: k.<a> = P.residue_field(); k  # indirect doctest
            Residue field in a of Principal ideal (t^3 + t^2 + 7) of
             Univariate Polynomial Ring in t over Finite Field of size 17
        """
        if self.p.ring() is ZZ:
            return "Residue field of Integers modulo %s"%self.p.gen()
        return "Residue field %sof %s"%('in %s '%self.gen() if self.degree() > 1 else '', self.p)

    def lift(self, x):
        """
        Returns a lift of ``x`` to the Order, returning a "polynomial" in the
        generator with coefficients between 0 and `p-1`.

        EXAMPLES::

            sage: # needs sage.rings.number_field
            sage: x = polygen(ZZ, 'x')
            sage: K.<a> = NumberField(x^3 - 7)
            sage: P = K.ideal(29).factor()[0][0]
            sage: k = K.residue_field(P)
            sage: OK = K.maximal_order()
            sage: c = OK(a)
            sage: b = k(a)
            sage: k.lift(13*b + 5)
            13*a + 5
            sage: k.lift(12821*b + 918)
            3*a + 19

            sage: # needs sage.rings.finite_rings
            sage: R.<t> = GF(17)[]; P = R.ideal(t^3 + t^2 + 7)
            sage: k.<a> = P.residue_field()
            sage: k.lift(a^2 + 5)
            t^2 + 5
        """
        if hasattr(self.p, "ring"):
            R = self.p.ring()
            if R.is_field():
                R = R.ring_of_integers()
            return R(x)
        else:
            return x.lift()

    def reduction_map(self):
        """
        Return the partially defined reduction map from the number
        field to this residue class field.

        EXAMPLES::

            sage: # needs sage.rings.number_field sage.symbolic
            sage: I = QQ[2^(1/3)].factor(2)[0][0]; I
            Fractional ideal (a)
            sage: k = I.residue_field(); k
            Residue field of Fractional ideal (a)
            sage: pi = k.reduction_map(); pi
            Partially defined reduction map:
              From: Number Field in a with defining polynomial x^3 - 2
                    with a = 1.259921049894873?
              To:   Residue field of Fractional ideal (a)
            sage: pi.domain()
            Number Field in a with defining polynomial x^3 - 2 with a = 1.259921049894873?
            sage: pi.codomain()
            Residue field of Fractional ideal (a)

            sage: # needs sage.rings.number_field
            sage: x = polygen(ZZ, 'x')
            sage: K.<a> = NumberField(x^3 + x^2 - 2*x + 32)
            sage: F = K.factor(2)[0][0].residue_field()
            sage: F.reduction_map().domain()
            Number Field in a with defining polynomial x^3 + x^2 - 2*x + 32
            sage: K.<a> = NumberField(x^3 + 128)
            sage: F = K.factor(2)[0][0].residue_field()
            sage: F.reduction_map().codomain()
            Residue field of Fractional ideal (1/4*a)

            sage: # needs sage.rings.finite_rings
            sage: R.<t> = GF(17)[]; P = R.ideal(t^3 + t^2 + 7)
            sage: k.<a> = P.residue_field(); f = k.reduction_map(); f
            Partially defined reduction map:
              From: Fraction Field of Univariate Polynomial Ring in t
                    over Finite Field of size 17
              To:   Residue field in a of Principal ideal (t^3 + t^2 + 7) of
                    Univariate Polynomial Ring in t over Finite Field of size 17
            sage: f(1/t)
            12*a^2 + 12*a
        """
        return self.convert_map_from(self.p.ring().fraction_field())

    def lift_map(self):
        """
        Returns the standard map from this residue field up to the ring of
        integers lifting the canonical projection.

        EXAMPLES::

            sage: # needs sage.rings.number_field sage.symbolic
            sage: I = QQ[3^(1/3)].factor(5)[1][0]; I
            Fractional ideal (a - 2)
            sage: k = I.residue_field(); k
            Residue field of Fractional ideal (a - 2)
            sage: f = k.lift_map(); f
            Lifting map:
              From: Residue field of Fractional ideal (a - 2)
              To:   Maximal Order in Number Field in a with defining polynomial x^3 - 3
                    with a = 1.442249570307409?
            sage: f.domain()
            Residue field of Fractional ideal (a - 2)
            sage: f.codomain()
            Maximal Order in Number Field in a with defining polynomial x^3 - 3
             with a = 1.442249570307409?
            sage: f(k.0)
            1

            sage: # needs sage.rings.finite_rings
            sage: R.<t> = GF(17)[]; P = R.ideal(t^3 + t^2 + 7)
            sage: k.<a> = P.residue_field()
            sage: f = k.lift_map(); f
            (map internal to coercion system -- copy before use)
            Lifting map:
              From: Residue field in a of Principal ideal (t^3 + t^2 + 7) of
                    Univariate Polynomial Ring in t over Finite Field of size 17
              To:   Univariate Polynomial Ring in t over Finite Field of size 17
            sage: f(a^2 + 5)
            t^2 + 5
        """
        OK = self.p.ring()
        if OK.is_field():
            OK = OK.ring_of_integers()
        return self._internal_coerce_map_from(OK).section()

    def _richcmp_(self, x, op):
        """
        Compares two residue fields: they are equal iff the primes
        defining them are equal and they have the same variable name.

        EXAMPLES::

            sage: # needs sage.rings.number_field
            sage: x = polygen(ZZ, 'x')
            sage: K.<a> = NumberField(x^3 - 11)
            sage: F = K.ideal(37).factor(); F
            (Fractional ideal (37, a + 9)) * (Fractional ideal (37, a + 12)) * (Fractional ideal (-2*a + 5))
            sage: k = K.residue_field(F[0][0])
            sage: l = K.residue_field(F[1][0])
            sage: k == l
            False

            sage: # needs sage.rings.finite_rings
            sage: R.<t> = GF(17)[]; P = R.ideal(t^3 + t^2 + 7)
            sage: k.<a> = P.residue_field()
            sage: R.<t> = GF(17)[]; P = R.ideal(t^3 + t^2 + 11)
            sage: l.<b> = P.residue_field()
            sage: k == l
            False
            sage: ll.<c> = P.residue_field()
            sage: ll == l
            False
        """
        if not isinstance(x, ResidueField_generic):
            return NotImplemented
        lp = self.p
        rp = x.p
        if lp != rp:
            return richcmp_not_equal(lp, rp, op)
        return richcmp(self.variable_name(), x.variable_name(), op)

    def __hash__(self):
        r"""
        Return the hash of ``self``.

        EXAMPLES::

            sage: # needs sage.rings.number_field
            sage: x = polygen(ZZ, 'x')
            sage: K.<a> = NumberField(x^3 + x + 1)
            sage: hash(K.residue_field(K.prime_above(17)))    # random
            -6463132282686559142
            sage: hash(K.residue_field(K.prime_above(2^60)))  # random
            -6939519969600666586

            sage: # needs sage.rings.finite_rings
            sage: R.<t> = GF(13)[]
            sage: hash(R.residue_field(t + 2)) # random
            3521289879659800254
        """
        return 1 + hash(self.ideal())

cdef class ReductionMap(Map):
    """
    A reduction map from a (subset) of a number field or function field to
    this residue class field.

    It will be defined on those elements of the field with non-negative
    valuation at the specified prime.

    EXAMPLES::

        sage: # needs sage.rings.number_field sage.symbolic
        sage: I = QQ[sqrt(17)].factor(5)[0][0]; I
        Fractional ideal (5)
        sage: k = I.residue_field(); k
        Residue field in sqrt17bar of Fractional ideal (5)
        sage: R = k.reduction_map(); R
        Partially defined reduction map:
          From: Number Field in sqrt17 with defining polynomial x^2 - 17
                with sqrt17 = 4.123105625617660?
          To:   Residue field in sqrt17bar of Fractional ideal (5)

        sage: # needs sage.rings.finite_rings
        sage: R.<t> = GF(next_prime(2^20))[]; P = R.ideal(t^2 + t + 1)
        sage: k = P.residue_field()
        sage: k.reduction_map()
        Partially defined reduction map:
          From: Fraction Field of
                Univariate Polynomial Ring in t over Finite Field of size 1048583
          To:   Residue field in tbar of Principal ideal (t^2 + t + 1) of
                Univariate Polynomial Ring in t over Finite Field of size 1048583
    """
    def __init__(self, K, F, to_vs, to_order, PB, PBinv):
        """
        Create a reduction map.

        EXAMPLES::

            sage: # needs sage.rings.number_field
            sage: x = polygen(ZZ, 'x')
            sage: K.<a> = NumberField(x^3 + x^2 - 2*x + 8)
            sage: F = K.factor(2)[0][0].residue_field()
            sage: F.reduction_map()
            Partially defined reduction map:
              From: Number Field in a with defining polynomial x^3 + x^2 - 2*x + 8
              To:   Residue field of Fractional ideal (-1/2*a^2 + 1/2*a - 1)

            sage: # needs sage.rings.number_field
            sage: K.<theta_5> = CyclotomicField(5)
            sage: F = K.factor(7)[0][0].residue_field()
            sage: F.reduction_map()
            Partially defined reduction map:
              From: Cyclotomic Field of order 5 and degree 4
              To:   Residue field in theta_5bar of Fractional ideal (7)

            sage: # needs sage.rings.finite_rings
            sage: R.<t> = GF(2)[]; P = R.ideal(t^7 + t^6 + t^5 + t^4 + 1)
            sage: k = P.residue_field()
            sage: k.reduction_map()                                                     # needs sage.libs.ntl
            Partially defined reduction map:
              From: Fraction Field of
                    Univariate Polynomial Ring in t over Finite Field of size 2 (using GF2X)
              To:   Residue field in tbar of Principal ideal (t^7 + t^6 + t^5 + t^4 + 1) of
                    Univariate Polynomial Ring in t over Finite Field of size 2 (using GF2X)
            sage: type(k)                                                               # needs sage.libs.linbox
            <class 'sage.rings.finite_rings.residue_field_givaro.ResidueFiniteField_givaro_with_category'>
        """
        self._K = K
        self._F = F   # finite field
        self._to_vs = to_vs
        self._PBinv = PBinv
        self._to_order = to_order # used for lift
        self._PB = PB # used for lift
        from sage.categories.sets_with_partial_maps import SetsWithPartialMaps
        self._repr_type_str = "Partially defined reduction"
        Map.__init__(self, Hom(K, F, SetsWithPartialMaps()))

    cdef dict _extra_slots(self):
        """
        Helper for copying and pickling.

        EXAMPLES::

            sage: # needs sage.rings.number_field
            sage: x = polygen(ZZ, 'x')
            sage: K.<a> = NumberField(x^2 + 1)
            sage: F = K.factor(2)[0][0].residue_field()
            sage: r = F.reduction_map()
            sage: cr = copy(r)  # indirect doctest
            sage: cr
            Partially defined reduction map:
              From: Number Field in a with defining polynomial x^2 + 1
              To:   Residue field of Fractional ideal (a + 1)
            sage: cr == r                       # not implemented
            True
            sage: r(2 + a) == cr(2 + a)
            True
        """
        slots = Map._extra_slots(self)
        slots['_K'] = self._K
        slots['_F'] = self._F
        slots['_to_vs'] = self._to_vs
        slots['_PBinv'] = self._PBinv
        slots['_to_order'] = self._to_order
        slots['_PB'] = self._PB
        slots['_section'] = self._section
        return slots

    cdef _update_slots(self, dict _slots):
        """
        Helper for copying and pickling.

        EXAMPLES::

            sage: # needs sage.rings.number_field
            sage: x = polygen(ZZ, 'x')
            sage: K.<a> = NumberField(x^2 + 1)
            sage: F = K.factor(2)[0][0].residue_field()
            sage: r = F.reduction_map()
            sage: cr = copy(r)  # indirect doctest
            sage: cr
            Partially defined reduction map:
              From: Number Field in a with defining polynomial x^2 + 1
              To:   Residue field of Fractional ideal (a + 1)
            sage: cr == r                       # not implemented
            True
            sage: r(2 + a) == cr(2 + a)
            True
        """
        Map._update_slots(self, _slots)
        self._K = _slots['_K']
        self._F = _slots['_F']
        self._to_vs = _slots['_to_vs']
        self._PBinv = _slots['_PBinv']
        self._to_order = _slots['_to_order']
        self._PB = _slots['_PB']
        self._section = _slots['_section']

    cpdef Element _call_(self, x):
        """
        Apply this reduction map to an element that coerces into the global
        field.

        If ``x`` doesn't map because it has negative valuation, then a
        ``ZeroDivisionError`` exception is raised.

        EXAMPLES::

            sage: # needs sage.rings.number_field
            sage: x = polygen(ZZ, 'x')
            sage: K.<a> = NumberField(x^2 + 1)
            sage: F = K.factor(2)[0][0].residue_field()
            sage: r = F.reduction_map(); r
            Partially defined reduction map:
              From: Number Field in a with defining polynomial x^2 + 1
              To:   Residue field of Fractional ideal (a + 1)

        We test that calling the function also works after copying::

            sage: # needs sage.rings.number_field
            sage: r = copy(r)
            sage: r(2 + a)  # indirect doctest
            1
            sage: r(a/2)
            Traceback (most recent call last):
            ...
            ZeroDivisionError: Cannot reduce field element 1/2*a
            modulo Fractional ideal (a + 1): it has negative valuation

            sage: # needs sage.rings.finite_rings
            sage: R.<t> = GF(2)[]; h = t^5 + t^2 + 1
            sage: k.<a> = R.residue_field(h)
            sage: K = R.fraction_field()
            sage: f = k.convert_map_from(K)
            sage: type(f)
            <class 'sage.rings.finite_rings.residue_field.ReductionMap'>
            sage: f(1/t)
            a^4 + a
            sage: f(1/h)
            Traceback (most recent call last):
            ...
            ZeroDivisionError...

        An example to show that the issue raised in :trac:`1951`
        has been fixed::

            sage: # needs sage.rings.number_field
            sage: K.<i> = NumberField(x^2 + 1)
            sage: P1, P2 = [g[0] for g in K.factor(5)]; P1, P2
            (Fractional ideal (-i - 2), Fractional ideal (2*i + 1))
            sage: a = 1/(1+2*i)
            sage: F1, F2 = [g.residue_field() for g in [P1,P2]]; F1, F2
            (Residue field of Fractional ideal (-i - 2),
             Residue field of Fractional ideal (2*i + 1))
            sage: a.valuation(P1)
            0
            sage: F1(i/7)
            4
            sage: F1(a)
            3
            sage: a.valuation(P2)
            -1
            sage: F2(a)
            Traceback (most recent call last):
            ...
            ZeroDivisionError: Cannot reduce field element -2/5*i + 1/5
            modulo Fractional ideal (2*i + 1): it has negative valuation
        """
        # The reduction map is just x |--> F(to_vs(x) * (PB**(-1))) if
        # either x is integral or the denominator of x is coprime to
        # p; otherwise we work harder.
        p = self._F.p

        # Special code for residue fields of Q:
        if self._K is QQ:
            try:
                return FiniteField_prime_modn._element_constructor_(self._F, x)
            except ZeroDivisionError:
                raise ZeroDivisionError("Cannot reduce rational %s modulo %s: it has negative valuation" % (x, p.gen()))
        elif is_FractionField(self._K):
            p = p.gen()
            if p.degree() == 1:
                return self._F((x.numerator() % p)[0] / (x.denominator() % p)[0])
            else:
                return self._F((x.numerator() % p).list()) / self._F((x.denominator() % p).list())

        try:
            return self._F(self._to_vs(x) * self._PBinv)
        except Exception:
            pass

        # Now we do have to work harder...below this point we handle
        # cases which failed before trac 1951 was fixed.
        R = self._K.ring_of_integers()
        dx = R(x.denominator())
        nx = R(dx*x)
        vnx = nx.valuation(p)
        vdx = dx.valuation(p)
        if vnx > vdx:
            return self(0)
        if vnx < vdx:
            raise ZeroDivisionError("Cannot reduce field element %s modulo %s: it has negative valuation" % (x, p))

        a = self._K.uniformizer(p,'negative') ** vnx
        nx /= a
        dx /= a
        # Assertions for debugging!
        # assert nx.valuation(p) == 0 and dx.valuation(p) == 0 and x == nx/dx
        # assert nx.is_integral() and dx.is_integral()
        # print("nx = ",nx,"; dx = ",dx, ": recursing")

        # NB at this point nx and dx are in the ring of integers and
        # both are p-units.  Recursion is now safe, since integral
        # elements will not cause further recursion; and neither
        # self(nx) nor self(dx) will be 0 since nx, dx are p-units.
        return self(nx)/self(dx)

    def section(self):
        """
        Computes a section of the map, namely a map that lifts elements of the
        residue field to elements of the field.

        EXAMPLES::

            sage: # needs sage.rings.number_field
            sage: x = polygen(ZZ, 'x')
            sage: K.<a> = NumberField(x^5 - 5*x + 2)
            sage: P = K.ideal(47).factor()[0][0]
            sage: k = K.residue_field(P)
            sage: f = k.convert_map_from(K)
            sage: s = f.section(); s
            Lifting map:
              From: Residue field in abar of
                    Fractional ideal (-14*a^4 + 24*a^3 + 26*a^2 - 58*a + 15)
              To:   Number Field in a with defining polynomial x^5 - 5*x + 2
            sage: s(k.gen())
            a
            sage: L.<b> = NumberField(x^5 + 17*x + 1)
            sage: P = L.factor(53)[0][0]
            sage: l = L.residue_field(P)
            sage: g = l.convert_map_from(L)
            sage: s = g.section(); s
            Lifting map:
              From: Residue field in bbar of Fractional ideal (53, b^2 + 23*b + 8)
              To:   Number Field in b with defining polynomial x^5 + 17*x + 1
            sage: s(l.gen()).parent()
            Number Field in b with defining polynomial x^5 + 17*x + 1

            sage: # needs sage.rings.finite_rings
            sage: R.<t> = GF(2)[]; h = t^5 + t^2 + 1
            sage: k.<a> = R.residue_field(h)
            sage: K = R.fraction_field()
            sage: f = k.convert_map_from(K)
            sage: f.section()                                                           # needs sage.libs.ntl
            Lifting map:
              From: Residue field in a of Principal ideal (t^5 + t^2 + 1) of
                    Univariate Polynomial Ring in t over Finite Field of size 2 (using GF2X)
              To:   Fraction Field of
                    Univariate Polynomial Ring in t over Finite Field of size 2 (using GF2X)
        """
        if self._section is None:
            self._section = LiftingMap(self, self._to_order, self._PB)
        return self._section


cdef class ResidueFieldHomomorphism_global(RingHomomorphism):
    """
    The class representing a homomorphism from the order of a number
    field or function field to the residue field at a given prime.

    EXAMPLES::

        sage: # needs sage.rings.number_field
        sage: x = polygen(ZZ, 'x')
        sage: K.<a> = NumberField(x^3 - 7)
        sage: P  = K.ideal(29).factor()[0][0]
        sage: k  = K.residue_field(P)
        sage: OK = K.maximal_order()
        sage: abar = k(OK.1); abar
        abar
        sage: (1+abar)^179
        24*abar + 12

        sage: # needs sage.rings.number_field
        sage: phi = k.coerce_map_from(OK); phi
        Ring morphism:
          From: Maximal Order in Number Field in a with defining polynomial x^3 - 7
          To:   Residue field in abar of Fractional ideal (2*a^2 + 3*a - 10)
        sage: phi in Hom(OK,k)
        True
        sage: phi(OK.1)
        abar

        sage: # needs sage.rings.finite_rings
        sage: R.<t> = GF(19)[]; P = R.ideal(t^2 + 5)
        sage: k.<a> = R.residue_field(P)
        sage: f = k.coerce_map_from(R); f
        Ring morphism:
          From: Univariate Polynomial Ring in t over Finite Field of size 19
          To:   Residue field in a of Principal ideal (t^2 + 5) of
                Univariate Polynomial Ring in t over Finite Field of size 19
    """
    def __init__(self, K, F, to_vs, to_order, PB, PBinv):
        """
        Initialize ``self``.

        INPUT:

        - ``k`` -- The residue field that is the codomain of this morphism

        - ``p`` -- The prime ideal defining this residue field

        - ``im_gen`` -- The image of the generator of the number field

        EXAMPLES:

        We create a residue field homomorphism::

            sage: # needs sage.rings.number_field
            sage: K.<theta> = CyclotomicField(5)
            sage: P = K.factor(7)[0][0]
            sage: P.residue_class_degree()
            4
            sage: kk.<a> = P.residue_field(); kk
            Residue field in a of Fractional ideal (7)
            sage: phi = kk.coerce_map_from(K.maximal_order()); phi
            Ring morphism:
              From: Maximal Order in Cyclotomic Field of order 5 and degree 4
              To:   Residue field in a of Fractional ideal (7)
            sage: type(phi)
            <class 'sage.rings.finite_rings.residue_field.ResidueFieldHomomorphism_global'>

            sage: # needs sage.rings.finite_rings
            sage: R.<t> = GF(2)[]; P = R.ideal(t^7 + t^6 + t^5 + t^4 + 1)
            sage: k = P.residue_field(); f = k.coerce_map_from(R)
            sage: f(t^10)
            tbar^6 + tbar^3 + tbar^2
        """
        self._K = K
        self._F = F   # finite field
        self._to_vs = to_vs
        self._PBinv = PBinv
        self._PB = PB # used for lift
        self._to_order = to_order # used for lift
        self._repr_type_str = "Reduction"
        RingHomomorphism.__init__(self, Hom(K,F))

    cdef dict _extra_slots(self):
        """
        Helper for copying and pickling.

        EXAMPLES::

            sage: # needs sage.rings.number_field
            sage: x = polygen(ZZ, 'x')
            sage: K.<a> = NumberField(x^3 - x + 8)
            sage: P = K.ideal(29).factor()[0][0]
            sage: k = K.residue_field(P)
            sage: OK = K.maximal_order()
            sage: phi = k.coerce_map_from(OK)
            sage: psi = copy(phi); psi    # indirect doctest
            Ring morphism:
              From: Maximal Order in Number Field in a with defining polynomial x^3 - x + 8
              To:   Residue field in abar of Fractional ideal (29)
            sage: psi == phi                    # not implemented
            True
            sage: psi(OK.an_element()) == phi(OK.an_element())
            True
        """
        slots = RingHomomorphism._extra_slots(self)
        slots['_K'] = self._K
        slots['_F'] = self._F
        slots['_to_vs'] = self._to_vs
        slots['_PBinv'] = self._PBinv
        slots['_to_order'] = self._to_order
        slots['_PB'] = self._PB
        slots['_section'] = self._section
        return slots

    cdef _update_slots(self, dict _slots):
        """
        Helper for copying and pickling.

        EXAMPLES::

            sage: # needs sage.rings.number_field
            sage: x = polygen(ZZ, 'x')
            sage: K.<a> = NumberField(x^3 - x + 8)
            sage: P = K.ideal(29).factor()[0][0]
            sage: k = K.residue_field(P)
            sage: OK = K.maximal_order()
            sage: phi = k.coerce_map_from(OK)
            sage: psi = copy(phi); psi    # indirect doctest
            Ring morphism:
              From: Maximal Order in Number Field in a with defining polynomial x^3 - x + 8
              To:   Residue field in abar of Fractional ideal (29)
            sage: psi == phi                    # not implemented
            True
            sage: psi(OK.an_element()) == phi(OK.an_element())
            True
        """
        RingHomomorphism._update_slots(self, _slots)
        self._K = _slots['_K']
        self._F = _slots['_F']
        self._to_vs = _slots['_to_vs']
        self._PBinv = _slots['_PBinv']
        self._to_order = _slots['_to_order']
        self._PB = _slots['_PB']
        self._section = _slots['_section']

    cpdef Element _call_(self, x):
        """
        Applies this morphism to an element.

        EXAMPLES::

            sage: # needs sage.rings.number_field
            sage: x = polygen(ZZ, 'x')
            sage: K.<a> = NumberField(x^3 - x + 8)
            sage: P = K.ideal(29).factor()[0][0]
            sage: k = K.residue_field(P)
            sage: OK = K.maximal_order()
            sage: k.coerce_map_from(OK)(OK(a)^7)  # indirect doctest
            13*abar^2 + 7*abar + 21

            sage: # needs sage.rings.finite_rings
            sage: R.<t> = GF(next_prime(2^18))[]; P = R.ideal(t - 71)
            sage: k = ResidueField(P); f = k.coerce_map_from(R); f
            Ring morphism:
              From: Univariate Polynomial Ring in t over Finite Field of size 262147
              To:   Residue field of Principal ideal (t + 262076) of
                    Univariate Polynomial Ring in t over Finite Field of size 262147
            sage: f(t^2)
            5041
        """
        # The reduction map is just x |--> F(to_vs(x) * (PB**(-1))) if
        # either x is integral or the denominator of x is coprime to
        # p; otherwise we work harder.

        # No special code for residue fields of Z, since we just use the normal reduction map to GF(p)
        if self._K is ZZ:
            return self._F(x)
        if is_PolynomialRing(self._K):
            p = self._F.p.gen()
            if p.degree() == 1:
                return self._F((x % p)[0])
            else:
                return self._F((x % p).list())
        return self._F(self._to_vs(x) * self._PBinv)
        #return self._F(self._to_vs(x.parent().fraction_field()(x)) * self._PBinv)

    def section(self):
        """
        Computes a section of the map, namely a map that lifts elements of
        the residue field to elements of the ring of integers.

        EXAMPLES::

            sage: # needs sage.rings.number_field
            sage: x = polygen(ZZ, 'x')
            sage: K.<a> = NumberField(x^5 - 5*x + 2)
            sage: P = K.ideal(47).factor()[0][0]
            sage: k = K.residue_field(P)
            sage: f = k.coerce_map_from(K.ring_of_integers())
            sage: s = f.section(); s
            Lifting map:
              From: Residue field in abar of
                    Fractional ideal (-14*a^4 + 24*a^3 + 26*a^2 - 58*a + 15)
              To:   Maximal Order in Number Field in a with defining polynomial x^5 - 5*x + 2
            sage: s(k.gen())
            a
            sage: L.<b> = NumberField(x^5 + 17*x + 1)
            sage: P = L.factor(53)[0][0]
            sage: l = L.residue_field(P)
            sage: g = l.coerce_map_from(L.ring_of_integers())
            sage: s = g.section(); s
            Lifting map:
              From: Residue field in bbar of Fractional ideal (53, b^2 + 23*b + 8)
              To:   Maximal Order in Number Field in b
                    with defining polynomial x^5 + 17*x + 1
            sage: s(l.gen()).parent()
            Maximal Order in Number Field in b with defining polynomial x^5 + 17*x + 1

            sage: # needs sage.rings.finite_rings
            sage: R.<t> = GF(17)[]; P = R.ideal(t^3 + t^2 + 7)
            sage: k.<a> = P.residue_field()
            sage: f = k.coerce_map_from(R)
            sage: f.section()
            (map internal to coercion system -- copy before use)
            Lifting map:
              From: Residue field in a of Principal ideal (t^3 + t^2 + 7) of
                    Univariate Polynomial Ring in t over Finite Field of size 17
              To:   Univariate Polynomial Ring in t over Finite Field of size 17
        """
        if self._section is None:
            self._section = LiftingMap(self, self._to_order, self._PB)
        return self._section

    def lift(self, x):
        """
        Returns a lift of ``x`` to the Order, returning a "polynomial" in
        the generator with coefficients between 0 and `p-1`.

        EXAMPLES::

            sage: # needs sage.rings.number_field
            sage: x = polygen(ZZ, 'x')
            sage: K.<a> = NumberField(x^3 - 7)
            sage: P = K.ideal(29).factor()[0][0]
            sage: k = K.residue_field(P)
            sage: OK = K.maximal_order()
            sage: f = k.coerce_map_from(OK)
            sage: c = OK(a)
            sage: b = k(a)
            sage: f.lift(13*b + 5)
            13*a + 5
            sage: f.lift(12821*b + 918)
            3*a + 19

            sage: # needs sage.rings.finite_rings
            sage: R.<t> = GF(17)[]; P = R.ideal(t^3 + t^2 + 7)
            sage: k.<a> = P.residue_field(); f = k.coerce_map_from(R)
            sage: f.lift(a^2 + 5*a + 1)
            t^2 + 5*t + 1
            sage: f(f.lift(a^2 + 5*a + 1)) == a^2 + 5*a + 1
            True
        """
        if self.domain() is ZZ:
            return x.lift()
        else:
            return self.section()(x)

cdef class LiftingMap(Section):
    """
    Lifting map from residue class field to number field.

    EXAMPLES::

        sage: # needs sage.rings.number_field
        sage: x = polygen(ZZ, 'x')
        sage: K.<a> = NumberField(x^3 + 2)
        sage: F = K.factor(5)[0][0].residue_field()
        sage: F.degree()
        2
        sage: L = F.lift_map(); L
        Lifting map:
          From: Residue field in abar of Fractional ideal (a^2 + 2*a - 1)
          To:   Maximal Order in Number Field in a with defining polynomial x^3 + 2
        sage: L(F.0^2)
        3*a + 1
        sage: L(3*a + 1) == F.0^2
        True

        sage: # needs sage.rings.finite_rings
        sage: R.<t> = GF(13)[]
        sage: P = R.ideal(8*t^12 + 9*t^11 + 11*t^10 + 2*t^9 + 11*t^8
        ....:             + 3*t^7 + 12*t^6 + t^4 + 7*t^3 + 5*t^2 + 12*t + 1)
        sage: k.<a> = P.residue_field()
        sage: k.lift_map()
        Lifting map:
          From: Residue field in a of Principal ideal (t^12 + 6*t^11 + 3*t^10
                + 10*t^9 + 3*t^8 + 2*t^7 + 8*t^6 + 5*t^4 + 9*t^3 + 12*t^2 + 8*t + 5) of
                Univariate Polynomial Ring in t over Finite Field of size 13
          To:   Univariate Polynomial Ring in t over Finite Field of size 13
    """
    def __init__(self, reduction, to_order, PB):
        """
        Create a lifting map.

        EXAMPLES::

            sage: # needs sage.rings.number_field
            sage: K.<theta_5> = CyclotomicField(5)
            sage: F = K.factor(7)[0][0].residue_field()
            sage: F.lift_map()
            Lifting map:
              From: Residue field in theta_5bar of Fractional ideal (7)
              To:   Maximal Order in Cyclotomic Field of order 5 and degree 4

            sage: # needs sage.rings.number_field
            sage: x = polygen(ZZ, 'x')
            sage: K.<a> = NumberField(x^5 + 2)
            sage: F = K.factor(7)[0][0].residue_field()
            sage: L = F.lift_map(); L
            Lifting map:
              From: Residue field in abar of Fractional ideal (2*a^4 - a^3 + 4*a^2 - 2*a + 1)
              To:   Maximal Order in Number Field in a
                    with defining polynomial x^5 + 2
            sage: L.domain()
            Residue field in abar of Fractional ideal (2*a^4 - a^3 + 4*a^2 - 2*a + 1)

            sage: # needs sage.rings.number_field
            sage: K.<a> = CyclotomicField(7)
            sage: F = K.factor(5)[0][0].residue_field()
            sage: L = F.lift_map(); L
            Lifting map:
              From: Residue field in abar of Fractional ideal (5)
              To:   Maximal Order in Cyclotomic Field of order 7 and degree 6
            sage: L.codomain()
            Maximal Order in Cyclotomic Field of order 7 and degree 6

            sage: # needs sage.rings.finite_rings
            sage: R.<t> = GF(2)[]; h = t^5 + t^2 + 1
            sage: k.<a> = R.residue_field(h)
            sage: K = R.fraction_field()
<<<<<<< HEAD
            sage: L = k.lift_map(); L.codomain()                                        # needs sage.libs.ntl
            Univariate Polynomial Ring in t over Finite Field of size 2 (using GF2X)
=======
            sage: L = k.lift_map(); L.codomain()
            Univariate Polynomial Ring in t over Finite Field of size 2...
>>>>>>> 744ddf84
        """
        self._K = reduction._K
        self._F = reduction._F   # finite field
        self._to_order = to_order
        self._PB = PB
        Section.__init__(self, reduction)

    cdef dict _extra_slots(self):
        """
        Helper for copying and pickling.

        EXAMPLES::

            sage: # needs sage.rings.number_field
            sage: K.<a> = CyclotomicField(7)
            sage: F = K.factor(5)[0][0].residue_field()
            sage: phi = F.lift_map()
            sage: psi = copy(phi); psi   # indirect doctest
            Lifting map:
              From: Residue field in abar of Fractional ideal (5)
              To:   Maximal Order in Cyclotomic Field of order 7 and degree 6
            sage: psi == phi                    # not implemented
            False
            sage: phi(F.0) == psi(F.0)
            True
        """
        slots = Section._extra_slots(self)
        slots['_K'] = self._K
        slots['_F'] = self._F
        slots['_to_order'] = self._to_order
        slots['_PB'] = self._PB
        return slots

    cdef _update_slots(self, dict _slots):
        """
        Helper for copying and pickling.

        EXAMPLES::

            sage: # needs sage.rings.number_field
            sage: K.<a> = CyclotomicField(7)
            sage: F = K.factor(5)[0][0].residue_field()
            sage: phi = F.lift_map()
            sage: psi = copy(phi); psi   # indirect doctest
            Lifting map:
              From: Residue field in abar of Fractional ideal (5)
              To:   Maximal Order in Cyclotomic Field of order 7 and degree 6
            sage: psi == phi                    # not implemented
            False
            sage: phi(F.0) == psi(F.0)
            True
        """
        Section._update_slots(self, _slots)
        self._K = _slots['_K']
        self._F = _slots['_F']
        self._to_order = _slots['_to_order']
        self._PB = _slots['_PB']

    cpdef Element _call_(self, x):
        """
        Lift from this residue class field to the number field.

        EXAMPLES::

            sage: # needs sage.rings.number_field
            sage: K.<a> = CyclotomicField(7)
            sage: F = K.factor(5)[0][0].residue_field()
            sage: L = F.lift_map(); L
            Lifting map:
              From: Residue field in abar of Fractional ideal (5)
              To:   Maximal Order in Cyclotomic Field of order 7 and degree 6
            sage: L(F.0)  # indirect doctest
            a
            sage: F(a)
            abar

            sage: # needs sage.rings.finite_rings
            sage: R.<t> = GF(2)[]; h = t^5 + t^2 + 1
            sage: k.<a> = R.residue_field(h)
            sage: K = R.fraction_field()
            sage: f = k.lift_map()
            sage: f(a^2)
            t^2
            sage: f(a^6)
            t^3 + t
        """
        if self._K is QQ or self._K is ZZ:
            return self._K(x.lift())  # x.lift() is in ZZ
        elif is_FractionField(self._K):
            if self._F.p.degree() == 1:
                return self._K(self._K.ring_of_integers()(x))
            else:
                return self._K(self._K.ring_of_integers()(x.polynomial().list()))
        elif is_PolynomialRing(self._K):
            return self._K(x.polynomial().list())
        # Else the lifting map is just x |--> to_order(x * PB)
        x = self._F(x)
        v = x.polynomial().padded_list(self._F.degree())
        ans = self._to_order(self._PB.linear_combination_of_rows(v))
        if ans.parent() is self._K:
            return ans
        else:
            return self._K(ans)

    def _repr_type(self):
        """
        EXAMPLES::

            sage: # needs sage.rings.number_field
            sage: K.<theta_12> = CyclotomicField(12)
            sage: F.<tmod> = K.factor(7)[0][0].residue_field()
            sage: F.lift_map() #indirect doctest
            Lifting map:
              From: Residue field in tmod of Fractional ideal (theta_12^2 + 2)
              To:   Maximal Order in Cyclotomic Field of order 12 and degree 4
        """
        return "Lifting"

class ResidueFiniteField_prime_modn(ResidueField_generic, FiniteField_prime_modn):
    """
    The class representing residue fields of number fields that have
    prime order.

    EXAMPLES::

        sage: # needs sage.rings.number_field
        sage: R.<x> = QQ[]
        sage: K.<a> = NumberField(x^3 - 7)
        sage: P = K.ideal(29).factor()[1][0]
        sage: k = ResidueField(P); k
        Residue field of Fractional ideal (-a^2 - 2*a - 2)
        sage: k.order()
        29
        sage: OK = K.maximal_order()
        sage: c = OK(a)
        sage: b = k(a)
        sage: k.coerce_map_from(OK)(c)
        16
        sage: k(4)
        4
        sage: k(c + 5)
        21
        sage: b + c
        3

        sage: # needs sage.rings.finite_rings
        sage: R.<t> = GF(7)[]; P = R.ideal(2*t + 3)
        sage: k = P.residue_field(); k
        Residue field of Principal ideal (t + 5) of
         Univariate Polynomial Ring in t over Finite Field of size 7
        sage: k(t^2)
        4
        sage: k.order()
        7
    """
    def __init__(self, p, name, intp, to_vs, to_order, PB):
        """
        Initialize ``self``.

        INPUT:

        - ``p`` -- A prime ideal of a number field

        - ``name`` -- the name of the generator of this extension

        - ``intp`` -- the rational prime that ``p`` lies over

        EXAMPLES::

            sage: # needs sage.rings.number_field
            sage: K.<i> = QuadraticField(-1)
            sage: kk = ResidueField(K.factor(5)[0][0])
            sage: type(kk)
            <class 'sage.rings.finite_rings.residue_field.ResidueFiniteField_prime_modn_with_category'>

            sage: # needs sage.rings.finite_rings
            sage: R.<t> = GF(7)[]; P = R.ideal(2*t + 3)
            sage: k = P.residue_field(); type(k)
            <class 'sage.rings.finite_rings.residue_field.ResidueFiniteField_prime_modn_with_category'>
        """
        ResidueField_generic.__init__(self, p)
        FiniteField_prime_modn.__init__(self, intp)
        from sage.rings.finite_rings.integer_mod import IntegerMod_to_IntegerMod, Integer_to_IntegerMod, Int_to_IntegerMod
        K = OK = p.ring()
        if OK.is_field():
            OK = OK.ring_of_integers()
        else:
            K = K.fraction_field()
        if PB is None:
            if OK is ZZ:
                # integer case
                coerce_list = [IntegerMod_to_IntegerMod(GF(intp), self), Integer_to_IntegerMod(self), Int_to_IntegerMod(self)]
            else:
                # polynomial ring case.
                coerce_list = [ResidueFieldHomomorphism_global(OK, self, None, None, None, None), OK.base_ring()]
            self._populate_coercion_lists_(coerce_list=coerce_list,
                                           convert_list=[ReductionMap(K, self, None, None, None, None)])  # could be special-cased a bit more.
        else:
            PBinv = PB**(-1)
            self._populate_coercion_lists_(coerce_list=[IntegerMod_to_IntegerMod(GF(intp), self),
                                                        Integer_to_IntegerMod(self),
                                                        Int_to_IntegerMod(self),
                                                        ResidueFieldHomomorphism_global(OK, self, to_vs, to_order, PB, PBinv)],
                                           convert_list=[ReductionMap(K, self, to_vs, to_order, PB, PBinv)])

    def _element_constructor_(self, x):
        """
        Construct and/or coerce ``x`` into an element of ``self``.

        INPUT:

           - ``x`` -- something to cast in to ``self``.

        EXAMPLES::

            sage: # needs sage.rings.number_field
            sage: R.<x> = QQ[]
            sage: K.<a> = NumberField(x^3 - 7)
            sage: P = K.ideal(29).factor()[1][0]
            sage: k = ResidueField(P)
            sage: k
            Residue field of Fractional ideal (-a^2 - 2*a - 2)
            sage: OK = K.maximal_order()
            sage: c = OK(a)
            sage: b = k(a); b
            16
            sage: k(2r)
            2
            sage: V = k.vector_space(map=False); v = V([3])
            sage: type(k.convert_map_from(V))
            <class 'sage.structure.coerce_maps.DefaultConvertMap_unique'>
            sage: k(v)  # indirect doctest
            3

            sage: # needs sage.rings.finite_rings
            sage: R.<t> = GF(2)[]; P = R.ideal(t + 1); k.<a> = P.residue_field()
            sage: V = k.vector_space(map=False); v = V([1])
            sage: k(v)
            1
        """
        if isinstance(x, Vector) and len(x) == 1:
            x = x[0]
        try:
            return FiniteField_prime_modn._element_constructor_(self, x)
        except TypeError:
            return ResidueField_generic._element_constructor_(self, x)<|MERGE_RESOLUTION|>--- conflicted
+++ resolved
@@ -1563,13 +1563,8 @@
             sage: R.<t> = GF(2)[]; h = t^5 + t^2 + 1
             sage: k.<a> = R.residue_field(h)
             sage: K = R.fraction_field()
-<<<<<<< HEAD
-            sage: L = k.lift_map(); L.codomain()                                        # needs sage.libs.ntl
-            Univariate Polynomial Ring in t over Finite Field of size 2 (using GF2X)
-=======
             sage: L = k.lift_map(); L.codomain()
             Univariate Polynomial Ring in t over Finite Field of size 2...
->>>>>>> 744ddf84
         """
         self._K = reduction._K
         self._F = reduction._F   # finite field
