--- conflicted
+++ resolved
@@ -1,8 +1,5 @@
 # sage_setup: distribution = sagemath-pari
-<<<<<<< HEAD
 
-=======
->>>>>>> 5ae0bc7a
 from cypari2.types cimport GEN
 from sage.rings.finite_rings.element_base cimport FinitePolyExtElement
 
