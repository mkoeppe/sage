r"""
Ring `\ZZ/n\ZZ` of integers modulo `n`

EXAMPLES::

    sage: R = Integers(97)
    sage: a = R(5)
    sage: a**100000000000000000000000000000000000000000000000000000000000000
    61

This example illustrates the relation between
`\ZZ/p\ZZ` and `\GF{p}`. In
particular, there is a canonical map to `\GF{p}`, but not in
the other direction.

::

    sage: r = Integers(7)
    sage: s = GF(7)
    sage: r.has_coerce_map_from(s)
    False
    sage: s.has_coerce_map_from(r)                                                      # needs sage.rings.finite_rings
    True
    sage: s(1) + r(1)                                                                   # needs sage.rings.finite_rings
    2
    sage: parent(s(1) + r(1))                                                           # needs sage.rings.finite_rings
    Finite Field of size 7
    sage: parent(r(1) + s(1))                                                           # needs sage.rings.finite_rings
    Finite Field of size 7

We list the elements of `\ZZ/3\ZZ`::

    sage: R = Integers(3)
    sage: list(R)
    [0, 1, 2]

AUTHORS:

- William Stein (initial code)

- David Joyner (2005-12-22): most examples

- Robert Bradshaw (2006-08-24): convert to SageX (Cython)

- William Stein (2007-04-29): square_roots_of_one

- Simon King (2011-04-21): allow to prescribe a category

- Simon King (2013-09): Only allow to prescribe the category of fields
"""

# ****************************************************************************
#       Copyright (C) 2005 William Stein <wstein@gmail.com>
#
# This program is free software: you can redistribute it and/or modify
# it under the terms of the GNU General Public License as published by
# the Free Software Foundation, either version 2 of the License, or
# (at your option) any later version.
#                  https://www.gnu.org/licenses/
# ****************************************************************************


import sage.misc.prandom as random

from sage.arith.misc import factor
from sage.arith.misc import primitive_root
from sage.arith.misc import CRT_basis
import sage.rings.ring as ring
import sage.rings.abc
from . import integer_mod
import sage.rings.integer as integer
import sage.rings.integer_ring as integer_ring
import sage.rings.quotient_ring as quotient_ring

try:
    from sage.libs.pari.all import pari, PariError
except ImportError:
    class PariError(Exception):
        pass

from sage.misc.cachefunc import cached_method

from sage.structure.factory import UniqueFactory
from sage.structure.richcmp import richcmp, richcmp_method

from sage.interfaces.abc import GapElement

class IntegerModFactory(UniqueFactory):
    r"""
    Return the quotient ring `\ZZ / n\ZZ`.

    INPUT:

    - ``order`` -- integer (default: 0); positive or negative
    - ``is_field`` -- bool (default: ``False``); assert that
      the order is prime and hence the quotient ring belongs to
      the category of fields
    - ``category`` (optional) - the category that the quotient ring belongs to.

    .. NOTE::

        The optional argument ``is_field`` is not part of the cache key.
        Hence, this factory will create precisely one instance of `\ZZ /
        n\ZZ`.  However, if ``is_field`` is true, then a previously created
        instance of the quotient ring will be updated to be in the category of
        fields.

        **Use with care!** Erroneously putting `\ZZ / n\ZZ` into the category
        of fields may have consequences that can compromise a whole Sage
        session, so that a restart will be needed.

    EXAMPLES::

        sage: IntegerModRing(15)
        Ring of integers modulo 15
        sage: IntegerModRing(7)
        Ring of integers modulo 7
        sage: IntegerModRing(-100)
        Ring of integers modulo 100

    Note that you can also use ``Integers``, which is a
    synonym for ``IntegerModRing``.

    ::

        sage: Integers(18)
        Ring of integers modulo 18
        sage: Integers() is Integers(0) is ZZ
        True

    .. NOTE::

        Testing whether a quotient ring `\ZZ / n\ZZ` is a field can of
        course be very costly. By default, it is not tested whether `n`
        is prime or not, in contrast to
        :func:`~sage.rings.finite_rings.finite_field_constructor.GF`. If the user
        is sure that the modulus is prime and wants to avoid a primality
        test, (s)he can provide ``category=Fields()`` when constructing
        the quotient ring, and then the result will behave like a field.
        If the category is not provided during initialisation, and it is
        found out later that the ring is in fact a field, then the category
        will be changed at runtime, having the same effect as providing
        ``Fields()`` during initialisation.

    EXAMPLES::

        sage: R = IntegerModRing(5)
        sage: R.category()
        Join of Category of finite commutative rings
            and Category of subquotients of monoids
            and Category of quotients of semigroups
            and Category of finite enumerated sets
        sage: R in Fields()
        True
        sage: R.category()
        Join of Category of finite enumerated fields
            and Category of subquotients of monoids
            and Category of quotients of semigroups
        sage: S = IntegerModRing(5, is_field=True)
        sage: S is R
        True

    .. WARNING::

        If the optional argument ``is_field`` was used by mistake, there is
        currently no way to revert its impact, even though
        :meth:`IntegerModRing_generic.is_field` with the optional argument
        ``proof=True`` would return the correct answer.  So, prescribe
        ``is_field=True`` only if you know what your are doing!

    EXAMPLES::

        sage: R = IntegerModRing(33, is_field=True)
        sage: R in Fields()
        True
        sage: R.is_field()
        True

    If the optional argument `proof=True` is provided, primality is tested and
    the mistaken category assignment is reported::

        sage: R.is_field(proof=True)
        Traceback (most recent call last):
        ...
        ValueError: THIS SAGE SESSION MIGHT BE SERIOUSLY COMPROMISED!
        The order 33 is not prime, but this ring has been put
        into the category of fields. This may already have consequences
        in other parts of Sage. Either it was a mistake of the user,
        or a probabilistic primality test has failed.
        In the latter case, please inform the developers.

    However, the mistaken assignment is not automatically corrected::

        sage: R in Fields()
        True

    To avoid side-effects of this test on other tests, we clear the cache of
    the ring factory::

        sage: IntegerModRing._cache.clear()

    """
    def get_object(self, version, key, extra_args):
        out = super().get_object(version, key, extra_args)
        category = extra_args.get('category', None)
        if category is not None:
            out._refine_category_(category)
            out._factory_data[3]['category'] = category
        return out

    def create_key_and_extra_args(self, order=0, is_field=False, category=None):
        """
        An integer mod ring is specified uniquely by its order.

        EXAMPLES::

            sage: Zmod.create_key_and_extra_args(7)
            (7, {})
            sage: Zmod.create_key_and_extra_args(7, True)
            (7, {'category': Category of fields})
        """
        if is_field:
            from sage.categories.fields import Fields
            return order, {'category': Fields()}
        return order, {}

    def create_object(self, version, order, **kwds):
        """
        EXAMPLES::

            sage: R = Integers(10)
            sage: TestSuite(R).run() # indirect doctest
        """
        if isinstance(order, tuple):
            # this is for unpickling old data
            order, category = order
            kwds.setdefault('category', category)
        if order < 0:
            order = -order
        if order == 0:
            return integer_ring.IntegerRing(**kwds)
        else:
            return IntegerModRing_generic(order, **kwds)


Zmod = Integers = IntegerModRing = IntegerModFactory("IntegerModRing")


def is_IntegerModRing(x):
    """
    Return ``True`` if ``x`` is an integer modulo ring.

    This function is deprecated.  Use :func:`isinstance` with
    :class:`sage.rings.abc.IntegerModRing` instead.

    EXAMPLES::

        sage: from sage.rings.finite_rings.integer_mod_ring import is_IntegerModRing
        sage: R = IntegerModRing(17)
        sage: is_IntegerModRing(R)
        doctest:warning...
        DeprecationWarning: the function is_IntegerModRing is deprecated.
        Use isinstance(..., sage.rings.abc.IntegerModRing) instead.
        See https://github.com/sagemath/sage/issues/32606 for details.
        True
        sage: is_IntegerModRing(GF(13))
        True
        sage: is_IntegerModRing(GF(4, 'a'))                                             # needs sage.rings.finite_rings
        False
        sage: is_IntegerModRing(10)
        False
        sage: is_IntegerModRing(ZZ)
        False
    """
    from sage.misc.superseded import deprecation
    deprecation(32606, "the function is_IntegerModRing is deprecated. "
                "Use isinstance(..., sage.rings.abc.IntegerModRing) instead.")
    return isinstance(x, IntegerModRing_generic)


from sage.categories.commutative_rings import CommutativeRings
from sage.categories.finite_enumerated_sets import FiniteEnumeratedSets
from sage.categories.category import JoinCategory
default_category = JoinCategory((CommutativeRings(), FiniteEnumeratedSets()))
ZZ = integer_ring.IntegerRing()


def _unit_gens_primepowercase(p, r):
    r"""
    Return a list of generators for `(\ZZ/p^r\ZZ)^*` and their orders.

    EXAMPLES::

        sage: from sage.rings.finite_rings.integer_mod_ring import _unit_gens_primepowercase
        sage: _unit_gens_primepowercase(2, 3)
        [(7, 2), (5, 2)]
        sage: _unit_gens_primepowercase(17, 1)                                          # needs sage.libs.pari
        [(3, 16)]
        sage: _unit_gens_primepowercase(3, 3)                                           # needs sage.libs.pari
        [(2, 18)]
    """
    pr = p**r
    if p == 2:
        if r == 1:
            return []
        if r == 2:
            return [(integer_mod.Mod(3, 4), integer.Integer(2))]
        return [(integer_mod.Mod(-1, pr), integer.Integer(2)),
                (integer_mod.Mod(5, pr), integer.Integer(2**(r - 2)))]

    # odd prime
    return [(integer_mod.Mod(primitive_root(pr, check=False), pr),
             integer.Integer(p**(r - 1) * (p - 1)))]


@richcmp_method
class IntegerModRing_generic(quotient_ring.QuotientRing_generic, sage.rings.abc.IntegerModRing):
    """
    The ring of integers modulo `N`.

    INPUT:

    - ``order`` -- an integer

    - ``category`` -- a subcategory of ``CommutativeRings()`` (the default)

    OUTPUT:

    The ring of integers modulo `N`.

    EXAMPLES:

    First we compute with integers modulo `29`.

    ::

        sage: FF = IntegerModRing(29)
        sage: FF
        Ring of integers modulo 29
        sage: FF.category()
        Join of Category of finite commutative rings
            and Category of subquotients of monoids
            and Category of quotients of semigroups
            and Category of finite enumerated sets
        sage: FF.is_field()
        True
        sage: FF.characteristic()
        29
        sage: FF.order()
        29
<<<<<<< HEAD
        sage: gens = FF.unit_gens()                                                     # needs sage.groups
        sage: a = gens[0]                                                               # needs sage.groups
        sage: a                                                                         # needs sage.groups
        2
        sage: a.is_square()                                                             # needs sage.groups
        False
        sage: def pow(i): return a**i
        sage: [pow(i) for i in range(16)]                                               # needs sage.groups
=======

        sage: # needs sage.groups
        sage: gens = FF.unit_gens()
        sage: a = gens[0]
        sage: a
        2
        sage: a.is_square()
        False
        sage: def pow(i): return a**i
        sage: [pow(i) for i in range(16)]
>>>>>>> 744ddf84
        [1, 2, 4, 8, 16, 3, 6, 12, 24, 19, 9, 18, 7, 14, 28, 27]
        sage: TestSuite(FF).run()

    We have seen above that an integer mod ring is, by default, not
    initialised as an object in the category of fields. However, one
    can force it to be. Moreover, testing containment in the category
    of fields my re-initialise the category of the integer mod ring::

        sage: F19 = IntegerModRing(19, is_field=True)
        sage: F19.category().is_subcategory(Fields())
        True
        sage: F23 = IntegerModRing(23)
        sage: F23.category().is_subcategory(Fields())
        False
        sage: F23 in Fields()
        True
        sage: F23.category().is_subcategory(Fields())
        True
        sage: TestSuite(F19).run()
        sage: TestSuite(F23).run()

    By :trac:`15229`, there is a unique instance of the
    integral quotient ring of a given order. Using the
    :func:`IntegerModRing` factory twice, and using
    ``is_field=True`` the second time, will update the
    category of the unique instance::

        sage: F31a = IntegerModRing(31)
        sage: F31a.category().is_subcategory(Fields())
        False
        sage: F31b = IntegerModRing(31, is_field=True)
        sage: F31a is F31b
        True
        sage: F31a.category().is_subcategory(Fields())
        True

    Next we compute with the integers modulo `16`.

    ::

        sage: Z16 = IntegerModRing(16)
        sage: Z16.category()
        Join of Category of finite commutative rings
            and Category of subquotients of monoids
            and Category of quotients of semigroups
            and Category of finite enumerated sets
        sage: Z16.is_field()
        False
        sage: Z16.order()
        16
        sage: Z16.characteristic()
        16
<<<<<<< HEAD
        sage: gens = Z16.unit_gens()                                                    # needs sage.groups
        sage: gens                                                                      # needs sage.groups
        (15, 5)
        sage: a = gens[0]                                                               # needs sage.groups
        sage: b = gens[1]                                                               # needs sage.groups
        sage: def powa(i): return a**i
        sage: def powb(i): return b**i
        sage: gp_exp = FF.unit_group_exponent()                                         # needs sage.groups
        sage: gp_exp                                                                    # needs sage.groups
        28
        sage: [powa(i) for i in range(15)]                                              # needs sage.groups
        [1, 15, 1, 15, 1, 15, 1, 15, 1, 15, 1, 15, 1, 15, 1]
        sage: [powb(i) for i in range(15)]                                              # needs sage.groups
        [1, 5, 9, 13, 1, 5, 9, 13, 1, 5, 9, 13, 1, 5, 9]
        sage: a.multiplicative_order()                                                  # needs sage.groups
        2
        sage: b.multiplicative_order()                                                  # needs sage.groups
=======

        sage: # needs sage.groups
        sage: gens = Z16.unit_gens()
        sage: gens
        (15, 5)
        sage: a = gens[0]
        sage: b = gens[1]
        sage: def powa(i): return a**i
        sage: def powb(i): return b**i
        sage: gp_exp = FF.unit_group_exponent()
        sage: gp_exp
        28
        sage: [powa(i) for i in range(15)]
        [1, 15, 1, 15, 1, 15, 1, 15, 1, 15, 1, 15, 1, 15, 1]
        sage: [powb(i) for i in range(15)]
        [1, 5, 9, 13, 1, 5, 9, 13, 1, 5, 9, 13, 1, 5, 9]
        sage: a.multiplicative_order()
        2
        sage: b.multiplicative_order()
>>>>>>> 744ddf84
        4

        sage: TestSuite(Z16).run()

    Saving and loading::

        sage: R = Integers(100000)
        sage: TestSuite(R).run()  # long time (17s on sage.math, 2011)

    Testing ideals and quotients::

        sage: Z10 = Integers(10)
        sage: I = Z10.principal_ideal(0)
        sage: Z10.quotient(I) == Z10
        True
        sage: I = Z10.principal_ideal(2)
        sage: Z10.quotient(I) == Z10
        False
        sage: I.is_prime()
        True

    ::

        sage: R = IntegerModRing(97)
        sage: a = R(5)
        sage: a**(10^62)
        61
    """
    def __init__(self, order, cache=None, category=None):
        """
        Create with the command ``IntegerModRing(order)``.

        TESTS::

            sage: FF = IntegerModRing(29)
            sage: TestSuite(FF).run()
            sage: F19 = IntegerModRing(19, is_field=True)
            sage: TestSuite(F19).run()
            sage: F23 = IntegerModRing(23)
            sage: F23 in Fields()
            True
            sage: TestSuite(F23).run()
            sage: Z16 = IntegerModRing(16)
            sage: TestSuite(Z16).run()
            sage: R = Integers(100000)
            sage: TestSuite(R).run()  # long time (17s on sage.math, 2011)

            sage: R = IntegerModRing(18)
            sage: R.is_finite()
            True
        """
        order = ZZ(order)
        if order <= 0:
            raise ZeroDivisionError("order must be positive")
        self.__order = order
        self._pyx_order = integer_mod.NativeIntStruct(order)
        global default_category
        if category is None:
            category = default_category
        else:
            # If the category is given, e.g., as Fields(), then we still
            # know that the result will also live in default_category.
            # Hence, we use the join of the default and the given category.
            category = category.join([category, default_category])
        # Give the generator a 'name' to make quotients work.  The
        # name 'x' is used because it's also used for the ring of
        # integers: see the __init__ method for IntegerRing_class in
        # sage/rings/integer_ring.pyx.
        quotient_ring.QuotientRing_generic.__init__(self, ZZ, ZZ.ideal(order),
                                                    names=('x',),
                                                    category=category)
        # We want that the ring is its own base ring.
        self._base = self
        if cache is None:
            cache = order < 500
        if cache:
            self._precompute_table()
        self._zero_element = integer_mod.IntegerMod(self, 0)
        self._one_element = integer_mod.IntegerMod(self, 1)

    def _macaulay2_init_(self, macaulay2=None):
        """
        EXAMPLES::

            sage: macaulay2(Integers(7))  # optional - macaulay2
            ZZ
            --
             7

        ::

            sage: macaulay2(Integers(10)) # optional - macaulay2
            Traceback (most recent call last):
            ...
            TypeError: Error evaluating Macaulay2 code.
            IN:...
            OUT:...error: ZZ/n not implemented yet for composite n...
        """
        return "ZZ/{}".format(self.order())

    def _axiom_init_(self):
        """
        Returns a string representation of self in (Pan)Axiom.

        EXAMPLES::

            sage: Z7 = Integers(7)
            sage: Z7._axiom_init_()
            'IntegerMod(7)'

            sage: axiom(Z7)  #optional - axiom
            IntegerMod 7

            sage: fricas(Z7) #optional - fricas
            IntegerMod(7)
        """
        return 'IntegerMod({})'.format(self.order())

    _fricas_init_ = _axiom_init_

    def krull_dimension(self):
        """
        Return the Krull dimension of ``self``.

        EXAMPLES::

            sage: Integers(18).krull_dimension()
            0
        """
        return integer.Integer(0)

    def is_noetherian(self):
        """
        Check if ``self`` is a Noetherian ring.

        EXAMPLES::

            sage: Integers(8).is_noetherian()
            True
        """
        return True

    def extension(self, poly, name=None, names=None, **kwds):
        """
        Return an algebraic extension of ``self``. See
        :meth:`sage.rings.ring.CommutativeRing.extension()` for more
        information.

        EXAMPLES::

            sage: R.<t> = QQ[]
            sage: Integers(8).extension(t^2 - 3)
            Univariate Quotient Polynomial Ring in t
             over Ring of integers modulo 8 with modulus t^2 + 5
        """
        if self.modulus() == 1:
            return self

        from sage.rings.ring import CommutativeRing
        return CommutativeRing.extension(self, poly, name, names, **kwds)

    @cached_method
    def is_prime_field(self):
        """
        Return ``True`` if the order is prime.

        EXAMPLES::

            sage: Zmod(7).is_prime_field()
            True
            sage: Zmod(8).is_prime_field()
            False
        """
        return self.__order.is_prime()

    def _precompute_table(self):
        """
        Computes a table of elements so that elements are unique.

        EXAMPLES::

            sage: R = Zmod(500); R._precompute_table()
            sage: R(7) + R(13) is R(3) + R(17)
            True
        """
        self._pyx_order.precompute_table(self)

    def list_of_elements_of_multiplicative_group(self):
        """
        Return a list of all invertible elements, as python ints.

        EXAMPLES::

            sage: R = Zmod(12)
            sage: L = R.list_of_elements_of_multiplicative_group(); L
            [1, 5, 7, 11]
            sage: type(L[0])
            <... 'int'>
            sage: Zmod(1).list_of_elements_of_multiplicative_group()
            [0]
        """
        import sage.rings.fast_arith as a
        if self.__order <= 46340:   # todo: don't hard code
            gcd = a.arith_int().gcd_int
        elif self.__order <= 2147483647:   # todo: don't hard code
            gcd = a.arith_llong().gcd_longlong
        else:
            raise NotImplementedError("list_of_elements_of_multiplicative_group() is not implemented for large moduli")
        N = self.__order
        # Don't use N.coprime_integers() here because we want Python ints
        return [i for i in range(N) if gcd(i, N) == 1]

    @cached_method
    def multiplicative_subgroups(self):
        r"""
        Return generators for each subgroup of `(\ZZ/N\ZZ)^*`.

        EXAMPLES::

            sage: # needs sage.groups
            sage: Integers(5).multiplicative_subgroups()
            ((2,), (4,), ())
            sage: Integers(15).multiplicative_subgroups()
            ((11, 7), (11, 4), (2,), (11,), (14,), (7,), (4,), ())
            sage: Integers(2).multiplicative_subgroups()
            ((),)
            sage: len(Integers(341).multiplicative_subgroups())
            80

        TESTS::

            sage: IntegerModRing(1).multiplicative_subgroups()                          # needs sage.groups
            ((),)
            sage: IntegerModRing(2).multiplicative_subgroups()                          # needs sage.groups
            ((),)
            sage: IntegerModRing(3).multiplicative_subgroups()                          # needs sage.groups
            ((2,), ())
        """
        return tuple(tuple(g.value() for g in H.gens())
                     for H in self.unit_group().subgroups())

    def is_integral_domain(self, proof=None):
        """
        Return ``True`` if and only if the order of ``self`` is prime.

        EXAMPLES::

            sage: Integers(389).is_integral_domain()
            True
            sage: Integers(389^2).is_integral_domain()                                  # needs sage.libs.pari
            False

        TESTS:

        Check that :trac:`17453` is fixed::

            sage: R = Zmod(5)
            sage: R in IntegralDomains()
            True
        """
        return self.is_field(proof)

    def is_unique_factorization_domain(self, proof=None):
        """
        Return ``True`` if and only if the order of ``self`` is prime.

        EXAMPLES::

            sage: Integers(389).is_unique_factorization_domain()
            True
            sage: Integers(389^2).is_unique_factorization_domain()                      # needs sage.libs.pari
            False
        """
        return self.is_field(proof)

    @cached_method
    def is_field(self, proof=None):
        r"""
        Return ``True`` precisely if the order is prime.

        INPUT:

        - ``proof`` (optional bool or None, default None):
          If ``False``, then test whether the category of the quotient
          is a subcategory of ``Fields()``, or do a probabilistic
          primality test. If ``None``, then test the category and then
          do a primality test according to the global arithmetic proof
          settings. If True, do a deterministic primality test.

        If it is found (perhaps probabilistically) that the ring is a field,
        then the category of the ring is refined to include the category
        of fields. This may change the Python class of the ring!

        EXAMPLES::

            sage: R = IntegerModRing(18)
            sage: R.is_field()
            False
            sage: FF = IntegerModRing(17)
            sage: FF.is_field()
            True

        By :trac:`15229`, the category of the ring is refined,
        if it is found that the ring is in fact a field::

            sage: R = IntegerModRing(127)
            sage: R.category()
            Join of Category of finite commutative rings
                and Category of subquotients of monoids
                and Category of quotients of semigroups
                and Category of finite enumerated sets
            sage: R.is_field()
            True
            sage: R.category()
            Join of Category of finite enumerated fields
                and Category of subquotients of monoids
                and Category of quotients of semigroups

        It is possible to mistakenly put `\ZZ/n\ZZ` into the category of fields.
        In this case, :meth:`is_field` will return True without performing a
        primality check. However, if the optional argument `proof=True` is
        provided, primality is tested and the mistake is uncovered in a warning
        message::

            sage: R = IntegerModRing(21, is_field=True)
            sage: R.is_field()
            True
            sage: R.is_field(proof=True)
            Traceback (most recent call last):
            ...
            ValueError: THIS SAGE SESSION MIGHT BE SERIOUSLY COMPROMISED!
            The order 21 is not prime, but this ring has been put
            into the category of fields. This may already have consequences
            in other parts of Sage. Either it was a mistake of the user,
            or a probabilistic primality test has failed.
            In the latter case, please inform the developers.

        To avoid side-effects of this test on other tests, we clear the cache
        of the ring factory::

            sage: IntegerModRing._cache.clear()

        """
        from sage.categories.fields import Fields
        if not proof:
            if self.category().is_subcategory(Fields()):
                return True
        is_prime = self.order().is_prime(proof=proof)
        if is_prime:
            self._refine_category_(Fields())
            self._factory_data[3]['category'] = Fields()
        else:
            if self.category().is_subcategory(Fields()):
                raise ValueError("""THIS SAGE SESSION MIGHT BE SERIOUSLY COMPROMISED!
The order {} is not prime, but this ring has been put
into the category of fields. This may already have consequences
in other parts of Sage. Either it was a mistake of the user,
or a probabilistic primality test has failed.
In the latter case, please inform the developers.""".format(self.order()))
        return is_prime

    @cached_method
    def field(self):
        """
        If this ring is a field, return the corresponding field as a finite
        field, which may have extra functionality and structure. Otherwise,
        raise a ``ValueError``.

        EXAMPLES::

            sage: R = Integers(7); R
            Ring of integers modulo 7
            sage: R.field()
            Finite Field of size 7
            sage: R = Integers(9)
            sage: R.field()
            Traceback (most recent call last):
            ...
            ValueError: self must be a field
        """
        try:
            return self.__field
        except AttributeError:
            if not self.is_field():
                raise ValueError("self must be a field")
            from . import finite_field_constructor
            k = finite_field_constructor.FiniteField(self.order())
            self.__field = k
            return k

    def _pseudo_fraction_field(self):
        """
        If ``self`` is composite, we may still want to do division by elements
        of ``self``.

        EXAMPLES::

            sage: Integers(15).fraction_field()
            Traceback (most recent call last):
            ...
            TypeError: self must be an integral domain.
            sage: Integers(15)._pseudo_fraction_field()
            Ring of integers modulo 15
            sage: R.<x> = Integers(15)[]
            sage: (x+5)/2
            8*x + 10

        This should be very fast::

            sage: R.<x> = Integers(next_prime(10^101)*next_prime(10^100))[]             # needs sage.libs.pari
            sage: x / R.base_ring()(2)                                                  # needs sage.libs.pari
            500000000000000000000000000000000000000000000000000000000000000000000000000000000000000000000000013365000000000000000000000000000000000000000000000000000000000000000000000000000000000000000000000000401*x
        """
        return self

    @cached_method
    def multiplicative_group_is_cyclic(self):
        """
        Return ``True`` if the multiplicative group of this field is cyclic.
        This is the case exactly when the order is less than 8, a power
        of an odd prime, or twice a power of an odd prime.

        EXAMPLES::

            sage: R = Integers(7); R
            Ring of integers modulo 7
            sage: R.multiplicative_group_is_cyclic()
            True
            sage: R = Integers(9)
            sage: R.multiplicative_group_is_cyclic()                                    # needs sage.libs.pari
            True
            sage: Integers(8).multiplicative_group_is_cyclic()
            False
            sage: Integers(4).multiplicative_group_is_cyclic()
            True
            sage: Integers(25*3).multiplicative_group_is_cyclic()                       # needs sage.libs.pari
            False

        We test that :trac:`5250` is fixed::

            sage: Integers(162).multiplicative_group_is_cyclic()                        # needs sage.libs.pari
            True
        """
        n = self.order()
        if n < 8:
            return True

        if n % 4 == 0:
            return False  # know n > 7, so n=4 case not a problem
        if n % 4 == 2:
            n = n // 2

        return n.is_prime_power()

    @cached_method
    def multiplicative_generator(self):
        """
        Return a generator for the multiplicative group of this ring,
        assuming the multiplicative group is cyclic.

        Use the unit_gens function to obtain generators even in the
        non-cyclic case.

        EXAMPLES::

            sage: # needs sage.groups sage.libs.pari
            sage: R = Integers(7); R
            Ring of integers modulo 7
            sage: R.multiplicative_generator()
            3
            sage: R = Integers(9)
            sage: R.multiplicative_generator()
            2
            sage: Integers(8).multiplicative_generator()
            Traceback (most recent call last):
            ...
            ValueError: multiplicative group of this ring is not cyclic
            sage: Integers(4).multiplicative_generator()
            3
            sage: Integers(25*3).multiplicative_generator()
            Traceback (most recent call last):
            ...
            ValueError: multiplicative group of this ring is not cyclic
            sage: Integers(25*3).unit_gens()
            (26, 52)
            sage: Integers(162).unit_gens()
            (83,)
        """
        try:
            return self.__mult_gen
        except AttributeError:
            if self.is_field():
                a = self(self.field().multiplicative_generator())
                self.__mult_gen = a
                return a
            if self.multiplicative_group_is_cyclic():
                v = self.unit_gens()
                if len(v) != 1:
                    raise ArithmeticError
                return v[0]

            raise ValueError("multiplicative group of this ring is not cyclic")

    def quadratic_nonresidue(self):
        """
        Return a quadratic non-residue in ``self``.

        EXAMPLES::

            sage: R = Integers(17)
            sage: R.quadratic_nonresidue()                                              # needs sage.libs.pari
            3
            sage: R(3).is_square()
            False
        """
        try:
            return self._nonresidue
        except AttributeError:
            for a in self:
                if not a.is_square():
                    self._nonresidue = a
                    return a

    def square_roots_of_one(self):
        """
        Return all square roots of 1 in self, i.e., all solutions to
        `x^2 - 1 = 0`.

        OUTPUT:

        The square roots of 1 in ``self`` as a tuple.

        EXAMPLES::

            sage: R = Integers(2^10)
            sage: [x for x in R if x^2 == 1]
            [1, 511, 513, 1023]
            sage: R.square_roots_of_one()
            (1, 511, 513, 1023)

        ::

            sage: # needs sage.libs.pari
            sage: v = Integers(9*5).square_roots_of_one(); v
            (1, 19, 26, 44)
            sage: [x^2 for x in v]
            [1, 1, 1, 1]
            sage: v = Integers(9*5*8).square_roots_of_one(); v
            (1, 19, 71, 89, 91, 109, 161, 179, 181, 199, 251, 269, 271, 289, 341, 359)
            sage: [x^2 for x in v]
            [1, 1, 1, 1, 1, 1, 1, 1, 1, 1, 1, 1, 1, 1, 1, 1]
        """
        try:
            return self.__square_roots_of_one
        except AttributeError:
            pass
        n = self.__order
        if n.is_prime_power():
            if n % 2 == 0:
                # power of 2
                if n == 2:
                    v = [self(1)]
                elif n == 4:
                    v = [self(1), self(3)]
                else:  # n >= 8
                    half_ord = n // 2
                    v = [self(1), self(-1),
                         self(half_ord - 1), self(half_ord + 1)]
            else:
                v = [self(1), self(-1)]
        else:
            # Reduce to the prime power case.
            F = self.factored_order()
            vmod = []
            moduli = []
            for p, e in F:
                k = p**e
                R = IntegerModRing(p**e)
                w = [self(x) for x in R.square_roots_of_one()]
                vmod.append(w)
                moduli.append(k)
            # Now combine in all possible ways using the CRT
            basis = CRT_basis(moduli)
            from sage.misc.mrange import cartesian_product_iterator
            v = []
            for x in cartesian_product_iterator(vmod):
                # x is a specific choice of roots modulo each prime power divisor
                a = sum([basis[i] * x[i] for i in range(len(x))])
                v.append(a)

        v.sort()
        v = tuple(v)
        self.__square_roots_of_one = v
        return v

    @cached_method
    def factored_order(self):
        """
        EXAMPLES::

            sage: R = IntegerModRing(18)
            sage: FF = IntegerModRing(17)
            sage: R.factored_order()
            2 * 3^2
            sage: FF.factored_order()
            17
        """
        return factor(self.__order, int_=(self.__order < 2**31))

    def factored_unit_order(self):
        r"""
        Return a list of :class:`Factorization` objects, each the factorization
        of the order of the units in a `\ZZ / p^n \ZZ` component of this group
        (using the Chinese Remainder Theorem).

        EXAMPLES::

            sage: R = Integers(8*9*25*17*29)
            sage: R.factored_unit_order()
            [2^2, 2 * 3, 2^2 * 5, 2^4, 2^2 * 7]
        """
        ans = []
        from sage.structure.factorization import Factorization
        for p, e in self.factored_order():
            ans.append(Factorization([(p, e - 1)]) *
                       factor(p - 1, int_=(self.__order < 2**31)))
        return ans

    def characteristic(self):
        """
        EXAMPLES::

            sage: R = IntegerModRing(18)
            sage: FF = IntegerModRing(17)
            sage: FF.characteristic()
            17
            sage: R.characteristic()
            18
        """
        return self.__order

    def _repr_(self):
        """
        String representation.

        EXAMPLES::

            sage: Zmod(87)
            Ring of integers modulo 87
        """
        return "Ring of integers modulo {}".format(self.__order)

    def _latex_(self):
        r"""
        Latex representation.

        EXAMPLES::

            sage: latex(Zmod(87))
            \ZZ/87\ZZ
        """
        return "\\ZZ/{}\\ZZ".format(self.__order)

    def modulus(self):
        r"""
        Return the polynomial `x - 1` over this ring.

        .. NOTE::

           This function exists for consistency with the finite-field
           modulus function.

        EXAMPLES::

            sage: R = IntegerModRing(18)
            sage: R.modulus()
            x + 17
            sage: R = IntegerModRing(17)
            sage: R.modulus()
            x + 16
        """
        try:
            return self.__modulus
        except AttributeError:
            x = self['x'].gen()
            self.__modulus = x - 1
            return self.__modulus

    def order(self):
        """
        Return the order of this ring.

        EXAMPLES::

            sage: Zmod(87).order()
            87
        """
        return self.__order

    def cardinality(self):
        """
        Return the cardinality of this ring.

        EXAMPLES::

            sage: Zmod(87).cardinality()
            87
        """
        return self.order()

    def _pari_order(self):
        """
        Return the pari integer representing the order of this ring.

        EXAMPLES::

            sage: Zmod(87)._pari_order()                                                # needs sage.libs.pari
            87
        """
        try:
            return self.__pari_order
        except AttributeError:
            self.__pari_order = pari(self.order())
            return self.__pari_order

    def _element_constructor_(self, x):
        """
        TESTS::

<<<<<<< HEAD
            sage: K2 = GF(2)
            sage: K3 = GF(3)
            sage: K8 = GF(8, 'a')                                                       # needs sage.rings.finite_rings
            sage: K8(5)  # indirect doctest                                             # needs sage.rings.finite_rings
            1
            sage: K8('a+1')                                                             # needs sage.rings.finite_rings
            a + 1
            sage: K8(K2(1))                                                             # needs sage.rings.finite_rings
=======
            sage: # needs sage.rings.finite_rings
            sage: K2 = GF(2)
            sage: K3 = GF(3)
            sage: K8 = GF(8, 'a')
            sage: K8(5)  # indirect doctest
            1
            sage: K8('a+1')
            a + 1
            sage: K8(K2(1))
>>>>>>> 744ddf84
            1

        The following test refers to :trac:`6468`::

            sage: class foo_parent(Parent):
            ....:     pass
            sage: class foo(RingElement):
            ....:     def lift(self):
            ....:         raise PariError
            sage: P = foo_parent()
            sage: F = foo(P)
            sage: GF(2)(F)
            Traceback (most recent call last):
            ...
            TypeError: error coercing to finite field

        The following test refers to :trac:`8970`::

            sage: R = Zmod(13); a = R(2)
            sage: a == R(gap(a))                                                        # needs sage.libs.gap
            True

        libgap interface (:trac:`23714`)::

            sage: a = libgap.eval("Z(13)^2")                                            # needs sage.libs.gap
            sage: a.sage()                                                              # needs sage.libs.gap
            4
            sage: libgap(a.sage()) == a                                                 # needs sage.libs.gap
            True

        better syntax for libgap interface::

            sage: a = libgap.Z(13)^2                                                    # needs sage.libs.gap
            sage: libgap(a.sage()) == a                                                 # needs sage.libs.gap
            True
        """
        try:
            return integer_mod.IntegerMod(self, x)
        except (NotImplementedError, PariError):
            raise TypeError("error coercing to finite field")
        except TypeError:
            if isinstance(x, GapElement):
                from sage.libs.gap.libgap import libgap
                return libgap(x).sage()
            raise  # Continue up with the original TypeError

    def __iter__(self):
        """
        EXAMPLES::

            sage: R = IntegerModRing(3)
            sage: for i in R:
            ....:     print(i)
            0
            1
            2
            sage: L = [i for i in R]
            sage: L[0].parent()
            Ring of integers modulo 3
        """
        i = 0
        order = int(self.__order)
        while i < order:
            yield self(i)
            i = i + 1

    def _coerce_map_from_(self, S):
        r"""
        EXAMPLES::

            sage: R = Integers(15)
            sage: f = R.coerce_map_from(Integers(450)); f  # indirect doctest
            Natural morphism:
              From: Ring of integers modulo 450
              To:   Ring of integers modulo 15
            sage: f(-1)
            14
            sage: f = R.coerce_map_from(int); f
            Native morphism:
              From: Set of Python objects of class 'int'
              To:   Ring of integers modulo 15
            sage: f(-1r)
            14
            sage: f = R.coerce_map_from(ZZ); f
            Natural morphism:
              From: Integer Ring
              To:   Ring of integers modulo 15
            sage: f(-1)
            14
            sage: f = R.coerce_map_from(Integers(10)); print(f)
            None
            sage: f = R.coerce_map_from(QQ); print(f)
            None

            sage: R = IntegerModRing(17)
            sage: a = R(3)
            sage: b = R.coerce(3)
            sage: b
            3
            sage: a==b
            True

        This is allowed::

            sage: R(2/3)
            12

        But this is not, since there is no (canonical or not!) ring
        homomorphism from `\QQ` to `\GF{17}`.

        ::

            sage: R.coerce(2/3)
            Traceback (most recent call last):
            ...
            TypeError: no canonical coercion from Rational Field to Ring of integers modulo 17

        We do not allow the coercion ``GF(p) -> Z/pZ``, because in case of a
        canonical isomorphism, there is a coercion map in only one
        direction, i.e., to the object in the smaller category.
        """
        if S is int:
            return integer_mod.Int_to_IntegerMod(self)
        elif S is integer_ring.ZZ:
            return integer_mod.Integer_to_IntegerMod(self)
        elif isinstance(S, IntegerModRing_generic):
            if isinstance(S, ring.Field):
                return None
            try:
                return integer_mod.IntegerMod_to_IntegerMod(S, self)
            except TypeError:
                pass
        to_ZZ = integer_ring.ZZ._internal_coerce_map_from(S)
        if to_ZZ is not None:
            return integer_mod.Integer_to_IntegerMod(self) * to_ZZ

    def _convert_map_from_(self, other):
        """
        Conversion from p-adic fields.

        EXAMPLES::

            sage: Zmod(81).convert_map_from(Qp(3))                                      # needs sage.rings.padics
            Reduction morphism:
              From: 3-adic Field with capped relative precision 20
              To:   Ring of integers modulo 81
        """
        from sage.rings.padics.padic_generic import pAdicGeneric, ResidueReductionMap
        if isinstance(other, pAdicGeneric) and other.degree() == 1:
            p = other.prime()
            N = self.cardinality()
            n = N.exact_log(p)
            if p**n == N:
                return ResidueReductionMap._create_(other, self)

    def __richcmp__(self, other, op):
        """
        EXAMPLES::

            sage: Z11 = IntegerModRing(11); Z11
            Ring of integers modulo 11
            sage: Z12 = IntegerModRing(12); Z12
            Ring of integers modulo 12
            sage: Z13 = IntegerModRing(13); Z13
            Ring of integers modulo 13
            sage: Z11 == Z11, Z11 == Z12, Z11 == Z13
            (True, False, False)
            sage: F = GF(11); F
            Finite Field of size 11
            sage: Z11 == F
            False

        In :trac:`15229`, the following was implemented::

            sage: R1 = IntegerModRing(5)
            sage: R2 = IntegerModRing(5, is_field=True)
            sage: R1 is R2    # used to return False
            True
            sage: R2 == GF(5)
            False

        """
        # We want that GF(p) and IntegerModRing(p) evaluate unequal.
        # However, we cannot just compare the types, since the
        # choice of a different category also changes the type.
        # But if we go to the base class, we avoid the influence
        # of the category.
        try:
            c = bool(other.__class__.__base__ != self.__class__.__base__)
        except AttributeError:  # __base__ does not always exists
            c = bool(type(other) != type(self))
        if c:
            return NotImplemented
        return richcmp(self.__order, other.__order, op)

    def unit_gens(self, **kwds):
        r"""
        Returns generators for the unit group `(\ZZ/N\ZZ)^*`.

        We compute the list of generators using a deterministic algorithm, so
        the generators list will always be the same. For each odd prime divisor
        of `N` there will be exactly one corresponding generator; if `N` is
        even there will be 0, 1 or 2 generators according to whether 2 divides
        `N` to order 1, 2 or `\geq 3`.

        OUTPUT:

        A tuple containing the units of ``self``.

        EXAMPLES::

            sage: R = IntegerModRing(18)
            sage: R.unit_gens()                                                         # needs sage.groups
            (11,)
            sage: R = IntegerModRing(17)
            sage: R.unit_gens()                                                         # needs sage.groups
            (3,)
            sage: IntegerModRing(next_prime(10^30)).unit_gens()                         # needs sage.groups
            (5,)

        The choice of generators is affected by the optional keyword
        ``algorithm``; this can be ``'sage'`` (default) or ``'pari'``.
        See :meth:`unit_group` for details. ::

            sage: A = Zmod(55)
            sage: A.unit_gens(algorithm='sage')                                         # needs sage.groups
            (12, 46)
            sage: A.unit_gens(algorithm='pari')                                         # needs sage.groups sage.libs.pari
            (2, 21)

        TESTS::

            sage: IntegerModRing(2).unit_gens()                                         # needs sage.groups
            ()
            sage: IntegerModRing(4).unit_gens()                                         # needs sage.groups
            (3,)
            sage: IntegerModRing(8).unit_gens()                                         # needs sage.groups
            (7, 5)

        """
        return self.unit_group(**kwds).gens_values()

    def unit_group_exponent(self):
        """
        EXAMPLES::

            sage: R = IntegerModRing(17)
            sage: R.unit_group_exponent()                                               # needs sage.groups
            16
            sage: R = IntegerModRing(18)
            sage: R.unit_group_exponent()                                               # needs sage.groups
            6
        """
        return self.unit_group().exponent()

    def unit_group_order(self):
        """
        Return the order of the unit group of this residue class ring.

        EXAMPLES::

            sage: R = Integers(500)
            sage: R.unit_group_order()                                                  # needs sage.groups
            200
        """
        return self.unit_group().order()

    @cached_method
    def unit_group(self, algorithm='sage'):
        r"""
        Return the unit group of ``self``.

        INPUT:

        - ``self`` -- the ring `\ZZ/n\ZZ` for a positive integer `n`

        - ``algorithm`` -- either ``'sage'`` (default) or ``'pari'``

        OUTPUT:

        The unit group of ``self``.  This is a finite Abelian group
        equipped with a distinguished set of generators, which is
        computed using a deterministic algorithm depending on the
        ``algorithm`` parameter.

        - If ``algorithm == 'sage'``, the generators correspond to the
          prime factors `p \mid n` (one generator for each odd `p`;
          the number of generators for `p = 2` is 0, 1 or 2 depending
          on the order to which 2 divides `n`).

        - If ``algorithm == 'pari'``, the generators are chosen such
          that their orders form a decreasing sequence with respect to
          divisibility.

        EXAMPLES:

        The output of the algorithms ``'sage'`` and ``'pari'`` can
        differ in various ways.  In the following example, the same
        cyclic factors are computed, but in a different order::

            sage: # needs sage.groups
            sage: A = Zmod(15)
<<<<<<< HEAD
            sage: G = A.unit_group(); G                                                 # needs sage.groups
            Multiplicative Abelian group isomorphic to C2 x C4
            sage: G.gens_values()                                                       # needs sage.groups
            (11, 7)
            sage: H = A.unit_group(algorithm='pari'); H                                 # needs sage.groups sage.libs.pari
            Multiplicative Abelian group isomorphic to C4 x C2
            sage: H.gens_values()                                                       # needs sage.groups sage.libs.pari
=======
            sage: G = A.unit_group(); G
            Multiplicative Abelian group isomorphic to C2 x C4
            sage: G.gens_values()
            (11, 7)
            sage: H = A.unit_group(algorithm='pari'); H                                 # needs sage.libs.pari
            Multiplicative Abelian group isomorphic to C4 x C2
            sage: H.gens_values()                                                       # needs sage.libs.pari
>>>>>>> 744ddf84
            (7, 11)

        Here are two examples where the cyclic factors are isomorphic,
        but are ordered differently and have different generators::

            sage: # needs sage.groups
            sage: A = Zmod(40)
<<<<<<< HEAD
            sage: G = A.unit_group(); G                                                 # needs sage.groups
            Multiplicative Abelian group isomorphic to C2 x C2 x C4
            sage: G.gens_values()                                                       # needs sage.groups
            (31, 21, 17)
            sage: H = A.unit_group(algorithm='pari'); H                                 # needs sage.groups sage.libs.pari
            Multiplicative Abelian group isomorphic to C4 x C2 x C2
            sage: H.gens_values()                                                       # needs sage.groups sage.libs.pari
=======
            sage: G = A.unit_group(); G
            Multiplicative Abelian group isomorphic to C2 x C2 x C4
            sage: G.gens_values()
            (31, 21, 17)
            sage: H = A.unit_group(algorithm='pari'); H                                 # needs sage.libs.pari
            Multiplicative Abelian group isomorphic to C4 x C2 x C2
            sage: H.gens_values()                                                       # needs sage.libs.pari
>>>>>>> 744ddf84
            (17, 31, 21)

            sage: # needs sage.groups
            sage: A = Zmod(192)
<<<<<<< HEAD
            sage: G = A.unit_group(); G                                                 # needs sage.groups
            Multiplicative Abelian group isomorphic to C2 x C16 x C2
            sage: G.gens_values()                                                       # needs sage.groups
            (127, 133, 65)
            sage: H = A.unit_group(algorithm='pari'); H                                 # needs sage.groups sage.libs.pari
            Multiplicative Abelian group isomorphic to C16 x C2 x C2
            sage: H.gens_values()                                                       # needs sage.groups sage.libs.pari
=======
            sage: G = A.unit_group(); G
            Multiplicative Abelian group isomorphic to C2 x C16 x C2
            sage: G.gens_values()
            (127, 133, 65)
            sage: H = A.unit_group(algorithm='pari'); H                                 # needs sage.libs.pari
            Multiplicative Abelian group isomorphic to C16 x C2 x C2
            sage: H.gens_values()                                                       # needs sage.libs.pari
>>>>>>> 744ddf84
            (133, 127, 65)

        In the following examples, the cyclic factors are not even
        isomorphic::

            sage: A = Zmod(319)
            sage: A.unit_group()                                                        # needs sage.groups
            Multiplicative Abelian group isomorphic to C10 x C28
            sage: A.unit_group(algorithm='pari')                                        # needs sage.groups sage.libs.pari
            Multiplicative Abelian group isomorphic to C140 x C2

            sage: A = Zmod(30.factorial())
            sage: A.unit_group()                                                        # needs sage.groups
            Multiplicative Abelian group isomorphic to
             C2 x C16777216 x C3188646 x C62500 x C2058 x C110 x C156 x C16 x C18 x C22 x C28
            sage: A.unit_group(algorithm='pari')                                        # needs sage.groups sage.libs.pari
            Multiplicative Abelian group isomorphic to
             C20499647385305088000000 x C55440 x C12 x C12 x C4 x C2 x C2 x C2 x C2 x C2 x C2

        TESTS:

        We test the cases where the unit group is trivial::

            sage: # needs sage.groups
            sage: A = Zmod(1)
<<<<<<< HEAD
            sage: A.unit_group()                                                        # needs sage.groups
            Trivial Abelian group
            sage: A.unit_group(algorithm='pari')                                        # needs sage.groups sage.libs.pari
            Trivial Abelian group
            sage: A = Zmod(2)
            sage: A.unit_group()                                                        # needs sage.groups
            Trivial Abelian group
            sage: A.unit_group(algorithm='pari')                                        # needs sage.groups sage.libs.pari
=======
            sage: A.unit_group()
            Trivial Abelian group
            sage: A.unit_group(algorithm='pari')                                        # needs sage.libs.pari
            Trivial Abelian group
            sage: A = Zmod(2)
            sage: A.unit_group()
            Trivial Abelian group
            sage: A.unit_group(algorithm='pari')                                        # needs sage.libs.pari
>>>>>>> 744ddf84
            Trivial Abelian group

            sage: Zmod(3).unit_group(algorithm='bogus')                                 # needs sage.groups
            Traceback (most recent call last):
            ...
            ValueError: unknown algorithm 'bogus' for computing the unit group

        """
        from sage.groups.abelian_gps.values import AbelianGroupWithValues
        if algorithm == 'sage':
            n = self.order()
            gens = []
            orders = []
            for p, r in self.factored_order():
                m = n // (p**r)
                for g, o in _unit_gens_primepowercase(p, r):
                    x = g.crt(integer_mod.Mod(1, m))
                    gens.append(x)
                    orders.append(o)
        elif algorithm == 'pari':
            _, orders, gens = self.order().__pari__().znstar()
            gens = [self(g) for g in gens]
            orders = [integer.Integer(o) for o in orders]
        else:
            raise ValueError('unknown algorithm %r for computing the unit group' % algorithm)
        return AbelianGroupWithValues(gens, orders, values_group=self)

    def random_element(self, bound=None):
        """
        Return a random element of this ring.

        INPUT:

        - ``bound``, a positive integer or ``None`` (the default). Is given,
          return  the coercion of an integer in the interval
          ``[-bound, bound]`` into this ring.

        EXAMPLES::

            sage: R = IntegerModRing(18)
            sage: R.random_element().parent() is R
            True
            sage: found = [False]*18
            sage: while not all(found):
            ....:     found[R.random_element()] = True

        We test ``bound``-option::

            sage: R.random_element(2) in [R(16), R(17), R(0), R(1), R(2)]
            True
        """
        if bound is not None:
            return ring.CommutativeRing.random_element(self, bound)
        a = random.randint(0, self.order() - 1)
        return self(a)

    #######################################################
    # Suppose for interfaces
    #######################################################
    def _gap_init_(self):
        """
        EXAMPLES::

            sage: R = Integers(12345678900)
            sage: R
            Ring of integers modulo 12345678900
            sage: gap(R) # indirect doctest                                             # needs sage.libs.gap
            (Integers mod 12345678900)
        """
        return 'ZmodnZ({})'.format(self.order())

    def _magma_init_(self, magma):
        """
        EXAMPLES::

            sage: R = Integers(12345678900)
            sage: R
            Ring of integers modulo 12345678900
            sage: magma(R)  # indirect doctest, optional - magma
            Residue class ring of integers modulo 12345678900
        """
        return 'Integers({})'.format(self.order())

    def degree(self):
        """
        Return 1.

        EXAMPLES::

            sage: R = Integers(12345678900)
            sage: R.degree()
            1
        """
        return integer.Integer(1)


# Register unpickling methods for backward compatibility.

from sage.misc.persist import register_unpickle_override
register_unpickle_override('sage.rings.integer_mod_ring', 'IntegerModRing_generic', IntegerModRing_generic)


def crt(v):
    """
    INPUT:

    - ``v`` -- (list) a lift of elements of ``rings.IntegerMod(n)``, for
      various coprime moduli ``n``

    EXAMPLES::

        sage: from sage.rings.finite_rings.integer_mod_ring import crt
        sage: crt([mod(3, 8), mod(1,19), mod(7, 15)])
        1027
    """
    if len(v) == 0:
        return IntegerModRing(1)(1)
    x = v[0]
    for i in range(1, len(v)):
        x = x.crt(v[i])
    return x<|MERGE_RESOLUTION|>--- conflicted
+++ resolved
@@ -348,16 +348,6 @@
         29
         sage: FF.order()
         29
-<<<<<<< HEAD
-        sage: gens = FF.unit_gens()                                                     # needs sage.groups
-        sage: a = gens[0]                                                               # needs sage.groups
-        sage: a                                                                         # needs sage.groups
-        2
-        sage: a.is_square()                                                             # needs sage.groups
-        False
-        sage: def pow(i): return a**i
-        sage: [pow(i) for i in range(16)]                                               # needs sage.groups
-=======
 
         sage: # needs sage.groups
         sage: gens = FF.unit_gens()
@@ -368,7 +358,6 @@
         False
         sage: def pow(i): return a**i
         sage: [pow(i) for i in range(16)]
->>>>>>> 744ddf84
         [1, 2, 4, 8, 16, 3, 6, 12, 24, 19, 9, 18, 7, 14, 28, 27]
         sage: TestSuite(FF).run()
 
@@ -421,25 +410,6 @@
         16
         sage: Z16.characteristic()
         16
-<<<<<<< HEAD
-        sage: gens = Z16.unit_gens()                                                    # needs sage.groups
-        sage: gens                                                                      # needs sage.groups
-        (15, 5)
-        sage: a = gens[0]                                                               # needs sage.groups
-        sage: b = gens[1]                                                               # needs sage.groups
-        sage: def powa(i): return a**i
-        sage: def powb(i): return b**i
-        sage: gp_exp = FF.unit_group_exponent()                                         # needs sage.groups
-        sage: gp_exp                                                                    # needs sage.groups
-        28
-        sage: [powa(i) for i in range(15)]                                              # needs sage.groups
-        [1, 15, 1, 15, 1, 15, 1, 15, 1, 15, 1, 15, 1, 15, 1]
-        sage: [powb(i) for i in range(15)]                                              # needs sage.groups
-        [1, 5, 9, 13, 1, 5, 9, 13, 1, 5, 9, 13, 1, 5, 9]
-        sage: a.multiplicative_order()                                                  # needs sage.groups
-        2
-        sage: b.multiplicative_order()                                                  # needs sage.groups
-=======
 
         sage: # needs sage.groups
         sage: gens = Z16.unit_gens()
@@ -459,7 +429,6 @@
         sage: a.multiplicative_order()
         2
         sage: b.multiplicative_order()
->>>>>>> 744ddf84
         4
 
         sage: TestSuite(Z16).run()
@@ -1189,16 +1158,6 @@
         """
         TESTS::
 
-<<<<<<< HEAD
-            sage: K2 = GF(2)
-            sage: K3 = GF(3)
-            sage: K8 = GF(8, 'a')                                                       # needs sage.rings.finite_rings
-            sage: K8(5)  # indirect doctest                                             # needs sage.rings.finite_rings
-            1
-            sage: K8('a+1')                                                             # needs sage.rings.finite_rings
-            a + 1
-            sage: K8(K2(1))                                                             # needs sage.rings.finite_rings
-=======
             sage: # needs sage.rings.finite_rings
             sage: K2 = GF(2)
             sage: K3 = GF(3)
@@ -1208,7 +1167,6 @@
             sage: K8('a+1')
             a + 1
             sage: K8(K2(1))
->>>>>>> 744ddf84
             1
 
         The following test refers to :trac:`6468`::
@@ -1511,15 +1469,6 @@
 
             sage: # needs sage.groups
             sage: A = Zmod(15)
-<<<<<<< HEAD
-            sage: G = A.unit_group(); G                                                 # needs sage.groups
-            Multiplicative Abelian group isomorphic to C2 x C4
-            sage: G.gens_values()                                                       # needs sage.groups
-            (11, 7)
-            sage: H = A.unit_group(algorithm='pari'); H                                 # needs sage.groups sage.libs.pari
-            Multiplicative Abelian group isomorphic to C4 x C2
-            sage: H.gens_values()                                                       # needs sage.groups sage.libs.pari
-=======
             sage: G = A.unit_group(); G
             Multiplicative Abelian group isomorphic to C2 x C4
             sage: G.gens_values()
@@ -1527,7 +1476,6 @@
             sage: H = A.unit_group(algorithm='pari'); H                                 # needs sage.libs.pari
             Multiplicative Abelian group isomorphic to C4 x C2
             sage: H.gens_values()                                                       # needs sage.libs.pari
->>>>>>> 744ddf84
             (7, 11)
 
         Here are two examples where the cyclic factors are isomorphic,
@@ -1535,15 +1483,6 @@
 
             sage: # needs sage.groups
             sage: A = Zmod(40)
-<<<<<<< HEAD
-            sage: G = A.unit_group(); G                                                 # needs sage.groups
-            Multiplicative Abelian group isomorphic to C2 x C2 x C4
-            sage: G.gens_values()                                                       # needs sage.groups
-            (31, 21, 17)
-            sage: H = A.unit_group(algorithm='pari'); H                                 # needs sage.groups sage.libs.pari
-            Multiplicative Abelian group isomorphic to C4 x C2 x C2
-            sage: H.gens_values()                                                       # needs sage.groups sage.libs.pari
-=======
             sage: G = A.unit_group(); G
             Multiplicative Abelian group isomorphic to C2 x C2 x C4
             sage: G.gens_values()
@@ -1551,20 +1490,10 @@
             sage: H = A.unit_group(algorithm='pari'); H                                 # needs sage.libs.pari
             Multiplicative Abelian group isomorphic to C4 x C2 x C2
             sage: H.gens_values()                                                       # needs sage.libs.pari
->>>>>>> 744ddf84
             (17, 31, 21)
 
             sage: # needs sage.groups
             sage: A = Zmod(192)
-<<<<<<< HEAD
-            sage: G = A.unit_group(); G                                                 # needs sage.groups
-            Multiplicative Abelian group isomorphic to C2 x C16 x C2
-            sage: G.gens_values()                                                       # needs sage.groups
-            (127, 133, 65)
-            sage: H = A.unit_group(algorithm='pari'); H                                 # needs sage.groups sage.libs.pari
-            Multiplicative Abelian group isomorphic to C16 x C2 x C2
-            sage: H.gens_values()                                                       # needs sage.groups sage.libs.pari
-=======
             sage: G = A.unit_group(); G
             Multiplicative Abelian group isomorphic to C2 x C16 x C2
             sage: G.gens_values()
@@ -1572,7 +1501,6 @@
             sage: H = A.unit_group(algorithm='pari'); H                                 # needs sage.libs.pari
             Multiplicative Abelian group isomorphic to C16 x C2 x C2
             sage: H.gens_values()                                                       # needs sage.libs.pari
->>>>>>> 744ddf84
             (133, 127, 65)
 
         In the following examples, the cyclic factors are not even
@@ -1598,16 +1526,6 @@
 
             sage: # needs sage.groups
             sage: A = Zmod(1)
-<<<<<<< HEAD
-            sage: A.unit_group()                                                        # needs sage.groups
-            Trivial Abelian group
-            sage: A.unit_group(algorithm='pari')                                        # needs sage.groups sage.libs.pari
-            Trivial Abelian group
-            sage: A = Zmod(2)
-            sage: A.unit_group()                                                        # needs sage.groups
-            Trivial Abelian group
-            sage: A.unit_group(algorithm='pari')                                        # needs sage.groups sage.libs.pari
-=======
             sage: A.unit_group()
             Trivial Abelian group
             sage: A.unit_group(algorithm='pari')                                        # needs sage.libs.pari
@@ -1616,7 +1534,6 @@
             sage: A.unit_group()
             Trivial Abelian group
             sage: A.unit_group(algorithm='pari')                                        # needs sage.libs.pari
->>>>>>> 744ddf84
             Trivial Abelian group
 
             sage: Zmod(3).unit_group(algorithm='bogus')                                 # needs sage.groups
