--- conflicted
+++ resolved
@@ -35,14 +35,6 @@
 from sage.structure.element cimport Vector
 from sage.structure.richcmp cimport rich_to_bool
 
-<<<<<<< HEAD
-try:
-    from sage.modules.free_module_element import FreeModuleElement
-except ImportError:
-    FreeModuleElement = ()
-
-=======
->>>>>>> 6ea1fe93
 from sage.interfaces.abc import GapElement
 
 
