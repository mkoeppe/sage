# sage_setup: distribution = sagemath-pari
<<<<<<< HEAD

=======
>>>>>>> df9dd716
"""
Finite field elements implemented via PARI's FFELT type

AUTHORS:

- Peter Bruin (June 2013): initial version, based on
  element_ext_pari.py by William Stein et al. and
  element_ntl_gf2e.pyx by Martin Albrecht.
"""
# ****************************************************************************
#      Copyright (C) 2013 Peter Bruin <peter.bruin@math.uzh.ch>
#
#  Distributed under the terms of the GNU General Public License (GPL)
#  as published by the Free Software Foundation; either version 2 of
#  the License, or (at your option) any later version.
#                  https://www.gnu.org/licenses/
# ****************************************************************************

from cysignals.signals cimport sig_on, sig_off

from cypari2.paridecl cimport *
from cypari2.paripriv cimport *
from sage.libs.pari.convert_gmp cimport _new_GEN_from_mpz_t
from cypari2.stack cimport new_gen, new_gen_noclear, clear_stack
from cypari2.gen cimport Gen as pari_gen, objtogen

from sage.rings.finite_rings.element_base cimport FinitePolyExtElement
from sage.rings.finite_rings.integer_mod import IntegerMod_abstract

import sage.rings.integer
from sage.rings.integer cimport Integer
from sage.rings.polynomial.polynomial_element import Polynomial
from sage.rings.polynomial.multi_polynomial_element import MPolynomial
from sage.rings.rational import Rational
from sage.structure.element cimport Vector
from sage.structure.richcmp cimport rich_to_bool

from sage.interfaces.abc import GapElement


cdef GEN _INT_to_FFELT(GEN g, GEN x) except NULL:
    """
    Convert the t_INT `x` to an element of the field of definition of
    the t_FFELT `g`.

    This function must be called within ``sig_on()`` ... ``sig_off()``.

    TESTS:

    Converting large integers to finite field elements does not lead
    to overflow errors (see :issue:`16807`)::

        sage: p = previous_prime(2^64)
        sage: F.<x> = GF(p^2)
        sage: x * 2^63
        9223372036854775808*x

    """
    cdef GEN f, p = gel(g, 4), result
    cdef long t

    x = modii(x, p)
    if gequal0(x):
        return FF_zero(g)
    elif gequal1(x):
        return FF_1(g)
    else:
        # In characteristic 2, we have already dealt with the
        # two possible values of x, so we may assume that the
        # characteristic is > 2.
        t = g[1]  # codeword: t_FF_FpXQ, t_FF_Flxq, t_FF_F2xq
        if t == t_FF_FpXQ:
            f = cgetg(3, t_POL)
            set_gel(f, 1, gmael(g, 2, 1))
            set_gel(f, 2, x)
        elif t == t_FF_Flxq:
            f = cgetg(3, t_VECSMALL)
            set_gel(f, 1, gmael(g, 2, 1))
            f[2] = itou(x)
        else:
            sig_off()
            raise TypeError("unknown PARI finite field type")
        result = cgetg(5, t_FFELT)
        result[1] = t
        set_gel(result, 2, f)
        set_gel(result, 3, gel(g, 3))  # modulus
        set_gel(result, 4, p)
        return result

cdef class FiniteFieldElement_pari_ffelt(FinitePolyExtElement):
    """
    An element of a finite field implemented using PARI.

    EXAMPLES::

        sage: K = FiniteField(10007^10, 'a', impl='pari_ffelt')
        sage: a = K.gen(); a
        a
        sage: type(a)
        <class 'sage.rings.finite_rings.element_pari_ffelt.FiniteFieldElement_pari_ffelt'>

    TESTS::

        sage: n = 63
        sage: m = 3
        sage: K.<a> = GF(2^n, impl='pari_ffelt')
        sage: f = conway_polynomial(2, n)
        sage: f(a) == 0
        True
        sage: e = (2^n - 1) / (2^m - 1)
        sage: conway_polynomial(2, m)(a^e) == 0
        True

        sage: K.<a> = FiniteField(2^16, impl='pari_ffelt')
        sage: K(0).is_zero()
        True
        sage: (a - a).is_zero()
        True
        sage: a - a
        0
        sage: a == a
        True
        sage: a - a == 0
        True
        sage: a - a == K(0)
        True
        sage: TestSuite(a).run()

    Test creating elements from basic Python types::

        sage: K.<a> = FiniteField(7^20, impl='pari_ffelt')
        sage: K(int(8))
        1

    ::

        sage: k = FiniteField(3^4, 'a', impl='pari_ffelt')
        sage: b = k(5) # indirect doctest
        sage: b.parent()
        Finite Field in a of size 3^4
        sage: a = k.gen()
        sage: k(a + 2)
        a + 2

    Univariate polynomials coerce into finite fields by evaluating
    the polynomial at the field's generator::

        sage: R.<x> = QQ[]
        sage: k.<a> = FiniteField(5^2, 'a', impl='pari_ffelt')
        sage: k(R(2/3))
        4
        sage: k(x^2)
        a + 3

        sage: R.<x> = GF(5)[]
        sage: k(x^3-2*x+1)
        2*a + 4

        sage: x = polygen(QQ)
        sage: k(x^25)
        a

        sage: Q.<q> = FiniteField(5^7, 'q', impl='pari_ffelt')
        sage: L = GF(5)
        sage: LL.<xx> = L[]
        sage: Q(xx^2 + 2*xx + 4)
        q^2 + 2*q + 4

        sage: k = FiniteField(3^11, 't', impl='pari_ffelt')
        sage: k.polynomial()
        t^11 + 2*t^2 + 1
        sage: P = k.polynomial_ring()
        sage: k(P.0^11)
        t^2 + 2

    An element can be specified by its vector of coordinates with
    respect to the basis consisting of powers of the generator:

        sage: k = FiniteField(3^11, 't', impl='pari_ffelt')
        sage: V = k.vector_space(map=False)
        sage: V
        Vector space of dimension 11 over Finite Field of size 3
        sage: v = V([0,1,2,0,1,2,0,1,2,0,1])
        sage: k(v)
        t^10 + 2*t^8 + t^7 + 2*t^5 + t^4 + 2*t^2 + t

    Multivariate polynomials only coerce if constant::

        sage: k = FiniteField(5^2, 'a', impl='pari_ffelt')
        sage: R = k['x,y,z']; R
        Multivariate Polynomial Ring in x, y, z over Finite Field in a of size 5^2
        sage: k(R(2))
        2
        sage: R = QQ['x,y,z']
        sage: k(R(1/5))
        Traceback (most recent call last):
        ...
        ZeroDivisionError: inverse of Mod(0, 5) does not exist

    Gap elements can also be coerced into finite fields::

        sage: F = FiniteField(2^3, 'a', impl='pari_ffelt')
        sage: a = F.multiplicative_generator(); a
        a
        sage: b = gap(a^3); b                                                           # needs sage.libs.gap
        Z(2^3)^3
        sage: F(b)
        a + 1
        sage: a^3
        a + 1

        sage: a = GF(13)(gap('0*Z(13)')); a                                             # needs sage.libs.gap
        0
        sage: a.parent()
        Finite Field of size 13

        sage: F = FiniteField(2^4, 'a', impl='pari_ffelt')
        sage: F(gap('Z(16)^3'))                                                         # needs sage.libs.gap
        a^3
        sage: F(gap('Z(16)^2'))                                                         # needs sage.libs.gap
        a^2

    You can also call a finite extension field with a string
    to produce an element of that field, like this::

        sage: k = GF(2^8, 'a')
        sage: k('a^200')
        a^4 + a^3 + a^2

    This is especially useful for conversion from Singular etc.

    TESTS::

        sage: k = FiniteField(3^2, 'a', impl='pari_ffelt')
        sage: a = k(11); a
        2
        sage: a.parent()
        Finite Field in a of size 3^2
        sage: V = k.vector_space(map=False); v = V((1,2))
        sage: k(v)
        2*a + 1

    We create elements using a list and verify that :issue:`10486` has
    been fixed::

        sage: k = FiniteField(3^11, 't', impl='pari_ffelt')
        sage: x = k([1,0,2,1]); x
        t^3 + 2*t^2 + 1
        sage: x + x + x
        0
        sage: pari(x)
        t^3 + 2*t^2 + 1

    If the list is longer than the degree, we just get the result
    modulo the modulus::

        sage: from sage.rings.finite_rings.finite_field_pari_ffelt import FiniteField_pari_ffelt
        sage: R.<a> = PolynomialRing(GF(5))
        sage: k = FiniteField_pari_ffelt(5, a^2 - 2, 't')
        sage: x = k([0,0,0,1]); x
        2*t
        sage: pari(x)
        2*t

    When initializing from a list, the elements are first coerced
    to the prime field (:issue:`11685`)::

        sage: k = FiniteField(3^11, 't', impl='pari_ffelt')
        sage: k([ 0, 1/2 ])
        2*t
        sage: k([ 0, 1/2, 0, 0, 0, 0, 0, 0, 0, -1, 0 ])
        2*t^9 + 2*t
        sage: k([ k(0), k(1) ])
        t
        sage: k([ GF(3)(2), GF(3^5,'u')(1) ])
        t + 2
        sage: R.<x> = PolynomialRing(k)
        sage: k([ x/x ])
        1
        sage: k([ R(-1), x/x ])
        t + 2
        sage: k([ R(-1), R(0), 0 ])
        2

    Check that zeros are created correctly (:issue:`11685`)::

        sage: K = FiniteField(3^11, 't', impl='pari_ffelt'); a = K.0
        sage: v = 0; pari(K(v))
        0
        sage: v = Mod(0,3); pari(K(v))
        0
        sage: v = pari(0); pari(K(v))
        0
        sage: v = pari("Mod(0,3)"); pari(K(v))
        0
        sage: v = []; pari(K(v))
        0
        sage: v = [0]; pari(K(v))
        0
        sage: v = [0,0]; pari(K(v))
        0
        sage: v = pari("Pol(0)"); pari(K(v))
        0
        sage: v = pari("Mod(0, %s)"%K.modulus()); pari(K(v))
        0
        sage: v = pari("Mod(Pol(0), %s)"%K.modulus()); pari(K(v))
        0
        sage: v = K(1) - K(1); pari(K(v))
        0
        sage: v = K([1]) - K([1]); pari(K(v))
        0
        sage: v = a - a; pari(K(v))
        0
        sage: v = K(1)*0; pari(K(v))
        0
        sage: v = K([1])*K([0]); pari(K(v))
        0
        sage: v = a*0; pari(K(v))
        0
    """

    def __init__(self, parent, x):
        """
        Initialise ``self`` with the given ``parent`` and value
        converted from ``x``.

        This is called when constructing elements from Python.

        TESTS::

            sage: from sage.rings.finite_rings.element_pari_ffelt import FiniteFieldElement_pari_ffelt
            sage: K = FiniteField(101^2, 'a', impl='pari_ffelt')
            sage: x = FiniteFieldElement_pari_ffelt(K, 'a + 1')
            sage: x
            a + 1
        """
        # FinitePolyExtElement.__init__(self, parent)
        self._parent = parent
        self.construct_from(x)

    def __dealloc__(self):
        """
        Cython destructor.
        """
        if self.val is not NULL:
            gunclone_deep(self.val)

    cdef FiniteFieldElement_pari_ffelt _new(self):
        """
        Create an empty element with the same parent as ``self``.
        """
        cdef FiniteFieldElement_pari_ffelt x
        x = FiniteFieldElement_pari_ffelt.__new__(FiniteFieldElement_pari_ffelt)
        x._parent = self._parent
        return x

    cdef void construct(self, GEN g) noexcept:
        """
        Initialise ``self`` to the FFELT ``g``, reset the PARI stack,
        and call sig_off().

        This should be called exactly once on every instance.
        """
        self.val = gcloneref(g)
        clear_stack()

    cdef int construct_from(self, x) except -1:
        """
        Initialise ``self`` to an FFELT constructed from the Sage
        object `x`.

        TESTS:

        Conversion of elements of the underlying vector space works in
        large characteristic (see :issue:`21186`)::

            sage: p = 13189065031705623239
            sage: Fq = FiniteField(p^3, "a")
            sage: Fq_X = PolynomialRing(Fq, "x")
            sage: pol = Fq_X("x^9 + 13189065031705622723*x^7 + 13189065031705622723*x^6 + 9288*x^5 + 18576*x^4 + 13189065031705590731*x^3 + 13189065031705497851*x^2 + 13189065031705497851*x + 13189065031705581443")
            sage: R = [r[0] for r in pol.roots()]
            sage: prod(Fq_X.gen() - r for r in R) == pol
            True

        """
        cdef GEN f, g, result, x_GEN
        cdef long i, n, t
        cdef Integer xi

        if isinstance(x, FiniteFieldElement_pari_ffelt):
            if self._parent is (<FiniteFieldElement_pari_ffelt>x)._parent:
                sig_on()
                self.construct((<FiniteFieldElement_pari_ffelt>x).val)
            else:
                raise TypeError("no coercion defined")

        elif isinstance(x, Integer):
            g = (<pari_gen>self._parent._gen_pari).g
            sig_on()
            x_GEN = _new_GEN_from_mpz_t((<Integer>x).value)
            self.construct(_INT_to_FFELT(g, x_GEN))

        elif isinstance(x, int):
            g = (<pari_gen>self._parent._gen_pari).g
            x = objtogen(x)
            sig_on()
            x_GEN = (<pari_gen>x).g
            self.construct(_INT_to_FFELT(g, x_GEN))

        elif isinstance(x, IntegerMod_abstract):
            if self._parent.characteristic().divides(x.modulus()):
                g = (<pari_gen>self._parent._gen_pari).g
                sig_on()
                x_GEN = _new_GEN_from_mpz_t(Integer(x).value)
                self.construct(_INT_to_FFELT(g, x_GEN))
            else:
                raise TypeError("no coercion defined")

        elif x is None:
            g = (<pari_gen>self._parent._gen_pari).g
            sig_on()
            self.construct(FF_zero(g))

        elif isinstance(x, pari_gen):
            g = (<pari_gen>self._parent._gen_pari).g
            x_GEN = (<pari_gen>x).g

            sig_on()
            if gequal0(x_GEN):
                self.construct(FF_zero(g))
                return 0
            elif gequal1(x_GEN):
                self.construct(FF_1(g))
                return 0

            t = typ(x_GEN)
            if t == t_FFELT:
                if FF_samefield(x_GEN, g):
                    self.construct(x_GEN)
                    return 0
            elif t == t_INT:
                self.construct(_INT_to_FFELT(g, x_GEN))
                return 0
            elif t == t_INTMOD:
                if gequal0(modii(gel(x_GEN, 1), FF_p_i(g))):
                    self.construct(_INT_to_FFELT(g, gel(x_GEN, 2)))
                    return 0
            elif t == t_FRAC:
                if not gequal0(modii(gel(x_GEN, 2), FF_p_i(g))):
                    elt = FF_div(_INT_to_FFELT(g, gel(x_GEN, 1)),
                                 _INT_to_FFELT(g, gel(x_GEN, 2)))
                    self.construct(elt)
                    return 0
            sig_off()
            raise TypeError(f"unable to convert PARI {x.type()} to finite field element")

        elif (isinstance(x, Vector)
              and x.parent() is self._parent.vector_space(map=False)):
            g = (<pari_gen>self._parent._gen_pari).g
            t = g[1]  # codeword: t_FF_FpXQ, t_FF_Flxq, t_FF_F2xq
            n = len(x)
            while n > 0 and x[n - 1] == 0:
                n -= 1
            sig_on()
            if n == 0:
                self.construct(FF_zero(g))
                return 0
            if t == t_FF_FpXQ:
                f = cgetg(n + 2, t_POL)
                set_gel(f, 1, gmael(g, 2, 1))
                for i in range(n):
                    xi = Integer(x[i])
                    set_gel(f, i + 2, _new_GEN_from_mpz_t(xi.value))
            elif t == t_FF_Flxq or t == t_FF_F2xq:
                f = cgetg(n + 2, t_VECSMALL)
                set_gel(f, 1, gmael(g, 2, 1))
                for i in range(n):
                    set_uel(f, i + 2, x[i])
                if t == t_FF_F2xq:
                    f = Flx_to_F2x(f)
            else:
                sig_off()
                raise TypeError("unknown PARI finite field type")
            result = cgetg(5, t_FFELT)
            result[1] = t
            set_gel(result, 2, f)
            set_gel(result, 3, gel(g, 3))  # modulus
            set_gel(result, 4, gel(g, 4))  # p
            self.construct(result)

        elif isinstance(x, Rational):
            self.construct_from(x % self._parent.characteristic())

        elif isinstance(x, Polynomial):
            if x.base_ring() is not self._parent.base_ring():
                x = x.change_ring(self._parent.base_ring())
            self.construct_from(x.substitute(self._parent.gen()))

        elif isinstance(x, MPolynomial) and x.is_constant():
            self.construct_from(x.constant_coefficient())

        elif isinstance(x, list):
            n = len(x)
            if n == 0:
                self.construct_from(None)
            elif n == 1:
                Fp = self._parent.base_ring()
                self.construct_from(Fp(x[0]))
            elif n == self._parent.degree():
                self.construct_from(self._parent.vector_space(map=False)(x))
            else:
                Fp = self._parent.base_ring()
                self.construct_from(self._parent.polynomial_ring()([Fp(y) for y in x]))

        elif isinstance(x, str):
            self.construct_from(self._parent.polynomial_ring()(x))

        elif isinstance(x, GapElement):
            try:
                from sage.libs.gap.libgap import libgap
                self.construct_from(libgap(x).sage(ring=self._parent))
            except (ValueError, IndexError, TypeError):
                raise TypeError("no coercion defined")

        elif isinstance(x, sage.libs.gap.element.GapElement_FiniteField):
            try:
                self.construct_from(x.sage(ring=self._parent))
            except (ValueError, IndexError, TypeError):
                raise TypeError("no coercion defined")

        else:
            raise TypeError("no coercion defined")

    def _repr_(self):
        """
        Return the string representation of ``self``.

        EXAMPLES::

            sage: k.<c> = GF(3^17, impl='pari_ffelt')
            sage: c^20  # indirect doctest
            c^4 + 2*c^3
        """
        return str(new_gen_noclear(self.val))

    def __hash__(self):
        """
        Return the hash of ``self``.  This is by definition equal to
        the hash of ``self.polynomial()``.

        EXAMPLES::

            sage: k.<a> = GF(3^15, impl='pari_ffelt')
            sage: R = GF(3)['a']; aa = R.gen()
            sage: hash(a^2 + 1) == hash(aa^2 + 1)
            True
        """
        return hash(self.polynomial())

    def __reduce__(self):
        """
        For pickling.

        TESTS::

            sage: K.<a> = FiniteField(10007^10, impl='pari_ffelt')
            sage: loads(a.dumps()) == a
            True
        """
        return unpickle_FiniteFieldElement_pari_ffelt, (self._parent, str(self))

    def __copy__(self):
        """
        TESTS::

            sage: k.<a> = FiniteField(3^3, impl='pari_ffelt')
            sage: a
            a
            sage: b = copy(a); b
            a
            sage: a is b
            True
        """
        # immutable
        return self

    def __deepcopy__(self, memo):
        """
        TESTS::

            sage: k.<a> = FiniteField(3^3, impl='pari_ffelt')
            sage: a
            a
            sage: b = deepcopy(a); b
            a
            sage: a is b
            True
        """
        # immutable
        return self

    cpdef _richcmp_(self, other, int op):
        """
        Comparison of finite field elements.

        .. NOTE::

            Finite fields are unordered.  However, for the purpose of
            this function, we adopt the lexicographic ordering on the
            representing polynomials.

        EXAMPLES::

            sage: # needs sage.modules
            sage: k.<a> = GF(2^20, impl='pari_ffelt')
            sage: e = k.random_element()
            sage: f = loads(dumps(e))
            sage: e is f
            False
            sage: e == f
            True
            sage: e != (e + 1)
            True

        ::

            sage: K.<a> = GF(2^100, impl='pari_ffelt')
            sage: a < a^2
            True
            sage: a > a^2
            False
            sage: a+1 > a^2
            False
            sage: a+1 < a^2
            True
            sage: a+1 < a
            False
            sage: a+1 == a
            False
            sage: a == a
            True

        TESTS::

            sage: k.<a> = FiniteField(3^3, impl='pari_ffelt')
            sage: a == 1
            False
            sage: a^0 == 1
            True
            sage: a == a
            True
            sage: a < a^2
            True
            sage: a > a^2
            False
        """
        cdef int r
        sig_on()
        r = cmp_universal(self.val, (<FiniteFieldElement_pari_ffelt>other).val)
        sig_off()
        return rich_to_bool(op, r)

    cpdef _add_(self, right):
        """
        Addition.

        EXAMPLES::

            sage: k.<a> = GF(3^17, impl='pari_ffelt')
            sage: a + a^2 # indirect doctest
            a^2 + a
        """
        cdef FiniteFieldElement_pari_ffelt x = self._new()
        sig_on()
        x.construct(FF_add((<FiniteFieldElement_pari_ffelt>self).val,
                           (<FiniteFieldElement_pari_ffelt>right).val))
        return x

    cpdef _sub_(self, right):
        """
        Subtraction.

        EXAMPLES::

            sage: k.<a> = GF(3^17, impl='pari_ffelt')
            sage: a - a # indirect doctest
            0
        """
        cdef FiniteFieldElement_pari_ffelt x = self._new()
        sig_on()
        x.construct(FF_sub((<FiniteFieldElement_pari_ffelt>self).val,
                           (<FiniteFieldElement_pari_ffelt>right).val))
        return x

    cpdef _mul_(self, right):
        """
        Multiplication.

        EXAMPLES::

            sage: k.<a> = GF(3^17, impl='pari_ffelt')
            sage: (a^12 + 1)*(a^15 - 1) # indirect doctest
            a^15 + 2*a^12 + a^11 + 2*a^10 + 2
        """
        cdef FiniteFieldElement_pari_ffelt x = self._new()
        sig_on()
        x.construct(FF_mul((<FiniteFieldElement_pari_ffelt>self).val,
                           (<FiniteFieldElement_pari_ffelt>right).val))
        return x

    cpdef _div_(self, right):
        """
        Division.

        EXAMPLES::

            sage: k.<a> = GF(3^17, impl='pari_ffelt')
            sage: (a - 1) / (a + 1) # indirect doctest
            2*a^16 + a^15 + 2*a^14 + a^13 + 2*a^12 + a^11 + 2*a^10 + a^9 + 2*a^8 + a^7 + 2*a^6 + a^5 + 2*a^4 + a^3 + 2*a^2 + a + 1
        """
        if FF_equal0((<FiniteFieldElement_pari_ffelt>right).val):
            raise ZeroDivisionError
        cdef FiniteFieldElement_pari_ffelt x = self._new()
        sig_on()
        x.construct(FF_div((<FiniteFieldElement_pari_ffelt>self).val,
                           (<FiniteFieldElement_pari_ffelt>right).val))
        return x

    def is_zero(self):
        """
        Return ``True`` if ``self`` equals 0.

        EXAMPLES::

            sage: F.<a> = FiniteField(5^3, impl='pari_ffelt')
            sage: a.is_zero()
            False
            sage: (a - a).is_zero()
            True
        """
        return bool(FF_equal0(self.val))

    def is_one(self):
        """
        Return ``True`` if ``self`` equals 1.

        EXAMPLES::

            sage: F.<a> = FiniteField(5^3, impl='pari_ffelt')
            sage: a.is_one()
            False
            sage: (a/a).is_one()
            True
        """
        return bool(FF_equal1(self.val))

    def is_unit(self):
        """
        Return ``True`` if ``self`` is non-zero.

        EXAMPLES::

            sage: F.<a> = FiniteField(5^3, impl='pari_ffelt')
            sage: a.is_unit()
            True
        """
        return not bool(FF_equal0(self.val))

    __bool__ = is_unit

    def __pos__(self):
        """
        Unitary positive operator...

        EXAMPLES::

            sage: k.<a> = GF(3^17, impl='pari_ffelt')
            sage: +a
            a
        """
        return self

    def __neg__(self):
        """
        Negation.

        EXAMPLES::

            sage: k.<a> = GF(3^17, impl='pari_ffelt')
            sage: -a
            2*a
        """
        cdef FiniteFieldElement_pari_ffelt x = self._new()
        sig_on()
        x.construct(FF_neg_i((<FiniteFieldElement_pari_ffelt>self).val))
        return x

    def __invert__(self):
        """
        Return the multiplicative inverse of ``self``.

        EXAMPLES::

            sage: k.<a> = FiniteField(3^2, impl='pari_ffelt')
            sage: ~a
            a + 2
            sage: (a+1)*a
            2*a + 1
            sage: ~((2*a)/a)
            2
        """
        if FF_equal0(self.val):
            raise ZeroDivisionError
        cdef FiniteFieldElement_pari_ffelt x = self._new()
        sig_on()
        x.construct(FF_inv((<FiniteFieldElement_pari_ffelt>self).val))
        return x

    def __pow__(FiniteFieldElement_pari_ffelt self, exp, other):
        """
        Exponentiation.

        TESTS::

            sage: K.<a> = GF(5^10, impl='pari_ffelt')
            sage: n = (2*a)/a
            sage: n^-15
            2

        Large exponents are not a problem::

            sage: e = 3^10000
            sage: a^e
            2*a^9 + a^5 + 4*a^4 + 4*a^3 + a^2 + 3*a
            sage: a^(e % (5^10 - 1))
            2*a^9 + a^5 + 4*a^4 + 4*a^3 + a^2 + 3*a

        The exponent is converted to an integer (see :issue:`16540`)::

            sage: q = 11^23
            sage: F.<a> = FiniteField(q)
            sage: a^Mod(1, q - 1)
            a

        .. WARNING::

            For efficiency reasons, we do not verify that the
            exponentiation is well defined before converting the
            exponent to an integer.  This means that ``a^Mod(1, n)``
            returns `a` even if `n` is not a multiple of the
            multiplicative order of `a`.

        """
        if exp == 0:
            return self._parent.one()
        if exp < 0 and FF_equal0(self.val):
            raise ZeroDivisionError
        exp = Integer(exp).__pari__()
        cdef FiniteFieldElement_pari_ffelt x = self._new()
        sig_on()
        x.construct(FF_pow(self.val, (<pari_gen>exp).g))
        return x

    def pth_power(FiniteFieldElement_pari_ffelt self, int k=1):
        r"""
        Return the `(p^k)^{th}` power of ``self``, where `p` is the
        characteristic of the field.

        INPUT:

        - ``k`` -- integer (default: 1); must fit in a C ``int``

        Note that if `k` is negative, then this computes the appropriate root.

        TESTS::

            sage: # needs sage.modules
            sage: F.<a> = GF(13^64, impl='pari_ffelt'); F
            Finite Field in a of size 13^64
            sage: x = F.random_element()
            sage: x.pth_power(0) == x
            True
            sage: x.pth_power(1) == x**13
            True
            sage: x.pth_power(2) == x**(13**2)
            True
            sage: x.pth_power(-1)**13 == x
            True

            sage: # needs sage.modules
            sage: F.<a> = GF(127^16, impl='pari_ffelt'); F
            Finite Field in a of size 127^16
            sage: x = F.random_element()
            sage: x.pth_power(0) == x
            True
            sage: x.pth_power(1) == x**127
            True
            sage: x.pth_power(2) == x**(127**2)
            True
            sage: x.pth_power(-1)**127 == x
            True
        """
        cdef int n = int(self._parent.degree())
        if k % n == 0:
            return self
        cdef Integer p = self._parent.characteristic()
        if k == 1 and (p < 100 or p.bit_length()**2 < n):
            # For extremely small primes or very large extension degrees,
            # exponentiation is faster.
            return self**p
        # Otherwise use PARI field morphism (evaluation of a Fp polynomial
        # at the image of the generator).
        f = self._parent._pari_frobenius(k)
        cdef FiniteFieldElement_pari_ffelt x = self._new()
        sig_on()
        x.construct(ffmap((<pari_gen>f).g, self.val))
        return x

    frobenius = pth_power

    def polynomial(self, name=None):
        """
        Return the unique representative of ``self`` as a polynomial
        over the prime field whose degree is less than the degree of
        the finite field over its prime field.

        INPUT:

        - ``name`` -- (optional) variable name

        EXAMPLES::

            sage: k.<a> = FiniteField(3^2, impl='pari_ffelt')
            sage: pol = a.polynomial()
            sage: pol
            a
            sage: parent(pol)
            Univariate Polynomial Ring in a over Finite Field of size 3

        ::

            sage: k = FiniteField(3^4, 'alpha', impl='pari_ffelt')
            sage: a = k.gen()
            sage: a.polynomial()
            alpha
            sage: (a**2 + 1).polynomial('beta')
            beta^2 + 1
            sage: (a**2 + 1).polynomial().parent()
            Univariate Polynomial Ring in alpha over Finite Field of size 3
            sage: (a**2 + 1).polynomial('beta').parent()
            Univariate Polynomial Ring in beta over Finite Field of size 3
        """
        sig_on()
        pol = new_gen(FF_to_FpXQ(self.val))
        return self._parent.polynomial_ring(name)(pol)

    def minpoly(self, var='x'):
        """
        Return the minimal polynomial of ``self``.

        INPUT:

        - ``var`` -- string (default: 'x'): variable name to use.

        EXAMPLES::

            sage: R.<x> = PolynomialRing(FiniteField(3))
            sage: F.<a> = FiniteField(3^2, modulus=x^2 + 1, impl='pari_ffelt')
            sage: a.minpoly('y')
            y^2 + 1
        """
        sig_on()
        pol = new_gen(FF_minpoly(self.val))
        return self._parent.polynomial_ring(var)(pol)

    def charpoly(self, var='x'):
        """
        Return the characteristic polynomial of ``self``.

        INPUT:

        - ``var`` -- string (default: 'x'): variable name to use.

        EXAMPLES::

            sage: R.<x> = PolynomialRing(FiniteField(3))
            sage: F.<a> = FiniteField(3^2, modulus=x^2 + 1, impl='pari_ffelt')
            sage: a.charpoly('y')
            y^2 + 1
        """
        sig_on()
        pol = new_gen(FF_charpoly(self.val))
        return self._parent.polynomial_ring(var)(pol)

    def is_square(self):
        """
        Return ``True`` if and only if ``self`` is a square in the
        finite field.

        EXAMPLES::

            sage: k.<a> = FiniteField(3^2, impl='pari_ffelt')
            sage: a.is_square()
            False
            sage: (a**2).is_square()
            True

            sage: k.<a> = FiniteField(2^2, impl='pari_ffelt')
            sage: (a**2).is_square()
            True

            sage: k.<a> = FiniteField(17^5, impl='pari_ffelt')
            sage: (a**2).is_square()
            True
            sage: a.is_square()
            False
            sage: k(0).is_square()
            True
        """
        cdef long i
        sig_on()
        i = FF_issquare(self.val)
        sig_off()
        return bool(i)

    def sqrt(self, extend=False, all=False):
        """
        Return a square root of ``self``, if it exists.

        INPUT:

        - ``extend`` -- bool (default: ``False``)

           .. WARNING::

               This option is not implemented.

        - ``all`` -- bool (default: ``False``)

        OUTPUT:

        A square root of ``self``, if it exists.  If ``all`` is
        ``True``, a list containing all square roots of ``self``
        (of length zero, one or two) is returned instead.

        If ``extend`` is ``True``, a square root is chosen in an
        extension field if necessary.  If ``extend`` is ``False``, a
        :class:`ValueError` is raised if the element is not a square in the
        base field.

        .. WARNING::

           The ``extend`` option is not implemented (yet).

        EXAMPLES::

            sage: F = FiniteField(7^2, 'a', impl='pari_ffelt')
            sage: F(2).sqrt()
            4
            sage: F(3).sqrt() in (2*F.gen() + 6, 5*F.gen() + 1)
            True
            sage: F(3).sqrt()**2
            3
            sage: F(4).sqrt(all=True)
            [2, 5]

            sage: K = FiniteField(7^3, 'alpha', impl='pari_ffelt')
            sage: K(3).sqrt()
            Traceback (most recent call last):
            ...
            ValueError: element is not a square
            sage: K(3).sqrt(all=True)
            []

            sage: K.<a> = GF(3^17, impl='pari_ffelt')
            sage: (a^3 - a - 1).sqrt()
            a^16 + 2*a^15 + a^13 + 2*a^12 + a^10 + 2*a^9 + 2*a^8 + a^7 + a^6 + 2*a^5 + a^4 + 2*a^2 + 2*a + 2
        """
        if extend:
            raise NotImplementedError
        cdef GEN s
        cdef FiniteFieldElement_pari_ffelt x, mx
        sig_on()
        if FF_issquareall(self.val, &s):
            x = self._new()
            x.construct(s)
            if not all:
                return x
            elif gequal0(x.val) or self._parent.characteristic() == 2:
                return [x]
            else:
                sig_on()
                mx = self._new()
                mx.construct(FF_neg_i(x.val))
                return [x, mx]
        else:
            sig_off()
            if all:
                return []
            else:
                raise ValueError("element is not a square")

    def log(self, base, order=None, *, check=False):
        """
        Return a discrete logarithm of ``self`` with respect to the
        given base.

        INPUT:

        - ``base`` -- non-zero field element
        - ``order`` -- integer (optional), the order of the base
        - ``check`` -- boolean (default: ``False``): If set,
          test whether the given ``order`` is correct.

        OUTPUT:

        An integer `x` such that ``self`` equals ``base`` raised to
        the power `x`.  If no such `x` exists, a ``ValueError`` is
        raised.

        EXAMPLES::

            sage: F.<g> = FiniteField(2^10, impl='pari_ffelt')
            sage: b = g; a = g^37
            sage: a.log(b)
            37
            sage: b^37; a
            g^8 + g^7 + g^4 + g + 1
            g^8 + g^7 + g^4 + g + 1

        ::

            sage: F.<a> = FiniteField(5^2, impl='pari_ffelt')
            sage: F(-1).log(F(2))
            2
            sage: F(1).log(a)
            0

        ::

            sage: p = 2^127-1
            sage: F.<t> = GF((p, 3))
            sage: elt = F.random_element()^(p^2+p+1)
            sage: (elt^2).log(elt, p-1)
            2

        Passing the ``order`` argument can lead to huge speedups when
        factoring the order of the entire unit group is expensive but
        the order of the base element is much smaller::

            sage: %timeit (elt^2).log(elt)       # not tested
            6.18 s ± 85 ms per loop (mean ± std. dev. of 7 runs, 1 loop each)
            sage: %timeit (elt^2).log(elt, p-1)  # not tested
            147 ms ± 1.39 ms per loop (mean ± std. dev. of 7 runs, 10 loops each)

        Some cases where the logarithm is not defined or does not exist::

            sage: F.<a> = GF(3^10, impl='pari_ffelt')
            sage: a.log(-1)
            Traceback (most recent call last):
            ...
            ArithmeticError: element a does not lie in group generated by 2
            sage: a.log(0)
            Traceback (most recent call last):
            ...
            ArithmeticError: discrete logarithm with base 0 is not defined
            sage: F(0).log(1)
            Traceback (most recent call last):
            ...
            ArithmeticError: discrete logarithm of 0 is not defined

        TESTS:

        An example for ``check=True``::

            sage: a = GF(101^5).primitive_element()
            sage: a.log(a, 10510100500, check=True)
            1
            sage: a.log(a, 5255050250, check=True)
            Traceback (most recent call last):
            ...
            ValueError: element does not have the provided order
        """
        base = self._parent(base)
        if self.is_zero():
            raise ArithmeticError("discrete logarithm of 0 is not defined")
        if base.is_zero():
            raise ArithmeticError("discrete logarithm with base 0 is not defined")

        # Compute the order of the base to check whether the element actually
        # lies in the group generated by the base. PARI may otherwise enter an
        # infinite loop.
        # We also have to specify the order of the base anyway as PARI assumes
        # by default that the base generates the entire multiplicative group.
        cdef GEN x, base_order
        sig_on()
        if order is None:
            base_order = FF_order((<FiniteFieldElement_pari_ffelt>base).val, NULL)
        else:
            if check:
                from sage.groups.generic import has_order
                if not has_order(base, order, '*'):
                    clear_stack()
                    raise ValueError('element does not have the provided order')
            base_order = _new_GEN_from_mpz_t((<Integer>order).value)
        if not gequal1(powgi(self.val, base_order)):
            clear_stack()
            raise ArithmeticError(f'element {self} does not lie in group generated by {base}')
        x = FF_log(self.val, (<FiniteFieldElement_pari_ffelt>base).val, base_order)
        return Integer(new_gen(x))

    def multiplicative_order(self):
        """
        Returns the order of ``self`` in the multiplicative group.

        EXAMPLES::

            sage: a = FiniteField(5^3, 'a', impl='pari_ffelt').0
            sage: a.multiplicative_order()
            124
            sage: a**124
            1
        """
        if self.is_zero():
            raise ArithmeticError("Multiplicative order of 0 not defined.")
        cdef GEN order
        sig_on()
        order = FF_order(self.val, NULL)
        return Integer(new_gen(order))

    def lift(self):
        """
        If ``self`` is an element of the prime field, return a lift of
        this element to an integer.

        EXAMPLES::

            sage: k = FiniteField(next_prime(10^10)^2, 'u', impl='pari_ffelt')
            sage: a = k(17)/k(19)
            sage: b = a.lift(); b
            7894736858
            sage: b.parent()
            Integer Ring
        """
        if FF_equal0(self.val):
            return Integer(0)
        f = self.polynomial()
        if f.degree() == 0:
            return f.constant_coefficient().lift()
        else:
            raise ValueError("element is not in the prime field")

    def _integer_(self, ZZ=None):
        """
        Lift to a Sage integer, if possible.

        EXAMPLES::

            sage: k.<a> = GF(3^17, impl='pari_ffelt')
            sage: b = k(2)
            sage: b._integer_()
            2
            sage: a._integer_()
            Traceback (most recent call last):
            ...
            ValueError: element is not in the prime field
        """
        return self.lift()

    def __int__(self):
        """
        Lift to a python int, if possible.

        EXAMPLES::

            sage: k.<a> = GF(3^17, impl='pari_ffelt')
            sage: b = k(2)
            sage: int(b)
            2
            sage: int(a)
            Traceback (most recent call last):
            ...
            ValueError: element is not in the prime field
        """
        return int(self.lift())

    def __float__(self):
        """
        Lift to a python float, if possible.

        EXAMPLES::

            sage: k.<a> = GF(3^17, impl='pari_ffelt')
            sage: b = k(2)
            sage: float(b)
            2.0
        """
        return float(self.lift())

    def __pari__(self, var=None):
        """
        Return a PARI object representing ``self``.

        EXAMPLES::

            sage: k.<a> = FiniteField(3^3, impl='pari_ffelt')
            sage: b = a**2 + 2*a + 1
            sage: b.__pari__()
            a^2 + 2*a + 1
        """
        return new_gen_noclear(self.val)

    def _pari_init_(self):
        """
        Return a string representing ``self`` in PARI.

        EXAMPLES::

            sage: k.<a> = GF(3^17, impl='pari_ffelt')
            sage: a._pari_init_()
            'subst(a+3*a,a,ffgen(Mod(1, 3)*x^17 + Mod(2, 3)*x + Mod(1, 3),a))'
            sage: k(1)._pari_init_()
            'subst(1+3*a,a,ffgen(Mod(1, 3)*x^17 + Mod(2, 3)*x + Mod(1, 3),a))'

        This is used for conversion to GP. The element is displayed
        as "a" but has correct arithmetic::

            sage: gp(a)
            a
            sage: gp(a).type()
            t_FFELT
            sage: gp(a)^100
            2*a^16 + 2*a^15 + a^4 + a + 1
            sage: gp(a^100)
            2*a^16 + 2*a^15 + a^4 + a + 1
            sage: gp(k(0))
            0
            sage: gp(k(0)).type()
            t_FFELT
        """
        ffgen = "ffgen(%s,a)" % self._parent.modulus()._pari_init_()
        # Add this "zero" to ensure that the polynomial is not constant
        zero = "%s*a" % self._parent.characteristic()
        return "subst(%s+%s,a,%s)" % (self, zero, ffgen)

    def _magma_init_(self, magma):
        """
        Return a string representing ``self`` in Magma.

        EXAMPLES::

            sage: GF(7)(3)._magma_init_(magma)            # optional - magma
            'GF(7)!3'
        """
        k = self._parent
        km = magma(k)
        return str(self).replace(k.variable_name(), km.gen(1).name())

    def _gap_init_(self):
        r"""
        Return the string representing ``self`` in GAP.

        .. NOTE::

            The order of the parent field must be `\leq 65536`.  This
            function can be slow since elements of non-prime finite
            fields are represented in GAP as powers of a generator for
            the multiplicative group, so a discrete logarithm must be
            computed.

        EXAMPLES::

            sage: # needs sage.libs.gap
            sage: F = FiniteField(2^3, 'aa', impl='pari_ffelt')
            sage: aa = F.multiplicative_generator()
            sage: gap(aa)  # indirect doctest
            Z(2^3)
            sage: b = F.multiplicative_generator()
            sage: a = b^3
            sage: gap(a)
            Z(2^3)^3
            sage: gap(a^3)
            Z(2^3)^2
            sage: F(gap('Z(8)^3'))
            aa + 1
            sage: F(libgap.Z(8)^3)
            aa + 1

        You can specify the instance of the Gap interpreter that is used::

            sage: # needs sage.libs.gap
            sage: F = FiniteField(next_prime(200)^2, 'a', impl='pari_ffelt')
            sage: a = F.multiplicative_generator()
            sage: a._gap_ (gap)
            Z(211^2)
            sage: (a^20)._gap_(gap)
            Z(211^2)^20

        Gap only supports relatively small finite fields::

            sage: # needs sage.libs.gap
            sage: F = FiniteField(next_prime(1000)^2, 'a', impl='pari_ffelt')
            sage: a = F.multiplicative_generator()
            sage: a._gap_init_()
            Traceback (most recent call last):
            ...
            TypeError: order must be at most 65536
            sage: gap.coerce(a)
            Traceback (most recent call last):
            ...
            TypeError: no canonical coercion from Finite Field in a of size 1009^2 to Gap
        """
        F = self._parent
        if F.order() > 65536:
            raise TypeError("order must be at most 65536")

        if self == 0:
            return '0*Z(%s)'%F.order()
        assert F.degree() > 1
        g = F.multiplicative_generator()
        n = self.log(g)
        return 'Z(%s)^%s'%(F.order(), n)


def unpickle_FiniteFieldElement_pari_ffelt(parent, elem):
    """
    EXAMPLES::

        sage: # needs sage.modules
        sage: k.<a> = GF(2^20, impl='pari_ffelt')
        sage: e = k.random_element()
        sage: f = loads(dumps(e)) # indirect doctest
        sage: e == f
        True
    """
    return parent(elem)<|MERGE_RESOLUTION|>--- conflicted
+++ resolved
@@ -1,8 +1,5 @@
 # sage_setup: distribution = sagemath-pari
-<<<<<<< HEAD
-
-=======
->>>>>>> df9dd716
+
 """
 Finite field elements implemented via PARI's FFELT type
 
