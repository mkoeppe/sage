--- conflicted
+++ resolved
@@ -12,20 +12,6 @@
 
     sage: # needs sage.modules
     sage: LZ = Localization(ZZ, (5,11))
-<<<<<<< HEAD
-    sage: m = matrix(LZ, [[5, 7], [0,11]])                                              # needs sage.modules
-    sage: m.parent()                                                                    # needs sage.modules
-    Full MatrixSpace of 2 by 2 dense matrices over Integer Ring localized at (5, 11)
-    sage: ~m      # parent of inverse is different: see documentation of m.__invert__   # needs sage.modules
-    [  1/5 -7/55]
-    [    0  1/11]
-    sage: _.parent()                                                                    # needs sage.modules
-    Full MatrixSpace of 2 by 2 dense matrices over Rational Field
-    sage: mi = matrix(LZ, ~m)                                                           # needs sage.modules
-    sage: mi.parent()                                                                   # needs sage.modules
-    Full MatrixSpace of 2 by 2 dense matrices over Integer Ring localized at (5, 11)
-    sage: mi == ~m                                                                      # needs sage.modules
-=======
     sage: m = matrix(LZ, [[5, 7], [0,11]])
     sage: m.parent()
     Full MatrixSpace of 2 by 2 dense matrices over Integer Ring localized at (5, 11)
@@ -38,7 +24,6 @@
     sage: mi.parent()
     Full MatrixSpace of 2 by 2 dense matrices over Integer Ring localized at (5, 11)
     sage: mi == ~m
->>>>>>> 89e4c05f
     True
 
 The next example defines the most general ring containing the coefficients of the irreducible
@@ -93,15 +78,9 @@
 
 Obtain specializations in positive characteristic::
 
-<<<<<<< HEAD
-    sage: # needs sage.rings.finite_rings
-    sage: Fp = GF(17)
-    sage: f = L.hom((3,5,7,11), codomain=Fp); f                                         # needs sage.libs.pari
-=======
     sage: # needs sage.libs.pari sage.modules
     sage: Fp = GF(17)
     sage: f = L.hom((3,5,7,11), codomain=Fp); f
->>>>>>> 89e4c05f
     Ring morphism:
       From: Multivariate Polynomial Ring in u0, u1, u2, q over Integer Ring localized at
             (q, q + 1, u2, u1, u1 - u2, u0, u0 - u2, u0 - u1, u2*q - u1, u2*q - u0,
@@ -111,19 +90,6 @@
             u1 |--> 5
             u2 |--> 7
             q |--> 11
-<<<<<<< HEAD
-    sage: mFp1 = matrix({k: f(v) for k, v in m1.dict().items()}); mFp1                  # needs sage.libs.pari sage.modules
-    [5 0 0]
-    [0 3 0]
-    [0 0 3]
-    sage: mFp1.base_ring()                                                              # needs sage.libs.pari sage.modules
-    Finite Field of size 17
-    sage: mFp2 = matrix({k: f(v) for k, v in m2.dict().items()}); mFp2                  # needs sage.libs.pari sage.modules
-    [ 2  3  0]
-    [ 9  8  0]
-    [ 0  0 16]
-    sage: mFp3 = matrix({k: f(v) for k, v in m3.dict().items()}); mFp3                  # needs sage.libs.pari sage.modules
-=======
     sage: mFp1 = matrix({k: f(v) for k, v in m1.dict().items()}); mFp1
     [5 0 0]
     [0 3 0]
@@ -135,7 +101,6 @@
     [ 9  8  0]
     [ 0  0 16]
     sage: mFp3 = matrix({k: f(v) for k, v in m3.dict().items()}); mFp3
->>>>>>> 89e4c05f
     [16  0  0]
     [ 0  4  5]
     [ 0  7  6]
@@ -153,19 +118,6 @@
             u1 |--> 5
             u2 |--> 7
             q |--> 11
-<<<<<<< HEAD
-    sage: mQ1 = matrix({k: fQ(v) for k, v in m1.dict().items()}); mQ1                   # needs sage.modules sage.rings.finite_rings
-    [5 0 0]
-    [0 3 0]
-    [0 0 3]
-    sage: mQ1.base_ring()                                                               # needs sage.modules sage.rings.finite_rings
-    Rational Field
-    sage: mQ2 = matrix({k: fQ(v) for k, v in m2.dict().items()}); mQ2                   # needs sage.modules sage.rings.finite_rings
-    [-15 -14   0]
-    [ 26  25   0]
-    [  0   0  -1]
-    sage: mQ3 = matrix({k: fQ(v) for k, v in m3.dict().items()}); mQ3                   # needs sage.modules sage.rings.finite_rings
-=======
 
     sage: # needs sage.libs.pari sage.modules sage.rings.finite_rings
     sage: mQ1 = matrix({k: fQ(v) for k, v in m1.dict().items()}); mQ1
@@ -179,7 +131,6 @@
     [ 26  25   0]
     [  0   0  -1]
     sage: mQ3 = matrix({k: fQ(v) for k, v in m3.dict().items()}); mQ3
->>>>>>> 89e4c05f
     [    -1      0      0]
     [     0 -15/26  11/26]
     [     0 301/26 275/26]
@@ -187,13 +138,8 @@
     sage: # needs sage.libs.pari sage.libs.singular
     sage: S.<x, y, z, t> = QQ[]
     sage: T = S.quo(x + y + z)
-<<<<<<< HEAD
-    sage: F = T.fraction_field()                                                        # needs sage.libs.pari sage.libs.singular
-    sage: fF = L.hom((x, y, z, t), codomain=F); fF                                      # needs sage.libs.pari sage.libs.singular
-=======
     sage: F = T.fraction_field()
     sage: fF = L.hom((x, y, z, t), codomain=F); fF
->>>>>>> 89e4c05f
     Ring morphism:
       From: Multivariate Polynomial Ring in u0, u1, u2, q over Integer Ring
             localized at (q, q + 1, u2, u1, u1 - u2, u0, u0 - u2, u0 - u1,
@@ -204,19 +150,11 @@
             u1 |--> ybar
             u2 |--> zbar
             q |--> tbar
-<<<<<<< HEAD
-    sage: mF1 = matrix({k: fF(v) for k, v in m1.dict().items()}); mF1                   # needs sage.libs.pari sage.libs.singular sage.modules
-    [        ybar            0            0]
-    [           0 -ybar - zbar            0]
-    [           0            0 -ybar - zbar]
-    sage: mF1.base_ring() == F                                                          # needs sage.libs.pari sage.libs.singular sage.modules
-=======
     sage: mF1 = matrix({k: fF(v) for k, v in m1.dict().items()}); mF1                   # needs sage.modules
     [        ybar            0            0]
     [           0 -ybar - zbar            0]
     [           0            0 -ybar - zbar]
     sage: mF1.base_ring() == F                                                          # needs sage.modules
->>>>>>> 89e4c05f
     True
 
 TESTS::
@@ -280,16 +218,6 @@
 
         sage: # needs sage.libs.singular
         sage: R.<x, y> = ZZ[]
-<<<<<<< HEAD
-        sage: Q.<a, b> = R.quo(x**2 - 5)                                                # needs sage.libs.singular
-        sage: p = b**2 - 5                                                              # needs sage.libs.singular
-        sage: p == (b-a)*(b+a)                                                          # needs sage.libs.singular
-        True
-        sage: normalize_extra_units(Q, [p])                                             # needs sage.libs.pari sage.libs.singular
-        doctest:...: UserWarning: Localization may not be represented uniquely
-        [b^2 - 5]
-        sage: normalize_extra_units(Q, [p], warning=False)                              # needs sage.libs.pari sage.libs.singular
-=======
         sage: Q.<a, b> = R.quo(x**2 - 5)
         sage: p = b**2 - 5
         sage: p == (b-a)*(b+a)
@@ -298,7 +226,6 @@
         doctest:...: UserWarning: Localization may not be represented uniquely
         [b^2 - 5]
         sage: normalize_extra_units(Q, [p], warning=False)                              # needs sage.libs.pari
->>>>>>> 89e4c05f
         [b^2 - 5]
     """
     # convert to base ring
@@ -335,11 +262,7 @@
 
     EXAMPLES::
 
-<<<<<<< HEAD
-        sage: # needs sage.rings.finite_rings
-=======
         sage: # needs sage.libs.pari
->>>>>>> 89e4c05f
         sage: from sage.rings.localization import LocalizationElement
         sage: P.<x,y,z> = GF(5)[]
         sage: L = P.localization((x, y*z - x))
@@ -703,36 +626,13 @@
 
         sage: # needs sage.libs.pari
         sage: R.<x> = ZZ[]
-<<<<<<< HEAD
-        sage: L = R.localization(x**2 + 1)                                              # needs sage.libs.pari
-        sage: s = (x+5)/(x**2+1)
-        sage: s in L                                                                    # needs sage.libs.pari
-=======
         sage: L = R.localization(x**2 + 1)
         sage: s = (x+5)/(x**2+1)
         sage: s in L
->>>>>>> 89e4c05f
         True
         sage: t = (x+5)/(x**2+2)
         sage: t in L
         False
-<<<<<<< HEAD
-        sage: L(t)                                                                      # needs sage.libs.pari
-        Traceback (most recent call last):
-        ...
-        TypeError: fraction must have unit denominator
-        sage: L(s) in R                                                                 # needs sage.libs.pari
-        False
-        sage: y = L(x)                                                                  # needs sage.libs.pari
-        sage: g = L(s)                                                                  # needs sage.libs.pari
-        sage: g.parent()                                                                # needs sage.libs.pari
-        Univariate Polynomial Ring in x over Integer Ring localized at (x^2 + 1,)
-        sage: f = (y+5)/(y**2+1); f                                                     # needs sage.libs.pari
-        (x + 5)/(x^2 + 1)
-        sage: f == g                                                                    # needs sage.libs.pari
-        True
-        sage: (y+5)/(y**2+2)                                                            # needs sage.libs.pari
-=======
         sage: L(t)
         Traceback (most recent call last):
         ...
@@ -748,7 +648,6 @@
         sage: f == g
         True
         sage: (y+5)/(y**2+2)
->>>>>>> 89e4c05f
         Traceback (most recent call last):
         ...
         ValueError: factor x^2 + 2 of denominator is not a unit
@@ -823,11 +722,7 @@
         EXAMPLES::
 
             sage: R.<a> = GF(3)[]
-<<<<<<< HEAD
-            sage: Localization(R, a**2 - 1)                                             # needs sage.rings.finite_rings
-=======
             sage: Localization(R, a**2 - 1)                                             # needs sage.libs.pari
->>>>>>> 89e4c05f
             Univariate Polynomial Ring in a over Finite Field of size 3
              localized at (a + 1, a + 2)
         """
@@ -875,37 +770,20 @@
 
             sage: # needs sage.libs.pari
             sage: phi = R.hom([5])
-<<<<<<< HEAD
-            sage: L._is_valid_homomorphism_(ZZ, [3], base_map=phi)                      # needs sage.libs.pari
-            Traceback (most recent call last):
-            ...
-            ValueError: given base_map is not compatible with im_gens
-            sage: L._is_valid_homomorphism_(ZZ, [5], base_map=phi)                      # needs sage.libs.pari
-=======
             sage: L._is_valid_homomorphism_(ZZ, [3], base_map=phi)
             Traceback (most recent call last):
             ...
             ValueError: given base_map is not compatible with im_gens
             sage: L._is_valid_homomorphism_(ZZ, [5], base_map=phi)
->>>>>>> 89e4c05f
             Traceback (most recent call last):
             ...
             ValueError: images of some localized elements fail to be units
             sage: phi = R.hom([5], codomain=QQ)
-<<<<<<< HEAD
-            sage: L._is_valid_homomorphism_(ZZ, [5], base_map=phi)                      # needs sage.libs.pari
-            Traceback (most recent call last):
-            ...
-            ValueError: codomain of base_map must be Integer Ring
-
-            sage: L._is_valid_homomorphism_(QQ, [5], base_map=phi)                      # needs sage.libs.pari
-=======
             sage: L._is_valid_homomorphism_(ZZ, [5], base_map=phi)
             Traceback (most recent call last):
             ...
             ValueError: codomain of base_map must be Integer Ring
             sage: L._is_valid_homomorphism_(QQ, [5], base_map=phi)
->>>>>>> 89e4c05f
             True
         """
         B = self.base_ring()
@@ -1095,11 +973,7 @@
 
         EXAMPLES::
 
-<<<<<<< HEAD
-            sage: # needs sage.rings.finite_rings
-=======
             sage: # needs sage.libs.pari
->>>>>>> 89e4c05f
             sage: R.<a> = GF(5)[]
             sage: L = Localization(R, (a**2 - 3, a))
             sage: L.fraction_field()
@@ -1115,16 +989,10 @@
 
         EXAMPLES::
 
-<<<<<<< HEAD
-            sage: R.<a> = GF(5)[]
-            sage: L = R.localization((a**2 - 3, a))                                     # needs sage.rings.finite_rings
-            sage: L.characteristic()                                                    # needs sage.rings.finite_rings
-=======
             sage: # needs sage.libs.pari
             sage: R.<a> = GF(5)[]
             sage: L = R.localization((a**2 - 3, a))
             sage: L.characteristic()
->>>>>>> 89e4c05f
             5
         """
         return self.base_ring().characteristic()
