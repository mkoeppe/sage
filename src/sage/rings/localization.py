--- conflicted
+++ resolved
@@ -199,10 +199,10 @@
         sage: normalize_extra_units(ZZ, [3, -15, 45, 9, 2, 50])
         [2, 3, 5]
         sage: P.<x,y,z> = ZZ[]
-        sage: normalize_extra_units(P, [3*x, z*y**2, 2*z, 18*(x*y*z)**2, x*z, 6*x*z, 5])                                # optional - sage.libs.pari
+        sage: normalize_extra_units(P, [3*x, z*y**2, 2*z, 18*(x*y*z)**2, x*z, 6*x*z, 5])
         [2, 3, 5, z, y, x]
         sage: P.<x,y,z> = QQ[]
-        sage: normalize_extra_units(P, [3*x, z*y**2, 2*z, 18*(x*y*z)**2, x*z, 6*x*z, 5])                                # optional - sage.libs.pari
+        sage: normalize_extra_units(P, [3*x, z*y**2, 2*z, 18*(x*y*z)**2, x*z, 6*x*z, 5])
         [z, y, x]
 
         sage: R.<x, y> = ZZ[]
@@ -210,10 +210,10 @@
         sage: p = b**2-5
         sage: p == (b-a)*(b+a)
         True
-        sage: normalize_extra_units(Q, [p])                                                                             # optional - sage.libs.pari
+        sage: normalize_extra_units(Q, [p])
         doctest:...: UserWarning: Localization may not be represented uniquely
         [b^2 - 5]
-        sage: normalize_extra_units(Q, [p], warning=False)                                                              # optional - sage.libs.pari
+        sage: normalize_extra_units(Q, [p], warning=False)
         [b^2 - 5]
     """
     # convert to base ring
@@ -251,13 +251,12 @@
     EXAMPLES::
 
         sage: from sage.rings.localization import LocalizationElement
-        sage: P.<x,y,z> = GF(5)[]                                               # optional - sage.libs.pari
-        sage: L = P.localization((x, y*z-x))                                    # optional - sage.libs.pari
-        sage: LocalizationElement(L, 4/(y*z-x)**2)                              # optional - sage.libs.pari
+        sage: P.<x,y,z> = GF(5)[]
+        sage: L = P.localization((x, y*z-x))
+        sage: LocalizationElement(L, 4/(y*z-x)**2)
         (-1)/(y^2*z^2 - 2*x*y*z + x^2)
-        sage: _.parent()                                                        # optional - sage.libs.pari
-        Multivariate Polynomial Ring in x, y, z over Finite Field of size 5
-         localized at (x, y*z - x)
+        sage: _.parent()
+        Multivariate Polynomial Ring in x, y, z over Finite Field of size 5 localized at (x, y*z - x)
     """
 
     def __init__(self, parent, x):
@@ -482,11 +481,11 @@
         """
         EXAMPLES::
 
-           sage: P.<x,y,z> = GF(7)[]                                            # optional - sage.libs.pari
-           sage: L = Localization(P, (x, y, z))                                 # optional - sage.libs.pari
-           sage: L(1/x) < L(3/(x*y*z)**3)                                       # optional - sage.libs.pari
+           sage: P.<x,y,z> = GF(7)[]
+           sage: L = Localization(P, (x, y, z))
+           sage: L(1/x) < L(3/(x*y*z)**3)
            False
-           sage: ~L(y*z/x) == L(x/(y*z))                                        # optional - sage.libs.pari
+           sage: ~L(y*z/x) == L(x/(y*z))
            True
         """
         sval = self._value
@@ -670,22 +669,11 @@
         if not type(extra_units) is list:
             extra_units = [extra_units]
 
-<<<<<<< HEAD
-        try:
-            from sage.rings.polynomial.laurent_polynomial_ring import is_LaurentPolynomialRing
-        except ImportError:
-            pass
-        else:
-            if is_LaurentPolynomialRing(base_ring):
-                extra_units += list(base_ring.gens())
-                base_ring = base_ring.polynomial_ring()
-=======
         from sage.rings.polynomial.laurent_polynomial_ring_base import LaurentPolynomialRing_generic
 
         if isinstance(base_ring, LaurentPolynomialRing_generic):
             extra_units += list(base_ring.gens())
             base_ring = base_ring.polynomial_ring()
->>>>>>> 0ad95301
 
         if isinstance(base_ring, Localization):
             # don't allow recursive constructions
@@ -714,10 +702,9 @@
 
         EXAMPLES::
 
-            sage: R.<a> = GF(3)[]                                               # optional - sage.libs.pari
-            sage: Localization(R, a**2-1)                                       # optional - sage.libs.pari
-            Univariate Polynomial Ring in a over Finite Field of size 3
-             localized at (a + 1, a + 2)
+            sage: R.<a> = GF(3)[]
+            sage: Localization(R, a**2-1)
+            Univariate Polynomial Ring in a over Finite Field of size 3 localized at (a + 1, a + 2)
         """
         return "%s localized at %s" % (self.base(), self._extra_units)
 
@@ -964,12 +951,11 @@
 
         EXAMPLES::
 
-            sage: R.<a> = GF(5)[]                                               # optional - sage.libs.pari
-            sage: L = Localization(R, (a**2-3, a))                              # optional - sage.libs.pari
-            sage: L.fraction_field()                                            # optional - sage.libs.pari
-            Fraction Field of Univariate Polynomial Ring in a
-             over Finite Field of size 5
-            sage: L.is_subring(_)                                               # optional - sage.libs.pari
+            sage: R.<a> = GF(5)[]
+            sage: L = Localization(R, (a**2-3, a))
+            sage: L.fraction_field()
+            Fraction Field of Univariate Polynomial Ring in a over Finite Field of size 5
+            sage: L.is_subring(_)
             True
         """
         return self._fraction_field
@@ -980,9 +966,9 @@
 
         EXAMPLES::
 
-            sage: R.<a> = GF(5)[]                                               # optional - sage.libs.pari
-            sage: L = R.localization((a**2-3, a))                               # optional - sage.libs.pari
-            sage: L.characteristic()                                            # optional - sage.libs.pari
+            sage: R.<a> = GF(5)[]
+            sage: L = R.localization((a**2-3, a))
+            sage: L.characteristic()
             5
         """
         return self.base_ring().characteristic()
