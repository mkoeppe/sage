--- conflicted
+++ resolved
@@ -199,17 +199,10 @@
         sage: normalize_extra_units(ZZ, [3, -15, 45, 9, 2, 50])
         [2, 3, 5]
         sage: P.<x,y,z> = ZZ[]
-<<<<<<< HEAD
-        sage: normalize_extra_units(P, [3*x, z*y**2, 2*z, 18*(x*y*z)**2, x*z, 6*x*z, 5])            # optional - sage.libs.pari
-        [2, 3, 5, z, y, x]
-        sage: P.<x,y,z> = QQ[]
-        sage: normalize_extra_units(P, [3*x, z*y**2, 2*z, 18*(x*y*z)**2, x*z, 6*x*z, 5])            # optional - sage.libs.pari
-=======
         sage: normalize_extra_units(P, [3*x, z*y**2, 2*z, 18*(x*y*z)**2, x*z, 6*x*z, 5])                                # optional - sage.libs.pari
         [2, 3, 5, z, y, x]
         sage: P.<x,y,z> = QQ[]
         sage: normalize_extra_units(P, [3*x, z*y**2, 2*z, 18*(x*y*z)**2, x*z, 6*x*z, 5])                                # optional - sage.libs.pari
->>>>>>> 7ebbe6aa
         [z, y, x]
 
         sage: R.<x, y> = ZZ[]
