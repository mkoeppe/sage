# sage_setup: distribution = sagemath-combinat
# -*- coding: utf-8 -*-
r"""
Lazy Series

Coefficients of lazy series are computed on demand.  They have
infinite precision, although equality can only be decided in special
cases.

AUTHORS:

- Kwankyu Lee (2019-02-24): initial version
- Tejasvi Chebrolu, Martin Rubey, Travis Scrimshaw (2021-08):
  refactored and expanded functionality

EXAMPLES:

Laurent series over the integer ring are particularly useful as
generating functions for sequences arising in combinatorics. ::

    sage: L.<z> = LazyLaurentSeriesRing(ZZ)

The generating function of the Fibonacci sequence is::

    sage: f = 1 / (1 - z - z^2)
    sage: f
    1 + z + 2*z^2 + 3*z^3 + 5*z^4 + 8*z^5 + 13*z^6 + O(z^7)

In principle, we can now compute any coefficient of `f`::

    sage: f.coefficient(100)
    573147844013817084101

Which coefficients are actually computed depends on the type of
implementation.  For the sparse implementation, only the coefficients
which are needed are computed. ::

    sage: s = L(lambda n: n, valuation=0); s
    z + 2*z^2 + 3*z^3 + 4*z^4 + 5*z^5 + 6*z^6 + O(z^7)
    sage: s.coefficient(10)
    10
    sage: s._coeff_stream._cache
    {1: 1, 2: 2, 3: 3, 4: 4, 5: 5, 6: 6, 10: 10}

Using the dense implementation, all coefficients up to the required
coefficient are computed. ::

    sage: L.<x> = LazyLaurentSeriesRing(ZZ, sparse=False)
    sage: s = L(lambda n: n, valuation=0); s
    x + 2*x^2 + 3*x^3 + 4*x^4 + 5*x^5 + 6*x^6 + O(x^7)
    sage: s.coefficient(10)
    10
    sage: s._coeff_stream._cache
    [1, 2, 3, 4, 5, 6, 7, 8, 9, 10]

We can do arithmetic with lazy power series::

    sage: f
    1 + z + 2*z^2 + 3*z^3 + 5*z^4 + 8*z^5 + 13*z^6 + O(z^7)
    sage: f^-1
    1 - z - z^2 + O(z^7)
    sage: f + f^-1
    2 + z^2 + 3*z^3 + 5*z^4 + 8*z^5 + 13*z^6 + O(z^7)
    sage: g = (f + f^-1)*(f - f^-1); g
    4*z + 6*z^2 + 8*z^3 + 19*z^4 + 38*z^5 + 71*z^6 + O(z^7)

We call lazy power series whose coefficients are known to be
eventually constant 'exact'.  In some cases, computations with such
series are much faster.  Moreover, these are the series where
equality can be decided.  For example::

    sage: L.<z> = LazyPowerSeriesRing(ZZ)
    sage: f = 1 + 2*z^2 / (1 - z)
    sage: f - 2 / (1 - z) + 1 + 2*z
    0

However, multivariate Taylor series are actually represented as
streams of multivariate polynomials.  Therefore, the only exact
series in this case are polynomials::

    sage: L.<x,y> = LazyPowerSeriesRing(ZZ)
    sage: 1 / (1-x)
    1 + x + x^2 + x^3 + x^4 + x^5 + x^6 + O(x,y)^7

A similar statement is true for lazy symmetric functions::

    sage: h = SymmetricFunctions(QQ).h()                                                # needs sage.combinat
    sage: L = LazySymmetricFunctions(h)                                                 # needs sage.combinat
    sage: 1 / (1-L(h[1]))                                                               # needs sage.combinat
    h[] + h[1] + (h[1,1]) + (h[1,1,1]) + (h[1,1,1,1]) + (h[1,1,1,1,1]) + (h[1,1,1,1,1,1]) + O^7

We can change the base ring::

    sage: h = g.change_ring(QQ)
    sage: h.parent()                                                                    # needs sage.combinat
    Lazy Laurent Series Ring in z over Rational Field
    sage: h                                                                             # needs sage.combinat
    4*z + 6*z^2 + 8*z^3 + 19*z^4 + 38*z^5 + 71*z^6 + 130*z^7 + O(z^8)
    sage: hinv = h^-1; hinv                                                             # needs sage.combinat
    1/4*z^-1 - 3/8 + 1/16*z - 17/32*z^2 + 5/64*z^3 - 29/128*z^4 + 165/256*z^5 + O(z^6)
    sage: hinv.valuation()                                                              # needs sage.combinat
    -1

TESTS:

We check that -- at least for some simple cases -- division,
composition and reversion do not raise exceptions for univariate lazy
Laurent series, lazy power series and lazy symmetric functions::

    sage: def check(L, z, verbose=False):
    ....:     # division
    ....:     lf = [0, L(0), 1, L(1), z, 1 + z, 2 + z + z^2]
    ....:     lg = [3, L(3), 1 + z, 2 + z + z^2]
    ....:     for f in lf:
    ....:         for g in lg:
    ....:             try:
    ....:                 h = f / g
    ....:                 if verbose: print("(%s) / (%s) = %s" % (f, g, h))
    ....:             except Exception as e:
    ....:                 print("%s in (%s) / (%s)" % (e, f, g))
    ....:     # composition
    ....:     f = L(0)
    ....:     l = [(f, 0), (f, L(0)), (f, 2), (f, L(2)), (f, 2 + z + z^2), (f, 3/(1 - 2*z))]
    ....:     f = L(1)
    ....:     l.extend([(f, 0), (f, L(0)), (f, 2), (f, L(2)), (f, 2 + z + z^2), (f, 3/(1 - 2*z))])
    ....:     f = 2 + z + z^2
    ....:     l.extend([(f, 0), (f, L(0)), (f, 2), (f, L(2)), (f, 2 + z + z^2), (f, 3/(1 - 2*z))])
    ....:     f = 3/(2 - 3*z)
    ....:     l.extend([(f, 0), (f, L(0)), (f, 3*z/(1 - 2*z))])
    ....:     for f, g in l:
    ....:         try:
    ....:             h = f(g)
    ....:             if verbose: print("(%s)(%s) = %s" % (f, g, h))
    ....:         except Exception as e:
    ....:             print("%s in (%s)(%s)" % (e, f, g))
    ....:     # reversion
    ....:     l = [2 + 3*z, 3*z + 2*z^2, 3*z/(1 - 2*z - 3*z^2)]
    ....:     for f in l:
    ....:         try:
    ....:             h = f.revert()
    ....:             if verbose: print("(%s)^{(-1)} = %s" % (f, h))
    ....:         except Exception as e:
    ....:             print("%s in (%s).revert()" % (e, f))

    sage: L.<z> = LazyLaurentSeriesRing(QQ)
    sage: check(L, z)
    sage: L.<z> = LazyPowerSeriesRing(QQ)
    sage: check(L, z)
    sage: p = SymmetricFunctions(QQ).p()                                                # needs sage.combinat
    sage: L = LazySymmetricFunctions(p)                                                 # needs sage.combinat
    sage: check(L, L(p[1]))                                                             # needs sage.combinat

We check that the elements in the cache of the stream of homogeneous
components are in the correct ring::

    sage: def check(L, x, valuation, verbose=False):
    ....:     f = L(x, valuation=valuation)
    ....:     _ = f[2], f[5]
    ....:     if callable(x):
    ....:         assert len(f._coeff_stream._cache) == 2, "the cache is %s" % f._coeff_stream._cache
    ....:     else:
    ....:         m = 6 if valuation is None else 5 - valuation + 1
    ....:         assert len(f._coeff_stream._cache) == m, "the cache is %s" % f._coeff_stream._cache
    ....:     P = f._coeff_stream._cache[2].parent()
    ....:     assert P is L._internal_poly_ring.base_ring(), "the cache is in %s" % P
    ....:     if verbose:
    ....:         print(P)

    sage: def gen():
    ....:     n = 0
    ....:     while True:
    ....:         yield n
    ....:         n += 1

<<<<<<< HEAD
    sage: L.<z> = LazyLaurentSeriesRing(GF(2))                                          # needs sage.rings.finite_rings
    sage: check(L, lambda n: n, valuation=-5)                                           # needs sage.rings.finite_rings
    sage: check(L, gen(), valuation=-5)                                                 # needs sage.rings.finite_rings

    sage: L = LazyDirichletSeriesRing(QQbar, "s")                                       # needs sage.rings.number_field
    sage: check(L, lambda n: n, valuation=2)                                            # needs sage.rings.number_field
    sage: check(L, gen(), valuation=2)                                                  # needs sage.rings.number_field

    sage: L.<z> = LazyPowerSeriesRing(GF(2))                                            # needs sage.rings.finite_rings
    sage: check(L, lambda n: n, valuation=0)                                            # needs sage.rings.finite_rings
    sage: check(L, gen(), valuation=0)                                                  # needs sage.rings.finite_rings

    sage: L.<x,y> = LazyPowerSeriesRing(GF(2))                                          # needs sage.rings.finite_rings
    sage: check(L, lambda n: (x + y)^n, valuation=None)                                 # needs sage.rings.finite_rings
    sage: def gen():                                                                    # needs sage.rings.finite_rings
=======
    sage: L.<z> = LazyLaurentSeriesRing(GF(2))
    sage: check(L, lambda n: n, valuation=-5)
    sage: check(L, gen(), valuation=-5)

    sage: L = LazyDirichletSeriesRing(QQbar, "s")                                       # needs sage.rings.number_field
    sage: check(L, lambda n: n, valuation=2)                                            # needs sage.rings.number_field
    sage: check(L, gen(), valuation=2)

    sage: L.<z> = LazyPowerSeriesRing(GF(2))
    sage: check(L, lambda n: n, valuation=0)
    sage: check(L, gen(), valuation=0)

    sage: L.<x,y> = LazyPowerSeriesRing(GF(2))
    sage: check(L, lambda n: (x + y)^n, valuation=None)                                 # needs sage.rings.finite_rings
    sage: def gen():
>>>>>>> 89e4c05f
    ....:     n = 0
    ....:     while True:
    ....:         yield (x+y)^n
    ....:         n += 1
    sage: check(L, gen(), valuation=None)                                               # needs sage.rings.finite_rings

<<<<<<< HEAD
    sage: s = SymmetricFunctions(GF(2)).s()                                             # needs sage.combinat sage.rings.finite_rings
    sage: L = LazySymmetricFunctions(s)                                                 # needs sage.combinat sage.rings.finite_rings
    sage: check(L, lambda n: sum(k*s(la) for k, la in enumerate(Partitions(n))),        # needs sage.combinat sage.rings.finite_rings
=======
    sage: s = SymmetricFunctions(GF(2)).s()                                             # needs sage.combinat
    sage: L = LazySymmetricFunctions(s)                                                 # needs sage.combinat
    sage: check(L, lambda n: sum(k*s(la) for k, la in enumerate(Partitions(n))),        # needs sage.combinat
>>>>>>> 89e4c05f
    ....:       valuation=0)
"""

# ****************************************************************************
#       Copyright (C) 2019 Kwankyu Lee <ekwankyu@gmail.com>
#                     2022 Martin Rubey <martin.rubey at tuwien.ac.at>
#                     2022 Travis Scrimshaw <tcscrims at gmail.com>
#
# This program is free software: you can redistribute it and/or modify
# it under the terms of the GNU General Public License as published by
# the Free Software Foundation, either version 2 of the License, or
# (at your option) any later version.
#                  https://www.gnu.org/licenses/
# ****************************************************************************

from sage.arith.functions import lcm
from sage.arith.misc import divisors, factorial, moebius
from sage.arith.power import generic_power
from sage.structure.element import Element, parent
from sage.structure.richcmp import op_EQ, op_NE
from sage.misc.misc_c import prod
from sage.combinat.partition import Partition, Partitions
from sage.misc.derivative import derivative_parse
from sage.categories.integral_domains import IntegralDomains
from sage.rings.infinity import infinity
from sage.rings.integer_ring import ZZ
from sage.rings.rational_field import QQ
from sage.rings.polynomial.laurent_polynomial_ring import LaurentPolynomialRing
from sage.rings.polynomial.polynomial_ring_constructor import PolynomialRing
from sage.categories.tensor import tensor
from sage.data_structures.stream import (
    Stream_add,
    Stream_cauchy_mul,
    Stream_sub,
    Stream_cauchy_compose,
    Stream_lmul,
    Stream_rmul,
    Stream_neg,
    Stream_cauchy_invert,
    Stream_map_coefficients,
    Stream_zero,
    Stream_exact,
    Stream_uninitialized,
    Stream_shift,
    Stream_truncated,
    Stream_function,
    Stream_derivative,
    Stream_dirichlet_convolve,
    Stream_dirichlet_invert,
    Stream_plethysm
)


class LazyModuleElement(Element):
    r"""
    A lazy sequence with a module structure given by term-wise
    addition and scalar multiplication.

    EXAMPLES::

        sage: L.<z> = LazyLaurentSeriesRing(ZZ)
        sage: M = L(lambda n: n, valuation=0)
        sage: N = L(lambda n: 1, valuation=0)
        sage: M[0:10]
        [0, 1, 2, 3, 4, 5, 6, 7, 8, 9]
        sage: N[0:10]
        [1, 1, 1, 1, 1, 1, 1, 1, 1, 1]

    Two sequences can be added::

        sage: O = M + N
        sage: O[0:10]
        [1, 2, 3, 4, 5, 6, 7, 8, 9, 10]

    Two sequences can be subtracted::

        sage: P = M - N
        sage: P[0:10]
        [-1, 0, 1, 2, 3, 4, 5, 6, 7, 8]

    A sequence can be multiplied by a scalar::

        sage: Q = 2 * M
        sage: Q[0:10]
        [0, 2, 4, 6, 8, 10, 12, 14, 16, 18]

    The negation of a sequence can also be found::

        sage: R = -M
        sage: R[0:10]
        [0, -1, -2, -3, -4, -5, -6, -7, -8, -9]
    """
    def __init__(self, parent, coeff_stream):
        """
        Initialize the series.

        TESTS::

            sage: L.<z> = LazyLaurentSeriesRing(ZZ)
            sage: TestSuite(L.an_element()).run()

            sage: L = LazyDirichletSeriesRing(QQbar, 'z')                               # needs sage.rings.number_field
            sage: g = L(constant=1)                                                     # needs sage.rings.number_field
            sage: TestSuite(g).run()                                                    # needs sage.rings.number_field
        """
        Element.__init__(self, parent)
        self._coeff_stream = coeff_stream

    def __getitem__(self, n):
        r"""
        Return the homogeneous degree ``n`` part of the series.

        INPUT:

        - ``n`` -- integer; the degree

        For a series ``f``, the slice ``f[start:stop]`` produces the following:

        - if ``start`` and ``stop`` are integers, return the list of
          terms with given degrees

        - if ``start`` is ``None``, return the list of terms
          beginning with the valuation

        - if ``stop`` is ``None``, return a
          :class:`~sage.misc.lazy_list.lazy_list_generic` instead.

        EXAMPLES::

            sage: L.<z> = LazyLaurentSeriesRing(ZZ)
            sage: f = z / (1 - 2*z^3)
            sage: [f[n] for n in range(20)]
            [0, 1, 0, 0, 2, 0, 0, 4, 0, 0, 8, 0, 0, 16, 0, 0, 32, 0, 0, 64]
            sage: f[0:20]
            [0, 1, 0, 0, 2, 0, 0, 4, 0, 0, 8, 0, 0, 16, 0, 0, 32, 0, 0, 64]
            sage: f[:20]
            [1, 0, 0, 2, 0, 0, 4, 0, 0, 8, 0, 0, 16, 0, 0, 32, 0, 0, 64]
            sage: f[::3]
            lazy list [1, 2, 4, ...]

            sage: M = L(lambda n: n, valuation=0)
            sage: [M[n] for n in range(20)]
            [0, 1, 2, 3, 4, 5, 6, 7, 8, 9, 10, 11, 12, 13, 14, 15, 16, 17, 18, 19]

            sage: L.<z> = LazyLaurentSeriesRing(ZZ, sparse=True)
            sage: M = L(lambda n: n, valuation=0)
            sage: [M[n] for n in range(20)]
            [0, 1, 2, 3, 4, 5, 6, 7, 8, 9, 10, 11, 12, 13, 14, 15, 16, 17, 18, 19]

        Similarly for multivariate series::

            sage: L.<x,y> = LazyPowerSeriesRing(QQ)
            sage: sin(x*y)[:11]
            [x*y, 0, 0, 0, -1/6*x^3*y^3, 0, 0, 0, 1/120*x^5*y^5]
            sage: sin(x*y)[2::4]
            lazy list [x*y, -1/6*x^3*y^3, 1/120*x^5*y^5, ...]

        Similarly for Dirichlet series::

            sage: L = LazyDirichletSeriesRing(ZZ, "z")
            sage: L(lambda n: n)[1:11]
            [1, 2, 3, 4, 5, 6, 7, 8, 9, 10]

        TESTS:

        Check that no more elements than necessary are computed::

            sage: L = LazyDirichletSeriesRing(ZZ, "z")
            sage: f = L(lambda n: 0 if n < 5 else n)
            sage: f[:3]
            []
            sage: f._coeff_stream._cache
            {}
        """
        R = self.parent()._internal_poly_ring.base_ring()
        coeff_stream = self._coeff_stream
        if isinstance(n, slice):
            if n.start is None:
                # WARNING: for Dirichlet series, 'degree' and
                # valuation are different
                if n.stop is None:
                    start = coeff_stream.order()
                else:
                    start = coeff_stream._approximate_order
                    while start < n.stop and not coeff_stream[start]:
                        start += 1
                        coeff_stream._approximate_order = start
            else:
                start = n.start
            step = n.step if n.step is not None else 1
            if n.stop is None:
                from sage.misc.lazy_list import lazy_list
                return lazy_list(lambda k: R(self._coeff_stream[start + k * step]))

            return [R(self._coeff_stream[k]) for k in range(start, n.stop, step)]

        return R(self._coeff_stream[n])

    coefficient = __getitem__

    def coefficients(self, n=None):
        r"""
        Return the first `n` non-zero coefficients of ``self``.

        INPUT:

        - ``n`` -- (optional) the number of non-zero coefficients to return

        If the series has fewer than `n` non-zero coefficients, only
        these are returned.

        If ``n`` is ``None``, a
        :class:`~sage.misc.lazy_list.lazy_list_generic` with all
        non-zero coefficients is returned instead.

        .. WARNING::

            If there are fewer than `n` non-zero coefficients, but
            this cannot be detected, this method will not return.

        EXAMPLES::

            sage: L.<x> = LazyPowerSeriesRing(QQ)
            sage: f = L([1,2,3])
            sage: f.coefficients(5)
            doctest:...: DeprecationWarning: the method coefficients now only returns the non-zero coefficients. Use __getitem__ instead.
            See https://github.com/sagemath/sage/issues/32367 for details.
            [1, 2, 3]

            sage: f = sin(x)
            sage: f.coefficients(5)
            [1, -1/6, 1/120, -1/5040, 1/362880]

            sage: L.<x, y> = LazyPowerSeriesRing(QQ)
            sage: f = sin(x^2+y^2)
            sage: f.coefficients(5)
            [1, 1, -1/6, -1/2, -1/2]

            sage: f.coefficients()
            lazy list [1, 1, -1/6, ...]

<<<<<<< HEAD
            sage: L.<x> = LazyPowerSeriesRing(GF(2))                                    # needs sage.rings.finite_rings
            sage: f = L(lambda n: n)                                                    # needs sage.rings.finite_rings
            sage: f.coefficients(5)                                                     # needs sage.rings.finite_rings
=======
            sage: L.<x> = LazyPowerSeriesRing(GF(2))
            sage: f = L(lambda n: n)
            sage: f.coefficients(5)
>>>>>>> 89e4c05f
            [1, 1, 1, 1, 1]
        """
        coeff_stream = self._coeff_stream
        if isinstance(coeff_stream, Stream_zero):
            return []
        from itertools import repeat, chain, islice
        from sage.misc.lazy_list import lazy_list
        # prepare a generator of the non-zero coefficients
        P = self.parent()
        if isinstance(coeff_stream, Stream_exact):
            if coeff_stream._constant:
                coeffs = chain((c for c in coeff_stream._initial_coefficients if c),
                               repeat(coeff_stream._constant))
            else:
                coeffs = (c for c in coeff_stream._initial_coefficients if c)
        else:
            coeffs = filter(bool, coeff_stream.iterate_coefficients())

        if n is None:
            if P._internal_poly_ring.base_ring() is not P._laurent_poly_ring:
                return lazy_list(coeffs)

            # flatten out the generator in the multivariate case
            return lazy_list(chain.from_iterable(map(lambda coeff: coeff.coefficients(), coeffs)))

        if isinstance(self, LazyPowerSeries) and self.parent()._arity == 1:
            from sage.misc.superseded import deprecation
            deprecation(32367, 'the method coefficients now only returns the non-zero coefficients. Use __getitem__ instead.')

        if P._internal_poly_ring.base_ring() is not P._laurent_poly_ring:
            return list(islice(coeffs, n))

        # flatten out the generator in the multivariate case
        return list(islice(chain.from_iterable(map(lambda coeff: coeff.coefficients(), coeffs)), n))

    def map_coefficients(self, f):
        r"""
        Return the series with ``f`` applied to each nonzero
        coefficient of ``self``.

        INPUT:

        - ``func`` -- function that takes in a coefficient and returns
          a new coefficient

        EXAMPLES::

            sage: L.<z> = LazyLaurentSeriesRing(ZZ)
            sage: m = L(lambda n: n, valuation=0); m
            z + 2*z^2 + 3*z^3 + 4*z^4 + 5*z^5 + 6*z^6 + O(z^7)
            sage: m.map_coefficients(lambda c: c + 1)
            2*z + 3*z^2 + 4*z^3 + 5*z^4 + 6*z^5 + 7*z^6 + 8*z^7 + O(z^8)

        Similarly for Dirichlet series::

            sage: L = LazyDirichletSeriesRing(ZZ, "z")
            sage: s = L(lambda n: n-1)
            sage: s                                                                     # needs sage.symbolic
            1/(2^z) + 2/3^z + 3/4^z + 4/5^z + 5/6^z + 6/7^z + O(1/(8^z))
<<<<<<< HEAD
            sage: ms = s.map_coefficients(lambda c: c + 1)
=======
            sage: ms = s.map_coefficients(lambda c: c + 1)                              # needs sage.symbolic
>>>>>>> 89e4c05f
            sage: ms                                                                    # needs sage.symbolic
            2/2^z + 3/3^z + 4/4^z + 5/5^z + 6/6^z + 7/7^z + 8/8^z + O(1/(9^z))

        Similarly for multivariate power series::

            sage: L.<x, y> = LazyPowerSeriesRing(QQ)
            sage: f = 1/(1-(x+y)); f
            1 + (x+y) + (x^2+2*x*y+y^2) + (x^3+3*x^2*y+3*x*y^2+y^3)
             + (x^4+4*x^3*y+6*x^2*y^2+4*x*y^3+y^4)
             + (x^5+5*x^4*y+10*x^3*y^2+10*x^2*y^3+5*x*y^4+y^5)
             + (x^6+6*x^5*y+15*x^4*y^2+20*x^3*y^3+15*x^2*y^4+6*x*y^5+y^6)
             + O(x,y)^7
            sage: f.map_coefficients(lambda c: c^2)
            1 + (x+y) + (x^2+4*x*y+y^2) + (x^3+9*x^2*y+9*x*y^2+y^3)
             + (x^4+16*x^3*y+36*x^2*y^2+16*x*y^3+y^4)
             + (x^5+25*x^4*y+100*x^3*y^2+100*x^2*y^3+25*x*y^4+y^5)
             + (x^6+36*x^5*y+225*x^4*y^2+400*x^3*y^3+225*x^2*y^4+36*x*y^5+y^6)
             + O(x,y)^7

        Similarly for lazy symmetric functions::

            sage: # needs sage.combinat
            sage: p = SymmetricFunctions(QQ).p()
            sage: L = LazySymmetricFunctions(p)
            sage: f = 1/(1-2*L(p[1])); f
            p[] + 2*p[1] + (4*p[1,1]) + (8*p[1,1,1]) + (16*p[1,1,1,1])
             + (32*p[1,1,1,1,1]) + (64*p[1,1,1,1,1,1]) + O^7
            sage: f.map_coefficients(lambda c: log(c, 2))
            p[1] + (2*p[1,1]) + (3*p[1,1,1]) + (4*p[1,1,1,1])
             + (5*p[1,1,1,1,1]) + (6*p[1,1,1,1,1,1]) + O^7

        TESTS:

        Dense implementation::

            sage: L.<z> = LazyLaurentSeriesRing(ZZ, sparse=False)
            sage: s = z/(1 - 2*z^2)
            sage: t = s.map_coefficients(lambda c: c + 1)
            sage: s
            z + 2*z^3 + 4*z^5 + 8*z^7 + O(z^8)
            sage: t
            2*z + 3*z^3 + 5*z^5 + 9*z^7 + O(z^8)
            sage: m = L(lambda n: n, valuation=0); m
            z + 2*z^2 + 3*z^3 + 4*z^4 + 5*z^5 + 6*z^6 + O(z^7)
            sage: m.map_coefficients(lambda c: c + 1)
            2*z + 3*z^2 + 4*z^3 + 5*z^4 + 6*z^5 + 7*z^6 + 8*z^7 + O(z^8)

        Test the zero series::

            sage: from sage.data_structures.stream import Stream_zero
            sage: L.<z> = LazyLaurentSeriesRing(ZZ)
            sage: s = L(0).map_coefficients(lambda c: c + 1); s
            0
            sage: isinstance(s._coeff_stream, Stream_zero)
            True

        An example where the series is known to be exact::

            sage: f = z + z^2 + z^3
            sage: f.map_coefficients(lambda c: c + 1)
            2*z + 2*z^2 + 2*z^3

        """
        P = self.parent()
        coeff_stream = self._coeff_stream
        if isinstance(coeff_stream, Stream_zero):
            return self
        R = P._internal_poly_ring.base_ring()
        if R is P._laurent_poly_ring:
            func = lambda c: R(c).map_coefficients(f)
        else:
            func = f
        if isinstance(coeff_stream, Stream_exact):
            initial_coefficients = [func(i) if i else 0
                                    for i in coeff_stream._initial_coefficients]
            c = func(coeff_stream._constant) if coeff_stream._constant else 0
            if not any(initial_coefficients) and not c:
                return P.zero()
            coeff_stream = Stream_exact(initial_coefficients,
                                        order=coeff_stream._approximate_order,
                                        degree=coeff_stream._degree,
                                        constant=P.base_ring()(c))
            return P.element_class(P, coeff_stream)
        coeff_stream = Stream_map_coefficients(self._coeff_stream, func,
                                               P.is_sparse())
        return P.element_class(P, coeff_stream)

    def truncate(self, d):
        r"""
        Return the series obtained by removing all terms of degree at least
        ``d``.

        INPUT:

        - ``d`` -- integer; the degree from which the series is truncated

        EXAMPLES:

        Dense implementation::

            sage: L.<z> = LazyLaurentSeriesRing(ZZ, sparse=False)
            sage: alpha = 1/(1-z)
            sage: alpha
            1 + z + z^2 + O(z^3)
            sage: beta = alpha.truncate(5)
            sage: beta
            1 + z + z^2 + z^3 + z^4
            sage: alpha - beta
            z^5 + z^6 + z^7 + O(z^8)
            sage: M = L(lambda n: n, valuation=0); M
            z + 2*z^2 + 3*z^3 + 4*z^4 + 5*z^5 + 6*z^6 + O(z^7)
            sage: M.truncate(4)
            z + 2*z^2 + 3*z^3

        Sparse Implementation::

            sage: L.<z> = LazyLaurentSeriesRing(ZZ, sparse=True)
            sage: M = L(lambda n: n, valuation=0); M
            z + 2*z^2 + 3*z^3 + 4*z^4 + 5*z^5 + 6*z^6 + O(z^7)
            sage: M.truncate(4)
            z + 2*z^2 + 3*z^3

        Series which are known to be exact can also be truncated::

            sage: M = z + z^2 + z^3 + z^4
            sage: M.truncate(4)
            z + z^2 + z^3
        """
        P = self.parent()
        coeff_stream = self._coeff_stream
        v = coeff_stream._approximate_order
        initial_coefficients = [coeff_stream[i] for i in range(v, d)]
        return P.element_class(P, Stream_exact(initial_coefficients, order=v))

    def shift(self, n):
        r"""
        Return ``self`` with the indices shifted by ``n``.

        For example, a Laurent series is multiplied by the power `z^n`,
        where `z` is the variable of ``self``. For series with a fixed
        minimal valuation (e.g., power series), this removes any terms
        that are less than the minimal valuation.

        INPUT:

        - ``n`` -- the amount to shift

        EXAMPLES::

            sage: L.<z> = LazyLaurentSeriesRing(ZZ)
            sage: f = 1 / (1 + 2*z)
            sage: f
            1 - 2*z + 4*z^2 - 8*z^3 + 16*z^4 - 32*z^5 + 64*z^6 + O(z^7)
            sage: f.shift(3)
            z^3 - 2*z^4 + 4*z^5 - 8*z^6 + 16*z^7 - 32*z^8 + 64*z^9 + O(z^10)
            sage: f << -3  # shorthand
            z^-3 - 2*z^-2 + 4*z^-1 - 8 + 16*z - 32*z^2 + 64*z^3 + O(z^4)
            sage: g = z^-3 + 3 + z^2
            sage: g.shift(5)
            z^2 + 3*z^5 + z^7
            sage: L([2,0,3], valuation=2, degree=7, constant=1) << -2
            2 + 3*z^2 + z^5 + z^6 + z^7 + O(z^8)

            sage: D = LazyDirichletSeriesRing(QQ, 't')
            sage: f = D([0,1,2])
            sage: f                                                                     # needs sage.symbolic
            1/(2^t) + 2/3^t
            sage: sf = f.shift(3)
            sage: sf                                                                    # needs sage.symbolic
            1/(5^t) + 2/6^t

        Examples with power series (where the minimal valuation is `0`)::

            sage: L.<x> = LazyPowerSeriesRing(QQ)
            sage: f = 1 / (1 - x)
            sage: f.shift(2)
            x^2 + x^3 + x^4 + O(x^5)
            sage: g = f.shift(-1); g
            1 + x + x^2 + O(x^3)
            sage: f == g
            True
            sage: g[-1]
            0
            sage: h = L(lambda n: 1)
            sage: LazyPowerSeriesRing.options.halting_precision(20)  # verify up to degree 20
            sage: f == h
            True
            sage: h == f
            True
            sage: h.shift(-1) == h
            True
            sage: LazyPowerSeriesRing.options._reset()

            sage: fp = L([3,3,3], constant=1)
            sage: fp.shift(2)
            3*x^2 + 3*x^3 + 3*x^4 + x^5 + x^6 + x^7 + O(x^8)
            sage: fp.shift(-2)
            3 + x + x^2 + x^3 + O(x^4)
            sage: fp.shift(-7)
            1 + x + x^2 + O(x^3)
            sage: fp.shift(-5) == g
            True

        We compare the shifting with converting to the fraction field
        (see also :trac:`35293`)::

            sage: M = L.fraction_field()
            sage: f = L([1,2,3,4]); f
            1 + 2*x + 3*x^2 + 4*x^3
            sage: f.shift(-3)
            4
            sage: M(f).shift(-3)
            x^-3 + 2*x^-2 + 3*x^-1 + 4

        An example with a more general function::

            sage: fun = lambda n: 1 if ZZ(n).is_power_of(2) else 0
            sage: f = L(fun); f
            x + x^2 + x^4 + O(x^7)
            sage: fs = f.shift(-4)
            sage: fs
            1 + x^4 + O(x^7)
            sage: fs.shift(4)
            x^4 + x^8 + O(x^11)
            sage: M(f).shift(-4)
            x^-3 + x^-2 + 1 + O(x^4)

        TESTS::

            sage: L.<z> = LazyLaurentSeriesRing(QQ)
            sage: zero = L.zero()
            sage: zero.shift(10) is zero
            True

            sage: f = 1 / (1 + 2*z + z^2)
            sage: f.shift(5).shift(-5) - f
            0

            sage: L.<x> = LazyPowerSeriesRing(QQ)
            sage: M = L.fraction_field()
            sage: f = x.shift(-3); f
            0
            sage: f = M(x).shift(-3); f
            x^-2
            sage: f.parent()
            Lazy Laurent Series Ring in x over Rational Field

            sage: L.<x, y> = LazyPowerSeriesRing(QQ)
            sage: f = x.shift(2)
            Traceback (most recent call last):
            ...
            ValueError: arity must be equal to 1

            sage: L.<x> = LazyPowerSeriesRing(QQ)
            sage: f = L([1,2,3,4])
            sage: f.shift(-10) == L.zero()
            True

        Check the truncation works correctly::

            sage: f = L(lambda n: 1 if ZZ(n).is_power_of(2) else 0)
            sage: f.valuation()
            1
            sage: f._coeff_stream._true_order
            True
            sage: g = f.shift(-5)
            sage: g
            x^3 + O(x^7)
            sage: g._coeff_stream._approximate_order
            3
            sage: g._coeff_stream._true_order
            True
            sage: g.valuation()
            3

            sage: f = L(lambda n: 1 if ZZ(n).is_power_of(2) else 0)
            sage: g = f.shift(-5)
            sage: g._coeff_stream._approximate_order
            0
            sage: g._coeff_stream._true_order
            False
            sage: g.valuation()
            3

            sage: f = L([1,2,3,4], constant=7)
            sage: fs = f.shift(-4)
            sage: fs = f.shift(-4); fs
            7 + 7*x + 7*x^2 + O(x^3)
            sage: fs.shift(4)
            7*x^4 + 7*x^5 + 7*x^6 + O(x^7)

            sage: f = L([1,2,3,4], constant=0)
            sage: type(f.shift(-5)._coeff_stream)
            <class 'sage.data_structures.stream.Stream_zero'>
        """
        P = self.parent()
        if P._arity != 1:
            raise ValueError("arity must be equal to 1")

        if isinstance(self._coeff_stream, Stream_zero):
            return self

        if isinstance(self._coeff_stream, Stream_shift):
            n += self._coeff_stream._shift
            if n:
                if (P._minimal_valuation is not None
                    and P._minimal_valuation > self._coeff_stream._approximate_order + n):
                    coeff_stream = Stream_truncated(self._coeff_stream._series, n, P._minimal_valuation)
                else:
                    coeff_stream = Stream_shift(self._coeff_stream._series, n)
            else:
                coeff_stream = self._coeff_stream._series
        elif isinstance(self._coeff_stream, Stream_exact):
            init_coeff = self._coeff_stream._initial_coefficients
            degree = self._coeff_stream._degree + n
            valuation = self._coeff_stream._approximate_order + n
            if P._minimal_valuation is not None and P._minimal_valuation > valuation:
                # We need to truncate some terms
                init_coeff = init_coeff[P._minimal_valuation-valuation:]
                if not init_coeff and not self._coeff_stream._constant:
                    return P.zero()
                degree = max(degree, P._minimal_valuation)
                valuation = P._minimal_valuation
            coeff_stream = Stream_exact(init_coeff,
                                        constant=self._coeff_stream._constant,
                                        order=valuation, degree=degree)
        else:
            if (P._minimal_valuation is not None
                and P._minimal_valuation > self._coeff_stream._approximate_order + n):
                coeff_stream = Stream_truncated(self._coeff_stream, n, P._minimal_valuation)
            else:
                coeff_stream = Stream_shift(self._coeff_stream, n)

        return P.element_class(P, coeff_stream)

    __lshift__ = shift

    def __rshift__(self, n):
        r"""
        Return ``self`` with the indices shifted right by ``n``.

        For example, a Laurent series is multiplied by the power `z^-n`,
        where `z` is the variable of ``self``.

        EXAMPLES::

            sage: L.<z> = LazyLaurentSeriesRing(ZZ)
            sage: f = 1/(1 + 2*z); f
            1 - 2*z + 4*z^2 - 8*z^3 + 16*z^4 - 32*z^5 + 64*z^6 + O(z^7)
            sage: f >> 3
            z^-3 - 2*z^-2 + 4*z^-1 - 8 + 16*z - 32*z^2 + 64*z^3 + O(z^4)
            sage: f >> -3
            z^3 - 2*z^4 + 4*z^5 - 8*z^6 + 16*z^7 - 32*z^8 + 64*z^9 + O(z^10)
        """
        return self.shift(-n)

    def prec(self):
        """
        Return the precision of the series, which is infinity.

        EXAMPLES::

            sage: L.<z> = LazyLaurentSeriesRing(ZZ)
            sage: f = 1/(1 - z)
            sage: f.prec()
            +Infinity
        """
        return infinity

    def lift_to_precision(self, absprec=None):
        """
        Return another element of the same parent with absolute
        precision at least ``absprec``, congruent to this element
        modulo the precision of this element.

        Since the precision of a lazy series is infinity, this method
        returns the series itself, and the argument is ignored.

        EXAMPLES::

            sage: P.<t> = PowerSeriesRing(QQ, default_prec=2)
            sage: R.<z> = LazyPowerSeriesRing(P)
            sage: f = R(lambda n: 1/(1-t)^n)
            sage: f
            1 + ((1+t+O(t^2))*z) + ((1+2*t+O(t^2))*z^2)
              + ((1+3*t+O(t^2))*z^3)
              + ((1+4*t+O(t^2))*z^4)
              + ((1+5*t+O(t^2))*z^5)
              + ((1+6*t+O(t^2))*z^6) + O(z^7)
            sage: f.lift_to_precision()
            1 + ((1+t+O(t^2))*z) + ((1+2*t+O(t^2))*z^2)
              + ((1+3*t+O(t^2))*z^3)
              + ((1+4*t+O(t^2))*z^4)
              + ((1+5*t+O(t^2))*z^5)
              + ((1+6*t+O(t^2))*z^6) + O(z^7)
        """
        return self

    def _richcmp_(self, other, op):
        r"""
        Compare ``self`` with ``other`` with respect to the comparison
        operator ``op``.

        Equality is verified if the corresponding coefficients of both series
        can be checked for equality without computing coefficients
        indefinitely.  Otherwise an exception is raised to declare that
        equality is not decidable.

        Inequality is not defined for lazy Laurent series.

        INPUT:

        - ``other`` -- another Laurent series
        - ``op`` -- comparison operator

        EXAMPLES::

            sage: L.<z> = LazyLaurentSeriesRing(QQ)
            sage: z + z^2 == z^2 + z
            True
            sage: z + z^2 != z^2 + z
            False
            sage: z + z^2 > z^2 + z
            False
            sage: z + z^2 < z^2 + z
            False

            sage: fz = L(lambda n: 0, valuation=0)
            sage: L.zero() == fz
            Traceback (most recent call last):
            ...
            ValueError: undecidable
            sage: fz == L.zero()
            Traceback (most recent call last):
            ...
            ValueError: undecidable

        TESTS::

            sage: L.<z> = LazyLaurentSeriesRing(QQ)
            sage: f = L([0,0,1,0,1,0,0,1], constant=1)
            sage: g = L([0,0,1,0,1,0,0], degree=7, constant=1)
            sage: f == g
            True

        """
        if op is op_EQ:
            if isinstance(self._coeff_stream, Stream_zero):
                if isinstance(other._coeff_stream, Stream_zero):
                    return True
                if other._coeff_stream.is_nonzero():
                    return False
            elif isinstance(other._coeff_stream, Stream_zero):
                if self._coeff_stream.is_nonzero():
                    return False
            elif isinstance(self._coeff_stream, Stream_exact):
                if isinstance(other._coeff_stream, Stream_exact):
                    return self._coeff_stream == other._coeff_stream
                if self._coeff_stream != other._coeff_stream:
                    return False
            elif isinstance(other._coeff_stream, Stream_exact):
                if other._coeff_stream != self._coeff_stream:
                    return False
            else:
                # both streams are inexact, perhaps they are equal by
                # construction
                if self._coeff_stream == other._coeff_stream:
                    return True
                # perhaps their caches are different
                if self._coeff_stream != other._coeff_stream:
                    return False

            # undecidable otherwise
            prec = self.parent().options['halting_precision']
            if prec is None:
                raise ValueError("undecidable")
            # at least one of the approximate orders is not infinity
            m = min(self._coeff_stream._approximate_order,
                    other._coeff_stream._approximate_order)
            return all(self[i] == other[i] for i in range(m, m + prec))

        if op is op_NE:
            return not (self == other)

        return False

    def __hash__(self):
        """
        Return the hash of ``self``

        TESTS::

            sage: L = LazyLaurentSeriesRing(ZZ, 'z')
            sage: f = L([1,2,3,4], valuation=-5)
            sage: hash(f) == hash(f)
            True
            sage: g = (1 + f)/(1 - f)^2
            sage: {g: 1}
            {z^5 - 2*z^6 + z^7 + 5*z^9 - 11*z^10 + z^11 + O(z^12): 1}
        """
        return hash(self._coeff_stream)

    def __bool__(self):
        """
        Test whether ``self`` is not zero.

        An uninitialized series returns ``True`` as it is considered
        as a formal variable, such as a generator of a polynomial
        ring.

        TESTS::

            sage: # needs sage.rings.finite_rings
            sage: L.<z> = LazyLaurentSeriesRing(GF(2))
            sage: bool(z - z)
            False
            sage: f = 1/(1 - z)
            sage: bool(f)
            True
            sage: M = L(lambda n: n, valuation=0); M
            z + z^3 + z^5 + O(z^7)
            sage: M.is_zero()
            False
            sage: M = L(lambda n: 2*n if n < 10 else 1, valuation=0); M
            O(z^7)
            sage: bool(M)
            Traceback (most recent call last):
            ...
            ValueError: undecidable as lazy Laurent series
            sage: M[15]
            1
            sage: bool(M)
            True

            sage: # needs sage.rings.finite_rings
            sage: L.<z> = LazyLaurentSeriesRing(GF(2), sparse=True)
            sage: M = L(lambda n: 2*n if n < 10 else 1, valuation=0); M
            O(z^7)
            sage: bool(M)
            Traceback (most recent call last):
            ...
            ValueError: undecidable as lazy Laurent series
            sage: M[15]
            1
            sage: bool(M)
            True

        Uninitialized series::

            sage: # needs sage.rings.finite_rings
            sage: g = L.undefined(valuation=0)
            sage: bool(g)
            True
            sage: g.define(0)
            sage: bool(g)
            False

            sage: # needs sage.rings.finite_rings
            sage: g = L.undefined(valuation=0)
            sage: bool(g)
            True
            sage: g.define(1 + z)
            sage: bool(g)
            True

            sage: # needs sage.rings.finite_rings
            sage: g = L.undefined(valuation=0)
            sage: bool(g)
            True
            sage: g.define(1 + z*g)
            sage: bool(g)
            True
        """
        if isinstance(self._coeff_stream, Stream_zero):
            return False
        if isinstance(self._coeff_stream, Stream_exact):
            return True
        if isinstance(self._coeff_stream, Stream_uninitialized):
            if self._coeff_stream._target is None:
                return True
            if isinstance(self._coeff_stream._target, Stream_zero):
                return False
            if isinstance(self._coeff_stream._target, Stream_exact):
                return True
        if self._coeff_stream._is_sparse:
            cache = self._coeff_stream._cache
            if any(cache[a] for a in cache):
                return True
        else:
            if any(self._coeff_stream._cache):
                return True

        v = self._coeff_stream._approximate_order
        if self[v]:
            return True

        prec = self.parent().options['halting_precision']
        if prec is None:
            raise ValueError("undecidable as lazy Laurent series")
        return any(self[i] for i in range(v, v + prec))

    def define(self, s):
        r"""
        Define an equation by ``self = s``.

        INPUT:

        - ``s`` -- a lazy series

        EXAMPLES:

        We begin by constructing the Catalan numbers::

            sage: L.<z> = LazyPowerSeriesRing(ZZ)
            sage: C = L.undefined()
            sage: C.define(1 + z*C^2)
            sage: C
            1 + z + 2*z^2 + 5*z^3 + 14*z^4 + 42*z^5 + 132*z^6 + O(z^7)
            sage: binomial(2000, 1000) / C[1000]                                        # needs sage.symbolic
            1001

        The Catalan numbers but with a valuation 1::

            sage: B = L.undefined(valuation=1)
            sage: B.define(z + B^2)
            sage: B
            z + z^2 + 2*z^3 + 5*z^4 + 14*z^5 + 42*z^6 + 132*z^7 + O(z^8)

        We can define multiple series that are linked::

            sage: s = L.undefined()
            sage: t = L.undefined()
            sage: s.define(1 + z*t^3)
            sage: t.define(1 + z*s^2)
            sage: s[0:9]
            [1, 1, 3, 9, 34, 132, 546, 2327, 10191]
            sage: t[0:9]
            [1, 1, 2, 7, 24, 95, 386, 1641, 7150]

        A bigger example::

            sage: L.<z> = LazyPowerSeriesRing(ZZ)
            sage: A = L.undefined(valuation=5)
            sage: B = L.undefined()
            sage: C = L.undefined(valuation=2)
            sage: A.define(z^5 + B^2)
            sage: B.define(z^5 + C^2)
            sage: C.define(z^2 + C^2 + A^2)
            sage: A[0:15]
            [0, 0, 0, 0, 0, 1, 0, 0, 1, 2, 5, 4, 14, 10, 48]
            sage: B[0:15]
            [0, 0, 0, 0, 1, 1, 2, 0, 5, 0, 14, 0, 44, 0, 138]
            sage: C[0:15]
            [0, 0, 1, 0, 1, 0, 2, 0, 5, 0, 15, 0, 44, 2, 142]

        Counting binary trees::

            sage: L.<z> = LazyPowerSeriesRing(QQ)
            sage: s = L.undefined(valuation=1)
            sage: s.define(z + (s^2+s(z^2))/2)
            sage: s[0:9]
            [0, 1, 1, 1, 2, 3, 6, 11, 23]

        The `q`-Catalan numbers::

            sage: R.<q> = ZZ[]
            sage: L.<z> = LazyLaurentSeriesRing(R)
            sage: s = L.undefined(valuation=0)
            sage: s.define(1+z*s*s(q*z))
            sage: s
            1 + z + (q + 1)*z^2 + (q^3 + q^2 + 2*q + 1)*z^3
             + (q^6 + q^5 + 2*q^4 + 3*q^3 + 3*q^2 + 3*q + 1)*z^4
             + (q^10 + q^9 + 2*q^8 + 3*q^7 + 5*q^6 + 5*q^5 + 7*q^4 + 7*q^3 + 6*q^2 + 4*q + 1)*z^5
             + (q^15 + q^14 + 2*q^13 + 3*q^12 + 5*q^11 + 7*q^10 + 9*q^9 + 11*q^8
                + 14*q^7 + 16*q^6 + 16*q^5 + 17*q^4 + 14*q^3 + 10*q^2 + 5*q + 1)*z^6 + O(z^7)

        We count unlabeled ordered trees by total number of nodes
        and number of internal nodes::

            sage: R.<q> = QQ[]
            sage: Q.<z> = LazyPowerSeriesRing(R)
            sage: leaf = z
            sage: internal_node = q * z
            sage: L = Q(constant=1, degree=1)
            sage: T = Q.undefined(valuation=1)
            sage: T.define(leaf + internal_node * L(T))
            sage: T[0:6]
            [0, 1, q, q^2 + q, q^3 + 3*q^2 + q, q^4 + 6*q^3 + 6*q^2 + q]

        Similarly for Dirichlet series::

            sage: L = LazyDirichletSeriesRing(ZZ, "z")
            sage: g = L(constant=1, valuation=2)
            sage: F = L.undefined()
            sage: F.define(1 + g*F)
            sage: F[:16]
            [1, 1, 1, 2, 1, 3, 1, 4, 2, 3, 1, 8, 1, 3, 3]
            sage: oeis(_)                                                       # optional - internet
            0: A002033: Number of perfect partitions of n.
            1: A074206: Kalmár's [Kalmar's] problem: number of ordered factorizations of n.
            ...

            sage: F = L.undefined()
            sage: F.define(1 + g*F*F)
            sage: F[:16]
            [1, 1, 1, 3, 1, 5, 1, 10, 3, 5, 1, 24, 1, 5, 5]

        We can compute the Frobenius character of unlabeled trees::

            sage: # needs sage.combinat
            sage: m = SymmetricFunctions(QQ).m()
            sage: s = SymmetricFunctions(QQ).s()
            sage: L = LazySymmetricFunctions(m)
            sage: E = L(lambda n: s[n], valuation=0)
            sage: X = L(s[1])
            sage: A = L.undefined()
            sage: A.define(X*E(A, check=False))
            sage: A[:6]
            [m[1],
             2*m[1, 1] + m[2],
             9*m[1, 1, 1] + 5*m[2, 1] + 2*m[3],
             64*m[1, 1, 1, 1] + 34*m[2, 1, 1] + 18*m[2, 2] + 13*m[3, 1] + 4*m[4],
             625*m[1, 1, 1, 1, 1] + 326*m[2, 1, 1, 1] + 171*m[2, 2, 1] + 119*m[3, 1, 1] + 63*m[3, 2] + 35*m[4, 1] + 9*m[5]]

        TESTS::

            sage: L.<z> = LazyLaurentSeriesRing(ZZ, sparse=True)
            sage: s = L.undefined(valuation=-1)
            sage: s.define(z^-1 + z^3*s^3)
            sage: s[-1:9]
            [1, 1, 3, 12, 55, 273, 1428, 7752, 43263, 246675]

            sage: e = L.undefined(valuation=0)
            sage: e.define(1 + z*e)
            sage: e.define(1 + z*e)
            Traceback (most recent call last):
            ...
            ValueError: series already defined
            sage: z.define(1 + z^2)
            Traceback (most recent call last):
            ...
            ValueError: series already defined

            sage: e = L.undefined(valuation=0)
            sage: e.define(1)
            sage: e
            1

            sage: e = L.undefined(valuation=0)
            sage: e.define((1 + z).polynomial())
            sage: e
            1 + z

            sage: D = LazyDirichletSeriesRing(QQ, "s")
            sage: L.<z> = LazyLaurentSeriesRing(QQ)
            sage: e = L(lambda n: 1/factorial(n), 0)
            sage: g = D.undefined(valuation=2)
            sage: o = D(constant=1, valuation=2)
            sage: g.define(o * e(g))
            sage: g                                                                     # needs sage.symbolic
            1/(2^s) + 1/(3^s) + 2/4^s + 1/(5^s) + 3/6^s + 1/(7^s) + 9/2/8^s + O(1/(9^s))

        For Laurent series there is no minimal valuation, so it has
        to be specified::

            sage: L.<z> = LazyLaurentSeriesRing(QQ)
            sage: L.undefined()
            Traceback (most recent call last):
            ...
            ValueError: the valuation must be specified for undefined series

        For power series and Dirichlet series there is a minimal
        valuation, which is why the following work::

            sage: P.<x> = LazyPowerSeriesRing(QQ)
            sage: f = P.undefined()
            sage: f.define(1 - ~f*x)
            sage: f
            1 - x - x^2 - 2*x^3 - 5*x^4 - 14*x^5 - 42*x^6 + O(x^7)

            sage: D = LazyDirichletSeriesRing(QQ, "s")
            sage: g = D([0, 1])
            sage: f = D.undefined()
            sage: f.define(1 + ~f*g)
            sage: f                                                                     # needs sage.symbolic
            1 + 1/(2^s) - 1/(4^s) + O(1/(8^s))

            sage: oeis(f[:30])                                                  # optional - internet
            0: A122698: a(1)=a(2)=1 then a(n) = Sum_{d|n, 1<d<n} a(d)*a(n/d).

        Note that we cannot use division in the examples above.
        Since we allow division by series with positive valuation,
        the valuation of `x / f` might be zero::

            sage: f = P.undefined()
            sage: f.define(1 - x / f)
            sage: f[0]
            Traceback (most recent call last):
            ...
            ValueError: inverse does not exist

        Check that reversion is lazy enough::

            sage: L.<t> = LazyPowerSeriesRing(QQ)
            sage: f = L.undefined()
            sage: f.define(1+(t*f).revert())
            sage: f
            1 + t - t^2 + 3*t^3 - 13*t^4 + 69*t^5 - 419*t^6 + O(t^7)

            sage: L.<t> = LazyLaurentSeriesRing(QQ)
            sage: f = L.undefined(valuation=0)
            sage: f.define(1+(t*f).revert())
            sage: f
            1 + t - t^2 + 3*t^3 - 13*t^4 + 69*t^5 - 419*t^6 + O(t^7)

            sage: f = L.undefined(valuation=0)
            sage: f.define(1+(t*~f).revert())
            sage: f
            1 + t + t^2 + 2*t^3 + 6*t^4 + 23*t^5 + 104*t^6 + O(t^7)
            sage: oeis(f[1:20])                                                 # optional - internet
            0: A030266: Shifts left under COMPOSE transform with itself.
            1: A110447: Permutations containing 3241 patterns only as part of 35241 patterns.

        The following can only work for power series, where we have a
        minimal valuation of `0`::

            sage: L.<t> = LazyPowerSeriesRing(QQ)
            sage: f = L.undefined(valuation=0)
            sage: f.define(1 - t*~(-f) - (-t*f).revert())
            sage: f
            1 + 2*t + 12*t^3 + 32*t^4 + 368*t^5 + 2192*t^6 + O(t^7)

            sage: # needs sage.combinat
            sage: s = SymmetricFunctions(QQ).s()
            sage: L = LazySymmetricFunctions(s)
            sage: f = L.undefined()
            sage: f.define(1+(s[1]*f).revert())
<<<<<<< HEAD
            sage: f
=======
            sage: f                                                                     # needs lrcalc_python
>>>>>>> 89e4c05f
            s[] + s[1] + (-s[1,1]-s[2])
                + (3*s[1,1,1]+6*s[2,1]+3*s[3])
                + (-13*s[1,1,1,1]-39*s[2,1,1]-26*s[2,2]-39*s[3,1]-13*s[4])
                + (69*s[1,1,1,1,1]+276*s[2,1,1,1]+345*s[2,2,1]+414*s[3,1,1]+345*s[3,2]+276*s[4,1]+69*s[5])
                + (-419*s[1,1,1,1,1,1]-2095*s[2,1,1,1,1]-3771*s[2,2,1,1]-2095*s[2,2,2]-4190*s[3,1,1,1]-6704*s[3,2,1]-2095*s[3,3]-4190*s[4,1,1]-3771*s[4,2]-2095*s[5,1]-419*s[6])
                + O^7

<<<<<<< HEAD
            sage: (f*s[1]).revert() + 1 - f                                             # needs sage.combinat
=======
            sage: (f*s[1]).revert() + 1 - f                                             # needs lrcalc_python sage.combinat
>>>>>>> 89e4c05f
            O^7

        """
        if not isinstance(self._coeff_stream, Stream_uninitialized) or self._coeff_stream._target is not None:
            raise ValueError("series already defined")

        if not isinstance(s, LazyModuleElement):
            s = self.parent()(s)

        coeff_stream = s._coeff_stream
        # Special case when it has a trivial definition
        if isinstance(coeff_stream, (Stream_zero, Stream_exact)):
            self._coeff_stream = coeff_stream
            return

        self._coeff_stream._target = coeff_stream

    # an alias for compatibility with padics
    set = define

    def _repr_(self):
        r"""
        Return a string representation of ``self``.

        EXAMPLES::

            sage: L.<z> = LazyLaurentSeriesRing(ZZ)
            sage: z^-3 + z - 5
            z^-3 - 5 + z
            sage: -1/(1 + 2*z)
            -1 + 2*z - 4*z^2 + 8*z^3 - 16*z^4 + 32*z^5 - 64*z^6 + O(z^7)
            sage: -z^-7/(1 + 2*z)
            -z^-7 + 2*z^-6 - 4*z^-5 + 8*z^-4 - 16*z^-3 + 32*z^-2 - 64*z^-1 + O(1)
            sage: L([1,5,0,3], valuation=-1, degree=5, constant=2)
            z^-1 + 5 + 3*z^2 + 2*z^5 + 2*z^6 + 2*z^7 + O(z^8)
            sage: L(constant=5, valuation=2)
            5*z^2 + 5*z^3 + 5*z^4 + O(z^5)
            sage: L(constant=5, degree=-2)
            5*z^-2 + 5*z^-1 + 5 + O(z)
            sage: L(lambda x: x if x < 0 else 0, valuation=-2)
            -2*z^-2 - z^-1 + O(z^5)
            sage: L(lambda x: x if x < 0 else 0, valuation=2)
            O(z^9)
            sage: L(lambda x: x if x > 0 else 0, valuation=-2)
            z + 2*z^2 + 3*z^3 + 4*z^4 + O(z^5)
            sage: L(lambda x: x if x > 0 else 0, valuation=-10)
            O(z^-3)

            sage: L.undefined(valuation=0)
            Uninitialized Lazy Laurent Series
            sage: L(0)
            0

            sage: R.<x,y> = QQ[]
            sage: L.<z> = LazyLaurentSeriesRing(R)
            sage: z^-2 / (1 - (x-y)*z) + x^4*z^-3 + (1-y)*z^-4
            (-y + 1)*z^-4 + x^4*z^-3 + z^-2 + (x - y)*z^-1
             + (x^2 - 2*x*y + y^2) + (x^3 - 3*x^2*y + 3*x*y^2 - y^3)*z
             + (x^4 - 4*x^3*y + 6*x^2*y^2 - 4*x*y^3 + y^4)*z^2 + O(z^3)
        """
        if isinstance(self._coeff_stream, Stream_zero):
            return '0'
        if isinstance(self._coeff_stream, Stream_uninitialized) and self._coeff_stream._target is None:
            return 'Uninitialized Lazy Laurent Series'
        return self._format_series(repr)

    def _latex_(self):
        r"""
        Return a latex representation of ``self``.

        EXAMPLES::

            sage: L.<z> = LazyLaurentSeriesRing(ZZ)
            sage: latex(z^-3 + z - 5)
            \frac{1}{z^{3}} - 5 + z
            sage: latex(-1/(1 + 2*z))
            -1 + 2z - 4z^{2} + 8z^{3} - 16z^{4} + 32z^{5} - 64z^{6} + O(z^{7})
            sage: latex(-z^-7/(1 + 2*z))
            \frac{-1}{z^{7}} + \frac{2}{z^{6}} + \frac{-4}{z^{5}} + \frac{8}{z^{4}}
             + \frac{-16}{z^{3}} + \frac{32}{z^{2}} + \frac{-64}{z} + O(1)
            sage: latex(L([1,5,0,3], valuation=-1, degree=5, constant=2))
            \frac{1}{z} + 5 + 3z^{2} + 2z^{5} + 2z^{6} + 2z^{7} + O(z^{8})
            sage: latex(L(constant=5, valuation=2))
            5z^{2} + 5z^{3} + 5z^{4} + O(z^{5})
            sage: latex(L(constant=5, degree=-2))
            \frac{5}{z^{2}} + \frac{5}{z} + 5 + O(z)
            sage: latex(L(lambda x: x if x < 0 else 0, valuation=-2))
            \frac{-2}{z^{2}} + \frac{-1}{z} + O(z^{5})
            sage: latex(L(lambda x: x if x < 0 else 0, valuation=2))
            O(z^{9})
            sage: latex(L(lambda x: x if x > 0 else 0, valuation=-2))
            z + 2z^{2} + 3z^{3} + 4z^{4} + O(z^{5})
            sage: latex(L(lambda x: x if x > 0 else 0, valuation=-10))
            O(\frac{1}{z^{3}})

            sage: latex(L.undefined(valuation=0))
            \text{\texttt{Undef}}
            sage: latex(L(0))
            0

            sage: R.<x,y> = QQ[]
            sage: L.<z> = LazyLaurentSeriesRing(R)
            sage: latex(z^-2 / (1 - (x-y)*z) + x^4*z^-3 + (1-y)*z^-4)
            \frac{-y + 1}{z^{4}} + \frac{x^{4}}{z^{3}} + \frac{1}{z^{2}}
             + \frac{x - y}{z} + x^{2} - 2 x y + y^{2}
             + \left(x^{3} - 3 x^{2} y + 3 x y^{2} - y^{3}\right)z
             + \left(x^{4} - 4 x^{3} y + 6 x^{2} y^{2} - 4 x y^{3} + y^{4}\right)z^{2}
             + O(z^{3})
        """
        from sage.misc.latex import latex
        if isinstance(self._coeff_stream, Stream_zero):
            return latex('0')
        if isinstance(self._coeff_stream, Stream_uninitialized) and self._coeff_stream._target is None:
            return latex("Undef")
        return self._format_series(latex)

    def _ascii_art_(self):
        r"""
        Return an ascii art representation of ``self``.

        EXAMPLES::

            sage: # needs sage.combinat sage.modules
            sage: e = SymmetricFunctions(QQ).e()
            sage: L.<z> = LazyLaurentSeriesRing(e)
            sage: L.options.display_length = 3
            sage: ascii_art(1 / (1 - e[1]*z))
            e[] + e[1]*z + e[1, 1]*z^2 + O(e[]*z^3)
            sage: L.options._reset()
        """
        from sage.typeset.ascii_art import ascii_art, AsciiArt
        if isinstance(self._coeff_stream, Stream_zero):
            return AsciiArt('0')
        if isinstance(self._coeff_stream, Stream_uninitialized) and self._coeff_stream._target is None:
            return AsciiArt('Uninitialized Lazy Laurent Series')
        return self._format_series(ascii_art, True)

    def _unicode_art_(self):
        r"""
        Return a unicode art representation of ``self``.

        EXAMPLES::

            sage: # needs sage.combinat sage.modules
            sage: e = SymmetricFunctions(QQ).e()
            sage: L.<z> = LazyLaurentSeriesRing(e)
            sage: L.options.display_length = 3
            sage: unicode_art(1 / (1 - e[1]*z))
            e[] + e[1]*z + e[1, 1]*z^2 + O(e[]*z^3)
            sage: L.options._reset()
        """
        from sage.typeset.unicode_art import unicode_art, UnicodeArt
        if isinstance(self._coeff_stream, Stream_zero):
            return UnicodeArt('0')
        if isinstance(self._coeff_stream, Stream_uninitialized) and self._coeff_stream._target is None:
            return UnicodeArt('Uninitialized Lazy Laurent Series')
        return self._format_series(unicode_art, True)

    def change_ring(self, ring):
        r"""
        Return ``self`` with coefficients converted to elements of ``ring``.

        INPUT:

        - ``ring`` -- a ring

        EXAMPLES:

        Dense Implementation::

            sage: L.<z> = LazyLaurentSeriesRing(ZZ, sparse=False)
            sage: s = 2 + z
            sage: t = s.change_ring(QQ)
            sage: t^-1
            1/2 - 1/4*z + 1/8*z^2 - 1/16*z^3 + 1/32*z^4 - 1/64*z^5 + 1/128*z^6 + O(z^7)
            sage: M = L(lambda n: n, valuation=0); M
            z + 2*z^2 + 3*z^3 + 4*z^4 + 5*z^5 + 6*z^6 + O(z^7)
            sage: N = M.change_ring(QQ)
            sage: N.parent()
            Lazy Laurent Series Ring in z over Rational Field
            sage: M.parent()
            Lazy Laurent Series Ring in z over Integer Ring

        Sparse Implementation::

            sage: L.<z> = LazyLaurentSeriesRing(ZZ, sparse=True)
            sage: M = L(lambda n: n, valuation=0); M
            z + 2*z^2 + 3*z^3 + 4*z^4 + 5*z^5 + 6*z^6 + O(z^7)
            sage: M.parent()
            Lazy Laurent Series Ring in z over Integer Ring
            sage: N = M.change_ring(QQ)
            sage: N.parent()
            Lazy Laurent Series Ring in z over Rational Field
            sage: M^-1
            z^-1 - 2 + z + O(z^6)

        A Dirichlet series example::

            sage: L = LazyDirichletSeriesRing(ZZ, 'z')
            sage: s = L(constant=2)
            sage: t = s.change_ring(QQ)
            sage: t.parent()
            Lazy Dirichlet Series Ring in z over Rational Field
            sage: it = t^-1
            sage: it                                                                    # needs sage.symbolic
            1/2 - 1/2/2^z - 1/2/3^z - 1/2/5^z + 1/2/6^z - 1/2/7^z + O(1/(8^z))

        A Taylor series example::

            sage: L.<z> = LazyPowerSeriesRing(ZZ)
            sage: s = 2 + z
            sage: t = s.change_ring(QQ)
            sage: t^-1
            1/2 - 1/4*z + 1/8*z^2 - 1/16*z^3 + 1/32*z^4 - 1/64*z^5 + 1/128*z^6 + O(z^7)
            sage: t.parent()
            Lazy Taylor Series Ring in z over Rational Field
        """
        P = self.parent()
        if P._names is None:
            Q = type(P)(ring, sparse=P._sparse)
        else:
            Q = type(P)(ring, names=P.variable_names(), sparse=P._sparse)
        return Q.element_class(Q, self._coeff_stream)

    # === module structure ===

    def _add_(self, other):
        """
        Return the sum of ``self`` and ``other``.

        INPUT:

        - ``other`` -- other series

        EXAMPLES:

        Dense series can be added::

            sage: L.<z> = LazyLaurentSeriesRing(ZZ)
            sage: m = L(lambda n: 1 + n, valuation=0)
            sage: n = L(lambda n: -n, valuation=0)
            sage: s = m + n
            sage: s[0:10]
            [1, 1, 1, 1, 1, 1, 1, 1, 1, 1]

        Sparse series can be added::

            sage: L.<z> = LazyLaurentSeriesRing(ZZ, sparse=True)
            sage: m = L(lambda n: 1 + n, valuation=0)
            sage: n = L(lambda n: -n, valuation=0)
            sage: s = m + n
            sage: s[0:10]
            [1, 1, 1, 1, 1, 1, 1, 1, 1, 1]

        Series which are known to be exact can be added::

            sage: m = L(1)
            sage: n = L([0, 1])
            sage: s = m + n
            sage: s[0:10]
            [1, 1, 0, 0, 0, 0, 0, 0, 0, 0]

        Adding zero gives the same series::

            sage: m = L(lambda n: 1 + n, valuation=0)
            sage: m + 0 is 0 + m is m
            True

        Similarly for Dirichlet series::

            sage: # needs sage.symbolic
            sage: L = LazyDirichletSeriesRing(ZZ, "z")
            sage: s = L(lambda n: n)
<<<<<<< HEAD
            sage: s                                                                     # needs sage.symbolic
            1 + 2/2^z + 3/3^z + 4/4^z + 5/5^z + 6/6^z + 7/7^z + O(1/(8^z))
            sage: t = L(constant=1)
            sage: t                                                                     # needs sage.symbolic
            1 + 1/(2^z) + 1/(3^z) + O(1/(4^z))
            sage: st = s + t
            sage: st                                                                    # needs sage.symbolic
=======
            sage: s
            1 + 2/2^z + 3/3^z + 4/4^z + 5/5^z + 6/6^z + 7/7^z + O(1/(8^z))
            sage: t = L(constant=1)
            sage: t
            1 + 1/(2^z) + 1/(3^z) + O(1/(4^z))
            sage: st = s + t
            sage: st
>>>>>>> 89e4c05f
            2 + 3/2^z + 4/3^z + 5/4^z + 6/5^z + 7/6^z + 8/7^z + O(1/(8^z))
            sage: r = L(constant=-1)
            sage: rt = r + t
<<<<<<< HEAD
            sage: rt                                                                    # needs sage.symbolic
=======
            sage: rt
>>>>>>> 89e4c05f
            0
            sage: r = L([1,2,3])
            sage: rt = r + t
<<<<<<< HEAD
            sage: rt                                                                    # needs sage.symbolic
=======
            sage: rt
>>>>>>> 89e4c05f
            2 + 3/2^z + 4/3^z + 1/(4^z) + 1/(5^z) + 1/(6^z) + O(1/(7^z))
            sage: r = L([1,2,3], constant=-1)
            sage: rt = r + t
<<<<<<< HEAD
            sage: rt                                                                    # needs sage.symbolic
=======
            sage: rt
>>>>>>> 89e4c05f
            2 + 3/2^z + 4/3^z
        """
        P = self.parent()
        left = self._coeff_stream
        right = other._coeff_stream
        if isinstance(left, Stream_zero):
            return other
        if isinstance(right, Stream_zero):
            return self
        if (isinstance(left, Stream_exact)
            and isinstance(right, Stream_exact)):
            approximate_order = min(left.order(), right.order())
            degree = max(left._degree, right._degree)
            initial_coefficients = [left[i] + right[i]
                                    for i in range(approximate_order, degree)]
            constant = left._constant + right._constant
            if not any(initial_coefficients) and not constant:
                return P.zero()
            coeff_stream = Stream_exact(initial_coefficients,
                                        constant=constant,
                                        degree=degree,
                                        order=approximate_order)
            return P.element_class(P, coeff_stream)
        return P.element_class(P, Stream_add(self._coeff_stream,
                                             other._coeff_stream,
                                             P.is_sparse()))

    def _sub_(self, other):
        """
        Return the series of this series minus ``other`` series.

        INPUT:

        - ``other`` -- other series

        EXAMPLES:

        Dense series can be subtracted::

            sage: L.<z> = LazyLaurentSeriesRing(ZZ, sparse=False)
            sage: m = L(lambda n: 1 + n, valuation=0)
            sage: n = L(lambda n: -n, valuation=0)
            sage: d = m - n
            sage: d[0:10]
            [1, 3, 5, 7, 9, 11, 13, 15, 17, 19]

        Sparse series can be subtracted::

            sage: L.<z> = LazyLaurentSeriesRing(ZZ, sparse=True)
            sage: m = L(lambda n: 1 + n, valuation=0)
            sage: n = L(lambda n: -n, valuation=0)
            sage: d = m - n
            sage: d[0:10]
            [1, 3, 5, 7, 9, 11, 13, 15, 17, 19]

        Series which are known to be exact can be subtracted::

            sage: m = L.one()
            sage: n = L([0, 1])
            sage: d = m - n
            sage: d[0:10]
            [1, -1, 0, 0, 0, 0, 0, 0, 0, 0]

            sage: m = L([1, 0, 1])
            sage: n = L([0, 0, 1])
            sage: d = m - L.one() - n
            sage: d
            0

        Subtraction involving 0::

            sage: m = L(lambda n: 1 + n, valuation=0)
            sage: m - 0 is m
            True
            sage: 0 - m == -m
            True

            sage: A.<t> = LazyLaurentSeriesRing(QQ)
            sage: B.<z> = LazyLaurentSeriesRing(A)
            sage: 1 - z
            1 - z
        """
        right = other._coeff_stream
        if isinstance(right, Stream_zero):
            return self
        left = self._coeff_stream
        if isinstance(left, Stream_zero):
            return -other
        P = self.parent()
        if (isinstance(left, Stream_exact) and isinstance(right, Stream_exact)):
            approximate_order = min(left.order(), right.order())
            degree = max(left._degree, right._degree)
            initial_coefficients = [left[i] - right[i] for i in range(approximate_order, degree)]
            constant = left._constant - right._constant
            if not any(initial_coefficients) and not constant:
                return P.zero()
            coeff_stream = Stream_exact(initial_coefficients,
                                        constant=constant,
                                        degree=degree,
                                        order=approximate_order)
            return P.element_class(P, coeff_stream)
        if left == right:
            return P.zero()
        return P.element_class(P, Stream_sub(self._coeff_stream,
                                             other._coeff_stream,
                                             P.is_sparse()))

    def _acted_upon_(self, scalar, self_on_left):
        r"""
        Scalar multiplication for ``self`` by ``scalar``.

        INPUT:

        - ``scalar`` -- an element of the base ring
        - ``self_on_left`` -- boolean; if ``True``, compute ``self * scalar``

        EXAMPLES:

        Dense series can be multiplied with a scalar::

            sage: L.<z> = LazyLaurentSeriesRing(ZZ, sparse=False)
            sage: M = L(lambda n: 1 + n, valuation=0)
            sage: O = M * 2
            sage: O[0:10]
            [2, 4, 6, 8, 10, 12, 14, 16, 18, 20]
            sage: type(O._coeff_stream)
            <class 'sage.data_structures.stream.Stream_lmul'>
            sage: M * 1 is M
            True
            sage: M * 0 == 0
            True
            sage: O = 2 * M
            sage: type(O._coeff_stream)
            <class 'sage.data_structures.stream.Stream_lmul'>
            sage: O[0:10]
            [2, 4, 6, 8, 10, 12, 14, 16, 18, 20]
            sage: 1 * M is M
            True
            sage: 0 * M == 0
            True

        Different scalars potentially give different series::

            sage: 2 * M == 3 * M
            Traceback (most recent call last):
            ...
            ValueError: undecidable

        Sparse series can be multiplied with a scalar::

            sage: L.<z> = LazyLaurentSeriesRing(ZZ, sparse=True)
            sage: M = L(lambda n: 1 + n, valuation=0)
            sage: O = M * 2
            sage: O[0:10]
            [2, 4, 6, 8, 10, 12, 14, 16, 18, 20]
            sage: type(O._coeff_stream)
            <class 'sage.data_structures.stream.Stream_lmul'>
            sage: M * 1 is M
            True
            sage: M * 0 == 0
            True
            sage: O = 2 * M
            sage: type(O._coeff_stream)
            <class 'sage.data_structures.stream.Stream_lmul'>
            sage: O[0:10]
            [2, 4, 6, 8, 10, 12, 14, 16, 18, 20]
            sage: 1 * M is M
            True
            sage: 0 * M == 0
            True

        Series which are known to be exact can be multiplied with a scalar
        and remain exact::

            sage: N = L([0, 1], degree=5, constant=3)
            sage: O = N * -1
            sage: O[0:10]
            [0, -1, 0, 0, 0, -3, -3, -3, -3, -3]
            sage: N * 1 is N
            True
            sage: N * 0 == 0
            True
            sage: O = -1 * N
            sage: O[0:10]
            [0, -1, 0, 0, 0, -3, -3, -3, -3, -3]
            sage: 1 * N is N
            True
            sage: 0 * N == 0
            True

        Similarly for Dirichlet series::

            sage: # needs sage.symbolic
            sage: L = LazyDirichletSeriesRing(ZZ, "z")
            sage: g = L([0,1])
<<<<<<< HEAD
            sage: 2 * g                                                                 # needs sage.symbolic
            2/2^z
            sage: -1 * g                                                                # needs sage.symbolic
            -1/(2^z)
            sage: 0*g                                                                   # needs sage.symbolic
            0
            sage: M = L(lambda n: n)
            sage: M                                                                     # needs sage.symbolic
            1 + 2/2^z + 3/3^z + 4/4^z + 5/5^z + 6/6^z + 7/7^z + O(1/(8^z))
            sage: 3 * M                                                                 # needs sage.symbolic
=======
            sage: 2 * g
            2/2^z
            sage: -1 * g
            -1/(2^z)
            sage: 0*g
            0
            sage: M = L(lambda n: n)
            sage: M
            1 + 2/2^z + 3/3^z + 4/4^z + 5/5^z + 6/6^z + 7/7^z + O(1/(8^z))
            sage: 3 * M
>>>>>>> 89e4c05f
            3 + 6/2^z + 9/3^z + 12/4^z + 15/5^z + 18/6^z + 21/7^z + O(1/(8^z))
            sage: 1 * M is M
            True

        """
        # With the current design, the coercion model does not have
        # enough information to detect a priori that this method only
        # accepts scalars; so it tries on some elements(), and we need
        # to make sure to report an error.
        P = self.parent()
        R = P.base_ring()
        if isinstance(scalar, Element) and scalar.parent() is not R:
            # Temporary needed by coercion (see Polynomial/FractionField tests).
            if R.has_coerce_map_from(scalar.parent()):
                scalar = R(scalar)
            else:
                return None

        coeff_stream = self._coeff_stream
        if isinstance(coeff_stream, Stream_zero):
            return self

        if not scalar:
            return P.zero()
        if scalar == R.one():
            return self
        if scalar == -R.one():
            return -self

        if isinstance(coeff_stream, Stream_exact):
            v = coeff_stream.order()
            init_coeffs = coeff_stream._initial_coefficients
            if self_on_left:
                c = coeff_stream._constant * scalar
                initial_coefficients = [val * scalar for val in init_coeffs]
            else:
                c = scalar * coeff_stream._constant
                initial_coefficients = [scalar * val for val in init_coeffs]
            return P.element_class(P, Stream_exact(initial_coefficients,
                                                   order=v,
                                                   constant=c,
                                                   degree=coeff_stream._degree))
        if self_on_left or R.is_commutative():
            return P.element_class(P, Stream_lmul(coeff_stream, scalar,
                                                  P.is_sparse()))
        return P.element_class(P, Stream_rmul(coeff_stream, scalar,
                                              P.is_sparse()))

    def _neg_(self):
        """
        Return the negative of ``self``.

        EXAMPLES:

        Dense series can be negated::

            sage: L.<z> = LazyLaurentSeriesRing(ZZ, sparse=False)
            sage: m = L(lambda n: n, valuation=0)
            sage: n = L(lambda n: -n, valuation=0)
            sage: -n
            z + 2*z^2 + 3*z^3 + 4*z^4 + 5*z^5 + 6*z^6 + O(z^7)
            sage: -m
            -z - 2*z^2 - 3*z^3 - 4*z^4 - 5*z^5 - 6*z^6 + O(z^7)
            sage: -(-m) == m
            True

        Sparse series can be negated::

            sage: L.<z> = LazyLaurentSeriesRing(ZZ, sparse=True)
            sage: m = L(lambda n: n, valuation=0)
            sage: n = L(lambda n: -n, valuation=0)
            sage: -n
            z + 2*z^2 + 3*z^3 + 4*z^4 + 5*z^5 + 6*z^6 + O(z^7)
            sage: -m
            -z - 2*z^2 - 3*z^3 - 4*z^4 - 5*z^5 - 6*z^6 + O(z^7)
            sage: -(-m) == m
            True

        The negation of an exact series is exact::

            sage: L.<z> = LazyLaurentSeriesRing(ZZ)
            sage: -z
            -z
            sage: -L.one()
            -1
            sage: -(-L.one()) == L.one()
            True

            sage: L([1, 2, 3], constant=2) - L([0, 1], degree=5, constant=2)
            1 + z + 3*z^2 + 2*z^3 + 2*z^4

            sage: -L(0)
            0
        """
        P = self.parent()
        coeff_stream = self._coeff_stream
        if isinstance(coeff_stream, Stream_zero):
            return self
        if isinstance(coeff_stream, Stream_exact):
            initial_coefficients = [-v for v in coeff_stream._initial_coefficients]
            constant = -coeff_stream._constant
            coeff_stream = Stream_exact(initial_coefficients,
                                        constant=constant,
                                        degree=coeff_stream._degree,
                                        order=coeff_stream.order())
            return P.element_class(P, coeff_stream)
        # -(-f) = f
        if isinstance(coeff_stream, Stream_neg):
            return P.element_class(P, coeff_stream._series)
        return P.element_class(P, Stream_neg(coeff_stream, P.is_sparse()))

    # === special functions ===

    def exp(self):
        r"""
        Return the exponential series of ``self``.

        EXAMPLES::

            sage: L = LazyDirichletSeriesRing(QQ, "s")
            sage: Z = L(constant=1, valuation=2)
            sage: exp(Z)                                                                # needs sage.symbolic
            1 + 1/(2^s) + 1/(3^s) + 3/2/4^s + 1/(5^s) + 2/6^s + 1/(7^s) + O(1/(8^s))
        """
        from .lazy_series_ring import LazyLaurentSeriesRing
        P = LazyLaurentSeriesRing(self.base_ring(), "z", sparse=self.parent()._sparse)
        f = P(coefficients=lambda n: 1/factorial(ZZ(n)), valuation=0)
        return f(self)

    def log(self):
        r"""
        Return the series for the natural logarithm of ``self``.

        EXAMPLES::

            sage: L = LazyDirichletSeriesRing(QQ, "s")
            sage: Z = L(constant=1)
            sage: log(Z)                                                                # needs sage.symbolic
            1/(2^s) + 1/(3^s) + 1/2/4^s + 1/(5^s) + 1/(7^s) + O(1/(8^s))
        """
        from .lazy_series_ring import LazyLaurentSeriesRing
        P = LazyLaurentSeriesRing(self.base_ring(), "z", sparse=self.parent()._sparse)
        f = P(coefficients=lambda n: ((-1) ** (n + 1))/ZZ(n), valuation=1)
        return f(self-1)

    # trigonometric functions

    def sin(self):
        r"""
        Return the sine of ``self``.

        EXAMPLES::

            sage: L.<z> = LazyLaurentSeriesRing(QQ)
            sage: sin(z)
            z - 1/6*z^3 + 1/120*z^5 - 1/5040*z^7 + O(z^8)

            sage: sin(1 + z)
            Traceback (most recent call last):
            ...
            ValueError: can only compose with a positive valuation series

            sage: L.<x,y> = LazyPowerSeriesRing(QQ)
            sage: sin(x/(1-y)).polynomial(3)
            -1/6*x^3 + x*y^2 + x*y + x

        TESTS::

            sage: L.<z> = LazyLaurentSeriesRing(QQ); x = var("x")                       # needs sage.symbolic
            sage: sin(z)[0:6] == sin(x).series(x, 6).coefficients(sparse=False)
            True
        """
        from .lazy_series_ring import LazyLaurentSeriesRing
        P = LazyLaurentSeriesRing(self.base_ring(), "z", sparse=self.parent()._sparse)
        c = lambda n: (n % 2)/factorial(ZZ(n)) if n % 4 == 1 else -(n % 2)/factorial(ZZ(n))
        f = P(coefficients=c, valuation=1)
        return f(self)

    def cos(self):
        r"""
        Return the cosine of ``self``.

        EXAMPLES::

            sage: L.<z> = LazyLaurentSeriesRing(QQ)
            sage: cos(z)
            1 - 1/2*z^2 + 1/24*z^4 - 1/720*z^6 + O(z^7)

            sage: L.<x,y> = LazyPowerSeriesRing(QQ)
            sage: cos(x/(1-y)).polynomial(4)
            1/24*x^4 - 3/2*x^2*y^2 - x^2*y - 1/2*x^2 + 1

        TESTS::

            sage: L.<z> = LazyLaurentSeriesRing(QQ); x = var("x")                       # needs sage.symbolic
            sage: cos(z)[0:6] == cos(x).series(x, 6).coefficients(sparse=False)         # needs sage.symbolic
            True
        """
        from .lazy_series_ring import LazyLaurentSeriesRing
        P = LazyLaurentSeriesRing(self.base_ring(), "z", sparse=self.parent()._sparse)
        c = lambda n: 1/factorial(ZZ(n)) if n % 4 == 0 else (n % 2 - 1)/factorial(ZZ(n))
        f = P(coefficients=c, valuation=0)
        return f(self)

    def tan(self):
        r"""
        Return the tangent of ``self``.

        EXAMPLES::

            sage: L.<z> = LazyLaurentSeriesRing(QQ)
            sage: tan(z)
            z + 1/3*z^3 + 2/15*z^5 + 17/315*z^7 + O(z^8)

            sage: L.<x,y> = LazyPowerSeriesRing(QQ)
            sage: tan(x/(1-y)).polynomial(5)
            2/15*x^5 + 2*x^3*y^2 + x*y^4 + x^3*y + x*y^3 + 1/3*x^3 + x*y^2 + x*y + x

        TESTS::

            sage: L.<z> = LazyLaurentSeriesRing(QQ); x = var("x")                       # needs sage.symbolic
            sage: tan(z)[0:6] == tan(x).series(x, 6).coefficients(sparse=False)         # needs sage.symbolic
            True
        """
        return self.sin() / self.cos()

    def cot(self):
        r"""
        Return the cotangent of ``self``.

        EXAMPLES::

            sage: L.<z> = LazyLaurentSeriesRing(QQ)
            sage: cot(z)
            z^-1 - 1/3*z - 1/45*z^3 - 2/945*z^5 + O(z^6)

            sage: L.<x> = LazyLaurentSeriesRing(QQ)
            sage: cot(x/(1-x)).polynomial(4)
            x^-1 - 1 - 1/3*x - 1/3*x^2 - 16/45*x^3 - 2/5*x^4

        TESTS::

            sage: L.<z> = LazyLaurentSeriesRing(QQ); x = var("x")                       # needs sage.symbolic
            sage: cot(z)[0:6] == cot(x).series(x, 6).coefficients(sparse=False)         # needs sage.symbolic
            True
        """
        return ~self.tan()

    def csc(self):
        r"""
        Return the cosecant of ``self``.

        EXAMPLES::

            sage: L.<z> = LazyLaurentSeriesRing(QQ)
            sage: csc(z)
            z^-1 + 1/6*z + 7/360*z^3 + 31/15120*z^5 + O(z^6)

            sage: L.<x> = LazyLaurentSeriesRing(QQ)
            sage: csc(x/(1-x)).polynomial(4)
            x^-1 - 1 + 1/6*x + 1/6*x^2 + 67/360*x^3 + 9/40*x^4

        TESTS::

            sage: L.<z> = LazyLaurentSeriesRing(QQ); x = var("x")                       # needs sage.symbolic
            sage: (z*csc(z))[0:6] == (x*csc(x)).series(x, 6).coefficients(sparse=False)             # needs sage.symbolic
            True
        """
        return ~self.sin()

    def sec(self):
        r"""
        Return the secant of ``self``.

        EXAMPLES::

            sage: L.<z> = LazyLaurentSeriesRing(QQ)
            sage: sec(z)
            1 + 1/2*z^2 + 5/24*z^4 + 61/720*z^6 + O(z^7)

            sage: L.<x,y> = LazyPowerSeriesRing(QQ)
            sage: sec(x/(1-y)).polynomial(4)
            5/24*x^4 + 3/2*x^2*y^2 + x^2*y + 1/2*x^2 + 1

        TESTS::

            sage: L.<z> = LazyLaurentSeriesRing(QQ); x = var("x")                       # needs sage.symbolic
            sage: sec(z)[0:6] == sec(x).series(x, 6).coefficients(sparse=False)         # needs sage.symbolic
            True
        """
        return ~self.cos()

    # inverse trigonometric functions

    def arcsin(self):
        r"""
        Return the arcsine of ``self``.

        EXAMPLES::

            sage: L.<z> = LazyLaurentSeriesRing(QQ)
            sage: arcsin(z)
            z + 1/6*z^3 + 3/40*z^5 + 5/112*z^7 + O(z^8)

            sage: L.<x,y> = LazyPowerSeriesRing(QQ)
            sage: asin(x/(1-y))
            x + x*y + (1/6*x^3+x*y^2) + (1/2*x^3*y+x*y^3)
             + (3/40*x^5+x^3*y^2+x*y^4) + (3/8*x^5*y+5/3*x^3*y^3+x*y^5)
             + (5/112*x^7+9/8*x^5*y^2+5/2*x^3*y^4+x*y^6) + O(x,y)^8

        TESTS::

            sage: L.<z> = LazyLaurentSeriesRing(QQ); x = var("x")                       # needs sage.symbolic
            sage: asin(z)[0:6] == asin(x).series(x, 6).coefficients(sparse=False)       # needs sage.symbolic
            True
        """
        from .lazy_series_ring import LazyLaurentSeriesRing
        P = LazyLaurentSeriesRing(self.base_ring(), "z", sparse=self.parent()._sparse)

        def f(n):
            n = ZZ(n)
            if n % 2:
                return factorial(n-1)/((4**((n-1)/2))*(factorial((n-1)/2)**2)*n)
            return ZZ.zero()
        return P(f, valuation=1)(self)

    def arccos(self):
        r"""
        Return the arccosine of ``self``.

        EXAMPLES::

            sage: L.<z> = LazyLaurentSeriesRing(RR)
            sage: arccos(z)                                                             # needs sage.symbolic
            1.57079632679490 - 1.00000000000000*z + 0.000000000000000*z^2
             - 0.166666666666667*z^3 + 0.000000000000000*z^4
             - 0.0750000000000000*z^5 + O(1.00000000000000*z^7)

            sage: L.<z> = LazyLaurentSeriesRing(SR)                                     # needs sage.symbolic
            sage: arccos(z/(1-z))                                                       # needs sage.symbolic
            1/2*pi - z - z^2 - 7/6*z^3 - 3/2*z^4 - 83/40*z^5 - 73/24*z^6 + O(z^7)

            sage: L.<x,y> = LazyPowerSeriesRing(SR)                                     # needs sage.symbolic
            sage: arccos(x/(1-y))                                                       # needs sage.symbolic
            1/2*pi + (-x) + (-x*y) + ((-1/6)*x^3-x*y^2) + ((-1/2)*x^3*y-x*y^3)
             + ((-3/40)*x^5-x^3*y^2-x*y^4) + ((-3/8)*x^5*y+(-5/3)*x^3*y^3-x*y^5) + O(x,y)^7

        TESTS::

            sage: L.<z> = LazyLaurentSeriesRing(SR); x = var("x")                       # needs sage.symbolic
            sage: acos(z)[0:6] == acos(x).series(x, 6).coefficients(sparse=False)       # needs sage.symbolic
            True
        """
        from sage.symbolic.constants import pi
        return self.parent()(pi/2) - self.arcsin()

    def arctan(self):
        r"""
        Return the arctangent of ``self``.

        EXAMPLES::

            sage: L.<z> = LazyLaurentSeriesRing(QQ)
            sage: arctan(z)
            z - 1/3*z^3 + 1/5*z^5 - 1/7*z^7 + O(z^8)

            sage: L.<x,y> = LazyPowerSeriesRing(QQ)
            sage: atan(x/(1-y))
            x + x*y + (-1/3*x^3+x*y^2) + (-x^3*y+x*y^3) + (1/5*x^5-2*x^3*y^2+x*y^4)
             + (x^5*y-10/3*x^3*y^3+x*y^5) + (-1/7*x^7+3*x^5*y^2-5*x^3*y^4+x*y^6) + O(x,y)^8

        TESTS::

            sage: L.<z> = LazyLaurentSeriesRing(QQ); x = var("x")                       # needs sage.symbolic
            sage: atan(z)[0:6] == atan(x).series(x, 6).coefficients(sparse=False)       # needs sage.symbolic
            True
        """
        from .lazy_series_ring import LazyLaurentSeriesRing
        P = LazyLaurentSeriesRing(self.base_ring(), "z", sparse=self.parent()._sparse)

        def f(n):
            n = ZZ(n)
            if n % 4 == 1:
                return 1/n
            if n % 2 == 0:
                return ZZ.zero()
            return -1/n
        return P(f, valuation=1)(self)

    def arccot(self):
        r"""
        Return the arctangent of ``self``.

        EXAMPLES::

            sage: L.<z> = LazyLaurentSeriesRing(RR)
            sage: arccot(z)                                                             # needs sage.symbolic
            1.57079632679490 - 1.00000000000000*z + 0.000000000000000*z^2
             + 0.333333333333333*z^3 + 0.000000000000000*z^4
             - 0.200000000000000*z^5 + O(1.00000000000000*z^7)

            sage: L.<z> = LazyLaurentSeriesRing(SR)                                     # needs sage.symbolic
            sage: arccot(z/(1-z))                                                       # needs sage.symbolic
            1/2*pi - z - z^2 - 2/3*z^3 + 4/5*z^5 + 4/3*z^6 + O(z^7)

            sage: L.<x,y> = LazyPowerSeriesRing(SR)                                     # needs sage.symbolic
            sage: acot(x/(1-y))                                                         # needs sage.symbolic
            1/2*pi + (-x) + (-x*y) + (1/3*x^3-x*y^2) + (x^3*y-x*y^3)
             + ((-1/5)*x^5+2*x^3*y^2-x*y^4) + (-x^5*y+10/3*x^3*y^3-x*y^5) + O(x,y)^7

        TESTS::

            sage: L.<z> = LazyLaurentSeriesRing(SR); x = var("x")                       # needs sage.symbolic
            sage: acot(z)[0:6] == acot(x).series(x, 6).coefficients(sparse=False)       # needs sage.symbolic
            True
        """
        from sage.symbolic.constants import pi
        return self.parent()(pi/2) - self.arctan()

    # hyperbolic functions

    def sinh(self):
        r"""
        Return the hyperbolic sine of ``self``.

        EXAMPLES::

            sage: L.<z> = LazyLaurentSeriesRing(QQ)
            sage: sinh(z)
            z + 1/6*z^3 + 1/120*z^5 + 1/5040*z^7 + O(z^8)

            sage: L.<x,y> = LazyPowerSeriesRing(QQ)
            sage: sinh(x/(1-y))
            x + x*y + (1/6*x^3+x*y^2) + (1/2*x^3*y+x*y^3)
             + (1/120*x^5+x^3*y^2+x*y^4) + (1/24*x^5*y+5/3*x^3*y^3+x*y^5)
             + (1/5040*x^7+1/8*x^5*y^2+5/2*x^3*y^4+x*y^6) + O(x,y)^8

        TESTS::

            sage: L.<z> = LazyLaurentSeriesRing(SR); x = var("x")                       # needs sage.symbolic
            sage: sinh(z)[0:6] == sinh(x).series(x, 6).coefficients(sparse=False)       # needs sage.symbolic
            True
        """
        from .lazy_series_ring import LazyLaurentSeriesRing
        P = LazyLaurentSeriesRing(self.base_ring(), "z", sparse=self.parent()._sparse)
        f = P(coefficients=lambda n: 1/factorial(ZZ(n)) if n % 2 else ZZ.zero(),
              valuation=1)
        return f(self)

    def cosh(self):
        r"""
        Return the hyperbolic cosine of ``self``.

        EXAMPLES::

            sage: L.<z> = LazyLaurentSeriesRing(QQ)
            sage: cosh(z)
            1 + 1/2*z^2 + 1/24*z^4 + 1/720*z^6 + O(z^7)

            sage: L.<x,y> = LazyPowerSeriesRing(QQ)
            sage: cosh(x/(1-y))
            1 + 1/2*x^2 + x^2*y + (1/24*x^4+3/2*x^2*y^2) + (1/6*x^4*y+2*x^2*y^3)
             + (1/720*x^6+5/12*x^4*y^2+5/2*x^2*y^4) + O(x,y)^7

        TESTS::

            sage: L.<z> = LazyLaurentSeriesRing(SR); x = var("x")                       # needs sage.symbolic
            sage: cosh(z)[0:6] == cosh(x).series(x, 6).coefficients(sparse=False)       # needs sage.symbolic
            True
        """
        from .lazy_series_ring import LazyLaurentSeriesRing
        P = LazyLaurentSeriesRing(self.base_ring(), "z", sparse=self.parent()._sparse)
        f = P(coefficients=lambda n: ZZ.zero() if n % 2 else 1/factorial(ZZ(n)),
              valuation=0)
        return f(self)

    def tanh(self):
        r"""
        Return the hyperbolic tangent of ``self``.

        EXAMPLES::

            sage: L.<z> = LazyLaurentSeriesRing(QQ)
            sage: tanh(z)                                                               # needs sage.libs.flint
            z - 1/3*z^3 + 2/15*z^5 - 17/315*z^7 + O(z^8)

            sage: L.<x,y> = LazyPowerSeriesRing(QQ)
            sage: tanh(x/(1-y))                                                         # needs sage.libs.flint
            x + x*y + (-1/3*x^3+x*y^2) + (-x^3*y+x*y^3) + (2/15*x^5-2*x^3*y^2+x*y^4)
             + (2/3*x^5*y-10/3*x^3*y^3+x*y^5) + (-17/315*x^7+2*x^5*y^2-5*x^3*y^4+x*y^6) + O(x,y)^8

        TESTS::

            sage: L.<z> = LazyLaurentSeriesRing(SR); x = var("x")                       # needs sage.symbolic
            sage: tanh(z)[0:6] == tanh(x).series(x, 6).coefficients(sparse=False)       # needs sage.symbolic
            True
        """
        from sage.arith.misc import bernoulli
        from .lazy_series_ring import LazyLaurentSeriesRing
        P = LazyLaurentSeriesRing(self.base_ring(), "z", sparse=self.parent()._sparse)

        def f(n):
            n = ZZ(n)
            if n % 2:
                h = 4 ** ((n + 1) // 2)
                return bernoulli(n + 1) * h * (h - 1) / factorial(n + 1)
            return ZZ.zero()
        return P(f, valuation=1)(self)

    def coth(self):
        r"""
        Return the hyperbolic cotangent of ``self``.

        EXAMPLES::

            sage: L.<z> = LazyLaurentSeriesRing(QQ)
            sage: coth(z)                                                               # needs sage.libs.flint
            z^-1 + 1/3*z - 1/45*z^3 + 2/945*z^5 + O(z^6)

            sage: coth(z + z^2)                                                         # needs sage.libs.flint
            z^-1 - 1 + 4/3*z - 2/3*z^2 + 44/45*z^3 - 16/15*z^4 + 884/945*z^5 + O(z^6)

        TESTS::

            sage: L.<z> = LazyLaurentSeriesRing(SR); x = var("x")                       # needs sage.symbolic
            sage: coth(z)[0:6] == coth(x).series(x, 6).coefficients(sparse=False)       # needs sage.symbolic
            True
        """
        from sage.arith.misc import bernoulli
        from .lazy_series_ring import LazyLaurentSeriesRing
        P = LazyLaurentSeriesRing(self.base_ring(), "z", sparse=self.parent()._sparse)

        def f(n):
            n = ZZ(n)
            if n % 2:
                return ((2 ** (n + 1)) * bernoulli(n + 1))/factorial(n + 1)
            return ZZ.zero()
        return P(f, valuation=-1)(self)

    def sech(self):
        r"""
        Return the hyperbolic secant of ``self``.

        EXAMPLES::

            sage: L.<z> = LazyLaurentSeriesRing(QQ)
            sage: sech(z)                                                               # needs sage.libs.flint
            1 - 1/2*z^2 + 5/24*z^4 - 61/720*z^6 + O(z^7)

            sage: L.<x, y> = LazyPowerSeriesRing(QQ)
            sage: sech(x/(1-y))                                                         # needs sage.libs.flint
            1 + (-1/2*x^2) + (-x^2*y) + (5/24*x^4-3/2*x^2*y^2) + (5/6*x^4*y-2*x^2*y^3)
             + (-61/720*x^6+25/12*x^4*y^2-5/2*x^2*y^4) + O(x,y)^7

        TESTS::

            sage: L.<z> = LazyLaurentSeriesRing(SR); x = var("x")                       # needs sage.symbolic
            sage: sech(z)[0:6] == sech(x).series(x, 6).coefficients(sparse=False)       # needs sage.symbolic
            True
        """
        from sage.combinat.combinat import euler_number
        from .lazy_series_ring import LazyLaurentSeriesRing
        P = LazyLaurentSeriesRing(self.base_ring(), "z", sparse=self.parent()._sparse)

        def f(n):
            n = ZZ(n)
            if n % 2:
                return ZZ.zero()
            return euler_number(n)/factorial(n)
        return P(f, valuation=0)(self)

    def csch(self):
        r"""
        Return the hyperbolic cosecant of ``self``.

        EXAMPLES::

            sage: L.<z> = LazyLaurentSeriesRing(QQ)
            sage: csch(z)                                                               # needs sage.libs.flint
            z^-1 - 1/6*z + 7/360*z^3 - 31/15120*z^5 + O(z^6)

            sage: L.<z> = LazyLaurentSeriesRing(QQ)
            sage: csch(z/(1-z))                                                         # needs sage.libs.flint
            z^-1 - 1 - 1/6*z - 1/6*z^2 - 53/360*z^3 - 13/120*z^4 - 787/15120*z^5 + O(z^6)

        TESTS::

            sage: L.<z> = LazyLaurentSeriesRing(SR); x = var("x")                       # needs sage.symbolic
            sage: csch(z)[0:6] == csch(x).series(x, 6).coefficients(sparse=False)       # needs sage.symbolic
            True
        """
        from sage.arith.misc import bernoulli
        from .lazy_series_ring import LazyLaurentSeriesRing
        P = LazyLaurentSeriesRing(self.base_ring(), "z", sparse=self.parent()._sparse)

        def f(n):
            n = ZZ(n)
            if n % 2:
                return 2 * (1 - ZZ(2) ** n) * bernoulli(n + 1)/factorial(n + 1)
            return ZZ.zero()
        return P(f, valuation=-1)(self)

    # inverse hyperbolic functions

    def arcsinh(self):
        r"""
        Return the inverse of the hyperbolic sine of ``self``.

        EXAMPLES::

            sage: L.<z> = LazyLaurentSeriesRing(QQ)
            sage: asinh(z)
            z - 1/6*z^3 + 3/40*z^5 - 5/112*z^7 + O(z^8)

        ``arcsinh`` is an alias::

            sage: arcsinh(z)
            z - 1/6*z^3 + 3/40*z^5 - 5/112*z^7 + O(z^8)

            sage: L.<x,y> = LazyPowerSeriesRing(QQ)
            sage: asinh(x/(1-y))
            x + x*y + (-1/6*x^3+x*y^2) + (-1/2*x^3*y+x*y^3) + (3/40*x^5-x^3*y^2+x*y^4)
             + (3/8*x^5*y-5/3*x^3*y^3+x*y^5) + (-5/112*x^7+9/8*x^5*y^2-5/2*x^3*y^4+x*y^6) + O(x,y)^8

        TESTS::

            sage: L.<z> = LazyLaurentSeriesRing(SR); x = var("x")                       # needs sage.symbolic
            sage: asinh(z)[0:6] == asinh(x).series(x, 6).coefficients(sparse=False)     # needs sage.symbolic
            True

        """
        from .lazy_series_ring import LazyLaurentSeriesRing
        P = LazyLaurentSeriesRing(self.base_ring(), "z", sparse=self.parent()._sparse)

        def f(n):
            n = ZZ(n)
            if n % 2:
                h = (n - 1) // 2
                return ZZ(-1) ** h * factorial(n - 1)/(ZZ(4) ** h * factorial(h) ** 2 * n)
            return ZZ.zero()
        return P(f, valuation=1)(self)

    def arctanh(self):
        r"""
        Return the inverse of the hyperbolic tangent of ``self``.

        EXAMPLES::

            sage: L.<z> = LazyLaurentSeriesRing(QQ)
            sage: atanh(z)
            z + 1/3*z^3 + 1/5*z^5 + 1/7*z^7 + O(z^8)

        ``arctanh`` is an alias::

            sage: arctanh(z)
            z + 1/3*z^3 + 1/5*z^5 + 1/7*z^7 + O(z^8)

            sage: L.<x, y> = LazyPowerSeriesRing(QQ)
            sage: atanh(x/(1-y))
            x + x*y + (1/3*x^3+x*y^2) + (x^3*y+x*y^3) + (1/5*x^5+2*x^3*y^2+x*y^4)
             + (x^5*y+10/3*x^3*y^3+x*y^5) + (1/7*x^7+3*x^5*y^2+5*x^3*y^4+x*y^6) + O(x,y)^8

        TESTS::

            sage: L.<z> = LazyLaurentSeriesRing(SR); x = var("x")                       # needs sage.symbolic
            sage: atanh(z)[0:6] == atanh(x).series(x, 6).coefficients(sparse=False)     # needs sage.symbolic
            True

        """
        from .lazy_series_ring import LazyLaurentSeriesRing
        P = LazyLaurentSeriesRing(self.base_ring(), "z", sparse=self.parent()._sparse)
        f = P(coefficients=lambda n: 1/ZZ(n) if n % 2 else ZZ.zero(), valuation=1)
        return f(self)

    def hypergeometric(self, a, b):
        r"""
        Return the `{}_{p}F_{q}`-hypergeometric function
        `\,_pF_{q}` where `(p,q)` is the parameterization of ``self``.

        INPUT:

        - ``a`` -- the first parameter of the hypergeometric function
        - ``b`` -- the second parameter of the hypergeometric function

        EXAMPLES::

            sage: L.<z> = LazyLaurentSeriesRing(QQ)
            sage: z.hypergeometric([1, 1], [1])
            1 + z + z^2 + z^3 + z^4 + z^5 + z^6 + O(z^7)
            sage: z.hypergeometric([], []) - exp(z)
            O(z^7)

            sage: L.<x,y> = LazyPowerSeriesRing(QQ)
            sage: (x+y).hypergeometric([1, 1], [1]).polynomial(4)
            x^4 + 4*x^3*y + 6*x^2*y^2 + 4*x*y^3 + y^4 + x^3 + 3*x^2*y
             + 3*x*y^2 + y^3 + x^2 + 2*x*y + y^2 + x + y + 1

        TESTS::

            sage: L.<z> = LazyLaurentSeriesRing(SR); x = var("x")                       # needs sage.symbolic
            sage: z.hypergeometric([1,1],[1])[0:6] == hypergeometric([1,1],[1], x).series(x, 6).coefficients(sparse=False)                                      # needs sage.symbolic
            True

        """
        from .lazy_series_ring import LazyLaurentSeriesRing
        from sage.arith.misc import rising_factorial
        P = LazyLaurentSeriesRing(self.base_ring(), "z", sparse=self.parent()._sparse)

        def coeff(n, c):
            num = 1
            for term in range(len(c)):
                num *= rising_factorial(c[term], n)
            return num
        f = P(coefficients=lambda n: coeff(n, a) / (coeff(n, b) * factorial(ZZ(n))),
              valuation=0)
        return f(self)

    # === named special functions ===

    def q_pochhammer(self, q=None):
        r"""
        Return the infinite ``q``-Pochhammer symbol `(a; q)_{\infty}`,
        where `a` is ``self``.

        This is also one version of the quantum dilogarithm or
        the `q`-Exponential function.

        .. SEEALSO::

            :meth:`sage.rings.lazy_series_ring.LazyLaurentSeriesRing.q_pochhammer`

        INPUT:

        - ``q`` -- (default: `q \in \QQ(q)`) the parameter `q`

        EXAMPLES::

            sage: q = ZZ['q'].fraction_field().gen()
            sage: L.<z> = LazyLaurentSeriesRing(q.parent())
            sage: qp = L.q_pochhammer(q)
            sage: (z + z^2).q_pochhammer(q) - qp(z + z^2)
            O(z^7)
        """
        from .lazy_series_ring import LazyLaurentSeriesRing
        P = LazyLaurentSeriesRing(self.base_ring(), "z", sparse=self.parent()._sparse)
        f = P.q_pochhammer(q)
        return f(self)

    def euler(self):
        r"""
        Return the Euler function evaluated at ``self``.

        The *Euler function* is defined as

        .. MATH::

            \phi(z) = (z; z)_{\infty}
            = \sum_{n=0}^{\infty} (-1)^n q^{(3n^2-n)/2}.

        .. SEEALSO::

            :meth:`sage.rings.lazy_series_ring.LazyLaurentSeriesRing.euler`

        EXAMPLES::

            sage: L.<q> = LazyLaurentSeriesRing(ZZ)
            sage: phi = L.euler()
            sage: (q + q^2).euler() - phi(q + q^2)
            O(q^7)
        """
        from .lazy_series_ring import LazyLaurentSeriesRing
        P = LazyLaurentSeriesRing(self.base_ring(), "z", sparse=self.parent()._sparse)
        phi = P.euler()
        return phi(self)

    # === powers ===

    def __pow__(self, n):
        r"""
        Return the ``n``-th power of the series.

        INPUT:

        - ``n`` -- the power to which to raise the series; this may be a
          rational number, an element of the base ring, or an other series

        EXAMPLES::

            sage: # needs sage.symbolic
            sage: D = LazyDirichletSeriesRing(QQ, 's')
            sage: Z = D(constant=1)
<<<<<<< HEAD
            sage: Z^2                                                                   # needs sage.symbolic
            1 + 2/2^s + 2/3^s + 3/4^s + 2/5^s + 4/6^s + 2/7^s + O(1/(8^s))
            sage: f = Z^(1/3)
            sage: f                                                                     # needs sage.symbolic
            1 + 1/3/2^s + 1/3/3^s + 2/9/4^s + 1/3/5^s + 1/9/6^s + 1/3/7^s + O(1/(8^s))
            sage: f^2                                                                   # needs sage.symbolic
            1 + 2/3/2^s + 2/3/3^s + 5/9/4^s + 2/3/5^s + 4/9/6^s + 2/3/7^s + O(1/(8^s))
            sage: f^3 - Z                                                               # needs sage.symbolic
=======
            sage: Z^2
            1 + 2/2^s + 2/3^s + 3/4^s + 2/5^s + 4/6^s + 2/7^s + O(1/(8^s))
            sage: f = Z^(1/3)
            sage: f
            1 + 1/3/2^s + 1/3/3^s + 2/9/4^s + 1/3/5^s + 1/9/6^s + 1/3/7^s + O(1/(8^s))
            sage: f^2
            1 + 2/3/2^s + 2/3/3^s + 5/9/4^s + 2/3/5^s + 4/9/6^s + 2/3/7^s + O(1/(8^s))
            sage: f^3 - Z
>>>>>>> 89e4c05f
            O(1/(8^s))

            sage: L.<z> = LazyLaurentSeriesRing(QQ)
            sage: f = 1 + z
            sage: f^(1 / 2)
            1 + 1/2*z - 1/8*z^2 + 1/16*z^3 - 5/128*z^4 + 7/256*z^5 - 21/1024*z^6 + O(z^7)

            sage: f^f
            1 + z + z^2 + 1/2*z^3 + 1/3*z^4 + 1/12*z^5 + 3/40*z^6 + O(z^7)

            sage: q = ZZ['q'].fraction_field().gen()
            sage: L.<z> = LazyLaurentSeriesRing(q.parent())
            sage: f = (1 - z)^q
            sage: f
            1 - q*z + ((q^2 - q)/2)*z^2 + ((-q^3 + 3*q^2 - 2*q)/6)*z^3
             + ((q^4 - 6*q^3 + 11*q^2 - 6*q)/24)*z^4
             + ((-q^5 + 10*q^4 - 35*q^3 + 50*q^2 - 24*q)/120)*z^5
             + ((q^6 - 15*q^5 + 85*q^4 - 225*q^3 + 274*q^2 - 120*q)/720)*z^6
             + O(z^7)
        """
        if n in ZZ:
            return generic_power(self, n)

        from .lazy_series_ring import LazyLaurentSeriesRing
        P = LazyLaurentSeriesRing(self.base_ring(), "z", sparse=self.parent()._sparse)

        if n in QQ or n in self.base_ring():
            f = P(coefficients=lambda k: prod(n - i for i in range(k)) / ZZ(k).factorial(), valuation=0)
            return f(self - 1)

        exp = P(coefficients=lambda k: 1 / ZZ(k).factorial(), valuation=0)
        return exp(self.log() * n)

    def sqrt(self):
        """
        Return ``self^(1/2)``.

        EXAMPLES::

            sage: L.<z> = LazyLaurentSeriesRing(QQ)
            sage: sqrt(1+z)
            1 + 1/2*z - 1/8*z^2 + 1/16*z^3 - 5/128*z^4 + 7/256*z^5 - 21/1024*z^6 + O(z^7)

            sage: L.<x,y> = LazyPowerSeriesRing(QQ)
            sage: sqrt(1+x/(1-y))
            1 + 1/2*x + (-1/8*x^2+1/2*x*y) + (1/16*x^3-1/4*x^2*y+1/2*x*y^2)
             + (-5/128*x^4+3/16*x^3*y-3/8*x^2*y^2+1/2*x*y^3)
             + (7/256*x^5-5/32*x^4*y+3/8*x^3*y^2-1/2*x^2*y^3+1/2*x*y^4)
             + (-21/1024*x^6+35/256*x^5*y-25/64*x^4*y^2+5/8*x^3*y^3-5/8*x^2*y^4+1/2*x*y^5)
             + O(x,y)^7

        This also works for Dirichlet series::

            sage: # needs sage.symbolic
            sage: D = LazyDirichletSeriesRing(SR, "s")
            sage: Z = D(constant=1)
            sage: f = sqrt(Z);  f
            1 + 1/2/2^s + 1/2/3^s + 3/8/4^s + 1/2/5^s + 1/4/6^s + 1/2/7^s + O(1/(8^s))
            sage: f*f - Z
            O(1/(8^s))
        """
        return self ** QQ((1, 2))  # == 1/2


class LazyCauchyProductSeries(LazyModuleElement):
    r"""
    A class for series where multiplication is the Cauchy product.

    EXAMPLES::

        sage: L.<z> = LazyLaurentSeriesRing(ZZ)
        sage: f = 1 / (1 - z)
        sage: f
        1 + z + z^2 + O(z^3)
        sage: f * (1 - z)
        1

        sage: L.<z> = LazyLaurentSeriesRing(ZZ, sparse=True)
        sage: f = 1 / (1 - z)
        sage: f
        1 + z + z^2 + O(z^3)
    """
    def valuation(self):
        r"""
        Return the valuation of ``self``.

        This method determines the valuation of the series by looking for a
        nonzero coefficient. Hence if the series happens to be zero, then it
        may run forever.

        EXAMPLES::

            sage: L.<z> = LazyLaurentSeriesRing(ZZ)
            sage: s = 1/(1 - z) - 1/(1 - 2*z)
            sage: s.valuation()
            1
            sage: t = z - z
            sage: t.valuation()
            +Infinity
            sage: M = L(lambda n: n^2, 0)
            sage: M.valuation()
            1
            sage: (M - M).valuation()
            +Infinity
        """
        if isinstance(self._coeff_stream, Stream_zero):
            return self._coeff_stream.order()
        return ZZ(self._coeff_stream.order())

    def _mul_(self, other):
        """
        Return the product of this series with ``other``.

        INPUT:

        - ``other`` -- other series

        TESTS::

            sage: L.<z> = LazyLaurentSeriesRing(ZZ, sparse=True)
            sage: (1 - z)*(1 - z)
            1 - 2*z + z^2
            sage: (1 - z)*(1 - z)*(1 - z)
            1 - 3*z + 3*z^2 - z^3
            sage: M = L(lambda n: n, valuation=0)
            sage: M
            z + 2*z^2 + 3*z^3 + 4*z^4 + 5*z^5 + 6*z^6 + O(z^7)
            sage: N = M * (1 - M)
            sage: N
            z + z^2 - z^3 - 6*z^4 - 15*z^5 - 29*z^6 - 49*z^7 + O(z^8)

            sage: p = (1 - z)*(1 + z^2)^3 * z^-2
            sage: p
            z^-2 - z^-1 + 3 - 3*z + 3*z^2 - 3*z^3 + z^4 - z^5
            sage: M = L(lambda n: n, valuation=-2, degree=5, constant=2)
            sage: M
            -2*z^-2 - z^-1 + z + 2*z^2 + 3*z^3 + 4*z^4 + 2*z^5 + 2*z^6 + 2*z^7 + O(z^8)
            sage: M * p
            -2*z^-4 + z^-3 - 5*z^-2 + 4*z^-1 - 2 + 7*z + 5*z^2 + 5*z^3
             + 7*z^4 - 2*z^5 + 4*z^6 - 5*z^7 + z^8 - 2*z^9
            sage: M * p == p * M
            True

            sage: q = (1 - 2*z)*(1 + z^2)^3 * z^-2
            sage: q * M
            -2*z^-4 + 3*z^-3 - 4*z^-2 + 10*z^-1 + 11*z + 2*z^2 - 3*z^3
             - 6*z^4 - 22*z^5 - 14*z^6 - 27*z^7 - 16*z^8 - 20*z^9
             - 16*z^10 - 16*z^11 - 16*z^12 + O(z^13)
            sage: q * M == M * q
            True

            sage: L.<z> = LazyLaurentSeriesRing(ZZ, sparse=False)
            sage: M = L(lambda n: n, valuation=0); M
            z + 2*z^2 + 3*z^3 + 4*z^4 + 5*z^5 + 6*z^6 + O(z^7)
            sage: N = L(lambda n: 1, valuation=0); N
            1 + z + z^2 + z^3 + z^4 + z^5 + z^6 + O(z^7)
            sage: M * N
            z + 3*z^2 + 6*z^3 + 10*z^4 + 15*z^5 + 21*z^6 + 28*z^7 + O(z^8)

            sage: L.one() * M is M
            True
            sage: M * L.one() is M
            True

        Multiplication of series with eventually constant
        coefficients may yield another such series::

            sage: # needs sage.symbolic
            sage: L.<z> = LazyLaurentSeriesRing(SR)
            sage: var("a b c d e u v w")
            (a, b, c, d, e, u, v, w)
            sage: s = a/z^2 + b*z + c*z^2 + d*z^3 + e*z^4
            sage: t = L([u, v], constant=w, valuation=-1)
            sage: s1 = s.approximate_series(44)
            sage: t1 = t.approximate_series(44)
            sage: s1 * t1 - (s * t).approximate_series(42)
            O(z^42)

        Check products with exact series::

            sage: L([1], constant=3)^2                                                  # needs sage.symbolic
            1 + 6*z + 15*z^2 + 24*z^3 + 33*z^4 + 42*z^5 + 51*z^6 + O(z^7)

            sage: (1+z) * L([1,0,1], constant=1)                                        # needs sage.symbolic
            1 + z + z^2 + 2*z^3 + 2*z^4 + 2*z^5 + O(z^6)
        """
        P = self.parent()
        left = self._coeff_stream
        right = other._coeff_stream

        # Check some trivial products
        if isinstance(left, Stream_zero) or isinstance(right, Stream_zero):
            return P.zero()
        if (isinstance(left, Stream_exact)
            and left._initial_coefficients == (P._internal_poly_ring.base_ring().one(),)
            and left.order() == 0
            and not left._constant):
            return other  # self == 1
        if (isinstance(right, Stream_exact)
            and right._initial_coefficients == (P._internal_poly_ring.base_ring().one(),)
            and right.order() == 0
            and not right._constant):
            return self  # right == 1
        # The product is exact if and only if both factors are exact
        # and one of the factors has eventually 0 coefficients:
        # (p + a x^d/(1-x))(q + b x^e/(1-x))
        # = p q + (a x^d q + b x^e p)/(1-x) + a b x^(d+e)/(1-x)^2
        # TODO: this is not true in characteristic 2
        if (isinstance(left, Stream_exact)
            and isinstance(right, Stream_exact)
            and not (left._constant and right._constant)):
            il = left._initial_coefficients
            ir = right._initial_coefficients
            initial_coefficients = [sum(il[k]*ir[n-k]
                                        for k in range(max(n - len(ir) + 1, 0),
                                                       min(len(il) - 1, n) + 1))
                                    for n in range(len(il) + len(ir) - 1)]
            lv = left.order()
            rv = right.order()
            # The coefficients of the series (a * x^d * q)/(1-x) are
            # eventually equal to `a * q(1)`, and its initial
            # coefficients are the cumulative sums of the
            # coefficients of q.
            if right._constant:
                d = right._degree
                c = left._constant  # this is zero
                initial_coefficients.extend([c]*(d - rv - len(ir)))
                # left._constant must be 0 and thus len(il) >= 1
                for k in range(len(il)-1):
                    c += il[k] * right._constant
                    initial_coefficients[d - rv + k] += c
                c += il[-1] * right._constant
            elif left._constant:
                d = left._degree
                c = right._constant  # this is zero
                initial_coefficients.extend([c]*(d - lv - len(il)))
                # left._constant must be 0 and thus len(il) >= 1
                for k in range(len(ir)-1):
                    c += left._constant * ir[k]
                    initial_coefficients[d - lv + k] += c
                c += left._constant * ir[-1]
            else:
                c = left._constant  # this is zero
            coeff_stream = Stream_exact(initial_coefficients,
                                        order=lv + rv,
                                        constant=c)
            return P.element_class(P, coeff_stream)

        return P.element_class(P, Stream_cauchy_mul(left, right, P.is_sparse()))

    def __pow__(self, n):
        r"""
        Return the ``n``-th power of the series.

        INPUT:

        - ``n`` -- integer; the power to which to raise the series

        EXAMPLES:

        Lazy Laurent series that have a dense implementation can be
        raised to the power ``n``::

            sage: L.<z> = LazyLaurentSeriesRing(ZZ, sparse=False)
            sage: (1 - z)^-1
            1 + z + z^2 + O(z^3)
            sage: (1 - z)^0
            1
            sage: (1 - z)^3
            1 - 3*z + 3*z^2 - z^3
            sage: (1 - z)^-3
            1 + 3*z + 6*z^2 + 10*z^3 + 15*z^4 + 21*z^5 + 28*z^6 + O(z^7)
            sage: M = L(lambda n: n, valuation=0); M
            z + 2*z^2 + 3*z^3 + 4*z^4 + 5*z^5 + 6*z^6 + O(z^7)
            sage: M^2
            z^2 + 4*z^3 + 10*z^4 + 20*z^5 + 35*z^6 + 56*z^7 + 84*z^8 + O(z^9)

        We can create a really large power of a monomial, even with
        the dense implementation::

            sage: z^1000000
            z^1000000

        Lazy Laurent series that have a sparse implementation can be
        raised to the power ``n``::

            sage: L.<z> = LazyLaurentSeriesRing(ZZ, sparse=True)
            sage: M = L(lambda n: n, valuation=0); M
            z + 2*z^2 + 3*z^3 + 4*z^4 + 5*z^5 + 6*z^6 + O(z^7)
            sage: M^2
            z^2 + 4*z^3 + 10*z^4 + 20*z^5 + 35*z^6 + 56*z^7 + 84*z^8 + O(z^9)

        Lazy Laurent series that are known to be exact can be raised
        to the power ``n``::

            sage: z^2
            z^2
            sage: (1 - z)^2
            1 - 2*z + z^2
            sage: (1 + z)^2
            1 + 2*z + z^2

        We also support the general case::

            sage: L.<z> = LazyLaurentSeriesRing(SR)                                     # needs sage.symbolic
            sage: (1 + z)^(1 + z)                                                       # needs sage.symbolic
            1 + z + z^2 + 1/2*z^3 + 1/3*z^4 + 1/12*z^5 + 3/40*z^6 + O(z^7)

        """
        if n == 0:
            return self.parent().one()

        cs = self._coeff_stream
        if (isinstance(cs, Stream_exact)
            and not cs._constant and n in ZZ
            and (n > 0 or len(cs._initial_coefficients) == 1)):
            # # alternatively:
            # return P(self.finite_part() ** ZZ(n))
            P = self.parent()
            ret = cs._polynomial_part(P._internal_poly_ring) ** ZZ(n)
            val = ret.valuation()
            deg = ret.degree() + 1
            initial_coefficients = [ret[i] for i in range(val, deg)]
            return P.element_class(P, Stream_exact(initial_coefficients,
                                                   constant=cs._constant,
                                                   degree=deg,
                                                   order=val))

        return super().__pow__(n)

    def __invert__(self):
        """
        Return the multiplicative inverse of the element.

        EXAMPLES:

        Lazy Laurent series that have a dense implementation can be inverted::

            sage: L.<z> = LazyLaurentSeriesRing(ZZ, sparse=False)
            sage: ~(1 - z)
            1 + z + z^2 + O(z^3)
            sage: M = L(lambda n: n, valuation=0); M
            z + 2*z^2 + 3*z^3 + 4*z^4 + 5*z^5 + 6*z^6 + O(z^7)
            sage: P = ~M; P
            z^-1 - 2 + z + O(z^6)

        Lazy Laurent series that have a sparse implementation can be inverted::

            sage: L.<z> = LazyLaurentSeriesRing(ZZ, sparse=True)
            sage: M = L(lambda n: n, valuation=0); M
            z + 2*z^2 + 3*z^3 + 4*z^4 + 5*z^5 + 6*z^6 + O(z^7)
            sage: P = ~M; P
            z^-1 - 2 + z + O(z^6)

            sage: ~(~(1 - z))
            1 - z

        Lazy Laurent series that are known to be exact can be inverted::

            sage: ~z
            z^-1

        We can also compute the multiplicative inverse of a symmetric
        function::

            sage: # needs sage.modules
            sage: h = SymmetricFunctions(QQ).h()
            sage: p = SymmetricFunctions(QQ).p()
            sage: L = LazySymmetricFunctions(p)
            sage: E = L(lambda n: h[n])
            sage: (~E)[:4]
            [p[], -p[1], 1/2*p[1, 1] - 1/2*p[2], -1/6*p[1, 1, 1] + 1/2*p[2, 1] - 1/3*p[3]]

            sage: (E * ~E)[:6]                                                          # needs sage.modules
            [p[], 0, 0, 0, 0, 0]

        TESTS::

            sage: L.<x> = LazyLaurentSeriesRing(QQ)
            sage: g = L([2], valuation=-1, constant=1); g
            2*x^-1 + 1 + x + x^2 + O(x^3)
            sage: g * g^-1
            1 + O(x^7)

            sage: L.<x> = LazyPowerSeriesRing(QQ)
            sage: ~(x + x^2)
            Traceback (most recent call last):
            ...
            ZeroDivisionError: cannot divide by a series of positive valuation
        """
        P = self.parent()
        coeff_stream = self._coeff_stream
        if P._minimal_valuation is not None and coeff_stream._approximate_order > 0:
            raise ZeroDivisionError("cannot divide by a series of positive valuation")

        # the inverse is exact if and only if coeff_stream corresponds to one of
        # cx^d/(1-x) ... (c, ...)
        # cx^d       ... (c, 0, ...)
        # cx^d (1-x) ... (c, -c, 0, ...)
        if isinstance(coeff_stream, Stream_exact):
            initial_coefficients = coeff_stream._initial_coefficients
            if not initial_coefficients:
                i = ~coeff_stream._constant
                v = -coeff_stream.order()
                c = P._internal_poly_ring.base_ring().zero()
                coeff_stream = Stream_exact((i, -i),
                                            order=v,
                                            constant=c)
                return P.element_class(P, coeff_stream)
            if len(initial_coefficients) == 1 and not coeff_stream._constant:
                i = ~initial_coefficients[0]
                v = -coeff_stream.order()
                c = P._internal_poly_ring.base_ring().zero()
                coeff_stream = Stream_exact((i,),
                                            order=v,
                                            constant=c)
                return P.element_class(P, coeff_stream)
            if (len(initial_coefficients) == 2
                and not (initial_coefficients[0] + initial_coefficients[1])
                and not coeff_stream._constant):
                v = -coeff_stream.order()
                c = ~initial_coefficients[0]
                coeff_stream = Stream_exact((),
                                            order=v,
                                            constant=c)
                return P.element_class(P, coeff_stream)

        # (f^-1)^-1 = f
        if isinstance(coeff_stream, Stream_cauchy_invert):
            return P.element_class(P, coeff_stream._series)

        coeff_stream_inverse = Stream_cauchy_invert(coeff_stream,
                                                    approximate_order=P._minimal_valuation)
        return P.element_class(P, coeff_stream_inverse)

    def _div_(self, other):
        r"""
        Return ``self`` divided by ``other``.

        INPUT:

        - ``other`` -- nonzero series

        EXAMPLES:

        Lazy Laurent series that have a dense implementation can be divided::

            sage: L.<z> = LazyLaurentSeriesRing(ZZ, sparse=False)
            sage: z / (1 - z)
            z + z^2 + z^3 + O(z^4)
            sage: 1 / (z*(1-z))
            z^-1 + 1 + z + O(z^2)

            sage: M = L(lambda n: n, 0); M
            z + 2*z^2 + 3*z^3 + 4*z^4 + 5*z^5 + 6*z^6 + O(z^7)
            sage: N = L(lambda n: 1, 0); N
            1 + z + z^2 + z^3 + z^4 + z^5 + z^6 + O(z^7)
            sage: P = M / N; P
            z + z^2 + z^3 + z^4 + z^5 + z^6 + z^7 + O(z^8)

        Lazy Laurent series that have a sparse implementation can be divided::

            sage: L.<z> = LazyLaurentSeriesRing(ZZ, sparse=True)
            sage: M = L(lambda n: n, 0); M
            z + 2*z^2 + 3*z^3 + 4*z^4 + 5*z^5 + 6*z^6 + O(z^7)
            sage: N = L(lambda n: 1, 0); N
            1 + z + z^2 + z^3 + z^4 + z^5 + z^6 + O(z^7)
            sage: P = M / N; P
            z + z^2 + z^3 + z^4 + z^5 + z^6 + z^7 + O(z^8)

        If the division of exact Lazy Laurent series yields a Laurent
        polynomial, it is represented as an exact series::

            sage: L.<z> = LazyLaurentSeriesRing(QQ)
            sage: (3*z^-3 + 3*z^-2 + 2*z^2 + 2*z^3) / (6*z + 4*z^6)
            1/2*z^-4 + 1/2*z^-3

            sage: m = z^2 + 2*z + 1
            sage: n = z + 1
            sage: m / n
            1 + z

        An example over the ring of symmetric functions::

            sage: e = SymmetricFunctions(QQ).e()                                        # needs sage.modules
            sage: R.<z> = LazyLaurentSeriesRing(e)                                      # needs sage.modules
            sage: 1 / (1 - e[1]*z)                                                      # needs sage.modules
            e[] + e[1]*z + e[1, 1]*z^2 + e[1, 1, 1]*z^3 + e[1, 1, 1, 1]*z^4
             + e[1, 1, 1, 1, 1]*z^5 + e[1, 1, 1, 1, 1, 1]*z^6 + O(e[]*z^7)

        Examples for multivariate Taylor series::

            sage: L.<x, y> = LazyPowerSeriesRing(QQ)
            sage: 1 / (1 - y)
            1 + y + y^2 + y^3 + y^4 + y^5 + y^6 + O(x,y)^7

            sage: (x + y) / (1 - y)                                                     # needs sage.libs.singular
            (x+y) + (x*y+y^2) + (x*y^2+y^3) + (x*y^3+y^4) + (x*y^4+y^5) + (x*y^5+y^6) + (x*y^6+y^7) + O(x,y)^8

        TESTS::

            sage: L.<t> = LazyPowerSeriesRing(QQ)
            sage: t / L(1)
            t

            sage: t^3 * (1+2*t+3*t^2+4*t^3) / (t-t^2)
            t^2 + 3*t^3 + 6*t^4 + 10*t^5 + 10*t^6 + 10*t^7 + O(t^8)

            sage: t^3 * ((1+2*t+3*t^2+4*t^3) / (t-t^2))
            t^2 + 3*t^3 + 6*t^4 + 10*t^5 + 10*t^6 + 10*t^7 + O(t^8)

            sage: L(lambda n: n) / (t + t^2)
            1 + t + 2*t^2 + 2*t^3 + 3*t^4 + 3*t^5 + O(t^6)

        Check that division by one does nothing, and division by
        itself gives one::

            sage: s = SymmetricFunctions(ZZ).s()
            sage: S = LazySymmetricFunctions(s)
            sage: f = S(lambda n: s(Partitions(n).random_element()))
            sage: f / S.one() is f
            True

            sage: f / f
            s[]

        """
        if isinstance(other._coeff_stream, Stream_zero):
            raise ZeroDivisionError("cannot divide by 0")

        P = self.parent()
        left = self._coeff_stream
        # self == 0
        if isinstance(left, Stream_zero):
            return P.zero()
        right = other._coeff_stream

        # right == 1
        if (isinstance(right, Stream_exact)
            and right._initial_coefficients == (P._internal_poly_ring.base_ring().one(),)
            and right.order() == 0
            and not right._constant):
            return self

        # self is right
        if left is right:
            return P.one()

        if (P._minimal_valuation is not None
            and left._true_order
            and left._approximate_order < right._approximate_order):
            F = P.fraction_field()
            num = F.element_class(F, left)
            den = F.element_class(F, right)
            return num / den

        R = P._internal_poly_ring
        if (isinstance(left, Stream_exact)
            and isinstance(right, Stream_exact)
            and hasattr(R.base_ring(), "fraction_field")
            and hasattr(R, "_gcd_univariate_polynomial")):
            z = R.gen()
            num = left._polynomial_part(R) * (1-z) + left._constant * z**left._degree
            den = right._polynomial_part(R) * (1-z) + right._constant * z**right._degree
            # num / den is not necessarily reduced, but gcd and // seems to work:
            # sage: a = var("a"); R.<z> = SR[]
            # sage: (a*z - a)/(z - 1)
            # (a*z - a)/(z - 1)
            # sage: gcd((a*z - a), (z - 1))
            # z - 1
            g = num.gcd(den)
            # apparently, the gcd is chosen so that den // g is is
            # actually a polynomial, but we do not rely on this
            num = num // g
            den = den // g
            exponents = den.exponents()
            if len(exponents) == 1:
                # dividing by z^k
                d = den[exponents[0]]
                v = num.valuation()
                initial_coefficients = [num[i] / d
                                        for i in range(v, num.degree() + 1)]
                order = v - den.valuation()
                return P.element_class(P, Stream_exact(initial_coefficients,
                                                       order=order,
                                                       constant=0))
            if (len(exponents) == 2
                and exponents[0] + 1 == exponents[1]
                and den[exponents[0]] == -den[exponents[1]]):
                # dividing by z^k (1-z)
                quo, rem = num.quo_rem(den)
                # rem is a unit, i.e., in the Laurent case c*z^v
                v_rem = rem.exponents()[0]
                c = rem[v_rem]
                constant = P.base_ring()(c / den[exponents[0]])
                v = v_rem - exponents[0]
                if quo:
                    d = quo.degree()
                    m = d - v + 1
                    if m > 0:
                        quo += R([constant]*m).shift(v)
                        v = d + 1
                    if quo:
                        order = quo.valuation()
                    else:
                        order = 0
                    initial_coefficients = [quo[i] for i in range(order, quo.degree() + 1)]
                    return P.element_class(P, Stream_exact(initial_coefficients,
                                                           order=order,
                                                           degree=v,
                                                           constant=constant))
                return P.element_class(P, Stream_exact([],
                                                       order=v,
                                                       degree=v,
                                                       constant=constant))

        # we cannot pass the approximate order here, even when
        # P._minimal_valuation is zero, because we allow division by
        # series of positive valuation
        right_inverse = Stream_cauchy_invert(right)
        return P.element_class(P, Stream_cauchy_mul(left, right_inverse, P.is_sparse()))

    def _floordiv_(self, other):
        r"""
        Return ``self`` floor divided by ``other``.

        INPUT:

        - ``other`` -- nonzero series

        EXAMPLES::

            sage: L.<x> = LazyLaurentSeriesRing(QQ)
            sage: g = (x + 2*x^2) / (1 - x - x^2)
            sage: x // g
            1 - 3*x + 5*x^2 - 10*x^3 + 20*x^4 - 40*x^5 + 80*x^6 + O(x^7)
            sage: 1 // g
            x^-1 - 3 + 5*x - 10*x^2 + 20*x^3 - 40*x^4 + 80*x^5 + O(x^6)
            sage: x^-3 // g
                x^-4 - 3*x^-3 + 5*x^-2 - 10*x^-1 + 20 - 40*x + 80*x^2 + O(x^3)
            sage: f = (x + x^2) / (1 - x)
            sage: f // g
            1 - x + x^2 - 4*x^3 + 6*x^4 - 14*x^5 + 26*x^6 + O(x^7)
            sage: g // f
            1 + x + 3*x^3 + x^4 + 6*x^5 + 5*x^6 + O(x^7)
        """
        if isinstance(other._coeff_stream, Stream_zero):
            raise ZeroDivisionError("cannot divide by 0")
        P = self.parent()
        if P not in IntegralDomains():
            raise TypeError("must be an integral domain")
        return P(self / other)

    # === fast special functions ===

    def exp(self):
        r"""
        Return the exponential series of ``self``.

        We use the identity

        .. MATH::

            \exp(s) = 1 + \int s' \exp(s).

        EXAMPLES::

            sage: L.<z> = LazyLaurentSeriesRing(QQ)
            sage: exp(z)
            1 + z + 1/2*z^2 + 1/6*z^3 + 1/24*z^4 + 1/120*z^5 + 1/720*z^6 + O(z^7)
            sage: exp(z + z^2)
            1 + z + 3/2*z^2 + 7/6*z^3 + 25/24*z^4 + 27/40*z^5 + 331/720*z^6 + O(z^7)
            sage: exp(0)                                                                # needs sage.symbolic
            1
            sage: exp(1 + z)
            Traceback (most recent call last):
            ...
            ValueError: can only compose with a positive valuation series

            sage: L.<x,y> = LazyPowerSeriesRing(QQ)
            sage: exp(x+y)[4].factor()
            (1/24) * (x + y)^4
            sage: exp(x/(1-y)).polynomial(3)
            1/6*x^3 + x^2*y + x*y^2 + 1/2*x^2 + x*y + x + 1

        TESTS::

            sage: L.<z> = LazyLaurentSeriesRing(QQ); x = var("x")                       # needs sage.symbolic
            sage: exp(z)[0:6] == exp(x).series(x, 6).coefficients(sparse=False)
            True

        Check the exponential when the base ring is a lazy ring::

            sage: L.<t> = LazyPowerSeriesRing(QQ)
            sage: M.<x> = LazyPowerSeriesRing(L)
            sage: exp(x)
            1 + x + 1/2*x^2 + 1/6*x^3 + 1/24*x^4 + 1/120*x^5 + 1/720*x^6 + O(x^7)
        """
        P = self.parent()
        R = self.base_ring()
        coeff_stream = self._coeff_stream
        # TODO: coefficients should not be checked here, it prevents
        # us from using self.define in some cases!
        if any(coeff_stream[i] for i in range(coeff_stream._approximate_order, 1)):
            raise ValueError("can only compose with a positive valuation series")
        # WARNING: d_self need not be a proper element of P, e.g. for
        # multivariate power series
        # We make the streams dense, because all coefficients have to be computed anyway
        d_self = Stream_function(lambda n: (n + 1) * coeff_stream[n + 1],
                                 False, 0)
        f = P.undefined(valuation=0)
        d_self_f = Stream_cauchy_mul(d_self, f._coeff_stream, False)
        int_d_self_f = Stream_function(lambda n: d_self_f[n-1] / R(n) if n else R.one(),
                                       False, 0)
        f._coeff_stream._target = int_d_self_f
        return f

    def log(self):
        r"""
        Return the series for the natural logarithm of ``self``.

        We use the identity

        .. MATH::

            \log(s) = \int s' / s.

        EXAMPLES::

            sage: L.<z> = LazyLaurentSeriesRing(QQ)
            sage: log(1/(1-z))
            z + 1/2*z^2 + 1/3*z^3 + 1/4*z^4 + 1/5*z^5 + 1/6*z^6 + 1/7*z^7 + O(z^8)

            sage: L.<x, y> = LazyPowerSeriesRing(QQ)
            sage: log((1 + x/(1-y))).polynomial(3)
            1/3*x^3 - x^2*y + x*y^2 - 1/2*x^2 + x*y + x

        TESTS::

            sage: L.<z> = LazyLaurentSeriesRing(QQ); x = var("x")                       # needs sage.symbolic
            sage: log(1+z)[0:6] == log(1+x).series(x, 6).coefficients(sparse=False)     # needs sage.symbolic
            True

            sage: log(z)                                                                # needs sage.symbolic
            Traceback (most recent call last):
            ...
            ValueError: can only compose with a positive valuation series
        """
        P = self.parent()
        R = self.base_ring()
        coeff_stream = self._coeff_stream
        # TODO: coefficients should not be checked here, it prevents
        # us from using self.define in some cases!
        if (any(coeff_stream[i] for i in range(coeff_stream._approximate_order, 0))
            or coeff_stream[0] != R.one()):
            raise ValueError("can only compose with a positive valuation series")
        # WARNING: d_self need not be a proper element of P, e.g. for
        # multivariate power series
        d_self = Stream_function(lambda n: (n + 1) * coeff_stream[n + 1],
                                 P.is_sparse(), 0)
        d_self_quo_self = Stream_cauchy_mul(d_self,
                                            Stream_cauchy_invert(coeff_stream),
                                            P.is_sparse())
        int_d_self_quo_self = Stream_function(lambda n: d_self_quo_self[n-1] / R(n),
                                              P.is_sparse(), 1)
        return P.element_class(P, int_d_self_quo_self)


class LazyLaurentSeries(LazyCauchyProductSeries):
    r"""
    A Laurent series where the coefficients are computed lazily.

    EXAMPLES::

        sage: L.<z> = LazyLaurentSeriesRing(ZZ)

    We can build a series from a function and specify if the series
    eventually takes a constant value::

        sage: f = L(lambda i: i, valuation=-3, constant=-1, degree=3)
        sage: f
        -3*z^-3 - 2*z^-2 - z^-1 + z + 2*z^2 - z^3 - z^4 - z^5 + O(z^6)
        sage: f[-2]
        -2
        sage: f[10]
        -1
        sage: f[-5]
        0

        sage: f = L(lambda i: i, valuation=-3)
        sage: f
        -3*z^-3 - 2*z^-2 - z^-1 + z + 2*z^2 + 3*z^3 + O(z^4)
        sage: f[20]
        20

    Anything that converts into a polynomial can be input, where
    we can also specify the valuation or if the series eventually
    takes a constant value::

        sage: L([-5,2,0,5])
        -5 + 2*z + 5*z^3
        sage: L([-5,2,0,5], constant=6)
        -5 + 2*z + 5*z^3 + 6*z^4 + 6*z^5 + 6*z^6 + O(z^7)
        sage: L([-5,2,0,5], degree=6, constant=6)
        -5 + 2*z + 5*z^3 + 6*z^6 + 6*z^7 + 6*z^8 + O(z^9)
        sage: L([-5,2,0,5], valuation=-2, degree=3, constant=6)
        -5*z^-2 + 2*z^-1 + 5*z + 6*z^3 + 6*z^4 + 6*z^5 + O(z^6)
        sage: L([-5,2,0,5], valuation=5)
        -5*z^5 + 2*z^6 + 5*z^8
        sage: L({-2:9, 3:4}, constant=2, degree=5)
        9*z^-2 + 4*z^3 + 2*z^5 + 2*z^6 + 2*z^7 + O(z^8)

    We can also perform arithmetic::

        sage: f = 1 / (1 - z - z^2)
        sage: f
        1 + z + 2*z^2 + 3*z^3 + 5*z^4 + 8*z^5 + 13*z^6 + O(z^7)
        sage: f.coefficient(100)
        573147844013817084101
        sage: f = (z^-2 - 1 + 2*z) / (z^-1 - z + 3*z^2)
        sage: f
        z^-1 - z^2 - z^4 + 3*z^5 + O(z^6)

    However, we may not always be able to know when a result is
    exactly a polynomial::

        sage: f * (z^-1 - z + 3*z^2)
        z^-2 - 1 + 2*z + O(z^5)

    TESTS::

        sage: L.<z> = LazyLaurentSeriesRing(ZZ, sparse=True)
        sage: f = 1 / (1 - z - z^2)
        sage: TestSuite(f).run()

        sage: L.<z> = LazyLaurentSeriesRing(ZZ, sparse=False)
        sage: f = 1 / (1 - z - z^2)
        sage: TestSuite(f).run()
    """
    def is_unit(self):
        """
        Return whether this element is a unit in the ring.

        EXAMPLES::

            sage: L.<z> = LazyLaurentSeriesRing(ZZ)
            sage: (2*z).is_unit()
            False

            sage: (1 + 2*z).is_unit()
            True

            sage: (1 + 2*z^-1).is_unit()
            False

            sage: (z^3 + 4 - z^-2).is_unit()
            True
        """
        if self.is_zero(): # now 0 != 1
            return False
        a = self[self.valuation()]
        return a.is_unit()

    def _im_gens_(self, codomain, im_gens, base_map=None):
        """
        Return the image of ``self`` under the map that sends the
        generators of the parent of ``self`` to the elements of the
        tuple ``im_gens``.

        EXAMPLES::

            sage: # needs sage.rings.number_field
            sage: Z.<x> = ZZ[]
<<<<<<< HEAD
            sage: K.<i> = NumberField(x^2 + 1)                                          # needs sage.rings.number_field
            sage: R.<t> = LazyLaurentSeriesRing(K)                                      # needs sage.rings.number_field
            sage: f = R(lambda n: i^n, valuation=-2); f                                 # needs sage.rings.number_field
            -t^-2 - i*t^-1 + 1 + i*t - t^2 - i*t^3 + t^4 + O(t^5)
            sage: f._im_gens_(R, [t + t^2])                                             # needs sage.rings.number_field
            -t^-2 + (-i + 2)*t^-1 + (i - 2) + 4*t + (2*i - 6)*t^2
             + (-2*i + 4)*t^3 + (-2*i - 7)*t^4 + O(t^5)

            sage: cc = K.hom([-i])                                                      # needs sage.rings.number_field
            sage: f._im_gens_(R, [t + t^2], base_map=cc)                                # needs sage.rings.number_field
=======
            sage: K.<i> = NumberField(x^2 + 1)
            sage: R.<t> = LazyLaurentSeriesRing(K)
            sage: f = R(lambda n: i^n, valuation=-2); f
            -t^-2 - i*t^-1 + 1 + i*t - t^2 - i*t^3 + t^4 + O(t^5)
            sage: f._im_gens_(R, [t + t^2])
            -t^-2 + (-i + 2)*t^-1 + (i - 2) + 4*t + (2*i - 6)*t^2
             + (-2*i + 4)*t^3 + (-2*i - 7)*t^4 + O(t^5)
            sage: cc = K.hom([-i])
            sage: f._im_gens_(R, [t + t^2], base_map=cc)
>>>>>>> 89e4c05f
            -t^-2 + (i + 2)*t^-1 + (-i - 2) + 4*t + (-2*i - 6)*t^2
             + (2*i + 4)*t^3 + (2*i - 7)*t^4 + O(t^5)
        """
        if base_map is None:
            return codomain(self(im_gens[0]))

        return codomain(self.map_coefficients(base_map)(im_gens[0]))

    def __call__(self, g, *, check=True):
        r"""
        Return the composition of ``self`` with ``g``.

        Given two Laurent series `f` and `g` over the same base ring, the
        composition `(f \circ g)(z) = f(g(z))` is defined if and only if:

        - `g = 0` and `\mathrm{val}(f) \geq 0`,
        - `g` is non-zero and `f` has only finitely many non-zero coefficients,
        - `g` is non-zero and `\mathrm{val}(g) > 0`.

        INPUT:

        - ``g`` -- other series

        EXAMPLES::

            sage: L.<z> = LazyLaurentSeriesRing(QQ)
            sage: f = z^2 + 1 + z
            sage: f(0)
            1
            sage: f(L(0))
            1
            sage: f(f)
            3 + 3*z + 4*z^2 + 2*z^3 + z^4
            sage: g = z^-3/(1-2*z); g
            z^-3 + 2*z^-2 + 4*z^-1 + 8 + 16*z + 32*z^2 + 64*z^3 + O(z^4)
            sage: f(g)
            z^-6 + 4*z^-5 + 12*z^-4 + 33*z^-3 + 82*z^-2 + 196*z^-1 + 457 + O(z)
            sage: g^2 + 1 + g
            z^-6 + 4*z^-5 + 12*z^-4 + 33*z^-3 + 82*z^-2 + 196*z^-1 + 457 + O(z)
            sage: f(int(2))
            7

            sage: f = z^-2 + z + 4*z^3
            sage: f(f)
            4*z^-6 + 12*z^-3 + z^-2 + 48*z^-1 + 12 + O(z)
            sage: f^-2 + f + 4*f^3
            4*z^-6 + 12*z^-3 + z^-2 + 48*z^-1 + 12 + O(z)
            sage: f(g)
            4*z^-9 + 24*z^-8 + 96*z^-7 + 320*z^-6 + 960*z^-5 + 2688*z^-4 + 7169*z^-3 + O(z^-2)
            sage: g^-2 + g + 4*g^3
            4*z^-9 + 24*z^-8 + 96*z^-7 + 320*z^-6 + 960*z^-5 + 2688*z^-4 + 7169*z^-3 + O(z^-2)

            sage: f = z^-3 + z^-2 + 1 / (1 + z^2); f
            z^-3 + z^-2 + 1 - z^2 + O(z^4)
            sage: g = z^3 / (1 + z - z^3); g
            z^3 - z^4 + z^5 - z^7 + 2*z^8 - 2*z^9 + O(z^10)
            sage: f(g)
            z^-9 + 3*z^-8 + 3*z^-7 - z^-6 - 4*z^-5 - 2*z^-4 + z^-3 + O(z^-2)
            sage: g^-3 + g^-2 + 1 / (1 + g^2)
            z^-9 + 3*z^-8 + 3*z^-7 - z^-6 - 4*z^-5 - 2*z^-4 + z^-3 + O(z^-2)

            sage: f = z^-3
            sage: g = z^-2 + z^-1
            sage: g^(-3)
            z^6 - 3*z^7 + 6*z^8 - 10*z^9 + 15*z^10 - 21*z^11 + 28*z^12 + O(z^13)
            sage: f(g)
            z^6 - 3*z^7 + 6*z^8 - 10*z^9 + 15*z^10 - 21*z^11 + 28*z^12 + O(z^13)

            sage: f = z^2 + z^3
            sage: g = z^-3 + z^-2
            sage: f^-3 + f^-2
            z^-6 - 3*z^-5 + 7*z^-4 - 12*z^-3 + 18*z^-2 - 25*z^-1 + 33 + O(z)
            sage: g(f)
            z^-6 - 3*z^-5 + 7*z^-4 - 12*z^-3 + 18*z^-2 - 25*z^-1 + 33 + O(z)
            sage: g^2 + g^3
            z^-9 + 3*z^-8 + 3*z^-7 + 2*z^-6 + 2*z^-5 + z^-4
            sage: f(g)
            z^-9 + 3*z^-8 + 3*z^-7 + 2*z^-6 + 2*z^-5 + z^-4

            sage: f = L(lambda n: n, valuation=0); f
            z + 2*z^2 + 3*z^3 + 4*z^4 + 5*z^5 + 6*z^6 + O(z^7)
            sage: f(z^2)
            z^2 + 2*z^4 + 3*z^6 + 4*z^8 + O(z^9)

            sage: f = L(lambda n: n, valuation=-2); f
            -2*z^-2 - z^-1 + z + 2*z^2 + 3*z^3 + 4*z^4 + O(z^5)
            sage: f3 = f(z^3); f3
            -2*z^-6 - z^-3 + O(z)
            sage: [f3[i] for i in range(-6,13)]
            [-2, 0, 0, -1, 0, 0, 0, 0, 0, 1, 0, 0, 2, 0, 0, 3, 0, 0, 4]

        We compose a Laurent polynomial with a generic element::

            sage: R.<x> = QQ[]
            sage: f = z^2 + 1 + z^-1
            sage: g = x^2 + x + 3
            sage: f(g)
            (x^6 + 3*x^5 + 12*x^4 + 19*x^3 + 37*x^2 + 28*x + 31)/(x^2 + x + 3)
            sage: f(g) == g^2 + 1 + g^-1
            True

        We compose with another lazy Laurent series::

            sage: LS.<y> = LazyLaurentSeriesRing(QQ)
            sage: f = z^2 + 1 + z^-1
            sage: fy = f(y); fy
            y^-1 + 1 + y^2
            sage: fy.parent() is LS
            True
            sage: g = y - y
            sage: f(g)
            Traceback (most recent call last):
            ...
            ZeroDivisionError: the valuation of the series must be nonnegative

            sage: g = 1 - y
            sage: f(g)
            3 - y + 2*y^2 + y^3 + y^4 + y^5 + O(y^6)
            sage: g^2 + 1 + g^-1
            3 - y + 2*y^2 + y^3 + y^4 + y^5 + O(y^6)

            sage: f = L(lambda n: n, valuation=0); f
            z + 2*z^2 + 3*z^3 + 4*z^4 + 5*z^5 + 6*z^6 + O(z^7)
            sage: f(0)
            0
            sage: f(y)
            y + 2*y^2 + 3*y^3 + 4*y^4 + 5*y^5 + 6*y^6 + 7*y^7 + O(y^8)
            sage: fp = f(y - y)
            sage: fp == 0
            True
            sage: fp.parent() is LS
            True

            sage: f = z^2 + 3 + z
            sage: f(y - y)
            3

        With both of them sparse::

            sage: L.<z> = LazyLaurentSeriesRing(QQ, sparse=True)
            sage: LS.<y> = LazyLaurentSeriesRing(QQ, sparse=True)
            sage: f = L(lambda n: 1, valuation=0); f
            1 + z + z^2 + z^3 + z^4 + z^5 + z^6 + O(z^7)
            sage: f(y^2)
            1 + y^2 + y^4 + y^6 + O(y^7)

            sage: fp = f - 1 + z^-2; fp
            z^-2 + z + z^2 + z^3 + z^4 + O(z^5)
            sage: fpy = fp(y^2); fpy
            y^-4 + y^2 + O(y^3)
            sage: fpy.parent() is LS
            True
            sage: [fpy[i] for i in range(-4,11)]
            [1, 0, 0, 0, 0, 0, 1, 0, 1, 0, 1, 0, 1, 0, 1]

            sage: g = LS(valuation=2, constant=1); g
            y^2 + y^3 + y^4 + O(y^5)
            sage: fg = f(g); fg
            1 + y^2 + y^3 + 2*y^4 + 3*y^5 + 5*y^6 + O(y^7)
            sage: 1 + g + g^2 + g^3 + g^4 + g^5 + g^6
            1 + y^2 + y^3 + 2*y^4 + 3*y^5 + 5*y^6 + O(y^7)

            sage: h = LS(lambda n: 1 if n % 2 else 0, valuation=2); h
            y^3 + y^5 + y^7 + O(y^9)
            sage: fgh = fg(h); fgh
            1 + y^6 + O(y^7)
            sage: [fgh[i] for i in range(0, 15)]
            [1, 0, 0, 0, 0, 0, 1, 0, 2, 1, 3, 3, 6, 6, 13]
            sage: t = 1 + h^2 + h^3 + 2*h^4 + 3*h^5 + 5*h^6
            sage: [t[i] for i in range(0, 15)]
            [1, 0, 0, 0, 0, 0, 1, 0, 2, 1, 3, 3, 6, 6, 13]

        We look at mixing the sparse and the dense::

            sage: L.<z> = LazyLaurentSeriesRing(QQ)
            sage: f = L(lambda n: 1, valuation=0); f
            1 + z + z^2 + z^3 + z^4 + z^5 + z^6 + O(z^7)
            sage: g = LS(lambda n: 1, valuation=1); g
            y + y^2 + y^3 + y^4 + y^5 + y^6 + y^7 + O(y^8)
            sage: f(g)
            1 + y + 2*y^2 + 4*y^3 + 8*y^4 + 16*y^5 + 32*y^6 + O(y^7)

            sage: f = z^-2 + 1 + z
            sage: g = 1/(y*(1-y)); g
            y^-1 + 1 + y + O(y^2)
            sage: f(g)
            y^-1 + 2 + y + 2*y^2 - y^3 + 2*y^4 + y^5 + y^6 + y^7 + O(y^8)
            sage: g^-2 + 1 + g == f(g)
            True

            sage: f = z^-3 + z^-2 + 1
            sage: g = 1/(y^2*(1-y)); g
            y^-2 + y^-1 + 1 + O(y)
            sage: f(g)
            1 + y^4 - 2*y^5 + 2*y^6 - 3*y^7 + 3*y^8 - y^9
            sage: g^-3 + g^-2 + 1 == f(g)
            True
            sage: z(y)
            y

        We look at cases where the composition does not exist.
        `g = 0` and `\mathrm{val}(f) < 0`::

            sage: g = L(0)
            sage: f = z^-1 + z^-2
            sage: f.valuation() < 0
            True
            sage: f(g)
            Traceback (most recent call last):
            ...
            ZeroDivisionError: the valuation of the series must be nonnegative

        `g \neq 0` and `\mathrm{val}(g) \leq 0` and `f` has infinitely many
        non-zero coefficients::

            sage: g = z^-1 + z^-2
            sage: g.valuation() <= 0
            True
            sage: f = L(lambda n: n, valuation=0)
            sage: f(g)
            Traceback (most recent call last):
            ...
            ValueError: can only compose with a positive valuation series

            sage: f = L(lambda n: n, valuation=1)
            sage: f(1 + z)
            Traceback (most recent call last):
            ...
            ValueError: can only compose with a positive valuation series

        We compose the exponential with a Dirichlet series::

            sage: L.<z> = LazyLaurentSeriesRing(QQ)
            sage: e = L(lambda n: 1/factorial(n), 0)
            sage: D = LazyDirichletSeriesRing(QQ, "s")
            sage: g = D(constant=1)-1
            sage: g                                                                     # needs sage.symbolic
            1/(2^s) + 1/(3^s) + 1/(4^s) + O(1/(5^s))

            sage: e(g)[0:10]
            [0, 1, 1, 1, 3/2, 1, 2, 1, 13/6, 3/2]

            sage: sum(g^k/factorial(k) for k in range(10))[0:10]
            [0, 1, 1, 1, 3/2, 1, 2, 1, 13/6, 3/2]

            sage: g = D([0,1,0,1,1,2])
            sage: g                                                                     # needs sage.symbolic
            1/(2^s) + 1/(4^s) + 1/(5^s) + 2/6^s
            sage: e(g)[0:10]
            [0, 1, 1, 0, 3/2, 1, 2, 0, 7/6, 0]
            sage: sum(g^k/factorial(k) for k in range(10))[0:10]
            [0, 1, 1, 0, 3/2, 1, 2, 0, 7/6, 0]

            sage: e(D([1,0,1]))
            Traceback (most recent call last):
            ...
            ValueError: can only compose with a positive valuation series

            sage: e5 = L(e, degree=5)
<<<<<<< HEAD
            sage: e5                                                                    # needs sage.symbolic
=======
            sage: e5
>>>>>>> 89e4c05f
            1 + z + 1/2*z^2 + 1/6*z^3 + 1/24*z^4
            sage: e5(g)                                                                 # needs sage.symbolic
            1 + 1/(2^s) + 3/2/4^s + 1/(5^s) + 2/6^s + O(1/(8^s))
            sage: sum(e5[k] * g^k for k in range(5))                                    # needs sage.symbolic
            1 + 1/(2^s) + 3/2/4^s + 1/(5^s) + 2/6^s + O(1/(8^s))

        The output parent is always the common parent between the base ring
        of `f` and the parent of `g` or extended to the corresponding
        lazy series::

            sage: L.<z> = LazyLaurentSeriesRing(QQ)
            sage: R.<x> = ZZ[]
            sage: parent(z(x))
            Univariate Polynomial Ring in x over Rational Field
            sage: parent(z(R.zero()))
            Univariate Polynomial Ring in x over Rational Field
            sage: parent(z(0))
            Rational Field
            sage: f = 1 / (1 - z)
            sage: f(x)
            1 + x + x^2 + x^3 + x^4 + x^5 + x^6 + O(x^7)
            sage: three = L(3)(x^2); three
            3
            sage: parent(three)
            Univariate Polynomial Ring in x over Rational Field

        Consistency check when `g` is an uninitialized series between a
        polynomial `f` as both a polynomial and a lazy series::

            sage: L.<z> = LazyLaurentSeriesRing(QQ)
            sage: f = 1 + z
            sage: g = L.undefined(valuation=0)
            sage: f(g) == f.polynomial()(g)
            True
        """
        # Find a good parent for the result
        from sage.structure.element import get_coercion_model
        cm = get_coercion_model()
        P = cm.common_parent(self.base_ring(), parent(g))

        # f = 0
        if isinstance(self._coeff_stream, Stream_zero):
            return P.zero()

        # g = 0 case
        if ((not isinstance(g, LazyModuleElement) and not g)
            or (isinstance(g, LazyModuleElement)
                and isinstance(g._coeff_stream, Stream_zero))):
            if self._coeff_stream._approximate_order >= 0:
                return P(self[0])
            # Perhaps we just don't yet know if the valuation is non-negative
            if any(self._coeff_stream[i] for i in range(self._coeff_stream._approximate_order, 0)):
                raise ZeroDivisionError("the valuation of the series must be nonnegative")
            self._coeff_stream._approximate_order = 0
            return P(self[0])

        # f has finite length and f != 0
        if isinstance(self._coeff_stream, Stream_exact) and not self._coeff_stream._constant:
            # constant polynomial
            R = self.parent()._laurent_poly_ring
            poly = self._coeff_stream._polynomial_part(R)
            if poly.is_constant():
                return P(poly[0])
            if not isinstance(g, LazyModuleElement):
                return poly(g)
            # g also has finite length, compose the polynomials
            # We optimize composition when g is not a Dirichlet series
            #    by composing the polynomial parts explicitly
            if (isinstance(g, LazyCauchyProductSeries)
                and isinstance(g._coeff_stream, Stream_exact)
                and not g._coeff_stream._constant):
                R = P._laurent_poly_ring
                g_poly = g._coeff_stream._polynomial_part(R)
                try:
                    ret = poly(g_poly)
                except (ValueError, TypeError):  # the result is not a Laurent polynomial
                    ret = None
                if ret is not None and ret.parent() is R:
                    val = ret.valuation()
                    deg = ret.degree() + 1
                    initial_coefficients = [ret[i] for i in range(val, deg)]
                    coeff_stream = Stream_exact(initial_coefficients,
                                                constant=P.base_ring().zero(),
                                                degree=deg, order=val)
                    return P.element_class(P, coeff_stream)

            # Return the sum since g is not known to be finite or we do not get a Laurent polynomial
            # TODO: Optimize when f has positive valuation
            ret = P.zero()
            # We build this iteratively so each power can benefit from the caching
            # Equivalent to P.sum(poly[i] * g**i for i in range(poly.valuation(), poly.degree()+1))
            # We could just do "return poly(g)" if we don't care about speed
            d = poly.degree()
            v = poly.valuation()
            if d >= 0:
                ind = max(0, v)
                gp = P.one() if ind == 0 else g ** ind
                for i in range(ind, d):
                    if poly[i]:
                        ret += poly[i] * gp
                    gp *= g
                ret += poly[d] * gp
            if v < 0:
                gi = ~g
                ind = min(d, -1)
                gp = gi if ind == -1 else gi ** -ind
                for i in range(ind, v, -1):
                    if poly[i]:
                        ret += poly[i] * gp
                    gp *= gi
                ret += poly[v] * gp
            return ret

        # f is not known to have finite length and g != 0 with val(g) > 0
        if not isinstance(g, LazyModuleElement):
            # Check to see if it belongs to a polynomial ring
            #   that we can extend to a lazy series ring
            from sage.rings.polynomial.polynomial_ring import PolynomialRing_general
            if isinstance(P, PolynomialRing_general):
                from sage.rings.lazy_series_ring import LazyLaurentSeriesRing
                R = LazyLaurentSeriesRing(P.base_ring(), P.variable_names(), P.is_sparse())
                g = R(P(g))
                return self(g)

            # TODO: Implement case for a regular (Laurent)PowerSeries element
            #   as we can use the (default?) order given
            raise NotImplementedError("can only compose with a lazy series")

        # Perhaps we just don't yet know if the valuation is positive
        if check:
            if g._coeff_stream._approximate_order <= 0:
                if any(g._coeff_stream[i] for i in range(g._coeff_stream._approximate_order, 1)):
                    raise ValueError("can only compose with a positive valuation series")
                g._coeff_stream._approximate_order = 1

        if isinstance(g, LazyDirichletSeries):
            if check:
                if g._coeff_stream._approximate_order == 1:
                    if g._coeff_stream[1] != 0:
                        raise ValueError("can only compose with a positive valuation series")
                    g._coeff_stream._approximate_order = 2
            # we assume that the valuation of self[i](g) is at least i

            def coefficient(n):
                return sum(self[i] * (g**i)[n] for i in range(n+1))

            R = P._internal_poly_ring.base_ring()
            coeff_stream = Stream_function(coefficient, P._sparse, 1)
            return P.element_class(P, coeff_stream)

        coeff_stream = Stream_cauchy_compose(self._coeff_stream,
                                             g._coeff_stream,
                                             P.is_sparse())
        return P.element_class(P, coeff_stream)

    compose = __call__

    def revert(self):
        r"""
        Return the compositional inverse of ``self``.

        Given a Laurent series `f`, the compositional inverse is a
        Laurent series `g` over the same base ring, such that
        `(f \circ g)(z) = f(g(z)) = z`.

        The compositional inverse exists if and only if:

        - `\mathrm{val}(f) = 1`, or

        - `f = a + b z` with `a, b \neq 0`, or

        - `f = a/z` with `a \neq 0`.

        EXAMPLES::

            sage: L.<z> = LazyLaurentSeriesRing(QQ)
            sage: (2*z).revert()
            1/2*z
            sage: (2/z).revert()
            2*z^-1
            sage: (z-z^2).revert()
            z + z^2 + 2*z^3 + 5*z^4 + 14*z^5 + 42*z^6 + 132*z^7 + O(z^8)

            sage: s = L(degree=1, constant=-1)
            sage: s.revert()
            -z - z^2 - z^3 + O(z^4)

            sage: s = L(degree=1, constant=1)
            sage: s.revert()
            z - z^2 + z^3 - z^4 + z^5 - z^6 + z^7 + O(z^8)

        .. WARNING::

            For series not known to be eventually constant (e.g., being
            defined by a function) with approximate valuation `\leq 1`
            (but not necessarily its true valuation), this assumes
            that this is the actual valuation::

                sage: f = L(lambda n: n if n > 2 else 0, valuation=1)
                sage: f.revert()
                <repr(... failed: ValueError: inverse does not exist>

        TESTS::

            sage: L.<z> = LazyLaurentSeriesRing(QQ)
            sage: s = L(lambda n: 2 if n == 1 else 0, valuation=1); s
            2*z + O(z^8)
            sage: s.revert()
            1/2*z + O(z^8)

            sage: (2+3*z).revert()
            -2/3 + 1/3*z

            sage: s = L(lambda n: 2 if n == 0 else 3 if n == 1 else 0, valuation=0); s
            2 + 3*z + O(z^7)
            sage: f = s.revert()
            sage: f[1]
            Traceback (most recent call last):
            ...
            ValueError: inverse does not exist

            sage: s = L(lambda n: 1, valuation=-2); s
            z^-2 + z^-1 + 1 + z + z^2 + z^3 + z^4 + O(z^5)
            sage: f = s.revert()
            sage: f[1]
            Traceback (most recent call last):
            ...
            ValueError: inverse does not exist

            sage: R.<q,t> = QQ[]
            sage: L.<z> = LazyLaurentSeriesRing(R.fraction_field())
            sage: s = L([q], valuation=0, constant=t); s
            q + t*z + t*z^2 + t*z^3 + O(z^4)
            sage: s.revert()
            Traceback (most recent call last):
            ...
            ValueError: compositional inverse does not exist

        We look at some cases where the compositional inverse does not exist:

        `f = 0`::

            sage: L(0).revert()
            Traceback (most recent call last):
            ...
            ValueError: compositional inverse does not exist
            sage: (z - z).revert()
            Traceback (most recent call last):
            ...
            ValueError: compositional inverse does not exist

        `\mathrm{val}(f) != 1` and `f(0) * f(1) = 0`::

            sage: (z^2).revert()
            Traceback (most recent call last):
            ...
            ValueError: compositional inverse does not exist

            sage: L(1).revert()
            Traceback (most recent call last):
            ...
            ValueError: compositional inverse does not exist

        Reversion of exact series::

            sage: f = L([2], valuation=-1, constant=2)
            sage: f.revert()
            Traceback (most recent call last):
            ...
            ValueError: compositional inverse does not exist

            sage: f = L([1, 2], valuation=0, constant=1)
            sage: f.revert()
            Traceback (most recent call last):
            ...
            ValueError: compositional inverse does not exist

            sage: f = L([-1, -1], valuation=1, constant=-1)
            sage: f.revert()
            -z - z^2 - z^3 + O(z^4)

            sage: f = L([-1, 0, -1], valuation=1, constant=-1)
            sage: f.revert()
            (1/(-1))*z + z^3 - z^4 - 2*z^5 + 6*z^6 + z^7 + O(z^8)

            sage: f = L([-1], valuation=1, degree=3, constant=-1)
            sage: f.revert()
            (1/(-1))*z + z^3 - z^4 - 2*z^5 + 6*z^6 + z^7 + O(z^8)
        """
        P = self.parent()
        coeff_stream = self._coeff_stream
        if isinstance(coeff_stream, Stream_zero):
            raise ValueError("compositional inverse does not exist")
        if isinstance(coeff_stream, Stream_exact):
            if coeff_stream._constant:
                if coeff_stream.order() == 1:
                    R = P.base_ring()
                    # we cannot assume that the last initial coefficient
                    # and the constant differ, see stream.Stream_exact
                    if (coeff_stream._degree == 1 + len(coeff_stream._initial_coefficients)
                        and coeff_stream._constant == -R.one()
                        and all(c == -R.one() for c in coeff_stream._initial_coefficients)):
                        # self = -z/(1-z); self.revert() = -z/(1-z)
                        return self
                else:
                    raise ValueError("compositional inverse does not exist")
            else:
                if (coeff_stream.order() == -1
                    and coeff_stream._degree == 0):
                    # self = a/z; self.revert() = a/z
                    return self

                if (coeff_stream.order() >= 0
                    and coeff_stream._degree == 2):
                    # self = a + b*z; self.revert() = -a/b + 1/b * z
                    a = coeff_stream[0]
                    b = coeff_stream[1]
                    coeff_stream = Stream_exact((-a/b, 1/b),
                                                order=0)
                    return P.element_class(P, coeff_stream)

                if coeff_stream.order() != 1:
                    raise ValueError("compositional inverse does not exist")

        g = P.undefined(valuation=1)
        # the following is mathematically equivalent to
        # z / ((self / z)(g))
        # but more efficient and more lazy
        g.define((~self.shift(-1)(g)).shift(1))
        return g

    compositional_inverse = revert

    def derivative(self, *args):
        """
        Return the derivative of the Laurent series.

        Multiple variables and iteration counts may be supplied; see
        the documentation of
        :func:`sage.calculus.functional.derivative` function for
        details.

        EXAMPLES::

            sage: L.<z> = LazyLaurentSeriesRing(ZZ)
            sage: z.derivative()
            1
            sage: (1+z+z^2).derivative(3)
            0
            sage: (1/z).derivative()
            -z^-2
            sage: (1/(1-z)).derivative(z)
            1 + 2*z + 3*z^2 + 4*z^3 + 5*z^4 + 6*z^5 + 7*z^6 + O(z^7)

        TESTS:

        Check the derivative of the logarithm::

            sage: L.<z> = LazyLaurentSeriesRing(QQ)
            sage: -log(1-z).derivative()
            1 + z + z^2 + z^3 + z^4 + z^5 + z^6 + O(z^7)

        Check that differentiation of 'exact' series with nonzero
        constant works::

            sage: L.<z> = LazyLaurentSeriesRing(ZZ)
            sage: f = L([1,2], valuation=-2, constant=1)
            sage: f
            z^-2 + 2*z^-1 + 1 + z + z^2 + O(z^3)
            sage: f.derivative()
            -2*z^-3 - 2*z^-2 + 1 + 2*z + 3*z^2 + 4*z^3 + O(z^4)

        Check that differentiation with respect to a variable other
        than the series variable works::

            sage: R.<q> = QQ[]
            sage: L.<z> = LazyLaurentSeriesRing(R)
            sage: (z*q).derivative()
            q

            sage: (z*q).derivative(q)
            z

            sage: (z*q).derivative(q, z)
            1

            sage: f = 1/(1-q*z+z^2)
            sage: f
            1 + q*z + (q^2 - 1)*z^2 + (q^3 - 2*q)*z^3 + (q^4 - 3*q^2 + 1)*z^4 + (q^5 - 4*q^3 + 3*q)*z^5 + (q^6 - 5*q^4 + 6*q^2 - 1)*z^6 + O(z^7)
            sage: f.derivative(q)[3]
            3*q^2 - 2

        """
        P = self.parent()
        R = P._laurent_poly_ring
        v = R.gen()
        order = 0
        vars = []
        for x in derivative_parse(args):
            if x is None or x == v:
                order += 1
            else:
                vars.append(x)

        coeff_stream = self._coeff_stream
        if isinstance(coeff_stream, Stream_zero):
            return self
        if (isinstance(coeff_stream, Stream_exact)
            and not coeff_stream._constant):
            if coeff_stream._approximate_order >= 0 and coeff_stream._degree <= order:
                return P.zero()
            if vars:
                coeffs = [prod(i-k for k in range(order)) * c.derivative(vars)
                          for i, c in enumerate(coeff_stream._initial_coefficients,
                                                coeff_stream._approximate_order)]
            else:
                coeffs = [prod(i-k for k in range(order)) * c
                          for i, c in enumerate(coeff_stream._initial_coefficients,
                                                coeff_stream._approximate_order)]
            coeff_stream = Stream_exact(coeffs,
                                        order=coeff_stream._approximate_order - order,
                                        constant=coeff_stream._constant)
            return P.element_class(P, coeff_stream)

        coeff_stream = Stream_derivative(self._coeff_stream, order,
                                         P.is_sparse())
        if vars:
            coeff_stream = Stream_map_coefficients(coeff_stream,
                                                   lambda c: c.derivative(vars),
                                                   P.is_sparse())
        return P.element_class(P, coeff_stream)

    def approximate_series(self, prec, name=None):
        r"""
        Return the Laurent series with absolute precision ``prec`` approximated
        from this series.

        INPUT:

        - ``prec`` -- an integer
        - ``name`` -- name of the variable; if it is ``None``, the name of
          the variable of the series is used

        OUTPUT: a Laurent series with absolute precision ``prec``

        EXAMPLES::

            sage: L = LazyLaurentSeriesRing(ZZ, 'z')
            sage: z = L.gen()
            sage: f = (z - 2*z^3)^5/(1 - 2*z)
            sage: f
            z^5 + 2*z^6 - 6*z^7 - 12*z^8 + 16*z^9 + 32*z^10 - 16*z^11 + O(z^12)
            sage: g = f.approximate_series(10)
            sage: g
            z^5 + 2*z^6 - 6*z^7 - 12*z^8 + 16*z^9 + O(z^10)
            sage: g.parent()
            Power Series Ring in z over Integer Ring
            sage: h = (f^-1).approximate_series(3)
            sage: h
            z^-5 - 2*z^-4 + 10*z^-3 - 20*z^-2 + 60*z^-1 - 120 + 280*z - 560*z^2 + O(z^3)
            sage: h.parent()
            Laurent Series Ring in z over Integer Ring
        """
        S = self.parent()

        if name is None:
            name = S.variable_name()

        if self.valuation() < 0:
            from sage.rings.laurent_series_ring import LaurentSeriesRing
            R = LaurentSeriesRing(S.base_ring(), name=name)
            n = self.valuation()
            return R([self[i] for i in range(n, prec)], n).add_bigoh(prec)
        else:
            from sage.rings.power_series_ring import PowerSeriesRing
            R = PowerSeriesRing(S.base_ring(), name=name)
            return R([self[i] for i in range(prec)]).add_bigoh(prec)

    def polynomial(self, degree=None, name=None):
        r"""
        Return ``self`` as a Laurent polynomial if ``self`` is actually so.

        INPUT:

        - ``degree`` -- ``None`` or an integer
        - ``name`` -- name of the variable; if it is ``None``, the name of
          the variable of the series is used

        OUTPUT:

        A Laurent polynomial if the valuation of the series is negative or
        a polynomial otherwise.

        If ``degree`` is not ``None``, the terms of the series of
        degree greater than ``degree`` are first truncated.  If
        ``degree`` is ``None`` and the series is not a polynomial or
        a Laurent polynomial, a ``ValueError`` is raised.

        EXAMPLES::

            sage: L.<z> = LazyLaurentSeriesRing(ZZ)
            sage: f = L([1,0,0,2,0,0,0,3], valuation=5); f
            z^5 + 2*z^8 + 3*z^12
            sage: f.polynomial()
            3*z^12 + 2*z^8 + z^5

        TESTS::

            sage: g = L([1,0,0,2,0,0,0,3], valuation=-5); g
            z^-5 + 2*z^-2 + 3*z^2
            sage: g.polynomial()
            z^-5 + 2*z^-2 + 3*z^2
            sage: z = L.gen()
            sage: f = (1 + z)/(z^3 - z^5)
            sage: f
            z^-3 + z^-2 + z^-1 + O(1)
            sage: f.polynomial(5)
            z^-3 + z^-2 + z^-1 + 1 + z + z^2 + z^3 + z^4 + z^5
            sage: f.polynomial(0)
            z^-3 + z^-2 + z^-1 + 1
            sage: f.polynomial(-5)
            0
            sage: M = L(lambda n: n^2, valuation=0)
            sage: M.polynomial(3)
            9*z^3 + 4*z^2 + z
            sage: M = L(lambda n: n^2, valuation=0)
            sage: M.polynomial(5)
            25*z^5 + 16*z^4 + 9*z^3 + 4*z^2 + z

            sage: f = 1/(1 + z)
            sage: f.polynomial()
            Traceback (most recent call last):
            ...
            ValueError: not a polynomial

            sage: L.zero().polynomial()
            0

        """
        S = self.parent()

        if isinstance(self._coeff_stream, Stream_zero):
            from sage.rings.polynomial.polynomial_ring_constructor import PolynomialRing
            return PolynomialRing(S.base_ring(), name=name).zero()

        if degree is None:
            if isinstance(self._coeff_stream, Stream_exact) and not self._coeff_stream._constant:
                m = self._coeff_stream._degree
            else:
                raise ValueError("not a polynomial")
        else:
            m = degree + 1

        if name is None:
            name = S.variable_name()

        if self.valuation() < 0:
            R = LaurentPolynomialRing(S.base_ring(), name=name)
            n = self.valuation()
            return R([self[i] for i in range(n, m)]).shift(n)
        else:
            from sage.rings.polynomial.polynomial_ring_constructor import PolynomialRing
            R = PolynomialRing(S.base_ring(), name=name)
            return R([self[i] for i in range(m)])

    def _format_series(self, formatter, format_strings=False):
        """
        Return ``self`` formatted by ``formatter``.

        TESTS::

            sage: L.<z> = LazyLaurentSeriesRing(QQ)
            sage: f = 1 / (2 - z^2)
            sage: f._format_series(ascii_art, True)
            1/2 + 1/4*z^2 + 1/8*z^4 + 1/16*z^6 + O(z^7)
        """
        P = self.parent()
        R = P._internal_poly_ring
        z = R.gen()
        cs = self._coeff_stream
        v = cs._approximate_order
        if format_strings:
            strformat = formatter
        else:
            strformat = lambda x: x

        if isinstance(cs, Stream_exact):
            poly = cs._polynomial_part(R)
            if not cs._constant:
                return formatter(poly)
            m = cs._degree + P.options.constant_length
            poly += sum(cs._constant * z**k for k in range(cs._degree, m))
            return formatter(poly) + strformat(" + O({})".format(formatter(z**m)))

        # This is an inexact series
        m = v + P.options.display_length

        # Use the polynomial printing
        poly = R([self._coeff_stream[i] for i in range(v, m)]).shift(v)
        if not poly:
            return strformat("O({})".format(formatter(z**m)))
        return formatter(poly) + strformat(" + O({})".format(formatter(z**m)))

class LazyPowerSeries(LazyCauchyProductSeries):
    r"""
    A Taylor series where the coefficients are computed lazily.

    EXAMPLES::

        sage: L.<x, y> = LazyPowerSeriesRing(ZZ)
        sage: f = 1 / (1 - x^2 + y^3); f
        1 + x^2 + (-y^3) + x^4 + (-2*x^2*y^3) + (x^6+y^6) + O(x,y)^7
        sage: P.<x, y> = PowerSeriesRing(ZZ, default_prec=101)
        sage: g = 1 / (1 - x^2 + y^3); f[100] - g[100]
        0

    Lazy Taylor series is picklable::

        sage: g = loads(dumps(f))
        sage: g
        1 + x^2 + (-y^3) + x^4 + (-2*x^2*y^3) + (x^6+y^6) + O(x,y)^7
        sage: g == f
        True
    """
    def is_unit(self):
        """
        Return whether this element is a unit in the ring.

        EXAMPLES::

            sage: L.<z> = LazyPowerSeriesRing(ZZ)
            sage: (2*z).is_unit()
            False

            sage: (1 + 2*z).is_unit()
            True

            sage: (3 + 2*z).is_unit()
            False

            sage: L.<x,y> = LazyPowerSeriesRing(ZZ)
            sage: (-1 + 2*x + 3*x*y).is_unit()
            True
        """
        if self.is_zero(): # now 0 != 1
            return False
        return self[0].is_unit()

    def exponential(self):
        r"""
        Return the exponential series of ``self``.

        This method is deprecated, use :meth:`exp` instead.

        TESTS::

            sage: L.<x> = LazyPowerSeriesRing(QQ)
            sage: lazy_exp = x.exponential(); lazy_exp
            doctest:...: DeprecationWarning: the method exponential is deprecated. Use exp instead.
            See https://github.com/sagemath/sage/issues/32367 for details.
            1 + x + 1/2*x^2 + 1/6*x^3 + 1/24*x^4 + 1/120*x^5 + 1/720*x^6 + O(x^7)
        """
        from sage.misc.superseded import deprecation
        deprecation(32367, 'the method exponential is deprecated. Use exp instead.')
        return self.exp()

    def compute_coefficients(self, i):
        r"""
        Computes all the coefficients of ``self`` up to ``i``.

        This method is deprecated, it has no effect anymore.

        TESTS::

            sage: L.<z> = LazyPowerSeriesRing(QQ)
            sage: a = L([1,2,3], constant=3)
            sage: a.compute_coefficients(5)
            doctest:...: DeprecationWarning: the method compute_coefficients obsolete and has no effect.
            See https://github.com/sagemath/sage/issues/32367 for details.
            sage: a
            1 + 2*z + 3*z^2 + 3*z^3 + 3*z^4 + O(z^5)
        """
        from sage.misc.superseded import deprecation
        deprecation(32367, "the method compute_coefficients obsolete and has no effect.")
        return

    def _im_gens_(self, codomain, im_gens, base_map=None):
        """
        Return the image of ``self`` under the map that sends the
        generators of the parent of ``self`` to the elements of the
        tuple ``im_gens``.

        EXAMPLES::

            sage: Z.<x> = QQ[]
            sage: R.<q, t> = LazyPowerSeriesRing(Z)
            sage: f = 1/(1-q-t)
            sage: f
            1 + (q+t) + (q^2+2*q*t+t^2) + (q^3+3*q^2*t+3*q*t^2+t^3) + (q^4+4*q^3*t+6*q^2*t^2+4*q*t^3+t^4) + (q^5+5*q^4*t+10*q^3*t^2+10*q^2*t^3+5*q*t^4+t^5) + (q^6+6*q^5*t+15*q^4*t^2+20*q^3*t^3+15*q^2*t^4+6*q*t^5+t^6) + O(q,t)^7
            sage: S.<s> = LazyPowerSeriesRing(Z)
            sage: f._im_gens_(S, [s, x*s])
            1 + ((x+1)*s) + ((x^2+2*x+1)*s^2) + ((x^3+3*x^2+3*x+1)*s^3) + ((x^4+4*x^3+6*x^2+4*x+1)*s^4) + ((x^5+5*x^4+10*x^3+10*x^2+5*x+1)*s^5) + ((x^6+6*x^5+15*x^4+20*x^3+15*x^2+6*x+1)*s^6) + O(s^7)

            sage: cc = Z.hom([-x])
            sage: f = 1/(1+x*q-t)
            sage: f._im_gens_(S, [s, x*s], base_map=cc)
            1 + 2*x*s + 4*x^2*s^2 + 8*x^3*s^3 + 16*x^4*s^4 + 32*x^5*s^5 + 64*x^6*s^6 + O(s^7)

        """
        if base_map is None:
            return codomain(self(*im_gens))

        return codomain(self.map_coefficients(base_map)(*im_gens))

    def __call__(self, *g, check=True):
        r"""
        Return the composition of ``self`` with ``g``.

        The arity of ``self`` must be equal to the number of
        arguments provided.

        Given a Taylor series `f` of arity `n` and a tuple of Taylor
        series `g = (g_1,\dots, g_n)` over the same base ring, the
        composition `f \circ g` is defined if and only if for each
        `1\leq i\leq n`:

        - `g_i` is zero, or
        - setting all variables except the `i`-th in `f` to zero
          yields a polynomial, or
        - `\mathrm{val}(g_i) > 0`.

        If `f` is a univariate 'exact' series, we can check whether
        `f` is a actually a polynomial.  However, if `f` is a
        multivariate series, we have no way to test whether setting
        all but one variable of `f` to zero yields a polynomial,
        except if `f` itself is 'exact' and therefore a polynomial.

        INPUT:

        - ``g`` -- other series, all can be coerced into the same parent

        EXAMPLES::

            sage: L.<x, y, z> = LazyPowerSeriesRing(QQ)
            sage: M.<a, b> = LazyPowerSeriesRing(ZZ)
            sage: g1 = 1 / (1 - x)
            sage: g2 = x + y^2
            sage: p = a^2 + b + 1
            sage: p(g1, g2) - g1^2 - g2 - 1
            O(x,y,z)^7

        The number of mappings from a set with `m` elements to a set
        with `n` elements::

            sage: M.<a> = LazyPowerSeriesRing(QQ)
            sage: Ea = M(lambda n: 1/factorial(n))
            sage: Ex = L(lambda n: 1/factorial(n)*x^n)
            sage: Ea(Ex*y)[5]
            1/24*x^4*y + 2/3*x^3*y^2 + 3/4*x^2*y^3 + 1/6*x*y^4 + 1/120*y^5

        So, there are `3! 2! 2/3 = 8` mappings from a three element
        set to a two element set.

        We perform the composition with a lazy Laurent series::

            sage: N.<w> = LazyLaurentSeriesRing(QQ)
            sage: f1 = 1 / (1 - w)
            sage: f2 = cot(w / (1 - w))
            sage: p(f1, f2)
            w^-1 + 1 + 5/3*w + 8/3*w^2 + 164/45*w^3 + 23/5*w^4 + 5227/945*w^5 + O(w^6)

        We perform the composition with a lazy Dirichlet series::

            sage: # needs sage.symbolic
            sage: D = LazyDirichletSeriesRing(QQ, "s")
            sage: g = D(constant=1)-1
<<<<<<< HEAD
            sage: g                                                                     # needs sage.symbolic
=======
            sage: g
>>>>>>> 89e4c05f
            1/(2^s) + 1/(3^s) + 1/(4^s) + O(1/(5^s))
            sage: f = 1 / (1 - x - y*z); f
            1 + x + (x^2+y*z) + (x^3+2*x*y*z) + (x^4+3*x^2*y*z+y^2*z^2)
             + (x^5+4*x^3*y*z+3*x*y^2*z^2)
             + (x^6+5*x^4*y*z+6*x^2*y^2*z^2+y^3*z^3)
             + O(x,y,z)^7
            sage: fog = f(g, g, g)
<<<<<<< HEAD
            sage: fog                                                                   # needs sage.symbolic
            1 + 1/(2^s) + 1/(3^s) + 3/4^s + 1/(5^s) + 5/6^s + O(1/(7^s))
            sage: fg = 1 / (1 - g - g*g)
            sage: fg                                                                    # needs sage.symbolic
            1 + 1/(2^s) + 1/(3^s) + 3/4^s + 1/(5^s) + 5/6^s + 1/(7^s) + O(1/(8^s))
            sage: fog - fg                                                              # needs sage.symbolic
=======
            sage: fog
            1 + 1/(2^s) + 1/(3^s) + 3/4^s + 1/(5^s) + 5/6^s + O(1/(7^s))
            sage: fg = 1 / (1 - g - g*g)
            sage: fg
            1 + 1/(2^s) + 1/(3^s) + 3/4^s + 1/(5^s) + 5/6^s + 1/(7^s) + O(1/(8^s))
            sage: fog - fg
>>>>>>> 89e4c05f
            O(1/(8^s))

            sage: f = 1 / (1 - 2*a)
            sage: f(g)                                                                  # needs sage.symbolic
            1 + 2/2^s + 2/3^s + 6/4^s + 2/5^s + 10/6^s + 2/7^s + O(1/(8^s))
            sage: 1 / (1 - 2*g)                                                         # needs sage.symbolic
            1 + 2/2^s + 2/3^s + 6/4^s + 2/5^s + 10/6^s + 2/7^s + O(1/(8^s))

        The output parent is always the common parent between the base ring
        of `f` and the parent of `g` or extended to the corresponding
        lazy series::

            sage: T.<x,y> = LazyPowerSeriesRing(QQ)
            sage: R.<a,b,c> = ZZ[]
            sage: S.<v> = R[]
            sage: L.<z> = LaurentPolynomialRing(ZZ)
            sage: parent(x(a, b))
            Multivariate Polynomial Ring in a, b, c over Rational Field
            sage: parent(x(CC(2), a))
            Multivariate Polynomial Ring in a, b, c over Complex Field with 53 bits of precision
            sage: parent(x(0, 0))
            Rational Field
            sage: f = 1 / (1 - x - y); f
            1 + (x+y) + (x^2+2*x*y+y^2) + (x^3+3*x^2*y+3*x*y^2+y^3)
             + (x^4+4*x^3*y+6*x^2*y^2+4*x*y^3+y^4)
             + (x^5+5*x^4*y+10*x^3*y^2+10*x^2*y^3+5*x*y^4+y^5)
             + (x^6+6*x^5*y+15*x^4*y^2+20*x^3*y^3+15*x^2*y^4+6*x*y^5+y^6)
             + O(x,y)^7
            sage: f(a^2, b*c)
            1 + (a^2+b*c) + (a^4+2*a^2*b*c+b^2*c^2) + (a^6+3*a^4*b*c+3*a^2*b^2*c^2+b^3*c^3) + O(a,b,c)^7
            sage: f(v, v^2)
            1 + v + 2*v^2 + 3*v^3 + 5*v^4 + 8*v^5 + 13*v^6 + O(v^7)
            sage: f(z, z^2 + z)
            1 + 2*z + 5*z^2 + 12*z^3 + 29*z^4 + 70*z^5 + 169*z^6 + O(z^7)
            sage: three = T(3)(a^2, b); three
            3
            sage: parent(three)
            Multivariate Polynomial Ring in a, b, c over Rational Field

        TESTS::

            sage: L.<x,y> = LazyPowerSeriesRing(ZZ)
            sage: f = 1 / (1 - x - y)
            sage: f(f)
            Traceback (most recent call last):
            ...
            ValueError: arity of must be equal to the number of arguments provided

            sage: f(1, x*y)
            Traceback (most recent call last):
            ...
            ValueError: can only compose with a positive valuation series

        This test will pass once pushouts are implemented::

            sage: R.<a,b> = QQ[]
            sage: f(1/2*a, x)
            Traceback (most recent call last):
            ...
            TypeError: no common canonical parent for objects with parents: ...

        Consistency check when `g` is an uninitialized series between a
        polynomial `f` as both a polynomial and a lazy series::

            sage: L.<z> = LazyPowerSeriesRing(QQ)
            sage: f = 1 - z
            sage: g = L.undefined(valuation=1)
            sage: f(g) == f.polynomial()(g)
            True

            sage: g = L.undefined(valuation=1)
            sage: g.define(z / (1 - g))
            sage: g
            z + z^2 + 2*z^3 + 5*z^4 + 14*z^5 + 42*z^6 + 132*z^7 + O(z^8)
            sage: gp = L.undefined(valuation=1)
            sage: gp.define(z / f(gp))
            sage: gp
            z + z^2 + 2*z^3 + 5*z^4 + 14*z^5 + 42*z^6 + 132*z^7 + O(z^8)

        Check that composing the zero series with anything yields zero::

            sage: T.<x,y> = LazyPowerSeriesRing(QQ)
            sage: M.<a, b> = LazyPowerSeriesRing(QQ)
            sage: T(0)(1/(1-a), a+b)
            0

        Check that composing `f` with zero series yields the constant term of `f`::

            sage: T(3/(1-x-2*y))(0, 0)
            3

        Check that we can compose a polynomial with anything::

            sage: T(1-x-2*y + x*y^2)(1, 3)
            3

            sage: T(1-x-2*y + x*y^2)(1 + a, 3)
            3 + 8*a

            sage: T(1-x-2*y + x*y^2)(1/(1-a), 3)
            3 + 8*a + 8*a^2 + 8*a^3 + 8*a^4 + 8*a^5 + 8*a^6 + O(a,b)^7

        Check that issue :trac:`35261` is fixed::

            sage: L.<z> = LazyPowerSeriesRing(QQ)
            sage: fun = lambda n: 1 if ZZ(n).is_power_of(2) else 0
            sage: f = L(fun)
            sage: g = L.undefined(valuation=1)
            sage: g.define((~f.shift(-1)(g)).shift(1))
            sage: g
            z - z^2 + 2*z^3 - 6*z^4 + 20*z^5 - 70*z^6 + 256*z^7 + O(z^8)

            sage: f = L(fun)
            sage: g = L.undefined(valuation=1)
            sage: g.define((z - (f - z)(g)))
            sage: g
            z - z^2 + 2*z^3 - 6*z^4 + 20*z^5 - 70*z^6 + 256*z^7 + O(z^8)
        """
        fP = parent(self)
        if len(g) != fP._arity:
            raise ValueError("arity of must be equal to the number of arguments provided")

        # Find a good parent for the result
        from sage.structure.element import get_coercion_model
        cm = get_coercion_model()
        P = cm.common_parent(self.base_ring(), *[parent(h) for h in g])

        # f = 0
        if isinstance(self._coeff_stream, Stream_zero):
            return P.zero()

        # g = (0, ..., 0)
        if all((not isinstance(h, LazyModuleElement) and not h)
               or (isinstance(h, LazyModuleElement)
                   and isinstance(h._coeff_stream, Stream_zero))
               for h in g):
            return P(self[0])

        # f has finite length and f != 0
        if (isinstance(self._coeff_stream, Stream_exact)
            and not self._coeff_stream._constant):
            # constant polynomial
            poly = self.polynomial()
            if poly.is_constant():
                return P(poly)
            return P(poly(g))

        # f now has (potentially) infinitely many terms
        # Lift the resulting parent to a lazy series (if possible)
        # Also make sure each element of g is a LazyModuleElement
        from sage.rings.polynomial.polynomial_ring import PolynomialRing_general
        from sage.rings.polynomial.multi_polynomial_ring_base import MPolynomialRing_base
        from sage.rings.polynomial.laurent_polynomial_ring import LaurentPolynomialRing_univariate
        from sage.rings.lazy_series_ring import LazySeriesRing
        if not isinstance(P, LazySeriesRing):
            if fP._laurent_poly_ring.has_coerce_map_from(P):
                S = fP._laurent_poly_ring
                P = fP
            if isinstance(P, (PolynomialRing_general, MPolynomialRing_base)):
                from sage.rings.lazy_series_ring import LazyPowerSeriesRing
                S = P
                try:
                    sparse = S.is_sparse()
                except AttributeError:
                    sparse = fP.is_sparse()
                P = LazyPowerSeriesRing(S.base_ring(), S.variable_names(), sparse)
            elif isinstance(P, LaurentPolynomialRing_univariate):
                from sage.rings.lazy_series_ring import LazyLaurentSeriesRing
                S = P
                P = LazyLaurentSeriesRing(S.base_ring(), S.variable_names(), fP.is_sparse())
            else:
                raise ValueError("unable to evaluate the series at {}".format(g))
            g = [P(S(h)) for h in g]
        else:
            g = [P(h) for h in g]
        R = P._internal_poly_ring.base_ring()

        if check:
            for h in g:
                if h._coeff_stream._approximate_order == 0:
                    if h[0]:
                        raise ValueError("can only compose with a positive valuation series")
                    h._coeff_stream._approximate_order = 1

                if isinstance(h, LazyDirichletSeries):
                    if h._coeff_stream._approximate_order == 1:
                        if h._coeff_stream[1] != 0:
                            raise ValueError("can only compose with a positive valuation series")
                        h._coeff_stream._approximate_order = 2

        # We now have that every element of g has a _coeff_stream
        sorder = self._coeff_stream._approximate_order
        if len(g) == 1:
            g0 = g[0]
            if isinstance(g0, LazyDirichletSeries):
                # we assume that the valuation of self[i](g) is at least i
                def coefficient(n):
                    return sum(self[i] * (g0**i)[n] for i in range(n+1))

                coeff_stream = Stream_function(coefficient, P._sparse, 1)
                return P.element_class(P, coeff_stream)

            coeff_stream = Stream_cauchy_compose(self._coeff_stream,
                                                 g0._coeff_stream,
                                                 P.is_sparse())
            return P.element_class(P, coeff_stream)

        # The arity is at least 2
        gv = min(h._coeff_stream._approximate_order for h in g)

        def coefficient(n):
            r = R.zero()
            for i in range(n // gv + 1):
                # Make sure the element returned from the composition is in P
                r += P(self[i](g))[n]
            return r
        coeff_stream = Stream_function(coefficient, P._sparse, sorder * gv)
        return P.element_class(P, coeff_stream)

    compose = __call__

    def revert(self):
        r"""
        Return the compositional inverse of ``self``.

        Given a Taylor series `f` in one variable, the compositional
        inverse is a power series `g` over the same base ring, such that
        `(f \circ g)(z) = f(g(z)) = z`.

        The compositional inverse exists if and only if:

        - `\mathrm{val}(f) = 1`, or

        - `f = a + b z` with `a, b \neq 0`.

        EXAMPLES::

            sage: L.<z> = LazyPowerSeriesRing(QQ)
            sage: (2*z).revert()
            1/2*z
            sage: (z-z^2).revert()
            z + z^2 + 2*z^3 + 5*z^4 + 14*z^5 + 42*z^6 + 132*z^7 + O(z^8)

            sage: s = L(degree=1, constant=-1)
            sage: s.revert()
            -z - z^2 - z^3 + O(z^4)

            sage: s = L(degree=1, constant=1)
            sage: s.revert()
            z - z^2 + z^3 - z^4 + z^5 - z^6 + z^7 + O(z^8)

        .. WARNING::

            For series not known to be eventually constant (e.g., being
            defined by a function) with approximate valuation `\leq 1`
            (but not necessarily its true valuation), this assumes
            that this is the actual valuation::

                sage: f = L(lambda n: n if n > 2 else 0)
                sage: f.revert()
                <repr(... failed: ValueError: generator already executing>

        TESTS::

            sage: L.<z> = LazyPowerSeriesRing(QQ)
            sage: s = L(lambda n: 2 if n == 1 else 0, valuation=1); s
            2*z + O(z^8)
            sage: s.revert()
            1/2*z + O(z^8)

            sage: (2 + 3*z).revert()
            -2/3 + 1/3*z

            sage: s = L(lambda n: 2 if n == 0 else 3 if n == 1 else 0, valuation=0); s
            2 + 3*z + O(z^7)
            sage: s.revert()
            Traceback (most recent call last):
            ...
            ValueError: cannot determine whether the compositional inverse exists

            sage: R.<q,t> = QQ[]
            sage: L.<z> = LazyPowerSeriesRing(R.fraction_field())
            sage: s = L([q], valuation=0, constant=t); s
            q + t*z + t*z^2 + t*z^3 + O(z^4)
            sage: s.revert()
            Traceback (most recent call last):
            ...
            ValueError: compositional inverse does not exist

        We look at some cases where the compositional inverse does not exist:

        `f = 0`::

            sage: L(0).revert()
            Traceback (most recent call last):
            ...
            ValueError: compositional inverse does not exist
            sage: (z - z).revert()
            Traceback (most recent call last):
            ...
            ValueError: compositional inverse does not exist

        `\mathrm{val}(f) != 1` and `f(0) * f(1) = 0`::

            sage: (z^2).revert()
            Traceback (most recent call last):
            ...
            ValueError: compositional inverse does not exist

            sage: L(1).revert()
            Traceback (most recent call last):
            ...
            ValueError: compositional inverse does not exist

        `\mathrm{val}(f) > 1`::

            sage: L(lambda n: n, valuation=2).revert()
            Traceback (most recent call last):
            ...
            ValueError: compositional inverse does not exist

        Reversion of exact series::

            sage: f = L([1, 2], valuation=0, constant=1)
            sage: f.revert()
            Traceback (most recent call last):
            ...
            ValueError: compositional inverse does not exist

            sage: f = L([-1, -1], valuation=1, constant=-1)
            sage: f.revert()
            (-z) + (-z^2) + (-z^3) + O(z^4)

            sage: f = L([-1, 0, -1], valuation=1, constant=-1)
            sage: f.revert()
            (-z) + z^3 + (-z^4) + (-2*z^5) + 6*z^6 + z^7 + O(z^8)

            sage: f = L([-1], valuation=1, degree=3, constant=-1)
            sage: f.revert()
            (-z) + z^3 + (-z^4) + (-2*z^5) + 6*z^6 + z^7 + O(z^8)

        Check that issue :trac:`35261` is fixed::

            sage: L.<z> = LazyPowerSeriesRing(QQ)
            sage: f = L(lambda n: 1 if ZZ(n).is_power_of(2) else 0)
            sage: f
            z + z^2 + z^4 + O(z^7)
            sage: f.revert()
            z - z^2 + 2*z^3 - 6*z^4 + 20*z^5 - 70*z^6 + 256*z^7 + O(z^8)
        """
        P = self.parent()
        if P._arity != 1:
            raise ValueError("arity must be equal to 1")
        coeff_stream = self._coeff_stream
        if isinstance(coeff_stream, Stream_zero):
            raise ValueError("compositional inverse does not exist")
        if isinstance(coeff_stream, Stream_exact):
            if coeff_stream._constant:
                if coeff_stream.order() == 1:
                    R = P.base_ring()
                    # we cannot assume that the last initial coefficient
                    # and the constant differ, see stream.Stream_exact
                    if (coeff_stream._degree == 1 + len(coeff_stream._initial_coefficients)
                        and coeff_stream._constant == -R.one()
                        and all(c == -R.one() for c in coeff_stream._initial_coefficients)):
                        # self = -z/(1-z); self.revert() = -z/(1-z)
                        return self
                else:
                    raise ValueError("compositional inverse does not exist")
            else:
                if coeff_stream._degree == 2:
                    # self = a + b*z; self.revert() = -a/b + 1/b * z
                    a = coeff_stream[0]
                    b = coeff_stream[1]
                    coeff_stream = Stream_exact((-a/b, 1/b),
                                                order=0)
                    return P.element_class(P, coeff_stream)

                if coeff_stream.order() != 1:
                    raise ValueError("compositional inverse does not exist")

        if coeff_stream._approximate_order > 1:
            raise ValueError("compositional inverse does not exist")
        # TODO: coefficients should not be checked here, it prevents
        # us from using self.define in some cases!
        if coeff_stream._approximate_order == 0 and coeff_stream[0]:
            raise ValueError("cannot determine whether the compositional inverse exists")

        g = P.undefined(valuation=1)
        # the following is mathematically equivalent to
        # z / ((self / z)(g))
        # but more efficient and more lazy
        g.define((~self.shift(-1)(g)).shift(1))
        return g

    compositional_inverse = revert

    def derivative(self, *args):
        """
        Return the derivative of the Taylor series.

        Multiple variables and iteration counts may be supplied; see
        the documentation of
        :func:`sage.calculus.functional.derivative` function for
        details.

        EXAMPLES::

            sage: T.<z> = LazyPowerSeriesRing(ZZ)
            sage: z.derivative()
            1
            sage: (1+z+z^2).derivative(3)
            0
            sage: (1/(1-z)).derivative()
            1 + 2*z + 3*z^2 + 4*z^3 + 5*z^4 + 6*z^5 + 7*z^6 + O(z^7)

            sage: R.<q> = QQ[]
            sage: L.<x, y> = LazyPowerSeriesRing(R)
            sage: f = 1/(1-q*x+y); f
            1 + (q*x-y) + (q^2*x^2+(-2*q)*x*y+y^2)
             + (q^3*x^3+(-3*q^2)*x^2*y+3*q*x*y^2-y^3)
             + (q^4*x^4+(-4*q^3)*x^3*y+6*q^2*x^2*y^2+(-4*q)*x*y^3+y^4)
             + (q^5*x^5+(-5*q^4)*x^4*y+10*q^3*x^3*y^2+(-10*q^2)*x^2*y^3+5*q*x*y^4-y^5)
             + (q^6*x^6+(-6*q^5)*x^5*y+15*q^4*x^4*y^2+(-20*q^3)*x^3*y^3+15*q^2*x^2*y^4+(-6*q)*x*y^5+y^6)
             + O(x,y)^7
            sage: f.derivative(q)
            x + (2*q*x^2+(-2)*x*y) + (3*q^2*x^3+(-6*q)*x^2*y+3*x*y^2)
             + (4*q^3*x^4+(-12*q^2)*x^3*y+12*q*x^2*y^2+(-4)*x*y^3)
             + (5*q^4*x^5+(-20*q^3)*x^4*y+30*q^2*x^3*y^2+(-20*q)*x^2*y^3+5*x*y^4)
             + (6*q^5*x^6+(-30*q^4)*x^5*y+60*q^3*x^4*y^2+(-60*q^2)*x^3*y^3+30*q*x^2*y^4+(-6)*x*y^5)
             + O(x,y)^7

        """
        P = self.parent()
        R = P._laurent_poly_ring
        V = R.gens()
        order = 0
        vars = []
        gen_vars = []
        for x in derivative_parse(args):
            if x is None:
                order += 1
            elif x in V:
                gen_vars.append(x)
            else:
                vars.append(x)

        if P._arity > 1 and order:
            raise ValueError("for multivariate series you have to specify the variable with respect to which the derivative should be taken")
        else:
            order += len(gen_vars)

        coeff_stream = self._coeff_stream
        if isinstance(coeff_stream, Stream_zero):
            return self

        if P._arity > 1:
            v = gen_vars + vars
            d = -len(gen_vars)
            coeff_stream = Stream_map_coefficients(coeff_stream,
                                                   lambda c: R(c).derivative(v),
                                                   P.is_sparse())
            coeff_stream = Stream_shift(coeff_stream, d)
            return P.element_class(P, coeff_stream)

        if (isinstance(coeff_stream, Stream_exact)
            and not coeff_stream._constant):
            if coeff_stream._degree <= order:
                return P.zero()
            if vars:
                coeffs = [prod(i-k for k in range(order)) * c.derivative(vars)
                          for i, c in enumerate(coeff_stream._initial_coefficients,
                                                coeff_stream._approximate_order)]
            else:
                coeffs = [prod(i-k for k in range(order)) * c
                          for i, c in enumerate(coeff_stream._initial_coefficients,
                                                coeff_stream._approximate_order)]
            coeff_stream = Stream_exact(coeffs,
                                        order=coeff_stream._approximate_order - order,
                                        constant=coeff_stream._constant)
            return P.element_class(P, coeff_stream)

        coeff_stream = Stream_derivative(self._coeff_stream, order,
                                         P.is_sparse())
        if vars:
            coeff_stream = Stream_map_coefficients(coeff_stream,
                                                   lambda c: c.derivative(vars),
                                                   P.is_sparse())
        return P.element_class(P, coeff_stream)

    def _format_series(self, formatter, format_strings=False):
        """
        Return nonzero ``self`` formatted by ``formatter``.

        TESTS::

            sage: L.<x,y> = LazyPowerSeriesRing(QQ)
            sage: f = 1 / (2 - x^2 + y)
            sage: f._format_series(repr)
            '1/2 + (-1/4*y) + (1/4*x^2+1/8*y^2) + (-1/4*x^2*y-1/16*y^3)
             + (1/8*x^4+3/16*x^2*y^2+1/32*y^4) + (-3/16*x^4*y-1/8*x^2*y^3-1/64*y^5)
             + (1/16*x^6+3/16*x^4*y^2+5/64*x^2*y^4+1/128*y^6) + O(x,y)^7'

            sage: f = (2 - x^2 + y)
            sage: f._format_series(repr)
            '2 + y + (-x^2)'
        """
        P = self.parent()
        cs = self._coeff_stream
        v = cs._approximate_order
        if isinstance(cs, Stream_exact):
            if not cs._constant:
                m = cs._degree
            else:
                m = cs._degree + P.options.constant_length
        else:
            m = v + P.options.display_length

        atomic_repr = P._internal_poly_ring.base_ring()._repr_option('element_is_atomic')
        mons = [P._monomial(self[i], i) for i in range(v, m) if self[i]]
        if not isinstance(cs, Stream_exact) or cs._constant:
            if P._internal_poly_ring.base_ring() is P.base_ring():
                bigO = ["O(%s)" % P._monomial(1, m)]
            else:
                bigO = ["O(%s)^%s" % (', '.join(str(g) for g in P._names), m)]
        else:
            bigO = []

        from sage.misc.latex import latex
        from sage.typeset.unicode_art import unicode_art
        from sage.typeset.ascii_art import ascii_art
        from sage.misc.repr import repr_lincomb
        from sage.typeset.symbols import ascii_left_parenthesis, ascii_right_parenthesis
        from sage.typeset.symbols import unicode_left_parenthesis, unicode_right_parenthesis
        if formatter == repr:
            poly = repr_lincomb([(1, m) for m in mons + bigO], strip_one=True)
        elif formatter == latex:
            poly = repr_lincomb([(1, m) for m in mons + bigO], is_latex=True, strip_one=True)
        elif formatter == ascii_art:
            if atomic_repr:
                poly = ascii_art(*(mons + bigO), sep=" + ")
            else:
                def parenthesize(m):
                    a = ascii_art(m)
                    h = a.height()
                    return ascii_art(ascii_left_parenthesis.character_art(h),
                                     a, ascii_right_parenthesis.character_art(h))
                poly = ascii_art(*([parenthesize(m) for m in mons] + bigO), sep=" + ")
        elif formatter == unicode_art:
            if atomic_repr:
                poly = unicode_art(*(mons + bigO), sep=" + ")
            else:
                def parenthesize(m):
                    a = unicode_art(m)
                    h = a.height()
                    return unicode_art(unicode_left_parenthesis.character_art(h),
                                       a, unicode_right_parenthesis.character_art(h))
                poly = unicode_art(*([parenthesize(m) for m in mons] + bigO), sep=" + ")

        return poly

    def polynomial(self, degree=None, names=None):
        r"""
        Return ``self`` as a polynomial if ``self`` is actually so.

        INPUT:

        - ``degree`` -- ``None`` or an integer
        - ``names`` -- names of the variables; if it is ``None``, the name of
          the variables of the series is used

        OUTPUT:

        If ``degree`` is not ``None``, the terms of the series of
        degree greater than ``degree`` are first truncated.  If
        ``degree`` is ``None`` and the series is not a polynomial
        polynomial, a ``ValueError`` is raised.

        EXAMPLES::

            sage: L.<x,y> = LazyPowerSeriesRing(ZZ)
            sage: f = x^2 + y*x - x + 2; f
            2 + (-x) + (x^2+x*y)
            sage: f.polynomial()
            x^2 + x*y - x + 2

        TESTS::

            sage: g = 1 / (1 + x + y + x*y)
            sage: g3 = g.truncate(4); g3
            1 + (-x-y) + (x^2+x*y+y^2) + (-x^3-x^2*y-x*y^2-y^3)
            sage: g.polynomial()
            Traceback (most recent call last):
            ...
            ValueError: not a polynomial
            sage: g3.polynomial()
            -x^3 - x^2*y - x*y^2 - y^3 + x^2 + x*y + y^2 - x - y + 1
            sage: L.zero().polynomial()
            0
            sage: g3.polynomial() == g.polynomial(3)
            True
            sage: g3.polynomial(0)
            1

            sage: L.<z> = LazyPowerSeriesRing(ZZ)
            sage: f = z-z^2
            sage: f.polynomial()
            -z^2 + z
        """
        from sage.rings.polynomial.polynomial_ring_constructor import PolynomialRing
        S = self.parent()
        if names is None:
            names = S.variable_names()
        R = PolynomialRing(S.base_ring(), names=names)
        if isinstance(self._coeff_stream, Stream_zero):
            return R.zero()

        if degree is None:
            if (isinstance(self._coeff_stream, Stream_exact)
                and not self._coeff_stream._constant):
                m = self._coeff_stream._degree
            else:
                raise ValueError("not a polynomial")
        else:
            m = degree + 1

        if S._arity == 1:
            return R(self[0:m])
        return R.sum(self[0:m])

    def _floordiv_(self, other):
        r"""
        Return ``self`` floor divided by ``other``.

        INPUT:

        - ``other`` -- nonzero series

        EXAMPLES::

            sage: L.<x,y> = LazyPowerSeriesRing(ZZ)
            sage: g = x^2 + y*x
            sage: x // g
            0
            sage: g = (x^2 + y*x) / (1 - x + x*y)                                       # needs sage.libs.singular
            sage: x // g
            0
            sage: f = (x + y) / (1 - x - y + x*y)                                       # needs sage.libs.singular
            sage: f // g                                                                # needs sage.libs.singular
            0

            sage: L.<x> = LazyPowerSeriesRing(QQ)
            sage: g = (x + 2*x^2) / (1 - x - x^2)
            sage: 3 // g
            0
            sage: x // g
            1 - 3*x + 5*x^2 - 10*x^3 + 20*x^4 - 40*x^5 + 80*x^6 + O(x^7)
            sage: x^2 // g
            x - 3*x^2 + 5*x^3 - 10*x^4 + 20*x^5 - 40*x^6 + 80*x^7 + O(x^8)
            sage: f = (x + x^2) / (1 - x)
            sage: f // g
            1 - x + x^2 - 4*x^3 + 6*x^4 - 14*x^5 + 26*x^6 + O(x^7)
        """
        if isinstance(other._coeff_stream, Stream_zero):
            raise ZeroDivisionError("cannot divide by 0")
        P = self.parent()
        if P not in IntegralDomains():
            raise TypeError("must be an integral domain")
        left = self._coeff_stream
        right_order = other._coeff_stream._approximate_order
        if left._approximate_order < right_order:
            if left._true_order:
                return P.zero()
            while left._approximate_order < right_order:
                # TODO: Implement a bound on computing the order of a Stream
                if left[left._approximate_order]:
                    left._true_order = True
                    return P.zero()
                left._approximate_order += 1
        return super()._floordiv_(other)

class LazyPowerSeries_gcd_mixin:
    """
    A lazy power series that also implements the GCD algorithm.
    """
    def gcd(self, other):
        r"""
        Return the greatest common divisor of ``self`` and ``other``.

        EXAMPLES::

            sage: L.<x> = LazyPowerSeriesRing(QQ)
            sage: a = 16*x^5 / (1 - 5*x)
            sage: b = (22*x^2 + x^8) / (1 - 4*x^2)
            sage: a.gcd(b)
            x^2
        """
        P = self.parent()
        if P._arity != 1:
            raise NotImplementedError("only implemented for arity one")
        if not self or not other:
            return P.zero()
        sv = self.valuation()
        ov = other.valuation()
        val = min(sv, ov)
        assert val is not infinity
        # This assumes the base ring is a field
        return P.gen(0) ** val

    def xgcd(self, f):
        r"""
        Return the extended gcd of ``self`` and ``f``.

        OUTPUT:

        A triple ``(g, s, t)`` such that ``g`` is the gcd of ``self``
        and ``f``, and ``s`` and ``t`` are cofactors satisfying the
        Bezout identity

        .. MATH::

            g = s \cdot \mathrm{self} + t \cdot f.

        EXAMPLES::

            sage: L.<x> = LazyPowerSeriesRing(QQ)
            sage: a = 16*x^5 / (1 - 2*x)
            sage: b = (22*x^3 + x^8) / (1 - 3*x^2)
            sage: g, s, t = a.xgcd(b)
            sage: g
            x^3
            sage: s
            1/22 - 41/242*x^2 - 8/121*x^3 + 120/1331*x^4 + 1205/5324*x^5 + 316/14641*x^6 + O(x^7)
            sage: t
            1/22 - 41/242*x^2 - 8/121*x^3 + 120/1331*x^4 + 1205/5324*x^5 + 316/14641*x^6 + O(x^7)

            sage: LazyPowerSeriesRing.options.halting_precision(20)  # verify up to degree 20

            sage: g == s * a + t * b
            True

            sage: a = 16*x^5 / (1 - 2*x)
            sage: b = (-16*x^5 + x^8) / (1 - 3*x^2)
            sage: g, s, t = a.xgcd(b)
            sage: g
            x^5
            sage: s
            1/16 - 1/16*x - 3/16*x^2 + 1/8*x^3 - 17/256*x^4 + 9/128*x^5 + 1/128*x^6 + O(x^7)
            sage: t
            1/16*x - 1/16*x^2 - 3/16*x^3 + 1/8*x^4 - 17/256*x^5 + 9/128*x^6 + 1/128*x^7 + O(x^8)
            sage: g == s * a + t * b
            True

            sage: # needs sage.rings.finite_rings
            sage: L.<x> = LazyPowerSeriesRing(GF(2))
            sage: a = L(lambda n: n % 2, valuation=3); a
            x^3 + x^5 + x^7 + x^9 + O(x^10)
            sage: b = L(lambda n: binomial(n,2) % 2, valuation=3); b
            x^3 + x^6 + x^7 + O(x^10)
            sage: g, s, t = a.xgcd(b)
            sage: g
            x^3
            sage: s
            1 + x + x^3 + x^4 + x^5 + O(x^7)
            sage: t
            x + x^2 + x^4 + x^5 + x^6 + O(x^8)
            sage: g == s * a + t * b
            True

            sage: LazyPowerSeriesRing.options._reset()  # reset the options
        """
        P = self.parent()
        if P._arity != 1:
            raise NotImplementedError("only implemented for arity one")
        # one of the elements is zero
        if not self:
            return (P.zero(), P.zero(), P.one())
        if not f:
            return (P.zero(), P.one(), P.zero())
        # get the valuations
        sv = self.valuation()
        fv = f.valuation()
        val = min(sv, fv)
        assert val is not infinity
        # This assumes the base ring is a field
        x = P.gen(0)
        unit = (self + f).shift(-val)
        if not unit[0]:
            # this only happens if they have the same valuation
            # we multiply f by the generator to avoid any cancellations
            unit = (self + f.shift(1)).shift(-val)
            unit = ~unit
            return (x**val,
                    unit,
                    unit * x)
        unit = ~unit
        return (x**val, unit, unit)

class LazyCompletionGradedAlgebraElement(LazyCauchyProductSeries):
    """
    An element of a completion of a graded algebra that is computed lazily.
    """
    def _format_series(self, formatter, format_strings=False):
        r"""
        Return nonzero ``self`` formatted by ``formatter``.

        TESTS::

            sage: # needs sage.modules
            sage: h = SymmetricFunctions(ZZ).h()
            sage: e = SymmetricFunctions(ZZ).e()
            sage: L = LazySymmetricFunctions(tensor([h, e]))
            sage: f = L(lambda n: sum(tensor([h[k], e[n-k]]) for k in range(n+1)))
            sage: f._format_series(repr)
            '(h[]#e[])
             + (h[]#e[1]+h[1]#e[])
             + (h[]#e[2]+h[1]#e[1]+h[2]#e[])
             + (h[]#e[3]+h[1]#e[2]+h[2]#e[1]+h[3]#e[])
             + (h[]#e[4]+h[1]#e[3]+h[2]#e[2]+h[3]#e[1]+h[4]#e[])
             + (h[]#e[5]+h[1]#e[4]+h[2]#e[3]+h[3]#e[2]+h[4]#e[1]+h[5]#e[])
             + (h[]#e[6]+h[1]#e[5]+h[2]#e[4]+h[3]#e[3]+h[4]#e[2]+h[5]#e[1]+h[6]#e[])
             + O^7'
        """
        P = self.parent()
        cs = self._coeff_stream
        v = cs._approximate_order
        if isinstance(cs, Stream_exact):
            if not cs._constant:
                m = cs._degree
            else:
                m = cs._degree + P.options.constant_length
        else:
            m = v + P.options.display_length

        atomic_repr = P._internal_poly_ring.base_ring()._repr_option('element_is_atomic')
        mons = [P._monomial(self[i], i) for i in range(v, m) if self[i]]
        if not isinstance(cs, Stream_exact) or cs._constant:
            if P._internal_poly_ring.base_ring() is P.base_ring():
                bigO = ["O(%s)" % P._monomial(1, m)]
            else:
                bigO = ["O^%s" % m]
        else:
            bigO = []

        from sage.misc.latex import latex
        from sage.typeset.unicode_art import unicode_art
        from sage.typeset.ascii_art import ascii_art
        from sage.misc.repr import repr_lincomb
        from sage.typeset.symbols import ascii_left_parenthesis, ascii_right_parenthesis
        from sage.typeset.symbols import unicode_left_parenthesis, unicode_right_parenthesis
        if formatter == repr:
            poly = repr_lincomb([(1, m) for m in mons + bigO], strip_one=True)
        elif formatter == latex:
            poly = repr_lincomb([(1, m) for m in mons + bigO], is_latex=True, strip_one=True)
        elif formatter == ascii_art:
            if atomic_repr:
                poly = ascii_art(*(mons + bigO), sep=" + ")
            else:
                def parenthesize(m):
                    a = ascii_art(m)
                    h = a.height()
                    return ascii_art(ascii_left_parenthesis.character_art(h),
                                     a, ascii_right_parenthesis.character_art(h))
                poly = ascii_art(*([parenthesize(m) for m in mons] + bigO), sep=" + ")
        elif formatter == unicode_art:
            if atomic_repr:
                poly = unicode_art(*(mons + bigO), sep=" + ")
            else:
                def parenthesize(m):
                    a = unicode_art(m)
                    h = a.height()
                    return unicode_art(unicode_left_parenthesis.character_art(h),
                                       a, unicode_right_parenthesis.character_art(h))
                poly = unicode_art(*([parenthesize(m) for m in mons] + bigO), sep=" + ")

        return poly


class LazySymmetricFunction(LazyCompletionGradedAlgebraElement):
    r"""
    A symmetric function where each degree is computed lazily.

    EXAMPLES::

        sage: s = SymmetricFunctions(ZZ).s()                                            # needs sage.modules
        sage: L = LazySymmetricFunctions(s)                                             # needs sage.modules
    """
    def is_unit(self):
        """
        Return whether this element is a unit in the ring.

        EXAMPLES::

<<<<<<< HEAD
            sage: m = SymmetricFunctions(ZZ).m()                                        # needs sage.modules
            sage: L = LazySymmetricFunctions(m)                                         # needs sage.modules

            sage: L(2*m[1]).is_unit()                                                   # needs sage.modules
            False

            sage: L(-1 + 2*m[1]).is_unit()                                              # needs sage.modules
            True

            sage: L(2 + m[1]).is_unit()                                                 # needs sage.modules
            False

            sage: m = SymmetricFunctions(QQ).m()                                        # needs sage.modules
            sage: L = LazySymmetricFunctions(m)                                         # needs sage.modules

            sage: L(2 + 3*m[1]).is_unit()                                               # needs sage.modules
=======
            sage: # needs sage.modules
            sage: m = SymmetricFunctions(ZZ).m()
            sage: L = LazySymmetricFunctions(m)
            sage: L(2*m[1]).is_unit()
            False
            sage: L(-1 + 2*m[1]).is_unit()
            True
            sage: L(2 + m[1]).is_unit()
            False
            sage: m = SymmetricFunctions(QQ).m()
            sage: L = LazySymmetricFunctions(m)
            sage: L(2 + 3*m[1]).is_unit()
>>>>>>> 89e4c05f
            True
        """
        if self.is_zero(): # now 0 != 1
            return False
        return self[0].is_unit()

    def __call__(self, *args, check=True):
        r"""
        Return the composition of ``self`` with ``g``.

        The arity of ``self`` must be equal to the number of
        arguments provided.

        Given a lazy symmetric function `f` of arity `n` and a tuple
        of lazy symmetric functions `g = (g_1,\dots, g_n)` over the
        same base ring, the composition (or plethysm) `(f \circ g)`
        is defined if and only if for each `1\leq i\leq n`:

        - `g_i = 0`, or
        - setting all alphabets except the `i`-th in `f` to zero
          yields a symmetric function with only finitely many
          non-zero coefficients, or
        - `\mathrm{val}(g) > 0`.

        If `f` is a univariate 'exact' lazy symmetric function, we
        can check whether `f` has only finitely many non-zero
        coefficients.  However, if `f` has larger arity, we have no
        way to test whether setting all but one alphabets of `f` to
        zero yields a polynomial, except if `f` itself is 'exact' and
        therefore a symmetric function with only finitely many
        non-zero coefficients.

        INPUT:

        - ``g`` -- other (lazy) symmetric functions

        .. TODO::

            Allow specification of degree one elements.

        EXAMPLES::

            sage: # needs sage.modules
            sage: P.<q> = QQ[]
            sage: s = SymmetricFunctions(P).s()                                         # needs sage.modules
            sage: L = LazySymmetricFunctions(s)                                         # needs sage.modules
            sage: f = s[2]                                                              # needs sage.modules
            sage: g = s[3]                                                              # needs sage.modules
            sage: L(f)(L(g)) - L(f(g))                                                  # needs sage.modules
            0
<<<<<<< HEAD

            sage: f = s[2] + s[2,1]                                                     # needs sage.modules
            sage: g = s[1] + s[2,2]                                                     # needs sage.modules
            sage: L(f)(L(g)) - L(f(g))                                                  # needs sage.modules
            0

            sage: L(f)(g) - L(f(g))                                                     # needs sage.modules
            0

            sage: f = s[2] + s[2,1]                                                     # needs sage.modules
            sage: g = s[1] + s[2,2]                                                     # needs sage.modules
            sage: L(f)(L(q*g)) - L(f(q*g))                                              # needs sage.modules
=======
            sage: f = s[2] + s[2,1]
            sage: g = s[1] + s[2,2]
            sage: L(f)(L(g)) - L(f(g))
            0
            sage: L(f)(g) - L(f(g))
            0
            sage: f = s[2] + s[2,1]
            sage: g = s[1] + s[2,2]
            sage: L(f)(L(q*g)) - L(f(q*g))
>>>>>>> 89e4c05f
            0

        The Frobenius character of the permutation action on set
        partitions is a plethysm::

            sage: # needs sage.modules
            sage: s = SymmetricFunctions(QQ).s()
            sage: S = LazySymmetricFunctions(s)
            sage: E1 = S(lambda n: s[n], valuation=1)
            sage: E = 1 + E1
            sage: P = E(E1)
            sage: P[:5]
            [s[], s[1], 2*s[2], s[2, 1] + 3*s[3], 2*s[2, 2] + 2*s[3, 1] + 5*s[4]]

        The plethysm with a tensor product is also implemented::

            sage: # needs sage.modules
            sage: s = SymmetricFunctions(QQ).s()
            sage: X = tensor([s[1],s[[]]])
            sage: Y = tensor([s[[]],s[1]])
            sage: S = LazySymmetricFunctions(s)
            sage: S2 = LazySymmetricFunctions(tensor([s, s]))
            sage: A = S(s[1,1,1])
            sage: B = S2(X+Y)
            sage: A(B)                                                                  # needs lrcalc_python
            (s[]#s[1,1,1]+s[1]#s[1,1]+s[1,1]#s[1]+s[1,1,1]#s[])

            sage: H = S(lambda n: s[n])                                                 # needs sage.modules
<<<<<<< HEAD
            sage: H(S2(X*Y))                                                            # needs sage.modules
=======
            sage: H(S2(X*Y))                                                            # needs lrcalc_python sage.modules
>>>>>>> 89e4c05f
            (s[]#s[]) + (s[1]#s[1]) + (s[1,1]#s[1,1]+s[2]#s[2])
             + (s[1,1,1]#s[1,1,1]+s[2,1]#s[2,1]+s[3]#s[3]) + O^7
            sage: H(S2(X+Y))                                                            # needs sage.modules
            (s[]#s[]) + (s[]#s[1]+s[1]#s[]) + (s[]#s[2]+s[1]#s[1]+s[2]#s[])
             + (s[]#s[3]+s[1]#s[2]+s[2]#s[1]+s[3]#s[])
             + (s[]#s[4]+s[1]#s[3]+s[2]#s[2]+s[3]#s[1]+s[4]#s[])
             + (s[]#s[5]+s[1]#s[4]+s[2]#s[3]+s[3]#s[2]+s[4]#s[1]+s[5]#s[])
             + (s[]#s[6]+s[1]#s[5]+s[2]#s[4]+s[3]#s[3]+s[4]#s[2]+s[5]#s[1]+s[6]#s[])
             + O^7

        TESTS::

            sage: # needs sage.modules
            sage: s = SymmetricFunctions(QQ).s()
            sage: S = LazySymmetricFunctions(s)
            sage: f = 1 / (1 - S(s[2]))
            sage: g = f(s[2]); g                                                        # needs lrcalc_python
            s[] + (s[2,2]+s[4]) + O^7
            sage: S(sum(f[i](s[2]) for i in range(5))).truncate(10) == g.truncate(10)   # needs lrcalc_python
            True
            sage: f = 1 / (1 - S(s[2]))
            sage: g = S(s[1]) / (1 - S(s[1]))
            sage: f(g)                                                                  # needs lrcalc_python
            s[] + s[2] + (s[1,1,1]+2*s[2,1]+s[3])
             + (2*s[1,1,1,1]+4*s[2,1,1]+5*s[2,2]+5*s[3,1]+3*s[4])
             + (2*s[1,1,1,1,1]+10*s[2,1,1,1]+14*s[2,2,1]+18*s[3,1,1]+16*s[3,2]+14*s[4,1]+4*s[5])
             + (3*s[1,1,1,1,1,1]+22*s[2,1,1,1,1]+38*s[2,2,1,1]+28*s[2,2,2]+48*s[3,1,1,1]+82*s[3,2,1]+25*s[3,3]+51*s[4,1,1]+56*s[4,2]+31*s[5,1]+9*s[6])
             + O^7
            sage: f(0)                                                                  # needs lrcalc_python
            1
            sage: f(s(1))
            Traceback (most recent call last):
            ...
            ValueError: can only compose with a positive valuation series

        Check that composing the zero series with anything yields
        zero in the correct parent::

            sage: # needs sage.modules
            sage: e = SymmetricFunctions(QQ).e()
            sage: h = SymmetricFunctions(QQ).h()
            sage: s = SymmetricFunctions(QQ).s()
            sage: p = SymmetricFunctions(QQ).p()
            sage: L = LazySymmetricFunctions(tensor([e, h]))
            sage: r = (L(0)(s[1], p[1])); r
            0
            sage: r.parent()
            Symmetric Functions over Rational Field in the Schur basis

        Check that composing `f` with zero series yields the constant term of `f`::

            sage: f = 3*L(tensor([s[1], s[1]]))                                         # needs sage.modules
            sage: f(0, 0)                                                               # needs sage.modules
            0
            sage: (3+f)(0, 0)                                                           # needs sage.modules
            3
        """
        fP = parent(self)
        if len(args) != fP._arity:
            raise ValueError("arity must be equal to the number of arguments provided")

        # Find a good parent for the result
        from sage.structure.element import get_coercion_model
        cm = get_coercion_model()
        P = cm.common_parent(self.base_ring(), *[parent(h) for h in args])

        # f = 0
        if isinstance(self._coeff_stream, Stream_zero):
            return P.zero()

        # g = (0, ..., 0)
        if all((not isinstance(h, LazyModuleElement) and not h)
               or (isinstance(h, LazyModuleElement)
                   and isinstance(h._coeff_stream, Stream_zero))
               for h in args):
            f = self[0]
            # FIXME: TypeError: unable to convert 0 to a rational
            if f:
                return P(f.leading_coefficient())
            return P.zero()

        if len(args) == 1:
            g = args[0]
            if (isinstance(self._coeff_stream, Stream_exact)
                and not self._coeff_stream._constant):

                if not isinstance(g, LazySymmetricFunction):
                    f = self.symmetric_function()
                    return f(g)

                if (isinstance(g._coeff_stream, Stream_exact)
                    and not g._coeff_stream._constant):
                    f = self.symmetric_function()
                    gs = g.symmetric_function()
                    return P(f(gs))

            if isinstance(g, LazySymmetricFunction):
                R = P._laurent_poly_ring
            else:
                from sage.rings.lazy_series_ring import LazySymmetricFunctions
                R = g.parent()
                P = LazySymmetricFunctions(R)
                g = P(g)

            if check and not (isinstance(self._coeff_stream, Stream_exact)
                              and not self._coeff_stream._constant):
                if g._coeff_stream._approximate_order == 0:
                    if g[0]:
                        raise ValueError("can only compose with a positive valuation series")
                    g._coeff_stream._approximate_order = 1

            if P._arity == 1:
                ps = R.realization_of().p()
            else:
                ps = tensor([R._sets[0].realization_of().p()]*P._arity)
            coeff_stream = Stream_plethysm(self._coeff_stream, g._coeff_stream,
                                           P.is_sparse(), ps, R)
            return P.element_class(P, coeff_stream)

        else:
            raise NotImplementedError("only implemented for arity 1")

    plethysm = __call__

    def revert(self):
        r"""
        Return the compositional inverse of ``self``.

        Given a symmetric function `f`, the compositional inverse is
        a symmetric function `g` over the same base ring, such that
        `f \circ g = p_1`.  Thus, it is the inverse with respect to
        plethystic substitution.

        The compositional inverse exists if and only if:

        - `\mathrm{val}(f) = 1`, or

        - `f = a + b p_1` with `a, b \neq 0`.

        EXAMPLES::

            sage: # needs sage.modules
            sage: h = SymmetricFunctions(QQ).h()
            sage: L = LazySymmetricFunctions(h)
            sage: f = L(lambda n: h[n]) - 1
            sage: f(f.revert())
            h[1] + O^8

        TESTS::

            sage: f = L(lambda n: h[n]) - 1 - h[1]                                      # needs sage.modules
            sage: g = f.revert()                                                        # needs sage.modules
            sage: g[1]                                                                  # needs sage.modules
            Traceback (most recent call last):
            ...
            ValueError: compositional inverse does not exist

            sage: # needs sage.modules
            sage: R.<a,b> = QQ[]
            sage: p = SymmetricFunctions(R.fraction_field()).p()
            sage: L = LazySymmetricFunctions(p)
            sage: f = L(a + b*p[1])
            sage: f.revert()
            (((-a)/b)*p[]) + 1/b*p[1]
<<<<<<< HEAD

            sage: f = L(2*p[1])                                                         # needs sage.modules
            sage: f.revert()                                                            # needs sage.modules
            1/2*p[1]

            sage: f = L(2*p[1] + p[1,1])                                                # needs sage.modules
            sage: f.revert()                                                            # needs sage.modules
            1/2*p[1] + (-1/8*p[1,1]) + (1/16*p[1,1,1]) + (-5/128*p[1,1,1,1])
                     + (7/256*p[1,1,1,1,1]) + (-21/1024*p[1,1,1,1,1,1])
                     + (33/2048*p[1,1,1,1,1,1,1]) + O^8

            sage: f.revert()(f)                                                         # needs sage.modules
=======
            sage: f = L(2*p[1])
            sage: f.revert()
            1/2*p[1]
            sage: f = L(2*p[1] + p[1,1])
            sage: f.revert()
            1/2*p[1] + (-1/8*p[1,1]) + (1/16*p[1,1,1]) + (-5/128*p[1,1,1,1])
                     + (7/256*p[1,1,1,1,1]) + (-21/1024*p[1,1,1,1,1,1])
                     + (33/2048*p[1,1,1,1,1,1,1]) + O^8
            sage: f.revert()(f)
>>>>>>> 89e4c05f
            p[1] + O^8

        ALGORITHM:

        Let `F` be a symmetric function with valuation `1`, i.e.,
        whose constant term vanishes and whose degree one term equals
        `b p_1`.  Then

        .. MATH::

            (F - b p_1) \circ G = F \circ G - b p_1 \circ G = p_1 - b G,

        and therefore `G = (p_1 - (F - b p_1) \circ G) / b`, which
        allows recursive computation of `G`.

        .. SEEALSO::

            The compositional inverse `\Omega` of the symmetric
            function `h_1 + h_2 + \dots` can be handled much more
            efficiently using specialized methods. See
            :func:`~sage.combinat.species.generating_series.LogarithmCycleIndexSeries`

        AUTHORS:

        - Andrew Gainer-Dewar
        - Martin Rubey

        """
        P = self.parent()
        if P._arity != 1:
            raise ValueError("arity must be equal to 1")
        coeff_stream = self._coeff_stream
        if isinstance(coeff_stream, Stream_zero):
            raise ValueError("compositional inverse does not exist")
        R = P._laurent_poly_ring
        if (isinstance(coeff_stream, Stream_exact)
            and coeff_stream.order() >= 0
            and coeff_stream._degree == 2):
            # self = a + b * p_1; self.revert() = -a/b + 1/b * p_1
            a = coeff_stream[0]
            b = coeff_stream[1][Partition([1])]
            X = R(Partition([1]))
            coeff_stream = Stream_exact((-a/b, 1/b * X),
                                        order=0)
            return P.element_class(P, coeff_stream)

        # TODO: coefficients should not be checked here, it prevents
        # us from using self.define in some cases!
        if coeff_stream[0]:
            raise ValueError("cannot determine whether the compositional inverse exists")

        la = Partition([1])
        X = R(la)

        def coefficient(n):
            if n:
                return 0
            c = coeff_stream[1][la]
            if c.is_unit():
                return ~c
            raise ValueError("compositional inverse does not exist")

        b = P(lambda n: 0 if n else coeff_stream[1][la])  # TODO: we want a lazy version of Stream_exact
        b_inv = P(coefficient)  # TODO: we want a lazy version of Stream_exact
        g = P.undefined(valuation=1)
        g.define(b_inv * (X - (self - b * X)(g)))
        return g

    plethystic_inverse = revert

    compositional_inverse = revert

    def derivative_with_respect_to_p1(self, n=1):
        r"""
        Return the symmetric function obtained by taking the
        derivative of ``self`` with respect to the power-sum
        symmetric function `p_1` when the expansion of ``self`` in
        the power-sum basis is considered as a polynomial in `p_k`'s
        (with `k \geq 1`).

        This is the same as skewing ``self`` by the first power-sum
        symmetric function `p_1`.

        INPUT:

        - ``n`` -- (default: 1) nonnegative integer which determines
          which power of the derivative is taken

        EXAMPLES:

        The species `E` of sets satisfies the relationship `E' = E`::

            sage: # needs sage.modules
            sage: h = SymmetricFunctions(QQ).h()
            sage: T = LazySymmetricFunctions(h)
            sage: E = T(lambda n: h[n])
            sage: E - E.derivative_with_respect_to_p1()
            O^6

        The species `C` of cyclic orderings and the species `L` of linear
        orderings satisfy the relationship `C' = L`::

            sage: # needs sage.modules
            sage: p = SymmetricFunctions(QQ).p()
            sage: C = T(lambda n: (sum(euler_phi(k)*p([k])**(n//k)
            ....:                      for k in divisors(n))/n if n > 0 else 0))
            sage: L = T(lambda n: p([1]*n))
            sage: L - C.derivative_with_respect_to_p1()                                 # needs sage.libs.pari
            O^6

        TESTS::

            sage: # needs sage.modules
            sage: T = LazySymmetricFunctions(p)
            sage: a = T(p([1,1,1]))
            sage: a.derivative_with_respect_to_p1()
            (3*p[1,1]) + O^9
            sage: a.derivative_with_respect_to_p1(1)
            (3*p[1,1]) + O^9
            sage: a.derivative_with_respect_to_p1(2)
            6*p[1] + O^8
            sage: a.derivative_with_respect_to_p1(3)
            6*p[] + O^7
        """
        P = self.parent()
        if P._arity != 1:
            raise ValueError("arity must be equal to 1")

        coeff_stream = Stream_map_coefficients(self._coeff_stream,
                                               lambda c: c.derivative_with_respect_to_p1(n),
                                               P.is_sparse())
        coeff_stream = Stream_shift(coeff_stream, -n)
        return P.element_class(P, coeff_stream)

    def functorial_composition(self, *args):
        r"""
        Return the functorial composition of ``self`` and ``g``.

        Let `X` be a finite set of cardinality `m`.  For a group
        action of the symmetric group `g: S_n \to S_X` and a
        (possibly virtual) representation of the symmetric group on
        `X`, `f: S_X \to GL(V)`, the functorial composition is the
        (virtual) representation of the symmetric group `f \Box g:
        S_n \to GL(V)` given by `\sigma \mapsto f(g(\sigma))`.

        This is more naturally phrased in the language of
        combinatorial species.  Let `F` and `G` be species, then
        their functorial composition is the species `F \Box G` with
        `(F \Box G) [A] = F[ G[A] ]`.  In other words, an `(F \Box
        G)`-structure on a set `A` of labels is an `F`-structure
        whose labels are the set of all `G`-structures on `A`.

        The Frobenius character (or cycle index series) of `F \Box G`
        can be computed as follows, see section 2.2 of [BLL]_):

        .. MATH::

            \sum_{n \geq 0} \frac{1}{n!} \sum_{\sigma \in
            \mathfrak{S}_{n}} \operatorname{fix} F[ (G[\sigma])_{1},
            (G[\sigma])_{2}, \ldots ] \, p_{1}^{\sigma_{1}}
            p_{2}^{\sigma_{2}} \cdots.

        .. WARNING::

            The operation `f \Box g` only makes sense when `g`
            corresponds to a permutation representation, i.e., a
            group action.

        EXAMPLES:

        The species `G` of simple graphs can be expressed in terms of
        a functorial composition: `G = \mathfrak{p} \Box
        \mathfrak{p}_{2}`, where `\mathfrak{p}` is the
        :class:`~sage.combinat.species.subset_species.SubsetSpecies`.::

            sage: # needs sage.modules
            sage: R.<q> = QQ[]
<<<<<<< HEAD
            sage: h = SymmetricFunctions(R).h()                                         # needs sage.modules
            sage: m = SymmetricFunctions(R).m()                                         # needs sage.modules
            sage: L = LazySymmetricFunctions(m)                                         # needs sage.modules
            sage: P = L(lambda n: sum(q^k*h[n-k]*h[k] for k in range(n+1)))             # needs sage.modules
            sage: P2 = L(lambda n: h[2]*h[n-2], valuation=2)                            # needs sage.modules
            sage: P.functorial_composition(P2)[:4]                                      # needs sage.modules
=======
            sage: h = SymmetricFunctions(R).h()
            sage: m = SymmetricFunctions(R).m()
            sage: L = LazySymmetricFunctions(m)
            sage: P = L(lambda n: sum(q^k*h[n-k]*h[k] for k in range(n+1)))
            sage: P2 = L(lambda n: h[2]*h[n-2], valuation=2)
            sage: P.functorial_composition(P2)[:4]                                      # needs sage.libs.pari
>>>>>>> 89e4c05f
            [m[],
             m[1],
             (q+1)*m[1, 1] + (q+1)*m[2],
             (q^3+3*q^2+3*q+1)*m[1, 1, 1] + (q^3+2*q^2+2*q+1)*m[2, 1] + (q^3+q^2+q+1)*m[3]]

        For example, there are::

<<<<<<< HEAD
            sage: P.functorial_composition(P2)[4].coefficient([4])[3]                   # needs sage.modules
=======
            sage: P.functorial_composition(P2)[4].coefficient([4])[3]                   # needs sage.libs.pari sage.modules
>>>>>>> 89e4c05f
            3

        unlabelled graphs on 4 vertices and 3 edges, and::

<<<<<<< HEAD
            sage: P.functorial_composition(P2)[4].coefficient([2,2])[3]                 # needs sage.modules
=======
            sage: P.functorial_composition(P2)[4].coefficient([2,2])[3]                 # needs sage.libs.pari sage.modules
>>>>>>> 89e4c05f
            8

        labellings of their vertices with two 1's and two 2's.

        The symmetric function `h_1 \sum_n h_n` is the neutral
        element with respect to functorial composition::

            sage: # needs sage.modules
            sage: p = SymmetricFunctions(QQ).p()
            sage: h = SymmetricFunctions(QQ).h()
            sage: e = SymmetricFunctions(QQ).e()
            sage: L = LazySymmetricFunctions(h)
            sage: E = L(lambda n: h[n])
            sage: Ep = p[1]*E.derivative_with_respect_to_p1(); Ep
            h[1] + (h[1,1]) + (h[2,1]) + (h[3,1]) + (h[4,1]) + (h[5,1]) + O^7
            sage: f = L(lambda n: h[n-n//2, n//2])
            sage: f - Ep.functorial_composition(f)                                      # needs sage.libs.pari
            O^7

        The functorial composition distributes over the sum::

            sage: # needs sage.modules
            sage: F1 = L(lambda n: h[n])
            sage: F2 = L(lambda n: e[n])
            sage: f1 = F1.functorial_composition(f)
            sage: f2 = F2.functorial_composition(f)
            sage: (F1 + F2).functorial_composition(f) - f1 - f2         # long time
            O^7

        TESTS:

        Check a corner case::

            sage: h = SymmetricFunctions(QQ).h()                                        # needs sage.modules
            sage: L = LazySymmetricFunctions(h)                                         # needs sage.modules
<<<<<<< HEAD
            sage: L(h[2,1]).functorial_composition(3*h[0])                              # needs sage.modules
=======
            sage: L(h[2,1]).functorial_composition(3*h[0])                              # needs sage.libs.pari sage.modules
>>>>>>> 89e4c05f
            3*h[] + O^7

        Check an instance of a non-group action::

            sage: # needs sage.modules
            sage: s = SymmetricFunctions(QQ).s()
            sage: p = SymmetricFunctions(QQ).p()
            sage: L = LazySymmetricFunctions(p)
            sage: f = L(lambda n: s[n])
            sage: g = 2*s[2, 1, 1] + s[2, 2] + 3*s[4]
            sage: r = f.functorial_composition(g); r[4]                                 # needs sage.libs.pari
            Traceback (most recent call last):
            ...
            ValueError: the argument is not the Frobenius character of a permutation representation

        """
        if len(args) != self.parent()._arity:
            raise ValueError("arity must be equal to the number of arguments provided")
        from sage.combinat.sf.sfa import is_SymmetricFunction
        if not all(isinstance(g, LazySymmetricFunction)
                   or is_SymmetricFunction(g)
                   or not g for g in args):
            raise ValueError("all arguments must be (possibly lazy) symmetric functions")

        if len(args) == 1:
            g = args[0]
            P = g.parent()
            if isinstance(g, LazySymmetricFunction):
                R = P._laurent_poly_ring
            else:
                from sage.rings.lazy_series_ring import LazySymmetricFunctions
                R = g.parent()
                P = LazySymmetricFunctions(R)
                g = P(g)

            p = R.realization_of().p()
            # TODO: does the following introduce a memory leak?
            g = Stream_map_coefficients(g._coeff_stream, p, P.is_sparse())
            f = Stream_map_coefficients(self._coeff_stream, p, P.is_sparse())

            def g_cycle_type(s, n):
                # the cycle type of G[sigma] of any permutation sigma
                # with cycle type s, which is a partition of n
                if not n:
                    if g[0]:
                        return Partition([1]*ZZ(g[0].coefficient([])))
                    return Partition([])
                res = []
                # in the species case, k is at most
                # factorial(n) * g[n].coefficient([1]*n)
                for k in range(1, lcm(s) + 1):
                    e = 0
                    for d in divisors(k):
                        m = moebius(d)
                        if not m:
                            continue
                        u = s.power(k // d)
                        # it could be, that we never need to compute
                        # g[n], so we only do this here
                        g_u = g[n]
                        if g_u:
                            e += m * u.aut() * g_u.coefficient(u)
                    # e / k might not be an integer if g is not a
                    # group action, so it is good to check
                    res.extend([k] * ZZ(e / k))
                res.reverse()
                return Partition(res)

            def coefficient(n):
                terms = {}
                t_size = None
                for s in Partitions(n):
                    t = g_cycle_type(s, n)
                    if t_size is None:
                        t_size = sum(t)
                        f_t = f[t_size]
                        if not f_t:
                            break
                    elif t_size != sum(t):
                        raise ValueError("the argument is not the Frobenius character of a permutation representation")

                    terms[s] = t.aut() * f_t.coefficient(t) / s.aut()
                return R(p.element_class(p, terms))

            coeff_stream = Stream_function(coefficient, P._sparse, 0)
            return P.element_class(P, coeff_stream)
        else:
            raise NotImplementedError("only implemented for arity 1")

    def arithmetic_product(self, *args, check=True):
        r"""
        Return the arithmetic product of ``self`` with ``g``.

        The arithmetic product is a binary operation `\boxdot` on the
        ring of symmetric functions which is bilinear in its two
        arguments and satisfies

        .. MATH::

            p_{\lambda} \boxdot p_{\mu} = \prod\limits_{i \geq 1, j \geq 1}
            p_{\mathrm{lcm}(\lambda_i, \mu_j)}^{\mathrm{gcd}(\lambda_i, \mu_j)}

        for any two partitions `\lambda = (\lambda_1, \lambda_2, \lambda_3,
        \dots )` and `\mu = (\mu_1, \mu_2, \mu_3, \dots )` (where `p_{\nu}`
        denotes the power-sum symmetric function indexed by the partition
        `\nu`, and `p_i` denotes the `i`-th power-sum symmetric function).
        This is enough to define the arithmetic product if the base ring
        is torsion-free as a `\ZZ`-module; for all other cases the
        arithmetic product is uniquely determined by requiring it to be
        functorial in the base ring. See
        http://mathoverflow.net/questions/138148/ for a discussion of
        this arithmetic product.

        .. WARNING::

            The operation `f \boxdot g` was originally defined only
            for symmetric functions `f` and `g` without constant
            term.  We extend this definition using the convention
            that the least common multiple of any integer with `0` is
            `0`.

        If `f` and `g` are two symmetric functions which are homogeneous
        of degrees `a` and `b`, respectively, then `f \boxdot g` is
        homogeneous of degree `ab`.

        The arithmetic product is commutative and associative and has
        unity `e_1 = p_1 = h_1`.

        For species `M` and `N` such that `M[\varnothing] =
        N[\varnothing] = \varnothing`, their arithmetic product is
        the species `M \boxdot N` of "`M`-assemblies of cloned
        `N`-structures".  This operation is defined and several
        examples are given in [MM2008]_.

        INPUT:

        - ``g`` -- a cycle index series having the same parent as ``self``

        - ``check`` -- (default: ``True``) a Boolean which, when set
          to ``False``, will cause input checks to be skipped

        OUTPUT:

        The arithmetic product of ``self`` with ``g``.

        .. SEEALSO::

          :meth:`sage.combinat.sf.sfa.SymmetricFunctionAlgebra_generic_Element.arithmetic_product`

        EXAMPLES:

        For `C` the species of (oriented) cycles and `L_{+}` the
        species of nonempty linear orders, `C \boxdot L_{+}`
        corresponds to the species of "regular octopuses"; a `(C
        \boxdot L_{+})`-structure is a cycle of some length, each of
        whose elements is an ordered list of a length which is
        consistent for all the lists in the structure. ::

            sage: R.<q> = QQ[]
            sage: p = SymmetricFunctions(R).p()                                         # needs sage.modules
            sage: m = SymmetricFunctions(R).m()                                         # needs sage.modules
            sage: L = LazySymmetricFunctions(m)                                         # needs sage.modules

            sage: # needs sage.modules
            sage: C = species.CycleSpecies().cycle_index_series()
            sage: c = L(lambda n: C[n])
            sage: Lplus = L(lambda n: p([1]*n), valuation=1)
            sage: r = c.arithmetic_product(Lplus); r                                    # needs sage.libs.pari
            m[1] + (3*m[1,1]+2*m[2])
             + (8*m[1,1,1]+4*m[2,1]+2*m[3])
             + (42*m[1,1,1,1]+21*m[2,1,1]+12*m[2,2]+7*m[3,1]+3*m[4])
             + (144*m[1,1,1,1,1]+72*m[2,1,1,1]+36*m[2,2,1]+24*m[3,1,1]+12*m[3,2]+6*m[4,1]+2*m[5])
             + ...
             + O^7

        In particular, the number of regular octopuses is::

<<<<<<< HEAD
            sage: [r[n].coefficient([1]*n) for n in range(8)]                           # needs sage.modules
=======
            sage: [r[n].coefficient([1]*n) for n in range(8)]                           # needs sage.libs.pari sage.modules
>>>>>>> 89e4c05f
            [0, 1, 3, 8, 42, 144, 1440, 5760]

        It is shown in [MM2008]_ that the exponential generating
        function for regular octopuses satisfies `(C \boxdot L_{+})
        (x) = \sum_{n \geq 1} \sigma (n) (n - 1)! \frac{x^{n}}{n!}`
        (where `\sigma (n)` is the sum of the divisors of `n`). ::

            sage: [sum(divisors(i))*factorial(i-1) for i in range(1,8)]                 # needs sage.modules
            [1, 3, 8, 42, 144, 1440, 5760]

        AUTHORS:

        - Andrew Gainer-Dewar (2013)

        REFERENCES:

        - [MM2008]_

        TESTS:

        Check that the product with zero works::

            sage: # needs sage.modules
            sage: s = SymmetricFunctions(QQ).s()
            sage: L = LazySymmetricFunctions(s)
            sage: L(0).arithmetic_product(s[2])
            0
            sage: L(s[2]).arithmetic_product(0)
            0

        Check that the arithmetic product of symmetric functions of
        finite support works::

            sage: L(s([2])).arithmetic_product(s([1,1,1]))                              # needs sage.modules
            s[2, 2, 1, 1] + s[3, 1, 1, 1] + s[3, 2, 1] + s[3, 3] + 2*s[4, 1, 1]

            sage: f = 1/(1-L(s[1]))                                                     # needs sage.modules
<<<<<<< HEAD
            sage: f.arithmetic_product(s[1]) - f                                        # needs sage.modules
=======
            sage: f.arithmetic_product(s[1]) - f                                        # needs lrcalc_python sage.modules
>>>>>>> 89e4c05f
            O^7

        Check that the arithmetic product of symmetric functions with
        constant a term works as advertised::

            sage: p = SymmetricFunctions(QQ).p()                                        # needs sage.modules
            sage: L = LazySymmetricFunctions(p)                                         # needs sage.modules
            sage: L(5).arithmetic_product(3*p[2,1])                                     # needs sage.modules
            15*p[]

        Check the arithmetic product of symmetric functions over a
        finite field works::

            sage: s = SymmetricFunctions(FiniteField(2)).s()                            # needs sage.modules
            sage: L = LazySymmetricFunctions(s)                                         # needs sage.modules
            sage: L(s([2])).arithmetic_product(s([1,1,1]))                              # needs sage.modules
            s[2, 2, 1, 1] + s[3, 1, 1, 1] + s[3, 2, 1] + s[3, 3]

        """
        if len(args) != self.parent()._arity:
            raise ValueError("arity must be equal to the number of arguments provided")
        from sage.combinat.sf.sfa import is_SymmetricFunction
        if not all(isinstance(g, LazySymmetricFunction)
                   or is_SymmetricFunction(g)
                   or not g for g in args):
            raise ValueError("all arguments must be (possibly lazy) symmetric functions")

        if len(args) == 1:
            g = args[0]
            P = g.parent()

            # f = 0 or g = (0, ..., 0)
            if (isinstance(self._coeff_stream, Stream_zero)
                or (not isinstance(g, LazyModuleElement) and not g)
                or (isinstance(g, LazyModuleElement)
                    and isinstance(g._coeff_stream, Stream_zero))):
                return P.zero()

            if (isinstance(self._coeff_stream, Stream_exact)
                and not self._coeff_stream._constant):

                if not isinstance(g, LazySymmetricFunction):
                    f = self.symmetric_function()
                    return f.arithmetic_product(g)

                if (isinstance(g._coeff_stream, Stream_exact)
                    and not g._coeff_stream._constant):
                    f = self.symmetric_function()
                    gs = g.symmetric_function()
                    return P(f.arithmetic_product(gs))

            if isinstance(g, LazySymmetricFunction):
                R = P._laurent_poly_ring
            else:
                from sage.rings.lazy_series_ring import LazySymmetricFunctions
                R = g.parent()
                P = LazySymmetricFunctions(R)
                g = P(g)

            # compute the constant term in the case where not both f
            # and g have finite support
            # TODO: this should be done lazily if possible
            c = R.zero()
            if self[0]:
                if (isinstance(g._coeff_stream, Stream_exact)
                    and not g._coeff_stream._constant):
                    gs = g.symmetric_function()
                    c += self[0].arithmetic_product(gs)
                elif check:
                    raise ValueError("can only take the arithmetic product with a positive valuation series")
            if g[0]:
                if (isinstance(self._coeff_stream, Stream_exact)
                    and not self._coeff_stream._constant):
                    fs = self.symmetric_function()
                    c += fs.arithmetic_product(g[0])
                elif check:
                    raise ValueError("can only take the arithmetic product with a positive valuation series")

            p = R.realization_of().p()
            # TODO: does the following introduce a memory leak?
            g = Stream_map_coefficients(g._coeff_stream, p, P.is_sparse())
            f = Stream_map_coefficients(self._coeff_stream, p, P.is_sparse())

            def coefficient(n):
                if not n:
                    return c
                index_set = ((d, n // d) for d in divisors(n))
                return sum(f[i].arithmetic_product(g[j])
                           for i, j in index_set if f[i] and g[j])

            coeff_stream = Stream_function(coefficient, P._sparse, 0)
            return P.element_class(P, coeff_stream)
        else:
            raise NotImplementedError("only implemented for arity 1")

    def symmetric_function(self, degree=None):
        r"""
        Return ``self`` as a symmetric function if ``self`` is actually so.

        INPUT:

        - ``degree`` -- ``None`` or an integer

        OUTPUT:

        If ``degree`` is not ``None``, the terms of the series of
        degree greater than ``degree`` are first truncated.  If
        ``degree`` is ``None`` and the series is not a polynomial
        polynomial, a ``ValueError`` is raised.

        EXAMPLES::

            sage: # needs sage.modules
            sage: s = SymmetricFunctions(QQ).s()
            sage: S = LazySymmetricFunctions(s)
            sage: elt = S(s[2])
            sage: elt.symmetric_function()
            s[2]

        TESTS::

            sage: # needs sage.modules
            sage: s = SymmetricFunctions(QQ).s()
            sage: S = LazySymmetricFunctions(s)
            sage: elt = S(s[2])
            sage: elt.symmetric_function()
            s[2]
            sage: f = 1 / (1 - elt)
            sage: f                                                                     # needs lrcalc_python
            s[] + s[2] + (s[2,2]+s[3,1]+s[4]) + (s[2,2,2]+2*s[3,2,1]+s[3,3]+s[4,1,1]+3*s[4,2]+2*s[5,1]+s[6]) + O^7
            sage: f.symmetric_function()
            Traceback (most recent call last):
            ...
            ValueError: not a symmetric function

            sage: # needs sage.modules
<<<<<<< HEAD
            sage: f4 = f.truncate(5); f4
=======
            sage: f4 = f.truncate(5); f4                                                # needs lrcalc_python
>>>>>>> 89e4c05f
            s[] + s[2] + (s[2,2]+s[3,1]+s[4])
            sage: f4.symmetric_function()                                               # needs lrcalc_python
            s[] + s[2] + s[2, 2] + s[3, 1] + s[4]
            sage: f4.symmetric_function() == f.symmetric_function(4)                    # needs lrcalc_python
            True
            sage: S.zero().symmetric_function()
            0
            sage: f4.symmetric_function(0)                                              # needs lrcalc_python
            s[]

        """
        S = self.parent()
        R = S._laurent_poly_ring

        if isinstance(self._coeff_stream, Stream_zero):
            return R.zero()

        if degree is None:
            if (isinstance(self._coeff_stream, Stream_exact)
                and not self._coeff_stream._constant):
                m = self._coeff_stream._degree
            else:
                raise ValueError("not a symmetric function")
        else:
            m = degree + 1

        return R.sum(self[:m])


class LazyDirichletSeries(LazyModuleElement):
    r"""
    A Dirichlet series where the coefficients are computed lazily.

    EXAMPLES::

        sage: L = LazyDirichletSeriesRing(ZZ, "z")
        sage: f = L(constant=1)^2
        sage: f                                                                         # needs sage.symbolic
        1 + 2/2^z + 2/3^z + 3/4^z + 2/5^z + 4/6^z + 2/7^z + O(1/(8^z))
        sage: f.coefficient(100) == number_of_divisors(100)                             # needs sage.libs.pari
        True

    Lazy Dirichlet series is picklable::

        sage: g = loads(dumps(f))
        sage: g                                                                         # needs sage.symbolic
        1 + 2/2^z + 2/3^z + 3/4^z + 2/5^z + 4/6^z + 2/7^z + O(1/(8^z))
        sage: g == f
        True
    """
    def is_unit(self):
        """
        Return whether this element is a unit in the ring.

        EXAMPLES::

            sage: D = LazyDirichletSeriesRing(ZZ, "s")
            sage: D([0, 2]).is_unit()
            False

            sage: D([-1, 2]).is_unit()
            True

            sage: D([3, 2]).is_unit()
            False

            sage: D = LazyDirichletSeriesRing(QQ, "s")
            sage: D([3, 2]).is_unit()
            True
        """
        if self.is_zero(): # now 0 != 1
            return False
        return self[1].is_unit()

    def valuation(self):
        r"""
        Return the valuation of ``self``.

        This method determines the valuation of the series by looking for a
        nonzero coefficient. Hence if the series happens to be zero, then it
        may run forever.

        EXAMPLES::

            sage: L = LazyDirichletSeriesRing(ZZ, "z")
            sage: mu = L(moebius); mu.valuation()                                       # needs sage.libs.pari
            0
            sage: (mu - mu).valuation()                                                 # needs sage.libs.pari
            +Infinity
            sage: g = L(constant=1, valuation=2)
            sage: g.valuation()                                                         # needs sage.symbolic
            log(2)
            sage: (g*g).valuation()                                                     # needs sage.symbolic
            2*log(2)
        """
        if isinstance(self._coeff_stream, Stream_zero):
            return self._coeff_stream.order()
        from sage.functions.log import log
        return log(ZZ(self._coeff_stream.order()))

    def _mul_(self, other):
        """
        Return the product of this series with ``other``.

        INPUT:

        - ``other`` -- other series

        TESTS::

            sage: D = LazyDirichletSeriesRing(QQ, "s")
            sage: zeta = D(constant=1)
            sage: zeta                                                                  # needs sage.symbolic
            1 + 1/(2^s) + 1/(3^s) + O(1/(4^s))
            sage: zeta * zeta                                                           # needs sage.symbolic
            1 + 2/2^s + 2/3^s + 3/4^s + 2/5^s + 4/6^s + 2/7^s + O(1/(8^s))
            sage: [number_of_divisors(n) for n in range(1, 8)]                          # needs sage.libs.pari
            [1, 2, 2, 3, 2, 4, 2]

            sage: mu = D(moebius)
            sage: mu                                                                    # needs sage.symbolic
            1 - 1/(2^s) - 1/(3^s) - 1/(5^s) + 1/(6^s) - 1/(7^s) + O(1/(8^s))
            sage: zeta * mu                                                             # needs sage.symbolic
            1 + O(1/(8^s))
            sage: D.one() * mu is mu
            True
            sage: mu * D.one() is mu
            True

            sage: zeta*(2-zeta)                                                         # needs sage.symbolic
            1 - 1/(4^s) - 2/6^s + O(1/(8^s))

            sage: d1 = D([0,0,1,2,3])
            sage: d2 = D([0,1,2,3])
            sage: d1 * d2                                                               # needs sage.symbolic
            1/(6^s) + 2/8^s + 2/9^s + 3/10^s + 7/12^s + O(1/(13^s))

            sage: d1 * d2                       # not tested                            # needs sage.symbolic
            1/(6^s) + 2/8^s + 2/9^s + 3/10^s + 7/12^s + 6/15^s + 6/16^s + 9/20^s

            sage: L.<t> = LazyLaurentSeriesRing(D)
            sage: 1/(1-t*zeta)                                                          # needs sage.symbolic
            (1 + O(1/(8^s)))
             + (1 + 1/(2^s) + 1/(3^s) + 1/(4^s) + 1/(5^s) + 1/(6^s) + 1/(7^s) + O(1/(8^s)))*t
             + (1 + 2/2^s + 2/3^s + 3/4^s + 2/5^s + 4/6^s + 2/7^s + O(1/(8^s)))*t^2
             + (1 + 3/2^s + 3/3^s + 6/4^s + 3/5^s + 9/6^s + 3/7^s + O(1/(8^s)))*t^3
             + (1 + 4/2^s + 4/3^s + 10/4^s + 4/5^s + 16/6^s + 4/7^s + O(1/(8^s)))*t^4
             + (1 + 5/2^s + 5/3^s + 15/4^s + 5/5^s + 25/6^s + 5/7^s + O(1/(8^s)))*t^5
             + (1 + 6/2^s + 6/3^s + 21/4^s + 6/5^s + 36/6^s + 6/7^s + O(1/(8^s)))*t^6
             + O(t^7)
        """
        P = self.parent()
        left = self._coeff_stream
        right = other._coeff_stream
        if isinstance(left, Stream_zero):
            return self
        if isinstance(right, Stream_zero):
            return other
        if (isinstance(left, Stream_exact)
            and not left._constant
            and left._initial_coefficients == (P._internal_poly_ring.base_ring().one(),)
            and left.order() == 1):
            return other  # self == 1
        if (isinstance(right, Stream_exact)
            and not right._constant
            and right._initial_coefficients == (P._internal_poly_ring.base_ring().one(),)
            and right.order() == 1):
            return self  # other == 1
        coeff = Stream_dirichlet_convolve(left, right, P.is_sparse())
        # Performing exact arithmetic is slow because the series grow large
        #   very quickly as we are multiplying the degree
        #if (isinstance(left, Stream_exact) and not left._constant
        #    and isinstance(right, Stream_exact) and not right._constant):
        #    # Product of finite length Dirichlet series,
        #    #   so the result has finite length
        #    deg = (left._degree - 1) * (right._degree - 1) + 1
        #    order = left._approximate_order * right._approximate_order
        #    coeff_vals = [coeff[i] for i in range(order, deg)]
        #    return P.element_class(P, Stream_exact(coeff_vals,
        #                                           constant=left._constant, order=order, degree=deg))
        return P.element_class(P, coeff)

    def __invert__(self):
        """
        Return the multiplicative inverse of the element.

        TESTS::

            sage: L = LazyDirichletSeriesRing(ZZ, "z", sparse=False)
            sage: ~L(constant=1) - L(moebius)                                           # needs sage.libs.pari
            O(1/(8^z))
            sage: L = LazyDirichletSeriesRing(ZZ, "z", sparse=True)
            sage: ~L(constant=1) - L(moebius)                                           # needs sage.libs.pari
            O(1/(8^z))

        Trying to invert a non-invertible 'exact' series raises a
        ``ZeroDivisionError``::

            sage: f = ~L([0,1], constant=1)
            sage: f[1]
            Traceback (most recent call last):
            ...
            ZeroDivisionError: the Dirichlet inverse only exists if the coefficient with index 1 is non-zero

            sage: f = ~L(lambda n: n-1)
            sage: f[1]
            Traceback (most recent call last):
            ...
            ZeroDivisionError: rational division by zero
        """
        P = self.parent()
        return P.element_class(P, Stream_dirichlet_invert(self._coeff_stream,
                                                          P.is_sparse()))

    def __call__(self, p, *, check=True):
        r"""
        Return the composition of ``self`` with a linear polynomial ``p``.

        Return the series with the variable `s` replaced by a linear
        polynomial `a\cdot s + b`, for positive `a`.

        When `f` is an exact Dirichlet series, we can write

        .. MATH::

            f(s) = \sum_{n=1}^k a_n / n^s + C \zeta(s).

        Thus we can evaluate this for `p \in \CC` by using the analytic
        continuation of the Riemann `\zeta` function for `p \in \CC`
        with the real part of `p` at most `1`. In the case `p = 1`,
        this will return `\infty` if `C \neq 0`.

        EXAMPLES::

            sage: D = LazyDirichletSeriesRing(QQ, "s")
            sage: P.<s> = QQ[]
            sage: Z = D(constant=1)
            sage: from sage.arith.misc import dedekind_psi
            sage: Psi = D(dedekind_psi)
            sage: Z(s)*Z(s-1)/Z(2*s) - Psi                                              # needs sage.symbolic
            O(1/(8^s))

            sage: Z(s)*Z(s-1)/Z(2*s-2) - (1/Psi).map_coefficients(abs)                  # needs sage.symbolic
            O(1/(8^s))

            sage: # needs sage.symbolic
            sage: Z(5)
            zeta(5)
            sage: Z(1+I)
            zeta(I + 1)
            sage: Z(0)
            -1/2
            sage: Z(1)
            Infinity

            sage: f = D([1,2,-3,-4], valuation=2)
            sage: f                                                                     # needs sage.symbolic
            1/(2^s) + 2/3^s - 3/4^s - 4/5^s
            sage: f(2)
            449/3600
            sage: 1/2^2 + 2/3^2 + -3/4^2 + -4/5^2
            449/3600
            sage: f(0)
            -4
            sage: f(1)
            -23/60
            sage: f(-2)
            -126

            sage: f = D([4,2,-3,2])
            sage: f(0)
            5

            sage: f = D([1,2,-3,-4], constant=2)
            sage: bool(f(2) == -1 + -5/3^2 + -6/4^2 + 2*zeta(2))                        # needs sage.symbolic
            True
            sage: f(0)                                                                  # needs sage.symbolic
            -13
            sage: f(1)                                                                  # needs sage.symbolic
            Infinity
        """
        P = self.parent()
        coeff_stream = self._coeff_stream

        # Special behavior for finite series
        if isinstance(coeff_stream, Stream_exact):
            from sage.rings.cc import CC
            if not coeff_stream._constant:
                try:
                    return sum(self[k] * ~(ZZ(k)**p)
                               for k in range(1, coeff_stream._degree))
                except (ValueError, TypeError, ArithmeticError):
                    pass
            elif p in CC:
                from sage.functions.transcendental import zeta
                C = coeff_stream._constant
                ret = sum((self[k] - C) * ~(ZZ(k)**p)
                          for k in range(1, coeff_stream._degree))
                return ret + C * zeta(p)

        R = PolynomialRing(ZZ, P.variable_name())
        p = R(p)
        if p.degree() != 1:
            raise ValueError("the argument must be a linear polynomial of degree 1 with integer coefficients")
        b, a = p
        if a < 0:
            raise ValueError("the leading coefficient must be positive")

        def coefficient(m):
            m = ZZ(m)
            try:
                n = m.nth_root(a)
                return coeff_stream[n] * n ** (-b)
            except ValueError:
                return ZZ.zero()
        R = P._internal_poly_ring.base_ring()
        return P.element_class(P, Stream_function(coefficient, P._sparse, 1))

    def _format_series(self, formatter, format_strings=False):
        """
        Return nonzero ``self`` formatted by ``formatter``.

        TESTS::

            sage: # needs sage.symbolic
            sage: L = LazyDirichletSeriesRing(QQ, "s")
            sage: f = L(constant=1)
<<<<<<< HEAD
            sage: f._format_series(repr)                                                # needs sage.symbolic
            '1 + 1/(2^s) + 1/(3^s) + O(1/(4^s))'
            sage: f._format_series(unicode_art)                                         # needs sage.symbolic
                 -s    -s
            1 + 2   + 3   + O(1/(4^s))

            sage: L([1,-1,1])._format_series(repr)                                      # needs sage.symbolic
            '1 - 1/(2^s) + 1/(3^s)'

            sage: L([1,-1,1])._format_series(ascii_art)                                 # needs sage.symbolic
=======
            sage: f._format_series(repr)
            '1 + 1/(2^s) + 1/(3^s) + O(1/(4^s))'
            sage: f._format_series(unicode_art)
                 -s    -s
            1 + 2   + 3   + O(1/(4^s))
            sage: L([1,-1,1])._format_series(repr)
            '1 - 1/(2^s) + 1/(3^s)'
            sage: L([1,-1,1])._format_series(ascii_art)
>>>>>>> 89e4c05f
                  -s    -s
            1 + -2   + 3
            sage: R.<x> = QQ[]
            sage: L = LazyDirichletSeriesRing(R, "s")
<<<<<<< HEAD
            sage: L([1,-1 + x,1/3])._format_series(ascii_art)                           # needs sage.symbolic
=======
            sage: L([1,-1 + x,1/3])._format_series(ascii_art)
>>>>>>> 89e4c05f
                                  ( -s)
                                  (3  )
                  ( -s        )   (---)
            (1) + (2  *(x - 1)) + ( 3 )

            sage: L.<z> = LazyLaurentSeriesRing(QQ)
            sage: D = LazyDirichletSeriesRing(L, "s")
            sage: f = D([2, 0, 1/(1-z), 3])
            sage: f                                                                     # needs sage.symbolic
            (2)/1^s + ((1+z+z^2+O(z^3))/3^s) + (3)/4^s
            sage: f._format_series(ascii_art)                                           # needs sage.symbolic
            ((2)/1^s) + ((1 + z + z^2 + O(z^3))/3^s) + ((3)/4^s)
        """
        P = self.parent()
        cs = self._coeff_stream
        v = cs._approximate_order
        if isinstance(cs, Stream_exact):
            if not cs._constant:
                m = cs._degree
            else:
                m = cs._degree + P.options.constant_length
        else:
            m = v + P.options.display_length

        atomic_repr = P._internal_poly_ring.base_ring()._repr_option('element_is_atomic')
        mons = [P._monomial(self[i], i) for i in range(v, m) if self[i]]
        if not isinstance(cs, Stream_exact) or cs._constant:
            if P._internal_poly_ring.base_ring() is P.base_ring():
                bigO = ["O(%s)" % P._monomial(1, m)]
            else:
                bigO = ["O(%s)^%s" % (', '.join(str(g) for g in P._names), m)]
        else:
            bigO = []

        from sage.misc.latex import latex
        from sage.typeset.unicode_art import unicode_art
        from sage.typeset.ascii_art import ascii_art
        from sage.misc.repr import repr_lincomb
        if formatter == repr:
            poly = repr_lincomb([(1, mo) for mo in mons + bigO], strip_one=True)
        elif formatter == latex:
            poly = repr_lincomb([(1, mo) for mo in mons + bigO], is_latex=True, strip_one=True)
        elif formatter in [ascii_art, unicode_art]:
            if formatter == ascii_art:
                from sage.typeset.symbols import ascii_left_parenthesis as left_paren
                from sage.typeset.symbols import ascii_right_parenthesis as right_paren
            else:
                from sage.typeset.symbols import unicode_left_parenthesis as left_paren
                from sage.typeset.symbols import unicode_right_parenthesis as right_paren
            if atomic_repr:
                poly = formatter(*(mons + bigO), sep=" + ")
            else:
                def parenthesize(m):
                    a = formatter(m)
                    h = a.height()
                    return formatter(left_paren.character_art(h),
                                     a, right_paren.character_art(h))
                poly = formatter(*([parenthesize(mo) for mo in mons] + bigO), sep=" + ")

        return poly<|MERGE_RESOLUTION|>--- conflicted
+++ resolved
@@ -172,23 +172,6 @@
     ....:         yield n
     ....:         n += 1
 
-<<<<<<< HEAD
-    sage: L.<z> = LazyLaurentSeriesRing(GF(2))                                          # needs sage.rings.finite_rings
-    sage: check(L, lambda n: n, valuation=-5)                                           # needs sage.rings.finite_rings
-    sage: check(L, gen(), valuation=-5)                                                 # needs sage.rings.finite_rings
-
-    sage: L = LazyDirichletSeriesRing(QQbar, "s")                                       # needs sage.rings.number_field
-    sage: check(L, lambda n: n, valuation=2)                                            # needs sage.rings.number_field
-    sage: check(L, gen(), valuation=2)                                                  # needs sage.rings.number_field
-
-    sage: L.<z> = LazyPowerSeriesRing(GF(2))                                            # needs sage.rings.finite_rings
-    sage: check(L, lambda n: n, valuation=0)                                            # needs sage.rings.finite_rings
-    sage: check(L, gen(), valuation=0)                                                  # needs sage.rings.finite_rings
-
-    sage: L.<x,y> = LazyPowerSeriesRing(GF(2))                                          # needs sage.rings.finite_rings
-    sage: check(L, lambda n: (x + y)^n, valuation=None)                                 # needs sage.rings.finite_rings
-    sage: def gen():                                                                    # needs sage.rings.finite_rings
-=======
     sage: L.<z> = LazyLaurentSeriesRing(GF(2))
     sage: check(L, lambda n: n, valuation=-5)
     sage: check(L, gen(), valuation=-5)
@@ -204,22 +187,15 @@
     sage: L.<x,y> = LazyPowerSeriesRing(GF(2))
     sage: check(L, lambda n: (x + y)^n, valuation=None)                                 # needs sage.rings.finite_rings
     sage: def gen():
->>>>>>> 89e4c05f
     ....:     n = 0
     ....:     while True:
     ....:         yield (x+y)^n
     ....:         n += 1
     sage: check(L, gen(), valuation=None)                                               # needs sage.rings.finite_rings
 
-<<<<<<< HEAD
-    sage: s = SymmetricFunctions(GF(2)).s()                                             # needs sage.combinat sage.rings.finite_rings
-    sage: L = LazySymmetricFunctions(s)                                                 # needs sage.combinat sage.rings.finite_rings
-    sage: check(L, lambda n: sum(k*s(la) for k, la in enumerate(Partitions(n))),        # needs sage.combinat sage.rings.finite_rings
-=======
     sage: s = SymmetricFunctions(GF(2)).s()                                             # needs sage.combinat
     sage: L = LazySymmetricFunctions(s)                                                 # needs sage.combinat
     sage: check(L, lambda n: sum(k*s(la) for k, la in enumerate(Partitions(n))),        # needs sage.combinat
->>>>>>> 89e4c05f
     ....:       valuation=0)
 """
 
@@ -461,15 +437,9 @@
             sage: f.coefficients()
             lazy list [1, 1, -1/6, ...]
 
-<<<<<<< HEAD
-            sage: L.<x> = LazyPowerSeriesRing(GF(2))                                    # needs sage.rings.finite_rings
-            sage: f = L(lambda n: n)                                                    # needs sage.rings.finite_rings
-            sage: f.coefficients(5)                                                     # needs sage.rings.finite_rings
-=======
             sage: L.<x> = LazyPowerSeriesRing(GF(2))
             sage: f = L(lambda n: n)
             sage: f.coefficients(5)
->>>>>>> 89e4c05f
             [1, 1, 1, 1, 1]
         """
         coeff_stream = self._coeff_stream
@@ -529,11 +499,7 @@
             sage: s = L(lambda n: n-1)
             sage: s                                                                     # needs sage.symbolic
             1/(2^z) + 2/3^z + 3/4^z + 4/5^z + 5/6^z + 6/7^z + O(1/(8^z))
-<<<<<<< HEAD
-            sage: ms = s.map_coefficients(lambda c: c + 1)
-=======
             sage: ms = s.map_coefficients(lambda c: c + 1)                              # needs sage.symbolic
->>>>>>> 89e4c05f
             sage: ms                                                                    # needs sage.symbolic
             2/2^z + 3/3^z + 4/4^z + 5/5^z + 6/6^z + 7/7^z + 8/8^z + O(1/(9^z))
 
@@ -1371,11 +1337,7 @@
             sage: L = LazySymmetricFunctions(s)
             sage: f = L.undefined()
             sage: f.define(1+(s[1]*f).revert())
-<<<<<<< HEAD
-            sage: f
-=======
             sage: f                                                                     # needs lrcalc_python
->>>>>>> 89e4c05f
             s[] + s[1] + (-s[1,1]-s[2])
                 + (3*s[1,1,1]+6*s[2,1]+3*s[3])
                 + (-13*s[1,1,1,1]-39*s[2,1,1]-26*s[2,2]-39*s[3,1]-13*s[4])
@@ -1383,11 +1345,7 @@
                 + (-419*s[1,1,1,1,1,1]-2095*s[2,1,1,1,1]-3771*s[2,2,1,1]-2095*s[2,2,2]-4190*s[3,1,1,1]-6704*s[3,2,1]-2095*s[3,3]-4190*s[4,1,1]-3771*s[4,2]-2095*s[5,1]-419*s[6])
                 + O^7
 
-<<<<<<< HEAD
-            sage: (f*s[1]).revert() + 1 - f                                             # needs sage.combinat
-=======
             sage: (f*s[1]).revert() + 1 - f                                             # needs lrcalc_python sage.combinat
->>>>>>> 89e4c05f
             O^7
 
         """
@@ -1661,15 +1619,6 @@
             sage: # needs sage.symbolic
             sage: L = LazyDirichletSeriesRing(ZZ, "z")
             sage: s = L(lambda n: n)
-<<<<<<< HEAD
-            sage: s                                                                     # needs sage.symbolic
-            1 + 2/2^z + 3/3^z + 4/4^z + 5/5^z + 6/6^z + 7/7^z + O(1/(8^z))
-            sage: t = L(constant=1)
-            sage: t                                                                     # needs sage.symbolic
-            1 + 1/(2^z) + 1/(3^z) + O(1/(4^z))
-            sage: st = s + t
-            sage: st                                                                    # needs sage.symbolic
-=======
             sage: s
             1 + 2/2^z + 3/3^z + 4/4^z + 5/5^z + 6/6^z + 7/7^z + O(1/(8^z))
             sage: t = L(constant=1)
@@ -1677,31 +1626,18 @@
             1 + 1/(2^z) + 1/(3^z) + O(1/(4^z))
             sage: st = s + t
             sage: st
->>>>>>> 89e4c05f
             2 + 3/2^z + 4/3^z + 5/4^z + 6/5^z + 7/6^z + 8/7^z + O(1/(8^z))
             sage: r = L(constant=-1)
             sage: rt = r + t
-<<<<<<< HEAD
-            sage: rt                                                                    # needs sage.symbolic
-=======
             sage: rt
->>>>>>> 89e4c05f
             0
             sage: r = L([1,2,3])
             sage: rt = r + t
-<<<<<<< HEAD
-            sage: rt                                                                    # needs sage.symbolic
-=======
             sage: rt
->>>>>>> 89e4c05f
             2 + 3/2^z + 4/3^z + 1/(4^z) + 1/(5^z) + 1/(6^z) + O(1/(7^z))
             sage: r = L([1,2,3], constant=-1)
             sage: rt = r + t
-<<<<<<< HEAD
-            sage: rt                                                                    # needs sage.symbolic
-=======
             sage: rt
->>>>>>> 89e4c05f
             2 + 3/2^z + 4/3^z
         """
         P = self.parent()
@@ -1897,18 +1833,6 @@
             sage: # needs sage.symbolic
             sage: L = LazyDirichletSeriesRing(ZZ, "z")
             sage: g = L([0,1])
-<<<<<<< HEAD
-            sage: 2 * g                                                                 # needs sage.symbolic
-            2/2^z
-            sage: -1 * g                                                                # needs sage.symbolic
-            -1/(2^z)
-            sage: 0*g                                                                   # needs sage.symbolic
-            0
-            sage: M = L(lambda n: n)
-            sage: M                                                                     # needs sage.symbolic
-            1 + 2/2^z + 3/3^z + 4/4^z + 5/5^z + 6/6^z + 7/7^z + O(1/(8^z))
-            sage: 3 * M                                                                 # needs sage.symbolic
-=======
             sage: 2 * g
             2/2^z
             sage: -1 * g
@@ -1919,7 +1843,6 @@
             sage: M
             1 + 2/2^z + 3/3^z + 4/4^z + 5/5^z + 6/6^z + 7/7^z + O(1/(8^z))
             sage: 3 * M
->>>>>>> 89e4c05f
             3 + 6/2^z + 9/3^z + 12/4^z + 15/5^z + 18/6^z + 21/7^z + O(1/(8^z))
             sage: 1 * M is M
             True
@@ -2711,16 +2634,6 @@
             sage: # needs sage.symbolic
             sage: D = LazyDirichletSeriesRing(QQ, 's')
             sage: Z = D(constant=1)
-<<<<<<< HEAD
-            sage: Z^2                                                                   # needs sage.symbolic
-            1 + 2/2^s + 2/3^s + 3/4^s + 2/5^s + 4/6^s + 2/7^s + O(1/(8^s))
-            sage: f = Z^(1/3)
-            sage: f                                                                     # needs sage.symbolic
-            1 + 1/3/2^s + 1/3/3^s + 2/9/4^s + 1/3/5^s + 1/9/6^s + 1/3/7^s + O(1/(8^s))
-            sage: f^2                                                                   # needs sage.symbolic
-            1 + 2/3/2^s + 2/3/3^s + 5/9/4^s + 2/3/5^s + 4/9/6^s + 2/3/7^s + O(1/(8^s))
-            sage: f^3 - Z                                                               # needs sage.symbolic
-=======
             sage: Z^2
             1 + 2/2^s + 2/3^s + 3/4^s + 2/5^s + 4/6^s + 2/7^s + O(1/(8^s))
             sage: f = Z^(1/3)
@@ -2729,7 +2642,6 @@
             sage: f^2
             1 + 2/3/2^s + 2/3/3^s + 5/9/4^s + 2/3/5^s + 4/9/6^s + 2/3/7^s + O(1/(8^s))
             sage: f^3 - Z
->>>>>>> 89e4c05f
             O(1/(8^s))
 
             sage: L.<z> = LazyLaurentSeriesRing(QQ)
@@ -3603,18 +3515,6 @@
 
             sage: # needs sage.rings.number_field
             sage: Z.<x> = ZZ[]
-<<<<<<< HEAD
-            sage: K.<i> = NumberField(x^2 + 1)                                          # needs sage.rings.number_field
-            sage: R.<t> = LazyLaurentSeriesRing(K)                                      # needs sage.rings.number_field
-            sage: f = R(lambda n: i^n, valuation=-2); f                                 # needs sage.rings.number_field
-            -t^-2 - i*t^-1 + 1 + i*t - t^2 - i*t^3 + t^4 + O(t^5)
-            sage: f._im_gens_(R, [t + t^2])                                             # needs sage.rings.number_field
-            -t^-2 + (-i + 2)*t^-1 + (i - 2) + 4*t + (2*i - 6)*t^2
-             + (-2*i + 4)*t^3 + (-2*i - 7)*t^4 + O(t^5)
-
-            sage: cc = K.hom([-i])                                                      # needs sage.rings.number_field
-            sage: f._im_gens_(R, [t + t^2], base_map=cc)                                # needs sage.rings.number_field
-=======
             sage: K.<i> = NumberField(x^2 + 1)
             sage: R.<t> = LazyLaurentSeriesRing(K)
             sage: f = R(lambda n: i^n, valuation=-2); f
@@ -3624,7 +3524,6 @@
              + (-2*i + 4)*t^3 + (-2*i - 7)*t^4 + O(t^5)
             sage: cc = K.hom([-i])
             sage: f._im_gens_(R, [t + t^2], base_map=cc)
->>>>>>> 89e4c05f
             -t^-2 + (i + 2)*t^-1 + (-i - 2) + 4*t + (-2*i - 6)*t^2
              + (2*i + 4)*t^3 + (2*i - 7)*t^4 + O(t^5)
         """
@@ -3884,11 +3783,7 @@
             ValueError: can only compose with a positive valuation series
 
             sage: e5 = L(e, degree=5)
-<<<<<<< HEAD
-            sage: e5                                                                    # needs sage.symbolic
-=======
             sage: e5
->>>>>>> 89e4c05f
             1 + z + 1/2*z^2 + 1/6*z^3 + 1/24*z^4
             sage: e5(g)                                                                 # needs sage.symbolic
             1 + 1/(2^s) + 3/2/4^s + 1/(5^s) + 2/6^s + O(1/(8^s))
@@ -4665,11 +4560,7 @@
             sage: # needs sage.symbolic
             sage: D = LazyDirichletSeriesRing(QQ, "s")
             sage: g = D(constant=1)-1
-<<<<<<< HEAD
-            sage: g                                                                     # needs sage.symbolic
-=======
             sage: g
->>>>>>> 89e4c05f
             1/(2^s) + 1/(3^s) + 1/(4^s) + O(1/(5^s))
             sage: f = 1 / (1 - x - y*z); f
             1 + x + (x^2+y*z) + (x^3+2*x*y*z) + (x^4+3*x^2*y*z+y^2*z^2)
@@ -4677,21 +4568,12 @@
              + (x^6+5*x^4*y*z+6*x^2*y^2*z^2+y^3*z^3)
              + O(x,y,z)^7
             sage: fog = f(g, g, g)
-<<<<<<< HEAD
-            sage: fog                                                                   # needs sage.symbolic
-            1 + 1/(2^s) + 1/(3^s) + 3/4^s + 1/(5^s) + 5/6^s + O(1/(7^s))
-            sage: fg = 1 / (1 - g - g*g)
-            sage: fg                                                                    # needs sage.symbolic
-            1 + 1/(2^s) + 1/(3^s) + 3/4^s + 1/(5^s) + 5/6^s + 1/(7^s) + O(1/(8^s))
-            sage: fog - fg                                                              # needs sage.symbolic
-=======
             sage: fog
             1 + 1/(2^s) + 1/(3^s) + 3/4^s + 1/(5^s) + 5/6^s + O(1/(7^s))
             sage: fg = 1 / (1 - g - g*g)
             sage: fg
             1 + 1/(2^s) + 1/(3^s) + 3/4^s + 1/(5^s) + 5/6^s + 1/(7^s) + O(1/(8^s))
             sage: fog - fg
->>>>>>> 89e4c05f
             O(1/(8^s))
 
             sage: f = 1 / (1 - 2*a)
@@ -5585,24 +5467,6 @@
 
         EXAMPLES::
 
-<<<<<<< HEAD
-            sage: m = SymmetricFunctions(ZZ).m()                                        # needs sage.modules
-            sage: L = LazySymmetricFunctions(m)                                         # needs sage.modules
-
-            sage: L(2*m[1]).is_unit()                                                   # needs sage.modules
-            False
-
-            sage: L(-1 + 2*m[1]).is_unit()                                              # needs sage.modules
-            True
-
-            sage: L(2 + m[1]).is_unit()                                                 # needs sage.modules
-            False
-
-            sage: m = SymmetricFunctions(QQ).m()                                        # needs sage.modules
-            sage: L = LazySymmetricFunctions(m)                                         # needs sage.modules
-
-            sage: L(2 + 3*m[1]).is_unit()                                               # needs sage.modules
-=======
             sage: # needs sage.modules
             sage: m = SymmetricFunctions(ZZ).m()
             sage: L = LazySymmetricFunctions(m)
@@ -5615,7 +5479,6 @@
             sage: m = SymmetricFunctions(QQ).m()
             sage: L = LazySymmetricFunctions(m)
             sage: L(2 + 3*m[1]).is_unit()
->>>>>>> 89e4c05f
             True
         """
         if self.is_zero(): # now 0 != 1
@@ -5666,20 +5529,6 @@
             sage: g = s[3]                                                              # needs sage.modules
             sage: L(f)(L(g)) - L(f(g))                                                  # needs sage.modules
             0
-<<<<<<< HEAD
-
-            sage: f = s[2] + s[2,1]                                                     # needs sage.modules
-            sage: g = s[1] + s[2,2]                                                     # needs sage.modules
-            sage: L(f)(L(g)) - L(f(g))                                                  # needs sage.modules
-            0
-
-            sage: L(f)(g) - L(f(g))                                                     # needs sage.modules
-            0
-
-            sage: f = s[2] + s[2,1]                                                     # needs sage.modules
-            sage: g = s[1] + s[2,2]                                                     # needs sage.modules
-            sage: L(f)(L(q*g)) - L(f(q*g))                                              # needs sage.modules
-=======
             sage: f = s[2] + s[2,1]
             sage: g = s[1] + s[2,2]
             sage: L(f)(L(g)) - L(f(g))
@@ -5689,7 +5538,6 @@
             sage: f = s[2] + s[2,1]
             sage: g = s[1] + s[2,2]
             sage: L(f)(L(q*g)) - L(f(q*g))
->>>>>>> 89e4c05f
             0
 
         The Frobenius character of the permutation action on set
@@ -5718,11 +5566,7 @@
             (s[]#s[1,1,1]+s[1]#s[1,1]+s[1,1]#s[1]+s[1,1,1]#s[])
 
             sage: H = S(lambda n: s[n])                                                 # needs sage.modules
-<<<<<<< HEAD
-            sage: H(S2(X*Y))                                                            # needs sage.modules
-=======
             sage: H(S2(X*Y))                                                            # needs lrcalc_python sage.modules
->>>>>>> 89e4c05f
             (s[]#s[]) + (s[1]#s[1]) + (s[1,1]#s[1,1]+s[2]#s[2])
              + (s[1,1,1]#s[1,1,1]+s[2,1]#s[2,1]+s[3]#s[3]) + O^7
             sage: H(S2(X+Y))                                                            # needs sage.modules
@@ -5887,20 +5731,6 @@
             sage: f = L(a + b*p[1])
             sage: f.revert()
             (((-a)/b)*p[]) + 1/b*p[1]
-<<<<<<< HEAD
-
-            sage: f = L(2*p[1])                                                         # needs sage.modules
-            sage: f.revert()                                                            # needs sage.modules
-            1/2*p[1]
-
-            sage: f = L(2*p[1] + p[1,1])                                                # needs sage.modules
-            sage: f.revert()                                                            # needs sage.modules
-            1/2*p[1] + (-1/8*p[1,1]) + (1/16*p[1,1,1]) + (-5/128*p[1,1,1,1])
-                     + (7/256*p[1,1,1,1,1]) + (-21/1024*p[1,1,1,1,1,1])
-                     + (33/2048*p[1,1,1,1,1,1,1]) + O^8
-
-            sage: f.revert()(f)                                                         # needs sage.modules
-=======
             sage: f = L(2*p[1])
             sage: f.revert()
             1/2*p[1]
@@ -5910,7 +5740,6 @@
                      + (7/256*p[1,1,1,1,1]) + (-21/1024*p[1,1,1,1,1,1])
                      + (33/2048*p[1,1,1,1,1,1,1]) + O^8
             sage: f.revert()(f)
->>>>>>> 89e4c05f
             p[1] + O^8
 
         ALGORITHM:
@@ -6088,21 +5917,12 @@
 
             sage: # needs sage.modules
             sage: R.<q> = QQ[]
-<<<<<<< HEAD
-            sage: h = SymmetricFunctions(R).h()                                         # needs sage.modules
-            sage: m = SymmetricFunctions(R).m()                                         # needs sage.modules
-            sage: L = LazySymmetricFunctions(m)                                         # needs sage.modules
-            sage: P = L(lambda n: sum(q^k*h[n-k]*h[k] for k in range(n+1)))             # needs sage.modules
-            sage: P2 = L(lambda n: h[2]*h[n-2], valuation=2)                            # needs sage.modules
-            sage: P.functorial_composition(P2)[:4]                                      # needs sage.modules
-=======
             sage: h = SymmetricFunctions(R).h()
             sage: m = SymmetricFunctions(R).m()
             sage: L = LazySymmetricFunctions(m)
             sage: P = L(lambda n: sum(q^k*h[n-k]*h[k] for k in range(n+1)))
             sage: P2 = L(lambda n: h[2]*h[n-2], valuation=2)
             sage: P.functorial_composition(P2)[:4]                                      # needs sage.libs.pari
->>>>>>> 89e4c05f
             [m[],
              m[1],
              (q+1)*m[1, 1] + (q+1)*m[2],
@@ -6110,20 +5930,12 @@
 
         For example, there are::
 
-<<<<<<< HEAD
-            sage: P.functorial_composition(P2)[4].coefficient([4])[3]                   # needs sage.modules
-=======
             sage: P.functorial_composition(P2)[4].coefficient([4])[3]                   # needs sage.libs.pari sage.modules
->>>>>>> 89e4c05f
             3
 
         unlabelled graphs on 4 vertices and 3 edges, and::
 
-<<<<<<< HEAD
-            sage: P.functorial_composition(P2)[4].coefficient([2,2])[3]                 # needs sage.modules
-=======
             sage: P.functorial_composition(P2)[4].coefficient([2,2])[3]                 # needs sage.libs.pari sage.modules
->>>>>>> 89e4c05f
             8
 
         labellings of their vertices with two 1's and two 2's.
@@ -6159,11 +5971,7 @@
 
             sage: h = SymmetricFunctions(QQ).h()                                        # needs sage.modules
             sage: L = LazySymmetricFunctions(h)                                         # needs sage.modules
-<<<<<<< HEAD
-            sage: L(h[2,1]).functorial_composition(3*h[0])                              # needs sage.modules
-=======
             sage: L(h[2,1]).functorial_composition(3*h[0])                              # needs sage.libs.pari sage.modules
->>>>>>> 89e4c05f
             3*h[] + O^7
 
         Check an instance of a non-group action::
@@ -6341,11 +6149,7 @@
 
         In particular, the number of regular octopuses is::
 
-<<<<<<< HEAD
-            sage: [r[n].coefficient([1]*n) for n in range(8)]                           # needs sage.modules
-=======
             sage: [r[n].coefficient([1]*n) for n in range(8)]                           # needs sage.libs.pari sage.modules
->>>>>>> 89e4c05f
             [0, 1, 3, 8, 42, 144, 1440, 5760]
 
         It is shown in [MM2008]_ that the exponential generating
@@ -6383,11 +6187,7 @@
             s[2, 2, 1, 1] + s[3, 1, 1, 1] + s[3, 2, 1] + s[3, 3] + 2*s[4, 1, 1]
 
             sage: f = 1/(1-L(s[1]))                                                     # needs sage.modules
-<<<<<<< HEAD
-            sage: f.arithmetic_product(s[1]) - f                                        # needs sage.modules
-=======
             sage: f.arithmetic_product(s[1]) - f                                        # needs lrcalc_python sage.modules
->>>>>>> 89e4c05f
             O^7
 
         Check that the arithmetic product of symmetric functions with
@@ -6524,11 +6324,7 @@
             ValueError: not a symmetric function
 
             sage: # needs sage.modules
-<<<<<<< HEAD
-            sage: f4 = f.truncate(5); f4
-=======
             sage: f4 = f.truncate(5); f4                                                # needs lrcalc_python
->>>>>>> 89e4c05f
             s[] + s[2] + (s[2,2]+s[3,1]+s[4])
             sage: f4.symmetric_function()                                               # needs lrcalc_python
             s[] + s[2] + s[2, 2] + s[3, 1] + s[4]
@@ -6856,18 +6652,6 @@
             sage: # needs sage.symbolic
             sage: L = LazyDirichletSeriesRing(QQ, "s")
             sage: f = L(constant=1)
-<<<<<<< HEAD
-            sage: f._format_series(repr)                                                # needs sage.symbolic
-            '1 + 1/(2^s) + 1/(3^s) + O(1/(4^s))'
-            sage: f._format_series(unicode_art)                                         # needs sage.symbolic
-                 -s    -s
-            1 + 2   + 3   + O(1/(4^s))
-
-            sage: L([1,-1,1])._format_series(repr)                                      # needs sage.symbolic
-            '1 - 1/(2^s) + 1/(3^s)'
-
-            sage: L([1,-1,1])._format_series(ascii_art)                                 # needs sage.symbolic
-=======
             sage: f._format_series(repr)
             '1 + 1/(2^s) + 1/(3^s) + O(1/(4^s))'
             sage: f._format_series(unicode_art)
@@ -6876,16 +6660,11 @@
             sage: L([1,-1,1])._format_series(repr)
             '1 - 1/(2^s) + 1/(3^s)'
             sage: L([1,-1,1])._format_series(ascii_art)
->>>>>>> 89e4c05f
                   -s    -s
             1 + -2   + 3
             sage: R.<x> = QQ[]
             sage: L = LazyDirichletSeriesRing(R, "s")
-<<<<<<< HEAD
-            sage: L([1,-1 + x,1/3])._format_series(ascii_art)                           # needs sage.symbolic
-=======
             sage: L([1,-1 + x,1/3])._format_series(ascii_art)
->>>>>>> 89e4c05f
                                   ( -s)
                                   (3  )
                   ( -s        )   (---)
