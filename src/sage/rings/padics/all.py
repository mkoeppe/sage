--- conflicted
+++ resolved
@@ -1,17 +1,8 @@
-<<<<<<< HEAD
 
 from sage.rings.padics.all__sagemath_categories import *
 
-from .factory import Zp, Zq, Zp as pAdicRing, ZpCR, ZpCA, ZpFM, ZpFP, ZpLC, ZpLF, ZqCR, ZqCA, ZqFM, ZqFP, ZpER
-from .factory import Qp, Qq, Qp as pAdicField, QpCR, QpFP, QpLC, QpLF, QqCR, QqFP, QpER
-from .factory import pAdicExtension
-from .pow_computer import PowComputer
-from .pow_computer_ext import PowComputer_ext_maker
-=======
 from sage.rings.padics.factory import Zp, Zq, Zp as pAdicRing, ZpCR, ZpCA, ZpFM, ZpFP, ZpLC, ZpLF, ZqCR, ZqCA, ZqFM, ZqFP, ZpER
 from sage.rings.padics.factory import Qp, Qq, Qp as pAdicField, QpCR, QpFP, QpLC, QpLF, QqCR, QqFP, QpER
 from sage.rings.padics.factory import pAdicExtension
-from sage.rings.padics.padic_generic import local_print_mode
 from sage.rings.padics.pow_computer import PowComputer
-from sage.rings.padics.pow_computer_ext import PowComputer_ext_maker
->>>>>>> 3b3b72bc
+from sage.rings.padics.pow_computer_ext import PowComputer_ext_maker