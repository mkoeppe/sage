--- conflicted
+++ resolved
@@ -41,11 +41,7 @@
 
         TESTS::
 
-<<<<<<< HEAD
-            sage: R = Zp(5)  #indirect doctest
-=======
             sage: R = Zp(5)  # indirect doctest
->>>>>>> ffa0785a
         """
         if self.is_relaxed():
             from sage.rings.padics.pow_computer_flint import PowComputer_flint
@@ -97,17 +93,6 @@
 
         EXAMPLES::
 
-<<<<<<< HEAD
-            sage: K = Zp(17); K  #indirect doctest
-            17-adic Ring with capped relative precision 20
-            sage: latex(K)
-            \Bold{Z}_{17}
-            sage: K = ZpCA(17); K  #indirect doctest
-            17-adic Ring with capped absolute precision 20
-            sage: latex(K)
-            \Bold{Z}_{17}
-            sage: K = ZpFP(17); K  #indirect doctest
-=======
             sage: K = Zp(17); K  # indirect doctest
             17-adic Ring with capped relative precision 20
             sage: latex(K)
@@ -117,17 +102,12 @@
             sage: latex(K)
             \Bold{Z}_{17}
             sage: K = ZpFP(17); K  # indirect doctest
->>>>>>> ffa0785a
             17-adic Ring with floating precision 20
             sage: latex(K)
             \Bold{Z}_{17}
             sage: K = ZpFM(7); K
             7-adic Ring of fixed modulus 7^20
-<<<<<<< HEAD
-            sage: latex(K)  #indirect doctest
-=======
             sage: latex(K)  # indirect doctest
->>>>>>> ffa0785a
             \Bold{Z}_{7}
             sage: K = ZpLF(2); K   # indirect doctest
             doctest:...: FutureWarning: This class/method/function is marked as experimental. It, its functionality or its interface might change without a formal deprecation.
@@ -135,19 +115,11 @@
             2-adic Ring with lattice-float precision
             sage: latex(K)
             \Bold{Z}_{2}
-<<<<<<< HEAD
-            sage: K = Qp(17); K  #indirect doctest
-            17-adic Field with capped relative precision 20
-            sage: latex(K)
-            \Bold{Q}_{17}
-            sage: K = QpFP(17); K  #indirect doctest
-=======
             sage: K = Qp(17); K  # indirect doctest
             17-adic Field with capped relative precision 20
             sage: latex(K)
             \Bold{Q}_{17}
             sage: K = QpFP(17); K  # indirect doctest
->>>>>>> ffa0785a
             17-adic Field with floating precision 20
             sage: latex(K)
             \Bold{Q}_{17}
