--- conflicted
+++ resolved
@@ -108,11 +108,8 @@
         6*pi^2 + 7*pi^14 + 11*pi^26 + 3*pi^62 + 6*pi^74 + 3*pi^86 + 5*pi^98 +
         pi^110 + 7*pi^134 + 9*pi^146 + 4*pi^158 + 6*pi^170 + 4*pi^194 +
         pi^206 + 6*pi^218 + 9*pi^230 + O(pi^242)
-<<<<<<< HEAD
         sage: gauss_sum(2,13,2,prec=5,factored=True)
         (2, 6 + 6*13 + 10*13^2 + O(13^5))
-        
-=======
 
     .. SEEALSO::
 
@@ -121,7 +118,6 @@
           for prime finite fields
         - :meth:`sage.modular.dirichlet.DirichletCharacter.gauss_sum_numerical`
           for prime finite fields
->>>>>>> f34394d8
     """
     from sage.rings.padics.factory import Zp
     from sage.rings.all import PolynomialRing
