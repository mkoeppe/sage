# sage_setup: distribution = sagemath-pari
<<<<<<< HEAD
# sage.doctest: needs sage.rings.padics
=======
>>>>>>> 5ae0bc7a
"""
`p`-adic Capped Relative Elements

Elements of `p`-adic Rings with Capped Relative Precision

AUTHORS:

- David Roe: initial version, rewriting to use templates (2012-3-1)
- Genya Zaytman: documentation
- David Harvey: doctests
"""

#*****************************************************************************
#       Copyright (C) 2007-2013 David Roe <roed.math@gmail.com>
#                               William Stein <wstein@gmail.com>
#
#  Distributed under the terms of the GNU General Public License (GPL)
#  as published by the Free Software Foundation; either version 2 of
#  the License, or (at your option) any later version.
#
#                  http://www.gnu.org/licenses/
#*****************************************************************************

include "sage/libs/linkages/padics/mpz.pxi"
include "CR_template.pxi"

from sage.libs.pari import pari
from sage.libs.pari.convert_gmp cimport new_gen_from_padic
from sage.rings.finite_rings.integer_mod import Mod
from sage.rings.padics.pow_computer cimport PowComputer_class

cdef extern from "transcendantal.c":
    cdef void padiclog(mpz_t ans, const mpz_t a, unsigned long p, unsigned long prec, const mpz_t modulo)
    cdef void padicexp(mpz_t ans, const mpz_t a, unsigned long p, unsigned long prec, const mpz_t modulo)
    cdef void padicexp_Newton(mpz_t ans, const mpz_t a, unsigned long p, unsigned long prec, unsigned long precinit, const mpz_t modulo)


cdef class PowComputer_(PowComputer_base):
    """
    A PowComputer for a capped-relative padic ring or field.
    """
    def __init__(self, Integer prime, long cache_limit, long prec_cap, long ram_prec_cap, bint in_field):
        """
        Initialization.

        EXAMPLES::

            sage: R = ZpCR(5)
            sage: type(R.prime_pow)
            <class 'sage.rings.padics.padic_capped_relative_element.PowComputer_'>
            sage: R.prime_pow._prec_type
            'capped-rel'
        """
        self._prec_type = 'capped-rel'
        PowComputer_base.__init__(self, prime, cache_limit, prec_cap, ram_prec_cap, in_field)

cdef class pAdicCappedRelativeElement(CRElement):
    """
    Constructs new element with given parent and value.

    INPUT:

    - ``x`` -- value to coerce into a capped relative ring or field

    - ``absprec`` -- maximum number of digits of absolute precision

    - ``relprec`` -- maximum number of digits of relative precision

    EXAMPLES::

        sage: R = Zp(5, 10, 'capped-rel')

    Construct from integers::

        sage: R(3)
        3 + O(5^10)
        sage: R(75)
        3*5^2 + O(5^12)
        sage: R(0)
        0
        sage: R(-1)
        4 + 4*5 + 4*5^2 + 4*5^3 + 4*5^4 + 4*5^5 + 4*5^6 + 4*5^7 + 4*5^8 + 4*5^9 + O(5^10)
        sage: R(-5)
        4*5 + 4*5^2 + 4*5^3 + 4*5^4 + 4*5^5 + 4*5^6 + 4*5^7 + 4*5^8 + 4*5^9 + 4*5^10 + O(5^11)
        sage: R(-7*25)
        3*5^2 + 3*5^3 + 4*5^4 + 4*5^5 + 4*5^6 + 4*5^7 + 4*5^8 + 4*5^9 + 4*5^10 + 4*5^11 + O(5^12)

    Construct from rationals::

        sage: R(1/2)
        3 + 2*5 + 2*5^2 + 2*5^3 + 2*5^4 + 2*5^5 + 2*5^6 + 2*5^7 + 2*5^8 + 2*5^9 + O(5^10)
        sage: R(-7875/874)
        3*5^3 + 2*5^4 + 2*5^5 + 5^6 + 3*5^7 + 2*5^8 + 3*5^10 + 3*5^11 + 3*5^12 + O(5^13)
        sage: R(15/425)
        Traceback (most recent call last):
        ...
        ValueError: p divides the denominator

    Construct from IntegerMod::

        sage: R(Integers(125)(3))
        3 + O(5^3)
        sage: R(Integers(5)(3))
        3 + O(5)
        sage: R(Integers(5^30)(3))
        3 + O(5^10)
        sage: R(Integers(5^30)(1+5^23))
        1 + O(5^10)
        sage: R(Integers(49)(3))
        Traceback (most recent call last):
        ...
        TypeError: p does not divide modulus 49

    ::

        sage: R(Integers(48)(3))
        Traceback (most recent call last):
        ...
        TypeError: p does not divide modulus 48

    Some other conversions::

        sage: R(R(5))
        5 + O(5^11)

    Construct from Pari objects::

        sage: R = Zp(5)
        sage: x = pari(123123) ; R(x)                                                   # needs sage.libs.pari
        3 + 4*5 + 4*5^2 + 4*5^3 + 5^4 + 4*5^5 + 2*5^6 + 5^7 + O(5^20)
        sage: R(pari(R(5252)))
        2 + 2*5^3 + 3*5^4 + 5^5 + O(5^20)
        sage: R = Zp(5,prec=5)
        sage: R(pari(-1))
        4 + 4*5 + 4*5^2 + 4*5^3 + 4*5^4 + O(5^5)
        sage: pari(R(-1))                                                               # needs sage.libs.pari
        4 + 4*5 + 4*5^2 + 4*5^3 + 4*5^4 + O(5^5)
        sage: pari(R(0))                                                                # needs sage.libs.pari
        0
        sage: R(pari(R(0,5)))
        O(5^5)

    .. TODO:: doctests for converting from other types of p-adic rings

    """
    def lift(self):
        r"""
        Return an integer or rational congruent to ``self`` modulo ``self``'s
        precision.  If a rational is returned, its denominator will equal
        ``p^ordp(self)``.

        EXAMPLES::

            sage: R = Zp(7,4,'capped-rel'); a = R(8); a.lift()
            8
            sage: R = Qp(7,4); a = R(8); a.lift()
            8
            sage: R = Qp(7,4); a = R(8/7); a.lift()
            8/7
        """
        return self.lift_c()

    cdef lift_c(self):
        """
        Implementation of lift.

        TESTS::

            sage: O(5^5).lift()  # indirect doctest
            0
            sage: R = Qp(5); R(0).lift()
            0
            sage: R(5/9).lift()
            264909532335070
            sage: R(9/5).lift()
            9/5
        """
        cdef Integer ans
        cdef Rational ansr
        if self.ordp >= 0:
            ans = PY_NEW(Integer)
            if self.relprec == 0:
                mpz_set_ui(ans.value, 0)
            else:
                mpz_set(ans.value, self.unit)
                mpz_mul(ans.value, ans.value, self.prime_pow.pow_mpz_t_tmp(self.ordp))
            return ans
        else:
            ansr = Rational.__new__(Rational)
            if self.relprec == 0:
                mpq_set_si(ansr.value, 0, 1)
                return self
            else:
                mpz_set(mpq_numref(ansr.value), self.unit)
                mpz_set(mpq_denref(ansr.value), self.prime_pow.pow_mpz_t_tmp(-self.ordp))
            return ansr

    def __pari__(self):
        """
        Convert this element to an equivalent pari element.

        EXAMPLES::

            sage: R = Zp(17, 10); a = ~R(14); pari(a)  # indirect doctest
            11 + 3*17 + 17^2 + 6*17^3 + 13*17^4 + 15*17^5 + 10*17^6 + 3*17^7 + 17^8 + 6*17^9 + O(17^10)
            sage: pari(R(0))                                                            # needs sage.libs.pari
            0
            sage: pari(R(0,5))                                                          # needs sage.libs.pari
            O(17^5)
        """
        return self._to_gen()

    cdef pari_gen _to_gen(self):
        """
        Convert this element to an equivalent pari element.

        EXAMPLES::

            sage: R = Zp(5, 10); a = R(17); pari(a)  # indirect doctest
            2 + 3*5 + O(5^10)
            sage: pari(R(0))                                                            # needs sage.libs.pari
            0
            sage: pari(R(0,5))                                                          # needs sage.libs.pari
            O(5^5)
            sage: pari(R(0,5)).debug()                                                  # needs sage.libs.pari
            [&=...] PADIC(lg=5):... (precp=0,valp=5):... ... ... ...
                p : [&=...] INT(lg=3):... (+,lgefint=3):... ...
              p^l : [&=...] INT(lg=3):... (+,lgefint=3):... ...
                I : gen_0
        """
        if exactzero(self.ordp):
            return pari.zero()
        else:
            return new_gen_from_padic(self.ordp, self.relprec,
                                      self.prime_pow.prime.value,
                                      self.prime_pow.pow_mpz_t_tmp(self.relprec),
                                      self.unit)

    def _integer_(self, Z=None):
        r"""
        Return an integer congruent to this element modulo
        ``p^self.absolute_precision()``.

         EXAMPLES::

            sage: R = Zp(5); a = R(-1); a._integer_()
            95367431640624
         """
        if self.ordp < 0:
            raise ValueError("cannot form an integer out of a p-adic field element with negative valuation")
        return self.lift_c()

    def residue(self, absprec=1, field=None, check_prec=True):
        r"""
        Reduce this element modulo `p^{\mathrm{absprec}}`.

        INPUT:

        - ``absprec`` -- a non-negative integer (default: ``1``)

        - ``field`` -- boolean (default ``None``); whether to return an element
          of `\GF{p}` or `\ZZ / p\ZZ`

        - ``check_prec`` -- boolean (default ``True``); whether to raise
          an error if this element has insufficient precision to determine
          the reduction

        OUTPUT:

        This element reduced modulo `p^\mathrm{absprec}` as an element of
        `\ZZ/p^\mathrm{absprec}\ZZ`.

        EXAMPLES::

            sage: R = Zp(7,4)
            sage: a = R(8)
            sage: a.residue(1)
            1

        This is different from applying ``% p^n`` which returns an element in
        the same ring::

            sage: b = a.residue(2); b
            8
            sage: b.parent()
            Ring of integers modulo 49
            sage: c = a % 7^2; c
            1 + 7 + O(7^4)
            sage: c.parent()
            7-adic Ring with capped relative precision 4

        For elements in a field, application of ``% p^n`` always returns
        zero, the remainder of the division by ``p^n``::

            sage: K = Qp(7,4)
            sage: a = K(8)
            sage: a.residue(2)
            8
            sage: a % 7^2
            1 + 7 + O(7^4)

            sage: b = K(1/7)
            sage: b.residue()
            Traceback (most recent call last):
            ...
            ValueError: element must have non-negative valuation in order to compute residue

        TESTS::

            sage: R = Zp(7,4)
            sage: a = R(8)
            sage: a.residue(0)
            0
            sage: a.residue(-1)
            Traceback (most recent call last):
            ...
            ValueError: cannot reduce modulo a negative power of p
            sage: a.residue(5)
            Traceback (most recent call last):
            ...
            PrecisionError: not enough precision known in order to compute residue
            sage: a.residue(5, check_prec=False)
            8

            sage: a.residue(field=True).parent()
            Finite Field of size 7

        .. SEEALSO::

            :meth:`_mod_`

        """
        cdef Integer selfvalue, modulus
        cdef long aprec
        if not isinstance(absprec, Integer):
            absprec = Integer(absprec)
        if check_prec and absprec > self.precision_absolute():
            raise PrecisionError("not enough precision known in order to compute residue")
        elif absprec < 0:
            raise ValueError("cannot reduce modulo a negative power of p")
        if self.ordp < 0:
            raise ValueError("element must have non-negative valuation in order to compute residue")
        if field is None:
            field = (absprec == 1)
        elif field and absprec != 1:
            raise ValueError("field keyword may only be set at precision 1")
        modulus = PY_NEW(Integer)
        aprec = mpz_get_ui((<Integer>absprec).value)
        mpz_set(modulus.value, self.prime_pow.pow_mpz_t_tmp(aprec))
        selfvalue = PY_NEW(Integer)
        if self.relprec == 0:
            mpz_set_ui(selfvalue.value, 0)
        else:
            # Need to do this better.
            mpz_mul(selfvalue.value, self.prime_pow.pow_mpz_t_tmp(self.ordp), self.unit)
        if field:
            from sage.rings.finite_rings.finite_field_constructor import GF
            return GF(self.parent().prime())(selfvalue)
        else:
            return Mod(selfvalue, modulus)

    def _log_binary_splitting(self, aprec, mina=0):
        r"""
        Return ``\log(self)`` for ``self`` equal to 1 in the residue field.

        This is a helper method for :meth:`log`.
        It uses a fast binary splitting algorithm.

        INPUT:

        - ``aprec`` -- an integer, the precision to which the result is
          correct; ``aprec`` must not exceed the precision cap of the ring over
          which this element is defined
        - ``mina`` -- an integer (default: 0), the series will check `n` up to
          this valuation (and beyond) to see if they can contribute to the
          series

        .. NOTE::

            The function does not check that its argument ``self`` is
            1 in the residue field. If this assumption is not fulfilled
            the behaviour of the function is not specified.

        ALGORITHM:

        1. Raise `u` to the power `p^v` for a suitable `v` in order
           to make it closer to 1. (`v` is chosen such that `p^v` is
           close to the precision.)

        2. Write

           .. MATH::

               u^{p-1} = \prod_{i=1}^\infty (1 - a_i p^{(v+1)*2^i})

           with `0 \leq a_i < p^{(v+1)*2^i}` and compute
           `\log(1 - a_i p^{(v+1)*2^i})` using the standard Taylor expansion

           .. MATH::

               \log(1 - x) = -x - 1/2 x^2 - 1/3 x^3 - 1/4 x^4 - 1/5 x^5 - \cdots

           together with a binary splitting method.

        3. Divide the result by `p^v`

        The complexity of this algorithm is quasi-linear.

        EXAMPLES::

            sage: r = Qp(5,prec=4)(6)
            sage: r._log_binary_splitting(2)
            5 + O(5^2)
            sage: r._log_binary_splitting(4)
            5 + 2*5^2 + 4*5^3 + O(5^4)
            sage: r._log_binary_splitting(100)
            5 + 2*5^2 + 4*5^3 + O(5^4)

            sage: r = Zp(5,prec=4,type='fixed-mod')(6)
            sage: r._log_binary_splitting(5)
            5 + 2*5^2 + 4*5^3
        """
        cdef unsigned long p
        cdef unsigned long prec = min(aprec, self.relprec)
        cdef pAdicCappedRelativeElement ans

        if mpz_fits_slong_p(self.prime_pow.prime.value) == 0:
            raise NotImplementedError("the prime %s does not fit in a long" % self.prime_pow.prime)
        p = self.prime_pow.prime

        ans = self._new_c()
        ans.ordp = 0
        ans.relprec = prec
        sig_on()
        padiclog(ans.unit, self.unit, p, prec, self.prime_pow.pow_mpz_t_tmp(prec))
        sig_off()
        ans._normalize()

        return ans

    def _exp_binary_splitting(self, aprec):
        r"""
        Compute the exponential power series of this element

        This is a helper method for :meth:`exp`.

        INPUT:

        - ``aprec`` -- an integer, the precision to which to compute the
          exponential

        .. NOTE::

            The function does not check that its argument ``self`` is
            the disk of convergence of ``exp``. If this assumption is not
            fulfilled the behaviour of the function is not specified.

        ALGORITHM:

        Write

        .. MATH::

            self = \sum_{i=1}^\infty a_i p^{2^i}

        with `0 \leq a_i < p^{2^i}` and compute
        `\exp(a_i p^{2^i})` using the standard Taylor expansion

        .. MATH::

            \exp(x) = 1 + x + x^2/2 + x^3/6 + x^4/24 + \cdots

        together with a binary splitting method.

        The binary complexity of this algorithm is quasi-linear.

        EXAMPLES::

            sage: R = Zp(7,5)
            sage: x = R(7)
            sage: x.exp(algorithm="binary_splitting")   # indirect doctest
            1 + 7 + 4*7^2 + 2*7^3 + O(7^5)

        """
        cdef unsigned long p
        cdef unsigned long prec = aprec
        cdef pAdicCappedRelativeElement ans
        cdef Integer selfint = self.lift_c()

        if mpz_fits_slong_p(self.prime_pow.prime.value) == 0:
            raise NotImplementedError("the prime %s does not fit in a long" % self.prime_pow.prime)
        p = self.prime_pow.prime

        ans = self._new_c()
        ans.ordp = 0
        ans.relprec = prec
        sig_on()
        padicexp(ans.unit, selfint.value, p, prec, self.prime_pow.pow_mpz_t_tmp(prec))
        sig_off()

        return ans

    def _exp_newton(self, aprec, log_algorithm=None):
        r"""
        Compute the exponential power series of this element.

        This is a helper method for :meth:`exp`.

        INPUT:

        - ``aprec`` -- an integer; the precision to which to compute the
          exponential

        - ``log_algorithm`` -- (default: ``None``) the algorithm used for
          computing the logarithm; this attribute is passed to the :meth:`log`
          method; see :meth:`log` for more details about the possible
          algorithms

        .. NOTE::

            The function does not check that its argument ``self`` is
            the disk of convergence of ``exp``. If this assumption is not
            fulfilled the behaviour of the function is not specified.

        ALGORITHM:

        Solve the equation `\log(x) = self` using the Newton scheme::

        .. MATH::

            x_{i+1} = x_i \cdot (1 + self - \log(x_i))

        The binary complexity of this algorithm is roughly the same
        than that of the computation of the logarithm.

        EXAMPLES::

            sage: # needs sage.libs.ntl
            sage: R.<w> = Zq(7^2,5)
            sage: x = R(7*w)
            sage: x.exp(algorithm="newton")   # indirect doctest
            1 + w*7 + (4*w + 2)*7^2 + (w + 6)*7^3 + 5*7^4 + O(7^5)
        """
        cdef unsigned long p
        cdef unsigned long prec = aprec
        cdef pAdicCappedRelativeElement ans
        cdef Integer selfint = self.lift_c()

        if mpz_fits_slong_p(self.prime_pow.prime.value) == 0:
            raise NotImplementedError("the prime %s does not fit in a long" % self.prime_pow.prime)
        p = self.prime_pow.prime

        ans = self._new_c()
        ans.ordp = 0
        ans.relprec = prec
        mpz_set_ui(ans.unit, 1)
        sig_on()
        if p == 2:
            padicexp_Newton(ans.unit, selfint.value, p, prec, 2, self.prime_pow.pow_mpz_t_tmp(prec))
        else:
            padicexp_Newton(ans.unit, selfint.value, p, prec, 1, self.prime_pow.pow_mpz_t_tmp(prec))
        sig_off()

        return ans


def unpickle_pcre_v1(R, unit, ordp, relprec):
    """
    Unpickles a capped relative element.

    EXAMPLES::

        sage: from sage.rings.padics.padic_capped_relative_element import unpickle_pcre_v1
        sage: R = Zp(5)
        sage: a = unpickle_pcre_v1(R, 17, 2, 5); a
        2*5^2 + 3*5^3 + O(5^7)
    """
    return unpickle_cre_v2(pAdicCappedRelativeElement, R, unit, ordp, relprec)


def base_p_list(Integer n, bint pos, PowComputer_class prime_pow):
    r"""
    Return a base-`p` list of digits of ``n``.

    INPUT:

    - ``n`` -- a positive :class:`Integer`

    - ``pos`` -- a boolean; if ``True``, then returns the standard base `p`
      expansion, otherwise the digits lie in the range `-p/2` to `p/2`.

    - ``prime_pow`` -- a :class:`PowComputer` giving the prime

    EXAMPLES::

        sage: from sage.rings.padics.padic_capped_relative_element import base_p_list
        sage: base_p_list(192837, True, Zp(5).prime_pow)
        [2, 2, 3, 2, 3, 1, 2, 2]
        sage: 2 + 2*5 + 3*5^2 + 2*5^3 + 3*5^4 + 5^5 + 2*5^6 + 2*5^7
        192837
        sage: base_p_list(192837, False, Zp(5).prime_pow)
        [2, 2, -2, -2, -1, 2, 2, 2]
        sage: 2 + 2*5 - 2*5^2 - 2*5^3 - 5^4 + 2*5^5 + 2*5^6 + 2*5^7
        192837
    """
    if mpz_sgn(n.value) < 0:
        raise ValueError("n must be nonnegative")
    cdef expansion_mode mode = simple_mode if pos else smallest_mode
    # We need a p-adic element to feed to ExpansionIter before resetting its curvalue
    from sage.rings.padics.factory import Zp
    p = prime_pow.prime
    dummy = Zp(p)(0)
    cdef ExpansionIter expansion = ExpansionIter(dummy, n.exact_log(p) + 2, mode)
    mpz_set(expansion.curvalue, n.value)
    return trim_zeros(list(expansion))<|MERGE_RESOLUTION|>--- conflicted
+++ resolved
@@ -1,8 +1,5 @@
 # sage_setup: distribution = sagemath-pari
-<<<<<<< HEAD
 # sage.doctest: needs sage.rings.padics
-=======
->>>>>>> 5ae0bc7a
 """
 `p`-adic Capped Relative Elements
 
