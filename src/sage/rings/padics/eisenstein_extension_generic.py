# sage_setup: distribution = sagemath-pari
"""
Eisenstein Extension Generic

This file implements the shared functionality for Eisenstein extensions.

AUTHORS:

- David Roe
"""

# ****************************************************************************
#       Copyright (C) 2008 David Roe <roed.math@gmail.com>
#                          William Stein <wstein@gmail.com>
#
#  Distributed under the terms of the GNU General Public License (GPL)
#  as published by the Free Software Foundation; either version 2 of
#  the License, or (at your option) any later version.
#
#                  https://www.gnu.org/licenses/
# ****************************************************************************

from .padic_extension_generic import pAdicExtensionGeneric
from sage.rings.infinity import infinity


class EisensteinExtensionGeneric(pAdicExtensionGeneric):
    def __init__(self, poly, prec, print_mode, names, element_class):
        """
        Initializes ``self``.

        EXAMPLES::

            sage: A = Zp(7,10)
            sage: S.<x> = A[]                                                           # needs sage.libs.ntl
<<<<<<< HEAD
            sage: B.<t> = A.ext(x^2+7)  #indirect doctest                               # needs sage.libs.ntl sage.rings.padics
=======
            sage: B.<t> = A.ext(x^2+7)  # indirect doctest                              # needs sage.libs.ntl sage.rings.padics
>>>>>>> ffa0785a
        """
        pAdicExtensionGeneric.__init__(self, poly, prec, print_mode, names, element_class)
        #self._precompute()

    def _extension_type(self):
        """
        Return the type (``Unramified``, ``Eisenstein``) of this
        extension as a string, if any.

        Used for printing.

        EXAMPLES::

            sage: K.<a> = Qq(5^3)                                                       # needs sage.libs.ntl
            sage: K._extension_type()                                                   # needs sage.libs.ntl
            'Unramified'

            sage: x = polygen(ZZ, 'x')
            sage: L.<pi> = Qp(5).extension(x^2 - 5)                                     # needs sage.libs.ntl
            sage: L._extension_type()                                                   # needs sage.libs.ntl
            'Eisenstein'
        """
        return "Eisenstein"

    def absolute_e(self):
        """
        Return the absolute ramification index of this ring or field

        EXAMPLES::

            sage: K.<a> = Qq(3^5)                                                       # needs sage.libs.ntl
            sage: K.absolute_e()                                                        # needs sage.libs.ntl
            1

            sage: x = polygen(ZZ, 'x')
            sage: L.<pi> = Qp(3).extension(x^2 - 3)                                     # needs sage.libs.ntl
            sage: L.absolute_e()                                                        # needs sage.libs.ntl
            2
        """
        return self.modulus().degree() * self.base_ring().absolute_e()

    def inertia_subring(self):
        """
        Return the inertia subring.

        Since an Eisenstein extension is totally ramified, this is
        just the ground field.

        EXAMPLES::

            sage: A = Zp(7,10)
            sage: S.<x> = A[]                                                           # needs sage.libs.ntl
            sage: B.<t> = A.ext(x^2 + 7)                                                # needs sage.libs.ntl
            sage: B.inertia_subring()                                                   # needs sage.libs.ntl
            7-adic Ring with capped relative precision 10
        """
        return self.ground_ring()

    def residue_class_field(self):
        """
        Return the residue class field.

        INPUT:

        - ``self`` -- a p-adic ring

        OUTPUT:

        the residue field

        EXAMPLES::

            sage: A = Zp(7,10)
            sage: S.<x> = A[]                                                           # needs sage.libs.ntl
            sage: B.<t> = A.ext(x^2 + 7)                                                # needs sage.libs.ntl
            sage: B.residue_class_field()                                               # needs sage.libs.ntl
            Finite Field of size 7
        """
        return self.ground_ring().residue_class_field()

    def residue_ring(self, n):
        """
        Return the quotient of the ring of integers by the `n`-th power of its maximal ideal.

        EXAMPLES::

            sage: S.<x> = ZZ[]
            sage: W.<w> = Zp(5).extension(x^2 - 5)                                      # needs sage.libs.ntl
            sage: W.residue_ring(1)                                                     # needs sage.libs.ntl
            Ring of integers modulo 5

        The following requires implementing more general Artinian rings::

            sage: W.residue_ring(2)                                                     # needs sage.libs.ntl
            Traceback (most recent call last):
            ...
            NotImplementedError
        """
        if n == 1:
            return self.ground_ring().residue_ring(1)
        else:
            raise NotImplementedError

    #def discriminant(self, K=None):
    #    if K is self:
    #        return 1
    #    else:
    #        raise NotImplementedError

    #def automorphisms(self):
    #    raise NotImplementedError

    #def galois_group(self):
    #    r"""
    #    Returns the Galois group of self's fraction field over Qp.
    #    """
    #    ##
    #    ## If K is a number field, then K.galois_group() can return
    #    ## other variants, i.e. via Pari or KASH. We could consider
    #    ## doing this.
    #    ##
    #    raise NotImplementedError

    #def is_abelian(self):
    #    raise NotImplementedError

    #def is_normal(self):
    #    raise NotImplementedError

    def gen(self, n=0):
        """
        Return a generator for ``self`` as an extension of its ground ring.

        EXAMPLES::

            sage: A = Zp(7,10)
            sage: S.<x> = A[]                                                           # needs sage.libs.ntl
            sage: B.<t> = A.ext(x^2 + 7)                                                # needs sage.libs.ntl
            sage: B.gen()                                                               # needs sage.libs.ntl
            t + O(t^21)
        """
        if n != 0:
            raise IndexError("only one generator")
        return self([0,1])

    def uniformizer_pow(self, n):
        """
        Return the `n`-th power of the uniformizer of ``self`` (as an
        element of ``self``).

        EXAMPLES::

            sage: A = Zp(7,10)
            sage: S.<x> = A[]                                                           # needs sage.libs.ntl
            sage: B.<t> = A.ext(x^2 + 7)                                                # needs sage.libs.ntl
            sage: B.uniformizer_pow(5)                                                  # needs sage.libs.ntl
            t^5 + O(t^25)
        """
        if n is infinity:
            return self(0)
        else:
            return self(1) << n

    def uniformizer(self):
        """
        Return the uniformizer of ``self``, i.e., a generator for the unique
        maximal ideal.

        EXAMPLES::

            sage: A = Zp(7,10)
            sage: S.<x> = A[]                                                           # needs sage.libs.ntl
            sage: B.<t> = A.ext(x^2 + 7)                                                # needs sage.libs.ntl
            sage: B.uniformizer()                                                       # needs sage.libs.ntl
            t + O(t^21)
        """
        return self.gen()

    def _uniformizer_print(self):
        """
        Return a string representation of how the uniformizer of self
        prints.  Mainly for internal use.

        EXAMPLES::

            sage: A = Zp(7,10)
            sage: S.<x> = A[]                                                           # needs sage.libs.ntl
            sage: B.<t> = A.ext(x^2+7)                                                  # needs sage.libs.ntl
            sage: B._uniformizer_print()                                                # needs sage.libs.ntl
            't'
        """
        return self.variable_name()

#     def has_pth_root(self):
#         raise NotImplementedError

#     def has_root_of_unity(self, n):
#         raise NotImplementedError<|MERGE_RESOLUTION|>--- conflicted
+++ resolved
@@ -33,11 +33,7 @@
 
             sage: A = Zp(7,10)
             sage: S.<x> = A[]                                                           # needs sage.libs.ntl
-<<<<<<< HEAD
-            sage: B.<t> = A.ext(x^2+7)  #indirect doctest                               # needs sage.libs.ntl sage.rings.padics
-=======
             sage: B.<t> = A.ext(x^2+7)  # indirect doctest                              # needs sage.libs.ntl sage.rings.padics
->>>>>>> ffa0785a
         """
         pAdicExtensionGeneric.__init__(self, poly, prec, print_mode, names, element_class)
         #self._precompute()
