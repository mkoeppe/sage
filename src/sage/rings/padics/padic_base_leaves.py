"""
`p`-Adic Base Leaves

Implementations of `\mathbb{Z}_p` and `\mathbb{Q}_p`

AUTHORS:

- David Roe
- Genya Zaytman: documentation
- David Harvey: doctests
- William Stein: doctest updates

EXAMPLES:

`p`-Adic rings and fields are examples of inexact structures, as the
reals are.  That means that elements cannot generally be stored
exactly: to do so would take an infinite amount of storage.  Instead,
we store an approximation to the elements with varying precision.

There are two types of precision for a `p`-adic element.  The first is
relative precision, which gives the number of known `p`-adic digits::

    sage: R = Qp(5, 20, 'capped-rel', 'series'); a = R(675); a
    2*5^2 + 5^4 + O(5^22)
    sage: a.precision_relative()
    20

The second type of precision is absolute precision, which gives the
power of `p` that this element is stored modulo::

    sage: a.precision_absolute()
    22

The number of times that `p` divides the element is called the
valuation, and can be accessed with the functions ``valuation()`` and
``ordp()``:

    sage: a.valuation()
    2

The following relationship holds:

``self.valuation() + self.precision_relative() == self.precision_absolute().``

    sage: a.valuation() + a.precision_relative() == a.precision_absolute()
    True

In the capped relative case, the relative precision of an element
is restricted to be at most a certain value, specified at the
creation of the field.  Individual elements also store their own
precision, so the effect of various arithmetic operations on
precision is tracked.  When you cast an exact element into a
capped relative field, it truncates it to the precision cap of the
field.::

    sage: R = Qp(5, 5); a = R(4006); a
    1 + 5 + 2*5^3 + 5^4 + O(5^5)
    sage: b = R(17/3); b
    4 + 2*5 + 3*5^2 + 5^3 + 3*5^4 + O(5^5)
    sage: c = R(4025); c
    5^2 + 2*5^3 + 5^4 + 5^5 + O(5^7)
    sage: a + b
    4*5 + 3*5^2 + 3*5^3 + 4*5^4 + O(5^5)
    sage: a + b + c
    4*5 + 4*5^2 + 5^4 + O(5^5)

::

    sage: R = Zp(5, 5, 'capped-rel', 'series'); a = R(4006); a
    1 + 5 + 2*5^3 + 5^4 + O(5^5)
    sage: b = R(17/3); b
    4 + 2*5 + 3*5^2 + 5^3 + 3*5^4 + O(5^5)
    sage: c = R(4025); c
    5^2 + 2*5^3 + 5^4 + 5^5 + O(5^7)
    sage: a + b
    4*5 + 3*5^2 + 3*5^3 + 4*5^4 + O(5^5)
    sage: a + b + c
    4*5 + 4*5^2 + 5^4 + O(5^5)

In the capped absolute type, instead of having a cap on the
relative precision of an element there is instead a cap on the
absolute precision.  Elements still store their own precisions,
and as with the capped relative case, exact elements are truncated
when cast into the ring.::

    sage: R = ZpCA(5, 5); a = R(4005); a
    5 + 2*5^3 + 5^4 + O(5^5)
    sage: b = R(4025); b
    5^2 + 2*5^3 + 5^4 + O(5^5)
    sage: a * b
    5^3 + 2*5^4 + O(5^5)
    sage: (a * b) // 5^3
    1 + 2*5 + O(5^2)
    sage: type((a * b) // 5^3)
    <type 'sage.rings.padics.padic_capped_absolute_element.pAdicCappedAbsoluteElement'>
    sage: (a * b) / 5^3
    1 + 2*5 + O(5^2)
    sage: type((a * b) / 5^3)
    <type 'sage.rings.padics.padic_capped_relative_element.pAdicCappedRelativeElement'>

The fixed modulus type is the leanest of the p-adic rings: it is
basically just a wrapper around `\mathbb{Z} / p^n \mathbb{Z}`
providing a unified interface with the rest of the `p`-adics.  This is
the type you should use if your primary interest is in speed (though
it's not all that much faster than other `p`-adic types).  It does not
track precision of elements.::

    sage: R = ZpFM(5, 5); a = R(4005); a
    5 + 2*5^3 + 5^4 + O(5^5)
    sage: a // 5
    1 + 2*5^2 + 5^3 + O(5^5)

`p`-Adic rings and fields should be created using the creation
functions ``Zp`` and ``Qp`` as above.  This will ensure that there is
only one instance of `\mathbb{Z}_p` and `\mathbb{Q}_p` of a given
type, `p`, print mode and precision.  It also saves typing very long
class names.::

    sage: Qp(17,10)
    17-adic Field with capped relative precision 10
    sage: R = Qp(7, prec = 20, print_mode = 'val-unit'); S = Qp(7, prec = 20, print_mode = 'val-unit'); R is S
    True
    sage: Qp(2)
    2-adic Field with capped relative precision 20

Once one has a `p`-Adic ring or field, one can cast elements into it
in the standard way.  Integers, ints, longs, Rationals, other `p`-Adic
types, pari `p`-adics and elements of `\mathbb{Z} / p^n \mathbb{Z}`
can all be cast into a `p`-Adic field.::

    sage: R = Qp(5, 5, 'capped-rel','series'); a = R(16); a
    1 + 3*5 + O(5^5)
    sage: b = R(23/15); b
    5^-1 + 3 + 3*5 + 5^2 + 3*5^3 + O(5^4)
    sage: S = Zp(5, 5, 'fixed-mod','val-unit'); c = S(Mod(75,125)); c
    5^2 * 3 + O(5^5)
    sage: R(c)
    3*5^2 + O(5^5)

In the previous example, since fixed-mod elements don't keep track
of their precision, we assume that it has the full precision of
the ring.  This is why you have to cast manually here.

While you can cast explicitly as above, the chains of automatic
coercion are more restricted.  As always in Sage, the following
arrows are transitive and the diagram is commutative.::

    int -> long -> Integer -> Zp capped-rel -> Zp capped_abs -> IntegerMod
    Integer -> Zp fixed-mod -> IntegerMod
    Integer -> Zp capped-abs -> Qp capped-rel

In addition, there are arrows within each type.  For capped relative
and capped absolute rings and fields, these arrows go from lower
precision cap to higher precision cap.  This works since elements
track their own precision: choosing the parent with higher precision
cap means that precision is less likely to be truncated unnecessarily.
For fixed modulus parents, the arrow goes from higher precision cap to
lower.  The fact that elements do not track precision necessitates
this choice in order to not produce incorrect results.

TESTS::

    sage: R = Qp(5, 15, print_mode='bars', print_sep='&')
    sage: repr(R(2777))[3:]
    '0&0&0&0&0&0&0&0&0&0&4&2&1&0&2'
    sage: TestSuite(R).run()

    sage: R = Zp(5, 15, print_mode='bars', print_sep='&')
    sage: repr(R(2777))[3:]
    '0&0&0&0&0&0&0&0&0&0&4&2&1&0&2'
    sage: TestSuite(R).run()

    sage: R = ZpCA(5, 15, print_mode='bars', print_sep='&')
    sage: repr(R(2777))[3:]
    '0&0&0&0&0&0&0&0&0&0&4&2&1&0&2'
    sage: TestSuite(R).run()

"""
from __future__ import absolute_import

#*****************************************************************************
#       Copyright (C) 2008 David Roe <roed.math@gmail.com>
#                          William Stein <wstein@gmail.com>
#
#  Distributed under the terms of the GNU General Public License (GPL)
#  as published by the Free Software Foundation; either version 2 of
#  the License, or (at your option) any later version.
#
#                  http://www.gnu.org/licenses/
#*****************************************************************************
from sage.structure.richcmp import op_LE

from .generic_nodes import pAdicFieldBaseGeneric, \
                          pAdicCappedRelativeFieldGeneric, \
                          pAdicRingBaseGeneric, \
                          pAdicCappedRelativeRingGeneric, \
                          pAdicFixedModRingGeneric, \
                          pAdicCappedAbsoluteRingGeneric, \
                          pAdicFloatingPointRingGeneric, \
                          pAdicFloatingPointFieldGeneric
from .padic_capped_relative_element import pAdicCappedRelativeElement
from .padic_capped_absolute_element import pAdicCappedAbsoluteElement
from .padic_fixed_mod_element import pAdicFixedModElement
from .padic_floating_point_element import pAdicFloatingPointElement
from sage.rings.integer_ring import ZZ

class pAdicRingCappedRelative(pAdicRingBaseGeneric, pAdicCappedRelativeRingGeneric):
    r"""
    An implementation of the `p`-adic integers with capped relative
    precision.
    """
    def __init__(self, p, prec, print_mode, names):
        """
        Initialization.

        INPUT:

        - ``p`` -- prime
        - ``prec`` -- precision cap
        - ``print_mode`` -- dictionary with print options.
        - ``names`` -- how to print the prime.

        EXAMPLES::

            sage: R = ZpCR(next_prime(10^60)) #indirect doctest
            sage: type(R)
            <class 'sage.rings.padics.padic_base_leaves.pAdicRingCappedRelative_with_category'>

        TESTS::

            sage: R = ZpCR(2)
            sage: TestSuite(R).run()
            sage: TestSuite(R).run(elements = [R.random_element() for i in range(2^10)], max_runs = 2^12, skip='_test_metric') # long time
            sage: R._test_metric(elements = [R.random_element() for i in range(2^3)]) # long time

            sage: R = ZpCR(3, 1)
            sage: TestSuite(R).run(elements = [R.random_element() for i in range(3^3)])

            sage: R = ZpCR(3, 2)
            sage: TestSuite(R).run(elements = [R.random_element() for i in range(3^6)], skip='_test_metric') # long time
            sage: R._test_metric(elements = [R.random_element() for i in range(2^3)]) # long time

            sage: R = ZpCR(next_prime(10^60))
            sage: TestSuite(R).run(elements = [R.random_element() for i in range(2^3)], max_runs = 2^5, skip='_test_log') # long time
            sage: R._test_log(max_runs=2, elements=[R.random_element() for i in range(4)]) # long time
        """
        pAdicRingBaseGeneric.__init__(self, p, prec, print_mode, names, pAdicCappedRelativeElement)

    def _coerce_map_from_(self, R):
        """
        Return ``True`` if there is a coerce map from ``R`` to ``self``.

        EXAMPLES::

            sage: K = Zp(17)
            sage: K(1) + 1 #indirect doctest
            2 + O(17^20)
            sage: K.has_coerce_map_from(ZZ)
            True
            sage: K.has_coerce_map_from(int)
            True
            sage: K.has_coerce_map_from(QQ)
            False
            sage: K.has_coerce_map_from(RR)
            False
            sage: K.has_coerce_map_from(Qp(7))
            False
            sage: K.has_coerce_map_from(Zp(17,40))
            False
            sage: K.has_coerce_map_from(Zp(17,10))
            True
            sage: K.has_coerce_map_from(ZpCA(17,40))
            False
        """
        #if isistance(R, pAdicRingLazy) and R.prime() == self.prime():
        #    return True
        if isinstance(R, pAdicRingCappedRelative) and R.prime() == self.prime():
            if R.precision_cap() < self.precision_cap():
                return True
            elif (R.precision_cap() == self.precision_cap() and
                  self._printer.richcmp_modes(R._printer, op_LE)):
                return True

class pAdicRingCappedAbsolute(pAdicRingBaseGeneric, pAdicCappedAbsoluteRingGeneric):
    r"""
    An implementation of the `p`-adic integers with capped absolute precision.
    """
    def __init__(self, p, prec, print_mode, names):
        """
        Initialization.

        INPUT:

        - ``p`` -- prime
        - ``prec`` -- precision cap
        - ``print_mode`` -- dictionary with print options.
        - ``names`` -- how to print the prime.

        EXAMPLES::

            sage: R = ZpCA(next_prime(10^60)) #indirect doctest
            sage: type(R)
            <class 'sage.rings.padics.padic_base_leaves.pAdicRingCappedAbsolute_with_category'>

        TESTS::

            sage: R = ZpCA(2)
            sage: TestSuite(R).run()
            sage: TestSuite(R).run(elements = [R.random_element() for i in range(2^10)], max_runs = 2^12, skip='_test_metric') # long time
            sage: R._test_metric(elements = [R.random_element() for i in range(2^3)]) # long time

            sage: R = ZpCA(3, 1)
            sage: TestSuite(R).run(elements = [R.random_element() for i in range(3^3)])

            sage: R = ZpCA(3, 2)
            sage: TestSuite(R).run(elements = [R.random_element() for i in range(3^6)], skip='_test_metric') # long time
            sage: R._test_metric(elements = [R.random_element() for i in range(2^3)]) # long time

            sage: R = ZpCA(next_prime(10^60))
            sage: TestSuite(R).run(elements = [R.random_element() for i in range(2^3)], max_runs = 2^5, skip='_test_log') # long time
            sage: R._test_log(max_runs=2, elements=[R.random_element() for i in range(4)])
        """
        pAdicRingBaseGeneric.__init__(self, p, prec, print_mode, names, pAdicCappedAbsoluteElement)

    def _coerce_map_from_(self, R):
        """
        Returns ``True`` if there is a coerce map from ``R`` to ``self``.

        EXAMPLES::

            sage: K = ZpCA(17)
            sage: K(1) + 1 #indirect doctest
            2 + O(17^20)
            sage: K.has_coerce_map_from(ZZ)
            True
            sage: K.has_coerce_map_from(int)
            True
            sage: K.has_coerce_map_from(QQ)
            False
            sage: K.has_coerce_map_from(RR)
            False
            sage: K.has_coerce_map_from(Qp(7))
            False
            sage: K.has_coerce_map_from(ZpCA(17,40))
            False
            sage: K.has_coerce_map_from(ZpCA(17,10))
            True
            sage: K.has_coerce_map_from(Zp(17,40))
            True
        """
        #if isistance(R, pAdicRingLazy) and R.prime() == self.prime():
        #    return True
        if isinstance(R, pAdicRingCappedRelative) and R.prime() == self.prime():
            return True
        if isinstance(R, pAdicRingCappedAbsolute) and R.prime() == self.prime():
            if R.precision_cap() < self.precision_cap():
                return True
            elif (R.precision_cap() == self.precision_cap() and
                  self._printer.richcmp_modes(R._printer, op_LE)):
                return True

class pAdicRingFloatingPoint(pAdicRingBaseGeneric, pAdicFloatingPointRingGeneric):
    r"""
    An implementation of the `p`-adic integers with floating point
    precision.
    """
    def __init__(self, p, prec, print_mode, names):
        """
        Initialization.

        INPUT:

        - ``p`` -- prime
        - ``prec`` -- precision cap
        - ``print_mode`` -- dictionary with print options.
        - ``names`` -- how to print the prime.

        EXAMPLES::

            sage: R = ZpFP(next_prime(10^60)) #indirect doctest
            sage: type(R)
            <class 'sage.rings.padics.padic_base_leaves.pAdicRingFloatingPoint_with_category'>

        TESTS::

            sage: R = ZpFP(2)
            sage: TestSuite(R).run()
            sage: TestSuite(R).run(elements = [R.random_element() for i in range(2^10)], max_runs = 2^12, skip='_test_metric') # long time
            sage: R._test_metric(elements = [R.random_element() for i in range(2^3)]) # long time

            sage: R = ZpFP(3, 1)
            sage: TestSuite(R).run(elements = [R.random_element() for i in range(3^3)])

            sage: R = ZpFP(3, 2)
            sage: TestSuite(R).run(elements = [R.random_element() for i in range(3^6)], skip='_test_metric') # long time
            sage: R._test_metric(elements = [R.random_element() for i in range(2^3)]) # long time

            sage: R = ZpFP(next_prime(10^60))
            sage: TestSuite(R).run(elements = [R.random_element() for i in range(2^3)], max_runs = 2^5, skip='_test_log') # long time
            sage: R._test_log(max_runs=2, elements=[R.random_element() for i in range(4)])
        """
        pAdicRingBaseGeneric.__init__(self, p, prec, print_mode, names, pAdicFloatingPointElement)

    def _coerce_map_from_(self, R):
        """
        Returns ``True`` if there is a coerce map from ``R`` to ``self``.

        EXAMPLES::

            sage: K = ZpFP(17)
            sage: K(1) + 1 #indirect doctest
            2
            sage: K.has_coerce_map_from(ZZ)
            True
            sage: K.has_coerce_map_from(int)
            True
            sage: K.has_coerce_map_from(QQ)
            False
            sage: K.has_coerce_map_from(RR)
            False
            sage: K.has_coerce_map_from(Qp(7))
            False
            sage: K.has_coerce_map_from(Zp(17,40))
            False
            sage: K.has_coerce_map_from(Zp(17,10))
            False
            sage: K.has_coerce_map_from(ZpCA(17,40))
            False
        """
        if isinstance(R, pAdicRingFloatingPoint) and R.prime() == self.prime():
            if R.precision_cap() > self.precision_cap():
                return True
            elif R.precision_cap() == self.precision_cap() and self._printer.richcmp_modes(R._printer, op_LE):
                return True

class pAdicRingFixedMod(pAdicRingBaseGeneric, pAdicFixedModRingGeneric):
    r"""
    An implementation of the `p`-adic integers using fixed modulus.
    """
    def __init__(self, p, prec, print_mode, names):
        """
        Initialization

        INPUT:

        - ``p`` -- prime
        - ``prec`` -- precision cap
        - ``print_mode`` -- dictionary with print options.
        - ``names`` -- how to print the prime.

        EXAMPLES::

            sage: R = ZpFM(next_prime(10^60)) #indirect doctest
            sage: type(R)
            <class 'sage.rings.padics.padic_base_leaves.pAdicRingFixedMod_with_category'>

        TESTS::

            sage: R = ZpFM(2)
            sage: TestSuite(R).run()
            sage: TestSuite(R).run(elements = [R.random_element() for i in range(2^10)], max_runs = 2^12, skip='_test_metric') # long time
            sage: R._test_metric(elements = [R.random_element() for i in range(2^3)]) # long time

            sage: R = ZpFM(3, 1)
            sage: TestSuite(R).run(elements = [R.random_element() for i in range(3^3)])

            sage: R = ZpFM(3, 2)
            sage: TestSuite(R).run(elements = [R.random_element() for i in range(3^6)], skip='_test_metric') # long time
            sage: R._test_metric(elements = [R.random_element() for i in range(2^3)]) # long time

            sage: R = ZpFM(next_prime(10^60))
            sage: TestSuite(R).run(skip='_test_log')
            sage: TestSuite(R).run(elements = [R.random_element() for i in range(2^4)], max_runs = 2^6, skip='_test_log') # long time
            sage: R._test_log(max_runs=2, elements=[R.random_element() for i in range(4)])

        Fraction fields work after :trac:`23510`::

            sage: R = ZpFM(5)
            sage: K = R.fraction_field(); K
            5-adic Field with floating precision 20
            sage: K(R(90))
            3*5 + 3*5^2
        """
        pAdicRingBaseGeneric.__init__(self, p, prec, print_mode, names, pAdicFixedModElement)

    def _coerce_map_from_(self, R):
        """
        Returns ``True`` if there is a coerce map from ``R`` to ``self``.

        EXAMPLES::

            sage: K = ZpFM(17)
            sage: K(1) + 1 #indirect doctest
            2 + O(17^20)
            sage: K.has_coerce_map_from(ZZ)
            True
            sage: K.has_coerce_map_from(int)
            True
            sage: K.has_coerce_map_from(QQ)
            False
            sage: K.has_coerce_map_from(RR)
            False
            sage: K.has_coerce_map_from(Zp(7))
            False
            sage: K.has_coerce_map_from(ZpFM(17,40))
            True
            sage: K.has_coerce_map_from(ZpFM(17,10))
            False
            sage: K.has_coerce_map_from(Zp(17,40))
            False
        """
        #if isistance(R, pAdicRingLazy) and R.prime() == self.prime():
        #    return True
        if isinstance(R, pAdicRingFixedMod) and R.prime() == self.prime():
            if R.precision_cap() > self.precision_cap():
                return True
            elif (R.precision_cap() == self.precision_cap() and
                  self._printer.richcmp_modes(R._printer, op_LE)):
                return True

<<<<<<< HEAD
    def fraction_field(self, print_mode = None):
        r"""
        Would normally return `\mathbb{Q}_p`, but there is no
        implementation of `\mathbb{Q}_p` matching this ring so this
        raises an error

        If you want to be able to divide with elements of a fixed
        modulus `p`-adic ring, you must cast explicitly.

        EXAMPLES::

            sage: ZpFM(5).fraction_field()
            Traceback (most recent call last):
            ...
            TypeError: This implementation of the p-adic ring does not support fields of fractions.

            sage: a = ZpFM(5)(4); b = ZpFM(5)(5)
        """
        raise TypeError("This implementation of the p-adic ring does not support fields of fractions.")


=======
>>>>>>> 8224475e
class pAdicFieldCappedRelative(pAdicFieldBaseGeneric, pAdicCappedRelativeFieldGeneric):
    r"""
    An implementation of `p`-adic fields with capped relative precision.

    EXAMPLES::

        sage: K = Qp(17, 1000000) #indirect doctest
        sage: K = Qp(101) #indirect doctest

    """

    def __init__(self, p, prec, print_mode, names):
        """
        Initialization.

        INPUT:

        - ``p`` -- prime
        - ``prec`` -- precision cap
        - ``print_mode`` -- dictionary with print options.
        - ``names`` -- how to print the prime.

        EXAMPLES::

            sage: K = Qp(next_prime(10^60)) # indirect doctest
            sage: type(K)
            <class 'sage.rings.padics.padic_base_leaves.pAdicFieldCappedRelative_with_category'>

        TESTS::

            sage: R = Qp(2)
            sage: TestSuite(R).run()
            sage: TestSuite(R).run(elements = [R.random_element() for i in range(2^10)], max_runs = 2^12, skip='_test_metric') # long time
            sage: R._test_metric(elements = [R.random_element() for i in range(2^3)]) # long time

            sage: R = Qp(3, 1)
            sage: TestSuite(R).run(elements = [R.random_element() for i in range(3^6)], skip='_test_metric') # long time
            sage: R._test_metric(elements = [R.random_element() for i in range(2^3)]) # long time

            sage: R = Qp(3, 2)
            sage: TestSuite(R).run(elements=[R.random_element() for i in range(3^9)], skip="_test_metric") # long time
            sage: R._test_metric(elements=[R.random_element() for i in range(3^3)])

            sage: R = Qp(next_prime(10^60))
            sage: TestSuite(R).run(skip='_test_log')
            sage: TestSuite(R).run(elements = [R.random_element() for i in range(2^3)], max_runs = 2^5, skip='_test_log') # long time
            sage: R._test_log(max_runs=2, elements=[R.random_element() for i in range(4)])
        """
        pAdicFieldBaseGeneric.__init__(self, p, prec, print_mode, names, pAdicCappedRelativeElement)

    def _coerce_map_from_(self, R):
        """
        Returns ``True`` if there is a coerce map from ``R`` to ``self``.

        EXAMPLES::

            sage: K = Qp(17)
            sage: K(1) + 1 #indirect doctest
            2 + O(17^20)
            sage: K.has_coerce_map_from(ZZ)
            True
            sage: K.has_coerce_map_from(int)
            True
            sage: K.has_coerce_map_from(QQ)
            True
            sage: K.has_coerce_map_from(RR)
            False
            sage: K.has_coerce_map_from(Qp(7))
            False
            sage: K.has_coerce_map_from(Qp(17,40))
            False
            sage: K.has_coerce_map_from(Qp(17,10))
            True
            sage: K.has_coerce_map_from(Zp(17,40))
            True

        """
        #if isinstance(R, pAdicRingLazy) or isinstance(R, pAdicFieldLazy) and R.prime() == self.prime():
        #    return True
        if isinstance(R, (pAdicRingCappedRelative, pAdicRingCappedAbsolute)) and R.prime() == self.prime():
            return True
        if isinstance(R, pAdicFieldCappedRelative) and R.prime() == self.prime():
            if R.precision_cap() < self.precision_cap():
                return True
            elif (R.precision_cap() == self.precision_cap() and
                  self._printer.richcmp_modes(R._printer, op_LE)):
                return True

    def random_element(self, algorithm='default'):
        r"""
        Returns a random element of ``self``, optionally using the ``algorithm``
        argument to decide how it generates the element. Algorithms currently
        implemented:

        - default: Choose an integer `k` using the standard
          distribution on the integers.  Then choose an integer `a`
          uniformly in the range `0 \le a < p^N` where `N` is the
          precision cap of ``self``.  Return ``self(p^k * a, absprec =
          k + self.precision_cap())``.

        EXAMPLES::

            sage: Qp(17,6).random_element()
            15*17^-8 + 10*17^-7 + 3*17^-6 + 2*17^-5 + 11*17^-4 + 6*17^-3 + O(17^-2)
        """
        if (algorithm == 'default'):
            k = ZZ.random_element()
            a = ZZ.random_element(self.prime()**self.precision_cap())
            return self(self.prime()**k * a, absprec = k + self.precision_cap())
        else:
            raise NotImplementedError("Don't know %s algorithm"%algorithm)

class pAdicFieldFloatingPoint(pAdicFieldBaseGeneric, pAdicFloatingPointFieldGeneric):
    r"""
    An implementation of the `p`-adic rationals with floating point
    precision.
    """
    def __init__(self, p, prec, print_mode, names):
        """
        Initialization.

        INPUT:

        - ``p`` -- prime
        - ``prec`` -- precision cap
        - ``print_mode`` -- dictionary with print options.
        - ``names`` -- how to print the prime.

        EXAMPLES::

            sage: R = QpFP(next_prime(10^60)) #indirect doctest
            sage: type(R)
            <class 'sage.rings.padics.padic_base_leaves.pAdicFieldFloatingPoint_with_category'>

        TESTS::

            sage: R = QpFP(2)
            sage: TestSuite(R).run()
            sage: TestSuite(R).run(elements = [R.random_element() for i in range(2^10)], max_runs = 2^12, skip='_test_metric') # long time
            sage: R._test_metric(elements = [R.random_element() for i in range(2^3)]) # long time

            sage: R = QpFP(3, 1)
            sage: TestSuite(R).run(elements = [R.random_element() for i in range(3^3)])

            sage: R = QpFP(3, 2)
            sage: TestSuite(R).run(elements = [R.random_element() for i in range(3^6)], skip='_test_metric') # long time
            sage: R._test_metric(elements = [R.random_element() for i in range(2^3)]) # long time

            sage: R = QpFP(next_prime(10^60))
            sage: TestSuite(R).run(skip='_test_log')
            sage: TestSuite(R).run(elements = [R.random_element() for i in range(2^3)], max_runs = 2^5, skip='_test_log') # long time
            sage: R._test_log(max_runs=2, elements=[R.random_element() for i in range(4)])
        """
        pAdicFieldBaseGeneric.__init__(self, p, prec, print_mode, names, pAdicFloatingPointElement)

    def _coerce_map_from_(self, R):
        """
        Returns ``True`` if there is a coerce map from ``R`` to ``self``.

        EXAMPLES::

            sage: K = QpFP(17)
            sage: K(1) + 1 #indirect doctest
            2
            sage: K.has_coerce_map_from(ZZ)
            True
            sage: K.has_coerce_map_from(int)
            True
            sage: K.has_coerce_map_from(QQ)
            True
            sage: K.has_coerce_map_from(RR)
            False
            sage: K.has_coerce_map_from(Qp(7))
            False
            sage: K.has_coerce_map_from(Zp(17,40))
            False
            sage: K.has_coerce_map_from(Qp(17,10))
            False
            sage: K.has_coerce_map_from(ZpFP(17))
            True
            sage: K.has_coerce_map_from(ZpCA(17,40))
            False
        """
        if isinstance(R, (pAdicRingFixedMod, pAdicRingFloatingPoint, pAdicFieldFloatingPoint)) and R.prime() == self.prime():
            if R.precision_cap() > self.precision_cap():
                return True
            elif R.precision_cap() == self.precision_cap() and self._printer.richcmp_modes(R._printer, op_LE):
                return True<|MERGE_RESOLUTION|>--- conflicted
+++ resolved
@@ -518,30 +518,6 @@
                   self._printer.richcmp_modes(R._printer, op_LE)):
                 return True
 
-<<<<<<< HEAD
-    def fraction_field(self, print_mode = None):
-        r"""
-        Would normally return `\mathbb{Q}_p`, but there is no
-        implementation of `\mathbb{Q}_p` matching this ring so this
-        raises an error
-
-        If you want to be able to divide with elements of a fixed
-        modulus `p`-adic ring, you must cast explicitly.
-
-        EXAMPLES::
-
-            sage: ZpFM(5).fraction_field()
-            Traceback (most recent call last):
-            ...
-            TypeError: This implementation of the p-adic ring does not support fields of fractions.
-
-            sage: a = ZpFM(5)(4); b = ZpFM(5)(5)
-        """
-        raise TypeError("This implementation of the p-adic ring does not support fields of fractions.")
-
-
-=======
->>>>>>> 8224475e
 class pAdicFieldCappedRelative(pAdicFieldBaseGeneric, pAdicCappedRelativeFieldGeneric):
     r"""
     An implementation of `p`-adic fields with capped relative precision.
