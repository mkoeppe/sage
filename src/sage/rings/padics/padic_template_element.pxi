--- conflicted
+++ resolved
@@ -24,6 +24,8 @@
 
 from cpython.int cimport *
 
+import itertools
+
 from sage.libs.gmp.all cimport *
 import sage.rings.finite_rings.integer_mod
 from cypari2.types cimport *
@@ -36,13 +38,9 @@
 from sage.rings.rational import Rational
 from sage.rings.padics.precision_error import PrecisionError
 from sage.rings.padics.misc import trim_zeros
-<<<<<<< HEAD
 from sage.rings.polynomial.polynomial_element import Polynomial
-from sage.structure.element import canonical_coercion
-=======
 from sage.structure.element import canonical_coercion, Element
->>>>>>> f2adb08c
-import itertools
+
 
 cdef long maxordp = (1L << (sizeof(long) * 8 - 2)) - 1
 cdef long minusmaxordp = -maxordp
