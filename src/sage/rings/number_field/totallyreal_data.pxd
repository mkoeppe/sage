--- conflicted
+++ resolved
@@ -1,16 +1,9 @@
-<<<<<<< HEAD
 # sage_setup: distribution = sagemath-flint
 
-cdef double eval_seq_as_poly(int *f, int n, double x)
-cdef double newton(int *f, int *df, int n, double x0, double eps)
-cdef void newton_in_intervals(int *f, int *df, int n, double *beta, double eps, double *rts)
-cpdef lagrange_degree_3(int n, int an1, int an2, int an3)
-=======
 cdef double eval_seq_as_poly(int *f, int n, double x) noexcept
 cdef double newton(int *f, int *df, int n, double x0, double eps) noexcept
 cdef void newton_in_intervals(int *f, int *df, int n, double *beta, double eps, double *rts) noexcept
 cpdef lagrange_degree_3(int n, int an1, int an2, int an3) noexcept
->>>>>>> 1f0c2a2d
 
 cimport sage.rings.integer
 
