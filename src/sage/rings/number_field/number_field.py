--- conflicted
+++ resolved
@@ -209,11 +209,6 @@
 from . import number_field_element
 from . import number_field_element_quadratic
 from .number_field_ideal import NumberFieldIdeal, NumberFieldFractionalIdeal
-<<<<<<< HEAD
-=======
-from sage.libs.pari import pari
-from cypari2.gen import Gen as pari_gen
->>>>>>> 766c7a0c
 
 from sage.rings.rational_field import QQ
 from sage.rings.integer_ring import ZZ
@@ -225,7 +220,8 @@
 from sage.rings.finite_rings.integer_mod_ring import IntegerModRing
 
 try:
-    from sage.libs.pari.all import pari, pari_gen
+    from sage.libs.pari import pari
+    from cypari2.gen import Gen as pari_gen
 except ImportError:
     pari_gen = ()
 
