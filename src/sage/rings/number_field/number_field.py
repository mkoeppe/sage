--- conflicted
+++ resolved
@@ -137,8 +137,12 @@
 from . import number_field_element
 from . import number_field_element_quadratic
 from .number_field_ideal import NumberFieldIdeal, NumberFieldFractionalIdeal
-from sage.libs.pari import pari
-from cypari2.gen import Gen as pari_gen
+
+try:
+    from sage.libs.pari import pari
+    from cypari2.gen import Gen as pari_gen
+except ImportError:
+    pari_gen = ()
 
 from sage.rings.rational_field import QQ
 from sage.rings.integer_ring import ZZ
@@ -221,39 +225,6 @@
     return get_flag(t, "number_field")
 
 
-<<<<<<< HEAD
-from sage.misc.latex import latex
-
-import sage.rings.infinity as infinity
-from sage.rings.rational import Rational
-from sage.rings.integer import Integer
-import sage.rings.polynomial.polynomial_element as polynomial_element
-import sage.groups.abelian_gps.abelian_group
-import sage.rings.complex_interval_field
-
-from sage.structure.factory import UniqueFactory
-from . import number_field_element
-from . import number_field_element_quadratic
-from .number_field_ideal import NumberFieldIdeal, NumberFieldFractionalIdeal
-
-from sage.rings.rational_field import QQ
-from sage.rings.integer_ring import ZZ
-from sage.rings.real_mpfi import RIF
-from sage.rings.cif import CIF
-from sage.rings.real_double import RDF
-from sage.rings.complex_double import CDF
-from sage.rings.real_lazy import RLF, CLF
-from sage.rings.finite_rings.integer_mod_ring import IntegerModRing
-
-try:
-    from sage.libs.pari import pari
-    from cypari2.gen import Gen as pari_gen
-except ImportError:
-    pari_gen = ()
-
-
-=======
->>>>>>> 9352a325
 def NumberField(polynomial, name=None, check=True, names=None, embedding=None,
                 latex_name=None, assume_disc_small=False, maximize_at_primes=None, structure=None,
                 *, latex_names=None, **kwds):
@@ -6563,17 +6534,10 @@
         # faster than computing all the conjugates, etc ...
 
         # flag to disable FLATTER, which is much more unstable than fplll
-<<<<<<< HEAD
-        flag = 1 if pari.version() >= (2,17) else 0
-        if self.is_totally_real():
-            from sage.matrix.constructor import matrix
-            M = matrix(ZZ, d, d, [[(x*y).trace() for x in ZK] for y in ZK])
-=======
         flag = 1 if pari.version() >= (2, 17) else 0
         if self.is_totally_real():
             from sage.matrix.constructor import matrix
             M = matrix(ZZ, d, d, [[(x * y).trace() for x in ZK] for y in ZK])
->>>>>>> 9352a325
             T = pari(M).qflllgram(flag=flag)
         else:
             M = self.minkowski_embedding(ZK, prec=prec)
@@ -6819,10 +6783,7 @@
             return (self.__polynomial_ntl, self.__denominator_ntl)
         except AttributeError:
             import sage.libs.ntl.all as ntl
-<<<<<<< HEAD
-=======
-
->>>>>>> 9352a325
+
             self.__denominator_ntl = ntl.ZZ()
             den = self.polynomial().denominator()
             self.__denominator_ntl.set_from_sage_int(ZZ(den))
