# sage_setup: distribution = sagemath-flint
# sage.doctest: needs sage.groups sage.rings.number_field
"""
Galois groups of number fields

AUTHORS:

- William Stein (2004, 2005): initial version
- David Loeffler (2009): rewrote to give explicit homomorphism groups
"""

from sage.structure.sage_object import SageObject
from sage.groups.galois_group import _alg_key
from sage.groups.galois_group_perm import GaloisGroup_perm, GaloisSubgroup_perm
from sage.groups.perm_gps.permgroup import standardize_generator
from sage.groups.perm_gps.permgroup_element import PermutationGroupElement
from sage.misc.superseded import deprecation
from sage.misc.cachefunc import cached_method
from sage.misc.lazy_attribute import lazy_attribute
from sage.libs.pari import pari
from sage.rings.infinity import infinity
from sage.rings.number_field.number_field import refine_embedding
from sage.rings.number_field.morphism import NumberFieldHomomorphism_im_gens
from sage.rings.integer_ring import ZZ
from sage.rings.rational_field import QQ


class GaloisGroup_v1(SageObject):
    r"""
    A wrapper around a class representing an abstract transitive group.

    This is just a fairly minimal object at present.  To get the underlying
    group, do ``G.group()``, and to get the corresponding number field do
    ``G.number_field()``. For a more sophisticated interface use the
    ``type=None`` option.

    EXAMPLES::

        sage: # needs sage.symbolic
        sage: from sage.rings.number_field.galois_group import GaloisGroup_v1
        sage: K = QQ[2^(1/3)]
        sage: pK = K.absolute_polynomial()
        sage: G = GaloisGroup_v1(pK.galois_group(pari_group=True), K); G
        ...DeprecationWarning: GaloisGroup_v1 is deprecated; please use GaloisGroup_v2
        See https://github.com/sagemath/sage/issues/28782 for details.
        Galois group PARI group [6, -1, 2, "S3"] of degree 3 of the
         Number Field in a with defining polynomial x^3 - 2 with a = 1.259921049894873?
        sage: G.order()
        6
        sage: G.group()
        PARI group [6, -1, 2, "S3"] of degree 3
        sage: G.number_field()
        Number Field in a with defining polynomial x^3 - 2 with a = 1.259921049894873?
    """

    def __init__(self, group, number_field):
        """
        Create a Galois group.

        EXAMPLES::

            sage: from sage.rings.number_field.galois_group import GaloisGroup_v1
            sage: x = polygen(ZZ, 'x')
            sage: K = NumberField([x^2 + 1, x^2 + 2],'a')
            sage: GaloisGroup_v1(K.absolute_polynomial().galois_group(pari_group=True), K)
            ...DeprecationWarning: GaloisGroup_v1 is deprecated; please use GaloisGroup_v2
            See https://github.com/sagemath/sage/issues/28782 for details.
            Galois group PARI group [4, 1, 2, "E(4) = 2[x]2"] of degree 4 of the
             Number Field in a0 with defining polynomial x^2 + 1 over its base field

        TESTS::

            sage: x = polygen(ZZ, 'x')
            sage: G = NumberField(x^3 + 2, 'alpha').galois_group(names='beta'); G
            Galois group 3T2 (S3) with order 6 of x^3 + 2
            sage: G == loads(dumps(G))
            True
        """
        deprecation(28782, "GaloisGroup_v1 is deprecated; please use GaloisGroup_v2")
        self.__group = group
        self.__number_field = number_field

    def __eq__(self, other):
        """
        Compare two number field Galois groups.

        First the number fields are compared, then the Galois groups
        if the number fields are equal.  (Of course, if the number
        fields are the same, the Galois groups are automatically
        equal.)

        EXAMPLES::

            sage: from sage.rings.number_field.galois_group import GaloisGroup_v1
            sage: x = polygen(ZZ, 'x')
            sage: K = NumberField(x^3 + 2, 'alpha')
            sage: G = GaloisGroup_v1(K.absolute_polynomial().galois_group(pari_group=True), K)
            ...DeprecationWarning: GaloisGroup_v1 is deprecated; please use GaloisGroup_v2
            See https://github.com/sagemath/sage/issues/28782 for details.

            sage: # needs sage.symbolic
            sage: L = QQ[sqrt(2)]
            sage: H = GaloisGroup_v1(L.absolute_polynomial().galois_group(pari_group=True), L)
            sage: H == G
            False
            sage: H == H
            True
            sage: G == G
            True
        """
        if not isinstance(other, GaloisGroup_v1):
            return False
        if self.__number_field == other.__number_field:
            return True
        if self.__group == other.__group:
            return True
        return False

    def __ne__(self, other):
        """
        Test for unequality.

        EXAMPLES::

            sage: from sage.rings.number_field.galois_group import GaloisGroup_v1
            sage: x = polygen(ZZ, 'x')
            sage: K = NumberField(x^3 + 2, 'alpha')
            sage: G = GaloisGroup_v1(K.absolute_polynomial().galois_group(pari_group=True), K)
            ...DeprecationWarning: GaloisGroup_v1 is deprecated; please use GaloisGroup_v2
            See https://github.com/sagemath/sage/issues/28782 for details.

            sage: # needs sage.symbolic
            sage: L = QQ[sqrt(2)]
            sage: H = GaloisGroup_v1(L.absolute_polynomial().galois_group(pari_group=True), L)
            sage: H != G
            True
            sage: H != H
            False
            sage: G != G
            False
        """
        return not (self == other)

    def __repr__(self):
        """
        Display print representation of a Galois group.

        EXAMPLES::

            sage: from sage.rings.number_field.galois_group import GaloisGroup_v1
            sage: x = polygen(ZZ, 'x')
            sage: K = NumberField(x^4 + 2*x + 2, 'a')
            sage: G = GaloisGroup_v1(K.absolute_polynomial().galois_group(pari_group=True), K)
            ...DeprecationWarning: GaloisGroup_v1 is deprecated; please use GaloisGroup_v2
            See https://github.com/sagemath/sage/issues/28782 for details.
            sage: G.__repr__()
            'Galois group PARI group [24, -1, 5, "S4"] of degree 4 of the Number Field in a with defining polynomial x^4 + 2*x + 2'
        """
        return "Galois group %s of the %s" % (self.__group,
                                              self.__number_field)

    def group(self):
        """
        Return the underlying abstract group.

        EXAMPLES::

            sage: from sage.rings.number_field.galois_group import GaloisGroup_v1
            sage: x = polygen(ZZ, 'x')
            sage: K = NumberField(x^3 + 2*x + 2, 'theta')
            sage: G = GaloisGroup_v1(K.absolute_polynomial().galois_group(pari_group=True), K)
            ...DeprecationWarning: GaloisGroup_v1 is deprecated; please use GaloisGroup_v2
            See https://github.com/sagemath/sage/issues/28782 for details.
            sage: H = G.group(); H
            PARI group [6, -1, 2, "S3"] of degree 3
            sage: P = H.permutation_group(); P
            Transitive group number 2 of degree 3
            sage: sorted(P)
            [(), (2,3), (1,2), (1,2,3), (1,3,2), (1,3)]
        """
        return self.__group

    def order(self):
        """
        Return the order of this Galois group.

        EXAMPLES::

            sage: from sage.rings.number_field.galois_group import GaloisGroup_v1
            sage: x = polygen(ZZ, 'x')
            sage: K = NumberField(x^5 + 2, 'theta_1')
            sage: G = GaloisGroup_v1(K.absolute_polynomial().galois_group(pari_group=True), K); G
            ...DeprecationWarning: GaloisGroup_v1 is deprecated; please use GaloisGroup_v2
            See https://github.com/sagemath/sage/issues/28782 for details.
            Galois group PARI group [20, -1, 3, "F(5) = 5:4"] of degree 5 of the
             Number Field in theta_1 with defining polynomial x^5 + 2
            sage: G.order()
            20
        """
        return self.__group.order()

    def number_field(self):
        """
        Return the number field of which this is the Galois group.

        EXAMPLES::

            sage: from sage.rings.number_field.galois_group import GaloisGroup_v1
            sage: x = polygen(ZZ, 'x')
            sage: K = NumberField(x^6 + 2, 't')
            sage: G = GaloisGroup_v1(K.absolute_polynomial().galois_group(pari_group=True), K); G
            ...DeprecationWarning: GaloisGroup_v1 is deprecated; please use GaloisGroup_v2
            See https://github.com/sagemath/sage/issues/28782 for details.
            Galois group PARI group [12, -1, 3, "D(6) = S(3)[x]2"] of degree 6 of the
             Number Field in t with defining polynomial x^6 + 2
            sage: G.number_field()
            Number Field in t with defining polynomial x^6 + 2
        """
        return self.__number_field


class GaloisGroup_v2(GaloisGroup_perm):
    r"""
    The Galois group of an (absolute) number field.

    .. NOTE::

        We define the Galois group of a non-normal field `K` to be the
        Galois group of its Galois closure `L`, and elements are stored as
        permutations of the roots of the defining polynomial of `L`, *not* as
        permutations of the roots (in `L`) of the defining polynomial of `K`. The
        latter would probably be preferable, but is harder to implement. Thus
        the permutation group that is returned is always simply-transitive.

        The 'arithmetical' features (decomposition and ramification groups,
        Artin symbols etc) are only available for Galois fields.

    EXAMPLES::

        sage: x = polygen(ZZ, 'x')
        sage: G = NumberField(x^3 - x - 1, 'a').galois_closure('b').galois_group()
        sage: G.subgroup([G([(1,2,3),(4,5,6)])])
        Subgroup generated by [(1,2,3)(4,5,6)] of
         (Galois group 6T2 ([3]2) with order 6 of x^6 - 6*x^4 + 9*x^2 + 23)

    Subgroups can be specified using generators (:issue:`26816`)::

        sage: K.<a> = NumberField(x^6 - 6*x^4 + 9*x^2 + 23)
        sage: G = K.galois_group()
        sage: list(G)
        [(),
         (1,2,3)(4,5,6),
         (1,3,2)(4,6,5),
         (1,4)(2,6)(3,5),
         (1,5)(2,4)(3,6),
         (1,6)(2,5)(3,4)]
        sage: g = G[1]
        sage: h = G[3]
        sage: list(G.subgroup([]))
        [()]
        sage: list(G.subgroup([g]))
        [(), (1,2,3)(4,5,6), (1,3,2)(4,6,5)]
        sage: list(G.subgroup([h]))
        [(), (1,4)(2,6)(3,5)]
        sage: sorted(G.subgroup([g,h])) == sorted(G)
        True
    """

    def __init__(self, number_field, algorithm='pari', names=None, gc_numbering=None, _type=None):
        r"""
        Create a Galois group.

        EXAMPLES::

            sage: QuadraticField(-23,'a').galois_group()
            Galois group 2T1 (S2) with order 2 of x^2 + 23

        You can specify the variable name for the Galois closure::

            sage: x = polygen(ZZ, 'x')
            sage: G = NumberField(x^3 - 2, 'b').galois_group(names='c'); G
            Galois group 3T2 (S3) with order 6 of x^3 - 2
            sage: G._galois_closure
            Number Field in c with defining polynomial x^6 + 108

        Or have one chosen automatically (``c`` is appended to the variable name)::

            sage: G = NumberField(x^3 - 2, 'b').galois_group()
            sage: G._galois_closure
            Number Field in bc with defining polynomial x^6 + 108

        TESTS::

            sage: F.<z> = CyclotomicField(7)
            sage: G = F.galois_group()

        We test that a method inherited from PermutationGroup_generic returns
        the right type of element (see :issue:`133`)::

            sage: phi = G.random_element()
            sage: type(phi) is G.element_class
            True
            sage: phi(z) # random
            z^3
        """
        if not number_field.is_absolute():
            # We eventually want to support relative Galois groups, which currently just create the Galois group of the absolute field
            deprecation(28782, "Use .absolute_field().galois_group() if you want the Galois group of the absolute field")
        if gc_numbering is None:
            gc_numbering = algorithm != 'magma'
        # For the deprecated group() method of GaloisGroup_v1
        self._type = _type
        super().__init__(number_field, algorithm, names, gc_numbering)

    @cached_method(key=GaloisGroup_perm._get_algorithm)
    def _pol_galgp(self, algorithm=None):
        """
        Return the Galois group object associated to the defining polynomial of this field extension.

        EXAMPLES::

            sage: R.<x> = ZZ[]
            sage: x = polygen(ZZ, 'x')
            sage: K.<a> = NumberField(x^3 + 2*x + 2)
            sage: G = K.galois_group()
            sage: G._pol_galgp()
            PARI group [6, -1, 2, "S3"] of degree 3
            sage: G._pol_galgp(algorithm='gap') # optional - gap_packages
            Transitive group number 2 of degree 3
        """
        algorithm = self._get_algorithm(algorithm)
        f = self._field.absolute_polynomial()
        pari_group = (self._type != "gap") # while GaloisGroup_v1 is deprecated
        return f.galois_group(pari_group=pari_group, algorithm=algorithm)

    def group(self):
        """
        While :class:`GaloisGroup_v1` is being deprecated, this provides public access to the PARI/GAP group
        in order to keep all aspects of that API.

        EXAMPLES::

            sage: R.<x> = ZZ[]
            sage: x = polygen(ZZ, 'x')
            sage: K.<a> = NumberField(x^3 + 2*x + 2)
            sage: G = K.galois_group(type='pari')
            ...DeprecationWarning: the different Galois types have been merged into one class
            See https://github.com/sagemath/sage/issues/28782 for details.
            sage: G.group()
            ...DeprecationWarning: the group method is deprecated;
            you can use _pol_galgp if you really need it
            See https://github.com/sagemath/sage/issues/28782 for details.
            PARI group [6, -1, 2, "S3"] of degree 3
        """
        deprecation(28782, "the group method is deprecated; you can use _pol_galgp if you really need it")
        return self._pol_galgp()

    @cached_method(key=_alg_key)
    def order(self, algorithm=None, recompute=False):
        """
        Return the order of this Galois group.

        EXAMPLES::

            sage: R.<x> = ZZ[]
            sage: x = polygen(ZZ, 'x')
            sage: K.<a> = NumberField(x^3 + 2*x + 2)
            sage: G = K.galois_group()
            sage: G.order()
            6
        """
        algorithm = self._get_algorithm(algorithm)
        K = self._field
        if K.absolute_degree() < 12 or algorithm != "pari":
            return self._pol_galgp(algorithm=algorithm).order()
        else:
            return self._galois_closure.absolute_degree()

    def easy_order(self, algorithm=None):
        """
        Return the order of this Galois group if it's quick to compute.

        EXAMPLES::

            sage: R.<x> = ZZ[]
            sage: x = polygen(ZZ, 'x')
            sage: K.<a> = NumberField(x^3 + 2*x + 2)
            sage: G = K.galois_group()
            sage: G.easy_order()
            6
            sage: x = polygen(ZZ, 'x')
            sage: L.<b> = NumberField(x^72 + 2*x + 2)
            sage: H = L.galois_group()
            sage: H.easy_order()
        """
        algorithm = self._get_algorithm(algorithm)
        if self.order.cache:
            return next(iter(self.order.cache.values()))
        K = self._field
        if K.absolute_degree() < 12 or algorithm != "pari":
            size = self._pol_galgp(algorithm=algorithm).order()
            self.order.cache[None] = size
            return size

    @cached_method(key=_alg_key)
    def transitive_number(self, algorithm=None, recompute=False):
        """
        Regardless of the value of ``gc_numbering``, give the transitive number
        for the action on the roots of the defining polynomial of the original number field,
        not the Galois closure.

        INPUT:

        - ``algorithm`` -- string, specify the algorithm to be used
        - ``recompute`` -- boolean, whether to recompute the result even if known by another algorithm

        EXAMPLES::

            sage: R.<x> = ZZ[]
            sage: x = polygen(ZZ, 'x')
            sage: K.<a> = NumberField(x^3 + 2*x + 2)
            sage: G = K.galois_group()
            sage: G.transitive_number()
            2
            sage: x = polygen(ZZ, 'x')
            sage: L.<b> = NumberField(x^13 + 2*x + 2)
            sage: H = L.galois_group(algorithm='gap')
            sage: H.transitive_number() # optional - gap_packages
            9
        """
        algorithm = self._get_algorithm(algorithm)
        K = self._field
        if K.absolute_degree() < 12 or algorithm != "pari":
            return self._pol_galgp(algorithm=algorithm).transitive_number()
        else:
            if self._gc_numbering:
                G = self._field.galois_group(algorithm=self._default_algorithm, names=self._gc_names, gc_numbering=False)
            else:
                G = self
            return ZZ(G.gap().TransitiveIdentification())

    def pari_label(self):
        """
        Return the label assigned by PARI for this Galois group, an attempt at giving a human readable description of the group.

        EXAMPLES::

            sage: R.<x> = ZZ[]
            sage: x = polygen(ZZ, 'x')
            sage: K.<a> = NumberField(x^8 - x^5 + x^4 - x^3 + 1)
            sage: G = K.galois_group()
            sage: G.transitive_label()
            '8T44'
            sage: G.pari_label()
            '[2^4]S(4)'
        """
        return self._pol_galgp().label()

    @cached_method
    def signature(self):
        """
        Return `1` if contained in the alternating group, `-1` otherwise.

        EXAMPLES::

            sage: R.<x> = ZZ[]
            sage: x = polygen(ZZ, 'x')
            sage: K.<a> = NumberField(x^3 - 2)
            sage: K.galois_group().signature()
            -1
            sage: K.<a> = NumberField(x^3 - 3*x - 1)
            sage: K.galois_group().signature()
            1
        """
        if self._field.absolute_degree() < 12:
            return self._pol_galgp().signature()
        elif self._field.absolute_polynomial().discriminant().is_square():
            return ZZ(1)
        else:
            return ZZ(-1)

    # We compute various attributes lazily so that we can support quick lookup
    # of some that are more easily computed.  This allows us to emulate
    # having initialized as a permutation group.
    @lazy_attribute
    def _gcdata(self):
        """
        Return the Galois closure, together with the embedding of the top field into it.

        EXAMPLES::

            sage: R.<x> = ZZ[]
            sage: x = polygen(ZZ, 'x')
            sage: K.<a> = NumberField(x^3 - 2)
            sage: G = K.galois_group()
            sage: G._gcdata
            (Number Field in ac with defining polynomial x^6 + 108,
             Ring morphism:
               From: Number Field in a with defining polynomial x^3 - 2
               To:   Number Field in ac with defining polynomial x^6 + 108
               Defn: a |--> -1/36*ac^4 - 1/2*ac)

        TESTS:

        Check that it works for relative number fields.  This behavior will change in the future::

            sage: K.<a> = NumberField(x^3 - 2)
            sage: L.<b> = NumberField(x^2 - x + 17*a)
            sage: G = L.galois_group()
            ...DeprecationWarning: Use .absolute_field().galois_group() if you want the Galois group of the absolute field
            See https://github.com/sagemath/sage/issues/28782 for details.
            sage: M, emb = G._gcdata
            sage: emb.domain() is L
            True
            sage: emb.codomain() is M
            True
            sage: G
            Galois group 6T11 (2 wr S(3)) with order 48 of x^2 - x + 17*a
            sage: M.degree()
            48
        """
        K = self._field
        if self.is_galois():
            return K, K.hom(K.gen(), K)
        else:
            if K.is_relative():
                # Switch to the absolute field
                K = K.absolute_field(K.variable_name() + 'a')
                from_abs, to_abs = K.structure()
            else:
                to_abs = None
            L, emb = K.galois_closure(names=self._gc_names, map=True)
            if to_abs is not None:
                emb = emb * to_abs
            return L, emb

    @lazy_attribute
    def _pari_data(self):
        """
        Return the corresponding PARI Galois group structure.

        EXAMPLES::

            sage: R.<x> = ZZ[]
            sage: x = polygen(ZZ, 'x')
            sage: K.<a> = NumberField(x^3 - 2)
            sage: G = K.galois_group()
            sage: G._pari_data
            [y^6 + 108, ...]
        """
        return self._galois_closure.__pari__().galoisinit()

    @lazy_attribute
    def _elts(self):
        """
        Return the list of all elements of this group.

        EXAMPLES::

            sage: R.<x> = ZZ[]
            sage: x = polygen(ZZ, 'x')
            sage: K.<a> = NumberField(x^3 - 2)
            sage: G = K.galois_group()
            sage: G._elts
            [(),
             (1,2,3)(4,5,6),
             (1,3,2)(4,6,5),
             (1,4)(2,6)(3,5),
             (1,5)(2,4)(3,6),
             (1,6)(2,5)(3,4)]
            sage: G = K.galois_group(gc_numbering=False)
            sage: G._elts
            [(), (2,3), (1,2), (1,2,3), (1,3,2), (1,3)]
        """
        if self._gc_numbering:
            # PARI computes all the elements of self anyway, so we might as well store them
            return sorted(self(x, check=False) for x in self._pari_data[5])
        return sorted(self.iteration())

    @lazy_attribute
    def _gens(self):
        """
        Compute the generators as permutations.

        EXAMPLES::

            sage: R.<x> = ZZ[]
            sage: x = polygen(ZZ, 'x')
            sage: K.<a> = NumberField(x^5 - 2)
            sage: G = K.galois_group(gc_numbering=False); G
            Galois group 5T3 (5:4) with order 20 of x^5 - 2
            sage: G._gens
            [(1,2,3,5), (1,4,3,2,5)]
            sage: G = K.galois_group(gc_numbering=True)
            sage: G._gens
            [(1,2,15,3)(4,19,11,8)(5,20,13,7)(6,9,10,16)(12,17,18,14),
             (1,7,17,11,6)(2,8,5,9,18)(3,12,16,13,19)(4,14,20,15,10)]
        """
        if self._gc_numbering:
            gens = [standardize_generator(x, as_cycles=True) for x in self._pari_data[6]]
            if not gens:
                gens = [()]
            gens = [self.element_class(x, self, check=False) for x in gens]
            return sorted(set(gens))
        else:
            G = self._field.galois_group(algorithm=self._default_algorithm, names=self._gc_names, gc_numbering=True)
            self._galois_closure = L = G._galois_closure
            gens = [g.as_hom() for g in G._gens]
            if gens:
                # We add None so that we're 1-indexed
                roots = [None] + self._field.absolute_polynomial().roots(L, multiplicities=False)
                new_gens = []
                for g in gens:
                    seen = set()
                    cycles = []
                    for start in range(1, len(roots)):
                        if start in seen:
                            continue
                        cycle = [start]
                        r = roots[start]
                        while True:
                            r = g(r)
                            i = roots.index(r)
                            seen.add(i)
                            if i == start:
                                break
                            cycle.append(i)
                        cycles.append(tuple(cycle))
                    new_gens.append(cycles)
            else:
                new_gens = [()]
            # Want order to match G's, so don't sort
            return [self.element_class(x, self, check=False) for x in new_gens]

    def _element_constructor_(self, x, check=True):
        """
        Create an element of ``self`` from ``x``.

        INPUT:

        - ``x`` -- one of the following (`G` is this Galois group):

          - the integer 1, denoting the identity of `G`;

          - an element of `G`;

          - a permutation of the right length that defines an element
            of `G`, or anything that coerces into such a permutation;

          - an automorphism of the underlying number field.

        EXAMPLES::

            sage: K.<a> = QuadraticField(-23)
            sage: G = K.galois_group()
            sage: G(1)
            ()
            sage: G(G.gens()[0])
            (1,2)
            sage: G([(1,2)])
            (1,2)
            sage: G(K.hom(-a, K))
            (1,2)
        """
        if x == 1:
            return self.identity()

        if isinstance(x, NumberFieldHomomorphism_im_gens) and x.parent() == self.number_field().Hom(self.number_field()):
            l = [g for g in self if g.as_hom() == x]
            if len(l) != 1:
                raise ArithmeticError
            return l[0]
        return self.element_class(x, self, check=check)

    def is_galois(self):
        r"""
        Whether the underlying number field is Galois.

        EXAMPLES::

            sage: x = polygen(ZZ, 'x')
            sage: NumberField(x^3 - x + 1,'a').galois_group(names='b').is_galois()
            False
            sage: NumberField(x^2 - x + 1,'a').galois_group().is_galois()
            True
        """
        K = self._field
        d = K.absolute_degree()
        if d < 12:
            return self._pol_galgp().order() == d
        else:
            return len(K.automorphisms()) == d

    def _repr_(self):
        r"""
        String representation of this Galois group.

        EXAMPLES::

            sage: G = QuadraticField(-23, 'a').galois_group()
            sage: G._repr_()
            'Galois group 2T1 (S2) with order 2 of x^2 + 23'
            sage: x = polygen(ZZ, 'x')
            sage: G = NumberField(x^3 - 2, 'a').galois_group(names='b')
            sage: G._repr_()
            'Galois group 3T2 (S3) with order 6 of x^3 - 2'
        """
        K = self.number_field()
        f = K.defining_polynomial()
        d = K.absolute_degree()
        if d < 12:
            plabel = self.pari_label().split('=')[-1].strip()
            tlabel = "%sT%s (%s) with order %s " % (d, self.transitive_number(), plabel, self.order())
        else:
            tlabel = ""
        if d < 12 or self.is_galois():
            return "Galois group %sof %s" % (tlabel, f)
        else:
            return "Galois group %sof (non-Galois) %s" % (tlabel, f)

    def number_field(self):
        r"""
        The ambient number field.

        EXAMPLES::

            sage: x = polygen(ZZ, 'x')
            sage: K = NumberField(x^3 - x + 1, 'a')
            sage: K.galois_group(names='b').number_field() is K
            True
        """
        return self._field

    def list(self):
        r"""
        List of the elements of ``self``.

        EXAMPLES::

            sage: x = polygen(ZZ, 'x')
            sage: NumberField(x^3 - 3*x + 1,'a').galois_group().list()
            [(), (1,2,3), (1,3,2)]
        """
        return self._elts

    def unrank(self, i):
        r"""
        Return the `i`-th element of ``self``.

        INPUT:

        - ``i`` -- integer between `0` and `n-1` where
          `n` is the cardinality of this set

        EXAMPLES::

            sage: x = polygen(ZZ, 'x')
            sage: G = NumberField(x^3 - 3*x + 1,'a').galois_group()
            sage: [G.unrank(i) for i in range(G.cardinality())]
            [(), (1,2,3), (1,3,2)]

        TESTS::

            sage: x = polygen(ZZ, 'x')
            sage: G = NumberField(x^3 - 3*x + 1,'a').galois_group()
            sage: L = [G.unrank(i) for i in range(G.cardinality())]
            sage: L == G.list()
            True
        """
        return self._elts[i]

    def __iter__(self):
        """
        Iterate over ``self``.

        EXAMPLES::

            sage: x = polygen(ZZ, 'x')
            sage: G = NumberField(x^3 - 3*x + 1,'a').galois_group()
            sage: list(G) == G.list()
            True
        """
        return iter(self._elts)

    # Proper number theory starts here. All the functions below make no sense
    # unless the field is Galois.

    @cached_method
    def _ramgroups(self, P):
        """
        Compute ramification data using PARI.

        INPUT:

        - ``P`` -- a prime ideal

        OUTPUT:

        A PARI vector holding the decomposition group, inertia groups,
        and higher ramification groups.

        ALGORITHM:

        This uses the PARI function :pari:`idealramgroups`.

        EXAMPLES::

            sage: x = polygen(ZZ, 'x')
            sage: K.<a> = NumberField(x^4 - 2*x^2 + 2,'b').galois_closure()
            sage: P = K.ideal([17, a^2])
            sage: G = K.galois_group()
            sage: G._ramgroups(P)
            [[[Vecsmall([8, 7, 6, 5, 4, 3, 2, 1])], Vecsmall([2])]]
        """
        K = self.number_field()
        P = K.ideal_monoid()(P).pari_prime()
        return pari(K).idealramgroups(self._pari_data, P)

    def decomposition_group(self, P):
        r"""
        Decomposition group of a prime ideal `P`, i.e., the subgroup of elements
        that map `P` to itself. This is the same as the Galois group of the
        extension of local fields obtained by completing at `P`.

        This function will raise an error if `P` is not prime or the given number
        field is not Galois.

        `P` can also be an infinite prime, i.e., an embedding into `\RR` or `\CC`.

        EXAMPLES::

            sage: x = polygen(ZZ, 'x')
            sage: K.<a> = NumberField(x^4 - 2*x^2 + 2, 'b').galois_closure()
            sage: P = K.ideal([17, a^2])
            sage: G = K.galois_group()
            sage: G.decomposition_group(P)
            Subgroup generated by [(1,8)(2,7)(3,6)(4,5)] of
             (Galois group 8T4 ([4]2) with order 8 of x^8 - 20*x^6 + 104*x^4 - 40*x^2 + 1156)
            sage: G.decomposition_group(P^2)
            Traceback (most recent call last):
            ...
            ValueError: Fractional ideal (...) is not a prime ideal
            sage: G.decomposition_group(17)
            Traceback (most recent call last):
            ...
            ValueError: Fractional ideal (17) is not a prime ideal

        An example with an infinite place::

            sage: x = polygen(ZZ, 'x')
            sage: L.<b> = NumberField(x^3 - 2,'a').galois_closure(); G = L.galois_group()
            sage: x = L.places()[0]
            sage: G.decomposition_group(x).order()
            2
        """
        if not self.is_galois():
            raise TypeError("Decomposition groups only defined for Galois extensions")

        if isinstance(P, NumberFieldHomomorphism_im_gens):
            if self.number_field().is_totally_real():
                return self.subgroup([])
            else:
                return self.subgroup([self.complex_conjugation(P)])
        else:
            return self.ramification_group(P, -1)

    def complex_conjugation(self, P=None):
        """
        Return the unique element of ``self`` corresponding to complex conjugation,
        for a specified embedding `P` into the complex numbers. If `P` is not
        specified, use the "standard" embedding, whenever that is well-defined.

        EXAMPLES::

            sage: L.<z> = CyclotomicField(7)
            sage: G = L.galois_group()
            sage: conj = G.complex_conjugation(); conj
            (1,4)(2,5)(3,6)
            sage: conj(z)
            -z^5 - z^4 - z^3 - z^2 - z - 1

        An example where the field is not CM, so complex conjugation really
        depends on the choice of embedding::

            sage: x = polygen(ZZ, 'x')
            sage: L = NumberField(x^6 + 40*x^3 + 1372, 'a')
            sage: G = L.galois_group()
            sage: [G.complex_conjugation(x) for x in L.places()]
            [(1,3)(2,6)(4,5), (1,5)(2,4)(3,6), (1,2)(3,4)(5,6)]
        """
        if P is None:
            Q = self.number_field().specified_complex_embedding()
            if Q is None:
                raise ValueError("No default complex embedding specified")
            P = Q

        P = refine_embedding(P, infinity)

        if not self.number_field().is_galois():
            raise TypeError("Extension is not Galois")
        if self.number_field().is_totally_real():
            raise TypeError("No complex conjugation (field is real)")

        g = self.number_field().gen()
        gconj = P(g).conjugate()
        elts = [s for s in self if P(s(g)) == gconj]
        if len(elts) != 1:
            raise ArithmeticError("Something has gone very wrong here")
        return elts[0]

    def ramification_group(self, P, v):
        """
        Return the `v`-th ramification group of ``self`` for the prime `P`, i.e., the set
        of elements `s` of ``self`` such that `s` acts trivially modulo `P^{(v+1)}`. This
        is only defined for Galois fields.

        EXAMPLES::

            sage: x = polygen(ZZ, 'x')
            sage: K.<b> = NumberField(x^3 - 3, 'a').galois_closure()
            sage: G=K.galois_group()
            sage: P = K.primes_above(3)[0]
            sage: G.ramification_group(P, 3)
            Subgroup generated by [(1,2,4)(3,5,6)] of
             (Galois group 6T2 ([3]2) with order 6 of x^6 + 243)
            sage: G.ramification_group(P, 5)
            Subgroup generated by [()] of (Galois group 6T2 ([3]2) with order 6 of x^6 + 243)
        """
        if not self.is_galois():
            raise TypeError("Ramification groups only defined for Galois extensions")
        ramdata = self._ramgroups(P)
        if v < -1:
            raise ValueError("v must be at least -1")
        elif v + 1 >= len(ramdata):
            return self.subgroup([])
        else:
            return self.subgroup(ramdata[v + 1][0])

    def inertia_group(self, P):
        """
        Return the inertia group of the prime `P`, i.e., the group of elements acting
        trivially modulo `P`. This is just the 0th ramification group of `P`.

        EXAMPLES::

            sage: x = polygen(ZZ, 'x')
            sage: K.<b> = NumberField(x^2 - 3, 'a')
            sage: G = K.galois_group()
            sage: G.inertia_group(K.primes_above(2)[0])
            Subgroup generated by [(1,2)] of (Galois group 2T1 (S2) with order 2 of x^2 - 3)
            sage: G.inertia_group(K.primes_above(5)[0])
            Subgroup generated by [()] of (Galois group 2T1 (S2) with order 2 of x^2 - 3)
        """
        if not self.is_galois():
            raise TypeError("Inertia groups only defined for Galois extensions")
        return self.ramification_group(P, 0)

    def ramification_breaks(self, P):
        r"""
        Return the set of ramification breaks of the prime ideal `P`, i.e., the
        set of indices `i` such that the ramification group `G_{i+1} \ne G_{i}`.
        This is only defined for Galois fields.

        EXAMPLES::

            sage: x = polygen(ZZ, 'x')
            sage: K.<b> = NumberField(x^8 - 20*x^6 + 104*x^4 - 40*x^2 + 1156)
            sage: G = K.galois_group()
            sage: P = K.primes_above(2)[0]
            sage: G.ramification_breaks(P)
            {1, 3, 5}
            sage: min(G.ramification_group(P, i).order()
            ....:         / G.ramification_group(P, i + 1).order()
            ....:     for i in G.ramification_breaks(P))
            2
        """
        if not self.is_galois():
            raise TypeError("Ramification breaks only defined for Galois extensions")
        ramdata = self._ramgroups(P)
        n = len(ramdata)
        from sage.sets.set import Set
        return Set([i - 1 for i in range(n - 1)
                    if ramdata[i][1] != ramdata[i + 1][1]] + [n - 2])

    def artin_symbol(self, P):
        r"""
        Return the Artin symbol `\left(\frac{K /
        \QQ}{\mathfrak{P}}\right)`, where `K` is the number field of ``self``,
        and `\mathfrak{P}` is an unramified prime ideal. This is the unique
        element `s` of the decomposition group of `\mathfrak{P}` such that `s(x) = x^p \bmod
        \mathfrak{P}`, where `p` is the residue characteristic of `\mathfrak{P}`.

        EXAMPLES::

            sage: x = polygen(ZZ, 'x')
            sage: K.<b> = NumberField(x^4 - 2*x^2 + 2, 'a').galois_closure()
            sage: G = K.galois_group()
<<<<<<< HEAD
            sage: sorted([G.artin_symbol(P) for P in K.primes_above(7)])
=======
            sage: sorted([G.artin_symbol(P) for P in K.primes_above(7)])  # random (see remark in primes_above)
>>>>>>> 9352a325
            [(1,4)(2,3)(5,8)(6,7),
             (1,4)(2,3)(5,8)(6,7),
             (1,5)(2,6)(3,7)(4,8),
             (1,5)(2,6)(3,7)(4,8)]
            sage: G.artin_symbol(17)
            Traceback (most recent call last):
            ...
            ValueError: Fractional ideal (17) is not prime
            sage: QuadraticField(-7,'c').galois_group().artin_symbol(13)
            (1,2)
            sage: G.artin_symbol(K.primes_above(2)[0])
            Traceback (most recent call last):
            ...
            ValueError: Fractional ideal (...) is ramified
        """
        if not self.is_galois():
            raise TypeError("Artin symbols only defined for Galois extensions")

        P = self.number_field().ideal_monoid()(P)
        if not P.is_prime():
            raise ValueError("%s is not prime" % P)
        p = P.smallest_integer()
        t = []
        gens = self.number_field().ring_of_integers().ring_generators()
        for s in self.decomposition_group(P):
            w = [(s(g) - g**p).valuation(P) for g in gens]
            if min(w) >= 1:
                t.append(s)
        if len(t) > 1:
            raise ValueError("%s is ramified" % P)
        return t[0]


class GaloisGroup_subgroup(GaloisSubgroup_perm):
    r"""
    A subgroup of a Galois group, as returned by functions such as
    ``decomposition_group``.

    INPUT:

    - ``ambient`` -- the ambient Galois group

    - ``gens`` -- list of generators for the group

    - ``gap_group`` -- a gap or libgap permutation group, or a string
        defining one (default: ``None``)

    - ``domain`` -- set on which this permutation group acts; extracted from
      ``ambient`` if not specified

    - ``category`` -- the category for this object

    - ``canonicalize`` -- if ``True``, sorts and removes duplicates

    - ``check`` -- whether to check that generators actually lie in the
      ambient group

    EXAMPLES::

        sage: from sage.rings.number_field.galois_group import GaloisGroup_subgroup
            sage: x = polygen(ZZ, 'x')
        sage: G = NumberField(x^3 - x - 1, 'a').galois_closure('b').galois_group()
        sage: GaloisGroup_subgroup( G, [G([(1,2,3),(4,5,6)])])
        Subgroup generated by [(1,2,3)(4,5,6)] of
         (Galois group 6T2 ([3]2) with order 6 of x^6 - 6*x^4 + 9*x^2 + 23)

        sage: K.<a> = NumberField(x^6 - 3*x^2 - 1)
        sage: L.<b> = K.galois_closure()
        sage: G = L.galois_group()
        sage: P = L.primes_above(3)[0]
        sage: H = G.decomposition_group(P)
        sage: H.order()
        3

        sage: G = NumberField(x^3 - x - 1, 'a').galois_closure('b').galois_group()
        sage: H = G.subgroup([G([(1,2,3),(4,5,6)])])
        sage: H
        Subgroup generated by [(1,2,3)(4,5,6)] of
         (Galois group 6T2 ([3]2) with order 6 of x^6 - 6*x^4 + 9*x^2 + 23)

    TESTS:

    Check that :issue:`17664` is fixed::

        sage: L.<c> = QuadraticField(-1)
        sage: P = L.primes_above(5)[0]
        sage: G = L.galois_group()
        sage: H = G.decomposition_group(P)
        sage: H.domain()
        {1, 2}
        sage: G.artin_symbol(P)
        ()
    """
    @lazy_attribute
    def _pari_data(self):
        """
        Access to PARI information for the ambient Galois group.

        EXAMPLES::

            sage: x = polygen(ZZ, 'x')
            sage: L.<a> = NumberField(x^4 + 1)
            sage: G = L.galois_group()
            sage: H = G.decomposition_group(L.primes_above(3)[0])
            sage: H._pari_data
            [y^4 + 1, ...]
        """
        return self._ambient_group._pari_data

    def fixed_field(self, name=None, polred=None, threshold=None):
        r"""
        Return the fixed field of this subgroup (as a subfield of the Galois
        closure of the number field associated to the ambient Galois group).

        INPUT:

        - ``name`` -- a variable name for the new field

        - ``polred`` -- whether to optimize the generator of the newly created field
            for a simpler polynomial, using PARI's :pari:`polredbest`.
            Defaults to ``True`` when the degree of the fixed field is at most 8.

        - ``threshold`` -- positive number; polred only performed if the cost is at most this threshold

        EXAMPLES::

            sage: x = polygen(ZZ, 'x')
            sage: L.<a> = NumberField(x^4 + 1)
            sage: G = L.galois_group()
            sage: H = G.decomposition_group(L.primes_above(3)[0])
            sage: H.fixed_field()
            (Number Field in a0 with defining polynomial x^2 + 2 with a0 = a^3 + a,
             Ring morphism:
               From: Number Field in a0 with defining polynomial x^2 + 2 with a0 = a^3 + a
               To:   Number Field in a with defining polynomial x^4 + 1
               Defn: a0 |--> a^3 + a)

        You can use the ``polred`` option to get a simpler defining polynomial::

            sage: K.<a> = NumberField(x^5 - 5*x^2 - 3)
            sage: G = K.galois_group(); G
            Galois group 5T2 (5:2) with order 10 of x^5 - 5*x^2 - 3
            sage: sigma, tau = G.gens()
            sage: H = G.subgroup([tau])
            sage: H.fixed_field(polred=False)
            (Number Field in a0 with defining polynomial x^2 + 84375
              with a0 = 5*ac^5 + 25*ac^3,
             Ring morphism:
               From: Number Field in a0 with defining polynomial x^2 + 84375
                     with a0 = 5*ac^5 + 25*ac^3
               To:   Number Field in ac with defining polynomial x^10 + 10*x^8 + 25*x^6 + 3375
               Defn: a0 |--> 5*ac^5 + 25*ac^3)
            sage: H.fixed_field(polred=True)
            (Number Field in a0 with defining polynomial x^2 - x + 4
              with a0 = -1/30*ac^5 - 1/6*ac^3 + 1/2,
             Ring morphism:
               From: Number Field in a0 with defining polynomial x^2 - x + 4
                     with a0 = -1/30*ac^5 - 1/6*ac^3 + 1/2
               To:   Number Field in ac with defining polynomial x^10 + 10*x^8 + 25*x^6 + 3375
               Defn: a0 |--> -1/30*ac^5 - 1/6*ac^3 + 1/2)
            sage: G.splitting_field()
            Number Field in ac with defining polynomial x^10 + 10*x^8 + 25*x^6 + 3375

        An embedding is returned also if the subgroup is trivial
        (:issue:`26817`)::

            sage: H = G.subgroup([])
            sage: H.fixed_field()
            (Number Field in ac with defining polynomial x^10 + 10*x^8 + 25*x^6 + 3375,
             Identity endomorphism of
              Number Field in ac with defining polynomial x^10 + 10*x^8 + 25*x^6 + 3375)
        """
        G = self._ambient_group
        L = G._galois_closure
        if self.order() == G.order():
            return QQ, L.coerce_map_from(QQ)
        elif self.order() == 1:
            return L, L.coerce_map_from(L)
        vecs = [pari(g.domain()).Vecsmall() for g in self.iteration()]
        v = G._pari_data.galoisfixedfield(vecs)
        x = v[1]
        if polred is None:
            index = G.order() // self.order()
            polred = (index <= 8)
        if polred:
            f = x.minpoly()
            bitsize = ZZ(QQ(f[0]).numerator().nbits() + QQ(f[0]).denominator().nbits())
            cost = 2 * bitsize.nbits() + 5 * ZZ(f.poldegree()).nbits()
            # time(polredbest) ≈ b²d⁵
            if threshold is None or cost <= threshold:
                f, elt_back = f.polredbest(flag=1)
                x = elt_back.modreverse().lift()(x)
        if name is None:
            name = G._field.variable_name() + '0'
        return L.subfield(x, name=name)


class GaloisGroupElement(PermutationGroupElement):
    r"""
    An element of a Galois group. This is stored as a permutation, but may also
    be made to act on elements of the field (generally returning elements of
    its Galois closure).

    EXAMPLES::

        sage: K.<w> = QuadraticField(-7); G = K.galois_group()
        sage: G[1]
        (1,2)
        sage: G[1](w + 2)
        -w + 2

        sage: x = polygen(ZZ, 'x')
        sage: L.<v> = NumberField(x^3 - 2); G = L.galois_group(names='y')
        sage: G[4]
        (1,5)(2,4)(3,6)
        sage: G[4](v)
        1/18*y^4
        sage: G[4](G[4](v))
        -1/36*y^4 - 1/2*y
        sage: G[4](G[4](G[4](v)))
        1/18*y^4
    """
    @cached_method
    def as_hom(self):
        r"""
        Return the homomorphism `L \to L` corresponding to ``self``, where `L` is the
        Galois closure of the ambient number field.

        EXAMPLES::

            sage: G = QuadraticField(-7,'w').galois_group()
            sage: G[1].as_hom()
            Ring endomorphism of Number Field in w with defining polynomial x^2 + 7
             with w = 2.645751311064591?*I
              Defn: w |--> -w

        TESTS:

        Number fields defined by non-monic and non-integral
        polynomials are supported (:issue:`252`)::

            sage: R.<x> = QQ[]
            sage: x = polygen(ZZ, 'x')
            sage: f = 7/9*x^3 + 7/3*x^2 - 56*x + 123
            sage: K.<a> = NumberField(f)
            sage: G = K.galois_group()
            sage: G[1].as_hom()
            Ring endomorphism of Number Field in a with defining polynomial 7/9*x^3 + 7/3*x^2 - 56*x + 123
              Defn: a |--> -7/15*a^2 - 18/5*a + 96/5
            sage: prod(x - sigma(a) for sigma in G) == f.monic()
            True
        """
        G = self.parent()
        L = G.splitting_field()
        # First compute the image of the standard generator of the
        # PARI number field.
        a = G._pari_data.galoispermtopol(pari(self.domain()).Vecsmall())
        # Now convert this to a conjugate of the standard generator of
        # the Sage number field.
        P = L._pari_absolute_structure()[1].lift()
        a = L(P(a.Mod(L.pari_polynomial('y'))))
        return L.hom(a, L)

    def __call__(self, x):
        r"""
        Return the action of ``self`` on an element x in the number field of
        ``self`` (or its Galois closure).

        EXAMPLES::

            sage: K.<w> = QuadraticField(-7)
            sage: f = K.galois_group()[1]
            sage: f(w)
            -w
        """
        if x.parent() == self.parent().splitting_field():
            return self.as_hom()(x)
        else:
            return self.as_hom()(self.parent()._gc_map(x))

    def ramification_degree(self, P):
        """
        Return the greatest value of `v` such that `s` acts trivially modulo `P^v`.
        Should only be used if `P` is prime and `s` is in the decomposition group of `P`.

        EXAMPLES::

            sage: x = polygen(ZZ, 'x')
            sage: K.<b> = NumberField(x^3 - 3, 'a').galois_closure()
            sage: G = K.galois_group()
            sage: P = K.primes_above(3)[0]
            sage: s = hom(K, K, 1/18*b^4 - 1/2*b)
            sage: G(s).ramification_degree(P)
            4
        """
        if not self.parent().is_galois():
            raise TypeError("Ramification degree only defined for Galois extensions")
        gens = self.parent().number_field().ring_of_integers().ring_generators()
        w = [(self(g) - g).valuation(P) for g in gens]
        return min(w)


GaloisGroup_v2.Element = GaloisGroupElement
GaloisGroup_v2.Subgroup = GaloisGroup_subgroup
GaloisGroup_subgroup.Element = GaloisGroupElement

# For unpickling purposes we rebind GaloisGroup as GaloisGroup_v1.

GaloisGroup = GaloisGroup_v1<|MERGE_RESOLUTION|>--- conflicted
+++ resolved
@@ -995,11 +995,7 @@
             sage: x = polygen(ZZ, 'x')
             sage: K.<b> = NumberField(x^4 - 2*x^2 + 2, 'a').galois_closure()
             sage: G = K.galois_group()
-<<<<<<< HEAD
-            sage: sorted([G.artin_symbol(P) for P in K.primes_above(7)])
-=======
             sage: sorted([G.artin_symbol(P) for P in K.primes_above(7)])  # random (see remark in primes_above)
->>>>>>> 9352a325
             [(1,4)(2,3)(5,8)(6,7),
              (1,4)(2,3)(5,8)(6,7),
              (1,5)(2,6)(3,7)(4,8),
