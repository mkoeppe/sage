--- conflicted
+++ resolved
@@ -2218,11 +2218,7 @@
 
             sage: x = polygen(ZZ, 'x')
             sage: K.<a> = NumberField(x^2 + 1, embedding=CDF.gen())
-<<<<<<< HEAD
             sage: abs(a+1)                                                              # optional - sage.symbolic
-=======
-            sage: abs(a+1)
->>>>>>> 86b1d139
             sqrt(2)
         """
         if mpz_sgn(self.D.value) == 1:
