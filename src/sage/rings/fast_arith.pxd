# sage_setup: distribution = sagemath-categories
<<<<<<< HEAD
cpdef prime_range(start, stop=*, algorithm=*, bint py_ints=*) noexcept
=======

cpdef prime_range(start, stop=*, algorithm=*, bint py_ints=*)
>>>>>>> 5ae0bc7a

cdef class arith_int:
    cdef int abs_int(self, int x) except -1
    cdef int sign_int(self, int n) except -2
    cdef int c_gcd_int(self, int a, int b) except -1
    cdef int c_xgcd_int(self, int a, int b, int* ss, int* tt) except -1
    cdef int c_inverse_mod_int(self, int a, int m) except -1
    cdef int c_rational_recon_int(self, int a, int m, int* n, int* d) except -1

cdef class arith_llong:
    cdef long long abs_longlong(self, long long x) except -1
    cdef long long sign_longlong(self, long long n) except -2
    cdef long long c_gcd_longlong(self, long long a, long long b) except -1
    cdef long long c_xgcd_longlong(self, long long a, long long b,
                                   long long *ss,
                                   long long *tt) except -1
    cdef long long c_inverse_mod_longlong(self, long long a, long long m) except -1
    cdef long long c_rational_recon_longlong(self, long long a, long long m,
                                             long long *n, long long *d) except -1<|MERGE_RESOLUTION|>--- conflicted
+++ resolved
@@ -1,10 +1,6 @@
 # sage_setup: distribution = sagemath-categories
-<<<<<<< HEAD
-cpdef prime_range(start, stop=*, algorithm=*, bint py_ints=*) noexcept
-=======
 
 cpdef prime_range(start, stop=*, algorithm=*, bint py_ints=*)
->>>>>>> 5ae0bc7a
 
 cdef class arith_int:
     cdef int abs_int(self, int x) except -1
