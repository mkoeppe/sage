--- conflicted
+++ resolved
@@ -198,11 +198,7 @@
     pari_gen = ()
 
 
-<<<<<<< HEAD
-set_integer_from_pari_gen = None
-=======
 set_integer_from_gen = None
->>>>>>> 00c742dc
 pari_divisors_small = None
 n_factor_to_list = None
 pari_is_prime_power = None
@@ -650,13 +646,8 @@
                     raise TypeError("Cannot convert non-integral float to integer")
 
             elif isinstance(x, pari_gen):
-<<<<<<< HEAD
-                global set_integer_from_pari_gen
-                if set_integer_from_pari_gen is None:
-=======
                 global set_integer_from_gen
                 if set_integer_from_gen is None:
->>>>>>> 00c742dc
                     from sage.libs.pari.convert_sage import set_integer_from_gen
                 set_integer_from_gen(self, x)
 
