r"""
Elements of the ring `\ZZ` of integers

Sage has highly optimized and extensive functionality for arithmetic with integers
and the ring of integers.

EXAMPLES:

Add 2 integers::

    sage: a = Integer(3) ; b = Integer(4)
    sage: a + b == 7
    True

Add an integer and a real number::

    sage: a + 4.0
    7.00000000000000

Add an integer and a rational number::

    sage: a + Rational(2)/5
    17/5

Add an integer and a complex number::

    sage: b = ComplexField().0 + 1.5
    sage: loads((a+b).dumps()) == a+b
    True

    sage: z = 32
    sage: -z
    -32
    sage: z = 0; -z
    0
    sage: z = -0; -z
    0
    sage: z = -1; -z
    1

Multiplication::

    sage: a = Integer(3) ; b = Integer(4)
    sage: a * b == 12
    True
    sage: loads((a * 4.0).dumps()) == a*b
    True
    sage: a * Rational(2)/5
    6/5

::

    sage: [2,3] * 4
    [2, 3, 2, 3, 2, 3, 2, 3]

::

    sage: 'sage'*Integer(3)
    'sagesagesage'

COERCIONS:

Return version of this integer in the multi-precision floating
real field R::

    sage: n = 9390823
    sage: RR = RealField(200)
    sage: RR(n)
    9.3908230000000000000000000000000000000000000000000000000000e6

AUTHORS:

- William Stein (2005): initial version

- Gonzalo Tornaria (2006-03-02): vastly improved python/GMP
  conversion; hashing

- Didier Deshommes (2006-03-06): numerous examples
  and docstrings

- William Stein (2006-03-31): changes to reflect GMP bug fixes

- William Stein (2006-04-14): added GMP factorial method (since it's
  now very fast).

- David Harvey (2006-09-15): added nth_root, exact_log

- David Harvey (2006-09-16): attempt to optimise Integer constructor

- Rishikesh (2007-02-25): changed quo_rem so that the rem is positive

- David Harvey, Martin Albrecht, Robert Bradshaw (2007-03-01):
  optimized Integer constructor and pool

- Pablo De Napoli (2007-04-01): multiplicative_order should return
  +infinity for non zero numbers

- Robert Bradshaw (2007-04-12): is_perfect_power, Jacobi symbol (with
  Kronecker extension).  Convert some methods to use GMP directly
  rather than PARI, Integer(), PY_NEW(Integer)

- David Roe (2007-03-21): sped up valuation and is_square, added
  val_unit, is_power, is_power_of and divide_knowing_divisible_by

- Robert Bradshaw (2008-03-26): gamma function, multifactorials

- Robert Bradshaw (2008-10-02): bounded squarefree part

- David Loeffler (2011-01-15): fixed bug #10625 (inverse_mod should accept an ideal as argument)

- Vincent Delecroix (2010-12-28): added unicode in Integer.__init__

- David Roe (2012-03): deprecate :meth:`~sage.rings.integer.Integer.is_power`
  in favour of :meth:`~sage.rings.integer.Integer.is_perfect_power` (see
  :trac:`12116`)

- Vincent Delecroix (2017-05-03): faster integer-rational comparisons

- Vincent Klein (2017-05-11): add __mpz__() to class Integer

- Vincent Klein (2017-05-22): Integer constructor support gmpy2.mpz parameter

- Samuel Lelièvre (2018-08-02): document that divisors are sorted (:trac:`25983`)
"""
# ****************************************************************************
#       Copyright (C) 2004, 2006 William Stein <wstein@gmail.com>
#       Copyright (C) 2006 Gonzalo Tornaria <tornaria@math.utexas.edu>
#       Copyright (C) 2006 Didier Deshommes <dfdeshom@gmail.com>
#       Copyright (C) 2007 David Harvey <dmharvey@math.harvard.edu>
#       Copyright (C) 2007 Martin Albrecht <malb@informatik.uni-bremen.de>
#       Copyright (C) 2007, 2008 Robert Bradshaw <robertwb@math.washington.edu>
#       Copyright (C) 2007 David Roe <roed314@gmail.com>
#       Copyright (C) 2017 Vincent Delecroix <20100.delecroix@gmail.com>
#       Copyright (C) 2018 Samuel Lelièvre <samuel.lelievre@gmail.com>
#
#  Distributed under the terms of the GNU General Public License (GPL)
#  as published by the Free Software Foundation; either version 2 of
#  the License, or (at your option) any later version.
#                  https://www.gnu.org/licenses/
# ****************************************************************************

# Do not create any Integer, especially non cdef'ed ones, before the hooked
# creation and deletion are setup by the call to hook_fast_tp_functions

cimport cython
from libc.math cimport (ldexp, sqrt as sqrt_double, log as log_c,
        ceil as ceil_c, isnan)
from libc.string cimport memcpy
from libc.limits cimport LONG_MAX

from cysignals.memory cimport check_allocarray, check_malloc, sig_free
from cysignals.signals cimport sig_on, sig_off, sig_check, sig_occurred

import operator
import sys

from sage.ext.stdsage cimport PY_NEW
from sage.cpython.python_debug cimport if_Py_TRACE_REFS_then_PyObject_INIT

from sage.libs.gmp.mpz cimport *
from sage.libs.gmp.mpq cimport *
from sage.cpython.string cimport char_to_str, str_to_bytes
from sage.arith.long cimport (pyobject_to_long, integer_check_long,
                              integer_check_long_py, is_small_python_int)

from cpython.list cimport *
from cpython.number cimport *
from cpython.int cimport *
from cpython.object cimport *
from libc.stdint cimport uint64_t
cimport sage.structure.element
from sage.structure.coerce cimport coercion_model
from sage.structure.element cimport (Element, EuclideanDomainElement,
        parent)
from sage.structure.parent cimport Parent
from sage.rings.rational cimport Rational
from sage.arith.rational_reconstruction cimport mpq_rational_reconstruction
from sage.libs.gmp.pylong cimport *
from sage.libs.gmp.mpq cimport mpq_neg
from sage.libs.gmp.binop cimport mpq_add_z, mpq_mul_z, mpq_div_zz

import sage.rings.infinity

from sage.structure.coerce cimport is_numpy_type
from sage.structure.element import coerce_binop

from sage.structure.richcmp cimport rich_to_bool_sgn

from . import integer_ring

cimport gmpy2
gmpy2.import_gmpy2()


try:
    from cypari2.gen import Gen as pari_gen
except ImportError:
    pari_gen = ()


set_integer_from_gen = None
pari_divisors_small = None
n_factor_to_list = None
pari_is_prime_power = None
pari_is_prime = None
objtogen = None
new_gen_from_integer = None


cdef extern from *:
    int unlikely(int) nogil  # Defined by Cython

cdef object numpy_long_interface = {'typestr': '=i4' if sizeof(long) == 4 else '=i8' }
cdef object numpy_int64_interface = {'typestr': '=i8'}
cdef object numpy_object_interface = {'typestr': '|O'}

cdef set_from_Integer(Integer self, Integer other):
    mpz_set(self.value, other.value)


cdef _digits_naive(mpz_t v,l,int offset,Integer base,digits):
    """
    This method fills in digit entries in the list, l, using the most
    basic digit algorithm -- repeat division by base.

    INPUT:

    - ``v`` - the value whose digits we want to put into the list

    - ``l`` - the list to file

    - ``offset`` - offset from the beginning of the list that we want
      to fill at

    - ``base`` -- the base to which we finding digits

    - ``digits`` - a python sequence type with objects to use for digits
                 note that python negative index semantics are relied upon

    AUTHORS:

    - Joel B. Mohler (2009-01-16)
    """
    cdef mpz_t mpz_value
    cdef mpz_t mpz_res  # used on one side of the 'if'
    cdef Integer z      # used on the other side of the 'if'

    mpz_init(mpz_value)
    mpz_set(mpz_value, v)

    # we aim to avoid sage Integer creation if possible
    if digits is None:
        while mpz_cmp_si(mpz_value,0):
            z = PY_NEW(Integer)
            mpz_tdiv_qr(mpz_value, z.value, mpz_value, base.value)
            l[offset] = z
            offset += 1
    else:
        mpz_init(mpz_res)
        while mpz_cmp_si(mpz_value,0):
            mpz_tdiv_qr(mpz_value, mpz_res, mpz_value, base.value)
            l[offset] = digits[mpz_get_si(mpz_res)]
            offset += 1
        mpz_clear(mpz_res)

    mpz_clear(mpz_value)

cdef _digits_internal(mpz_t v,l,int offset,int power_index,power_list,digits):
    """
    INPUT:

    - ``v`` - the value whose digits we want to put into the list

    - ``l`` - the list to file

    - ``offset`` - offset from the beginning of the list that we want
      to fill at

    - ``power_index`` - a measure of size to fill and index to
      power_list we're filling 1 << (power_index+1) digits

    - ``power_list`` - a list of powers of the base, precomputed in
      method digits digits - a python sequence type with objects to
      use for digits note that python negative index semantics are
      relied upon

    AUTHORS:

    - Joel B. Mohler (2008-03-13)
    """
    cdef mpz_t mpz_res
    cdef mpz_t mpz_quot
    cdef Integer temp
    cdef int v_int
    if power_index < 5:
        # It turns out that simple repeated division is very fast for
        # relatively few digits.  I don't think this is a real algorithmic
        # statement, it's an annoyance introduced by memory allocation.
        # I think that manual memory management with mpn_* would make the
        # divide & conquer approach even faster, but the code would be much
        # more complicated.
        _digits_naive(v,l,offset,power_list[0],digits)
    else:
        mpz_init(mpz_quot)
        mpz_init(mpz_res)
        temp = power_list[power_index]
        mpz_tdiv_qr(mpz_quot, mpz_res, v, temp.value)
        if mpz_sgn(mpz_res) != 0:
            _digits_internal(mpz_res,l,offset,power_index-1,power_list,digits)
        if mpz_sgn(mpz_quot) != 0:
            _digits_internal(mpz_quot,l,offset+(1<<power_index),power_index-1,power_list,digits)
        mpz_clear(mpz_quot)
        mpz_clear(mpz_res)


cdef Parent the_integer_ring = integer_ring.ZZ

# The documentation for the ispseudoprime() function in the PARI
# manual states that its result is always prime up to this 2^64.
cdef mpz_t PARI_PSEUDOPRIME_LIMIT
mpz_init(PARI_PSEUDOPRIME_LIMIT)
mpz_ui_pow_ui(PARI_PSEUDOPRIME_LIMIT, 2, 64)

def is_Integer(x):
    """
    Return true if x is of the Sage integer type.

    EXAMPLES::

        sage: from sage.rings.integer import is_Integer
        sage: is_Integer(2)
        True
        sage: is_Integer(2/1)
        False
        sage: is_Integer(int(2))
        False
        sage: is_Integer('5')
        False
    """
    return isinstance(x, Integer)

cdef inline Integer as_Integer(x):
    if isinstance(x, Integer):
        return <Integer>x
    else:
        return Integer(x)

cdef class IntegerWrapper(Integer):
    r"""
    Rationale for the ``IntegerWrapper`` class:

    With ``Integers``, the allocation/deallocation function slots are
    hijacked with custom functions that stick already allocated
    ``Integers`` (with initialized ``parent`` and ``mpz_t`` fields)
    into a pool on "deallocation" and then pull them out whenever a
    new one is needed. Because ``Integers`` are so common, this is
    actually a significant savings. However , this does cause issues
    with subclassing a Python class directly from ``Integer`` (but
    that's ok for a Cython class).

    As a workaround, one can instead derive a class from the
    intermediate class ``IntegerWrapper``, which sets statically its
    alloc/dealloc methods to the *original* ``Integer`` alloc/dealloc
    methods, before they are swapped manually for the custom ones.

    The constructor of ``IntegerWrapper`` further allows for
    specifying an alternative parent to ``IntegerRing()``.
    """

    def __init__(self, parent=None, x=None, unsigned int base=0):
        """
        We illustrate how to create integers with parents different
        from ``IntegerRing()``::

            sage: from sage.rings.integer import IntegerWrapper

            sage: n = IntegerWrapper(Primes(), 3) # indirect doctest
            sage: n
            3
            sage: n.parent()
            Set of all prime numbers: 2, 3, 5, 7, ...

        Pickling seems to work now (as of :trac:`10314`)::

            sage: nn = loads(dumps(n))
            sage: nn
            3
            sage: nn.parent()
            Integer Ring

            sage: TestSuite(n).run()
        """
        if parent is not None:
            Element.__init__(self, parent=parent)
        Integer.__init__(self, x, base=base)

cdef class Integer(sage.structure.element.EuclideanDomainElement):
    r"""
    The ``Integer`` class represents arbitrary precision
    integers. It derives from the ``Element`` class, so
    integers can be used as ring elements anywhere in Sage.

    Integer() interprets strings that begin with ``0o`` as octal numbers,
    strings that begin with ``0x`` as hexadecimal numbers and strings
    that begin with ``0b`` as binary numbers.

    The class ``Integer`` is implemented in Cython, as a wrapper of the
    GMP ``mpz_t`` integer type.

    EXAMPLES::

        sage: Integer(123)
        123
        sage: Integer("123")
        123

    Sage Integers support :pep:`3127` literals::

        sage: Integer('0x12')
        18
        sage: Integer('-0o12')
        -10
        sage: Integer('+0b101010')
        42

    Conversion from PARI::

        sage: Integer(pari('-10380104371593008048799446356441519384'))          # optional - sage.libs.pari
        -10380104371593008048799446356441519384
        sage: Integer(pari('Pol([-3])'))                                        # optional - sage.libs.pari
        -3

    Conversion from gmpy2::

        sage: from gmpy2 import mpz
        sage: Integer(mpz(3))
        3

    .. automethod:: __pow__
    """

    def __cinit__(self):
        global the_integer_ring
        mpz_init(self.value)
        self._parent = the_integer_ring

    def __init__(self, x=None, base=0):
        """
        EXAMPLES::

            sage: a = int(-901824309821093821093812093810928309183091832091)
            sage: b = ZZ(a); b
            -901824309821093821093812093810928309183091832091
            sage: ZZ(b)
            -901824309821093821093812093810928309183091832091
            sage: ZZ('-901824309821093821093812093810928309183091832091')
            -901824309821093821093812093810928309183091832091
            sage: ZZ(int(-93820984323))
            -93820984323
            sage: ZZ(ZZ(-901824309821093821093812093810928309183091832091))
            -901824309821093821093812093810928309183091832091
            sage: ZZ(QQ(-901824309821093821093812093810928309183091832091))
            -901824309821093821093812093810928309183091832091
            sage: ZZ(RR(2.0)^80)
            1208925819614629174706176
            sage: ZZ(QQbar(sqrt(28-10*sqrt(3)) + sqrt(3)))                      # optional - sage.rings.number_field, sage.symbolic
            5
            sage: ZZ(AA(32).nth_root(5))                                        # optional - sage.rings.number_field
            2
            sage: ZZ(pari('Mod(-3,7)'))                                         # optional - sage.libs.pari
            4
            sage: ZZ('sage')
            Traceback (most recent call last):
            ...
            TypeError: unable to convert 'sage' to an integer
            sage: Integer('zz',36).str(36)
            'zz'
            sage: ZZ('0x3b').str(16)
            '3b'
            sage: ZZ( ZZ(5).digits(3) , 3)
            5
            sage: import numpy
            sage: ZZ(numpy.int64(7^7))
            823543
            sage: ZZ(numpy.ubyte(-7))
            249
            sage: ZZ(True)
            1
            sage: ZZ(False)
            0
            sage: ZZ(1==0)
            0
            sage: ZZ('+10')
            10
            sage: from gmpy2 import mpz
            sage: ZZ(mpz(42))
            42

        ::

            sage: k = GF(2)                                 # optional - sage.libs.pari
<<<<<<< HEAD
            sage: ZZ( (k(0),k(1)), 2)
=======
            sage: ZZ((k(0),k(1)), 2)                        # optional - sage.libs.pari
>>>>>>> 4aa62640
            2

        ::

            sage: ZZ(float(2.0))
            2
            sage: ZZ(float(1.0/0.0))
            Traceback (most recent call last):
            ...
            OverflowError: cannot convert float infinity to integer
            sage: ZZ(float(0.0/0.0))
            Traceback (most recent call last):
            ...
            ValueError: cannot convert float NaN to integer

        ::

            sage: class MyInt(int):
            ....:     pass
            sage: class MyFloat(float):
            ....:     pass
            sage: ZZ(MyInt(3))
            3
            sage: ZZ(MyFloat(5))
            5

        ::

            sage: Integer('0')
            0
            sage: Integer('0X2AEEF')
            175855

        Test conversion from PARI (:trac:`11685`)::

            sage: ZZ(pari(-3))                              # optional - sage.libs.pari
            -3
            sage: ZZ(pari("-3.0"))                          # optional - sage.libs.pari
            -3
            sage: ZZ(pari("-3.5"))                          # optional - sage.libs.pari
            Traceback (most recent call last):
            ...
            TypeError: Attempt to coerce non-integral real number to an Integer
            sage: ZZ(pari("1e100"))                         # optional - sage.libs.pari
            Traceback (most recent call last):
            ...
            PariError: precision too low in truncr (precision loss in truncation)
            sage: ZZ(pari("10^50"))                         # optional - sage.libs.pari
            100000000000000000000000000000000000000000000000000
            sage: ZZ(pari("Pol(3)"))                        # optional - sage.libs.pari
            3
            sage: ZZ(GF(3^20,'t')(1))                       # optional - sage.libs.pari
            1
            sage: ZZ(pari(GF(3^20,'t')(1)))                 # optional - sage.libs.pari
            1
            sage: x = polygen(QQ)
            sage: K.<a> = NumberField(x^2+3)                # optional - sage.rings.number_field
            sage: ZZ(a^2)                                   # optional - sage.rings.number_field
            -3
            sage: ZZ(pari(a)^2)                             # optional - sage.libs.pari, sage.rings.number_field
            -3
            sage: ZZ(pari("Mod(x, x^3+x+1)"))   # Note error message refers to lifted element  # optional - sage.libs.pari
            Traceback (most recent call last):
            ...
            TypeError: Unable to coerce PARI x to an Integer

        Test coercion of p-adic with negative valuation::

            sage: ZZ(pari(Qp(11)(11^-7)))                   # optional - sage.libs.pari
            Traceback (most recent call last):
            ...
            TypeError: Cannot convert p-adic with negative valuation to an integer

        Test converting a list with a very large base::

            sage: a=ZZ(randint(0,2^128-1))
            sage: L = a.digits(2^64)
            sage: a == sum([x * 2^(64*i) for i,x in enumerate(L)])
            True
            sage: a == ZZ(L,base=2^64)
            True

        Test comparisons with numpy types (see :trac:`13386` and :trac:`18076`)::

            sage: import numpy
            sage: numpy.int8('12') == 12
            True
            sage: 12 == numpy.int8('12')
            True

            sage: float('15') == 15
            True
            sage: 15 == float('15')
            True

        Test underscores as digit separators (PEP 515,
        https://www.python.org/dev/peps/pep-0515/)::

            sage: Integer('1_3')
            13
            sage: Integer(b'1_3')
            13
        """
        # TODO: All the code below should somehow be in an external
        # cdef'd function.  Then e.g., if a matrix or vector or
        # polynomial is getting filled by mpz_t's, it can use the
        # rules below to do the fill construction of mpz_t's, but
        # without the overhead of creating any Python objects at all.
        # The cdef's function should be of the form
        #     mpz_init_set_sage(mpz_t y, object x)
        # Then this function becomes the one liner:
        #     mpz_init_set_sage(self.value, x)

        cdef Integer tmp
        cdef char* xs
        cdef int paritype
        cdef Py_ssize_t j
        cdef object otmp

        cdef Element lift

        if x is None:
            if mpz_sgn(self.value) != 0:
                mpz_set_si(self.value, 0)

        else:
            # First do all the type-check versions (these are fast to test),
            # except those for which the conversion itself will be slow.

            if isinstance(x, Integer):
                set_from_Integer(self, <Integer>x)

            elif isinstance(x, int):
                mpz_set_pylong(self.value, x)

            elif isinstance(x, float):
                n = long(x)
                if n == x:
                    mpz_set_pylong(self.value, n)
                else:
                    raise TypeError("Cannot convert non-integral float to integer")

            elif isinstance(x, pari_gen):
                global set_integer_from_gen
                if set_integer_from_gen is None:
                    from sage.libs.pari.convert_sage import set_integer_from_gen
                set_integer_from_gen(self, x)

            else:

                otmp = getattr(x, "_integer_", None)
                if otmp is not None:
                    set_from_Integer(self, otmp(the_integer_ring))
                    return

                if isinstance(x, Element):
                    try:
                        lift = x.lift()
                        if lift._parent is the_integer_ring:
                            set_from_Integer(self, lift)
                            return
                    except AttributeError:
                        pass

                elif isinstance(x, bytes):
                    if b'_' in x:
                        x = x.replace(b'_', b'')
                    mpz_set_str_python(self.value, x, base)
                    return
                elif isinstance(x, unicode):
                    if '_' in x:
                        x = x.replace('_', '')
                    mpz_set_str_python(self.value, str_to_bytes(x), base)
                    return

                elif (isinstance(x, list) or isinstance(x, tuple)) and base > 1:
                    b = the_integer_ring(base)
                    if b == 2: # we use a faster method
                        for j from 0 <= j < len(x):
                            otmp = x[j]
                            if isinstance(otmp, int):
                                if (<long> otmp) == 1:
                                    mpz_setbit(self.value, j)
                                if (<long> otmp) != 0:
                                    break
                            else:
                                if not isinstance(otmp, Integer):
                                    otmp = Integer(otmp)
                                if mpz_cmp_si((<Integer>otmp).value, 1) == 0:
                                    mpz_setbit(self.value, j)
                                elif mpz_sgn((<Integer>otmp).value) != 0:
                                    # one of the entries was something other than 0 or 1.
                                    break
                        else:
                            return
                    tmp = the_integer_ring(0)
                    for i in range(len(x)):
                        tmp += the_integer_ring(x[i])*b**i
                    mpz_set(self.value, tmp.value)
                    return

                elif is_numpy_type(type(x)):
                    import numpy
                    if isinstance(x, numpy.integer):
                        mpz_set_pylong(self.value, int(x))
                        return

                elif type(x) is gmpy2.mpz:
                    mpz_set(self.value, (<gmpy2.mpz>x).z)
                    return

                raise TypeError("unable to coerce %s to an integer" % type(x))

    def __reduce__(self):
        """
        This is used when pickling integers.

        EXAMPLES::

            sage: n = 5
            sage: t = n.__reduce__(); t
            (<cyfunction make_integer at ...>, ('5',))
            sage: t[0](*t[1])
            5
            sage: loads(dumps(n)) == n
            True
        """
        # This single line below took me HOURS to figure out.
        # It is the *trick* needed to pickle Cython extension types.
        # The trick is that you must put a pure Python function
        # as the first argument, and that function must return
        # the result of unpickling with the argument in the second
        # tuple as input. All kinds of problems happen
        # if we don't do this.
        return sage.rings.integer.make_integer, (self.str(32),)

    def __index__(self):
        """
        Needed so integers can be used as list indices.

        EXAMPLES::

            sage: v = [1,2,3,4,5]
            sage: v[Integer(3)]
            4
            sage: v[Integer(2):Integer(4)]
            [3, 4]

        See :trac:`20750`::

            sage: import re
            sage: p = re.compile('(a)b')
            sage: m = p.match('ab')
            sage: m.group(Integer(0))
            'ab'
            sage: m.group(Integer(1))
            'a'
        """
        return mpz_get_pyintlong(self.value)

    def _im_gens_(self, codomain, im_gens, base_map=None):
        """
        Return the image of self under the map that sends the generators of
        the parent to im_gens. Since ZZ maps canonically in the category
        of rings, this is just the natural coercion.

        EXAMPLES::

            sage: n = -10
            sage: R = GF(17)                                # optional - sage.libs.pari
            sage: n._im_gens_(R, [R(1)])                    # optional - sage.libs.pari
            7
        """
        return codomain.coerce(self)

    cdef _xor(Integer self, Integer other):
        cdef Integer x
        x = PY_NEW(Integer)
        mpz_xor(x.value, self.value, other.value)
        return x

    def __xor__(x, y):
        """
        Compute the exclusive or of x and y.

        EXAMPLES::

            sage: n = ZZ(2); m = ZZ(3)
            sage: n.__xor__(m)
            1
        """
        if isinstance(x, Integer) and isinstance(y, Integer):
            return (<Integer>x)._xor(y)
        return coercion_model.bin_op(x, y, operator.xor)

    def __richcmp__(left, right, int op):
        """
        cmp for integers

        EXAMPLES::

            sage: 2 < 3
            True
            sage: 2 > 3
            False
            sage: 2 == 3
            False
            sage: 3 > 2
            True
            sage: 3 < 2
            False

            sage: 1000000000000000000000000000000000000000000000000000.0r==1000000000000000000000000000000000000000000000000000
            False
            sage: 1000000000000000000000000000000000000000000000000000.1r==1000000000000000000000000000000000000000000000000000
            False

        Canonical coercions are used but non-canonical ones are not.

        ::

            sage: 4 == 4/1
            True
            sage: 4 == '4'
            False

        TESTS::

            sage: 3 < 4r
            True
            sage: 3r < 4
            True
            sage: 3 >= 4r
            False
            sage: 4r <= 3
            False
            sage: 12345678901234567890123456789r == 12345678901234567890123456789
            True
            sage: 12345678901234567890123456788 < 12345678901234567890123456789r
            True
            sage: 2 < 2.7r
            True
            sage: 4 < 3.1r
            False
            sage: -1r < 1
            True
            sage: -1.5r < 3
            True
            sage: Ilist = [-2,-1,0,1,2,12345678901234567890123456788]
            sage: ilist = [-4r,-1r,0r,1r,2r,5r]
            sage: llist = [-12345678901234567890123456788r, 12345678901234567890123456788r, 12345678901234567890123456900r]
            sage: flist = [-21.8r, -1.2r, -.000005r, 0.0r, .999999r, 1000000000000.0r]
            sage: all((a < b) == (RR(a) < RR(b)) for (a, b) in zip(Ilist, ilist))
            True
            sage: all((a > b) == (RR(a) > RR(b)) for (a, b) in zip(Ilist, ilist))
            True
            sage: all((a == b) == (RR(a) == RR(b)) for (a, b) in zip(Ilist, ilist))
            True
            sage: all((a <= b) == (RR(a) <= RR(b)) for (a, b) in zip(Ilist, ilist))
            True
            sage: all((a >= b) == (RR(a) >= RR(b)) for (a, b) in zip(Ilist, ilist))
            True
            sage: all((a != b) == (RR(a) != RR(b)) for (a, b) in zip(Ilist, ilist))
            True
            sage: all((a < b) == (RR(a) < RR(b)) for (a, b) in zip(Ilist, llist))
            True
            sage: all((a > b) == (RR(a) > RR(b)) for (a, b) in zip(Ilist, llist))
            True
            sage: all((a < b) == (RR(a) < RR(b)) for (a, b) in zip(Ilist, flist))
            True
            sage: all((a > b) == (RR(a) > RR(b)) for (a, b) in zip(Ilist, flist))
            True

        Verify that :trac:`12149` was fixed (and the fix is consistent
        with Python ints)::

            sage: a = int(1); b = 1; n = float('nan')
            sage: a == n
            False
            sage: a == n, b == n
            (False, False)
            sage: a != n, b != n, n != b
            (True, True, True)
            sage: a < n, b < n, n > b
            (False, False, False)
            sage: a > n, b > n, n < b
            (False, False, False)
            sage: a <= n, b <= n, n >= b
            (False, False, False)
            sage: a >= n, b >= n, n <= b
            (False, False, False)
        """
        cdef int c
        cdef double d
        cdef mpz_t mpz_tmp

        assert isinstance(left, Integer)

        if isinstance(right, Integer):
            c = mpz_cmp((<Integer>left).value, (<Integer>right).value)
        elif isinstance(right, Rational):
            c = -mpq_cmp_z((<Rational>right).value, (<Integer>left).value)
        elif isinstance(right, int):
            mpz_init(mpz_tmp)
            mpz_set_pylong(mpz_tmp, right)
            c = mpz_cmp((<Integer>left).value, mpz_tmp)
            mpz_clear(mpz_tmp)
        elif isinstance(right, float):
            d = right
            if isnan(d):
                return op == Py_NE
            c = mpz_cmp_d((<Integer>left).value, d)
        else:
            return coercion_model.richcmp(left, right, op)

        return rich_to_bool_sgn(op, c)

    cpdef _richcmp_(left, right, int op):
        r"""
        EXAMPLES::

            sage: from sage.structure.richcmp import op_EQ, op_NE, op_LT, op_GE
            sage: 1._richcmp_(2, op_LT)
            True
            sage: 0._richcmp_(0, op_EQ)
            True
            sage: (-4)._richcmp_(-4, op_NE)
            False
            sage: (-3**10 + 1)._richcmp_(-3**10, op_GE)
            True
        """
        cdef int c
        c = mpz_cmp((<Integer>left).value, (<Integer>right).value)
        return rich_to_bool_sgn(op, c)

    def __copy__(self):
        """
        EXAMPLES::

            sage: n = 2
            sage: copy(n)
            2
            sage: copy(n) is n
            True
        """
        # integers are immutable
        return self

    def __deepcopy__(self, memo):
        """
        EXAMPLES::

            sage: n = 2
            sage: deepcopy(n) is n
            True
        """
        # integers are immutable
        return self

    def list(self):
        """
        Return a list with this integer in it, to be compatible with the
        method for number fields.

        EXAMPLES::

            sage: m = 5
            sage: m.list()
            [5]
        """
        return [ self ]

    def  __dealloc__(self):
        mpz_clear(self.value)

    def __repr__(self):
        """
        Return string representation of this integer.

        EXAMPLES::

            sage: n = -5; n.__repr__()
            '-5'
        """
        return self.str()

    def _latex_(self):
        """
        Return latex representation of this integer. This is just the
        underlying string representation and nothing more. This is called
        by the latex function.

        EXAMPLES::

            sage: n = -5; n._latex_()
            '-5'
            sage: latex(n)
            -5
        """
        return self.str()

    def _symbolic_(self, sring):
        """
        Return this integer as symbolic expression.

        EXAMPLES::

            sage: ex = SR(ZZ(7)); ex
            7
            sage: parent(ex)
            Symbolic Ring
        """
        return sring._force_pyobject(self, force=True)

    def _sympy_(self):
        """
        Convert Sage Integer() to SymPy Integer.

        EXAMPLES::

            sage: n = 5; n._sympy_()
            5
            sage: n = -5; n._sympy_()
            -5
        """
        import sympy
        return sympy.sympify(int(self))

    def _mathml_(self):
        """
        Return mathml representation of this integer.

        EXAMPLES::

            sage: mathml(-45)
            <mn>-45</mn>
            sage: (-45)._mathml_()
            '<mn>-45</mn>'
        """
        return '<mn>%s</mn>'%self

    def __mpz__(self):
        """
        Return a gmpy2 integer

        EXAMPLES::

            sage: a = 5
            sage: a.__mpz__()
            mpz(5)
            sage: from gmpy2 import mpz
            sage: mpz(a)
            mpz(5)

        TESTS::

            sage: a.__mpz__(); raise NotImplementedError("gmpy2 is not installed")
            Traceback (most recent call last):
            ...
            NotImplementedError: gmpy2 is not installed
        """
        return gmpy2.GMPy_MPZ_From_mpz(self.value)

    def str(self, int base=10):
        r"""
        Return the string representation of ``self`` in the
        given base.

        EXAMPLES::

            sage: Integer(2^10).str(2)
            '10000000000'
            sage: Integer(2^10).str(17)
            '394'

        ::

            sage: two=Integer(2)
            sage: two.str(1)
            Traceback (most recent call last):
            ...
            ValueError: base (=1) must be between 2 and 36

        ::

            sage: two.str(37)
            Traceback (most recent call last):
            ...
            ValueError: base (=37) must be between 2 and 36

        ::

            sage: big = 10^5000000
            sage: s = big.str()       # long time (2s on sage.math, 2014)
            sage: len(s)              # long time (depends on above defn of s)
            5000001
            sage: s[:10]              # long time (depends on above defn of s)
            '1000000000'
        """
        if base < 2 or base > 36:
            raise ValueError("base (=%s) must be between 2 and 36" % base)
        cdef size_t n
        cdef char *s
        n = mpz_sizeinbase(self.value, base) + 2
        s = <char*>check_malloc(n)
        sig_on()
        mpz_get_str(s, base, self.value)
        sig_off()
        k = char_to_str(s)
        sig_free(s)
        return k

    def __format__(self, *args, **kwargs):
        """
        Returns a string representation using Python's Format protocol.
        Valid format descriptions are exactly those for Python integers.

        EXAMPLES::

            sage: "{0:#x}; {0:#b}; {0:+05d}".format(ZZ(17))
            '0x11; 0b10001; +0017'

        """
        return int(self).__format__(*args,**kwargs)

    def ordinal_str(self):
        """
        Returns a string representation of the ordinal associated to self.

        EXAMPLES::

            sage: [ZZ(n).ordinal_str() for n in range(25)]
            ['0th',
            '1st',
            '2nd',
            '3rd',
            '4th',
            ...
            '10th',
            '11th',
            '12th',
            '13th',
            '14th',
            ...
            '20th',
            '21st',
            '22nd',
            '23rd',
            '24th']

            sage: ZZ(1001).ordinal_str()
            '1001st'

            sage: ZZ(113).ordinal_str()
            '113th'
            sage: ZZ(112).ordinal_str()
            '112th'
            sage: ZZ(111).ordinal_str()
            '111th'

        """
        if self<0:
            raise ValueError("Negative integers are not ordinals.")
        n = self.abs()
        if ((n%100)!=11 and n%10==1):
            th = 'st'
        elif ((n%100)!=12 and n%10==2):
            th = 'nd'
        elif ((n%100)!=13 and n%10==3):
            th = 'rd'
        else:
            th = 'th'
        return n.str() + th

    def hex(self):
        r"""
        Return the hexadecimal digits of ``self`` in lower case.

        .. NOTE::

           '0x' is *not* prepended to the result like is done by the
           corresponding Python function on ``int``. This is for
           efficiency sake--adding and stripping the string wastes
           time; since this function is used for conversions from
           integers to other C-library structures, it is important
           that it be fast.

        EXAMPLES::

            sage: print(Integer(15).hex())
            f
            sage: print(Integer(16).hex())
            10
            sage: print(Integer(16938402384092843092843098243).hex())
            36bb1e3929d1a8fe2802f083
        """
        return self.str(16)

    def oct(self):
        r"""
        Return the digits of ``self`` in base 8.

        .. NOTE::

           '0' (or '0o') is *not* prepended to the result like is done by the
           corresponding Python function on ``int``. This is for
           efficiency sake--adding and stripping the string wastes
           time; since this function is used for conversions from
           integers to other C-library structures, it is important
           that it be fast.

        EXAMPLES::

            sage: print(Integer(800).oct())
            1440
            sage: print(Integer(8).oct())
            10
            sage: print(Integer(-50).oct())
            -62
            sage: print(Integer(-899).oct())
            -1603
            sage: print(Integer(16938402384092843092843098243).oct())
            15535436162247215217705000570203

        Behavior of Sage integers vs. Python integers::

            sage: Integer(10).oct()
            '12'
            sage: oct(int(10))
            '0o12'

            sage: Integer(-23).oct()
            '-27'
            sage: oct(int(-23))
            '-0o27'
        """
        return self.str(8)

    def binary(self):
        """
        Return the binary digits of ``self`` as a string.

        EXAMPLES::

            sage: print(Integer(15).binary())
            1111
            sage: print(Integer(16).binary())
            10000
            sage: print(Integer(16938402384092843092843098243).binary())
            1101101011101100011110001110010010100111010001101010001111111000101000000000101111000010000011
        """
        return self.str(2)

    def bits(self):
        r"""
        Return the bits in self as a list, least significant first. The
        result satisfies the identity

        ::

            x == sum(b*2^e for e, b in enumerate(x.bits()))

        Negative numbers will have negative "bits". (So, strictly
        speaking, the entries of the returned list are not really
        members of `\ZZ/2\ZZ`.)

        This method just calls :func:`digits` with ``base=2``.

        .. SEEALSO::

            - :meth:`bit_length`, a faster way to compute ``len(x.bits())``
            - :meth:`binary`, which returns a string in perhaps more familiar notation

        EXAMPLES::

            sage: 500.bits()
            [0, 0, 1, 0, 1, 1, 1, 1, 1]
            sage: 11.bits()
            [1, 1, 0, 1]
            sage: (-99).bits()
            [-1, -1, 0, 0, 0, -1, -1]
        """
        return self.digits(base=2)

    def bit_length(self):
        """
        Return the number of bits required to represent this integer.

        Identical to :meth:`int.bit_length`.

        EXAMPLES::

            sage: 500.bit_length()
            9
            sage: 5.bit_length()
            3
            sage: 0.bit_length() == len(0.bits()) == 0.ndigits(base=2)
            True
            sage: 12345.bit_length() == len(12345.binary())
            True
            sage: 1023.bit_length()
            10
            sage: 1024.bit_length()
            11

        TESTS::

            sage: {ZZ(n).bit_length() == int(n).bit_length() for n in range(-9999, 9999)}
            {True}
            sage: n = randrange(-2^99, 2^99)
            sage: ZZ(n).bit_length() == int(n).bit_length()
            True
            sage: n = randrange(-2^999, 2^999)
            sage: ZZ(n).bit_length() == int(n).bit_length()
            True
            sage: n = randrange(-2^9999, 2^9999)
            sage: ZZ(n).bit_length() == int(n).bit_length()
            True
        """
        # mpz_sizeinbase(0, 2) == 1, but int(0).bit_length() == 0
        if mpz_sgn(self.value) == 0:
            return int(0)

        return int(mpz_sizeinbase(self.value, 2))

    def nbits(self):
        r"""
        Alias for :meth:`bit_length`.

        TESTS::

            sage: {ZZ(n).nbits() == ZZ(n).bit_length() for n in range(-9999, 9999)}
            {True}
        """
        return self.bit_length()

    def trailing_zero_bits(self):
        """
        Return the number of trailing zero bits in self, i.e.
        the exponent of the largest power of 2 dividing self.

        EXAMPLES::

            sage: 11.trailing_zero_bits()
            0
            sage: (-11).trailing_zero_bits()
            0
            sage: (11<<5).trailing_zero_bits()
            5
            sage: (-11<<5).trailing_zero_bits()
            5
            sage: 0.trailing_zero_bits()
            0

        """
        if mpz_sgn(self.value) == 0:
            return int(0)
        return int(mpz_scan1(self.value, 0))

    def digits(self, base=10, digits=None, padto=0):
        r"""
        Return a list of digits for ``self`` in the given base in little
        endian order.

        The returned value is unspecified if self is a negative number
        and the digits are given.

        INPUT:

        -  ``base`` - integer (default: 10)

        -  ``digits`` - optional indexable object as source for
           the digits

        -  ``padto`` - the minimal length of the returned list,
           sufficient number of zeros are added to make the list minimum that
           length (default: 0)

        As a shorthand for ``digits(2)``, you can use :meth:`.bits`.

        Also see :meth:`ndigits`.

        EXAMPLES::

            sage: 17.digits()
            [7, 1]
            sage: 5.digits(base=2, digits=["zero","one"])
            ['one', 'zero', 'one']
            sage: 5.digits(3)
            [2, 1]
            sage: 0.digits(base=10)  # 0 has 0 digits
            []
            sage: 0.digits(base=2)  # 0 has 0 digits
            []
            sage: 10.digits(16,'0123456789abcdef')
            ['a']
            sage: 0.digits(16,'0123456789abcdef')
            []
            sage: 0.digits(16,'0123456789abcdef',padto=1)
            ['0']
            sage: 123.digits(base=10,padto=5)
            [3, 2, 1, 0, 0]
            sage: 123.digits(base=2,padto=3)       # padto is the minimal length
            [1, 1, 0, 1, 1, 1, 1]
            sage: 123.digits(base=2,padto=10,digits=(1,-1))
            [-1, -1, 1, -1, -1, -1, -1, 1, 1, 1]
            sage: a=9939082340; a.digits(10)
            [0, 4, 3, 2, 8, 0, 9, 3, 9, 9]
            sage: a.digits(512)
            [100, 302, 26, 74]
            sage: (-12).digits(10)
            [-2, -1]
            sage: (-12).digits(2)
            [0, 0, -1, -1]

        We support large bases.

        ::

            sage: n=2^6000
            sage: n.digits(2^3000)
            [0, 0, 1]

        ::

            sage: base=3; n=25
            sage: l=n.digits(base)
            sage: # the next relationship should hold for all n,base
            sage: sum(base^i*l[i] for i in range(len(l)))==n
            True
            sage: base=3; n=-30; l=n.digits(base); sum(base^i*l[i] for i in range(len(l)))==n
            True

        The inverse of this method -- constructing an integer from a
        list of digits and a base -- can be done using the above method
        or by simply using :class:`ZZ()
        <sage.rings.integer_ring.IntegerRing_class>` with a base::

            sage: x = 123; ZZ(x.digits(), 10)
            123
            sage: x == ZZ(x.digits(6), 6)
            True
            sage: x == ZZ(x.digits(25), 25)
            True

        Using :func:`sum` and :func:`enumerate` to do the same thing is
        slightly faster in many cases (and
        :func:`~sage.misc.misc_c.balanced_sum` may be faster yet). Of
        course it gives the same result::

            sage: base = 4
            sage: sum(digit * base^i for i, digit in enumerate(x.digits(base))) == ZZ(x.digits(base), base)
            True

        Note: In some cases it is faster to give a digits collection. This
        would be particularly true for computing the digits of a series of
        small numbers. In these cases, the code is careful to allocate as
        few python objects as reasonably possible.

        ::

            sage: digits = list(range(15))
            sage: l = [ZZ(i).digits(15,digits) for i in range(100)]
            sage: l[16]
            [1, 1]

        This function is comparable to ``str`` for speed.

        ::

            sage: n=3^100000
            sage: n.digits(base=10)[-1]  # slightly slower than str
            1
            sage: n=10^10000
            sage: n.digits(base=10)[-1]  # slightly faster than str
            1

        AUTHORS:

        - Joel B. Mohler (2008-03-02):  significantly rewrote this entire function
        """
        cdef Integer _base
        cdef Integer self_abs = self
        cdef int power_index = 0
        cdef list power_list
        cdef list l
        cdef int i
        cdef size_t s

        if isinstance(base, Integer):
            _base = <Integer>base
        else:
            _base = Integer(base)

        if mpz_cmp_si(_base.value,2) < 0:
            raise ValueError("base must be >= 2")

        if mpz_sgn(self.value) < 0:
            self_abs = -self

        cdef bint do_sig_on
        if mpz_sgn(self.value) == 0:
            l = [zero if digits is None else digits[0]]*padto
        elif mpz_cmp_si(_base.value,2) == 0:
            s = mpz_sizeinbase(self.value, 2)
            if digits:
                o = digits[1]
                z = digits[0]
            else:
                if mpz_sgn(self.value) == 1:
                    o = one
                else:
                    o = -one
                z = zero
            l = [z]*(s if s >= padto else padto)
            for i from 0<= i < s:
                # mpz_tstbit seems to return 0 for the high-order bit of
                # negative numbers?!
                if mpz_tstbit(self_abs.value,i):
                    l[i] = o
        else:
            s = mpz_sizeinbase(self.value, 2)
            do_sig_on = (s > 256)
            if do_sig_on: sig_on()

            # We use a divide and conquer approach (suggested by the prior
            # author, malb?, of the digits method) here: for base b, compute
            # b^2, b^4, b^8, ... (repeated squaring) until you get larger
            # than your number; then compute (n // b^256, n % b^256)
            # (if b^512 > number) to split the number in half and recurse

            # Pre-computing the exact number of digits up-front is actually
            # faster (especially for large values of self) than trimming off
            # trailing zeros after the fact.  It also seems that it would
            # avoid duplicating the list in memory with a list-slice.
            z = zero if digits is None else digits[0]
            s = self_abs.exact_log(_base)
            l = [z]*(s+1 if s+1 >= padto else padto)

            # set up digits for optimal access once we get inside the worker
            # functions
            if digits is not None:
                # list objects have fastest access in the innermost loop
                if type(digits) is not list:
                    digits = [digits[i] for i in range(_base)]
            elif mpz_cmp_ui(_base.value,s) < 0 and mpz_cmp_ui(_base.value,10000):
                # We can get a speed boost by pre-allocating digit values in
                # big cases.
                # We do this we have more digits than the base and the base
                # is not too extremely large (currently, "extremely" means
                # larger than 10000 -- that's very arbitrary.)
                if mpz_sgn(self.value) > 0:
                    digits = [Integer(i) for i in range(_base)]
                else:
                    # All the digits will be negated in the recursive function.
                    # we'll just compensate for python index semantics
                    digits = [Integer(i) for i in range(-_base,0)]
                    digits[0] = the_integer_ring._zero_element

            if s < 40:
                _digits_naive(self.value,l,0,_base,digits)
            else:
                # count the bits of s
                i = 0
                while s != 0:
                    s >>= 1
                    i += 1

                power_list = [_base]*i
                for power_index from 1 <= power_index < i:
                    power_list[power_index] = power_list[power_index-1]**2

                # Note that it may appear that the recursive calls to
                # _digit_internal would be assigning list elements i in l for
                # anywhere from 0<=i<(1<<power_index).  However, this is not
                # the case due to the optimization of skipping assigns
                # assigning zero.
                _digits_internal(self.value,l,0,i-1,power_list,digits)

            if do_sig_on: sig_off()

        # padding should be taken care of with-in the function
        # all we need to do is return
        return l

    def balanced_digits(self, base=10, positive_shift=True):
        r'''
        Return the list of balanced digits for ``self`` in the given base.

        The balanced base ``b`` uses ``b`` digits centered around zero. Thus
        if ``b`` is odd, there is only one possibility, namely digits
        between ``-b//2`` and ``b//2`` (both included). For instance in base 9,
        one uses digits from -4 to 4. If ``b`` is even, one has to choose
        between digits from ``-b//2`` to ``b//2 - 1`` or ``-b//2 + 1`` to ``b//2``
        (base 10 for instance: either -5 to 4 or -4 to 5), and this is
        defined by the value of ``positive_shift``.

        INPUT:

        - ``base`` -- integer (default: 10); when ``base`` is 2, only the
          nonnegative or the nonpositive integers can be represented by
          ``balanced_digits``. Thus we say base must be greater than 2.

        - ``positive_shift`` -- boolean (default: True); for even bases, the
          representation uses digits from ``-b//2 + 1`` to ``b//2`` if set to
          True, and from ``-b//2`` to ``b//2 - 1`` otherwise. This has no
          effect for odd bases.

        EXAMPLES::

            sage: 8.balanced_digits(3)
            [-1, 0, 1]
            sage: (-15).balanced_digits(5)
            [0, 2, -1]
            sage: 17.balanced_digits(6)
            [-1, 3]
            sage: 17.balanced_digits(6, positive_shift=False)
            [-1, -3, 1]
            sage: (-46).balanced_digits()
            [4, 5, -1]
            sage: (-46).balanced_digits(positive_shift=False)
            [4, -5]
            sage: (-23).balanced_digits(12)
            [1, -2]
            sage: (-23).balanced_digits(12, positive_shift=False)
            [1, -2]
            sage: 0.balanced_digits(7)
            []
            sage: 14.balanced_digits(5.8)
            Traceback (most recent call last):
            ...
            ValueError: base must be an integer
            sage: 14.balanced_digits(2)
            Traceback (most recent call last):
            ...
            ValueError: base must be > 2

        TESTS::

            sage: base = 5; n = 39
            sage: l = n.balanced_digits(base)
            sage: sum(l[i]*base^i for i in range(len(l))) == n
            True
            sage: base = 12; n = -52
            sage: l = n.balanced_digits(base)
            sage: sum(l[i]*base^i for i in range(len(l))) == n
            True
            sage: base = 8; n = 37
            sage: l = n.balanced_digits(base)
            sage: sum(l[i]*base^i for i in range(len(l))) == n
            True
            sage: base = 8; n = 37
            sage: l = n.balanced_digits(base, positive_shift=False)
            sage: sum(l[i]*base^i for i in range(len(l))) == n
            True

        .. SEEALSO::

            :func:`digits <digits>`
        '''
        if not isinstance(base, Integer):
            try:
                base = Integer(base)
            except TypeError:
                raise ValueError('base must be an integer')
        if base <= 2:
            raise ValueError('base must be > 2')

        neg = False
        if self < 0:
            neg = True
            positive_shift = not positive_shift

        if positive_shift or base % 2 == 1:
            m = base//2
        else:
            m = base//2 - 1
        digits = abs(self).digits(base)

        for i in range(len(digits)):
            if digits[i] > m:
                digits[i] = digits[i] - base
                try:
                    digits[i+1] += 1
                except IndexError:
                    if neg:
                        digits.append(-1)
                    else:
                        digits.append(1)
            if neg:
                digits[i] = -digits[i]
        return digits

    def ndigits(self, base=10):
        """
        Return the number of digits of self expressed in the given base.

        INPUT:

        -  ``base`` - integer (default: 10)

        EXAMPLES::

            sage: n = 52
            sage: n.ndigits()
            2
            sage: n = -10003
            sage: n.ndigits()
            5
            sage: n = 15
            sage: n.ndigits(2)
            4
            sage: n = 1000**1000000+1
            sage: n.ndigits()
            3000001
            sage: n = 1000**1000000-1
            sage: n.ndigits()
            3000000
            sage: n = 10**10000000-10**9999990
            sage: n.ndigits()
            10000000
        """
        cdef Integer temp

        if mpz_sgn(self.value) == 0:
            temp = PY_NEW(Integer)
            mpz_set_ui(temp.value, 0)
            return temp

        if mpz_sgn(self.value) > 0:
            temp = self.exact_log(base)
            mpz_add_ui(temp.value, temp.value, 1)
            return temp
        else:
            return self.abs().exact_log(base) + 1

    cdef void set_from_mpz(Integer self, mpz_t value):
        mpz_set(self.value, value)

    def __add__(left, right):
        r"""
        TESTS::

            sage: 1 + 2
            3
            sage: sum(Integer(i) for i in [1..100])
            5050
            sage: 1 + 2/3
            5/3
            sage: 1 + (-2/3)
            1/3
        """
        cdef Integer x
        cdef Rational y
        if type(left) is type(right):
            x = <Integer>PY_NEW(Integer)
            mpz_add(x.value, (<Integer>left).value, (<Integer>right).value)
            return x
        elif type(right) is Rational:
            y = <Rational> Rational.__new__(Rational)
            mpq_add_z(y.value, (<Rational>right).value, (<Integer>left).value)
            return y

        return coercion_model.bin_op(left, right, operator.add)

    cpdef _add_(self, right):
        """
        Integer addition.

        TESTS::

            sage: 32._add_(23)
            55
            sage: a = ZZ.random_element(10^50000)
            sage: b = ZZ.random_element(10^50000)
            sage: a._add_(b) == b._add_(a)
            True
        """
        # self and right are guaranteed to be Integers
        cdef Integer x = <Integer>PY_NEW(Integer)
        mpz_add(x.value, self.value, (<Integer>right).value)
        return x

    cdef _add_long(self, long n):
        """
        Fast path for adding a C long.

        TESTS::

            sage: int(10) + Integer(100)
            110
            sage: Integer(100) + int(10)
            110
            sage: Integer(10^100) + int(10)
            10000000000000000000000000000000000000000000000000000000000000000000000000000000000000000000000000010

        Also called for subtraction::

            sage: Integer(100) - int(10)
            90
            sage: Integer(10^100) - int(10)
            9999999999999999999999999999999999999999999999999999999999999999999999999999999999999999999999999990

        Make sure it works when -<long>n would overflow::

            sage: most_neg_long = int(-sys.maxsize - 1)
            sage: type(most_neg_long), type(-most_neg_long)
            (<class 'int'>, <class 'int'>)
            sage: 0 + most_neg_long == most_neg_long
            True
            sage: 0 - most_neg_long == -most_neg_long
            True
        """
        cdef Integer x = <Integer>PY_NEW(Integer)
        if n > 0:
            mpz_add_ui(x.value, self.value, n)
        else:
            # Note that 0-<unsigned long>n is always -n as an unsigned
            # long (whereas -n may overflow).
            mpz_sub_ui(x.value, self.value, 0 - <unsigned long>n)
        return x

    def __sub__(left, right):
        r"""
        TESTS::

            sage: 1 - 2
            -1
            sage: 1 - 2/3
            1/3
            sage: 1 - (-2/3)
            5/3
            sage: (-1) - (-5/4)
            1/4
        """
        cdef Integer x
        cdef Rational y
        if type(left) is type(right):
            x = <Integer>PY_NEW(Integer)
            mpz_sub(x.value, (<Integer>left).value, (<Integer>right).value)
            return x
        elif type(right) is Rational:
            y = <Rational> Rational.__new__(Rational)
            mpz_mul(mpq_numref(y.value), (<Integer>left).value,
                    mpq_denref((<Rational>right).value))
            mpz_sub(mpq_numref(y.value), mpq_numref(y.value),
                    mpq_numref((<Rational>right).value))
            mpz_set(mpq_denref(y.value), mpq_denref((<Rational>right).value))
            return y

        return coercion_model.bin_op(left, right, operator.sub)

    cpdef _sub_(self, right):
        """
        Integer subtraction.

        TESTS::

            sage: Integer(32) - Integer(23)
            9
            sage: Integer(10^100) - Integer(1)
            9999999999999999999999999999999999999999999999999999999999999999999999999999999999999999999999999999
            sage: Integer(1) - Integer(10^100)
            -9999999999999999999999999999999999999999999999999999999999999999999999999999999999999999999999999999
            sage: a = ZZ.random_element(10^50000)
            sage: b = ZZ.random_element(10^50000)
            sage: a-b == -(b-a) == a + -b
            True
        """
        # self and right are guaranteed to be Integers
        cdef Integer x = <Integer>PY_NEW(Integer)
        mpz_sub(x.value, self.value, (<Integer>right).value)
        return x

    def __neg__(self):
        """
        TESTS::

            sage: a = Integer(3)
            sage: -a
            -3
            sage: a = Integer(3^100); a
            515377520732011331036461129765621272702107522001
            sage: -a
            -515377520732011331036461129765621272702107522001
        """
        cdef Integer x = <Integer>PY_NEW(Integer)
        mpz_neg(x.value, self.value)
        return x

    cpdef _neg_(self):
        cdef Integer x = <Integer>PY_NEW(Integer)
        mpz_neg(x.value, self.value)
        return x

    cpdef _act_on_(self, s, bint self_on_left):
        """
        EXAMPLES::

            sage: 8 * [0] #indirect doctest
            [0, 0, 0, 0, 0, 0, 0, 0]
            sage: 'hi' * 8
            'hihihihihihihihi'
            sage: b'hi' * 8 == b'hihihihihihihihi'
            True
        """
        if isinstance(s, (list, tuple, basestring, bytes)):
            if mpz_fits_slong_p(self.value):
                return s * mpz_get_si(self.value)
            else:
                return s * int(self) # will raise the appropriate exception

    cdef _mul_long(self, long n):
        """
        Fast path for multiplying a C long.

        TESTS::

            sage: Integer(25) * int(4)
            100
            sage: int(4) * Integer(25)
            100
            sage: Integer(10^100) * int(4)
            40000000000000000000000000000000000000000000000000000000000000000000000000000000000000000000000000000
        """
        cdef Integer x = <Integer>PY_NEW(Integer)
        if mpz_size(self.value) > 100000:
            sig_on()
            mpz_mul_si(x.value, self.value, n)
            sig_off()
        else:
            mpz_mul_si(x.value, self.value, n)
        return x

    def __mul__(left, right):
        r"""
        TESTS::

            sage: 3 * 2
            6
            sage: 5 * QQ((2,3))
            10/3
            sage: 3 * (-5/6)
            -5/2
            sage: (-2) * (-5/4)
            5/2
        """
        cdef Integer x
        cdef Rational y
        if type(left) is type(right):
            x = <Integer>PY_NEW(Integer)
            mpz_mul(x.value, (<Integer>left).value, (<Integer>right).value)
            return x
        elif type(right) is Rational:
            y = <Rational> Rational.__new__(Rational)
            mpq_mul_z(y.value, (<Rational>right).value, (<Integer>left).value)
            return y

        return coercion_model.bin_op(left, right, operator.mul)

    cpdef _mul_(self, right):
        """
        Integer multiplication.

            sage: 25._mul_(4)
            100
            sage: (5^100)._mul_(2^100)
            10000000000000000000000000000000000000000000000000000000000000000000000000000000000000000000000000000
            sage: a = ZZ.random_element(10^50000)
            sage: b = ZZ.random_element(10^50000)
            sage: a._mul_(b) == b._mul_(a)
            True
        """
        # self and right are guaranteed to be Integers
        cdef Integer x = <Integer>PY_NEW(Integer)
        if mpz_size(self.value) + mpz_size((<Integer>right).value) > 100000:
            # We only use the signal handler (to enable ctrl-c out) when the
            # product might take a while to compute
            sig_on()
            mpz_mul(x.value, self.value, (<Integer>right).value)
            sig_off()
        else:
            mpz_mul(x.value, self.value, (<Integer>right).value)
        return x

    def __truediv__(left, right):
        r"""
        TESTS::

            sage: 3 / 2
            3/2
            sage: 5 / QQ((10,3))
            3/2
            sage: 3 / (-5/6)
            -18/5
            sage: (-2) / (-5/4)
            8/5
            sage: 3 / polygen(ZZ)
            3/x

            sage: 3 / 0
            Traceback (most recent call last):
            ...
            ZeroDivisionError: rational division by zero
            sage: 3 / QQ.zero()
            Traceback (most recent call last):
            ...
            ZeroDivisionError: rational division by zero
            sage: 3 / QQbar.zero()                                      # optional - sage.rings.number_field
            Traceback (most recent call last):
            ...
            ZeroDivisionError: division by zero in algebraic field
        """
        cdef Rational x
        if type(left) is type(right):
            if mpz_sgn((<Integer>right).value) == 0:
                raise ZeroDivisionError("rational division by zero")
            x = <Rational> Rational.__new__(Rational)
            mpq_div_zz(x.value, (<Integer>left).value, (<Integer>right).value)
            return x
        elif type(right) is Rational:
            if mpq_sgn((<Rational>right).value) == 0:
                raise ZeroDivisionError("rational division by zero")
            # left * den(right) / num(right)
            y = <Rational> Rational.__new__(Rational)
            mpq_div_zz(y.value, (<Integer>left).value,
                                mpq_numref((<Rational>right).value))
            mpz_mul(mpq_numref(y.value), mpq_numref(y.value),
                       mpq_denref((<Rational>right).value))
            return y

        return coercion_model.bin_op(left, right, operator.truediv)

    cpdef _div_(self, right):
        r"""
        Computes `\frac{a}{b}`

        EXAMPLES::

            sage: 3._div_(4)
            3/4
            sage: (-32)._div_(-32)
            1
        """
        if mpz_sgn((<Integer>right).value) == 0:
            raise ZeroDivisionError("rational division by zero")
        x = <Rational> Rational.__new__(Rational)
        mpq_div_zz(x.value, self.value, (<Integer>right).value)
        return x

    cpdef _floordiv_(self, right):
        r"""
        Computes the whole part of `\frac{x}{y}`.

        EXAMPLES::

            sage: a = Integer(321) ; b = Integer(10)
            sage: a // b
            32
            sage: z = Integer(-231)
            sage: z // 2
            -116
            sage: z = Integer(231)
            sage: z // 2
            115
            sage: z // -2
            -116
            sage: z // 0
            Traceback (most recent call last):
            ...
            ZeroDivisionError: Integer division by zero
            sage: 101 // int(5)
            20
            sage: 100 // int(-3)
            -34

        TESTS::

            sage: signs = [(11,5), (11,-5), (-11,5), (-11,-5)]
            sage: control = [int(a) // int(b) for a, b in signs]
            sage: [a // b for a,b in signs] == control
            True
            sage: [a // int(b) for a,b in signs] == control
            True
            sage: [int(a) // b for a,b in signs] == control
            True
        """
        if not mpz_sgn((<Integer>right).value):
            raise ZeroDivisionError("Integer division by zero")

        cdef Integer z = <Integer>PY_NEW(Integer)
        if mpz_size(self.value) > 1000:
            sig_on()
            mpz_fdiv_q(z.value, self.value, (<Integer>right).value)
            sig_off()
        else:
            mpz_fdiv_q(z.value, self.value, (<Integer>right).value)
        return z

    def __pow__(left, right, modulus):
        r"""
        Return ``(left ^ right) % modulus``.

        EXAMPLES::

            sage: 2^-6
            1/64
            sage: 2^6
            64
            sage: 2^0
            1
            sage: 2^-0
            1
            sage: (-1)^(1/3)                                        # optional - sage.symbolic
            (-1)^(1/3)

        For consistency with Python and MPFR, 0^0 is defined to be 1 in
        Sage::

            sage: 0^0
            1

        See also `<http://www.faqs.org/faqs/sci-math-faq/0to0/>`_ and
        `<https://math.stackexchange.com/questions/11150/zero-to-the-zero-power-is-00-1>`_.

        The base need not be a Sage integer. If it is a Python type, the
        result is a Python type too::

            sage: r = int(2) ^ 10; r; type(r)
            1024
            <... 'int'>
            sage: r = int(3) ^ -3; r; type(r)
            0.037037037037037035
            <... 'float'>
            sage: r = float(2.5) ^ 10; r; type(r)
            9536.7431640625
            <... 'float'>

        We raise 2 to various interesting exponents::

            sage: 2^x                # symbolic x                   # optional - sage.symbolic
            2^x
            sage: 2^1.5              # real number
            2.82842712474619
            sage: 2^float(1.5)       # python float  abs tol 3e-16
            2.8284271247461903
            sage: 2^I                # complex number
            2^I
            sage: r = 2 ^ int(-3); r; type(r)
            1/8
            <class 'sage.rings.rational.Rational'>
            sage: f = 2^(sin(x)-cos(x)); f                          # optional - sage.symbolic
            2^(-cos(x) + sin(x))
            sage: f(x=3)
            2^(-cos(3) + sin(3))

        A symbolic sum::

            sage: x, y, z = var('x,y,z')                            # optional - sage.symbolic
            sage: 2^(x + y + z)                                     # optional - sage.symbolic
            2^(x + y + z)
            sage: 2^(1/2)                                           # optional - sage.symbolic
            sqrt(2)
            sage: 2^(-1/2)                                          # optional - sage.symbolic
            1/2*sqrt(2)

        TESTS::

            sage: R.<t> = QQ[]
            sage: 2^t
            Traceback (most recent call last):
            ...
            TypeError: no canonical coercion from Univariate Polynomial
            Ring in t over Rational Field to Rational Field

        Test for :trac:`34143`::

            sage: pow(5,7,13).parent()
            Integer Ring
        """
        if modulus is not None:
            from sage.rings.finite_rings.integer_mod import Mod
            return (Mod(left, modulus) ** right).lift()

        if type(left) is type(right):
            return (<Integer>left)._pow_(right)
        elif isinstance(left, Element):
            return coercion_model.bin_op(left, right, operator.pow)
        # left is a non-Element: do the powering with a Python int
        return left ** int(right)

    cpdef _pow_(self, other):
        """
        Integer powering.

        TESTS::

            sage: 2._pow_(3)
            8
            sage: (-2)._pow_(3)
            -8
            sage: 2._pow_(-3)
            1/8
            sage: (-2)._pow_(-3)
            -1/8
            sage: 2._pow_(4)
            16
            sage: (-2)._pow_(4)
            16
            sage: 2._pow_(-4)
            1/16
            sage: (-2)._pow_(-4)
            1/16
            sage: 0._pow_(3)
            0
            sage: 0._pow_(-3)
            Traceback (most recent call last):
            ...
            ZeroDivisionError: rational division by zero

        The exponent must fit in a long unless the base is -1, 0, or 1::

            sage: 2 ^ 100000000000000000000000
            Traceback (most recent call last):
            ...
            OverflowError: exponent must be at most 2147483647           # 32-bit
            OverflowError: exponent must be at most 9223372036854775807  # 64-bit
            sage: 1 ^ 100000000000000000000000
            1
            sage: 1 ^ -100000000000000000000000
            1
            sage: 0 ^ 100000000000000000000000
            0
            sage: 0 ^ -100000000000000000000000
            Traceback (most recent call last):
            ...
            ZeroDivisionError: rational division by zero
            sage: (-1) ^ 100000000000000000000000
            1
            sage: (-1) ^ 100000000000000000000001
            -1
            sage: (-1) ^ -100000000000000000000000
            1
            sage: (-1) ^ -100000000000000000000001
            -1
        """
        cdef mpz_ptr exp = (<Integer>other).value

        if mpz_fits_slong_p(exp):
            return self._pow_long(mpz_get_si(exp))

        # Raising to an exponent which doesn't fit in a long overflows
        # except if the base is -1, 0 or 1.
        cdef long s = LONG_MAX
        if mpz_fits_slong_p(self.value):
            s = mpz_get_si(self.value)

        if s == 0 or s == 1:
            r = self
        elif s == -1:
            if mpz_odd_p(exp):
                r = self
            else:
                r = smallInteger(1)
        else:
            raise OverflowError(f"exponent must be at most {LONG_MAX}")
        if mpz_sgn(exp) >= 0:
            return r
        else:
            return ~r

    cdef _pow_long(self, long n):
        if n == 0:
            return smallInteger(1)
        elif n == 1:
            return self

        cdef Integer x
        cdef Rational q
        if n > 0:
            x = PY_NEW(Integer)
            sig_on()
            mpz_pow_ui(x.value, self.value, n)
            sig_off()
            return x
        else:
            if mpz_sgn(self.value) == 0:
                raise ZeroDivisionError("rational division by zero")
            q = Rational.__new__(Rational)
            sig_on()
            mpz_pow_ui(mpq_denref(q.value), self.value, -n)
            if mpz_sgn(mpq_denref(q.value)) > 0:
                mpz_set_ui(mpq_numref(q.value), 1)
            else:
                # If the denominator was negative, change sign and set
                # numerator to -1
                mpz_set_si(mpq_numref(q.value), -1)
                mpz_abs(mpq_denref(q.value), mpq_denref(q.value))
            sig_off()
            return q

    cpdef _pow_int(self, n):
        """
        Integer powering to an integer exponent.

        TESTS::

            sage: 2._pow_int(int(20))
            1048576
            sage: 1._pow_int(int(2^100))
            1
        """
        return self._pow_(Integer(n))

    def nth_root(self, int n, bint truncate_mode=0):
        r"""
        Returns the (possibly truncated) n'th root of self.

        INPUT:

        -  ``n`` - integer >= 1 (must fit in C int type).

        -  ``truncate_mode`` - boolean, whether to allow truncation if
           self is not an n'th power.

        OUTPUT:

        If truncate_mode is 0 (default), then returns the exact n'th root
        if self is an n'th power, or raises a ValueError if it is not.

        If truncate_mode is 1, then if either n is odd or self is
        positive, returns a pair (root, exact_flag) where root is the
        truncated nth root (rounded towards zero) and exact_flag is a
        boolean indicating whether the root extraction was exact;
        otherwise raises a ValueError.

        AUTHORS:

        - David Harvey (2006-09-15)
        - Interface changed by John Cremona (2009-04-04)

        EXAMPLES::

            sage: Integer(125).nth_root(3)
            5
            sage: Integer(124).nth_root(3)
            Traceback (most recent call last):
            ...
            ValueError: 124 is not a 3rd power
            sage: Integer(124).nth_root(3, truncate_mode=1)
            (4, False)
            sage: Integer(125).nth_root(3, truncate_mode=1)
            (5, True)
            sage: Integer(126).nth_root(3, truncate_mode=1)
            (5, False)

        ::

            sage: Integer(-125).nth_root(3)
            -5
            sage: Integer(-125).nth_root(3,truncate_mode=1)
            (-5, True)
            sage: Integer(-124).nth_root(3,truncate_mode=1)
            (-4, False)
            sage: Integer(-126).nth_root(3,truncate_mode=1)
            (-5, False)

        ::

            sage: Integer(125).nth_root(2, True)
            (11, False)
            sage: Integer(125).nth_root(3, True)
            (5, True)

        ::

            sage: Integer(125).nth_root(-5)
            Traceback (most recent call last):
            ...
            ValueError: n (=-5) must be positive

        ::

            sage: Integer(-25).nth_root(2)
            Traceback (most recent call last):
            ...
            ValueError: cannot take even root of negative number

        ::

            sage: a=9
            sage: a.nth_root(3)
            Traceback (most recent call last):
            ...
            ValueError: 9 is not a 3rd power

            sage: a.nth_root(22)
            Traceback (most recent call last):
            ...
            ValueError: 9 is not a 22nd power

            sage: ZZ(2^20).nth_root(21)
            Traceback (most recent call last):
            ...
            ValueError: 1048576 is not a 21st power

            sage: ZZ(2^20).nth_root(21, truncate_mode=1)
            (1, False)

        """
        if n < 1:
            raise ValueError("n (=%s) must be positive" % n)
        if (mpz_sgn(self.value) < 0) and not (n & 1):
            raise ValueError("cannot take even root of negative number")
        cdef Integer x
        cdef bint is_exact
        x = PY_NEW(Integer)
        sig_on()
        is_exact = mpz_root(x.value, self.value, n)
        sig_off()

        if truncate_mode:
            return x, is_exact
        else:
            if is_exact:
                return x
            else:
                raise ValueError("%s is not a %s power" % (self,
                                                           integer_ring.ZZ(n).ordinal_str()))

    cpdef size_t _exact_log_log2_iter(self,Integer m):
        r"""
        This is only for internal use only.  You should expect it to crash
        and burn for negative or other malformed input.  In particular, if
        the base `2 \leq m < 4` the log2 approximation of m is 1 and certain
        input causes endless loops.  Along these lines, it is clear that
        this function is most useful for m with a relatively large number
        of bits.

        For ``small`` values (which I'll leave quite ambiguous), this function
        is a fast path for exact log computations.  Any integer division with
        such input tends to dominate the runtime.  Thus we avoid division
        entirely in this function.

        AUTHOR::

        - Joel B. Mohler (2009-04-10)

        EXAMPLES::

            sage: Integer(125)._exact_log_log2_iter(4)
            3
            sage: Integer(5^150)._exact_log_log2_iter(5)
            150
        """
        cdef size_t n_log2
        cdef size_t m_log2
        cdef size_t l_min
        cdef size_t l_max
        cdef size_t l
        cdef Integer result
        cdef mpz_t accum
        cdef mpz_t temp_exp

        if mpz_cmp_si(m.value,4) < 0:
            raise ValueError("This is undefined or possibly non-convergent with this algorithm.")

        n_log2=mpz_sizeinbase(self.value,2)-1
        m_log2=mpz_sizeinbase(m.value,2)-1
        l_min=n_log2/(m_log2+1)
        l_max=n_log2/m_log2
        if l_min != l_max:
            sig_on()
            mpz_init(accum)
            mpz_init(temp_exp)
            mpz_set_ui(accum,1)
            l = 0
            while l_min != l_max:
                if l_min + 1 == l_max:
                    mpz_pow_ui(temp_exp,m.value,l_min+1-l)
                    # This might over-shoot and make accum > self, but
                    # we'll know that it's only over by a factor of m^1.
                    mpz_mul(accum,accum,temp_exp)
                    if mpz_cmp(self.value,accum) >= 0:
                        l_min += 1
                    break
                mpz_pow_ui(temp_exp,m.value,l_min-l)
                mpz_mul(accum,accum,temp_exp)
                l = l_min

                # Let x=n_log2-(mpz_sizeinbase(accum,2)-1) and y=m_log2.
                # Now, with x>0 and y>0, we have the following observation.
                # If floor((x-1)/(y+1))=0, then x-1<y+1 which implies that
                # x/y<1+2/y.
                # So long as y>=2, this means that floor(x/y)<=1.  This shows
                # that this iteration is forced to converge for input m >= 4.
                # If m=3, we can find input so that floor((x-1)/(y+1))=0 and
                # floor(x/y)=2 which results in non-convergence.

                # We need the additional '-1' in the l_min computation
                # because mpz_sizeinbase(accum,2)-1 is smaller than the
                # true log_2(accum)
                l_min=l+(n_log2-(mpz_sizeinbase(accum,2)-1)-1)/(m_log2+1)
                l_max=l+(n_log2-(mpz_sizeinbase(accum,2)-1))/m_log2
            mpz_clear(temp_exp)
            mpz_clear(accum)
            sig_off()
        return l_min

    cpdef size_t _exact_log_mpfi_log(self,m):
        """
        This is only for internal use only.  You should expect it to crash
        and burn for negative or other malformed input.

        I avoid using this function until the input is large.  The overhead
        associated with computing the floating point log entirely dominates
        the runtime for small values.  Note that this is most definitely not
        an artifact of format conversion.  Tricks with log2 approximations
        and using exact integer arithmetic are much better for small input.

        AUTHOR::

        - Joel B. Mohler (2009-04-10)

        EXAMPLES::

            sage: Integer(125)._exact_log_mpfi_log(3)
            4
            sage: Integer(5^150)._exact_log_mpfi_log(5)
            150
        """
        cdef int i
        cdef list pow_2_things
        cdef int pow_2
        cdef size_t upper,lower,middle

        from .real_mpfi import RIF as R

        rif_self = R(self)

        sig_on()
        rif_m = R(m)
        rif_log = rif_self.log()/rif_m.log()
        # upper is *greater* than the answer
        try:
            upper = rif_log.upper().ceiling()
        except Exception:
            # ceiling is probably Infinity
            # I'm not sure what to do now
            upper = 0
        lower = rif_log.lower().floor()
        # since the log function is monotonic increasing, lower
        # and upper bracket our desired answer

        # if upper - lower == 1: "we are done"
        if upper - lower == 2:
            # You could test it by checking rif_m**(lower+1), but I think
            # that's a waste of time since it won't be conclusive.
            # We must test with exact integer arithmetic which takes all
            # the bits of self into account.
            sig_off()
            if self >= m**(lower+1):
                return lower + 1
            else:
                return lower
        elif upper - lower > 2:
            # this case would only happen in cases with extremely large 'self'
            rif_m = R(m)
            min_power = rif_m**lower
            middle = upper-lower
            pow_2 = 0
            while middle != 0:
                middle >>= 1
                pow_2 += 1
            # if middle was an exact power of 2, adjust down
            if (1 << (pow_2-1)) == upper-lower:
                pow_2 -= 1
            pow_2_things = [rif_m]*pow_2
            for i from 1<=i<pow_2:
                pow_2_things[i] = pow_2_things[i-1]**2
            for i from pow_2>i>=0:
                middle = lower + int(2)**i
                exp = min_power*pow_2_things[i]
                if exp > rif_self:
                    upper = middle
                elif exp < rif_self:
                    lower = middle
                    min_power = exp
                else:
                    sig_off()
                    if m**middle <= self:
                        return middle
                    else:
                        return lower
        sig_off()

        if upper == 0:
            raise ValueError("The input for exact_log is too large and support is not implemented.")

        return lower

    def exact_log(self, m):
        r"""
        Returns the largest integer `k` such that `m^k \leq \text{self}`,
        i.e., the floor of `\log_m(\text{self})`.

        This is guaranteed to return the correct answer even when the usual
        log function doesn't have sufficient precision.

        INPUT:

        -  ``m`` - integer >= 2

        AUTHORS:

        - David Harvey (2006-09-15)
        - Joel B. Mohler (2009-04-08) -- rewrote this to handle small cases
               and/or easy cases up to 100x faster..

        EXAMPLES::

            sage: Integer(125).exact_log(5)
            3
            sage: Integer(124).exact_log(5)
            2
            sage: Integer(126).exact_log(5)
            3
            sage: Integer(3).exact_log(5)
            0
            sage: Integer(1).exact_log(5)
            0
            sage: Integer(178^1700).exact_log(178)
            1700
            sage: Integer(178^1700-1).exact_log(178)
            1699
            sage: Integer(178^1700+1).exact_log(178)
            1700
            sage: # we need to exercise the large base code path too
            sage: Integer(1780^1700-1).exact_log(1780)
            1699

            sage: # The following are very very fast.
            sage: # Note that for base m a perfect power of 2, we get the exact log by counting bits.
            sage: n=2983579823750185701375109835; m=32
            sage: n.exact_log(m)
            18
            sage: # The next is a favorite of mine.  The log2 approximate is exact and immediately provable.
            sage: n=90153710570912709517902579010793251709257901270941709247901209742124;m=213509721309572
            sage: n.exact_log(m)
            4

        ::

            sage: x = 3^100000
            sage: RR(log(RR(x), 3))
            100000.000000000
            sage: RR(log(RR(x + 100000), 3))
            100000.000000000

        ::

            sage: x.exact_log(3)
            100000
            sage: (x+1).exact_log(3)
            100000
            sage: (x-1).exact_log(3)
            99999

        ::

            sage: x.exact_log(2.5)
            Traceback (most recent call last):
            ...
            TypeError: Attempt to coerce non-integral RealNumber to Integer
        """
        cdef Integer _m
        cdef Integer result
        cdef size_t n_log2
        cdef size_t m_log2
        cdef size_t guess # this will contain the final answer
        cdef bint guess_filled = 0  # this variable is only used in one branch below
        cdef mpz_t z
        if isinstance(m, Integer):
            _m=<Integer>m
        else:
            _m=<Integer>Integer(m)

        self_sgn = mpz_sgn(self.value)
        if self_sgn == 0:
            return -sage.rings.infinity.infinity
        if self_sgn < 0 or mpz_sgn(_m.value) <= 0:
            raise ValueError("self must be nonnegative and m must be positive")
        if mpz_cmp_si(_m.value,2) < 0:
            raise ValueError("m must be at least 2")

        n_log2=mpz_sizeinbase(self.value,2)-1
        m_log2=mpz_sizeinbase(_m.value,2)-1
        if mpz_divisible_2exp_p(_m.value,m_log2):
            # Here, m is a power of 2 and the correct answer is found
            # by a log 2 approximation.
            guess = n_log2/m_log2  # truncating division
        elif n_log2/(m_log2+1) == n_log2/m_log2:
            # In this case, we have an upper bound and lower bound which
            # give the same answer, thus, the correct answer.
            guess = n_log2/m_log2
        elif m_log2 < 8:  # i.e. m<256
            # if the base m is at most 256, we can use mpz_sizeinbase
            # to get the following guess which is either the exact
            # log, or 1+ the exact log
            guess = mpz_sizeinbase(self.value, mpz_get_si(_m.value)) - 1

            # we've already excluded the case when m is an exact power of 2

            if n_log2/m_log2 > 8000:
                # If we have a very large number of digits, it can be a nice
                # shortcut to test the guess using interval arithmetic.
                # (suggested by David Harvey and Carl Witty)
                # "for randomly distributed integers, the chance of this
                # interval-based comparison failing is absurdly low"
                from .real_mpfi import RIF
                approx_compare = RIF(m)**guess
                if self > approx_compare:
                    guess_filled = 1
                elif self < approx_compare:
                    guess_filled = 1
                    guess =  guess - 1
            if not guess_filled:
                # At this point, either
                #  1)  self is close enough to a perfect power of m that we
                #      need an exact comparison, or
                #  2)  the numbers are small enough that converting to the
                #      interval field is more work than the exact comparison.
                compare = _m**guess
                if self < compare:
                    guess = guess - 1
        elif n_log2 < 5000:
            # for input with small exact log, it's very fast to work in exact
            # integer arithmetic starting from log2 approximations
            guess = self._exact_log_log2_iter(_m)
        else:
            # finally, we are out of easy cases this subroutine uses interval
            # arithmetic to guess and check the exact log.
            guess = self._exact_log_mpfi_log(_m)

        result = PY_NEW(Integer)
        mpz_set_ui(result.value,guess)
        return result

    def log(self, m=None, prec=None):
        r"""
        Returns symbolic log by default, unless the logarithm is exact (for
        an integer argument). When precision is given, the RealField
        approximation to that bit precision is used.

        This function is provided primarily so that Sage integers may be
        treated in the same manner as real numbers when convenient. Direct
        use of exact_log is probably best for arithmetic log computation.

        INPUT:

        -  ``m`` - default: natural log base e

        -  ``prec`` - integer (default: None): if None, returns
           symbolic, else to given bits of precision as in RealField

        EXAMPLES::

            sage: Integer(124).log(5)                               # optional - sage.symbolic
            log(124)/log(5)
            sage: Integer(124).log(5, 100)
            2.9950093311241087454822446806
            sage: Integer(125).log(5)
            3
            sage: Integer(125).log(5, prec=53)
            3.00000000000000
            sage: log(Integer(125))
            3*log(5)

        For extremely large numbers, this works::

            sage: x = 3^100000
            sage: log(x, 3)
            100000

        With the new Pynac symbolic backend, log(x) also
        works in a reasonable amount of time for this x::

            sage: x = 3^100000
            sage: log(x)
            log(1334971414230...5522000001)

        But approximations are probably more useful in this
        case, and work to as high a precision as we desire::

            sage: x.log(3,53) # default precision for RealField
            100000.000000000
            sage: (x+1).log(3,53)
            100000.000000000
            sage: (x+1).log(3,1000)
            100000.000000000000000000000000000000000000000000000000000000000000000000000000000000000000000000000000000000000000000000000000000000000000000000000000000000000000000000000000000000000000000000000000000000000000000000000000000000000000000000000000000000000000000000000000000000000000000000000000000000

        We can use non-integer bases, with default e::

            sage: x.log(2.5,prec=53)
            119897.784671579

        We also get logarithms of negative integers, via the
        symbolic ring, using the branch from `-pi` to `pi`::

            sage: log(-1)
            I*pi

        The logarithm of zero is done likewise::

            sage: log(0)
            -Infinity

        Some rational bases yield integer logarithms (:trac:`21517`)::

            sage: ZZ(8).log(1/2)
            -3

        Check that Python ints are accepted (:trac:`21518`)::

            sage: ZZ(8).log(int(2))
            3

        TESTS::

            sage: (-2).log(3)                                       # optional - sage.symbolic
            (I*pi + log(2))/log(3)
        """
        cdef int self_sgn
        if m is not None and m <= 0:
            raise ValueError("log base must be positive")
        self_sgn = mpz_sgn(self.value)
        if self_sgn < 0 and prec is None:
            from sage.symbolic.ring import SR
            return SR(self).log(m)
        if prec:
            if self_sgn >= 0:
                from sage.rings.real_mpfr import RealField
                return RealField(prec)(self).log(m)
            else:
                from sage.rings.complex_mpfr import ComplexField
                return ComplexField(prec)(self).log(m)

        if m is None:
            from sage.functions.log import function_log
            return function_log(self,dont_call_method_on_arg=True)
        try:
            m = Integer(m)
        except (ValueError, TypeError):
            pass

        if type(m) == Integer and type(self) == Integer:
            elog = self.exact_log(m)
            if elog == -sage.rings.infinity.infinity or m**elog == self:
                return elog

        if (type(m) == Rational and type(self) == Integer
                and m.numer() == 1):
            elog = -self.exact_log(m.denom())
            if m**elog == self:
                return elog

        from sage.functions.log import function_log
        return function_log(self,dont_call_method_on_arg=True)/\
                function_log(m,dont_call_method_on_arg=True)

    def exp(self, prec=None):
        r"""
        Returns the exponential function of self as a real number.

        This function is provided only so that Sage integers may be treated
        in the same manner as real numbers when convenient.

        INPUT:


        -  ``prec`` - integer (default: None): if None, returns
           symbolic, else to given bits of precision as in RealField


        EXAMPLES::

            sage: Integer(8).exp()                                  # optional - sage.symbolic
            e^8
            sage: Integer(8).exp(prec=100)                          # optional - sage.symbolic
            2980.9579870417282747435920995
            sage: exp(Integer(8))                                   # optional - sage.symbolic
            e^8

        For even fairly large numbers, this may not be useful.

        ::

            sage: y = Integer(145^145)
            sage: y.exp()                                           # optional - sage.symbolic
            e^25024207011349079210459585279553675697932183658421565260323592409432707306554163224876110094014450895759296242775250476115682350821522931225499163750010280453185147546962559031653355159703678703793369785727108337766011928747055351280379806937944746847277089168867282654496776717056860661614337004721164703369140625
            sage: y.exp(prec=53) # default RealField precision      # optional - sage.symbolic
            +infinity
        """
        from sage.functions.all import exp
        res = exp(self, dont_call_method_on_arg=True)
        if prec:
            return res.n(prec=prec)
        return res

    def prime_to_m_part(self, m):
        """
        Returns the prime-to-m part of self, i.e., the largest divisor of
        ``self`` that is coprime to ``m``.

        INPUT:

        -  ``m`` - Integer

        OUTPUT: Integer

        EXAMPLES::

            sage: 43434.prime_to_m_part(20)
            21717
            sage: 2048.prime_to_m_part(2)
            1
            sage: 2048.prime_to_m_part(3)
            2048

            sage: 0.prime_to_m_part(2)
            Traceback (most recent call last):
            ...
            ArithmeticError: self must be nonzero
        """
        cdef Integer mm = Integer(m)

        if not self:
            raise ArithmeticError("self must be nonzero")
        if not mm:
            return one

        cdef Integer n = Integer(self)  # need a copy as it is modified below

        sig_on()
        while mpz_cmp_ui(mm.value, 1):
            mpz_gcd(mm.value, n.value, mm.value)
            mpz_divexact(n.value, n.value, mm.value)
        sig_off()

        return n

    def prime_divisors(self):
        """
        Return the prime divisors of this integer, sorted in increasing order.

        If this integer is negative, we do *not* include -1 among
        its prime divisors, since -1 is not a prime number.

        EXAMPLES::

            sage: a = 1; a.prime_divisors()
            []
            sage: a = 100; a.prime_divisors()
            [2, 5]
            sage: a = -100; a.prime_divisors()
            [2, 5]
            sage: a = 2004; a.prime_divisors()
            [2, 3, 167]
        """
        return [r[0] for r in self.factor()]

    prime_factors = prime_divisors

    @cython.boundscheck(False)
    @cython.wraparound(False)
    def divisors(self, method=None):
        """
        Return the list of all positive integer divisors of this integer,
        sorted in increasing order.

        EXAMPLES:

        ::

            sage: (-3).divisors()
            [1, 3]
            sage: 6.divisors()
            [1, 2, 3, 6]
            sage: 28.divisors()
            [1, 2, 4, 7, 14, 28]
            sage: (2^5).divisors()
            [1, 2, 4, 8, 16, 32]
            sage: 100.divisors()
            [1, 2, 4, 5, 10, 20, 25, 50, 100]
            sage: 1.divisors()
            [1]
            sage: 0.divisors()
            Traceback (most recent call last):
            ...
            ValueError: n must be nonzero
            sage: (2^3 * 3^2 * 17).divisors()
            [1, 2, 3, 4, 6, 8, 9, 12, 17, 18, 24, 34, 36, 51, 68, 72,
            102, 136, 153, 204, 306, 408, 612, 1224]
            sage: a = odd_part(factorial(31))
            sage: v = a.divisors()
            sage: len(v)
            172800
            sage: prod(e + 1 for p, e in factor(a))
            172800
            sage: all(t.divides(a) for t in v)
            True

        ::

            sage: n = 2^551 - 1
            sage: L = n.divisors()                                  # optional - sage.libs.pari
            sage: len(L)                                            # optional - sage.libs.pari
            256
            sage: L[-1] == n                                        # optional - sage.libs.pari
            True

        TESTS:

        Overflow::

            sage: prod(primes_first_n(64)).divisors()               # optional - sage.libs.pari
            Traceback (most recent call last):
            ...
            OverflowError: value too large
            sage: prod(primes_first_n(58)).divisors()               # optional - sage.libs.pari
            Traceback (most recent call last):
            ...
            OverflowError: value too large                                 # 32-bit
            MemoryError: failed to allocate 288230376151711744 * 24 bytes  # 64-bit

        Check for memory leaks and ability to interrupt
        (the ``divisors`` call below allocates about 800 MB every time,
        so a memory leak will not go unnoticed)::

            sage: n = prod(primes_first_n(25))                      # optional - sage.libs.pari
            sage: for i in range(20):  # long time                  # optional - sage.libs.pari
            ....:     try:
            ....:         alarm(RDF.random_element(1e-3, 0.5))
            ....:         _ = n.divisors()
            ....:         cancel_alarm()  # we never get here
            ....:     except AlarmInterrupt:
            ....:         pass

        Test a strange method::

            sage: 100.divisors(method='hey')
            Traceback (most recent call last):
            ...
            ValueError: method must be 'pari' or 'sage'


        .. NOTE::

           If one first computes all the divisors and then sorts it,
           the sorting step can easily dominate the runtime. Note,
           however, that (non-negative) multiplication on the left
           preserves relative order. One can leverage this fact to
           keep the list in order as one computes it using a process
           similar to that of the merge sort algorithm.
        """
        if mpz_cmp_ui(self.value, 0) == 0:
            raise ValueError("n must be nonzero")

        if (method is None or method == 'pari') and mpz_fits_slong_p(self.value):
            global pari_divisors_small
            if pari_divisors_small is None:
                try:
                    from sage.libs.pari.convert_sage import pari_divisors_small
                except ImportError:
                    if method == 'pari':
                        raise ImportError("method `pari` requested, but cypari2 not present")
            if pari_divisors_small is not None:
                if mpz_sgn(self.value) > 0:
                    return pari_divisors_small(self)
                else:
                    return pari_divisors_small(-self)
        elif method is not None and method != 'sage':
            raise ValueError("method must be 'pari' or 'sage'")

        cdef list all, prev, sorted
        cdef Py_ssize_t tip, top
        cdef Py_ssize_t i, j, e, ee
        cdef Integer apn, p, pn, z, all_tip

        f = self.factor()

        # All of the declarations below are for optimizing the unsigned long-sized
        # case.  Operations are performed in C as far as possible without
        # overflow before moving to Python objects.
        cdef unsigned long p_c, pn_c, apn_c
        cdef Py_ssize_t all_len, sorted_len, prev_len
        cdef unsigned long* ptr
        cdef unsigned long* empty_c
        cdef unsigned long* swap_tmp
        cdef unsigned long* all_c
        cdef unsigned long* sorted_c
        cdef unsigned long* prev_c

        # These are used to keep track of whether or not we are able to
        # perform the operations in machine words. A factor of 0.999
        # safety margin is added to cover any floating-point rounding
        # issues.
        cdef bint fits_c = True
        cdef double cur_max = 1
        cdef double fits_max = 0.999 * 2.0 ** (8*sizeof(unsigned long))

        cdef Py_ssize_t divisor_count = 1
        with cython.overflowcheck(True):
            for p, e in f:
                # Using *= does not work, see
                # https://github.com/cython/cython/issues/1381
                divisor_count = divisor_count * (1 + e)

        ptr = <unsigned long*>check_allocarray(divisor_count, 3 * sizeof(unsigned long))
        all_c = ptr
        sorted_c = ptr + divisor_count
        prev_c = sorted_c + divisor_count

        try:
            sorted_c[0] = 1
            sorted_len = 1

            for p, e in f:
                cur_max *= (<double>p)**e
                if fits_c and cur_max > fits_max:
                    sorted = []
                    for i in range(sorted_len):
                        z = <Integer>PY_NEW(Integer)
                        mpz_set_ui(z.value, sorted_c[i])
                        sorted.append(z)
                    fits_c = False
                    sig_free(ptr)
                    ptr = NULL

                # The two cases below are essentially the same algorithm, one
                # operating on Integers in Python lists, the other on unsigned long's.
                if fits_c:
                    sig_on()

                    pn_c = p_c = p

                    swap_tmp = sorted_c
                    sorted_c = prev_c
                    prev_c = swap_tmp
                    prev_len = sorted_len
                    sorted_len = 0

                    tip = 0
                    prev_c[prev_len] = prev_c[prev_len-1] * pn_c
                    for i in range(prev_len):
                        apn_c = prev_c[i] * pn_c
                        while prev_c[tip] < apn_c:
                            sorted_c[sorted_len] = prev_c[tip]
                            sorted_len += 1
                            tip += 1
                        sorted_c[sorted_len] = apn_c
                        sorted_len += 1

                    for ee in range(1, e):

                        swap_tmp = all_c
                        all_c = sorted_c
                        sorted_c = swap_tmp
                        all_len = sorted_len
                        sorted_len = 0

                        pn_c *= p_c
                        tip = 0
                        all_c[all_len] = prev_c[prev_len-1] * pn_c
                        for i in range(prev_len):
                            apn_c = prev_c[i] * pn_c
                            while all_c[tip] < apn_c:
                                sorted_c[sorted_len] = all_c[tip]
                                sorted_len += 1
                                tip += 1
                            sorted_c[sorted_len] = apn_c
                            sorted_len += 1

                    sig_off()

                else:
                    # fits_c is False: use mpz integers
                    prev = sorted
                    pn = <Integer>PY_NEW(Integer)
                    mpz_set_ui(pn.value, 1)
                    for ee in range(e):
                        all = sorted
                        sorted = []
                        tip = 0
                        top = len(all)
                        mpz_mul(pn.value, pn.value, p.value) # pn *= p
                        for a in prev:
                            # apn = a*pn
                            apn = <Integer>PY_NEW(Integer)
                            mpz_mul(apn.value, (<Integer>a).value, pn.value)
                            while tip < top:
                                all_tip = <Integer>all[tip]
                                if mpz_cmp(all_tip.value, apn.value) > 0:
                                    break
                                sorted.append(all_tip)
                                tip += 1
                            sorted.append(apn)

            if fits_c:
                # all the data is in sorted_c
                sorted = []
                for i in range(sorted_len):
                    z = <Integer>PY_NEW(Integer)
                    mpz_set_ui(z.value, sorted_c[i])
                    sorted.append(z)
        finally:
            sig_free(ptr)

        return sorted

    def __pos__(self):
        """
        EXAMPLES::

            sage: z=43434
            sage: z.__pos__()
            43434
        """
        return self

    def __abs__(self):
        """
        Computes `|self|`

        EXAMPLES::

            sage: z = -1
            sage: abs(z)
            1
            sage: abs(z) == abs(1)
            True
        """
        cdef Integer x = PY_NEW(Integer)
        mpz_abs(x.value, self.value)
        return x

    def euclidean_degree(self):
        r"""
        Return the degree of this element as an element of an Euclidean domain.

        If this is an element in the ring of integers, this is simply its
        absolute value.

        EXAMPLES::

            sage: ZZ(1).euclidean_degree()
            1

        """
        from sage.rings.integer_ring import ZZ
        if self.parent() is ZZ:
            return abs(self)
        raise NotImplementedError

    def sign(self):
        """
        Returns the sign of this integer, which is -1, 0, or 1
        depending on whether this number is negative, zero, or positive
        respectively.

        OUTPUT: Integer

        EXAMPLES::

            sage: 500.sign()
            1
            sage: 0.sign()
            0
            sage: (-10^43).sign()
            -1
        """
        return smallInteger(mpz_sgn(self.value))

    def __mod__(x, y):
        r"""
        Return x modulo y.

        EXAMPLES::

            sage: z = 43
            sage: z % 2
            1
            sage: z % 0
            Traceback (most recent call last):
            ...
            ZeroDivisionError: Integer modulo by zero
            sage: -5 % 7
            2
            sage: -5 % -7
            -5
            sage: 5 % -7
            -2
            sage: 5 % int(-7)
            -2
            sage: int(5) % -7
            -2
            sage: int(5) % int(-7)
            -2

        TESTS::

            sage: signs = [(11,5), (11,-5), (-11,5), (-11,-5)]
            sage: control = [int(a) % int(b) for a, b in signs]
            sage: [a % b for a,b in signs] == control
            True
            sage: [a % int(b) for a,b in signs] == control
            True
            sage: [int(a) % b for a,b in signs] == control
            True

        This example caused trouble in :trac:`6083`::

            sage: a = next_prime(2**31)                     # optional - sage.libs.pari
            sage: b = Integers(a)(100)                      # optional - sage.libs.pari
            sage: a % b                                     # optional - sage.libs.pari
            Traceback (most recent call last):
            ...
            ArithmeticError: reduction modulo 100 not defined
        """
        cdef Integer z

        # First case: Integer % Integer
        if type(x) is type(y):
            if not mpz_sgn((<Integer>y).value):
                raise ZeroDivisionError("Integer modulo by zero")
            z = <Integer>PY_NEW(Integer)
            if mpz_size((<Integer>x).value) > 100000:
                sig_on()
                mpz_fdiv_r(z.value, (<Integer>x).value, (<Integer>y).value)
                sig_off()
            else:
                mpz_fdiv_r(z.value, (<Integer>x).value, (<Integer>y).value)
            return z

        # Next: Integer % C long
        cdef long yy = 0
        cdef int err = 0
        if not isinstance(y, Element):
            # x must be an Integer in this case
            if not integer_check_long(y, &yy, &err):
                # y cannot be converted to an integer
                return NotImplemented
            if err:
                # y is some kind of integer,
                # but too large for a C long
                return x % Integer(y)

            if yy == 0:
                raise ZeroDivisionError("Integer modulo by zero")
            z = <Integer>PY_NEW(Integer)
            if yy > 0:
                mpz_fdiv_r_ui(z.value, (<Integer>x).value, yy)
            else:
                mpz_cdiv_r_ui(z.value, (<Integer>x).value, -<unsigned long>yy)
            return z

        # Use the coercion model
        return coercion_model.bin_op(x, y, operator.mod)

    def quo_rem(Integer self, other):
        """
        Returns the quotient and the remainder of self divided by other.
        Note that the remainder returned is always either zero or of the
        same sign as other.

        INPUT:

        -  ``other`` - the divisor

        OUTPUT:

        -  ``q`` - the quotient of self/other

        -  ``r`` - the remainder of self/other

        EXAMPLES::

            sage: z = Integer(231)
            sage: z.quo_rem(2)
            (115, 1)
            sage: z.quo_rem(-2)
            (-116, -1)
            sage: z.quo_rem(0)
            Traceback (most recent call last):
            ...
            ZeroDivisionError: Integer division by zero

            sage: a = ZZ.random_element(10**50)
            sage: b = ZZ.random_element(10**15)
            sage: q, r = a.quo_rem(b)
            sage: q*b + r == a
            True

            sage: 3.quo_rem(ZZ['x'].0)
            (0, 3)

        TESTS:

        The divisor can be rational as well, although the remainder
        will always be zero (:trac:`7965`)::

            sage: 5.quo_rem(QQ(2))
            (5/2, 0)
            sage: 5.quo_rem(2/3)
            (15/2, 0)

        Check that :trac:`29009` is fixed:

            sage: divmod(1, sys.maxsize+1r)  # should not raise OverflowError: Python int too large to convert to C long
            (0, 1)
            sage: import mpmath
            sage: mpmath.mp.prec = 1000
            sage: root = mpmath.findroot(lambda x: x^2 - 3, 2)
            sage: len(str(root))
            301
        """
        cdef Integer q = PY_NEW(Integer)
        cdef Integer r = PY_NEW(Integer)
        cdef long d, res

        if is_small_python_int(other):
            d = PyInt_AS_LONG(other)
            if d > 0:
                mpz_fdiv_qr_ui(q.value, r.value, self.value, d)
            elif d == 0:
                raise ZeroDivisionError("Integer division by zero")
            else:
                res = mpz_fdiv_qr_ui(q.value, r.value, self.value, -d)
                mpz_neg(q.value, q.value)
                if res:
                    mpz_sub_ui(q.value, q.value, 1)
                    mpz_sub_ui(r.value, r.value, -d)

        elif type(other) is Integer:
            if mpz_sgn((<Integer>other).value) == 0:
                raise ZeroDivisionError("Integer division by zero")
            if mpz_size(self.value) > 100000:
                sig_on()
                mpz_fdiv_qr(q.value, r.value, self.value, (<Integer>other).value)
                sig_off()
            else:
                mpz_fdiv_qr(q.value, r.value, self.value, (<Integer>other).value)

        else:
            left, right = coercion_model.canonical_coercion(self, other)
            return left.quo_rem(right)

        return q, r

    def powermod(self, exp, mod):
        r"""
        Compute self\*\*exp modulo mod.

        EXAMPLES::

            sage: z = 2
            sage: z.powermod(31,31)
            2
            sage: z.powermod(0,31)
            1
            sage: z.powermod(-31,31) == 2^-31 % 31
            True

        As expected, the following is invalid::

            sage: z.powermod(31,0)
            Traceback (most recent call last):
            ...
            ZeroDivisionError: cannot raise to a power modulo 0
        """
        cdef Integer x, _exp, _mod
        _exp = Integer(exp); _mod = Integer(mod)
        if mpz_cmp_si(_mod.value,0) == 0:
            raise ZeroDivisionError("cannot raise to a power modulo 0")

        x = PY_NEW(Integer)

        sig_on()
        mpz_powm(x.value, self.value, _exp.value, _mod.value)
        sig_off()

        return x

    def rational_reconstruction(self, Integer m):
        """
        Return the rational reconstruction of this integer modulo m, i.e.,
        the unique (if it exists) rational number that reduces to self
        modulo m and whose numerator and denominator is bounded by
        sqrt(m/2).

        INPUT:

        - ``self`` -- Integer

        - ``m`` -- Integer

        OUTPUT:

        - a :class:`Rational`

        EXAMPLES::

            sage: (3/7)%100
            29
            sage: (29).rational_reconstruction(100)
            3/7

        TESTS:

        Check that :trac:`9345` is fixed::

            sage: 0.rational_reconstruction(0)
            Traceback (most recent call last):
            ...
            ZeroDivisionError: rational reconstruction with zero modulus
            sage: ZZ.random_element(-10^6, 10^6).rational_reconstruction(0)
            Traceback (most recent call last):
            ...
            ZeroDivisionError: rational reconstruction with zero modulus
        """
        cdef Integer a
        cdef Rational x = <Rational>Rational.__new__(Rational)
        try:
            mpq_rational_reconstruction(x.value, self.value, m.value)
        except ValueError:
            a = self % m
            raise ArithmeticError("rational reconstruction of %s (mod %s) does not exist" % (a, m))
        return x

    def __int__(self):
        """
        Return the Python int corresponding to this Sage integer.

        EXAMPLES::

            sage: n = 920938
            sage: int(n)
            920938
            sage: int(-n)
            -920938
            sage: type(n.__int__())
            <... 'int'>
            sage: n = 99028390823409823904823098490238409823490820938
            sage: int(n)
            99028390823409823904823098490238409823490820938
            sage: int(-n)
            -99028390823409823904823098490238409823490820938
            sage: type(n.__int__())
            <class 'int'>
            sage: int(-1), int(0), int(1)
            (-1, 0, 1)
        """
        return mpz_get_pyintlong(self.value)

    def __float__(self):
        """
        Return double precision floating point representation of this
        integer.

        EXAMPLES::

            sage: n = Integer(17); float(n)
            17.0
            sage: n = Integer(902834098234908209348209834092834098); float(n)
            9.028340982349083e+35
            sage: n = Integer(-57); float(n)
            -57.0
            sage: n.__float__()
            -57.0
            sage: type(n.__float__())
            <... 'float'>
        """
        return mpz_get_d_nearest(self.value)

    def _rpy_(self):
        """
        Returns int(self) so that rpy can convert self into an object it
        knows how to work with.

        EXAMPLES::

            sage: n = 100
            sage: n._rpy_()
            100
            sage: type(n._rpy_())
            <... 'int'>
        """
        return self.__int__()

    def __hash__(self):
        """
        Return the hash of this integer.

        This agrees with the Python hash of the corresponding Python int or
        long.

        EXAMPLES::

            sage: n = -920384; n.__hash__()
            -920384
            sage: hash(int(n))
            -920384
            sage: n = -920390823904823094890238490238484
            sage: n.__hash__()    # random
            -43547310504077801
            sage: n.__hash__() == hash(int(n))
            True

        TESTS::

            sage: hash(-1), hash(0), hash(1)
            (-2, 0, 1)
            sage: n = 2^31 + 2^63 + 2^95 + 2^127 + 2^128*(2^32-2)
            sage: hash(n) == hash(int(n))
            True
            sage: hash(n-1) == hash(int(n-1))
            True
            sage: hash(-n) == hash(int(-n))
            True
            sage: hash(1-n) == hash(int(1-n))
            True
            sage: n = 2^63 + 2^127 + 2^191 + 2^255 + 2^256*(2^64-2)
            sage: hash(n) == hash(int(n))
            True
            sage: hash(n-1) == hash(int(n-1))
            True
            sage: hash(-n) == hash(int(-n))
            True
            sage: hash(1-n) == hash(int(1-n))
            True

        These tests come from :trac:`4957`::

            sage: n = 2^31 + 2^13
            sage: hash(n)             # random
            2147491840
            sage: hash(n) == hash(int(n))
            True
            sage: n = 2^63 + 2^13
            sage: hash(n)             # random
            8196
            sage: hash(n) == hash(int(n))
            True
        """
        return mpz_pythonhash(self.value)

    cdef hash_c(self):
        """
        A C version of the __hash__ function.
        """
        return mpz_pythonhash(self.value)

    def trial_division(self, long bound=LONG_MAX, long start=2):
        """
        Return smallest prime divisor of self up to bound, beginning
        checking at start, or abs(self) if no such divisor is found.

        INPUT:

            - ``bound`` -- a positive integer that fits in a C signed long
            - ``start`` -- a positive integer that fits in a C signed long

        OUTPUT:

            - a positive integer

        EXAMPLES::

            sage: n = next_prime(10^6)*next_prime(10^7); n.trial_division()         # optional - sage.libs.pari
            1000003
            sage: (-n).trial_division()                                             # optional - sage.libs.pari
            1000003
            sage: n.trial_division(bound=100)                                       # optional - sage.libs.pari
            10000049000057
            sage: n.trial_division(bound=-10)                                       # optional - sage.libs.pari
            Traceback (most recent call last):
            ...
            ValueError: bound must be positive
            sage: n.trial_division(bound=0)                                         # optional - sage.libs.pari
            Traceback (most recent call last):
            ...
            ValueError: bound must be positive
            sage: ZZ(0).trial_division()                                            # optional - sage.libs.pari
            Traceback (most recent call last):
            ...
            ValueError: self must be nonzero

            sage: n = next_prime(10^5) * next_prime(10^40); n.trial_division()      # optional - sage.libs.pari
            100003
            sage: n.trial_division(bound=10^4)                                      # optional - sage.libs.pari
            1000030000000000000000000000000000000012100363
            sage: (-n).trial_division(bound=10^4)                                   # optional - sage.libs.pari
            1000030000000000000000000000000000000012100363
            sage: (-n).trial_division()                                             # optional - sage.libs.pari
            100003
            sage: n = 2 * next_prime(10^40); n.trial_division()                     # optional - sage.libs.pari
            2
            sage: n = 3 * next_prime(10^40); n.trial_division()                     # optional - sage.libs.pari
            3
            sage: n = 5 * next_prime(10^40); n.trial_division()                     # optional - sage.libs.pari
            5
            sage: n = 2 * next_prime(10^4); n.trial_division()                      # optional - sage.libs.pari
            2
            sage: n = 3 * next_prime(10^4); n.trial_division()                      # optional - sage.libs.pari
            3
            sage: n = 5 * next_prime(10^4); n.trial_division()                      # optional - sage.libs.pari
            5

        You can specify a starting point::

            sage: n = 3*5*101*103
            sage: n.trial_division(start=50)
            101
        """
        if bound <= 0:
            raise ValueError("bound must be positive")
        if mpz_sgn(self.value) == 0:
            raise ValueError("self must be nonzero")
        cdef unsigned long n, m=7, i=1, limit
        cdef unsigned long dif[8]
        if start > 7:
            # We need to find i.
            m = start % 30
            if 0 <= m <= 1:
                i = 0; m = start + (1-m)
            elif 1 < m <= 7:
                i = 1; m = start + (7-m)
            elif 7 < m <= 11:
                i = 2; m = start + (11-m)
            elif 11 < m <= 13:
                i = 3; m = start + (13-m)
            elif 13 < m <= 17:
                i = 4; m = start + (17-m)
            elif 17 < m <= 19:
                i = 5; m = start + (19-m)
            elif 19 < m <= 23:
                i = 6; m = start + (23-m)
            elif 23 < m <= 29:
                i = 7; m = start + (29-m)
        dif[0]=6;dif[1]=4;dif[2]=2;dif[3]=4;dif[4]=2;dif[5]=4;dif[6]=6;dif[7]=2
        cdef Integer x = PY_NEW(Integer)
        if mpz_fits_ulong_p(self.value):
            n = mpz_get_ui(self.value)   # ignores the sign automatically
            if n == 1: return one
            if start <= 2 and n%2==0:
                mpz_set_ui(x.value,2); return x
            if start <= 3 and n%3==0:
                mpz_set_ui(x.value,3); return x
            if start <= 5 and n%5==0:
                mpz_set_ui(x.value,5); return x
            limit = <unsigned long> sqrt_double(<double> n)
            if bound < limit: limit = bound
            # Algorithm: only trial divide by numbers that
            # are congruent to 1,7,11,13,17,19,23,29 mod 30=2*3*5.
            while m <= limit:
                if n%m == 0:
                    mpz_set_ui(x.value, m); return x
                m += dif[i%8]
                i += 1
            mpz_abs(x.value, self.value)
            return x
        else:
            # self is big -- it doesn't fit in unsigned long.
            if start <= 2 and mpz_even_p(self.value):
                mpz_set_ui(x.value,2); return x
            if start <= 3 and mpz_divisible_ui_p(self.value,3):
                mpz_set_ui(x.value,3); return x
            if start <= 5 and mpz_divisible_ui_p(self.value,5):
                mpz_set_ui(x.value,5); return x

            # x.value = floor(sqrt(self.value))
            sig_on()
            mpz_abs(x.value, self.value)
            mpz_sqrt(x.value, x.value)
            if mpz_cmp_si(x.value, bound) < 0:
                limit = mpz_get_ui(x.value)
            else:
                limit = bound
            while m <= limit:
                if  mpz_divisible_ui_p(self.value, m):
                    mpz_set_ui(x.value, m)
                    sig_off()
                    return x
                m += dif[i%8]
                i += 1
            mpz_abs(x.value, self.value)
            sig_off()
            return x

    def factor(self, algorithm='pari', proof=None, limit=None, int_=False,
                     verbose=0):
        """
        Return the prime factorization of this integer as a
        formal Factorization object.

        INPUT:

        -  ``algorithm`` - string

           - ``'pari'`` - (default) use the PARI library

           - ``'kash'`` - use the KASH computer algebra system (requires
             kash)

           - ``'magma'`` - use the MAGMA computer algebra system (requires
             an installation of MAGMA)

           - ``'qsieve'`` - use Bill Hart's quadratic sieve code;
             WARNING: this may not work as expected, see qsieve? for
             more information

           - ``'ecm'`` - use ECM-GMP, an implementation of Hendrik
             Lenstra's elliptic curve method.

        - ``proof`` - bool (default: True) whether or not to prove
          primality of each factor (only applicable for ``'pari'``
          and ``'ecm'``).

        - ``limit`` - int or None (default: None) if limit is
          given it must fit in a signed int, and the factorization is done
          using trial division and primes up to limit.

        OUTPUT:

        -  a Factorization object containing the prime factors and
           their multiplicities

        EXAMPLES::

            sage: n = 2^100 - 1; n.factor()                                         # optional - sage.libs.pari
            3 * 5^3 * 11 * 31 * 41 * 101 * 251 * 601 * 1801 * 4051 * 8101 * 268501

        This factorization can be converted into a list of pairs `(p,
        e)`, where `p` is prime and `e` is a positive integer.  Each
        pair can also be accessed directly by its index (ordered by
        increasing size of the prime)::

            sage: f = 60.factor()
            sage: list(f)
            [(2, 2), (3, 1), (5, 1)]
            sage: f[2]
            (5, 1)

        Similarly, the factorization can be converted to a dictionary
        so the exponent can be extracted for each prime::

            sage: f = (3^6).factor()
            sage: dict(f)
            {3: 6}
            sage: dict(f)[3]
            6

        We use proof=False, which doesn't prove correctness of the primes
        that appear in the factorization::

            sage: n = 920384092842390423848290348203948092384082349082
            sage: n.factor(proof=False)                                             # optional - sage.libs.pari
            2 * 11 * 1531 * 4402903 * 10023679 * 619162955472170540533894518173
            sage: n.factor(proof=True)                                              # optional - sage.libs.pari
            2 * 11 * 1531 * 4402903 * 10023679 * 619162955472170540533894518173

        We factor using trial division only::

            sage: n.factor(limit=1000)
            2 * 11 * 41835640583745019265831379463815822381094652231

        We factor using a quadratic sieve algorithm::

            sage: p = next_prime(10^20)                                             # optional - sage.libs.pari
            sage: q = next_prime(10^21)                                             # optional - sage.libs.pari
            sage: n = p * q                                                         # optional - sage.libs.pari
            sage: n.factor(algorithm='qsieve')                                      # optional - sage.libs.pari
            doctest:... RuntimeWarning: the factorization returned
            by qsieve may be incomplete (the factors may not be prime)
            or even wrong; see qsieve? for details
            100000000000000000039 * 1000000000000000000117

        We factor using the elliptic curve method::

            sage: p = next_prime(10^15)                                             # optional - sage.libs.pari
            sage: q = next_prime(10^21)                                             # optional - sage.libs.pari
            sage: n = p * q                                                         # optional - sage.libs.pari
            sage: n.factor(algorithm='ecm')                                         # optional - sage.libs.pari
            1000000000000037 * 1000000000000000000117

        TESTS::

            sage: n = 42
            sage: n.factor(algorithm='foobar')
            Traceback (most recent call last):
            ...
            ValueError: Algorithm is not known
        """
        from sage.structure.factorization import Factorization
        from sage.structure.factorization_integer import IntegerFactorization

        if algorithm not in ['pari', 'kash', 'magma', 'qsieve', 'ecm']:
            raise ValueError("Algorithm is not known")

        cdef Integer n, p, unit
        cdef int i

        if mpz_sgn(self.value) == 0:
            raise ArithmeticError("factorization of 0 is not defined")

        if mpz_sgn(self.value) > 0:
            n    = self
            unit = one
        else:
            n    = PY_NEW(Integer)
            unit = PY_NEW(Integer)
            mpz_neg(n.value, self.value)
            mpz_set_si(unit.value, -1)

        if mpz_cmpabs_ui(n.value, 1) == 0:
            return IntegerFactorization([], unit=unit, unsafe=True,
                                            sort=False, simplify=False)

        if limit is not None:
            from sage.rings.factorint import factor_trial_division
            return factor_trial_division(self, limit)

        if mpz_fits_slong_p(n.value):
            global n_factor_to_list
            if n_factor_to_list is None:
                try:
                    from sage.libs.flint.ulong_extras import n_factor_to_list
                except ImportError:
                    pass
            if n_factor_to_list is not None:
                if proof is None:
                    from sage.structure.proof.proof import get_flag
                    proof = get_flag(proof, "arithmetic")
                F = n_factor_to_list(mpz_get_ui(n.value), proof)
                F = [(smallInteger(a), smallInteger(b)) for a, b in F]
                F.sort()
                return IntegerFactorization(F, unit=unit, unsafe=True,
                                               sort=False, simplify=False)

        if mpz_sizeinbase(n.value, 2) < 40:
            from sage.rings.factorint import factor_trial_division
            return factor_trial_division(self)

        if algorithm == 'pari':
            from sage.rings.factorint import factor_using_pari
            F = factor_using_pari(n, int_=int_, debug_level=verbose, proof=proof)
            F.sort()
            return IntegerFactorization(F, unit=unit, unsafe=True,
                                           sort=False, simplify=False)
        elif algorithm in ['kash', 'magma']:
            if algorithm == 'kash':
                from sage.interfaces.kash import kash as I
            else:
                from sage.interfaces.magma import magma as I
            str_res = I.eval('Factorization(%s)'%n)
            # The result looks like "[ <n1, p1>, <p2, e2>, ... ]
            str_res = str_res.replace(']', '').replace('[', '').replace('>', '').replace('<', '').split(',')
            res = [int(s.strip()) for s in str_res]
            exp_type = int if int_ else Integer
            F = [(Integer(p), exp_type(e)) for p,e in zip(res[0::2], res[1::2])]
            return Factorization(F, unit)
        elif algorithm == 'qsieve':
            message = "the factorization returned by qsieve may be incomplete (the factors may not be prime) or even wrong; see qsieve? for details"
            from warnings import warn
            warn(message, RuntimeWarning, stacklevel=5)
            from sage.interfaces.qsieve import qsieve
            res = [(p, 1) for p in qsieve(n)[0]]
            F = IntegerFactorization(res, unit)
            return F
        else:
            from sage.interfaces.ecm import ecm
            res = [(p, 1) for p in ecm.factor(n, proof=proof)]
            F = IntegerFactorization(res, unit)
            return F

    def support(self):
        """
        Return a sorted list of the primes dividing this integer.

        OUTPUT: The sorted list of primes appearing in the factorization of
        this rational with positive exponent.

        EXAMPLES::

            sage: factorial(10).support()
            [2, 3, 5, 7]
            sage: (-999).support()
            [3, 37]

        Trying to find the support of 0 gives an arithmetic error::

            sage: 0.support()
            Traceback (most recent call last):
            ...
            ArithmeticError: Support of 0 not defined.
        """
        if self.is_zero():
            raise ArithmeticError("Support of 0 not defined.")
        return sage.arith.all.prime_factors(self)

    def coprime_integers(self, m):
        """
        Return the non-negative integers `< m` that are coprime to
        this integer.

        EXAMPLES::

            sage: n = 8
            sage: n.coprime_integers(8)
            [1, 3, 5, 7]
            sage: n.coprime_integers(11)
            [1, 3, 5, 7, 9]
            sage: n = 5; n.coprime_integers(10)
            [1, 2, 3, 4, 6, 7, 8, 9]
            sage: n.coprime_integers(5)
            [1, 2, 3, 4]
            sage: n = 99; n.coprime_integers(99)
            [1, 2, 4, 5, 7, 8, 10, 13, 14, 16, 17, 19, 20, 23, 25, 26, 28, 29, 31, 32, 34, 35, 37, 38, 40, 41, 43, 46, 47, 49, 50, 52, 53, 56, 58, 59, 61, 62, 64, 65, 67, 68, 70, 71, 73, 74, 76, 79, 80, 82, 83, 85, 86, 89, 91, 92, 94, 95, 97, 98]

        TESTS::

            sage: 0.coprime_integers(10^100)
            [1]
            sage: 1.coprime_integers(10^100)
            Traceback (most recent call last):
            ...
            OverflowError: bound is too large
            sage: for n in srange(-6, 7):
            ....:     for m in range(-1, 10):
            ....:         assert n.coprime_integers(m) == [k for k in srange(0, m) if gcd(k, n) == 1]

        AUTHORS:

        - Naqi Jaffery (2006-01-24): examples

        - David Roe (2017-10-02): Use sieving

        - Jeroen Demeyer (2018-06-25): allow returning zero (only relevant for 1.coprime_integers(n))

        ALGORITHM:

        Create an integer with `m` bits and set bits at every multiple
        of a prime `p` that divides this integer and is less than `m`.
        Then return a list of integers corresponding to the unset bits.
        """
        cdef Integer sieve, p, slf, mInteger = Integer(m)
        cdef long k
        cdef unsigned long ilong, plong

        # Trivial case m <= 0
        if mpz_sgn(mInteger.value) <= 0:
            return []

        # Handle 0.coprime_integers(n) first because it's the only case
        # where very large n are allowed
        if mpz_sgn(self.value) == 0:
            if mpz_cmp_ui(mInteger.value, 1) <= 0:
                return []
            return [one]

        if mpz_fits_slong_p(mInteger.value) == 0:
            raise OverflowError("bound is too large")
        cdef long mlong = mpz_get_si(mInteger.value)
        if mpz_cmpabs_ui(self.value, 1) == 0:
            return [smallInteger(k) for k in range(mlong)]
        if (mpz_cmpabs(self.value, mInteger.value) >= 0 and
            (mpz_sgn(self.value) > 0 and self.is_prime() or
             mpz_sgn(self.value) < 0 and (-self).is_prime())):
            return [smallInteger(k) for k in range(1, mlong)]
        sieve = PY_NEW(Integer)
        slf = PY_NEW(Integer)
        mpz_set(slf.value, self.value)
        p = one

        while True:
            sig_check()
            p = slf.trial_division(mlong, mpz_get_si(p.value)+1)
            if mpz_cmp_si(p.value, mlong) >= 0:
                # p is larger than m, so no more primes are needed.
                break
            ilong = plong = mpz_get_ui(p.value)
            while ilong < <unsigned long>mlong:
                # Set bits in sieve at each multiple of p
                mpz_setbit(sieve.value, ilong)
                ilong += plong
            # Now divide by p until no ps remain
            mpz_divexact_ui(slf.value, slf.value, plong)
            while mpz_divisible_ui_p(slf.value, plong):
                mpz_divexact_ui(slf.value, slf.value, plong)
            # If we have found all factors, we break
            if mpz_cmpabs_ui(slf.value, 1) == 0:
                break
        return [smallInteger(k) for k in range(1, mlong)
                if mpz_tstbit(sieve.value, k) == 0]

    def divides(self, n):
        """
        Return True if self divides n.

        EXAMPLES::

            sage: Z = IntegerRing()
            sage: Z(5).divides(Z(10))
            True
            sage: Z(0).divides(Z(5))
            False
            sage: Z(10).divides(Z(5))
            False
        """
        cdef bint t
        cdef Integer _n
        _n = Integer(n)
        if mpz_sgn(self.value) == 0:
            return mpz_sgn(_n.value) == 0
        sig_on()
        t = mpz_divisible_p(_n.value, self.value)
        sig_off()
        return t

    cpdef RingElement _valuation(Integer self, Integer p):
        r"""
        Return the p-adic valuation of self.

        We do not require that p be prime, but it must be at least 2. For
        more documentation see ``valuation``

        AUTHORS:

        - David Roe (3/31/07)
        """
        if mpz_sgn(self.value) == 0:
            return sage.rings.infinity.infinity
        if mpz_cmp_ui(p.value, 2) < 0:
            raise ValueError("You can only compute the valuation with respect to a integer larger than 1.")

        cdef Integer v = PY_NEW(Integer)
        cdef mpz_t u
        mpz_init(u)
        sig_on()
        mpz_set_ui(v.value, mpz_remove(u, self.value, p.value))
        sig_off()
        mpz_clear(u)
        return v

    cdef object _val_unit(Integer self, Integer p):
        r"""
        Returns a pair: the p-adic valuation of self, and the p-adic unit
        of self.

        We do not require the p be prime, but it must be at least 2. For
        more documentation see ``val_unit``

        AUTHORS:

        - David Roe (2007-03-31)
        """
        cdef Integer v, u
        if mpz_cmp_ui(p.value, 2) < 0:
            raise ValueError("You can only compute the valuation with respect to a integer larger than 1.")
        if self == 0:
            u = one
            return (sage.rings.infinity.infinity, u)
        v = PY_NEW(Integer)
        u = PY_NEW(Integer)
        sig_on()
        mpz_set_ui(v.value, mpz_remove(u.value, self.value, p.value))
        sig_off()
        return (v, u)

    def valuation(self, p):
        """
        Return the p-adic valuation of self.

        INPUT:

        -  ``p`` - an integer at least 2.

        EXAMPLES::

            sage: n = 60
            sage: n.valuation(2)
            2
            sage: n.valuation(3)
            1
            sage: n.valuation(7)
            0
            sage: n.valuation(1)
            Traceback (most recent call last):
            ...
            ValueError: You can only compute the valuation with respect to a integer larger than 1.

        We do not require that p is a prime::

            sage: (2^11).valuation(4)
            5
        """
        return self._valuation(Integer(p))

    # Alias for valuation
    ord = valuation

    def p_primary_part(self, p):
        """
        Return the p-primary part of ``self``.

        INPUT:

        - ``p`` -- a prime integer.

        OUTPUT: Largest power of ``p`` dividing ``self``.

        EXAMPLES::

            sage: n = 40
            sage: n.p_primary_part(2)
            8
            sage: n.p_primary_part(5)
            5
            sage: n.p_primary_part(7)
            1
            sage: n.p_primary_part(6)
            Traceback (most recent call last):
            ...
            ValueError: 6 is not a prime number
        """
        p = smallInteger(p)
        if not p.is_prime():
            raise ValueError("{} is not a prime number".format(p))
        return p**self._valuation(p)

    def val_unit(self, p):
        r"""
        Returns a pair: the p-adic valuation of self, and the p-adic unit
        of self.

        INPUT:

        -  ``p`` - an integer at least 2.

        OUTPUT:

        -  ``v_p(self)`` - the p-adic valuation of ``self``

        -  ``u_p(self)`` - ``self`` / `p^{v_p(\mathrm{self})}`

        EXAMPLES::

            sage: n = 60
            sage: n.val_unit(2)
            (2, 15)
            sage: n.val_unit(3)
            (1, 20)
            sage: n.val_unit(7)
            (0, 60)
            sage: (2^11).val_unit(4)
            (5, 2)
            sage: 0.val_unit(2)
            (+Infinity, 1)
        """
        return self._val_unit(Integer(p))

    def odd_part(self):
        r"""
        The odd part of the integer `n`. This is `n / 2^v`,
        where `v = \mathrm{valuation}(n,2)`.

        IMPLEMENTATION:

        Currently returns 0 when self is 0.  This behaviour is fairly arbitrary,
        and in Sage 4.6 this special case was not handled at all, eventually
        propagating a TypeError.  The caller should not rely on the behaviour
        in case self is 0.

        EXAMPLES::

            sage: odd_part(5)
            5
            sage: odd_part(4)
            1
            sage: odd_part(factorial(31))
            122529844256906551386796875
        """
        cdef Integer odd
        cdef unsigned long bits

        if mpz_cmpabs_ui(self.value, 1) <= 0:
            return self

        odd  = PY_NEW(Integer)
        bits = mpz_scan1(self.value, 0)
        mpz_tdiv_q_2exp(odd.value, self.value, bits)
        return odd

    cdef Integer _divide_knowing_divisible_by(Integer self, Integer right):
        r"""
        Returns the integer self / right when self is divisible by right.

        If self is not divisible by right, the return value is undefined,
        and may not even be close to self/right. For more documentation see
        ``divide_knowing_divisible_by``

        AUTHORS:

        - David Roe (2007-03-31)
        """
        if mpz_cmp_ui(right.value, 0) == 0:
            raise ZeroDivisionError
        cdef Integer x
        x = PY_NEW(Integer)
        if mpz_size(self.value) + mpz_size((<Integer>right).value) > 100000:
            # Only use the signal handler (to enable ctrl-c out) when the
            # quotient might take a while to compute
            sig_on()
            mpz_divexact(x.value, self.value, right.value)
            sig_off()
        else:
            mpz_divexact(x.value, self.value, right.value)
        return x

    def divide_knowing_divisible_by(self, right):
        r"""
        Returns the integer self / right when self is divisible by right.

        If self is not divisible by right, the return value is undefined,
        and may not even be close to self/right for multi-word integers.

        EXAMPLES::

            sage: a = 8; b = 4
            sage: a.divide_knowing_divisible_by(b)
            2
            sage: (100000).divide_knowing_divisible_by(25)
            4000
            sage: (100000).divide_knowing_divisible_by(26) # close (random)
            3846

        However, often it's way off.

        ::

            sage: a = 2^70; a
            1180591620717411303424
            sage: a // 11  # floor divide
            107326510974310118493
            sage: a.divide_knowing_divisible_by(11) # way off and possibly random
            43215361478743422388970455040
        """
        return self._divide_knowing_divisible_by(right)

    def _lcm(self, Integer n):
        """
        Returns the least common multiple of self and `n`.

        EXAMPLES::

            sage: n = 60
            sage: n._lcm(150)
            300
        """
        cdef Integer z = PY_NEW(Integer)
        sig_on()
        mpz_lcm(z.value, self.value, n.value)
        sig_off()
        return z

    def _gcd(self, Integer n):
        """
        Return the greatest common divisor of self and `n`.

        EXAMPLES::

            sage: 1._gcd(-1)
            1
            sage: 0._gcd(1)
            1
            sage: 0._gcd(0)
            0
            sage: 2._gcd(2^6)
            2
            sage: 21._gcd(2^6)
            1
        """
        cdef Integer z = PY_NEW(Integer)
        sig_on()
        mpz_gcd(z.value, self.value, n.value)
        sig_off()
        return z

    def denominator(self):
        """
        Return the denominator of this integer, which of course is
        always 1.

        EXAMPLES::

            sage: x = 5
            sage: x.denominator()
            1
            sage: x = 0
            sage: x.denominator()
            1
        """
        return one

    def numerator(self):
        """
        Return the numerator of this integer.

        EXAMPLES::

            sage: x = 5
            sage: x.numerator()
            5

        ::

            sage: x = 0
            sage: x.numerator()
            0
        """
        return self

    def as_integer_ratio(self):
        """
        Return the pair ``(self.numerator(), self.denominator())``,
        which is ``(self, 1)``.

        EXAMPLES::

            sage: x = -12
            sage: x.as_integer_ratio()
            (-12, 1)
        """
        return (self, one)

    def factorial(self):
        r"""
        Return the factorial `n! = 1 \cdot 2 \cdot 3 \cdots n`.

        If the input does not fit in an ``unsigned long int`` an ``OverflowError``
        is raised.

        EXAMPLES::

            sage: for n in srange(7):
            ....:     print("{} {}".format(n, n.factorial()))
            0 1
            1 1
            2 2
            3 6
            4 24
            5 120
            6 720

        Large integers raise an ``OverflowError``::

            sage: (2**64).factorial()
            Traceback (most recent call last):
            ...
            OverflowError: argument too large for factorial

        And negative ones a ``ValueError``::

            sage: (-1).factorial()
            Traceback (most recent call last):
            ...
            ValueError: factorial only defined for non-negative integers
        """
        if mpz_sgn(self.value) < 0:
            raise ValueError("factorial only defined for non-negative integers")

        if not mpz_fits_ulong_p(self.value):
            raise OverflowError("argument too large for factorial")

        cdef Integer z = PY_NEW(Integer)

        sig_on()
        mpz_fac_ui(z.value, mpz_get_ui(self.value))
        sig_off()

        return z

    def multifactorial(self, long k):
        r"""
        Compute the k-th factorial `n!^{(k)}` of self.

        The multifactorial number `n!^{(k)}` is defined for non-negative
        integers `n` as follows. For `k=1` this is the standard factorial,
        and for `k` greater than `1` it is the product of every `k`-th
        terms down from `n` to `1`. The recursive definition is used to
        extend this function to the negative integers `n`.

        This function uses direct call to GMP if `k` and `n` are non-negative
        and uses simple transformation for other cases.

        EXAMPLES::

            sage: 5.multifactorial(1)
            120
            sage: 5.multifactorial(2)
            15
            sage: 5.multifactorial(3)
            10

            sage: 23.multifactorial(2)
            316234143225
            sage: prod([1..23, step=2])
            316234143225

            sage: (-29).multifactorial(7)
            1/2640
            sage: (-3).multifactorial(5)
            1/2
            sage: (-9).multifactorial(3)
            Traceback (most recent call last):
            ...
            ValueError: multifactorial undefined

        When entries are too large an ``OverflowError`` is raised::

            sage: (2**64).multifactorial(2)
            Traceback (most recent call last):
            ...
            OverflowError: argument too large for multifactorial
        """
        if k <= 0:
            raise ValueError("multifactorial only defined for non-positive k")

        if not mpz_fits_slong_p(self.value):
            raise OverflowError("argument too large for multifactorial")

        cdef long n = mpz_get_si(self.value)

        cdef Integer z

        if n >= 0:
            # non-negative n: call native GMP functions
            z = PY_NEW(Integer)
            if k == 1:
                mpz_fac_ui(z.value, n)
            elif k == 2:
                mpz_2fac_ui(z.value, n)
            else:
                mpz_mfac_uiui(z.value, n, k)

            return z

        elif n % k == 0:
            # undefined negative case
            raise ValueError("multifactorial undefined")

        elif -k < n < 0:
            # negative base case
            return one / (self+k)

        # reflection case
        elif n < -k:
            if (n/k) % 2:
                sign = -one
            else:
                sign = one
            return sign / Integer(-k-n).multifactorial(k)

    def gamma(self):
        r"""
        The gamma function on integers is the factorial function (shifted by
        one) on positive integers, and `\pm \infty` on non-positive integers.

        EXAMPLES::

            sage: gamma(5)
            24
            sage: gamma(0)
            Infinity
            sage: gamma(-1)
            Infinity
            sage: gamma(-2^150)
            Infinity
        """
        if mpz_sgn(self.value) > 0:
            return (self-one).factorial()
        else:
            return sage.rings.infinity.unsigned_infinity

    def floor(self):
        """
        Return the floor of self, which is just self since self is an
        integer.

        EXAMPLES::

            sage: n = 6
            sage: n.floor()
            6
        """
        return self

    def ceil(self):
        """
        Return the ceiling of self, which is self since self is an
        integer.

        EXAMPLES::

            sage: n = 6
            sage: n.ceil()
            6
        """
        return self

    def trunc(self):
        """
        Round this number to the nearest integer, which is self since
        self is an integer.

        EXAMPLES::

            sage: n = 6
            sage: n.trunc()
            6
        """
        return self

    def round(Integer self, mode="away"):
        """
        Returns the nearest integer to ``self``, which is self since
        self is an integer.

        EXAMPLES:

        This example addresses :trac:`23502`::

            sage: n = 6
            sage: n.round()
            6
        """
        return self

    def real(self):
        """
        Returns the real part of self, which is self.

        EXAMPLES::

            sage: Integer(-4).real()
            -4
        """
        return self

    def imag(self):
        """
        Returns the imaginary part of self, which is zero.

        EXAMPLES::

            sage: Integer(9).imag()
            0
        """
        return zero

    def is_one(self):
        r"""
        Returns ``True`` if the integer is `1`, otherwise ``False``.

        EXAMPLES::

            sage: Integer(1).is_one()
            True
            sage: Integer(0).is_one()
            False
        """
        return mpz_cmp_si(self.value, 1) == 0

    def __bool__(self):
        r"""
        Returns ``True`` if the integer is not `0`, otherwise ``False``.

        EXAMPLES::

            sage: Integer(1).is_zero()
            False
            sage: Integer(0).is_zero()
            True
        """
        return mpz_sgn(self.value) != 0

    def is_integral(self):
        """
        Return ``True`` since integers are integral, i.e.,
        satisfy a monic polynomial with integer coefficients.

        EXAMPLES::

            sage: Integer(3).is_integral()
            True
        """
        return True

    def is_rational(self):
        r"""
        Return ``True`` as an integer is a rational number.

        EXAMPLES::

            sage: 5.is_rational()
            True
        """
        return True

    def is_integer(self):
        """
        Returns ``True`` as they are integers

        EXAMPLES::

            sage: sqrt(4).is_integer()
            True
        """
        return True

    def is_unit(self):
        r"""
        Returns ``true`` if this integer is a unit, i.e., 1 or `-1`.

        EXAMPLES::

            sage: for n in srange(-2,3):
            ....:     print("{} {}".format(n, n.is_unit()))
            -2 False
            -1 True
            0 False
            1 True
            2 False
        """
        return mpz_cmpabs_ui(self.value, 1) == 0

    def is_square(self):
        r"""
        Returns ``True`` if self is a perfect square.

        EXAMPLES::

            sage: Integer(4).is_square()
            True
            sage: Integer(41).is_square()
            False
        """
        return mpz_perfect_square_p(self.value)

    def perfect_power(self):
        r"""
        Returns ``(a, b)``, where this integer is `a^b` and `b` is maximal.

        If called on `-1`, `0` or `1`, `b` will be `1`, since there is no
        maximal value of `b`.

        .. SEEALSO::

            - :meth:`is_perfect_power`: testing whether an integer is a perfect
              power is usually faster than finding `a` and `b`.
            - :meth:`is_prime_power`: checks whether the base is prime.
            - :meth:`is_power_of`: if you know the base already, this method is
              the fastest option.

        EXAMPLES::

            sage: 144.perfect_power()                       # optional - sage.libs.pari
            (12, 2)
            sage: 1.perfect_power()                         # optional - sage.libs.pari
            (1, 1)
            sage: 0.perfect_power()                         # optional - sage.libs.pari
            (0, 1)
            sage: (-1).perfect_power()                      # optional - sage.libs.pari
            (-1, 1)
            sage: (-8).perfect_power()                      # optional - sage.libs.pari
            (-2, 3)
            sage: (-4).perfect_power()                      # optional - sage.libs.pari
            (-4, 1)
            sage: (101^29).perfect_power()                  # optional - sage.libs.pari
            (101, 29)
            sage: (-243).perfect_power()                    # optional - sage.libs.pari
            (-3, 5)
            sage: (-64).perfect_power()                     # optional - sage.libs.pari
            (-4, 3)
        """
        parians = self.__pari__().ispower()
        return Integer(parians[1]), Integer(parians[0])

    def global_height(self, prec=None):
        r"""
        Returns the absolute logarithmic height of this rational integer.

        INPUT:

        - ``prec`` (int) -- desired floating point precision (default:
          default RealField precision).

        OUTPUT:

        (real) The absolute logarithmic height of this rational integer.

        ALGORITHM:

        The height of the integer `n` is `\log |n|`.

        EXAMPLES::

            sage: ZZ(5).global_height()
            1.60943791243410
            sage: ZZ(-2).global_height(prec=100)
            0.69314718055994530941723212146
            sage: exp(_)
            2.0000000000000000000000000000
        """
        from sage.rings.real_mpfr import RealField
        if prec is None:
            R = RealField()
        else:
            R = RealField(prec)
        if self.is_zero():
            return R.zero()
        return R(self).abs().log()

    cdef bint _is_power_of(Integer self, Integer n):
        r"""
        Returns a non-zero int if there is an integer b with
        `\mathtt{self} = n^b`.

        For more documentation see ``is_power_of``.

        AUTHORS:

        - David Roe (2007-03-31)
        """
        cdef int a
        cdef unsigned long b, c
        cdef mpz_t u, sabs, nabs
        a = mpz_cmp_ui(n.value, 2)
        if a <= 0: # n <= 2
            if a == 0: # n == 2
                if mpz_popcount(self.value) == 1: #number of bits set in self == 1
                    return 1
                else:
                    return 0
            a = mpz_cmp_si(n.value, -2)
            if a >= 0: # -2 <= n < 2:
                a = mpz_get_si(n.value)
                if a == 1: # n == 1
                    if mpz_cmp_ui(self.value, 1) == 0: # Only 1 is a power of 1
                        return 1
                    else:
                        return 0
                elif a == 0: # n == 0
                    if mpz_cmp_ui(self.value, 0) == 0 or mpz_cmp_ui(self.value, 1) == 0: # 0^0 = 1, 0^x = 0
                        return 1
                    else:
                        return 0
                elif a == -1: # n == -1
                    if mpz_cmp_ui(self.value, 1) == 0 or mpz_cmp_si(self.value, -1) == 0: # 1 and -1 are powers of -1
                        return 1
                    else:
                        return 0
                elif a == -2: # n == -2
                    mpz_init(sabs)
                    mpz_abs(sabs, self.value)
                    if mpz_popcount(sabs) == 1: # number of bits set in |self| == 1
                        b = mpz_scan1(sabs, 0) % 2 # b == 1 if |self| is an odd power of 2, 0 if |self| is an even power
                        mpz_clear(sabs)
                        if (b == 1 and mpz_cmp_ui(self.value, 0) < 0) or (b == 0 and mpz_cmp_ui(self.value, 0) > 0):
                            # An odd power of -2 is negative, an even power must be positive.
                            return 1
                        else: # number of bits set in |self| is not 1, so self cannot be a power of -2
                            return 0
                    else: # |self| is not a power of 2, so self cannot be a power of -2
                        return 0
            else: # n < -2
                mpz_init(nabs)
                mpz_neg(nabs, n.value)
                if mpz_popcount(nabs) == 1: # |n| = 2^k for k >= 2.  We special case this for speed
                    mpz_init(sabs)
                    mpz_abs(sabs, self.value)
                    if mpz_popcount(sabs) == 1: # |self| = 2^L for some L >= 0.
                        b = mpz_scan1(sabs, 0) # the bit that self is set at
                        c = mpz_scan1(nabs, 0) # the bit that n is set at
                        # Having obtained b and c, we're done with nabs and sabs (on this branch anyway)
                        mpz_clear(nabs)
                        mpz_clear(sabs)
                        if b % c == 0: # Now we know that |self| is a power of |n|
                            b = (b // c) % 2 # Whether b // c is even or odd determines whether (-2^c)^(b // c) is positive or negative
                            a = mpz_cmp_ui(self.value, 0)
                            if b == 0 and a > 0 or b == 1 and a < 0:
                                # These two cases are that b // c is even and self positive, or b // c is odd and self negative
                                return 1
                            else: # The sign of self is wrong
                                return 0
                        else: # Since |self| is not a power of |n|, self cannot be a power of n
                            return 0
                    else: # self is not a power of 2, and thus cannot be a power of n, which is a power of 2.
                        mpz_clear(nabs)
                        mpz_clear(sabs)
                        return 0
                else: # |n| is not a power of 2, so we use mpz_remove
                    mpz_init(u)
                    sig_on()
                    b = mpz_remove(u, self.value, nabs)
                    sig_off()
                    # Having obtained b and u, we're done with nabs
                    mpz_clear(nabs)
                    if mpz_cmp_ui(u, 1) == 0: # self is a power of |n|
                        mpz_clear(u)
                        if b % 2 == 0: # an even power of |n|, and since self > 0, this means that self is a power of n
                            return 1
                        else:
                            return 0
                    elif mpz_cmp_si(u, -1) == 0: # -self is a power of |n|
                        mpz_clear(u)
                        if b % 2 == 1: # an odd power of |n|, and thus self is a power of n
                            return 1
                        else:
                            return 0
                    else: # |self| is not a power of |n|, so self cannot be a power of n
                        mpz_clear(u)
                        return 0
        elif mpz_popcount(n.value) == 1: # n > 2 and in fact n = 2^k for k >= 2
            if mpz_popcount(self.value) == 1: # since n is a power of 2, so must self be.
                if mpz_scan1(self.value, 0) % mpz_scan1(n.value, 0) == 0: # log_2(self) is divisible by log_2(n)
                    return 1
                else:
                    return 0
            else: # self is not a power of 2, and thus not a power of n
                return 0
        else: # n > 2, but not a power of 2, so we use mpz_remove
            mpz_init(u)
            sig_on()
            mpz_remove(u, self.value, n.value)
            sig_off()
            a = mpz_cmp_ui(u, 1)
            mpz_clear(u)
            if a == 0:
                return 1
            else:
                return 0

    def is_power_of(Integer self, n):
        r"""
        Returns ``True`` if there is an integer b with
        `\mathtt{self} = n^b`.

        .. SEEALSO::

            - :meth:`perfect_power`: Finds the minimal base for which this
              integer is a perfect power.
            - :meth:`is_perfect_power`: If you don't know the base but just
              want to know if this integer is a perfect power, use this
              function.
            - :meth:`is_prime_power`: Checks whether the base is prime.

        EXAMPLES::

            sage: Integer(64).is_power_of(4)
            True
            sage: Integer(64).is_power_of(16)
            False

        TESTS::

            sage: Integer(-64).is_power_of(-4)
            True
            sage: Integer(-32).is_power_of(-2)
            True
            sage: Integer(1).is_power_of(1)
            True
            sage: Integer(-1).is_power_of(-1)
            True
            sage: Integer(0).is_power_of(1)
            False
            sage: Integer(0).is_power_of(0)
            True
            sage: Integer(1).is_power_of(0)
            True
            sage: Integer(1).is_power_of(8)
            True
            sage: Integer(-8).is_power_of(2)
            False
            sage: Integer(-81).is_power_of(-3)
            False

        .. NOTE::

           For large integers self, is_power_of() is faster than
           is_perfect_power(). The following examples gives some indication of
           how much faster.

        ::

            sage: b = lcm(range(1,10000))
            sage: b.exact_log(2)
            14446
            sage: t=cputime()
            sage: for a in range(2, 1000): k = b.is_perfect_power()
            sage: cputime(t)      # random
            0.53203299999999976
            sage: t=cputime()
            sage: for a in range(2, 1000): k = b.is_power_of(2)
            sage: cputime(t)      # random
            0.0
            sage: t=cputime()
            sage: for a in range(2, 1000): k = b.is_power_of(3)
            sage: cputime(t)      # random
            0.032002000000000308

        ::

            sage: b = lcm(range(1, 1000))
            sage: b.exact_log(2)
            1437
            sage: t=cputime()
            sage: for a in range(2, 10000): k = b.is_perfect_power() # note that we change the range from the example above
            sage: cputime(t)      # random
            0.17201100000000036
            sage: t=cputime(); TWO=int(2)
            sage: for a in range(2, 10000): k = b.is_power_of(TWO)
            sage: cputime(t)      # random
            0.0040000000000000036
            sage: t=cputime()
            sage: for a in range(2, 10000): k = b.is_power_of(3)
            sage: cputime(t)      # random
            0.040003000000000011
            sage: t=cputime()
            sage: for a in range(2, 10000): k = b.is_power_of(a)
            sage: cputime(t)      # random
            0.02800199999999986
        """
        if not isinstance(n, Integer):
            n = Integer(n)
        return self._is_power_of(n)

    def is_prime_power(self, *, proof=None, bint get_data=False):
        r"""
        Return ``True`` if this integer is a prime power, and ``False`` otherwise.

        A prime power is a prime number raised to a positive power. Hence `1` is
        not a prime power.

        For a method that uses a pseudoprimality test instead see
        :meth:`is_pseudoprime_power`.

        INPUT:

        - ``proof`` -- Boolean or ``None`` (default). If ``False``, use a strong
          pseudo-primality test (see :meth:`is_pseudoprime`).  If ``True``, use
          a provable primality test. If unset, use the default arithmetic proof
          flag.

        - ``get_data`` -- (default ``False``), if ``True`` return a pair
          ``(p,k)`` such that this integer equals ``p^k`` with ``p`` a prime
          and ``k`` a positive integer or the pair ``(self,0)`` otherwise.

        .. SEEALSO::

            - :meth:`perfect_power`: Finds the minimal base for which integer
              is a perfect power.
            - :meth:`is_perfect_power`: Doesn't test whether the base is prime.
            - :meth:`is_power_of`: If you know the base already this method is
              the fastest option.
            - :meth:`is_pseudoprime_power`: If the entry is very large.

        EXAMPLES::

            sage: 17.is_prime_power()                           # optional - sage.libs.pari
            True
            sage: 10.is_prime_power()                           # optional - sage.libs.pari
            False
            sage: 64.is_prime_power()                           # optional - sage.libs.pari
            True
            sage: (3^10000).is_prime_power()                    # optional - sage.libs.pari
            True
            sage: (10000).is_prime_power()                      # optional - sage.libs.pari
            False
            sage: (-3).is_prime_power()                         # optional - sage.libs.pari
            False
            sage: 0.is_prime_power()                            # optional - sage.libs.pari
            False
            sage: 1.is_prime_power()                            # optional - sage.libs.pari
            False
            sage: p = next_prime(10^20); p                      # optional - sage.libs.pari
            100000000000000000039
            sage: p.is_prime_power()                            # optional - sage.libs.pari
            True
            sage: (p^97).is_prime_power()                       # optional - sage.libs.pari
            True
            sage: (p+1).is_prime_power()                        # optional - sage.libs.pari
            False

        With the ``get_data`` keyword set to ``True``::

            sage: (3^100).is_prime_power(get_data=True)         # optional - sage.libs.pari
            (3, 100)
            sage: 12.is_prime_power(get_data=True)              # optional - sage.libs.pari
            (12, 0)
            sage: (p^97).is_prime_power(get_data=True)          # optional - sage.libs.pari
            (100000000000000000039, 97)
            sage: q = p.next_prime(); q                         # optional - sage.libs.pari
            100000000000000000129
            sage: (p*q).is_prime_power(get_data=True)           # optional - sage.libs.pari
            (10000000000000000016800000000000000005031, 0)

        The method works for large entries when `proof=False`::

            sage: proof.arithmetic(False)
            sage: ((10^500 + 961)^4).is_prime_power()           # optional - sage.libs.pari
            True
            sage: proof.arithmetic(True)

        We check that :trac:`4777` is fixed::

            sage: n = 150607571^14
            sage: n.is_prime_power()                            # optional - sage.libs.pari
            True
        """
        if mpz_sgn(self.value) <= 0:
            return (self, zero) if get_data else False

        if mpz_fits_slong_p(self.value):
            global pari_is_prime_power
            if pari_is_prime_power is None:
                try:
                    from sage.libs.pari.convert_sage import pari_is_prime_power
                except ImportError:
                    pass
            if pari_is_prime_power is not None:
                return pari_is_prime_power(self, get_data)

        cdef long n
        if proof is None:
            from sage.structure.proof.proof import get_flag
            proof = get_flag(proof, "arithmetic")

        if proof:
            n, pari_p = self.__pari__().isprimepower()
        else:
            n, pari_p = self.__pari__().ispseudoprimepower()

        if n:
            return (Integer(pari_p), smallInteger(n)) if get_data else True
        else:
            return (self, zero) if get_data else False

    _small_primes_table[:] = [
        0,1,1,1,0,1,1,0,1,1,0,1,0,0,1,1,0,0,1,0,1,1,0,1,0,  #   1,  3,..., 49
        0,1,0,0,1,1,0,0,1,0,1,1,0,0,1,0,1,0,0,1,0,0,0,1,0,  #  51, 53,..., 99
        1,1,0,1,1,0,1,0,0,0,0,0,0,1,0,1,0,0,1,1,0,0,0,0,1,  # 101,103,...,149
        1,0,0,1,0,0,1,0,1,0,0,1,0,0,1,1,0,0,0,0,1,1,0,1,1,  # 151,153,...,199
        0,0,0,0,0,1,0,0,0,0,0,1,0,1,1,0,1,0,0,1,1,0,0,0,0,  # 201,203,...,249
        1,0,0,1,0,0,1,0,0,1,1,0,0,1,0,1,1,0,0,0,0,1,0,0,0,  # 251,253,...,299
        0,0,0,1,0,1,1,0,1,0,0,0,0,0,0,1,0,0,1,0,0,0,0,1,1,  # 301,303,...,349
        0,1,0,0,1,0,0,0,1,0,0,1,0,0,1,0,1,0,0,1,0,0,0,1,0,  # 351,353,...,399
        1,0,0,0,1,0,0,0,0,1,1,0,0,0,0,1,1,0,0,1,0,1,0,0,1,  # 401,403,...,449
        0,0,0,1,0,1,1,0,1,0,0,0,0,0,1,0,0,0,1,0,1,0,0,0,1,  # 451,453,...,499
        0,1,0,0,1,0,0,0,0,0,1,1,0,0,0,0,0,0,0,0,1,0,0,1,0,  # 501,503,...,549
        0,0,0,1,0,0,1,0,0,1,1,0,0,1,0,0,0,0,1,0,0,1,0,0,1,  # 551,553,...,599
        1,0,0,1,0,0,1,0,1,1,0,0,0,0,0,1,0,0,0,0,1,1,0,1,0,  # 601,603,...,649
        0,1,0,0,1,1,0,0,0,0,0,1,0,1,0,0,1,0,0,0,1,0,0,0,0,  # 651,653,...,699
        1,0,0,0,1,0,0,0,0,1,0,0,0,1,0,0,1,0,0,1,0,1,0,0,0,  # 701,703,...,749
        1,0,0,1,0,1,0,0,0,1,0,1,0,0,0,0,0,0,1,0,0,0,0,1,0,  # 751,753,...,799
        0,0,0,0,1,1,0,0,0,0,1,1,0,1,1,0,0,0,0,1,0,0,0,0,0,  # 801,803,...,849
        0,1,0,1,1,0,1,0,0,0,0,0,0,1,0,1,1,0,1,0,0,0,0,0,0,  # 851,853,...,899
        0,0,0,1,0,1,0,0,0,1,0,0,0,0,1,0,0,0,1,0,1,0,0,1,0,  # 901,903,...,949
        0,1,0,0,0,0,0,0,1,0,1,0,0,1,0,0,1,0,0,0,1,0,0,1,0,  # 951,953,...,999
    ]

    def is_prime(self, proof=None):
        r"""
        Test whether ``self`` is prime.

        INPUT:

        - ``proof`` -- Boolean or ``None`` (default). If False, use a
          strong pseudo-primality test (see :meth:`is_pseudoprime`).
          If True, use a provable primality test.  If unset, use the
          :mod:`default arithmetic proof flag <sage.structure.proof.proof>`.

        .. NOTE::

           Integer primes are by definition *positive*! This is
           different than Magma, but the same as in PARI. See also the
           :meth:`is_irreducible()` method.

        EXAMPLES::

            sage: z = 2^31 - 1
            sage: z.is_prime()                              # optional - sage.libs.pari
            True
            sage: z = 2^31
            sage: z.is_prime()                              # optional - sage.libs.pari
            False
            sage: z = 7
            sage: z.is_prime()                              # optional - sage.libs.pari
            True
            sage: z = -7
            sage: z.is_prime()                              # optional - sage.libs.pari
            False
            sage: z.is_irreducible()                        # optional - sage.libs.pari
            True

        ::

            sage: z = 10^80 + 129
            sage: z.is_prime(proof=False)                   # optional - sage.libs.pari
            True
            sage: z.is_prime(proof=True)                    # optional - sage.libs.pari
            True

        When starting Sage the arithmetic proof flag is True. We can change
        it to False as follows::

            sage: proof.arithmetic()
            True
            sage: n = 10^100 + 267
            sage: timeit("n.is_prime()")  # not tested      # optional - sage.libs.pari
            5 loops, best of 3: 163 ms per loop
            sage: proof.arithmetic(False)
            sage: proof.arithmetic()
            False
            sage: timeit("n.is_prime()")  # not tested      # optional - sage.libs.pari
            1000 loops, best of 3: 573 us per loop

        ALGORITHM:

        Calls the PARI ``isprime`` function.

        TESTS:

        We compare the output of this method to a straightforward sieve::

            sage: size = 10000
            sage: tab = [0,0] + [1] * (size-2)
            sage: for i in range(size):
            ....:     if tab[i]:
            ....:         for j in range(2*i, size, i):
            ....:             tab[j] = 0
            sage: all(ZZ(i).is_prime() == b for i,b in enumerate(tab))      # optional - sage.libs.pari
            True
        """
        if mpz_sgn(self.value) <= 0:
            return False

        cdef unsigned long u
        if mpz_fits_ulong_p(self.value):
            u = mpz_get_ui(self.value)
            if not (u & 1):
                return u == 2
            if u < 1000:
                return _small_primes_table[u >> 1]

            global pari_is_prime
            if pari_is_prime is None:
                try:
                    from sage.libs.pari.convert_sage import pari_is_prime
                except ImportError:
                    pass
            if pari_is_prime is not None:
                return pari_is_prime(self)

        if proof is None:
            from sage.structure.proof.proof import get_flag
            proof = get_flag(proof, "arithmetic")
        if proof:
            return self.__pari__().isprime()
        else:
            return self.__pari__().ispseudoprime()

    cdef bint _pseudoprime_is_prime(self, proof) except -1:
        """
        Given a pseudoprime, return ``self.is_prime(proof)``.

        INPUT:

        - ``self`` -- A PARI pseudoprime

        - ``proof`` -- Mandatory proof flag (True, False or None)

        OUTPUT:

        - The result of ``self.is_prime(proof)`` but faster
        """
        if mpz_cmp(self.value, PARI_PSEUDOPRIME_LIMIT) < 0:
            return True
        if proof is None:
            from sage.structure.proof.proof import get_flag
            proof = get_flag(proof, "arithmetic")
        if proof:
            return self.__pari__().isprime()
        else:
            return True

    def is_irreducible(self):
        r"""
        Returns ``True`` if self is irreducible, i.e. +/-
        prime

        EXAMPLES::

            sage: z = 2^31 - 1
            sage: z.is_irreducible()                        # optional - sage.libs.pari
            True
            sage: z = 2^31
            sage: z.is_irreducible()                        # optional - sage.libs.pari
            False
            sage: z = 7
            sage: z.is_irreducible()                        # optional - sage.libs.pari
            True
            sage: z = -7
            sage: z.is_irreducible()                        # optional - sage.libs.pari
            True
        """
        cdef Integer n = self if self >= 0 else -self
        return n.__pari__().isprime()

    def is_pseudoprime(self):
        r"""
        Test whether ``self`` is a pseudoprime.

        This uses PARI's Baillie-PSW probabilistic primality
        test. Currently, there are no known pseudoprimes for
        Baillie-PSW that are not actually prime. However it is
        conjectured that there are infinitely many.

        See :wikipedia:`Baillie-PSW_primality_test`

        EXAMPLES::

            sage: z = 2^31 - 1
            sage: z.is_pseudoprime()                        # optional - sage.libs.pari
            True
            sage: z = 2^31
            sage: z.is_pseudoprime()                        # optional - sage.libs.pari
            False
        """
        return self.__pari__().ispseudoprime()

    def is_pseudoprime_power(self, get_data=False):
        r"""
        Test if this number is a power of a pseudoprime number.

        For large numbers, this method might be faster than
        :meth:`is_prime_power`.

        INPUT:

        - ``get_data`` -- (default ``False``) if ``True`` return a pair `(p,k)`
          such that this number equals `p^k` with `p` a pseudoprime and `k` a
          positive integer or the pair ``(self,0)`` otherwise.

        EXAMPLES::

            sage: x = 10^200 + 357
            sage: x.is_pseudoprime()                                # optional - sage.libs.pari
            True
            sage: (x^12).is_pseudoprime_power()                     # optional - sage.libs.pari
            True
            sage: (x^12).is_pseudoprime_power(get_data=True)        # optional - sage.libs.pari
            (1000...000357, 12)
            sage: (997^100).is_pseudoprime_power()                  # optional - sage.libs.pari
            True
            sage: (998^100).is_pseudoprime_power()                  # optional - sage.libs.pari
            False
            sage: ((10^1000 + 453)^2).is_pseudoprime_power()        # optional - sage.libs.pari
            True

        TESTS::

            sage: 0.is_pseudoprime_power()
            False
            sage: (-1).is_pseudoprime_power()
            False
            sage: 1.is_pseudoprime_power()                          # optional - sage.libs.pari
            False
        """
        return self.is_prime_power(proof=False, get_data=get_data)

    def is_perfect_power(self):
        r"""
        Returns ``True`` if ``self`` is a perfect power, ie if there exist integers
        `a` and `b`, `b > 1` with ``self`` `= a^b`.

        .. SEEALSO::

            - :meth:`perfect_power`: Finds the minimal base for which this
              integer is a perfect power.
            - :meth:`is_power_of`: If you know the base already this method is
              the fastest option.
            - :meth:`is_prime_power`: Checks whether the base is prime.

        EXAMPLES::

            sage: Integer(-27).is_perfect_power()
            True
            sage: Integer(12).is_perfect_power()
            False

            sage: z = 8
            sage: z.is_perfect_power()
            True
            sage: 144.is_perfect_power()
            True
            sage: 10.is_perfect_power()
            False
            sage: (-8).is_perfect_power()
            True
            sage: (-4).is_perfect_power()
            False

        TESTS:

        This is a test to make sure we work around a bug in GMP, see
        :trac:`4612`.

        ::

            sage: [ -a for a in srange(100) if not (-a^3).is_perfect_power() ]
            []
        """
        cdef mpz_t tmp
        cdef int res
        if mpz_sgn(self.value) < 0:
            if mpz_cmp_si(self.value, -1) == 0:
                return True
            mpz_init(tmp)
            mpz_neg(tmp, self.value)
            while mpz_perfect_square_p(tmp):
                mpz_sqrt(tmp, tmp)
            res = mpz_perfect_power_p(tmp)
            mpz_clear(tmp)
            return res != 0
        return mpz_perfect_power_p(self.value)

    def is_norm(self, K, element=False, proof=True):
        r"""
        See ``QQ(self).is_norm()``.

        EXAMPLES::

            sage: K = NumberField(x^2 - 2, 'beta')          # optional - sage.rings.number_field
            sage: n = 4
            sage: n.is_norm(K)                              # optional - sage.rings.number_field
            True
            sage: 5.is_norm(K)                              # optional - sage.rings.number_field
            False
            sage: 7.is_norm(QQ)
            True
            sage: n.is_norm(K, element=True)                # optional - sage.rings.number_field
            (True, -4*beta + 6)
            sage: n.is_norm(K, element=True)[1].norm()      # optional - sage.rings.number_field
            4
            sage: n = 5
            sage: n.is_norm(K, element=True)                # optional - sage.rings.number_field
            (False, None)
            sage: n = 7
            sage: n.is_norm(QQ, element=True)
            (True, 7)

        """
        from sage.rings.rational_field import QQ
        return QQ(self).is_norm(K, element=element, proof=proof)

    def _bnfisnorm(self, K, proof=True, extra_primes=0):
        r"""
        See ``QQ(self)._bnfisnorm()``.

        EXAMPLES::

            sage: 3._bnfisnorm(QuadraticField(-1, 'i'))     # optional - sage.rings.number_field
            (1, 3)
            sage: 7._bnfisnorm(CyclotomicField(7))          # optional - sage.rings.number_field
            (zeta7^5 - zeta7^2, 1)
        """
        from sage.rings.rational_field import QQ
        return QQ(self)._bnfisnorm(K, proof=proof, extra_primes=extra_primes)

    def jacobi(self, b):
        r"""
        Calculate the Jacobi symbol `\left(\frac{self}{b}\right)`.

        EXAMPLES::

            sage: z = -1
            sage: z.jacobi(17)
            1
            sage: z.jacobi(19)
            -1
            sage: z.jacobi(17*19)
            -1
            sage: (2).jacobi(17)
            1
            sage: (3).jacobi(19)
            -1
            sage: (6).jacobi(17*19)
            -1
            sage: (6).jacobi(33)
            0
            sage: a = 3; b = 7
            sage: a.jacobi(b) == -b.jacobi(a)
            True
        """
        cdef long tmp
        if is_small_python_int(b):
            tmp = b
            if (tmp & 1) == 0:
                raise ValueError("Jacobi symbol not defined for even b.")
            return mpz_kronecker_si(self.value, tmp)
        if not isinstance(b, Integer):
            b = Integer(b)
        if mpz_even_p((<Integer>b).value):
            raise ValueError("Jacobi symbol not defined for even b.")
        return mpz_jacobi(self.value, (<Integer>b).value)

    def kronecker(self, b):
        r"""
        Calculate the Kronecker symbol `\left(\frac{self}{b}\right)`
        with the Kronecker extension `(self/2)=(2/self)` when `self` is odd,
        or `(self/2)=0` when `self` is even.

        EXAMPLES::

            sage: z = 5
            sage: z.kronecker(41)
            1
            sage: z.kronecker(43)
            -1
            sage: z.kronecker(8)
            -1
            sage: z.kronecker(15)
            0
            sage: a = 2; b = 5
            sage: a.kronecker(b) == b.kronecker(a)
            True
        """
        if is_small_python_int(b):
            return mpz_kronecker_si(self.value, b)
        if not isinstance(b, Integer):
            b = Integer(b)
        return mpz_kronecker(self.value, (<Integer>b).value)

    def class_number(self, proof=True):
        r"""
        Return the class number of the quadratic order with this discriminant.

        INPUT:

        - ``self`` -- an integer congruent to `0` or `1\mod4` which is
          not a square

        - ``proof`` (boolean, default ``True``) -- if ``False`` then
          for negative discriminants a faster algorithm is used by
          the PARI library which is known to give incorrect results
          when the class group has many cyclic factors.

        OUTPUT:

        (integer) the class number of the quadratic order with this
        discriminant.

        .. NOTE::

           This is not always equal to the number of classes of
           primitive binary quadratic forms of discriminant `D`, which
           is equal to the narrow class number. The two notions are
           the same when `D<0`, or `D>0` and the fundamental unit of
           the order has negative norm; otherwise the number of
           classes of forms is twice this class number.

        EXAMPLES::

            sage: (-163).class_number()                                 # optional - sage.libs.pari
            1
            sage: (-104).class_number()                                 # optional - sage.libs.pari
            6
            sage: [((4*n+1),(4*n+1).class_number()) for n in [21..29]]  # optional - sage.libs.pari
            [(85, 2),
            (89, 1),
            (93, 1),
            (97, 1),
            (101, 1),
            (105, 2),
            (109, 1),
            (113, 1),
            (117, 1)]

        TESTS:

        The integer must not be a square or an error is raised::

           sage: 100.class_number()
           Traceback (most recent call last):
           ...
           ValueError: class_number not defined for square integers


        The integer must be 0 or 1 mod 4 or an error is raised::

           sage: 10.class_number()
           Traceback (most recent call last):
           ...
           ValueError: class_number only defined for integers congruent to 0 or 1 modulo 4
           sage: 3.class_number()
           Traceback (most recent call last):
           ...
           ValueError: class_number only defined for integers congruent to 0 or 1 modulo 4
        """
        if self.is_square():
            raise ValueError("class_number not defined for square integers")
        if self % 4 not in [0, 1]:
            raise ValueError("class_number only defined for integers congruent to 0 or 1 modulo 4")

        global objtogen
        if objtogen is None:
            from cypari2.gen import objtogen
        flag =  self < 0 and proof
        return objtogen(self).qfbclassno(flag).sage()

    def squarefree_part(self, long bound=-1):
        r"""
        Return the square free part of `x` (=self), i.e., the unique integer
        `z` that `x = z y^2`, with `y^2` a perfect square and `z` square-free.

        Use ``self.radical()`` for the product of the primes that divide self.

        If self is 0, just returns 0.

        EXAMPLES::

            sage: squarefree_part(100)
            1
            sage: squarefree_part(12)
            3
            sage: squarefree_part(17*37*37)
            17
            sage: squarefree_part(-17*32)
            -34
            sage: squarefree_part(1)
            1
            sage: squarefree_part(-1)
            -1
            sage: squarefree_part(-2)
            -2
            sage: squarefree_part(-4)
            -1

        ::

            sage: a = 8 * 5^6 * 101^2
            sage: a.squarefree_part(bound=2).factor()
            2 * 5^6 * 101^2
            sage: a.squarefree_part(bound=5).factor()
            2 * 101^2
            sage: a.squarefree_part(bound=1000)
            2
            sage: a.squarefree_part(bound=2**14)
            2
            sage: a = 7^3 * next_prime(2^100)^2 * next_prime(2^200)     # optional - sage.libs.pari
            sage: a / a.squarefree_part(bound=1000)                     # optional - sage.libs.pari
            49
        """
        cdef Integer z
        cdef long even_part, p, p2
        cdef char switch_p
        if mpz_sgn(self.value) == 0:
            return self
        if 0 <= bound < 2:
            return self
        elif 2 <= bound <= 10000:
            z = PY_NEW(Integer)
            even_part = mpz_scan1(self.value, 0)
            mpz_fdiv_q_2exp(z.value, self.value, even_part ^ (even_part&1))
            sig_on()
            if bound >= 3:
                while mpz_divisible_ui_p(z.value, 9):
                    mpz_divexact_ui(z.value, z.value, 9)
            if bound >= 5:
                while mpz_divisible_ui_p(z.value, 25):
                    mpz_divexact_ui(z.value, z.value, 25)
            for p from 7 <= p <= bound by 2:
                switch_p = p % 30
                if switch_p in [1, 7, 11, 13, 17, 19, 23, 29]:
                    p2 = p*p
                    while mpz_divisible_ui_p(z.value, p2):
                        mpz_divexact_ui(z.value, z.value, p2)
            sig_off()
            return z
        else:
            if bound == -1:
                F = self.factor()
            else:
                from sage.rings.factorint import factor_trial_division
                F = factor_trial_division(self,bound)
            n = one
            for pp, e in F:
                if e % 2:
                    n = n * pp
            return n * F.unit()

    def next_probable_prime(self):
        """
        Return the next probable prime after self, as determined by PARI.

        EXAMPLES::

            sage: (-37).next_probable_prime()               # optional - sage.libs.pari
            2
            sage: (100).next_probable_prime()               # optional - sage.libs.pari
            101
            sage: (2^512).next_probable_prime()             # optional - sage.libs.pari
            13407807929942597099574024998205846127479365820592393377723561443721764030073546976801874298166903427690031858186486050853753882811946569946433649006084171
            sage: 0.next_probable_prime()                   # optional - sage.libs.pari
            2
            sage: 126.next_probable_prime()                 # optional - sage.libs.pari
            127
            sage: 144168.next_probable_prime()              # optional - sage.libs.pari
            144169
        """
        return Integer( self.__pari__().nextprime(True) )

    def next_prime(self, proof=None):
        r"""
        Return the next prime after self.

        This method calls the PARI ``nextprime`` function.

        INPUT:

        -  ``proof`` - bool or None (default: None, see
           proof.arithmetic or sage.structure.proof) Note that the global Sage
           default is proof=True

        EXAMPLES::

            sage: 100.next_prime()                          # optional - sage.libs.pari
            101
            sage: (10^50).next_prime()                      # optional - sage.libs.pari
            100000000000000000000000000000000000000000000000151

        Use ``proof=False``, which is way faster since it does not need
        a primality proof::

            sage: b = (2^1024).next_prime(proof=False)      # optional - sage.libs.pari
            sage: b - 2^1024                                # optional - sage.libs.pari
            643

        ::

            sage: Integer(0).next_prime()                   # optional - sage.libs.pari
            2
            sage: Integer(1001).next_prime()                # optional - sage.libs.pari
            1009
        """
        # Use PARI to compute the next *pseudo*-prime
        p = Integer(self.__pari__().nextprime(True))
        while not p._pseudoprime_is_prime(proof):
            p = Integer(p.__pari__().nextprime(True))
        return p

    def previous_prime(self, proof=None):
        r"""
        Returns the previous prime before self.

        This method calls the PARI ``precprime`` function.

        INPUT:

        - ``proof`` - if ``True`` ensure that the returned value is the next
          prime power and if set to ``False`` uses probabilistic methods
          (i.e. the result is not guaranteed). By default it uses global
          configuration variables to determine which alternative to use (see
          :mod:`proof.arithmetic` or :mod:`sage.structure.proof`).

        .. SEEALSO::

            - :meth:`next_prime`

        EXAMPLES::

            sage: 10.previous_prime()                       # optional - sage.libs.pari
            7
            sage: 7.previous_prime()                        # optional - sage.libs.pari
            5
            sage: 14376485.previous_prime()                 # optional - sage.libs.pari
            14376463

            sage: 2.previous_prime()
            Traceback (most recent call last):
            ...
            ValueError: no prime less than 2

        An example using ``proof=False``, which is way faster since it does not
        need a primality proof::

            sage: b = (2^1024).previous_prime(proof=False)  # optional - sage.libs.pari
            sage: 2^1024 - b                                # optional - sage.libs.pari
            105
        """
        if mpz_cmp_ui(self.value, 2) <= 0:
            raise ValueError("no prime less than 2")
        cdef Integer p = self-1
        p = Integer(p.__pari__().precprime())
        while not p._pseudoprime_is_prime(proof):
            mpz_sub_ui(p.value, p.value, 1)
            p = Integer(p.__pari__().precprime())
        return p

    def next_prime_power(self, proof=None):
        r"""
        Return the next prime power after self.

        INPUT:

        - ``proof`` - if ``True`` ensure that the returned value is the next
          prime power and if set to ``False`` uses probabilistic methods
          (i.e. the result is not guaranteed). By default it uses global
          configuration variables to determine which alternative to use (see
          :mod:`proof.arithmetic` or :mod:`sage.structure.proof`).

        ALGORITHM:

        The algorithm is naive. It computes the next power of 2 and go through
        the odd numbers calling :meth:`is_prime_power`.

        .. SEEALSO::

            - :meth:`previous_prime_power`
            - :meth:`is_prime_power`
            - :meth:`next_prime`
            - :meth:`previous_prime`

        EXAMPLES::

            sage: (-1).next_prime_power()
            2
            sage: 2.next_prime_power()                                      # optional - sage.libs.pari
            3
            sage: 103.next_prime_power()                                    # optional - sage.libs.pari
            107
            sage: 107.next_prime_power()                                    # optional - sage.libs.pari
            109
            sage: 2044.next_prime_power()                                   # optional - sage.libs.pari
            2048

        TESTS::

            sage: [(2**k-1).next_prime_power() for k in range(1,10)]        # optional - sage.libs.pari
            [2, 4, 8, 16, 32, 64, 128, 256, 512]
            sage: [(2**k).next_prime_power() for k in range(10)]            # optional - sage.libs.pari
            [2, 3, 5, 9, 17, 37, 67, 131, 257, 521]

            sage: for _ in range(10):                                       # optional - sage.libs.pari
            ....:     n = ZZ.random_element(2**256).next_prime_power()
            ....:     m = n.next_prime_power().previous_prime_power()
            ....:     assert m == n, "problem with n = {}".format(n)
        """
        if mpz_cmp_ui(self.value, 2) < 0:
            return smallInteger(2)

        cdef mp_bitcnt_t bit_index = mpz_sizeinbase(self.value,2)
        cdef Integer n = PY_NEW(Integer)

        mpz_add_ui(n.value, self.value, 1 if mpz_even_p(self.value) else 2)

        while not mpz_tstbit(n.value, bit_index):
            if n.is_prime_power(proof=proof):
                return n
            mpz_add_ui(n.value, n.value, 2)

        # return the power of 2 we just skipped
        mpz_sub_ui(n.value, n.value, 1)
        return n

    def previous_prime_power(self, proof=None):
        r"""
        Return the previous prime power before self.

        INPUT:

        - ``proof`` - if ``True`` ensure that the returned value is the next
          prime power and if set to ``False`` uses probabilistic methods
          (i.e. the result is not guaranteed). By default it uses global
          configuration variables to determine which alternative to use (see
          :mod:`proof.arithmetic` or :mod:`sage.structure.proof`).

        ALGORITHM:

        The algorithm is naive. It computes the previous power of 2 and go
        through the odd numbers calling the method :meth:`is_prime_power`.

        .. SEEALSO::

            - :meth:`next_prime_power`
            - :meth:`is_prime_power`
            - :meth:`previous_prime`
            - :meth:`next_prime`

        EXAMPLES::

            sage: 3.previous_prime_power()                                  # optional - sage.libs.pari
            2
            sage: 103.previous_prime_power()                                # optional - sage.libs.pari
            101
            sage: 107.previous_prime_power()                                # optional - sage.libs.pari
            103
            sage: 2044.previous_prime_power()                               # optional - sage.libs.pari
            2039

            sage: 2.previous_prime_power()
            Traceback (most recent call last):
            ...
            ValueError: no prime power less than 2

        TESTS::

            sage: [(2**k+1).previous_prime_power() for k in range(1,10)]    # optional - sage.libs.pari
            [2, 4, 8, 16, 32, 64, 128, 256, 512]
            sage: [(2**k).previous_prime_power() for k in range(2, 10)]     # optional - sage.libs.pari
            [3, 7, 13, 31, 61, 127, 251, 509]

            sage: for _ in range(10):                                       # optional - sage.libs.pari
            ....:     n = ZZ.random_element(3,2**256).previous_prime_power()
            ....:     m = n.previous_prime_power().next_prime_power()
            ....:     assert m == n, "problem with n = {}".format(n)
        """
        if mpz_cmp_ui(self.value, 2) <= 0:
            raise ValueError("no prime power less than 2")

        cdef Integer n = PY_NEW(Integer)

        mpz_sub_ui(n.value, self.value, 1)
        cdef mp_bitcnt_t bit_index = mpz_sizeinbase(n.value,2)-1
        if mpz_even_p(n.value):
            mpz_sub_ui(n.value, n.value, 1)

        while mpz_tstbit(n.value, bit_index):
            if n.is_prime_power(proof=proof):
                return n
            mpz_sub_ui(n.value, n.value, 2)

        # return the power of 2 we just skipped
        mpz_add_ui(n.value, n.value, 1)
        return n

    def additive_order(self):
        """
        Return the additive order of self.

        EXAMPLES::

            sage: ZZ(0).additive_order()
            1
            sage: ZZ(1).additive_order()
            +Infinity
        """
        if mpz_sgn(self.value) == 0:
            return one
        else:
            return sage.rings.infinity.infinity

    def multiplicative_order(self):
        r"""
        Return the multiplicative order of self.

        EXAMPLES::

            sage: ZZ(1).multiplicative_order()
            1
            sage: ZZ(-1).multiplicative_order()
            2
            sage: ZZ(0).multiplicative_order()
            +Infinity
            sage: ZZ(2).multiplicative_order()
            +Infinity
        """
        if mpz_cmp_si(self.value, 1) == 0:
            return one
        elif mpz_cmp_si(self.value, -1) == 0:
            return smallInteger(2)
        else:
            return sage.rings.infinity.infinity

    def is_squarefree(self):
        """
        Returns True if this integer is not divisible by the square of any
        prime and False otherwise.

        EXAMPLES::

            sage: 100.is_squarefree()                       # optional - sage.libs.pari
            False
            sage: 102.is_squarefree()                       # optional - sage.libs.pari
            True
            sage: 0.is_squarefree()                         # optional - sage.libs.pari
            False
        """
        return self.__pari__().issquarefree()

    cpdef __pari__(self):
        """
        Returns the PARI version of this integer.

        EXAMPLES::

            sage: n = 9390823
            sage: m = n.__pari__(); m                               # optional - sage.libs.pari
            9390823
            sage: type(m)                                           # optional - sage.libs.pari
            <class 'cypari2.gen.Gen'>

        TESTS::

            sage: n = 10^10000000
            sage: m = n.__pari__()  # crash from trac 875           # optional - sage.libs.pari
            sage: m % 1234567                                       # optional - sage.libs.pari
            1041334

        """
        global new_gen_from_integer
        if new_gen_from_integer is None:
            from sage.libs.pari.convert_sage import new_gen_from_integer
        return new_gen_from_integer(self)

    def _interface_init_(self, I=None):
        """
        Return canonical string to coerce this integer to any other math
        software, i.e., just the string representation of this integer in
        base 10.

        EXAMPLES::

            sage: n = 9390823
            sage: n._interface_init_()
            '9390823'
        """
        return str(self)

    @property
    def __array_interface__(self):
        """
        Used for NumPy conversion.

        EXAMPLES::

            sage: import numpy
            sage: numpy.array([1, 2, 3])
            array([1, 2, 3])
            sage: numpy.array([1, 2, 3]).dtype
            dtype('int32')                         # 32-bit
            dtype('int64')                         # 64-bit

            sage: numpy.array(2**40).dtype
            dtype('int64')
            sage: numpy.array(2**400).dtype
            dtype('O')

            sage: numpy.array([1,2,3,0.1]).dtype
            dtype('float64')
        """
        if mpz_fits_slong_p(self.value):
            return numpy_long_interface
        elif sizeof(long) == 4 and mpz_sizeinbase(self.value, 2) <= 63:
            return numpy_int64_interface
        else:
            return numpy_object_interface

    def _magma_init_(self, magma):
        """
        Return string that evaluates in Magma to this element.

        For small integers we just use base 10.  For large integers we use
        base 16, but use Magma's StringToInteger command, which (for no
        good reason) is much faster than 0x[string literal].  We only use
        base 16 for integers with at least 10000 binary digits, since e.g.,
        for a large list of small integers the overhead of calling
        StringToInteger can be a killer.

        EXAMPLES::

            sage: (117)._magma_init_(magma)           # optional - magma
            '117'

        Large integers use hex:
            sage: m = 3^(2^20)                        # optional - magma
            sage: s = m._magma_init_(magma)           # optional - magma
            sage: 'StringToInteger' in s              # optional - magma
            True
            sage: magma(m).sage() == m                # optional - magma
            True
        """
        if self.ndigits(2) > 10000:
            return 'StringToInteger("%s",16)'%self.str(16)
        else:
            return str(self)

    def _sage_input_(self, sib, coerced):
        r"""
        Produce an expression which will reproduce this value when
        evaluated.

        EXAMPLES::

            sage: sage_input(1, verify=True)
            # Verified
            1
            sage: sage_input(1, preparse=False)
            ZZ(1)
            sage: sage_input(-12435, verify=True)
            # Verified
            -12435
            sage: sage_input(0, verify=True)
            # Verified
            0
            sage: sage_input(-3^70, verify=True)
            # Verified
            -2503155504993241601315571986085849
            sage: sage_input(-37, preparse=False)
            -ZZ(37)
            sage: sage_input(-37 * polygen(ZZ), preparse=False)
            R = ZZ['x']
            x = R.gen()
            -37*x
            sage: from sage.misc.sage_input import SageInputBuilder
            sage: (-314159)._sage_input_(SageInputBuilder(preparse=False), False)
            {unop:- {call: {atomic:ZZ}({atomic:314159})}}
            sage: (314159)._sage_input_(SageInputBuilder(preparse=False), True)
            {atomic:314159}
        """
        if coerced or sib.preparse():
            return sib.int(self)
        else:
            if self < 0:
                return -sib.name('ZZ')(sib.int(-self))
            else:
                return sib.name('ZZ')(sib.int(self))

    def sqrtrem(self):
        r"""
        Return (s, r) where s is the integer square root of self and
        r is the remainder such that `\text{self} = s^2 + r`.
        Raises ``ValueError`` if self is negative.

        EXAMPLES::

            sage: 25.sqrtrem()
            (5, 0)
            sage: 27.sqrtrem()
            (5, 2)
            sage: 0.sqrtrem()
            (0, 0)

        ::

            sage: Integer(-102).sqrtrem()
            Traceback (most recent call last):
            ...
            ValueError: square root of negative integer not defined.

        """
        if mpz_sgn(self.value) < 0:
            raise ValueError("square root of negative integer not defined.")
        cdef Integer s = PY_NEW(Integer)
        cdef Integer r  = PY_NEW(Integer)
        mpz_sqrtrem(s.value, r.value, self.value)
        return s, r

    def isqrt(self):
        r"""
        Returns the integer floor of the square root of self, or raises an
        ``ValueError`` if self is negative.

        EXAMPLES::

            sage: a = Integer(5)
            sage: a.isqrt()
            2

        ::

            sage: Integer(-102).isqrt()
            Traceback (most recent call last):
            ...
            ValueError: square root of negative integer not defined.
        """
        if mpz_sgn(self.value) < 0:
            raise ValueError("square root of negative integer not defined.")

        cdef Integer x = PY_NEW(Integer)

        sig_on()
        mpz_sqrt(x.value, self.value)
        sig_off()

        return x

    def sqrt(self, prec=None, extend=True, all=False):
        """
        The square root function.

        INPUT:

        -  ``prec`` - integer (default: None): if None, return an exact
           square root; otherwise return a numerical square root, to the
           given bits of precision.

        -  ``extend`` - bool (default: True); if True, return a
           square root in an extension ring, if necessary. Otherwise, raise a
           ValueError if the square is not in the base ring. Ignored if prec
           is not None.

        -  ``all`` - bool (default: False); if True, return all
           square roots of self (a list of length 0, 1 or 2).

        EXAMPLES::

            sage: Integer(144).sqrt()
            12
            sage: sqrt(Integer(144))
            12
            sage: Integer(102).sqrt()                               # optional - sage.symbolic
            sqrt(102)

        ::

            sage: n = 2
            sage: n.sqrt(all=True)                                  # optional - sage.symbolic
            [sqrt(2), -sqrt(2)]
            sage: n.sqrt(prec=10)
            1.4
            sage: n.sqrt(prec=100)
            1.4142135623730950488016887242
            sage: n.sqrt(prec=100, all=True)
            [1.4142135623730950488016887242, -1.4142135623730950488016887242]
            sage: n.sqrt(extend=False)
            Traceback (most recent call last):
            ...
            ArithmeticError: square root of 2 is not an integer
            sage: (-1).sqrt(extend=False)
            Traceback (most recent call last):
            ...
            ArithmeticError: square root of -1 is not an integer
            sage: Integer(144).sqrt(all=True)
            [12, -12]
            sage: Integer(0).sqrt(all=True)
            [0]

        TESTS::

            sage: type(5.sqrt())                                    # optional - sage.symbolic
            <class 'sage.symbolic.expression.Expression'>
            sage: type(5.sqrt(prec=53))
            <class 'sage.rings.real_mpfr.RealNumber'>
            sage: type((-5).sqrt(prec=53))
            <class 'sage.rings.complex_mpfr.ComplexNumber'>
            sage: type(0.sqrt(prec=53))
            <class 'sage.rings.real_mpfr.RealNumber'>

        Check that :trac:`9466` and :trac:`26509` are fixed::

            sage: 3.sqrt(extend=False, all=True)
            []
            sage: (-1).sqrt(extend=False, all=True)
            []
        """
        if prec is not None:
            from sage.misc.functional import _do_sqrt
            return _do_sqrt(self, prec=prec, all=all)

        if mpz_sgn(self.value) == 0:
            return [self] if all else self

        cdef bint is_square
        cdef Integer z
        cdef mpz_t tmp
        if mpz_sgn(self.value) < 0:
            is_square = False
        else:
            sig_on()
            mpz_init(tmp)
            z = PY_NEW(Integer)
            mpz_sqrtrem(z.value, tmp, self.value)
            is_square = (mpz_sgn(tmp) == 0)
            mpz_clear(tmp)
            sig_off()

        if not is_square:
            if extend:
                from sage.misc.functional import _do_sqrt
                return _do_sqrt(self, all=all)
            if all:
                return []
            raise ArithmeticError(f"square root of {self} is not an integer")

        if all:
            return [z, -z]
        return z

    @coerce_binop
    def xgcd(self, Integer n):
        r"""
        Return the extended gcd of this element and ``n``.

        INPUT:

        - ``n`` -- an integer

        OUTPUT:

        A triple ``(g, s, t)`` such that ``g`` is the non-negative gcd of
        ``self`` and ``n``, and ``s`` and ``t`` are cofactors satisfying the
        Bezout identity

        .. MATH::

            g = s \cdot \mathrm{self} + t \cdot n.

        .. NOTE::

            There is no guarantee that the cofactors will be minimal. If you
            need the cofactors to be minimal use :meth:`_xgcd`. Also, using
            :meth:`_xgcd` directly might be faster in some cases, see
            :trac:`13628`.

        EXAMPLES::

            sage: 6.xgcd(4)
            (2, 1, -1)

        """
        return self._xgcd(n)

    def _xgcd(self, Integer n, bint minimal=0):
        r"""
        Return the extended gcd of ``self`` and ``n``.

        INPUT:

        - ``n`` -- an integer
        - ``minimal`` -- a boolean (default: ``False``), whether to compute
          minimal cofactors (see below)

        OUTPUT:

        A triple ``(g, s, t)`` such that ``g`` is the non-negative gcd of
        ``self`` and ``n``, and ``s`` and ``t`` are cofactors satisfying the
        Bezout identity

        .. MATH::

            g = s \cdot \mathrm{self} + t \cdot n.

        .. NOTE::

            If ``minimal`` is ``False``, then there is no guarantee that the
            returned cofactors will be minimal in any sense; the only guarantee
            is that the Bezout identity will be satisfied (see examples below).

            If ``minimal`` is ``True``, the cofactors will satisfy the following
            conditions. If either ``self`` or ``n`` are zero, the trivial
            solution is returned. If both ``self`` and ``n`` are nonzero, the
            function returns the unique solution such that `0 \leq s < |n|/g`
            (which then must also satisfy
            `0 \leq |t| \leq |\mbox{\rm self}|/g`).

        EXAMPLES::

            sage: 5._xgcd(7)
            (1, 3, -2)
            sage: 5*3 + 7*-2
            1
            sage: g,s,t = 58526524056._xgcd(101294172798)
            sage: g
            22544886
            sage: 58526524056 * s + 101294172798 * t
            22544886

        Try ``minimal`` option with various edge cases::

            sage: 5._xgcd(0, minimal=True)
            (5, 1, 0)
            sage: (-5)._xgcd(0, minimal=True)
            (5, -1, 0)
            sage: 0._xgcd(5, minimal=True)
            (5, 0, 1)
            sage: 0._xgcd(-5, minimal=True)
            (5, 0, -1)
            sage: 0._xgcd(0, minimal=True)
            (0, 1, 0)

        Output may differ with and without the ``minimal`` option::

            sage: 5._xgcd(6)
            (1, -1, 1)
            sage: 5._xgcd(6, minimal=True)
            (1, 5, -4)

        Exhaustive tests, checking minimality conditions::

            sage: for a in srange(-20, 20):
            ....:   for b in srange(-20, 20):
            ....:     if a == 0 or b == 0: continue
            ....:     g, s, t = a._xgcd(b)
            ....:     assert g > 0
            ....:     assert a % g == 0 and b % g == 0
            ....:     assert a*s + b*t == g
            ....:     g, s, t = a._xgcd(b, minimal=True)
            ....:     assert g > 0
            ....:     assert a % g == 0 and b % g == 0
            ....:     assert a*s + b*t == g
            ....:     assert s >= 0 and s < abs(b)/g
            ....:     assert abs(t) <= abs(a)/g

        AUTHORS:

        - David Harvey (2007-12-26): added minimality option
        """
        cdef Integer g = PY_NEW(Integer)
        cdef Integer s = PY_NEW(Integer)
        cdef Integer t = PY_NEW(Integer)

        sig_on()
        mpz_gcdext(g.value, s.value, t.value, self.value, n.value)
        sig_off()

        # Note: the GMP documentation for mpz_gcdext (or mpn_gcdext for that
        # matter) makes absolutely no claims about any minimality conditions
        # satisfied by the returned cofactors. They guarantee a non-negative
        # gcd, but that's it. So we have to do some work ourselves.

        if not minimal:
            return g, s, t

        # handle degenerate cases n == 0 and self == 0

        if not mpz_sgn(n.value):
            mpz_set_ui(t.value, 0)
            mpz_abs(g.value, self.value)
            mpz_set_si(s.value, 1 if mpz_sgn(self.value) >= 0 else -1)
            return g, s, t

        if not mpz_sgn(self.value):
            mpz_set_ui(s.value, 0)
            mpz_abs(g.value, n.value)
            mpz_set_si(t.value, 1 if mpz_sgn(n.value) >= 0 else -1)
            return g, s, t

        # both n and self are nonzero, so we need to do a division and
        # make the appropriate adjustment

        cdef mpz_t u1, u2
        mpz_init(u1)
        mpz_init(u2)
        mpz_divexact(u1, n.value, g.value)
        mpz_divexact(u2, self.value, g.value)
        if mpz_sgn(u1) > 0:
            mpz_fdiv_qr(u1, s.value, s.value, u1)
        else:
            mpz_cdiv_qr(u1, s.value, s.value, u1)
        mpz_addmul(t.value, u1, u2)
        mpz_clear(u2)
        mpz_clear(u1)

        return g, s, t

    cpdef _shift_helper(Integer self, y, int sign):
        """
        Function used to compute left and right shifts of integers.
        Shifts self y bits to the left if sign is 1, and to the right
        if sign is -1.

        WARNING: This function does no error checking. In particular,
        it assumes that sign is either 1 or -1,

        EXAMPLES::

            sage: n = 1234
            sage: factor(n)
            2 * 617
            sage: n._shift_helper(1, 1)
            2468
            sage: n._shift_helper(1, -1)
            617
            sage: n._shift_helper(100, 1)
            1564280840681635081446931755433984
            sage: n._shift_helper(100, -1)
            0
            sage: n._shift_helper(-100, 1)
            0
            sage: n._shift_helper(-100, -1)
            1564280840681635081446931755433984

        TESTS::

            sage: try:
            ....:     print('Possible error output from gmp', flush=True)
            ....:     1 << (2^60)
            ....: except (MemoryError, OverflowError, RuntimeError):
            ....:     pass
            ....: else:
            ....:     print("Failed to raise exception")
            Possible error output from gmp...
        """
        cdef long n

        if type(y) is int:
            # For a Python int, we can just use the Python/C API.
            n = PyInt_AS_LONG(y)
        else:
            # If it's not already an Integer, try to convert it.
            if not isinstance(y, Integer):
                try:
                    y = Integer(y)
                except TypeError:
                    raise TypeError("unsupported operands for %s: %s, %s"%(("<<" if sign == 1 else ">>"), self, y))
                except ValueError:
                    return coercion_model.bin_op(self, y, operator.lshift if sign == 1 else operator.rshift)

            # If y wasn't a Python int, it's now an Integer, so set n
            # accordingly.
            if mpz_fits_slong_p((<Integer>y).value):
                n = mpz_get_si((<Integer>y).value)
            elif sign * mpz_sgn((<Integer>y).value) < 0:
                # Doesn't fit in a long so shifting to the right by
                # this much will be 0.
                return PY_NEW(Integer)
            else:
                # Doesn't fit in a long so shifting to the left by
                # this much will raise appropriate overflow error
                n = y

        # Decide which way we're shifting
        n *= sign

        # Now finally call into MPIR to do the shifting.
        cdef Integer z = PY_NEW(Integer)
        sig_on()
        if n < 0:
            mpz_fdiv_q_2exp(z.value, self.value, -n)
        else:
            mpz_mul_2exp(z.value, self.value, n)
        sig_off()
        return z

    def __lshift__(x, y):
        """
        Shift x to the left by y bits.

        EXAMPLES::

            sage: 32 << 2
            128
            sage: 32 << int(2)
            128
            sage: int(32) << 2
            128
            sage: 1 << 2.5
            Traceback (most recent call last):
            ...
            TypeError: unsupported operands for <<: 1, 2.5000...

            sage: 32 << (4/2)
            128

        A negative shift to the left is treated as a right shift::

            sage: 128 << -2
            32
            sage: 128 << (-2^100)
            0
        """
        # note that x need not be self -- int(3) << ZZ(2) will
        # dispatch this function
        if not isinstance(x, Integer):
            return x << int(y)
        return (<Integer>x)._shift_helper(y, 1)

    def __rshift__(x, y):
        """
        Shift x to the right by y bits.

        EXAMPLES::

            sage: 32 >> 2
            8
            sage: 32 >> int(2)
            8
            sage: int(32) >> 2
            8
            sage: 1 >> 2.5
            Traceback (most recent call last):
            ...
            TypeError: unsupported operands for >>: 1, 2.5000...
            sage: 10^5 >> 10^100
            0

        A negative shift to the right is treated as a left shift::

            sage: 8 >> -2
            32
        """
        # note that x need not be self -- int(3) >> ZZ(2) will
        # dispatch this function
        if not isinstance(x, Integer):
            return x >> int(y)
        return (<Integer>x)._shift_helper(y, -1)

    cdef _and(Integer self, Integer other):
        cdef Integer x = PY_NEW(Integer)
        mpz_and(x.value, self.value, other.value)
        return x

    def __and__(x, y):
        """
        Return the bitwise and two integers.

        EXAMPLES::

            sage: n = Integer(6);  m = Integer(2)
            sage: n & m
            2
            sage: n.__and__(m)
            2
        """
        if isinstance(x, Integer) and isinstance(y, Integer):
            return (<Integer>x)._and(y)
        return coercion_model.bin_op(x, y, operator.and_)

    cdef _or(Integer self, Integer other):
        cdef Integer x = PY_NEW(Integer)
        mpz_ior(x.value, self.value, other.value)
        return x

    def __or__(x, y):
        """
        Return the bitwise or of the integers x and y.

        EXAMPLES::

            sage: n = 8; m = 4
            sage: n.__or__(m)
            12
        """
        if isinstance(x, Integer) and isinstance(y, Integer):
            return (<Integer>x)._or(y)
        return coercion_model.bin_op(x, y, operator.or_)

    def __invert__(self):
        """
        Return the multiplicative inverse of self, as a rational number.

        EXAMPLES::

            sage: n = 10
            sage: 1/n
            1/10
            sage: n.__invert__()
            1/10
            sage: n = -3
            sage: ~n
            -1/3
        """
        if mpz_sgn(self.value) == 0:
            raise ZeroDivisionError("rational division by zero")
        cdef Rational x
        x = <Rational> Rational.__new__(Rational)
        mpz_set_ui(mpq_numref(x.value), 1)
        mpz_set(mpq_denref(x.value), self.value)
        if mpz_sgn(self.value) == -1:
            mpz_neg(mpq_numref(x.value), mpq_numref(x.value))
            mpz_neg(mpq_denref(x.value), mpq_denref(x.value))
        return x

    def inverse_of_unit(self):
        """
        Return inverse of self if self is a unit in the integers, i.e.,
        self is -1 or 1. Otherwise, raise a ZeroDivisionError.

        EXAMPLES::

            sage: (1).inverse_of_unit()
            1
            sage: (-1).inverse_of_unit()
            -1
            sage: 5.inverse_of_unit()
            Traceback (most recent call last):
            ...
            ArithmeticError: inverse does not exist
            sage: 0.inverse_of_unit()
            Traceback (most recent call last):
            ...
            ArithmeticError: inverse does not exist
        """
        if mpz_cmpabs_ui(self.value, 1) == 0:
            return self
        else:
            raise ArithmeticError("inverse does not exist")

    def inverse_mod(self, n):
        r"""
        Return the inverse of self modulo `n`, if this inverse exists.

        Otherwise, raises a ``ZeroDivisionError`` exception.

        INPUT:

        -  ``self`` - Integer

        -  ``n`` - Integer, or ideal of integer ring

        OUTPUT:

        -  ``x`` - Integer such that x\*self = 1 (mod m), or
           raises ZeroDivisionError.

        IMPLEMENTATION:

        Call the mpz_invert GMP library function.

        EXAMPLES::

            sage: a = Integer(189)
            sage: a.inverse_mod(10000)
            4709
            sage: a.inverse_mod(-10000)
            4709
            sage: a.inverse_mod(1890)
            Traceback (most recent call last):
            ...
            ZeroDivisionError: inverse of Mod(189, 1890) does not exist
            sage: a = Integer(19)**100000  # long time
            sage: c = a.inverse_mod(a*a)   # long time
            Traceback (most recent call last):
            ...
            ZeroDivisionError: inverse of Mod(..., ...) does not exist

        We check that :trac:`10625` is fixed::

            sage: ZZ(2).inverse_mod(ZZ.ideal(3))
            2

        We check that :trac:`9955` is fixed::

            sage: Rational(3) % Rational(-1)
            0
        """
        cdef int r
        if isinstance(n, sage.rings.ideal.Ideal_pid) and n.ring() == the_integer_ring:
            n = n.gen()
        cdef Integer m = as_Integer(n)
        cdef Integer ans = <Integer>PY_NEW(Integer)
        if mpz_cmpabs_ui(m.value, 1) == 0:
            return zero
        sig_on()
        r = mpz_invert(ans.value, self.value, m.value)
        sig_off()
        if r == 0:
            raise ZeroDivisionError(f"inverse of Mod({self}, {m}) does not exist")
        return ans

    def crt(self, y, m, n):
        """
        Return the unique integer between `0` and `mn` that is congruent to
        the integer modulo `m` and to `y` modulo `n`. We assume that `m` and
        `n` are coprime.

        EXAMPLES::

            sage: n = 17
            sage: m = n.crt(5, 23, 11); m
            247
            sage: m%23
            17
            sage: m%11
            5
        """
        cdef object g, s, t
        cdef Integer _y, _m, _n
        _y = Integer(y); _m = Integer(m); _n = Integer(n)
        g, s, t = _m.xgcd(_n)
        if not g.is_one():
            raise ArithmeticError("CRT requires that gcd of moduli is 1.")
        # Now s*m + t*n = 1, so the answer is x + (y-x)*s*m, where x=self.
        return (self + (_y - self) * s * _m) % (_m * _n)

    def test_bit(self, long index):
        r"""
        Return the bit at ``index``.

        If the index is negative, returns 0.

        Although internally a sign-magnitude representation is used
        for integers, this method pretends to use a two's complement
        representation.  This is illustrated with a negative integer
        below.

        EXAMPLES::

            sage: w = 6
            sage: w.str(2)
            '110'
            sage: w.test_bit(2)
            1
            sage: w.test_bit(-1)
            0
            sage: x = -20
            sage: x.str(2)
            '-10100'
            sage: x.test_bit(4)
            0
            sage: x.test_bit(5)
            1
            sage: x.test_bit(6)
            1
        """
        if index < 0:
            return 0
        else:
            return mpz_tstbit(self.value, index)

    def popcount(self):
        """
        Return the number of 1 bits in the binary representation.
        If self<0, we return Infinity.

        EXAMPLES::

            sage: n = 123
            sage: n.str(2)
            '1111011'
            sage: n.popcount()
            6

            sage: n = -17
            sage: n.popcount()
            +Infinity
        """
        if mpz_sgn(self.value) < 0:
            return sage.rings.infinity.Infinity
        return smallInteger(mpz_popcount(self.value))


    def conjugate(self):
        """
        Return the complex conjugate of this integer, which is the
        integer itself.

        EXAMPLES::

            sage: n = 205
            sage: n.conjugate()
            205
        """
        return self

    def binomial(self, m, algorithm='gmp'):
        """
        Return the binomial coefficient "self choose m".

        INPUT:

        - ``m`` -- an integer

        - ``algorithm`` -- ``'gmp'`` (default), ``'mpir'`` (an alias for
          ``gmp``), or ``'pari'``; ``'gmp'`` is faster for small ``m``,
          and ``'pari'`` tends to be faster for large ``m``

        OUTPUT:

        - integer

        EXAMPLES::

            sage: 10.binomial(2)
            45
            sage: 10.binomial(2, algorithm='pari')          # optional - sage.libs.pari
            45
            sage: 10.binomial(-2)
            0
            sage: (-2).binomial(3)
            -4
            sage: (-3).binomial(0)
            1

        The argument ``m`` or (``self-m``) must fit into unsigned long::

            sage: (2**256).binomial(2**256)
            1
            sage: (2**256).binomial(2**256-1)
            115792089237316195423570985008687907853269984665640564039457584007913129639936
            sage: (2**256).binomial(2**128)
            Traceback (most recent call last):
            ...
            OverflowError: m must fit in an unsigned long

        TESTS::

            sage: 0.binomial(0)
            1
            sage: 0.binomial(1)
            0
            sage: 0.binomial(-1)
            0
            sage: 13.binomial(2r)
            78

        Check that it can be interrupted (:trac:`17852`)::

            sage: alarm(0.5); (2^100).binomial(2^22, algorithm='mpir')
            Traceback (most recent call last):
            ...
            AlarmInterrupt

        For PARI, we try 10 interrupts with increasing intervals to
        check for reliable interrupting, see :trac:`18919`::

            sage: from cysignals import AlarmInterrupt
            sage: for i in [1..10]:  # long time (5s)               # optional - sage.libs.pari
            ....:     try:
            ....:         alarm(i/11)
            ....:         (2^100).binomial(2^22, algorithm='pari')
            ....:     except AlarmInterrupt:
            ....:         pass
            doctest:...: RuntimeWarning: cypari2 leaked ... bytes on the PARI stack...
        """
        cdef Integer x
        cdef Integer mm

        if isinstance(m, Integer):
            mm = m
        else:
            mm = Integer(m)

        # trivial cases and potential simplification binom(n,x) -> binom(n,n-x)
        if self == zero or mm < zero or mm > self > zero:
            return one if mm == zero else zero

        if 2*mm > self > zero:
            mm = self - mm

        if mm == zero:
            return one
        if mm == one:
            return self

        # now call the various backend
        if algorithm == 'gmp' or algorithm == 'mpir':
            x = PY_NEW(Integer)
            if mpz_fits_ulong_p(mm.value):
                sig_on()
                mpz_bin_ui(x.value, self.value, mpz_get_ui(mm.value))
                sig_off()
            else:
                raise OverflowError("m must fit in an unsigned long")
            return x
        elif algorithm == 'pari':
            return the_integer_ring(self.__pari__().binomial(mm))
        else:
            raise ValueError("algorithm must be one of: 'pari' or 'gmp' (alias: 'mpir')")


cdef int mpz_set_str_python(mpz_ptr z, char* s, int base) except -1:
    """
    Wrapper around ``mpz_set_str()`` which supports :pep:`3127`
    literals.

    If the string is invalid, a ``TypeError`` will be raised.

    INPUT:

    - ``z`` -- A pre-allocated ``mpz_t`` where the result will be
      stored.

    - ``s`` -- A string to be converted to an ``mpz_t``.

    - ``base`` -- Either 0 or a base between 2 and 36: a base to use
      for the string conversion. 0 means auto-detect using prefixes.

    EXAMPLES::

        sage: Integer('12345')
        12345
        sage: Integer('   -      1  2   3  4   5  ')
        -12345
        sage: Integer('  -  0x  1  2   3  4   5  ')
        -74565
        sage: Integer('-0012345', 16)
        -74565
        sage: Integer('+0x12345')
        74565
        sage: Integer('0X12345', 16)
        Traceback (most recent call last):
        ...
        TypeError: unable to convert '0X12345' to an integer
        sage: Integer('0x12345', 1000)
        Traceback (most recent call last):
        ...
        ValueError: base (=1000) must be 0 or between 2 and 36
        sage: Integer('0x00DeadBeef')
        3735928559
        sage: Integer('0x0x12345')
        Traceback (most recent call last):
        ...
        TypeError: unable to convert '0x0x12345' to an integer
        sage: Integer('-0B100')
        -4
        sage: Integer('-0B100', 16)
        -45312
        sage: Integer('0B12345')
        Traceback (most recent call last):
        ...
        TypeError: unable to convert '0B12345' to an integer

    Test zeros::

        sage: Integer('')
        Traceback (most recent call last):
        ...
        TypeError: unable to convert '' to an integer
        sage: Integer("0")
        0
        sage: Integer("  0O  0  ")  # second character is the letter O
        0
        sage: Integer("-00")
        0
        sage: Integer("+00000", 4)
        0

    For octals, the old leading-zero style is no longer available (unless an
    explicit base is given)::

        sage: Integer('0o12')
        10
        sage: Integer('012', 8)
        10
        sage: Integer('012')
        12

    We disallow signs in unexpected places::

        sage: Integer('+ -0')
        Traceback (most recent call last):
        ...
        TypeError: unable to convert '+ -0' to an integer
        sage: Integer('0o-0')
        Traceback (most recent call last):
        ...
        TypeError: unable to convert '0o-0' to an integer
    """
    cdef int sign = 1
    cdef char* x = s

    if base != 0 and (base < 2 or base > 36):
        raise ValueError("base (=%s) must be 0 or between 2 and 36" % base)

    while x[0] == c' ':
        x += 1  # Strip spaces

    # Check for signs
    if x[0] == c'-':
        sign = -1
        x += 1
    elif x[0] == c'+':
        x += 1

    while x[0] == c' ':
        x += 1  # Strip spaces

    # If no base was given, check for PEP 3127 prefixes
    if base == 0:
        if x[0] != c'0':
            base = 10
        else:
            # String starts with "0"
            if x[1] == c'b' or x[1] == c'B':
                x += 2
                base = 2
            elif x[1] == c'o' or x[1] == c'O':
                x += 2
                base = 8
            elif x[1] == c'x' or x[1] == c'X':
                x += 2
                base = 16
            else:
                base = 10  # no longer giving an octal

    while x[0] == c' ':
        x += 1  # Strip spaces

    # Disallow a sign here
    if x[0] == c'-' or x[0] == c'+':
        x = ""  # Force an error below

    assert base >= 2
    if mpz_set_str(z, x, base) != 0:
        raise TypeError("unable to convert %r to an integer" % char_to_str(s))
    if sign < 0:
        mpz_neg(z, z)


def GCD_list(v):
    r"""
    Return the greatest common divisor of a list of integers.

    INPUT:

    - ``v`` -- list or tuple

    Elements of `v` are converted to Sage integers.  An empty list has
    GCD zero.

    This function is used, for example, by ``rings/arith.py``.

    EXAMPLES::

        sage: from sage.rings.integer import GCD_list
        sage: w = GCD_list([3,9,30]); w
        3
        sage: type(w)
        <class 'sage.rings.integer.Integer'>

    Check that the bug reported in :trac:`3118` has been fixed::

        sage: sage.rings.integer.GCD_list([2,2,3])
        1

    The inputs are converted to Sage integers.

    ::

        sage: w = GCD_list([int(3), int(9), '30']); w
        3
        sage: type(w)
        <class 'sage.rings.integer.Integer'>

    Check that the GCD of the empty list is zero (:trac:`17257`)::

        sage: GCD_list([])
        0
    """
    cdef int i, n = len(v)
    cdef Integer z = <Integer>PY_NEW(Integer)

    for i from 0 <= i < n:
        if not isinstance(v[i], Integer):
            if not isinstance(v, list):
                v = list(v)
            v[i] = Integer(v[i])

    if n == 0:
        return zero
    elif n == 1:
        return v[0].abs()

    sig_on()
    mpz_gcd(z.value, (<Integer>v[0]).value, (<Integer>v[1]).value)
    for i from 2 <= i < n:
        if mpz_cmp_ui(z.value, 1) == 0:
            break
        mpz_gcd(z.value, z.value, (<Integer>v[i]).value)
    sig_off()

    return z


@cython.binding(True)
def make_integer(s):
    """
    Create a Sage integer from the base-32 Python *string* s. This is
    used in unpickling integers.

    EXAMPLES::

        sage: from sage.rings.integer import make_integer
        sage: make_integer('-29')
        -73
        sage: make_integer(29)
        Traceback (most recent call last):
        ...
        TypeError: expected str...Integer found
    """
    cdef Integer r = PY_NEW(Integer)
    mpz_set_str(r.value, str_to_bytes(s), 32)
    return r


cdef class int_to_Z(Morphism):
    """
    Morphism from Python ints to Sage integers.

    EXAMPLES::

        sage: f = ZZ.coerce_map_from(int)
        sage: type(f)
        <class 'sage.rings.integer.long_to_Z'>
        sage: f(5r)
        5
        sage: type(f(5r))
        <class 'sage.rings.integer.Integer'>
        sage: 1 + 2r
        3
        sage: type(1 + 2r)
        <class 'sage.rings.integer.Integer'>

    This is intended for internal use by the coercion system,
    to facilitate fast expressions mixing ints and more complex
    Python types.  Note that (as with all morphisms) the input
    is forcably coerced to the domain ``int`` if it is not
    already of the correct type which may have undesirable results::

        sage: f.domain()
        Set of Python objects of class 'int'
        sage: f(1/3)
        0
        sage: f(1.7)
        1
        sage: f("10")
        10

    A pool is used for small integers::

        sage: f(10) is f(10)
        True
        sage: f(-2) is f(-2)
        True
    """

    def __init__(self):
        """
        TESTS::

            sage: f = ZZ.coerce_map_from(int)
            sage: f.parent()
            Set of Morphisms from Set of Python objects of class 'int' to Integer Ring in Category of sets
        """
        import sage.categories.homset
        from sage.sets.pythonclass import Set_PythonType
        Morphism.__init__(self, sage.categories.homset.Hom(Set_PythonType(int), integer_ring.ZZ))

    cpdef Element _call_(self, a):
        """
        Returns a new integer with the same value as a.

        TESTS::

            sage: f = ZZ.coerce_map_from(int)
            sage: f(100r)
            100
        """
        if type(a) is not int:
            raise TypeError("must be a Python int object")

        return smallInteger(PyInt_AS_LONG(a))

    def _repr_type(self):
        """
        TESTS::

            sage: f = ZZ.coerce_map_from(int)
            sage: print(f)
            Native morphism:
              From: Set of Python objects of class 'int'
              To:   Integer Ring
        """
        return "Native"


cdef class long_to_Z(Morphism):
    """
    EXAMPLES::

        sage: f = ZZ.coerce_map_from(int)
        sage: f
        Native morphism:
          From: Set of Python objects of class 'int'
          To:   Integer Ring
        sage: f(1rL)
        1
    """
    def __init__(self):
        import sage.categories.homset
        from sage.sets.pythonclass import Set_PythonType
        Morphism.__init__(self, sage.categories.homset.Hom(Set_PythonType(long), integer_ring.ZZ))

    cpdef Element _call_(self, a):
        cdef Integer r
        cdef long l
        cdef int err = 0

        integer_check_long_py(a, &l, &err)
        if not err:
            return smallInteger(l)

        r = <Integer>PY_NEW(Integer)
        mpz_set_pylong(r.value, a)
        return r

    def _repr_type(self):
        return "Native"

############### INTEGER CREATION CODE #####################

# This variable holds the size of any Integer object in bytes.
cdef int sizeof_Integer

# We use a global Integer element to steal all the references
# from. DO NOT INITIALIZE IT AGAIN and DO NOT REFERENCE IT!
cdef Integer global_dummy_Integer
global_dummy_Integer = Integer()
# Reallocate to one limb to fix :trac:`31340` and :trac:`33081`
_mpz_realloc(global_dummy_Integer.value, 1)

def _check_global_dummy_Integer():
    """
    Return true if the global dummy Integer is ok.

    TESTS::

        sage: from sage.rings.integer import _check_global_dummy_Integer
        sage: _check_global_dummy_Integer()
        True
    """
    # Check that it has exactly one limb allocated
    # This is assumed later in fast_tp_new() :trac:`33081`
    cdef mpz_ptr dummy = global_dummy_Integer.value
    if dummy._mp_alloc == 1 and dummy._mp_size == 0:
        return True

    raise AssertionError(
      "global dummy Integer is corrupt (_mp_alloc = %d, _mp_size = %d)"
      % (dummy._mp_alloc, dummy._mp_size))


# A global pool for performance when integers are rapidly created and destroyed.
# It operates on the following principles:
#
# - The pool starts out empty.
# - When an new integer is needed, one from the pool is returned
#   if available, otherwise a new Integer object is created
# - When an integer is collected, it will add it to the pool
#   if there is room, otherwise it will be deallocated.
cdef int integer_pool_size = 100

cdef PyObject** integer_pool
cdef int integer_pool_count = 0

# used for profiling the pool
cdef int total_alloc = 0
cdef int use_pool = 0


cdef PyObject* fast_tp_new(type t, args, kwds) except NULL:
    global integer_pool, integer_pool_count, total_alloc, use_pool

    cdef PyObject* new
    cdef mpz_ptr new_mpz

    # for profiling pool usage
    # total_alloc += 1

    # If there is a ready integer in the pool, we will
    # decrement the counter and return that.

    if integer_pool_count > 0:

        # for profiling pool usage
        # use_pool += 1

        integer_pool_count -= 1
        new = <PyObject *> integer_pool[integer_pool_count]

    # Otherwise, we have to create one.
    else:

        # allocate enough room for the Integer, sizeof_Integer is
        # sizeof(Integer). The use of PyObject_Malloc directly
        # assumes that Integers are not garbage collected, i.e.
        # they do not possess references to other Python
        # objects (as indicated by the Py_TPFLAGS_HAVE_GC flag).
        # See below for a more detailed description.
        new = <PyObject*>PyObject_Malloc( sizeof_Integer )
        if unlikely(new == NULL):
            raise MemoryError

        # Now set every member as set in z, the global dummy Integer
        # created before this tp_new started to operate.
        memcpy(new, (<void*>global_dummy_Integer), sizeof_Integer )

        # We allocate memory for the _mp_d element of the value of this
        # new Integer. We allocate one limb. Normally, one would use
        # mpz_init() for this, but we allocate the memory directly.
        # This saves time both by avoiding extra function calls and
        # because the rest of the mpz struct was already initialized
        # fully using the memcpy above.
        #
        # What is done here is potentially very dangerous as it reaches
        # deeply into the internal structure of GMP. Consequently things
        # may break if a new release of GMP changes some internals. To
        # emphasize this, this is what the GMP manual has to say about
        # the documentation for the struct we are using:
        #
        #  "This chapter is provided only for informational purposes and the
        #  various internals described here may change in future GMP releases.
        #  Applications expecting to be compatible with future releases should use
        #  only the documented interfaces described in previous chapters."
        #
        # NOTE: This assumes global_dummy_Integer.value._mp_alloc == 1
        new_mpz = <mpz_ptr>((<Integer>new).value)
        new_mpz._mp_d = <mp_ptr>check_malloc(GMP_LIMB_BITS >> 3)

    # This line is only needed if Python is compiled in debugging mode
    # './configure --with-pydebug' or SAGE_DEBUG=yes. If that is the
    # case a Python object has a bunch of debugging fields which are
    # initialized with this macro.

    if_Py_TRACE_REFS_then_PyObject_INIT(
            new, Py_TYPE(global_dummy_Integer))

    # The global_dummy_Integer may have a reference count larger than
    # one, but it is expected that newly created objects have a
    # reference count of one. This is potentially unneeded if
    # everybody plays nice, because the gobal_dummy_Integer has only
    # one reference in that case.

    # Objects from the pool have reference count zero, so this
    # needs to be set in this case.

    new.ob_refcnt = 1

    return new


cdef void fast_tp_dealloc(PyObject* o):
    # If there is room in the pool for a used integer object,
    # then put it in rather than deallocating it.
    global integer_pool, integer_pool_count

    cdef mpz_ptr o_mpz = <mpz_ptr>((<Integer>o).value)

    # If we are recovering from an interrupt, throw the mpz_t away
    # without recycling or freeing it because it might be in an
    # inconsistent state (see Trac #24986).
    if sig_occurred() is NULL:
        if integer_pool_count < integer_pool_size:
            # Here we free any extra memory used by the mpz_t by
            # setting it to a single limb.
            if o_mpz._mp_alloc > 10:
                _mpz_realloc(o_mpz, 1)

            # It's cheap to zero out an integer, so do it here.
            o_mpz._mp_size = 0

            # And add it to the pool.
            integer_pool[integer_pool_count] = o
            integer_pool_count += 1
            return

        # No space in the pool, so just free the mpz_t.
        sig_free(o_mpz._mp_d)

    # Free the object. This assumes that Py_TPFLAGS_HAVE_GC is not
    # set. If it was set another free function would need to be
    # called.
    PyObject_Free(o)


from sage.misc.allocator cimport hook_tp_functions
cdef hook_fast_tp_functions():
    """
    Initialize the fast integer creation functions.
    """
    global global_dummy_Integer, sizeof_Integer, integer_pool

    integer_pool = <PyObject**>check_allocarray(integer_pool_size, sizeof(PyObject*))

    cdef PyObject* o
    o = <PyObject *>global_dummy_Integer

    # store how much memory needs to be allocated for an Integer.
    sizeof_Integer = o.ob_type.tp_basicsize

    # Finally replace the functions called when an Integer needs
    # to be constructed/destructed.
    hook_tp_functions(global_dummy_Integer, <newfunc>(&fast_tp_new), <destructor>(&fast_tp_dealloc), False)

cdef integer(x):
    if isinstance(x, Integer):
        return x
    return Integer(x)

def free_integer_pool():
    cdef int i
    cdef PyObject *o

    global integer_pool_count, integer_pool_size

    for i from 0 <= i < integer_pool_count:
        o = integer_pool[i]
        mpz_clear( (<Integer>o).value )
        # Free the object. This assumes that Py_TPFLAGS_HAVE_GC is not
        # set. If it was set another free function would need to be
        # called.
        PyObject_Free(o)

    integer_pool_size = 0
    integer_pool_count = 0
    sig_free(integer_pool)

# Replace default allocation and deletion with faster custom ones
hook_fast_tp_functions()

# zero and one initialization
initialized = False
cdef set_zero_one_elements():
    global the_integer_ring, initialized
    if initialized: return
    the_integer_ring._zero_element = Integer(0)
    the_integer_ring._one_element = Integer(1)
    initialized = True
set_zero_one_elements()

cdef Integer zero = the_integer_ring._zero_element
cdef Integer one = the_integer_ring._one_element

# pool of small integer for fast sign computation
# Use the same defaults as Python, documented at https://docs.python.org/2/c-api/int.html#PyInt_FromLong
DEF small_pool_min = -5
DEF small_pool_max = 256
# we could use the above zero and one here
cdef list small_pool = [Integer(k) for k in range(small_pool_min, small_pool_max+1)]

cdef inline Integer smallInteger(long value):
    """
    This is the fastest way to create a (likely) small Integer.
    """
    cdef Integer z
    if small_pool_min <= value <= small_pool_max:
        return <Integer>small_pool[value - small_pool_min]
    else:
        z = PY_NEW(Integer)
        mpz_set_si(z.value, value)
        return z


# The except value is just some random double, it doesn't matter what it is.
cdef double mpz_get_d_nearest(mpz_t x) except? -648555075988944.5:
    """
    Convert a ``mpz_t`` to a ``double``, with round-to-nearest-even.
    This differs from ``mpz_get_d()`` which does round-to-zero.

    TESTS::

        sage: x = ZZ(); float(x)
        0.0
        sage: x = 2^54 - 1
        sage: float(x)
        1.8014398509481984e+16
        sage: float(-x)
        -1.8014398509481984e+16
        sage: x = 2^10000; float(x)
        inf
        sage: float(-x)
        -inf

    ::

        sage: x = (2^53 - 1) * 2^971; float(x)  # Largest double
        1.7976931348623157e+308
        sage: float(-x)
        -1.7976931348623157e+308
        sage: x = (2^53) * 2^971; float(x)
        inf
        sage: float(-x)
        -inf
        sage: x = ZZ((2^53 - 1/2) * 2^971); float(x)
        inf
        sage: float(-x)
        -inf
        sage: x = ZZ((2^53 - 3/4) * 2^971); float(x)
        1.7976931348623157e+308
        sage: float(-x)
        -1.7976931348623157e+308

    AUTHORS:

    - Jeroen Demeyer (:trac:`16385`, based on :trac:`14416`)
    """
    cdef mp_bitcnt_t sx = mpz_sizeinbase(x, 2)

    # Easy case: x is exactly representable as double.
    if sx <= 53:
        return mpz_get_d(x)

    cdef int resultsign = mpz_sgn(x)

    # Check for overflow
    if sx > 1024:
        if resultsign < 0:
            return -1.0/0.0
        else:
            return 1.0/0.0

    # General case

    # We should shift x right by this amount in order
    # to have 54 bits remaining.
    cdef mp_bitcnt_t shift = sx - 54

    # Compute q = trunc(x / 2^shift) and let remainder_is_zero be True
    # if and only if no truncation occurred.
    cdef int remainder_is_zero
    remainder_is_zero = mpz_divisible_2exp_p(x, shift)

    sig_on()

    cdef mpz_t q
    mpz_init(q)
    mpz_tdiv_q_2exp(q, x, shift)

    # Convert abs(q) to a 64-bit integer.
    cdef mp_limb_t* q_limbs = (<mpz_ptr>q)._mp_d
    cdef uint64_t q64
    if sizeof(mp_limb_t) >= 8:
        q64 = q_limbs[0]
    else:
        assert sizeof(mp_limb_t) == 4
        q64 = q_limbs[1]
        q64 = (q64 << 32) + q_limbs[0]

    mpz_clear(q)
    sig_off()

    # Round q from 54 to 53 bits of precision.
    if ((q64 & 1) == 0):
        # Round towards zero
        pass
    else:
        if not remainder_is_zero:
            # Remainder is non-zero: round away from zero
            q64 += 1
        else:
            # Halfway case: round to even
            q64 += (q64 & 2) - 1

    # The conversion of q64 to double is *exact*.
    # This is because q64 is even and satisfies 2^53 <= q64 <= 2^54.
    cdef double d = <double>q64
    if resultsign < 0:
        d = -d
    return ldexp(d, shift)


# Support Python's numbers abstract base class
import numbers
numbers.Integral.register(Integer)

# Free the memory used by the integer pool when sage exits. This is
# not strictly necessary because the OS should immediately reclaim
# these resources when sage terminates. However, it may aid valgrind
# or similar tools, and can help expose bugs in other code.
import atexit
atexit.register(free_integer_pool)<|MERGE_RESOLUTION|>--- conflicted
+++ resolved
@@ -499,11 +499,7 @@
         ::
 
             sage: k = GF(2)                                 # optional - sage.libs.pari
-<<<<<<< HEAD
-            sage: ZZ( (k(0),k(1)), 2)
-=======
             sage: ZZ((k(0),k(1)), 2)                        # optional - sage.libs.pari
->>>>>>> 4aa62640
             2
 
         ::
