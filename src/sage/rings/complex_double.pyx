--- conflicted
+++ resolved
@@ -2293,13 +2293,8 @@
             sage: a.agm(b, algorithm='optimal')  # rel tol 1e-15
             -0.3715916523517613 + 0.31989466020683005*I
             sage: a.agm(b, algorithm='principal')  # rel tol 1e-15
-<<<<<<< HEAD
-            0.33817546298618006 - 0.013532696956540503*I
+            0.33817546298618006 - 0.013532696956540483*I
             sage: a.agm(b, algorithm='pari')                                            # needs sage.libs.pari
-=======
-            0.33817546298618006 - 0.013532696956540483*I
-            sage: a.agm(b, algorithm='pari')
->>>>>>> 9352a325
             -0.37159165235176134 + 0.31989466020683005*I
 
         Some degenerate cases::
