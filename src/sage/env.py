--- conflicted
+++ resolved
@@ -294,19 +294,10 @@
 
 # locate singular shared object
 # On Debian it's libsingular-Singular so try that as well
-<<<<<<< HEAD
-SINGULAR_SO = var("SINGULAR_SO", _get_shared_lib_filename("Singular", "singular-Singular"))
+SINGULAR_SO = var("SINGULAR_SO", _get_shared_lib_path("Singular", "singular-Singular"))
 
 # locate libgap shared object
-GAP_SO = var("GAP_SO", _get_shared_lib_filename("gap", ""))
-=======
-SINGULAR_SO = _get_shared_lib_path('Singular', 'singular-Singular')
-var('SINGULAR_SO', SINGULAR_SO)
-
-# locate libgap shared object
-GAP_SO = _get_shared_lib_path('gap')
-var('GAP_SO', GAP_SO)
->>>>>>> 9d686f22
+GAP_SO = var("GAP_SO", _get_shared_lib_path("gap", ""))
 
 # post process
 if ' ' in DOT_SAGE:
