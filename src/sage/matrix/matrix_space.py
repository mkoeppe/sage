# sage_setup: distribution = sagemath-modules
r"""
Matrix Spaces

You can create any space `\text{Mat}_{n\times m}(R)` of
either dense or sparse matrices with given number of rows and
columns over any commutative or noncommutative ring.

EXAMPLES::

    sage: MS = MatrixSpace(QQ, 6,6, sparse=True); MS
    Full MatrixSpace of 6 by 6 sparse matrices over Rational Field
    sage: MS.base_ring()
    Rational Field
    sage: MS = MatrixSpace(ZZ, 3,5, sparse=False); MS
    Full MatrixSpace of 3 by 5 dense matrices over Integer Ring

TESTS::

    sage: matrix(RR,2,2,sparse=True)
    [0.000000000000000 0.000000000000000]
    [0.000000000000000 0.000000000000000]
    sage: matrix(GF(11), 2, 2, sparse=True)
    [0 0]
    [0 0]
"""

# ****************************************************************************
# This program is free software: you can redistribute it and/or modify
# it under the terms of the GNU General Public License as published by
# the Free Software Foundation, either version 2 of the License, or
# (at your option) any later version.
#                  https://www.gnu.org/licenses/
# ****************************************************************************

# System imports
import sys
import operator

# Sage matrix imports see :trac:`34283`

# Sage imports
import sage.structure.coerce_actions
from sage.structure.parent import Parent
from sage.structure.unique_representation import UniqueRepresentation
import sage.rings.integer as integer
from sage.rings.finite_rings.finite_field_base import FiniteField
import sage.misc.latex as latex
import sage.modules.free_module

from sage.misc.lazy_attribute import lazy_attribute
from sage.misc.superseded import deprecated_function_alias
from sage.misc.persist import register_unpickle_override
from sage.categories.rings import Rings
from sage.categories.fields import Fields
from sage.categories.enumerated_sets import EnumeratedSets

from sage.misc.lazy_import import lazy_import
from sage.features import PythonModule
lazy_import('sage.matrix.matrix_gfpn_dense', ['Matrix_gfpn_dense'],
            feature=PythonModule('sage.matrix.matrix_gfpn_dense', spkg='meataxe'))

_Rings = Rings()
_Fields = Fields()


def is_MatrixSpace(x):
    """
    Return whether ``self`` is an instance of ``MatrixSpace``.

    EXAMPLES::

        sage: from sage.matrix.matrix_space import is_MatrixSpace
        sage: MS = MatrixSpace(QQ,2)
        sage: A = MS.random_element()
        sage: is_MatrixSpace(MS)
        True
        sage: is_MatrixSpace(A)
        False
        sage: is_MatrixSpace(5)
        False
    """
    return isinstance(x, MatrixSpace)


def get_matrix_class(R, nrows, ncols, sparse, implementation):
    r"""
    Return a matrix class according to the input.

    .. NOTE::

        This returns the base class without the category.

    INPUT:

    - ``R`` -- a base ring

    - ``nrows`` -- number of rows

    - ``ncols`` -- number of columns

    - ``sparse`` -- (boolean) whether the matrix class should be sparse

    - ``implementation`` -- (``None`` or string or a matrix class) a possible
      implementation. See the documentation of the constructor of :class:`MatrixSpace`.

    EXAMPLES::

        sage: from sage.matrix.matrix_space import get_matrix_class

        sage: get_matrix_class(ZZ, 4, 5, False, None)                                   # needs sage.libs.linbox
        <class 'sage.matrix.matrix_integer_dense.Matrix_integer_dense'>
        sage: get_matrix_class(ZZ, 4, 5, True, None)                                    # needs sage.libs.linbox
        <class 'sage.matrix.matrix_integer_sparse.Matrix_integer_sparse'>

        sage: get_matrix_class(ZZ, 3, 3, False, 'flint')                                # needs sage.libs.linbox
        <class 'sage.matrix.matrix_integer_dense.Matrix_integer_dense'>
        sage: get_matrix_class(ZZ, 3, 3, False, 'gap')                                  # needs sage.libs.gap
        <class 'sage.matrix.matrix_gap.Matrix_gap'>
        sage: get_matrix_class(ZZ, 3, 3, False, 'generic')
        <class 'sage.matrix.matrix_generic_dense.Matrix_generic_dense'>

        sage: get_matrix_class(GF(2^15), 3, 3, False, None)                             # needs sage.rings.finite_rings
        <class 'sage.matrix.matrix_gf2e_dense.Matrix_gf2e_dense'>
        sage: get_matrix_class(GF(2^17), 3, 3, False, None)                             # needs sage.rings.finite_rings
        <class 'sage.matrix.matrix_generic_dense.Matrix_generic_dense'>

        sage: get_matrix_class(GF(2), 2, 2, False, 'm4ri')                              # needs sage.libs.m4ri
        <class 'sage.matrix.matrix_mod2_dense.Matrix_mod2_dense'>
        sage: get_matrix_class(GF(4), 2, 2, False, 'm4ri')                              # needs sage.libs.m4ri sage.rings.finite_rings
        <class 'sage.matrix.matrix_gf2e_dense.Matrix_gf2e_dense'>
        sage: get_matrix_class(GF(7), 2, 2, False, 'linbox-float')                      # needs sage.libs.linbox
        <class 'sage.matrix.matrix_modn_dense_float.Matrix_modn_dense_float'>
        sage: get_matrix_class(GF(7), 2, 2, False, 'linbox-double')                     # needs sage.libs.linbox
        <class 'sage.matrix.matrix_modn_dense_double.Matrix_modn_dense_double'>

        sage: get_matrix_class(RDF, 2, 2, False, 'numpy')                               # needs numpy
        <class 'sage.matrix.matrix_real_double_dense.Matrix_real_double_dense'>
        sage: get_matrix_class(CDF, 2, 3, False, 'numpy')                               # needs numpy sage.rings.complex_double
        <class 'sage.matrix.matrix_complex_double_dense.Matrix_complex_double_dense'>

        sage: get_matrix_class(GF(25,'x'), 4, 4, False, 'meataxe')          # optional - meataxe, needs sage.rings.finite_rings
        <class 'sage.matrix.matrix_gfpn_dense.Matrix_gfpn_dense'>
        sage: get_matrix_class(IntegerModRing(3), 4, 4, False, 'meataxe')   # optional - meataxe
        <class 'sage.matrix.matrix_gfpn_dense.Matrix_gfpn_dense'>
        sage: get_matrix_class(IntegerModRing(4), 4, 4, False, 'meataxe')
        Traceback (most recent call last):
        ...
        ValueError: 'meataxe' matrix can only deal with finite fields of order < 256
        sage: get_matrix_class(GF(next_prime(255)), 4, 4, False, 'meataxe')             # needs sage.rings.finite_rings
        Traceback (most recent call last):
        ...
        ValueError: 'meataxe' matrix can only deal with finite fields of order < 256

        sage: get_matrix_class(ZZ, 3, 5, False, 'crazy_matrix')
        Traceback (most recent call last):
        ...
        ValueError: unknown matrix implementation 'crazy_matrix' over Integer Ring
        sage: get_matrix_class(GF(3), 2, 2, False, 'm4ri')
        Traceback (most recent call last):
        ...
        ValueError: 'm4ri' matrices are only available for fields of characteristic 2
        and order <= 65536
        sage: get_matrix_class(Zmod(2**30), 2, 2, False, 'linbox-float')                # needs sage.libs.linbox
        Traceback (most recent call last):
        ...
        ValueError: 'linbox-float' matrices can only deal with order < 256
        sage: get_matrix_class(Zmod(2**30), 2, 2, False, 'linbox-double')               # needs sage.libs.linbox
        Traceback (most recent call last):
        ...
        ValueError: 'linbox-double' matrices can only deal with order < 94906266

        sage: type(matrix(SR, 2, 2, 0))                                                 # needs sage.symbolic
        <class 'sage.matrix.matrix_symbolic_dense.Matrix_symbolic_dense'>
        sage: type(matrix(SR, 2, 2, 0, sparse=True))                                    # needs sage.symbolic
        <class 'sage.matrix.matrix_symbolic_sparse.Matrix_symbolic_sparse'>
        sage: type(matrix(GF(7), 2, range(4)))                                          # needs sage.libs.linbox
        <class 'sage.matrix.matrix_modn_dense_float.Matrix_modn_dense_float'>
        sage: type(matrix(GF(16007), 2, range(4)))                                      # needs sage.libs.linbox
        <class 'sage.matrix.matrix_modn_dense_double.Matrix_modn_dense_double'>
        sage: type(matrix(CBF, 2, range(4)))                                            # needs sage.libs.flint
        <class 'sage.matrix.matrix_complex_ball_dense.Matrix_complex_ball_dense'>
        sage: type(matrix(GF(2), 2, range(4)))                                          # needs sage.libs.m4ri
        <class 'sage.matrix.matrix_mod2_dense.Matrix_mod2_dense'>
        sage: type(matrix(GF(64, 'z'), 2, range(4)))                                    # needs sage.libs.m4ri sage.rings.finite_rings
        <class 'sage.matrix.matrix_gf2e_dense.Matrix_gf2e_dense'>
        sage: type(matrix(GF(125, 'z'), 2, range(4)))                       # optional - meataxe, needs sage.rings.finite_rings
        <class 'sage.matrix.matrix_gfpn_dense.Matrix_gfpn_dense'>

    """
    if isinstance(implementation, type):
        return implementation

    if not sparse:
        if implementation is None:
            # Choose default implementation:
            if R is sage.rings.integer_ring.ZZ:
                try:
                    from . import matrix_integer_dense
                except ImportError:
                    pass
                else:
                    return matrix_integer_dense.Matrix_integer_dense

            elif R is sage.rings.rational_field.QQ:
                try:
                    from . import matrix_rational_dense
                except ImportError:
                    pass
                else:
                    return matrix_rational_dense.Matrix_rational_dense

            elif isinstance(R, sage.rings.abc.RealDoubleField):
                try:
                    from . import matrix_real_double_dense
                except ImportError:
                    pass
                else:
                    return matrix_real_double_dense.Matrix_real_double_dense

            elif isinstance(R, sage.rings.abc.ComplexDoubleField):
                if implementation is None or implementation == 'numpy':
                    try:
                        from . import matrix_complex_double_dense
                    except ImportError:
                        pass
                    else:
                        return matrix_complex_double_dense.Matrix_complex_double_dense

            elif isinstance(R, FiniteField):
                if R.order() == 2:
                    try:
                        from . import matrix_mod2_dense
                    except ImportError:
                        pass
                    else:
                        return matrix_mod2_dense.Matrix_mod2_dense

                if R.characteristic() == 2 and R.order() <= 65536:  # 65536 == 2^16
                    try:
                        from . import matrix_gf2e_dense
                    except ImportError:
                        pass
                    else:
                        return matrix_gf2e_dense.Matrix_gf2e_dense

                if (not R.is_prime_field()) and R.order() < 256:
                    try:
                        from . import matrix_gfpn_dense
                        return matrix_gfpn_dense.Matrix_gfpn_dense
                    except ImportError:
                        pass

            if isinstance(R, sage.rings.abc.IntegerModRing):
                try:
                    from . import matrix_modn_dense_double, matrix_modn_dense_float
                except ImportError:
                    pass
                else:
                    if R.order() < matrix_modn_dense_float.MAX_MODULUS:
                        return matrix_modn_dense_float.Matrix_modn_dense_float
                    if R.order() < matrix_modn_dense_double.MAX_MODULUS:
                        return matrix_modn_dense_double.Matrix_modn_dense_double

            if isinstance(R, sage.rings.abc.NumberField_cyclotomic):
                from . import matrix_cyclo_dense
                return matrix_cyclo_dense.Matrix_cyclo_dense

            try:
                from sage.symbolic.ring import SR
            except ImportError:
                pass
            else:
                if R is SR:
                    try:
                        from . import matrix_symbolic_dense
                    except ImportError:
                        pass
                    else:
                        return matrix_symbolic_dense.Matrix_symbolic_dense

            if isinstance(R, sage.rings.abc.ComplexBallField):
                try:
                    from . import matrix_complex_ball_dense
                except ImportError:
                    pass
                else:
                    return matrix_complex_ball_dense.Matrix_complex_ball_dense

            try:
                from sage.rings.polynomial import polynomial_ring, multi_polynomial_ring_base
            except ImportError:
                pass
            else:
                if polynomial_ring.is_PolynomialRing(R) and R.base_ring() in _Fields:
                    try:
                        from . import matrix_polynomial_dense
                    except ImportError:
                        pass
                    else:
                        return matrix_polynomial_dense.Matrix_polynomial_dense

                elif multi_polynomial_ring_base.is_MPolynomialRing(R) and R.base_ring() in _Fields:
                    try:
                        from . import matrix_mpolynomial_dense
                    except ImportError:
                        pass
                    else:
                        return matrix_mpolynomial_dense.Matrix_mpolynomial_dense

            # The fallback
            from sage.matrix.matrix_generic_dense import Matrix_generic_dense
            return Matrix_generic_dense

        # Deal with request for a specific implementation
        if implementation == 'flint':
            if R is sage.rings.integer_ring.ZZ:
                from . import matrix_integer_dense
                return matrix_integer_dense.Matrix_integer_dense
            if R is sage.rings.rational_field.QQ:
                from . import matrix_rational_dense
                return matrix_rational_dense.Matrix_rational_dense
            raise ValueError("'flint' matrices are only available over the integers or the rationals")

        if implementation == 'm4ri':
            if R.is_field() and R.characteristic() == 2 and R.order() <= 65536:
                if R.order() == 2:
                    from . import matrix_mod2_dense
                    return matrix_mod2_dense.Matrix_mod2_dense
                from . import matrix_gf2e_dense
                return matrix_gf2e_dense.Matrix_gf2e_dense
            raise ValueError("'m4ri' matrices are only available for fields of characteristic 2 and order <= 65536")

        if implementation == 'meataxe':
            if R.is_field() and R.order() < 256:
                return Matrix_gfpn_dense
            raise ValueError("'meataxe' matrix can only deal with finite fields of order < 256")

        if implementation == 'numpy':
            if R is sage.rings.real_double.RDF:
                from . import matrix_real_double_dense
                return matrix_real_double_dense.Matrix_real_double_dense
            if R is sage.rings.complex_double.CDF:
                from . import matrix_complex_double_dense
                return matrix_complex_double_dense.Matrix_complex_double_dense
            if R is sage.rings.integer_ring.ZZ:
                from . import matrix_numpy_integer_dense
                return matrix_numpy_integer_dense.Matrix_numpy_integer_dense
            raise ValueError("'numpy' matrices are only available over RDF, CDF, and ZZ")

        if implementation == 'rational':
            if isinstance(R, sage.rings.abc.NumberField_cyclotomic):
                from . import matrix_cyclo_dense
                return matrix_cyclo_dense.Matrix_cyclo_dense
            raise ValueError("'rational' matrices are only available over a cyclotomic field")

        if implementation == 'linbox-float':
            from . import matrix_modn_dense_float
            if R.order() < matrix_modn_dense_float.MAX_MODULUS:
                return matrix_modn_dense_float.Matrix_modn_dense_float
            raise ValueError("'linbox-float' matrices can only deal with order < %s" % matrix_modn_dense_float.MAX_MODULUS)

        if implementation == 'linbox-double':
            from . import matrix_modn_dense_double
            if R.order() < matrix_modn_dense_double.MAX_MODULUS:
                return matrix_modn_dense_double.Matrix_modn_dense_double
            raise ValueError("'linbox-double' matrices can only deal with order < %s" % matrix_modn_dense_double.MAX_MODULUS)

        if implementation == 'generic':
            from sage.matrix.matrix_generic_dense import Matrix_generic_dense
            return Matrix_generic_dense

        if implementation == 'gap':
            from .matrix_gap import Matrix_gap
            return Matrix_gap

        raise ValueError("unknown matrix implementation %r over %r" % (implementation, R))

    # By now, we are dealing with sparse matrices
    if implementation is not None:
        raise ValueError("cannot choose an implementation for sparse matrices")

    if isinstance(R, sage.rings.abc.IntegerModRing):
        try:
            from . import matrix_modn_sparse
        except ImportError:
            pass
        else:
            if R.order() < matrix_modn_sparse.MAX_MODULUS:
                return matrix_modn_sparse.Matrix_modn_sparse

    if sage.rings.rational_field.is_RationalField(R):
        try:
            from . import matrix_rational_sparse
        except ImportError:
            pass
        else:
            return matrix_rational_sparse.Matrix_rational_sparse

    if sage.rings.integer_ring.is_IntegerRing(R):
        try:
            from . import matrix_integer_sparse
        except ImportError:
            pass
        else:
            return matrix_integer_sparse.Matrix_integer_sparse

    if isinstance(R, (sage.rings.abc.RealDoubleField, sage.rings.abc.ComplexDoubleField)):
        from . import matrix_double_sparse
        return matrix_double_sparse.Matrix_double_sparse
    try:
        from sage.symbolic.ring import SR
    except ImportError:
        pass
    else:
        if R is SR:
            try:
                from . import matrix_symbolic_sparse
            except ImportError:
                pass
            else:
                return matrix_symbolic_sparse.Matrix_symbolic_sparse

    # the fallback
    from sage.matrix.matrix_generic_sparse import Matrix_generic_sparse
    return Matrix_generic_sparse


class MatrixSpace(UniqueRepresentation, Parent):
    """
    The space of matrices of given size and base ring

    EXAMPLES:

    Some examples of square 2 by 2 rational matrices::

        sage: MS = MatrixSpace(QQ, 2)
        sage: MS.dimension()
        4
        sage: MS.dims()
        (2, 2)
        sage: B = MS.basis()
        sage: list(B)
        [
        [1 0]  [0 1]  [0 0]  [0 0]
        [0 0], [0 0], [1 0], [0 1]
        ]
        sage: B[0,0]
        [1 0]
        [0 0]
        sage: B[0,1]
        [0 1]
        [0 0]
        sage: B[1,0]
        [0 0]
        [1 0]
        sage: B[1,1]
        [0 0]
        [0 1]
        sage: A = MS.matrix([1,2,3,4])
        sage: A
        [1 2]
        [3 4]

    The above matrix ``A`` can be multiplied by a 2 by 3 integer matrix::

        sage: MS2 = MatrixSpace(ZZ, 2, 3)
        sage: B = MS2.matrix([1,2,3,4,5,6])
        sage: A * B
        [ 9 12 15]
        [19 26 33]

    Check categories::

        sage: MatrixSpace(ZZ,10,5)
        Full MatrixSpace of 10 by 5 dense matrices over Integer Ring
        sage: MatrixSpace(ZZ,10,5).category()
        Category of infinite enumerated finite dimensional modules with basis over
         (euclidean domains and infinite enumerated sets and metric spaces)
        sage: MatrixSpace(ZZ,10,10).category()
        Category of infinite enumerated finite dimensional algebras with basis over
         (euclidean domains and infinite enumerated sets and metric spaces)
        sage: MatrixSpace(QQ,10).category()
        Category of infinite finite dimensional algebras with basis over
         (number fields and quotient fields and metric spaces)

    TESTS::

        sage: MatrixSpace(ZZ, 1, 2^63)
        Traceback (most recent call last):
        ...
        OverflowError: number of rows and columns may be at most...
        sage: MatrixSpace(ZZ, 2^100, 10)
        Traceback (most recent call last):
        ...
        OverflowError: number of rows and columns may be at most...

    Check that different implementations play together as expected::

        sage: # needs sage.libs.linbox
        sage: M1 = MatrixSpace(ZZ, 2, implementation='flint')
        sage: M2 = MatrixSpace(ZZ, 2, implementation='generic')
        sage: type(M1(range(4)))
        <class 'sage.matrix.matrix_integer_dense.Matrix_integer_dense'>
        sage: type(M2(range(4)))
        <class 'sage.matrix.matrix_generic_dense.Matrix_generic_dense'>
        sage: M1(M2.an_element())
        [ 0  1]
        [-1  2]
        sage: M2(M1.an_element())
        [ 0  1]
        [-1  2]
        sage: all((A.get_action(B) is not None) == (A is B)
        ....:     for A in [M1, M2] for B in [M1, M2])
        True

    Check that libgap matrices over finite fields are working properly::

        sage: # needs sage.libs.gap
        sage: M2 = MatrixSpace(GF(2), 5, implementation='gap')
        sage: M2.one()
        [1 0 0 0 0]
        [0 1 0 0 0]
        [0 0 1 0 0]
        [0 0 0 1 0]
        [0 0 0 0 1]
        sage: m = M2.random_element()
        sage: M1 = MatrixSpace(GF(2), 5)
        sage: M1(m * m) == M1(m) * M1(m)
        True
    """

    @staticmethod
    def __classcall__(cls, base_ring, nrows, ncols=None, sparse=False, implementation=None, **kwds):
        """
        Normalize the arguments to call the ``__init__`` constructor.

        See the documentation in ``__init__``.

        TESTS::

            sage: M1 = MatrixSpace(QQ, 2)
            sage: M2 = MatrixSpace(QQ, 2)
            sage: M1 is M2
            True
            sage: M3 = MatrixSpace(QQ, 2, implementation='flint')                       # needs sage.libs.flint
            sage: M1 is M3                                                              # needs sage.libs.flint
            True

        ::

            sage: M = MatrixSpace(ZZ, 10, implementation="flint")                       # needs sage.libs.flint
            sage: M                                                                     # needs sage.libs.flint
            Full MatrixSpace of 10 by 10 dense matrices over Integer Ring
            sage: loads(M.dumps()) is M                                                 # needs sage.libs.flint
            True

            sage: MatrixSpace(ZZ, 10, implementation="foobar")
            Traceback (most recent call last):
            ...
            ValueError: unknown matrix implementation 'foobar' over Integer Ring

        Check that :trac:`29466` is fixed::

            sage: class MyMatrixSpace(MatrixSpace):
            ....:     @staticmethod
            ....:     def __classcall__(cls, base_ring, nrows, ncols=None, my_option=True, sparse=False, implementation=None):
            ....:         return super().__classcall__(cls, base_ring, nrows, ncols=ncols, my_option=my_option, sparse=sparse, implementation=implementation)
            ....:
            ....:     def __init__(self, base_ring, nrows, ncols, sparse,  implementation, my_option=True):
            ....:         super().__init__(base_ring, nrows, ncols, sparse, implementation)
            ....:         self._my_option = my_option

            sage: MS1 = MyMatrixSpace(ZZ, 2)
            sage: MS1._my_option
            True
            sage: MS2 = MyMatrixSpace(ZZ, 2, my_option=False)
            sage: MS2._my_option
            False
        """
        if base_ring not in _Rings:
            raise TypeError("base_ring (=%s) must be a ring" % base_ring)
        nrows = int(nrows)
        if ncols is None:
            ncols = nrows
        else:
            ncols = int(ncols)
        sparse = bool(sparse)

        if nrows < 0:
            raise ArithmeticError("nrows must be nonnegative")
        if ncols < 0:
            raise ArithmeticError("ncols must be nonnegative")
        if nrows > sys.maxsize or ncols > sys.maxsize:
            raise OverflowError("number of rows and columns may be at most %s" % sys.maxsize)

        matrix_cls = get_matrix_class(base_ring, nrows, ncols, sparse, implementation)
        return super().__classcall__(cls, base_ring, nrows,
                                     ncols, sparse, matrix_cls, **kwds)

    def __init__(self, base_ring, nrows, ncols, sparse, implementation):
        r"""
        INPUT:

        - ``base_ring``

        -  ``nrows`` - (positive integer) the number of rows

        -  ``ncols`` - (positive integer, default nrows) the number of
           columns

        -  ``sparse`` - (boolean, default false) whether or not matrices
           are given a sparse representation

        - ``implementation`` -- (optional, a string or a matrix class) a possible
          implementation. Depending on the base ring the string can be

           - ``'generic'`` - on any base rings

           - ``'flint'`` - for integers and rationals

           - ``'meataxe'`` - finite fields, needs to install the optional package meataxe

           - ``m4ri`` - for characteristic 2 using M4RI library

           - ``linbox-float`` - for integer mod rings up to `2^8 = 256`

           - ``linbox-double`` - for integer mod rings up to
             `floor(2^26*sqrt(2) + 1/2) = 94906266`

           - ``numpy`` - for real and complex floating point numbers

        EXAMPLES::

            sage: MatrixSpace(QQ, 2)
            Full MatrixSpace of 2 by 2 dense matrices over Rational Field
            sage: MatrixSpace(ZZ, 3, 2)
            Full MatrixSpace of 3 by 2 dense matrices over Integer Ring
            sage: MatrixSpace(ZZ, 3, sparse=False)
            Full MatrixSpace of 3 by 3 dense matrices over Integer Ring

            sage: MatrixSpace(ZZ,10,5)
            Full MatrixSpace of 10 by 5 dense matrices over Integer Ring
            sage: MatrixSpace(ZZ,10,5).category()
            Category of infinite enumerated finite dimensional modules with basis over
             (euclidean domains and infinite enumerated sets and metric spaces)
            sage: MatrixSpace(ZZ,10,10).category()
            Category of infinite enumerated finite dimensional algebras with basis over
             (euclidean domains and infinite enumerated sets and metric spaces)
            sage: MatrixSpace(QQ,10).category()
            Category of infinite finite dimensional algebras with basis over
             (number fields and quotient fields and metric spaces)

        TESTS:

        We test that in the real or complex double dense case,
        conversion from the base ring is done by a call morphism.
        Note that by :trac:`9138`, other algebras usually
        get a conversion map by multiplication with the one element.
        ::

            sage: MS = MatrixSpace(RDF, 2, 2)
            sage: MS.convert_map_from(RDF)
            Coercion map:
              From: Real Double Field
              To:   Full MatrixSpace of 2 by 2 dense matrices over Real Double Field
            sage: MS = MatrixSpace(CDF, 2, 2)
            sage: MS.convert_map_from(CDF)
            Coercion map:
              From: Complex Double Field
              To:   Full MatrixSpace of 2 by 2 dense matrices over Complex Double Field

        We check that :trac:`10095` is fixed::

            sage: M = Matrix(QQ, [[1 for dummy in range(125)]])
            sage: V = M.right_kernel()
            sage: V
            Vector space of degree 125 and dimension 124 over Rational Field
            Basis matrix:
            124 x 125 dense matrix over Rational Field
            sage: MatrixSpace(ZZ,20,20)(1).solve_right(MatrixSpace(ZZ,20,1).random_element())
            20 x 1 dense matrix over Rational Field (use the '.str()' method to see the entries)
            sage: MatrixSpace(ZZ,200,200)(1).solve_right(MatrixSpace(ZZ,200,1).random_element())
            200 x 1 dense matrix over Rational Field (use the '.str()' method to see the entries)
            sage: A = MatrixSpace(RDF,1000,1000).random_element()
            sage: B = MatrixSpace(RDF,1000,1000).random_element()

            sage: # needs numpy (otherwise timeout)
            sage: C = A * B

        We check that :trac:`18186` is fixed::

            sage: MatrixSpace(ZZ,0,3) in FiniteSets()
            True
            sage: MatrixSpace(Zmod(4),2) in FiniteSets()
            True
            sage: MatrixSpace(ZZ,2) in Sets().Infinite()
            True
        """
        # Checks of input data are supposed to be done in __classcall__
        assert isinstance(implementation, type)

        self.Element = implementation
        self.__nrows = nrows
        self.__ncols = ncols
        self.__is_sparse = sparse

        from sage.categories.modules import Modules
        from sage.categories.algebras import Algebras
        if nrows == ncols:
            category = Algebras(base_ring.category())
        else:
            category = Modules(base_ring.category())

        category = category.WithBasis().FiniteDimensional()

        if not self.__nrows or not self.__ncols:
            is_finite = True
        else:
            try:
                is_finite = base_ring.is_finite()
            except (AttributeError, NotImplementedError):
                is_finite = None

        if is_finite is True:
            category = category.Finite()
        elif is_finite is False:
            category = category.Infinite()

        if base_ring in EnumeratedSets():
            category = category.Enumerated()

        Parent.__init__(self, base_ring, category=category)

    def cardinality(self):
        r"""
        Return the number of elements in ``self``.

        EXAMPLES::

            sage: MatrixSpace(GF(3), 2, 3).cardinality()
            729
            sage: MatrixSpace(ZZ, 2).cardinality()
            +Infinity
            sage: MatrixSpace(ZZ, 0, 3).cardinality()
            1
        """
        if not self.__nrows or not self.__ncols:
            from sage.rings.integer_ring import ZZ
            return ZZ.one()
        else:
            return self.base_ring().cardinality() ** (self.__nrows * self.__ncols)

    def characteristic(self):
        r"""
        Return the characteristic.

        EXAMPLES::

            sage: MatrixSpace(ZZ, 2).characteristic()
            0
            sage: MatrixSpace(GF(9), 0).characteristic()                                # needs sage.rings.finite_rings
            3
        """
        return self.base_ring().characteristic()

    def _has_default_implementation(self):
        r"""
        EXAMPLES::

            sage: MatrixSpace(ZZ, 2, implementation='generic')._has_default_implementation()
            False
            sage: MatrixSpace(ZZ, 2, implementation='flint')._has_default_implementation()          # needs sage.libs.linbox
            True
        """
        default = get_matrix_class(self.base_ring(), self.nrows(), self.ncols(), self.is_sparse(), None)
        return self.Element is default

    @lazy_attribute
    def transposed(self):
        """
        The transposed matrix space, having the same base ring and sparseness,
        but number of columns and rows is swapped.

        EXAMPLES::

            sage: MS = MatrixSpace(GF(3), 7, 10)
            sage: MS.transposed
            Full MatrixSpace of 10 by 7 dense matrices over Finite Field of size 3
            sage: MS = MatrixSpace(GF(3), 7, 7)
            sage: MS.transposed is MS
            True

            sage: M = MatrixSpace(ZZ, 2, 3)
            sage: M.transposed
            Full MatrixSpace of 3 by 2 dense matrices over Integer Ring
        """
        return MatrixSpace(self._base, self.__ncols, self.__nrows,
                self.__is_sparse, self.Element)

    @lazy_attribute
    def _copy_zero(self):
        """
        Is it faster to copy a zero matrix or is it faster to create a
        new matrix from scratch?

        EXAMPLES::

            sage: MS = MatrixSpace(GF(2), 20, 20)
            sage: MS._copy_zero
            False

            sage: MS = MatrixSpace(GF(3), 20, 20)
            sage: MS._copy_zero
            True
            sage: MS = MatrixSpace(GF(3), 200, 200)
            sage: MS._copy_zero
            False

            sage: MS = MatrixSpace(ZZ,200,200)
            sage: MS._copy_zero
            False
            sage: MS = MatrixSpace(ZZ,30,30)
            sage: MS._copy_zero
            True

            sage: MS = MatrixSpace(QQ,200,200)
            sage: MS._copy_zero
            False
            sage: MS = MatrixSpace(QQ,20,20)
            sage: MS._copy_zero
            False

        """
        if self.__is_sparse:
            return False
        elif self.Element is sage.matrix.matrix_mod2_dense.Matrix_mod2_dense:
            return False
        elif self.Element is sage.matrix.matrix_rational_dense.Matrix_rational_dense:
            return False
        elif self.__nrows > 40 and self.__ncols > 40:
            return False
        else:
            return True

    def _element_constructor_(self, entries, **kwds):
        """
        Construct an element of ``self`` from ``entries``.

        EXAMPLES::

            sage: k = GF(7)
            sage: G = MatrixGroup([matrix(k, 2, [1,1,0,1]), matrix(k, 2, [1,0,0,2])])
            sage: g = G.0
            sage: MatrixSpace(k, 2)(g)
            [1 1]
            [0 1]

        ::

            sage: MS = MatrixSpace(ZZ,2,4)
            sage: M2 = MS(range(8)); M2
            [0 1 2 3]
            [4 5 6 7]
            sage: M2 == MS(M2.rows())
            True

        ::

            sage: MS = MatrixSpace(ZZ,2,4, sparse=True)
            sage: M2 = MS(range(8)); M2
            [0 1 2 3]
            [4 5 6 7]
            sage: M2 == MS(M2.rows())
            True

        ::

            sage: MS = MatrixSpace(ZZ,2,2, sparse=True)
            sage: MS([1,2,3,4])
            [1 2]
            [3 4]

            sage: # needs sage.modular
            sage: MS = MatrixSpace(ZZ, 2)
            sage: g = Gamma0(5)([1,1,0,1])
            sage: MS(g)
            [1 1]
            [0 1]

        ::

            sage: MS = MatrixSpace(ZZ,2,2, sparse=True)
            sage: mat = MS(); mat
            [0 0]
            [0 0]
            sage: mat.is_mutable()
            True
            sage: mat2 = mat.change_ring(QQ); mat2.is_mutable()
            True

        TESTS:

        Ensure that :trac:`12020` is fixed::

            sage: rings = [ZZ, QQ, RDF]
            sage: rings.extend([RealField(100), ComplexField(100)])                     # needs sage.rings.real_mpfr
            sage: rings.append(CDF)                                                     # needs sage.rings.complex_double
            sage: rings.append(PolynomialRing(QQ, 'x'))
            sage: rings.append(PolynomialRing(CC, 2, 'x'))                              # needs sage.rings.real_mpfr
            sage: rings.append(SR)                                                      # needs sage.symbolic
<<<<<<< HEAD
            sage: rings.extend([GF(2), GF(11)]
=======
            sage: rings.extend([GF(2), GF(11)])
>>>>>>> ffa0785a
            sage: rings.extend([GF(2^8,'a'), GF(3^19,'a')])                             # needs sage.rings.finite_rings
            sage: x = polygen(QQ)
            sage: rings.extend([NumberField(x^3 + 2, 'a'), CyclotomicField(4)])         # needs sage.rings.number_field
            sage: for R in rings:
            ....:     A = MatrixSpace(R, 60, 30, sparse=False)(0)
            ....:     B = A.augment(A)
            ....:     A = MatrixSpace(R, 60, 30, sparse=True)(0)
            ....:     B = A.augment(A)

        Check that :trac:`13012` is fixed::

            sage: m = zero_matrix(2, 3)
            sage: m
            [0 0 0]
            [0 0 0]
            sage: M = MatrixSpace(ZZ, 3, 5)
            sage: M.zero()
            [0 0 0 0 0]
            [0 0 0 0 0]
            [0 0 0 0 0]
            sage: M(m)
            Traceback (most recent call last):
            ...
            ValueError: inconsistent number of rows: should be 3 but got 2
            sage: M.matrix(m)
            Traceback (most recent call last):
            ...
            ValueError: inconsistent number of rows: should be 3 but got 2

        Check that :trac:`15110` is fixed::

            sage: S.<t> = LaurentSeriesRing(ZZ)
            sage: MS = MatrixSpace(S,1,1)
            sage: MS([[t]])   # given as a list of lists
            [t]
            sage: MS([t])     # given as a list of coefficients
            [t]
            sage: MS(t)       # given as a scalar matrix
            [t]

        Calling a matrix space `M` with a matrix in `M` as argument
        returns the original matrix unless ``copy=True`` is specified
        (:trac:`31078`)::

            sage: m = Matrix([[0, 1], [2, 3]])
            sage: M = m.parent()
            sage: M(m) is m
            True
            sage: M(m, copy=True) is m
            False
        """
        return self.element_class(self, entries, **kwds)

    def change_ring(self, R):
        """
        Return matrix space over R with otherwise same parameters as ``self``.

        INPUT:


        -  ``R`` - ring


        OUTPUT: a matrix space

        EXAMPLES::

            sage: Mat(QQ, 3, 5).change_ring(GF(7))
            Full MatrixSpace of 3 by 5 dense matrices
             over Finite Field of size 7
        """
        try:
            return self.__change_ring[R]
        except AttributeError:
            self.__change_ring = {}
        except KeyError:
            pass
        M = MatrixSpace(R, self.__nrows, self.__ncols, self.__is_sparse)
        self.__change_ring[R] = M
        return M

    def base_extend(self, R):
        """
        Return base extension of this matrix space to R.

        INPUT:

        -  ``R`` - ring

        OUTPUT: a matrix space

        EXAMPLES::

            sage: Mat(ZZ, 3, 5).base_extend(QQ)
            Full MatrixSpace of 3 by 5 dense matrices over Rational Field
            sage: Mat(QQ, 3, 5).base_extend(GF(7))
            Traceback (most recent call last):
            ...
            TypeError: no base extension defined
        """
        if R.has_coerce_map_from(self.base_ring()):
            return self.change_ring(R)
        raise TypeError("no base extension defined")

    def construction(self):
        """
        EXAMPLES::

            sage: A = matrix(ZZ, 2, [1..4], sparse=True)
            sage: A.parent().construction()
            (MatrixFunctor, Integer Ring)
            sage: A.parent().construction()[0](QQ['x'])
            Full MatrixSpace of 2 by 2 sparse matrices over
             Univariate Polynomial Ring in x over Rational Field
            sage: parent(A/2)
            Full MatrixSpace of 2 by 2 sparse matrices over Rational Field
        """
        from sage.categories.pushout import MatrixFunctor
        return MatrixFunctor(self.__nrows, self.__ncols, is_sparse=self.is_sparse()), self.base_ring()

    def _get_action_(self, S, op, self_on_left):
        r"""
        Return the action of S on ``self``.

        INPUT:

        - ``S`` -- a parent

        - ``op`` -- an operator

        - ``self_on_left`` -- whether the operation is on left or on right

        EXAMPLES::

            sage: V = QQ^(2,3)
            sage: W1 = QQ^(3,4); W2 = QQ^(2,2)
            sage: V.get_action(W1, operator.mul)
            Left action by Full MatrixSpace of 2 by 3 dense matrices over Rational Field on Full MatrixSpace of 3 by 4 dense matrices over Rational Field
            sage: V.get_action(W2, operator.mul)
            sage: V.get_action(W1, operator.mul, self_on_left=False)
            sage: V.get_action(W2, operator.mul, self_on_left=False)
            Left action by Full MatrixSpace of 2 by 2 dense matrices over Rational Field on Full MatrixSpace of 2 by 3 dense matrices over Rational Field

        ::

            sage: V2 = QQ^2; V3 = QQ^3
            sage: V.get_action(V3, operator.mul)
            Left action by Full MatrixSpace of 2 by 3 dense matrices over Rational Field on Vector space of dimension 3 over Rational Field
            sage: V.get_action(V2, operator.mul)
            sage: V.get_action(V3, operator.mul, self_on_left=False)
            sage: V.get_action(V2, operator.mul, self_on_left=False)
            Right action by Full MatrixSpace of 2 by 3 dense matrices over Rational Field on Vector space of dimension 2 over Rational Field

        ::

            sage: V.get_action(ZZ, operator.mul)
            Right scalar multiplication by Integer Ring on Full MatrixSpace of 2 by 3 dense matrices over Rational Field
            sage: V.get_action(ZZ, operator.mul, self_on_left=False)
            Left scalar multiplication by Integer Ring on Full MatrixSpace of 2 by 3 dense matrices over Rational Field
        """
        try:
            try:
                from sage.schemes.generic.homset import SchemeHomset_generic
                from sage.schemes.generic.homset import SchemeHomset_points
            except ImportError:
                SchemeHomset_generic = SchemeHomset_points = None
            if op is operator.mul:
                from . import action as matrix_action
                if self_on_left:
                    if is_MatrixSpace(S):
                        # matrix multiplications
                        return matrix_action.MatrixMatrixAction(self, S)
                    elif sage.modules.free_module.is_FreeModule(S):
                        return matrix_action.MatrixVectorAction(self, S)
                    elif isinstance(S, SchemeHomset_points):
                        return matrix_action.MatrixSchemePointAction(self, S)
                    elif isinstance(S, SchemeHomset_generic):
                        return matrix_action.MatrixPolymapAction(self, S)
                    else:
                        # action of base ring
                        return sage.structure.coerce_actions.RightModuleAction(S, self)
                else:
                    if is_MatrixSpace(S):
                        # matrix multiplications
                        return matrix_action.MatrixMatrixAction(S, self)
                    elif sage.modules.free_module.is_FreeModule(S):
                        return matrix_action.VectorMatrixAction(self, S)
                    elif isinstance(S, SchemeHomset_generic):
                        return matrix_action.PolymapMatrixAction(self, S)
                    else:
                        # action of base ring
                        return sage.structure.coerce_actions.LeftModuleAction(S, self)
        except TypeError:
            return None

    def _coerce_map_from_base_ring(self):
        """
        Return a coercion map from the base ring of ``self``.

        .. NOTE::

            This is only called for algebras of square matrices.

        EXAMPLES::

            sage: MS1 = MatrixSpace(QQ, 3)
            sage: MS1.coerce_map_from(QQ)
            Coercion map:
              From: Rational Field
              To:   Full MatrixSpace of 3 by 3 dense matrices over Rational Field
            sage: MS1.coerce_map_from(ZZ)
            Composite map:
              From: Integer Ring
              To:   Full MatrixSpace of 3 by 3 dense matrices over Rational Field
              Defn:   Natural morphism:
                      From: Integer Ring
                      To:   Rational Field
                    then
                      Coercion map:
                      From: Rational Field
                      To:   Full MatrixSpace of 3 by 3 dense matrices over Rational Field

            sage: MS2 = MatrixSpace(ZZ, 3)
            sage: MS2.coerce_map_from(QQ)
            sage: MS2.coerce_map_from(ZZ)
            Coercion map:
              From: Integer Ring
              To:   Full MatrixSpace of 3 by 3 dense matrices over Integer Ring

            sage: MatrixSpace(QQ, 1, 3).coerce_map_from(QQ)
        """
        return self._generic_coerce_map(self.base_ring())

    def _coerce_map_from_(self, S):
        r"""
        Canonical coercion from ``S`` to this matrix space.

        EXAMPLES::

            sage: MS1 = MatrixSpace(QQ, 3)
            sage: MS2 = MatrixSpace(ZZ, 3)
            sage: MS1.coerce_map_from(MS2)
            Coercion map:
              From: Full MatrixSpace of 3 by 3 dense matrices over Integer Ring
              To:   Full MatrixSpace of 3 by 3 dense matrices over Rational Field
            sage: MS2.coerce_map_from(MS1)

        There are also coercions possible from matrix group and
        arithmetic subgroups::

            sage: MS = MatrixSpace(GF(3), 2, 2)
            sage: MS.coerce_map_from(GL(2, 3))
            Coercion map:
              From: General Linear Group of degree 2 over Finite Field of size 3
              To:   Full MatrixSpace of 2 by 2 dense matrices over Finite Field of size 3
            sage: MS.coerce_map_from(GL(2, 2))
            sage: MS.coerce_map_from(Gamma1(5))                                         # needs sage.modular
            Coercion map:
              From: Congruence Subgroup Gamma1(5)
              To:   Full MatrixSpace of 2 by 2 dense matrices over Finite Field of size 3

        TESTS:

        Check that :trac:`22091` is fixed::

            sage: A = Zmod(4)
            sage: R = MatrixSpace(A, 2)
            sage: G = GL(2, A)
            sage: R.coerce_map_from(G)
            Coercion map:
              From: General Linear Group of degree 2 over Ring of integers modulo 4
              To:   Full MatrixSpace of 2 by 2 dense matrices over Ring of integers modulo 4
            sage: R.coerce_map_from(GL(2, ZZ))
            Coercion map:
              From: General Linear Group of degree 2 over Integer Ring
              To:   Full MatrixSpace of 2 by 2 dense matrices over Ring of integers modulo 4

            sage: m = R([[1, 0], [0, 1]])
            sage: m in G
            True
            sage: m in list(G)                                                          # needs sage.libs.gap
            True
            sage: m == G(m)
            True

            sage: G = SL(3, QQ)
            sage: M = MatrixSpace(QQ, 3)
            sage: G.one() == M.identity_matrix()
            True
            sage: G.one() + M.identity_matrix()
            [2 0 0]
            [0 2 0]
            [0 0 2]

        Verify which coercion maps are allowed (this should form a
        poset)::

            sage: S = []
            sage: S += [MatrixSpace(ZZ, 3, implementation='flint')]                     # needs sage.libs.linbox
            sage: S += [MatrixSpace(ZZ, 3, implementation='generic')]
            sage: S += [MatrixSpace(ZZ, 3, implementation='gap')]                       # needs sage.libs.gap
            sage: S += [MatrixSpace(ZZ, 3, sparse=True)]
            sage: mult = ''
            sage: for A in S:
            ....:     for B in S:
            ....:         if A.has_coerce_map_from(B):
            ....:             mult += 'X'
            ....:         else:
            ....:             mult += ' '
            ....:     mult += '\n'
            sage: print(mult)                                                           # needs sage.libs.linbox sage.libs.gap
            XXXX
             X X
              XX
               X

        Thanks to the coercion model, arithmetic is allowed between all
        these parents::

            sage: for A in S:
            ....:     for B in S:
            ....:         a = A.an_element()
            ....:         b = B.an_element()
            ....:         dummy = (a * b) + (a - b)
        """
        B = self.base()

        if isinstance(S, MatrixSpace):
            # Disallow coercion if dimensions do not match
            if self.nrows() != S.nrows() or self.ncols() != S.ncols():
                return False
            T = S.base()
            if B is not T:
                # Matrix spaces over different base rings.
                # TODO: make this an actual map induced by the map
                # on the bases, see Issue #25540
                return B.has_coerce_map_from(T)

            # Base ring and dimensions are the same. So the only
            # difference can be the implementation and sparseness.
            if self.is_sparse() != S.is_sparse():
                # Allow coercion sparse -> dense
                return S.is_sparse()

            # Allow coercion to the default implementation.
            # As a consequence, the default implementation is considered
            # the "common parent" when mixing implementations.
            return self._has_default_implementation()

        # Check for other parents whose elements are some kind of matrices
        try:
            meth_matrix_space = S.matrix_space
        except AttributeError:
            pass
        else:
            MS = meth_matrix_space()

            try:
                from sage.groups.matrix_gps.matrix_group import is_MatrixGroup
            except ImportError:
                pass
            else:
                if is_MatrixGroup(S):
                    return self.has_coerce_map_from(MS)

            try:
                from sage.modular.arithgroup.arithgroup_generic import is_ArithmeticSubgroup
            except ImportError:
                pass
            else:
                if is_ArithmeticSubgroup(S):
                    return self.has_coerce_map_from(MS)

            return False

        # The parent is not matrix-like: coerce via base ring
        return (self.nrows() == self.ncols()) and self._coerce_map_via([B], S)

    def _repr_(self):
        """
        Return the string representation of a MatrixSpace.

        EXAMPLES::

            sage: MS = MatrixSpace(ZZ,2,4,true)
            sage: repr(MS)
            'Full MatrixSpace of 2 by 4 sparse matrices over Integer Ring'
            sage: MS
            Full MatrixSpace of 2 by 4 sparse matrices over Integer Ring

            sage: MatrixSpace(ZZ, 2, implementation='flint')                            # needs sage.libs.linbox
            Full MatrixSpace of 2 by 2 dense matrices over Integer Ring
            sage: MatrixSpace(ZZ, 2, implementation='generic')
            Full MatrixSpace of 2 by 2 dense matrices over Integer Ring (using Matrix_generic_dense)
        """
        if self.is_sparse():
            s = "sparse"
        else:
            s = "dense"
        s = "Full MatrixSpace of %s by %s %s matrices over %s" % (
            self.__nrows, self.__ncols, s, self.base_ring())

        if not self._has_default_implementation():
            s += " (using {})".format(self.Element.__name__)

        return s

    def _repr_option(self, key):
        """
        Metadata about the :meth:`_repr_` output.

        See :meth:`sage.structure.parent._repr_option` for details.

        EXAMPLES::

            sage: MS = MatrixSpace(ZZ,2,4,true)
            sage: MS._repr_option('element_ascii_art')
            True
        """
        if key == 'element_ascii_art':
            return self.__nrows > 1
        return super()._repr_option(key)

    def _latex_(self):
        r"""
        Return the latex representation of a MatrixSpace.

        EXAMPLES::

            sage: MS3 = MatrixSpace(QQ,6,6,true)
            sage: latex(MS3)
            \mathrm{Mat}_{6\times 6}(\Bold{Q})
        """
        return "\\mathrm{Mat}_{%s\\times %s}(%s)" % (self.nrows(), self.ncols(),
                                                     latex.latex(self.base_ring()))

    def __len__(self):
        """
        Return number of elements of this matrix space if it fits in
        an int; raise a :class:`TypeError` if there are infinitely many
        elements, and raise an :class:`OverflowError` if there are finitely
        many but more than the size of an int.

        EXAMPLES::

            sage: len(MatrixSpace(GF(3), 3, 2))
            729
            sage: len(MatrixSpace(GF(3), 2, 3))
            729
            sage: 3^(2*3)
            729

            sage: len(MatrixSpace(GF(2003), 3, 2))                                      # needs sage.rings.finite_rings
            Traceback (most recent call last):
            ...
            OverflowError: cannot fit 'int' into an index-sized integer

            sage: len(MatrixSpace(QQ,3,2))
            Traceback (most recent call last):
            ...
            TypeError: len() of unsized object
        """
        return len(self.base_ring())**(self.nrows() * self.ncols())

    def __iter__(self):
        r"""
        Return a generator object which iterates through the elements of
        self. The order in which the elements are generated is based on a
        'weight' of a matrix which is the number of iterations on the base
        ring that are required to reach that matrix.

        The ordering is similar to a degree negative lexicographic order in
        monomials in a multivariate polynomial ring.

        EXAMPLES: Consider the case of 2 x 2 matrices over GF(5).

        ::

            sage: list(GF(5))
            [0, 1, 2, 3, 4]
            sage: MS = MatrixSpace(GF(5), 2, 2)
            sage: l = list(MS)

        Then, consider the following matrices::

            sage: A = MS([2,1,0,1]); A
            [2 1]
            [0 1]
            sage: B = MS([1,2,1,0]); B
            [1 2]
            [1 0]
            sage: C = MS([1,2,0,0]); C
            [1 2]
            [0 0]

        A appears before B since the weight of one of A's entries exceeds
        the weight of the corresponding entry in B earliest in the list.

        ::

            sage: l.index(A)
            41
            sage: l.index(B)
            46

        However, A would come after the matrix C since C has a lower weight
        than A.

        ::

            sage: l.index(A)
            41
            sage: l.index(C)
            19

        The weights of matrices over other base rings are not as obvious.
        For example, the weight of

        ::

            sage: MS = MatrixSpace(ZZ, 2, 2)
            sage: MS([-1,0,0,0])
            [-1  0]
            [ 0  0]

        is 2 since

        ::

            sage: i = iter(ZZ)
            sage: next(i)
            0
            sage: next(i)
            1
            sage: next(i)
            -1

        Some more examples::

            sage: MS = MatrixSpace(GF(2), 2)
            sage: a = list(MS)
            sage: len(a)
            16
            sage: for m in a:
            ....:     print(m)
            ....:     print('-')
            [0 0]
            [0 0]
            -
            [1 0]
            [0 0]
            -
            [0 1]
            [0 0]
            -
            [0 0]
            [1 0]
            -
            [0 0]
            [0 1]
            -
            [1 1]
            [0 0]
            -
            [1 0]
            [1 0]
            -
            [1 0]
            [0 1]
            -
            [0 1]
            [1 0]
            -
            [0 1]
            [0 1]
            -
            [0 0]
            [1 1]
            -
            [1 1]
            [1 0]
            -
            [1 1]
            [0 1]
            -
            [1 0]
            [1 1]
            -
            [0 1]
            [1 1]
            -
            [1 1]
            [1 1]
            -

        ::

            sage: MS = MatrixSpace(GF(2), 2, 3)
            sage: a = list(MS)
            sage: len(a)
            64
            sage: a[0]
            [0 0 0]
            [0 0 0]

        ::

            sage: MS = MatrixSpace(ZZ, 2, 3)
            sage: i = iter(MS)
            sage: a = [ next(i) for _ in range(6) ]
            sage: a[0]
            [0 0 0]
            [0 0 0]
            sage: a[4]
            [0 0 0]
            [1 0 0]

        For degenerate cases, where either the number of rows or columns
        (or both) are zero, then the single element of the space is
        returned.

        ::

            sage: list(MatrixSpace(GF(2), 2, 0))
            [[]]
            sage: list(MatrixSpace(GF(2), 0, 2))
            [[]]
            sage: list(MatrixSpace(GF(2), 0, 0))
            [[]]

        If the base ring does not support iteration (for example, with the
        reals), then the matrix space over that ring does not support
        iteration either.

        ::

            sage: MS = MatrixSpace(RR, 2)
            sage: a = list(MS)
            Traceback (most recent call last):
            ...
            NotImplementedError: len() of an infinite set
        """
        # Make sure that we can iterate over the base ring
        base_ring = self.base_ring()
        base_iter = iter(base_ring)

        number_of_entries = (self.__nrows * self.__ncols)

        # If the number of entries is zero, then just
        # yield the empty matrix in that case and return
        if number_of_entries == 0:
            yield self(0)
            return

        import sage.combinat.integer_vector

        if not base_ring.is_finite():
            # When the base ring is not finite, then we should go
            # through and yield the matrices by "weight", which is
            # the total number of iterations that need to be done
            # on the base ring to reach the matrix.
            base_elements = [next(base_iter)]
            weight = 0
            while True:
                for iv in sage.combinat.integer_vector.IntegerVectors(weight, number_of_entries):
                    yield self([base_elements[i] for i in iv])
                weight += 1
                base_elements.append(next(base_iter))
        else:
            # In the finite case, we do a similar thing except that
            # the "weight" of each entry is bounded by the number
            # of elements in the base ring
            order = base_ring.order()
            base_elements = list(base_ring)
            for weight in range((order - 1) * number_of_entries + 1):
                for iv in sage.combinat.integer_vector.IntegerVectors(weight, number_of_entries, max_part=(order - 1)):
                    yield self([base_elements[i] for i in iv])

    def __getitem__(self, x):
        """
        Return a polynomial ring over this ring or the `n`-th element of this ring.

        This method implements the syntax ``R['x']`` to define polynomial rings
        over matrix rings, while still allowing to get the `n`-th element of a
        finite matrix ring with ``R[n]`` for backward compatibility.

        (If this behaviour proves desirable for all finite enumerated rings, it
        should eventually be implemented in the corresponding category rather
        than here.)

        .. SEEALSO::

            :meth:`sage.categories.rings.Rings.ParentMethod.__getitem__`,
            :meth:`sage.structure.parent.Parent.__getitem__`

        EXAMPLES::

            sage: MS = MatrixSpace(GF(3), 2, 2)
            sage: MS['x']
            Univariate Polynomial Ring in x
             over Full MatrixSpace of 2 by 2 dense matrices
              over Finite Field of size 3
            sage: MS[0]
            [0 0]
            [0 0]
            sage: MS[9]
            [0 2]
            [0 0]

            sage: MS = MatrixSpace(QQ, 7)
            sage: MS['x']
            Univariate Polynomial Ring in x over Full MatrixSpace of 7 by 7 dense matrices over Rational Field
            sage: MS[2]
            Traceback (most recent call last):
            ...
            AttributeError: 'MatrixSpace_with_category' object has no attribute 'list'...
        """
        if isinstance(x, (integer.Integer, int)):
            return self.list()[x]
        return super().__getitem__(x)

    def basis(self):
        """
        Return a basis for this matrix space.

        .. WARNING::

            This will of course compute every generator of this matrix
            space. So for large dimensions, this could take a long time,
            waste a massive amount of memory (for dense matrices), and
            is likely not very useful. Don't use this on large matrix
            spaces.

        EXAMPLES::

            sage: list(Mat(ZZ,2,2).basis())
            [
            [1 0]  [0 1]  [0 0]  [0 0]
            [0 0], [0 0], [1 0], [0 1]
            ]
        """
        v = {(r, c): self.zero_matrix().__copy__()
             for r in range(self.__nrows)
             for c in range(self.__ncols)}
        one = self.base_ring().one()
        keys = []
        for r in range(self.__nrows):
            for c in range(self.__ncols):
                keys.append((r, c))
                v[r, c][r, c] = one
                v[r, c].set_immutable()
        from sage.sets.family import Family
        return Family(keys, v.__getitem__)

    def dimension(self):
        r"""
        Return (m rows) \* (n cols) of ``self`` as ``Integer``.

        EXAMPLES::

            sage: MS = MatrixSpace(ZZ,4,6)
            sage: u = MS.dimension()
            sage: u - 24 == 0
            True
        """
        return self.__nrows * self.__ncols

    def dims(self):
        """
        Return (m row, n col) representation of ``self`` dimension.

        EXAMPLES::

            sage: MS = MatrixSpace(ZZ,4,6)
            sage: MS.dims()
            (4, 6)
        """
        return (self.__nrows, self.__ncols)

    def submodule(self, gens, check=True, already_echelonized=False,
                  unitriangular=False, support_order=None, category=None,
                  *args, **opts):
        r"""
        The submodule spanned by a finite set of matrices.

        INPUT:

        - ``gens`` -- a list or family of elements of ``self``

        - ``check`` -- (default: ``True``) whether to verify that the
           elements of ``gens`` are in ``self``

        - ``already_echelonized`` -- (default: ``False``) whether
           the elements of ``gens`` are already in (not necessarily
           reduced) echelon form

        - ``unitriangular`` -- (default: ``False``) whether
          the lift morphism is unitriangular

        - ``support_order`` -- (optional) either something that can
          be converted into a tuple or a key function

        If ``already_echelonized`` is ``False``, then the
        generators are put in reduced echelon form using
        :meth:`echelonize`, and reindexed by `0, 1, \ldots`.

        .. WARNING::

            At this point, this method only works for finite
            dimensional submodules and if matrices can be
            echelonized over the base ring.

        If in addition ``unitriangular`` is ``True``, then
        the generators are made such that the coefficients of
        the pivots are 1, so that lifting map is unitriangular.

        The basis of the submodule uses the same index set as the
        generators, and the lifting map sends `y_i` to `gens[i]`.

        .. SEEALSO::

             :meth:`ModulesWithBasis.ParentMethods.submodule`

        EXAMPLES::

            sage: M = MatrixSpace(QQ, 2)
            sage: mat = M.matrix([[1, 2], [3, 4]])
            sage: X = M.submodule([mat], already_echelonized=True); X
            Free module generated by {0} over Rational Field

            sage: mat2 = M.matrix([[1, 0], [-3, 2]])
            sage: X = M.submodule([mat, mat2])
            sage: [X.lift(b) for b in X.basis()]
            [
            [ 1  0]  [0 1]
            [-3  2], [3 1]
            ]

            sage: A = matrix([[1, 1], [0, -1]])
            sage: B = matrix([[0, 1], [0, 2]])
            sage: X = M.submodule([A, B])
            sage: Xp = M.submodule([A, B], support_order=[(0,1), (1,1), (0,0)])
            sage: [X.lift(b) for b in X.basis()]
            [
            [ 1  0]  [0 1]
            [ 0 -3], [0 2]
            ]
            sage: [Xp.lift(b) for b in Xp.basis()]
            [
            [2/3   1]  [-1/3    0]
            [  0   0], [   0    1]
            ]
        """
        support_order = self._compute_support_order(gens, support_order)
        if not already_echelonized:
            gens = self.echelon_form(gens, unitriangular, order=support_order)
        else:
            from copy import copy
            # We will be making gens immutable, so copy the mutable matrices
            gens = [copy(g) if g.is_mutable() else g for g in gens]

        # We need to make sure the result immutable
        for g in gens:
            g.set_immutable()

        from sage.modules.with_basis.subquotient import SubmoduleWithBasis
        return SubmoduleWithBasis(gens, ambient=self,
                                  support_order=support_order,
                                  unitriangular=unitriangular,
                                  category=category, *args, **opts)

    from sage.misc.cachefunc import cached_method

    @cached_method
    def identity_matrix(self):
        """
        Return the identity matrix in ``self``.

        ``self`` must be a space of square
        matrices. The returned matrix is immutable. Please use ``copy`` if
        you want a modified copy.

        EXAMPLES::

            sage: MS1 = MatrixSpace(ZZ,4)
            sage: MS2 = MatrixSpace(QQ,3,4)
            sage: I = MS1.identity_matrix()
            sage: I
            [1 0 0 0]
            [0 1 0 0]
            [0 0 1 0]
            [0 0 0 1]
            sage: Er = MS2.identity_matrix()
            Traceback (most recent call last):
            ...
            TypeError: identity matrix must be square

        TESTS::

            sage: MS1.one()[1,2] = 3
            Traceback (most recent call last):
            ...
            ValueError: matrix is immutable; please change a copy instead (i.e., use copy(M) to change a copy of M).

        Check different implementations::

            sage: M1 = MatrixSpace(ZZ, 2, implementation='flint')                       # needs sage.libs.linbox
            sage: M2 = MatrixSpace(ZZ, 2, implementation='generic')

            sage: type(M1.identity_matrix())                                            # needs sage.libs.linbox
            <class 'sage.matrix.matrix_integer_dense.Matrix_integer_dense'>
            sage: type(M2.identity_matrix())
            <class 'sage.matrix.matrix_generic_dense.Matrix_generic_dense'>

        """
        if self.__nrows != self.__ncols:
            raise TypeError("identity matrix must be square")
        A = self.zero_matrix().__copy__()
        for i in range(self.__nrows):
            A[i, i] = 1
        A.set_immutable()
        return A

    one = identity_matrix

    def diagonal_matrix(self, entries):
        """
        Create a diagonal matrix in ``self`` using the specified elements

        INPUT:

        - ``entries`` -- the elements to use as the diagonal entries

        ``self`` must be a space of square matrices. The length of
        ``entries`` must be less than or equal to the matrix
        dimensions. If the length of ``entries`` is less than the
        matrix dimensions, ``entries`` is padded with zeroes at the
        end.

        EXAMPLES::

            sage: MS1 = MatrixSpace(ZZ,4)
            sage: MS2 = MatrixSpace(QQ,3,4)
            sage: I = MS1.diagonal_matrix([1, 2, 3, 4])
            sage: I
            [1 0 0 0]
            [0 2 0 0]
            [0 0 3 0]
            [0 0 0 4]
            sage: MS2.diagonal_matrix([1, 2])
            Traceback (most recent call last):
            ...
            TypeError: diagonal matrix must be square
            sage: MS1.diagonal_matrix([1, 2, 3, 4, 5])
            Traceback (most recent call last):
            ...
            ValueError: number of diagonal matrix entries (5) exceeds the matrix size (4)
            sage: MS1.diagonal_matrix([1/2, 2, 3, 4])
            Traceback (most recent call last):
            ...
            TypeError: no conversion of this rational to integer

        Check different implementations::

            sage: M1 = MatrixSpace(ZZ, 2, implementation='flint')                       # needs sage.libs.linbox
            sage: M2 = MatrixSpace(ZZ, 2, implementation='generic')

            sage: type(M1.diagonal_matrix([1, 2]))                                      # needs sage.libs.linbox
            <class 'sage.matrix.matrix_integer_dense.Matrix_integer_dense'>
            sage: type(M2.diagonal_matrix([1, 2]))
            <class 'sage.matrix.matrix_generic_dense.Matrix_generic_dense'>
        """
        if self.__nrows != self.__ncols:
            raise TypeError("diagonal matrix must be square")
        if self.__nrows < len(entries):
            raise ValueError('number of diagonal matrix entries (%s) exceeds the matrix size (%s)' % (len(entries), self.__nrows))
        A = self.zero_matrix().__copy__()
        for i in range(len(entries)):
            A[i, i] = entries[i]
        return A

    def is_dense(self):
        """
        Return whether matrices in ``self`` are dense.

        EXAMPLES::

            sage: Mat(RDF,2,3).is_sparse()
            False
            sage: Mat(RR,123456,22,sparse=True).is_sparse()
            True
        """
        return not self.__is_sparse

    def is_sparse(self):
        """
        Return whether matrices in ``self`` are sparse.

        EXAMPLES::

            sage: Mat(GF(2011), 10000).is_sparse()                                      # needs sage.rings.finite_rings
            False
            sage: Mat(GF(2011), 10000, sparse=True).is_sparse()                         # needs sage.rings.finite_rings
            True
        """
        return self.__is_sparse

    def is_finite(self):
        """
        Return whether this matrix space is finite.

        EXAMPLES::

            sage: MatrixSpace(GF(101), 10000).is_finite()
            True
            sage: MatrixSpace(QQ, 2).is_finite()
            False
        """
        return self.base_ring().is_finite()

    def gen(self, n):
        """
        Return the n-th generator of this matrix space.

        This does not compute all basis matrices, so it is reasonably
        intelligent.

        EXAMPLES::

            sage: M = Mat(GF(7), 10000, 5); M.ngens()
            50000
            sage: a = M.10
            sage: a[:4]
            [0 0 0 0 0]
            [0 0 0 0 0]
            [1 0 0 0 0]
            [0 0 0 0 0]
        """
        if hasattr(self, '__basis'):
            return self.__basis[n]
        r = n // self.__ncols
        c = n - (r * self.__ncols)
        z = self.zero_matrix().__copy__()
        z[r, c] = 1
        return z

    @cached_method
    def zero_matrix(self):
        """
        Return the zero matrix in ``self``.

        ``self`` must be a space of square matrices. The returned matrix is
        immutable. Please use ``copy`` if you want a modified copy.

        EXAMPLES::

            sage: z = MatrixSpace(GF(7), 2, 4).zero_matrix(); z
            [0 0 0 0]
            [0 0 0 0]
            sage: z.is_mutable()
            False

        TESTS::

            sage: MM = MatrixSpace(RDF,1,1,sparse=False); mat = MM.zero_matrix()
            sage: copy(mat)
            [0.0]
            sage: MM = MatrixSpace(RDF,0,0,sparse=False); mat = MM.zero_matrix()
            sage: copy(mat)
            []
            sage: mat.is_mutable()
            False
            sage: MM.zero().is_mutable()
            False
        """
        zero = self.base_ring().zero()
        res = self.element_class(self, zero, False, False)
        res.set_immutable()
        return res

    zero = zero_matrix

    def ngens(self):
        """
        Return the number of generators of this matrix space.

        This is the number of entries in the matrices in this space.

        EXAMPLES::

            sage: M = Mat(GF(7), 100, 200); M.ngens()
            20000
        """
        return self.dimension()

    def matrix(self, x=None, **kwds):
        r"""
        Create a matrix in ``self``.

        INPUT:

        - ``x`` -- data to construct a new matrix from. See :func:`matrix`

        - ``coerce`` -- (default: ``True``) if False, assume without
          checking that the values in ``x`` lie in the base ring

        OUTPUT:

        - a matrix in ``self``.

        EXAMPLES::

            sage: M = MatrixSpace(ZZ, 2)
            sage: M.matrix([[1,0],[0,-1]])
            [ 1  0]
            [ 0 -1]
            sage: M.matrix([1,0,0,-1])
            [ 1  0]
            [ 0 -1]
            sage: M.matrix([1,2,3,4])
            [1 2]
            [3 4]

        Note that the last "flip" cannot be performed if ``x`` is a
        matrix, no matter what is ``rows`` (it used to be possible but
        was fixed by :trac:`10793`)::

            sage: projection = matrix(ZZ,[[1,0,0],[0,1,0]])
            sage: projection
            [1 0 0]
            [0 1 0]
            sage: projection.parent()
            Full MatrixSpace of 2 by 3 dense matrices over Integer Ring
            sage: M = MatrixSpace(ZZ, 3 , 2)
            sage: M
            Full MatrixSpace of 3 by 2 dense matrices over Integer Ring
            sage: M(projection)
            Traceback (most recent call last):
            ...
            ValueError: inconsistent number of rows: should be 3 but got 2

        If you really want to make from a matrix another matrix of different
        dimensions, use either transpose method or explicit conversion to a
        list::

            sage: M(projection.list())
            [1 0]
            [0 0]
            [1 0]

        TESTS:

        The following corner cases were problematic while working on
        :trac:`10628`::

            sage: MS = MatrixSpace(ZZ,2,1)
            sage: MS([[1],[2]])
            [1]
            [2]

            sage: # needs sage.rings.real_mpfr
            sage: MS = MatrixSpace(CC, 2, 1)
            sage: x = polygen(ZZ, 'x')
            sage: F = NumberField(x^2 + 1, name='x')                                    # needs sage.rings.number_field
            sage: MS([F(1), F(0)])                                                      # needs sage.rings.number_field
            [ 1.00000000000000]
            [0.000000000000000]

        :trac:`10628` allowed to provide the data as lists of matrices, but
        :trac:`13012` prohibited it::

            sage: MS = MatrixSpace(ZZ, 4,2)
            sage: MS0 = MatrixSpace(ZZ, 2)
            sage: MS.matrix([MS0([1,2,3,4]), MS0([5,6,7,8])])
            Traceback (most recent call last):
            ...
            TypeError: unable to coerce <class 'sage.matrix.matrix_integer_dense.Matrix_integer_dense'> to an integer

        A mixed list of matrices and vectors is prohibited as well::

            sage: MS.matrix( [MS0([1,2,3,4])] + list(MS0([5,6,7,8])) )
            Traceback (most recent call last):
            ...
            TypeError: unable to coerce <class 'sage.matrix.matrix_integer_dense.Matrix_integer_dense'> to an integer

        Check that :trac:`13302` is fixed::

            sage: MatrixSpace(Qp(3), 1,1)([Qp(3).zero()])                               # needs sage.rings.padics
            [0]
            sage: MatrixSpace(Qp(3), 1,1)([Qp(3)(4/3)])                                 # needs sage.rings.padics
            [3^-1 + 1 + O(3^19)]

        One-rowed matrices over combinatorial free modules used to break
        the constructor (:trac:`17124`). Check that this is fixed::

            sage: # needs sage.combinat
            sage: Sym = SymmetricFunctions(ZZ)
            sage: h = Sym.h()
            sage: MatrixSpace(h, 1,1)([h[1]])
            [h[1]]
            sage: MatrixSpace(h, 2,1)([h[1], h[2]])
            [h[1]]
            [h[2]]

        Converting sparse to dense matrices used to be too slow
        (:trac:`20470`). Check that this is fixed::

            sage: m = identity_matrix(GF(2), 2000, sparse=True)
            sage: MS = MatrixSpace(GF(2), 2000, sparse=False)
            sage: md = MS(m)
            sage: md.parent() is MS
            True
        """
        return self(x, **kwds)

    def matrix_space(self, nrows=None, ncols=None, sparse=False):
        """
        Return the matrix space with given number of rows, columns and
        sparsity over the same base ring as self, and defaults the same as
        self.

        EXAMPLES::

            sage: M = Mat(GF(7), 100, 200)
            sage: M.matrix_space(5000)
            Full MatrixSpace of 5000 by 200 dense matrices over Finite Field of size 7
            sage: M.matrix_space(ncols=5000)
            Full MatrixSpace of 100 by 5000 dense matrices over Finite Field of size 7
            sage: M.matrix_space(sparse=True)
            Full MatrixSpace of 100 by 200 sparse matrices over Finite Field of size 7
        """
        if nrows is None:
            nrows = self.__nrows
        if ncols is None:
            ncols = self.__ncols
        base = self._base
        return MatrixSpace(base, nrows, ncols, sparse=sparse)

    def ncols(self):
        """
        Return the number of columns of matrices in this space.

        EXAMPLES::

            sage: M = Mat(ZZ['x'], 200000, 500000, sparse=True)
            sage: M.ncols()
            500000
        """
        return self.__ncols

    def nrows(self):
        """
        Return the number of rows of matrices in this space.

        EXAMPLES::

            sage: M = Mat(ZZ, 200000, 500000)
            sage: M.nrows()
            200000
        """
        return self.__nrows

    def row_space(self):
        """
        Return the module spanned by all rows of matrices in this matrix
        space. This is a free module of rank the number of rows. It will be
        sparse or dense as this matrix space is sparse or dense.

        EXAMPLES::

            sage: M = Mat(ZZ,20,5,sparse=False); M.row_space()
            Ambient free module of rank 5 over the principal ideal domain Integer Ring
        """
        try:
            return self.__row_space
        except AttributeError:
            self.__row_space = sage.modules.free_module.FreeModule(self.base_ring(),
                                                self.ncols(), sparse=self.is_sparse())
            return self.__row_space

    def column_space(self):
        """
        Return the module spanned by all columns of matrices in this matrix
        space. This is a free module of rank the number of columns. It will
        be sparse or dense as this matrix space is sparse or dense.

        EXAMPLES::

            sage: M = Mat(GF(9,'a'), 20, 5, sparse=True); M.column_space()              # needs sage.rings.finite_rings
            Sparse vector space of dimension 20 over Finite Field in a of size 3^2
        """
        try:
            return self.__column_space
        except AttributeError:
            self.__column_space = sage.modules.free_module.FreeModule(self.base_ring(), self.nrows(),
                                                                   sparse=self.is_sparse())
            return self.__column_space

    def random_element(self, density=None, *args, **kwds):
        """
        Return a random element from this matrix space.

        INPUT:

        -  ``density`` - ``float`` or ``None`` (default: ``None``);  rough
           measure of the proportion of nonzero entries in the random matrix;
           if set to ``None``, all entries of the matrix are randomized,
           allowing for any element of the underlying ring, but if set to
           a ``float``, a proportion of entries is selected and randomized to
           non-zero elements of the ring

        -  ``*args, **kwds`` - remaining parameters, which may be passed to
           the random_element function of the base ring. ("may be", since this
           function calls the ``randomize`` function on the zero matrix, which
           need not call the ``random_element`` function of the base ring at
           all in general.)

        OUTPUT:

        -  Matrix

        .. NOTE::

            This method will randomize a proportion of roughly ``density`` entries
            in a newly allocated zero matrix.

            By default, if the user sets the value of ``density`` explicitly, this
            method will enforce that these entries are set to non-zero values.
            However, if the test for equality with zero in the base ring is too
            expensive, the user can override this behaviour by passing the
            argument ``nonzero=False`` to this method.

            Otherwise, if the user does not set the value of ``density``, the
            default value is taken to be 1, and the option ``nonzero=False`` is
            passed to the ``randomize`` method.

        EXAMPLES::

            sage: M = Mat(ZZ, 2, 5).random_element()
            sage: TestSuite(M).run()

            sage: M = Mat(QQ, 2, 5).random_element(density=0.5)
            sage: TestSuite(M).run()

            sage: M = Mat(QQ, 3, sparse=True).random_element()
            sage: TestSuite(M).run()                                                    # needs sage.libs.pari

            sage: M = Mat(GF(9,'a'), 3, sparse=True).random_element()                   # needs sage.rings.finite_rings
            sage: TestSuite(M).run()                                                    # needs sage.rings.finite_rings
        """
        Z = self.zero_matrix().__copy__()
        if density is None:
            Z.randomize(density=float(1), nonzero=kwds.pop('nonzero', False),
                *args, **kwds)
        else:
            Z.randomize(density=density, nonzero=kwds.pop('nonzero', True),
                *args, **kwds)
        return Z

    def _an_element_(self):
        """
        Create a typical element of this matrix space.

        This uses ``some_elements`` of the base ring.

        EXAMPLES::

            sage: MatrixSpace(QQ, 3, 3).an_element()  # indirect doctest
            [ 1/2 -1/2    2]
            [  -2    0    1]
            [  -1   42  2/3]

        TESTS::

            sage: MatrixSpace(ZZ, 0, 0).an_element()
            []

        Check that this works for large matrices and that it returns a
        matrix which is not too trivial::

            sage: M = MatrixSpace(GF(2), 100, 100).an_element()
            sage: M.rank() >= 2
            True

        Check that this works for sparse matrices::

            sage: M = MatrixSpace(ZZ, 1000, 1000, sparse=True).an_element()
            sage: 96 <= M.density() * 10^6 <= 99
            True
        """
        from .args import MatrixArgs
        dim = self.dimension()
        if dim > 100 and self.is_sparse():
            # Sparse case: add 100 elements
            D = {}
            nr = self.nrows()
            nc = self.ncols()
            from random import randrange
            n = 0
            while True:
                for el in self.base().some_elements():
                    if n == 100:
                        ma = MatrixArgs(D, space=self)
                        del D
                        return ma.matrix()
                    D[randrange(nr), randrange(nc)] = el
                    n += 1
                assert D
        else:
            # Dense case
            # Keep appending to L until we have enough elements
            L = []
            while True:
                for el in self.base().some_elements():
                    if len(L) == dim:
                        ma = MatrixArgs(L, space=self)
                        del L  # for efficiency: this may avoid a copy of L
                        return ma.matrix()
                    L.append(el)
                assert L

    def some_elements(self):
        r"""
        Return some elements of this matrix space.

        See :class:`TestSuite` for a typical use case.

        OUTPUT:

        An iterator.

        EXAMPLES::

            sage: M = MatrixSpace(ZZ, 2, 2)
            sage: tuple(M.some_elements())
            (
            [ 0  1]  [1 0]  [0 1]  [0 0]  [0 0]
            [-1  2], [0 0], [0 0], [1 0], [0 1]
            )
            sage: M = MatrixSpace(QQ, 2, 3)
            sage: tuple(M.some_elements())
            (
            [ 1/2 -1/2    2]  [1 0 0]  [0 1 0]  [0 0 1]  [0 0 0]  [0 0 0]  [0 0 0]
            [  -2    0    1], [0 0 0], [0 0 0], [0 0 0], [1 0 0], [0 1 0], [0 0 1]
            )
            sage: M = MatrixSpace(SR, 2, 2)                                             # needs sage.symbolic
            sage: tuple(M.some_elements())                                              # needs sage.symbolic
            (
            [some_variable some_variable]  [1 0]  [0 1]  [0 0]  [0 0]
            [some_variable some_variable], [0 0], [0 0], [1 0], [0 1]
            )
        """
        yield self.an_element()
        yield from self.gens()

    def _magma_init_(self, magma):
        r"""
        EXAMPLES: We first coerce a square matrix.

        ::

            sage: magma(MatrixSpace(QQ, 3))                     # optional - magma
            Full Matrix Algebra of degree 3 over Rational Field

        ::

            sage: magma(MatrixSpace(Integers(8), 2, 3))         # optional - magma
            Full RMatrixSpace of 2 by 3 matrices over IntegerRing(8)
        """
        K = magma(self.base_ring())
        if self.__nrows == self.__ncols:
            return 'MatrixAlgebra(%s,%s)' % (K.name(), self.__nrows)
        return 'RMatrixSpace(%s,%s,%s)' % (K.name(), self.__nrows, self.__ncols)

    def _polymake_init_(self):
        r"""
        Return the polymake representation of the matrix space.

        EXAMPLES::

            sage: polymake(MatrixSpace(QQ, 3))                  # optional - jupymake
            Matrix<Rational>
            sage: polymake(MatrixSpace(QuadraticField(5), 3))   # optional - jupymake, needs sage.rings.number_field
            Matrix<QuadraticExtension>
        """
        from sage.interfaces.polymake import polymake
        K = polymake(self.base_ring())
        return '"Matrix<{}>"'.format(K)

    def _random_nonzero_element(self, *args, **kwds):
        """
        Return a random non-zero matrix.

        This function repeatedly calls ``random_element`` until a non-zero
        matrix is obtained.

        INPUT:

        - ``*args``, ``**kwds`` - Parameters that can be forwarded to the
          ``random_element`` method

        OUTPUT:

        - Random non-zero matrix

        EXAMPLES::

            sage: M = MatrixSpace(ZZ, 4)
            sage: A = M._random_nonzero_element()
            sage: A.is_zero()
            False

            sage: M = MatrixSpace(ZZ, 0)
            sage: A = M._random_nonzero_element()
            Traceback (most recent call last):
            ...
            ValueError: Full MatrixSpace of 0 by 0 dense matrices over Integer Ring only has zero elements
        """
        if 0 in self.dims():
            raise ValueError("{} only has zero elements".format(self))
        rand_matrix = self.random_element(*args, **kwds)
        while rand_matrix.is_zero():
            rand_matrix = self.random_element(*args, **kwds)
        return rand_matrix


def dict_to_list(entries, nrows, ncols):
    r"""
    Given a dictionary of coordinate tuples, return the list given by
    reading off the nrows\*ncols matrix in row order.

    EXAMPLES::

        sage: from sage.matrix.matrix_space import dict_to_list
        sage: d = {}
        sage: d[(0,0)] = 1
        sage: d[(1,1)] = 2
        sage: dict_to_list(d, 2, 2)
        [1, 0, 0, 2]
        sage: dict_to_list(d, 2, 3)
        [1, 0, 0, 0, 2, 0]
    """
    v = [0] * (nrows * ncols)
    for ij, y in entries.items():
        i, j = ij
        v[i * ncols + j] = y
    return v


def _test_trivial_matrices_inverse(ring, sparse=True, implementation=None, checkrank=True):
    """
    Tests inversion, determinant and is_invertible for trivial matrices.

    This function is a helper to check that the inversion of trivial matrices
    (of size 0x0, nx0, 0xn or 1x1) is handled consistently by the various
    implementation of matrices. The coherency is checked through a bunch of
    assertions. If an inconsistency is found, an AssertionError is raised
    which should make clear what is the problem.

    INPUT:

    - ``ring`` - a ring
    - ``sparse`` - a boolean
    - ``checkrank`` - a boolean

    OUTPUT:

    - nothing if everything is correct, otherwise raise an AssertionError

    The methods determinant, is_invertible, rank and inverse are checked for
     - the 0x0 empty identity matrix
     - the 0x3 and 3x0 matrices
     - the 1x1 null matrix [0]
     - the 1x1 identity matrix [1]

    If ``checkrank`` is ``False`` then the rank is not checked. This is used
    the check matrix over ring where echelon form is not implemented.

    .. TODO::

        This must be adapted to category check framework when ready
        (see :trac:`5274`).

    TESTS::

        sage: from sage.matrix.matrix_space import _test_trivial_matrices_inverse as tinv
        sage: tinv(ZZ, sparse=True)
        sage: tinv(ZZ, sparse=False, implementation='flint')                            # needs sage.libs.linbox
        sage: tinv(ZZ, sparse=False, implementation='generic')
        sage: tinv(QQ, sparse=True)
        sage: tinv(QQ, sparse=False, implementation='flint')                            # needs sage.libs.linbox
        sage: tinv(QQ, sparse=False, implementation='generic')
        sage: tinv(GF(11), sparse=True)
        sage: tinv(GF(11), sparse=False)
        sage: tinv(GF(2), sparse=True)
        sage: tinv(GF(2), sparse=False)
        sage: tinv(SR, sparse=True)                                                     # needs sage.symbolic
        sage: tinv(SR, sparse=False)                                                    # needs sage.symbolic

        sage: # needs scipy
        sage: tinv(RDF, sparse=True)
        sage: tinv(RDF, sparse=False)
        sage: tinv(CDF, sparse=True)                                                    # needs sage.rings.complex_double
        sage: tinv(CDF, sparse=False)                                                   # needs sage.rings.complex_double
        sage: tinv(CyclotomicField(7), sparse=True)                                     # needs sage.rings.number_field
        sage: tinv(CyclotomicField(7), sparse=False)                                    # needs sage.rings.number_field
        sage: tinv(QQ['x,y'], sparse=True)
        sage: tinv(QQ['x,y'], sparse=False)

    """
    # Check that the empty 0x0 matrix is it's own inverse with det=1.
    ms00 = MatrixSpace(ring, 0, 0, sparse=sparse)
    m00 = ms00(0)
    assert m00.determinant() == ring(1)
    assert m00.is_invertible()
    assert m00.inverse() == m00
    if checkrank:
        assert m00.rank() == 0

    # Check that the empty 0x3 and 3x0 matrices are not invertible and that
    # computing the determinant raise the proper exception.
    for ms0 in [MatrixSpace(ring, 0, 3, sparse=sparse),
                MatrixSpace(ring, 3, 0, sparse=sparse)]:
        mn0 = ms0(0)
        assert not mn0.is_invertible()
        try:
            d = mn0.determinant()
            print(d)
            res = False
        except ValueError:
            res = True
        assert res
        try:
            mn0.inverse()
            res = False
        except ArithmeticError:
            res = True
        assert res
        if checkrank:
            assert mn0.rank() == 0

    # Check that the null 1x1 matrix is not invertible and that det=0
    ms1 = MatrixSpace(ring, 1, 1, sparse=sparse)
    m0 = ms1(0)
    assert not m0.is_invertible()
    assert m0.determinant() == ring(0)
    try:
        m0.inverse()
        res = False
    except (ZeroDivisionError, RuntimeError):
        # FIXME: Make pynac throw a ZeroDivisionError on division by
        # zero instead of a runtime Error
        res = True
    assert res
    if checkrank:
        assert m0.rank() == 0

    # Check that the identity 1x1 matrix is its own inverse with det=1
    m1 = ms1(1)
    assert m1.is_invertible()
    assert m1.determinant() == ring(1)
    inv = m1.inverse()
    assert inv == m1
    if checkrank:
        assert m1.rank() == 1


test_trivial_matrices_inverse = deprecated_function_alias(33612, _test_trivial_matrices_inverse)


# Fix unpickling Matrix_modn_dense and Matrix_integer_2x2
lazy_import('sage.matrix.matrix_modn_dense_double', 'Matrix_modn_dense_double')
lazy_import('sage.matrix.matrix_integer_dense', 'Matrix_integer_dense')


def _MatrixSpace_ZZ_2x2():
    from sage.rings.integer_ring import ZZ
    return MatrixSpace(ZZ, 2)


register_unpickle_override('sage.matrix.matrix_modn_dense',
    'Matrix_modn_dense', Matrix_modn_dense_double)
register_unpickle_override('sage.matrix.matrix_integer_2x2',
    'Matrix_integer_2x2', Matrix_integer_dense)
register_unpickle_override('sage.matrix.matrix_integer_2x2',
    'MatrixSpace_ZZ_2x2_class', MatrixSpace)
register_unpickle_override('sage.matrix.matrix_integer_2x2',
    'MatrixSpace_ZZ_2x2', _MatrixSpace_ZZ_2x2)
lazy_import('sage.matrix.matrix_gf2e_dense', 'unpickle_matrix_gf2e_dense_v0')
register_unpickle_override('sage.matrix.matrix_mod2e_dense',
    'unpickle_matrix_mod2e_dense_v0', unpickle_matrix_gf2e_dense_v0)<|MERGE_RESOLUTION|>--- conflicted
+++ resolved
@@ -909,11 +909,7 @@
             sage: rings.append(PolynomialRing(QQ, 'x'))
             sage: rings.append(PolynomialRing(CC, 2, 'x'))                              # needs sage.rings.real_mpfr
             sage: rings.append(SR)                                                      # needs sage.symbolic
-<<<<<<< HEAD
-            sage: rings.extend([GF(2), GF(11)]
-=======
             sage: rings.extend([GF(2), GF(11)])
->>>>>>> ffa0785a
             sage: rings.extend([GF(2^8,'a'), GF(3^19,'a')])                             # needs sage.rings.finite_rings
             sage: x = polygen(QQ)
             sage: rings.extend([NumberField(x^3 + 2, 'a'), CyclotomicField(4)])         # needs sage.rings.number_field
