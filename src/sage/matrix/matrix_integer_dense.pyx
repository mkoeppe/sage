# sage_setup: distribution = sagemath-linbox
# distutils: extra_compile_args = NTL_CFLAGS M4RI_CFLAGS
# distutils: libraries = iml NTL_LIBRARIES gmp m CBLAS_LIBRARIES
# distutils: library_dirs = NTL_LIBDIR CBLAS_LIBDIR
# distutils: extra_link_args = NTL_LIBEXTRA
# distutils: include_dirs = NTL_INCDIR M4RI_INCDIR CBLAS_INCDIR
"""
Dense matrices over the integer ring

AUTHORS:

- William Stein

- Robert Bradshaw

- Marc Masdeu (August 2014). Implemented using FLINT, see :issue:`16803`.

- Jeroen Demeyer (October 2014): lots of fixes, see :issue:`17090` and
  :issue:`17094`.

- Vincent Delecroix (February 2015): make it faster, see :issue:`17822`.

- Vincent Delecroix (May 2017): removed duplication of entries and
  cleaner linbox interface

EXAMPLES::

    sage: a = matrix(ZZ, 3,3, range(9)); a
    [0 1 2]
    [3 4 5]
    [6 7 8]
    sage: a.det()
    0
    sage: a[0,0] = 10; a.det()
    -30
    sage: a.charpoly()
    x^3 - 22*x^2 + 102*x + 30
    sage: b = -3*a
    sage: a == b
    False
    sage: b < a
    True

TESTS::

    sage: a = matrix(ZZ,2,range(4), sparse=False)
    sage: TestSuite(a).run()
    sage: Matrix(ZZ,0,0).inverse()
    []
"""

#*****************************************************************************
#       Copyright (C) 2006,2007 William Stein
#       Copyright (C) 2014 Marc Masdeu
#       Copyright (C) 2014 Jeroen Demeyer
#       Copyright (C) 2015,2016,2017 Vincent Delecroix
#
# This program is free software: you can redistribute it and/or modify
# it under the terms of the GNU General Public License as published by
# the Free Software Foundation, either version 2 of the License, or
# (at your option) any later version.
#                  http://www.gnu.org/licenses/
#*****************************************************************************

from libc.stdint cimport int64_t
from libc.string cimport strcpy, strlen

from sage.cpython.string cimport char_to_str, str_to_bytes
from sage.ext.stdsage cimport PY_NEW
from cysignals.signals cimport sig_check, sig_on, sig_str, sig_off
from cysignals.memory cimport sig_malloc, sig_free, check_allocarray

from sage.libs.gmp.mpz cimport *

from sage.modules.vector_integer_dense cimport Vector_integer_dense

from sage.misc.timing import cputime
from sage.misc.verbose import verbose, get_verbose

from sage.arith.misc import previous_prime
from sage.arith.long cimport integer_check_long_py
from sage.arith.power cimport generic_power
from sage.structure.element cimport Element
from sage.structure.proof.proof import get_flag as get_proof_flag
from sage.structure.richcmp cimport rich_to_bool
from sage.misc.randstate cimport randstate, current_randstate
from sage.misc.superseded import deprecated_function_alias
from sage.matrix.args cimport SparseEntry, MatrixArgs_init

#########################################################
# PARI C library
from cypari2.gen cimport Gen
from cypari2.stack cimport clear_stack, new_gen
from cypari2.paridecl cimport *
from sage.libs.pari import pari
from sage.libs.pari.convert_gmp cimport INT_to_mpz
from sage.libs.pari.convert_flint cimport (_new_GEN_from_fmpz_mat_t,
           _new_GEN_from_fmpz_mat_t_rotate90, integer_matrix)
from sage.libs.pari.convert_sage_matrix import gen_to_sage_matrix
#########################################################

from sage.arith.multi_modular cimport MultiModularBasis

from sage.libs.flint.fmpz cimport *
from sage.libs.flint.fmpz_mat cimport *

from sage.rings.integer cimport Integer
from sage.rings.rational_field import QQ
from sage.rings.real_double import RDF
from sage.rings.integer_ring import ZZ, IntegerRing_class
from sage.rings.integer_ring cimport IntegerRing_class
from sage.rings.finite_rings.integer_mod_ring import IntegerModRing
from sage.rings.polynomial.polynomial_ring_constructor import PolynomialRing
from sage.rings.polynomial.polynomial_integer_dense_flint cimport Polynomial_integer_dense_flint
from sage.structure.element cimport Element, Vector
from sage.structure.element import Vector

from sage.matrix.matrix_modn_dense_float cimport Matrix_modn_dense_template
from sage.matrix.matrix_modn_dense_float cimport Matrix_modn_dense_float
from sage.matrix.matrix_modn_dense_double cimport Matrix_modn_dense_double

from sage.matrix.matrix_mod2_dense import Matrix_mod2_dense
from sage.matrix.matrix_mod2_dense cimport Matrix_mod2_dense
from sage.rings.finite_rings.finite_field_constructor import GF


from sage.matrix.matrix2 import decomp_seq

from sage.matrix.matrix cimport Matrix

cimport sage.structure.element

import sage.matrix.matrix_space as matrix_space

################
# Used for modular HNF
from sage.rings.fast_arith cimport arith_int
cdef arith_int ai = arith_int()

######### linbox interface ##########
from sage.libs.linbox.linbox_flint_interface cimport *

########## iml -- integer matrix library ###########
from sage.libs.iml cimport *

fplll_fp_map = {None: None,
                'fp': 'double',
                'ld': 'long double',
                'xd': 'dpe',
                'rr': 'mpfr'}


cdef inline mpz_t * fmpz_mat_to_mpz_array(fmpz_mat_t m) except? NULL:
    cdef mpz_t * entries = <mpz_t *>check_allocarray(fmpz_mat_nrows(m), sizeof(mpz_t) * fmpz_mat_ncols(m))
    cdef size_t i, j
    cdef size_t k = 0
    sig_on()
    for i in range(fmpz_mat_nrows(m)):
        for j in range(fmpz_mat_ncols(m)):
            mpz_init(entries[k])
            fmpz_get_mpz(entries[k], fmpz_mat_entry(m, i, j))
            k += 1
    sig_off()
    return entries


cdef inline void mpz_array_clear(mpz_t * a, size_t length) noexcept:
    cdef size_t i
    for i in range(length):
        mpz_clear(a[i])
    sig_free(a)

cdef class Matrix_integer_dense(Matrix_dense):
    r"""
    Matrix over the integers, implemented using FLINT.

    On a 32-bit machine, they can have at most `2^{32}-1` rows or
    columns.  On a 64-bit machine, matrices can have at most
    `2^{64}-1` rows or columns.

    EXAMPLES::

        sage: a = MatrixSpace(ZZ,3)(2); a
        [2 0 0]
        [0 2 0]
        [0 0 2]
        sage: a = matrix(ZZ,1,3, [1,2,-3]); a
        [ 1  2 -3]
        sage: a = MatrixSpace(ZZ,2,4)(2); a
        Traceback (most recent call last):
        ...
        TypeError: nonzero scalar matrix must be square

    TESTS:

    Test hashing::

        sage: a = Matrix(ZZ, 2, [1,2,3,4])
        sage: hash(a)
        Traceback (most recent call last):
        ...
        TypeError: mutable matrices are unhashable
        sage: a.set_immutable()
        sage: hash(a)
        1846857684291126914  # 64-bit
        1591707266           # 32-bit
    """
    def __cinit__(self):
        """
        Create and allocate memory for the matrix. Does not actually
        initialize any of the memory.

        EXAMPLES::

            sage: from sage.matrix.matrix_integer_dense import Matrix_integer_dense
            sage: a = Matrix_integer_dense.__new__(Matrix_integer_dense, Mat(ZZ,3), 0,0,0)
            sage: type(a)
            <class 'sage.matrix.matrix_integer_dense.Matrix_integer_dense'>

        TESTS::

            sage: Matrix(ZZ, sys.maxsize, sys.maxsize)
            Traceback (most recent call last):
            ...
            RuntimeError: FLINT exception
        """
        sig_str("FLINT exception")
        fmpz_mat_init(self._matrix, self._nrows, self._ncols)
        sig_off()

    def __dealloc__(self):
        """
        Frees all the memory allocated for this matrix.

        EXAMPLES::

            sage: a = Matrix(ZZ,2,[1,2,3,4])
            sage: del a
        """
        fmpz_mat_clear(self._matrix)

    def __init__(self, parent, entries=None, copy=None, bint coerce=True):
        r"""
        Initialize a dense matrix over the integers.

        INPUT:

        - ``parent`` -- a matrix space over ``ZZ``

        - ``entries`` -- see :func:`matrix`

        - ``copy`` -- ignored (for backwards compatibility)

        - ``coerce`` -- if ``False``, assume without checking that the
          entries are of type :class:`Integer`

        EXAMPLES:

        The __init__ function is called implicitly in each of the
        examples below to actually fill in the values of the matrix.

        We create a `2 \times 2` and a `1\times 4` matrix::

            sage: matrix(ZZ,2,2,range(4))
            [0 1]
            [2 3]
            sage: Matrix(ZZ,1,4,range(4))
            [0 1 2 3]

        If the number of columns isn't given, it is determined from the
        number of elements in the list.

        ::

            sage: matrix(ZZ,2,range(4))
            [0 1]
            [2 3]
            sage: matrix(ZZ,2,range(6))
            [0 1 2]
            [3 4 5]

        Another way to make a matrix is to create the space of matrices and
        coerce lists into it.

        ::

            sage: A = Mat(ZZ,2); A
            Full MatrixSpace of 2 by 2 dense matrices over Integer Ring
            sage: A(range(4))
            [0 1]
            [2 3]

        Actually it is only necessary that the input can be coerced to a
        list, so the following also works::

            sage: v = reversed(range(4))
            sage: A(v)
            [3 2]
            [1 0]

        Matrices can have many rows or columns (in fact, on a 64-bit
        machine they could have up to `2^64-1` rows or columns)::

            sage: v = matrix(ZZ,1,10^5, range(10^5))
            sage: v.parent()
            Full MatrixSpace of 1 by 100000 dense matrices over Integer Ring
        """
        ma = MatrixArgs_init(parent, entries)
        cdef Integer z
        for t in ma.iter(coerce, True):
            se = <SparseEntry>t
            z = <Integer>se.entry
            fmpz_set_mpz(fmpz_mat_entry(self._matrix, se.i, se.j), z.value)

    cdef set_unsafe(self, Py_ssize_t i, Py_ssize_t j, object x):
        """
        Set position i,j of this matrix to ``x``.

        The object ``x`` must be of type ``Integer``.

        INPUT:

        - ``i`` -- row

        - ``j`` -- column

        - ``x`` -- must be Integer! The value to set ``self[i,j]`` to.

        EXAMPLES::

            sage: a = matrix(ZZ,2,3, range(6)); a
            [0 1 2]
            [3 4 5]
            sage: a[0,0] = 10
            sage: a
            [10  1  2]
            [ 3  4  5]
        """
        self.set_unsafe_mpz(i, j, (<Integer>x).value)

    cdef void set_unsafe_mpz(self, Py_ssize_t i, Py_ssize_t j, const mpz_t value) noexcept:
        """
        Set position i,j of this matrix to ``value``.

        INPUT:

        - ``i`` -- row

        - ``j`` -- column

        - ``value`` -- the value to set ``self[i,j]`` to; this will make a
          copy of ``value``

        EXAMPLES::

            sage: a = matrix(ZZ,2,3, range(6)); a
            [0 1 2]
            [3 4 5]
            sage: a[0,0] = 10
            sage: a
            [10  1  2]
            [ 3  4  5]
        """
        fmpz_set_mpz(fmpz_mat_entry(self._matrix,i,j), value)

    cdef void set_unsafe_int(self, Py_ssize_t i, Py_ssize_t j, int value) noexcept:
        """
        Set position i,j of this matrix to ``value``.
        """
        fmpz_set_si(fmpz_mat_entry(self._matrix,i,j), value)

    cdef void set_unsafe_double(self, Py_ssize_t i, Py_ssize_t j, double value) noexcept:
        """
        Set position i,j of this matrix to ``value``.
        """
        fmpz_set_d(fmpz_mat_entry(self._matrix,i,j), value)

    cdef get_unsafe(self, Py_ssize_t i, Py_ssize_t j):
        """
        Return the (i, j) entry of ``self`` as a new Integer.

        .. WARNING::

           This is very unsafe; it assumes i and j are in the right
           range.

        EXAMPLES::

            sage: a = MatrixSpace(ZZ,3)(range(9)); a
            [0 1 2]
            [3 4 5]
            [6 7 8]
            sage: a[1,2]
            5
            sage: a[4,7]
            Traceback (most recent call last):
            ...
            IndexError: matrix index out of range
            sage: a[-1,0]
            6
        """
        cdef Integer z = Integer.__new__(Integer)
        self.get_unsafe_mpz(i, j, z.value)
        return z

    cdef inline void get_unsafe_mpz(self, Py_ssize_t i, Py_ssize_t j, mpz_t value) noexcept:
        """
        Copy entry i,j of the matrix ``self`` to ``value``.

        .. WARNING::

           This is very unsafe; it assumes i and j are in the right
           range.

        EXAMPLES::

            sage: a = MatrixSpace(ZZ,3)(range(9)); a
            [0 1 2]
            [3 4 5]
            [6 7 8]
            sage: a[1,2]
            5
            sage: a[4,7]
            Traceback (most recent call last):
            ...
            IndexError: matrix index out of range
            sage: a[-1,0]
            6
        """
        fmpz_get_mpz(value,fmpz_mat_entry(self._matrix, i, j))

    cdef inline int get_unsafe_int(self, Py_ssize_t i, Py_ssize_t j) noexcept:
        """
        Return the (i, j) entry of ``self`` as a new Integer.

        .. WARNING::

           This is very unsafe; it assumes i and j are in the right
           range.
        """
        return fmpz_get_si(fmpz_mat_entry(self._matrix, i, j))

    cdef inline double get_unsafe_double(self, Py_ssize_t i, Py_ssize_t j) noexcept:
        """
        Return the (i, j) entry of ``self`` as a new Integer.

        .. WARNING::

           This is very unsafe; it assumes i and j are in the right
           range.

        EXAMPLES::

            sage: a = MatrixSpace(ZZ,3)(range(9)); a
            [0 1 2]
            [3 4 5]
            [6 7 8]
            sage: a[1,2]
            5
            sage: a[4,7]
            Traceback (most recent call last):
            ...
            IndexError: matrix index out of range
            sage: a[-1,0]
            6
        """
        return fmpz_get_d(fmpz_mat_entry(self._matrix, i, j))

    cdef bint get_is_zero_unsafe(self, Py_ssize_t i, Py_ssize_t j) except -1:
        """
        Return 1 if the entry (i, j) is zero, otherwise 0.

        .. WARNING::

           This is very unsafe; it assumes i and j are in the right
           range.
        """
        return fmpz_is_zero(fmpz_mat_entry(self._matrix, i,j))

    def _pickle(self):
        """
        EXAMPLES::

            sage: a = matrix(ZZ,2,3,[1,193,15,-2,3,0])
            sage: a._pickle() == (b'1 61 f -2 3 0', 0)
            True

            sage: S = ModularSymbols(250,4,sign=1).cuspidal_submodule().new_subspace().decomposition() # long time
            sage: S == loads(dumps(S)) # long time
            True
        """
        return self._pickle_version0(), 0

    cdef _pickle_version0(self):
        """
        EXAMPLES::

            sage: matrix(ZZ,1,3,[1,193,15])._pickle() == (b'1 61 f', 0)   # indirect doctest
            True
        """
        return str_to_bytes(self._export_as_string(32), 'ascii')

    cpdef _export_as_string(self, int base=10):
        """
        Return space separated string of the entries in this matrix, in the
        given base. This is optimized for speed.

        INPUT:

        - ``base`` -- integer <= 36; (default: 10)

        EXAMPLES::

            sage: m = matrix(ZZ,2,3,[1,2,-3,1,-2,-45])
            sage: m._export_as_string(10)
            '1 2 -3 1 -2 -45'
            sage: m._export_as_string(16)
            '1 2 -3 1 -2 -2d'
        """
        # TODO: *maybe* redo this to use mpz_import and mpz_export
        # from sec 5.14 of the GMP manual. ??
        cdef int i, j, len_so_far, m, n
        cdef char *s
        cdef char *t
        cdef char *tmp

        if self._nrows == 0 or self._ncols == 0:
            data = ''
        else:
            n = self._nrows*self._ncols*10
            s = <char*> sig_malloc(n * sizeof(char))
            t = s
            len_so_far = 0

            sig_on()
            for i from 0 <= i < self._nrows:
                for j from 0 <= j < self._ncols:
                    # mat_entry = fmpz_mat_entry(self._matrix,i,j)
                    m = fmpz_sizeinbase(fmpz_mat_entry(self._matrix,i,j), base)
                    if len_so_far + m + 2 >= n:
                        # copy to new string with double the size
                        n = 2*n + m + 1
                        tmp = <char*> sig_malloc(n * sizeof(char))
                        strcpy(tmp, s)
                        sig_free(s)
                        s = tmp
                        t = s + len_so_far
                    #endif
                    fmpz_get_str(t, base, fmpz_mat_entry(self._matrix,i,j))
                    m = strlen(t)
                    len_so_far = len_so_far + m + 1
                    t = t + m
                    t[0] = <char>32
                    t[1] = <char>0
                    t = t + 1
            sig_off()
            data = char_to_str(s)[:-1]
            sig_free(s)
        return data

    def _unpickle(self, data, int version):
        """
        TESTS::

            sage: b = matrix(ZZ,2,3, [0,0,0, 0, 0, 0])
            sage: s = b'1 61 f -2 3 0'
            sage: t = s.decode()
            sage: b._unpickle(s, 0) == b._unpickle(t, 0)
            True
            sage: b
            [  1 193  15]
            [ -2   3   0]
        """
        if version == 0:
            if isinstance(data, str):
                # old Py2 pickle: old "bytes" object reaches us as a
                # latin1-encoded string.
                data = data.encode('latin1')
            if isinstance(data, bytes):
                self._unpickle_version0(data)
            elif isinstance(data, list):
                self._unpickle_matrix_2x2_version0(data)
            else:
                raise RuntimeError("invalid pickle data")
        else:
            raise RuntimeError("unknown matrix version (=%s)"%version)

    cdef _unpickle_version0(self, data):
        cdef Py_ssize_t i, j, n, k
        data = data.split()
        n = self._nrows * self._ncols
        if len(data) != n:
            raise RuntimeError("invalid pickle data")
        k = 0
        for i from 0 <= i < self._nrows:
            for j from 0 <= j < self._ncols:
                s = data[k]
                k += 1
                if fmpz_set_str(fmpz_mat_entry(self._matrix, i, j), s, 32):
                    raise RuntimeError("invalid pickle data")

    def _unpickle_matrix_2x2_version0(self, data):
        if len(data) != 4 or self._nrows != 2 or self._ncols != 2:
            raise RuntimeError("invalid pickle data")
        self.set_unsafe(0, 0, data[0])
        self.set_unsafe(0, 1, data[1])
        self.set_unsafe(1, 0, data[2])
        self.set_unsafe(1, 1, data[3])

    ########################################################################
    # LEVEL 1 helpers:
    #   These function support the implementation of the level 1 functionality.
    ########################################################################
    cdef Matrix_integer_dense _new(self, Py_ssize_t nrows, Py_ssize_t ncols):
        """
        Return a new matrix over the integers from given parent
        All memory is allocated for this matrix, but its
        entries have not yet been filled in.
        """
        if nrows == self._nrows and ncols == self._ncols:
            P = self._parent
        else:
            P = matrix_space.MatrixSpace(ZZ, nrows, ncols, sparse=False)
        cdef Matrix_integer_dense ans = Matrix_integer_dense.__new__(Matrix_integer_dense, P, None, None, None)
        return ans

    ########################################################################
    # LEVEL 2 functionality
    # x * cdef _add_
    # x * cdef _sub_
    # x * cdef _mul_
    # x * cpdef _richcmp_
    # x * __neg__
    # x * __invert__  -> SEE LEVEL 3 FUNCTIONALITIES
    # x * __copy__
    # x * _multiply_classical
    #   * _list -- list of underlying elements (need not be a copy)
    #   * _dict -- sparse dictionary of underlying elements (need not be a copy)
    ########################################################################

    def __copy__(self):
        r"""
        Return a new copy of this matrix.

        EXAMPLES::

            sage: a = matrix(ZZ,1,3, [1,2,-3]); a
            [ 1  2 -3]
            sage: b = a.__copy__(); b
            [ 1  2 -3]
            sage: b is a
            False
            sage: b == a
            True

            sage: M = MatrixSpace(ZZ,2,3)
            sage: m = M([1,2,3,3,2,1])
            sage: mc = m.__copy__()
            sage: mc == m and mc is not m
            True
        """
        cdef Matrix_integer_dense A
        A = self._new(self._nrows,self._ncols)

        sig_on()
        fmpz_mat_set(A._matrix,self._matrix)
        sig_off()
        if self._subdivisions is not None:
            A.subdivide(*self.subdivisions())
        return A

    def __bool__(self):
        r"""
        Test whether ``self`` is not the zero matrix.

        EXAMPLES::

            sage: a = MatrixSpace(ZZ, 2, 3)(range(6)); a
            [0 1 2]
            [3 4 5]
            sage: bool(a)
            True
            sage: bool(a - a)
            False

        ::

            sage: a = MatrixSpace(ZZ, 0, 3)()
            sage: bool(a)
            False
            sage: a = MatrixSpace(ZZ, 3, 0)()
            sage: bool(a)
            False
            sage: a = MatrixSpace(ZZ, 0, 0)()
            sage: bool(a)
            False
        """
        return not fmpz_mat_is_zero(self._matrix)

    def is_one(self):
        r"""
        Test whether ``self`` is the identity matrix.

        EXAMPLES::

            sage: matrix(2, [1,0,0,1]).is_one()
            True
            sage: matrix(2, [1,1,0,1]).is_one()
            False
            sage: matrix(2, 3, [1,0,0,0,1,0]).is_one()
            False
        """
        return self.is_square() and fmpz_mat_is_one(self._matrix)

    def _multiply_linbox(self, Matrix_integer_dense right):
        """
        Multiply matrices over ZZ using linbox.

        .. WARNING::

           This is very slow right now, i.e., linbox is very slow.

        EXAMPLES::

            sage: A = matrix(ZZ, 2, 3, range(6))
            sage: A * A.transpose()
            [ 5 14]
            [14 50]
            sage: A._multiply_linbox(A.transpose())
            [ 5 14]
            [14 50]

        TESTS:

        This fixes a bug found in :issue:`17094`::

            sage: A = identity_matrix(ZZ, 3)
            sage: A._multiply_linbox(A)
            [1 0 0]
            [0 1 0]
            [0 0 1]
        """
        cdef Matrix_integer_dense ans
        cdef Matrix_integer_dense left = <Matrix_integer_dense> self

        ans = self._new(left._nrows, right._ncols)

        sig_on()
        linbox_fmpz_mat_mul(ans._matrix, left._matrix, right._matrix)
        sig_off()

        return ans

    def _multiply_classical(self, Matrix_integer_dense right):
        """
        EXAMPLES::

            sage: n = 3
            sage: a = MatrixSpace(ZZ,n,n)(range(n^2))
            sage: b = MatrixSpace(ZZ,n,n)(range(1, n^2 + 1))
            sage: a._multiply_classical(b)
            [ 18  21  24]
            [ 54  66  78]
            [ 90 111 132]

        TESTS::

            sage: for _ in range(100):
            ....:     nrows = randint(0, 10)
            ....:     nmid = randint(0, 10)
            ....:     ncols = randint(0, 10)
            ....:     m1 = random_matrix(ZZ, nrows, nmid)
            ....:     m2 = random_matrix(ZZ, nmid, ncols)
            ....:     ans_flint = m1 * m2
            ....:     ans_classical = m1._multiply_classical(m2)
            ....:     ans_linbox = m1._multiply_linbox(m2)
            ....:     if ans_flint != ans_classical:
            ....:         raise RuntimeError("ERROR\nm1=\n{}\nm2=\n{}\nans_flint=\n{}\nans_classical=\n{}".format(
            ....:                 m1.str(), m2.str(), ans_flint.str(), ans_classical.str()))
            ....:     if ans_flint != ans_linbox:
            ....:         raise RuntimeError("ERROR\nm1=\n{}\nm2=\n{}\nans_flint=\n{}\nans_linbox=\n{}".format(
            ....:                 m1.str(), m2.str(), ans_flint.str(), ans_linbox.str()))
        """
        if self._ncols != right._nrows:
            raise IndexError("Number of columns of self must equal number of rows of right.")

        cdef Py_ssize_t i, j, k, nr, nc, snc
        cdef object parent

        nr = self._nrows
        nc = right._ncols
        snc = self._ncols

        if self._nrows == right._nrows:
            # self acts on the space of right
            parent = right.parent()
        if self._ncols == right._ncols:
            # right acts on the space of self
            parent = self.parent()
        else:
            parent = self.matrix_space(nr, nc)

        cdef Matrix_integer_dense M, _right
        _right = right

        M = self._new(parent.nrows(),parent.ncols())

        cdef fmpz_t s
        fmpz_init(s)
        sig_on()
        for i from 0 <= i < nr:
            for j from 0 <= j < nc:
                fmpz_set_si(s,0)   # set s = 0
                for k from 0 <= k < snc:
                    fmpz_addmul(s, fmpz_mat_entry(self._matrix,i,k), fmpz_mat_entry(_right._matrix,k,j))
                fmpz_set(fmpz_mat_entry(M._matrix,i,j),s)
        sig_off()
        fmpz_clear(s)
        return M

    cdef sage.structure.element.Matrix _matrix_times_matrix_(self, sage.structure.element.Matrix right):
        cdef Matrix_integer_dense M

        if self._ncols != right._nrows:
            raise IndexError("Number of columns of self must equal number of rows of right.")

        M = self._new(self._nrows, right._ncols)

        sig_on()
        fmpz_mat_mul(M._matrix, self._matrix, (<Matrix_integer_dense>right)._matrix)
        sig_off()
        return M

    cpdef _lmul_(self, Element right):
        """
        EXAMPLES::

            sage: a = matrix(ZZ, 2, range(6))
            sage: 5 * a
            [ 0  5 10]
            [15 20 25]
        """
        cdef Integer x = Integer(right)
        cdef fmpz_t z
        cdef Matrix_integer_dense M = self._new(self._nrows, self._ncols)

        sig_on()
        fmpz_init_set_readonly(z, x.value)
        fmpz_mat_scalar_mul_fmpz(M._matrix, self._matrix, z)
        fmpz_clear_readonly(z)
        sig_off()
        return M

    cpdef _add_(self, right):
        """
        Add two dense matrices over ZZ.

        EXAMPLES::

            sage: a = MatrixSpace(ZZ,3)(range(9))
            sage: a+a
            [ 0  2  4]
            [ 6  8 10]
            [12 14 16]
            sage: b = MatrixSpace(ZZ,3)(range(9))
            sage: b.swap_rows(1,2)
            sage: a+b
            [ 0  2  4]
            [ 9 11 13]
            [ 9 11 13]
        """
        cdef Matrix_integer_dense M = self._new(self._nrows,self._ncols)

        sig_on()
        fmpz_mat_add(M._matrix,self._matrix,(<Matrix_integer_dense> right)._matrix)
        sig_off()
        return M

    cpdef _sub_(self, right):
        """
        Subtract two dense matrices over ZZ.

        EXAMPLES::

            sage: M = Mat(ZZ,3)
            sage: a = M(range(9)); b = M(reversed(range(9)))
            sage: a - b
            [-8 -6 -4]
            [-2  0  2]
            [ 4  6  8]
        """
        cdef Matrix_integer_dense M = self._new(self._nrows,self._ncols)

        sig_on()
        fmpz_mat_sub(M._matrix,self._matrix,(<Matrix_integer_dense> right)._matrix)
        sig_off()
        return M

    def __pow__(sself, n, dummy):
        r"""
        Return the ``n``-th power of this matrix.

        EXAMPLES::

            sage: M = MatrixSpace(ZZ,3)
            sage: m = M([1, 1, 1, 2, 1, 1, -3, -2, -1])
            sage: m ** 3
            [-3 -2 -1]
            [-3 -2  0]
            [ 2  1 -3]
            sage: m ** -2
            [ 2 -3 -1]
            [-4  4  1]
            [ 1  0  0]
            sage: M(range(9)) ** -1
            Traceback (most recent call last):
            ...
            ZeroDivisionError: matrix must be nonsingular

        TESTS::

            sage: m ** 3 == m ** 3r == (~m) ** (-3) == (~m) ** (-3r)
            True

        The following exponents do not fit in an unsigned long and the
        multiplication method fall back to the generic power implementation in
        :mod:`sage.structure.element`::

            sage: m = M.identity_matrix()
            sage: m ** (2**256)
            [1 0 0]
            [0 1 0]
            [0 0 1]
            sage: m ** (2r**256r)
            [1 0 0]
            [0 1 0]
            [0 0 1]

        In this case, the second argument to ``__pow__`` is a matrix,
        which should raise the correct error::

            sage: M = Matrix(2, 2, range(4))
            sage: None^M
            Traceback (most recent call last):
            ...
            TypeError: Cannot convert NoneType to sage.matrix.matrix_integer_dense.Matrix_integer_dense
            sage: M^M
            Traceback (most recent call last):
            ...
            NotImplementedError: the given exponent is not supported
        """
        cdef Matrix_integer_dense self = <Matrix_integer_dense?>sself

        if dummy is not None:
            raise ValueError
        if self._nrows != self._ncols:
            raise ArithmeticError("self must be a square matrix")

        cdef unsigned long e
        cdef long e_sgn
        cdef int err

        if integer_check_long_py(n, &e_sgn, &err) and not err:
            if e_sgn < 0:
                return (~self) ** (-n)
            e = <unsigned long>e_sgn
        else:
            if not isinstance(n, Integer):
                try:
                    n = Integer(n)
                except TypeError:
                    from sage.structure.element import Expression
                    if isinstance(n, Expression):
                        from sage.matrix.matrix2 import _matrix_power_symbolic
                        return _matrix_power_symbolic(self, n)
                    else:
                        raise NotImplementedError("the given exponent is not supported")
            if mpz_sgn((<Integer>n).value) < 0:
                return (~self) ** (-n)

            if mpz_fits_ulong_p((<Integer>n).value):
                e = mpz_get_ui((<Integer>n).value)
            else:
                # it is very likely that the following will never finish except
                # if self has only eigenvalues 0, 1 or -1.
                return generic_power(self, n)

        if e == 0:
            return self._parent.identity_matrix()
        if e == 1:
            return self

        cdef Matrix_integer_dense M = self._new(self._nrows, self._ncols)
        sig_on()
        fmpz_mat_pow(M._matrix, self._matrix, e)
        sig_off()
        return M

    def __neg__(self):
        r"""
        Return the negative of this matrix.

        TESTS::

            sage: a = matrix(ZZ,2,range(4))
            sage: a.__neg__()
            [ 0 -1]
            [-2 -3]
            sage: -a
            [ 0 -1]
            [-2 -3]
        """
        cdef Matrix_integer_dense M = self._new(self._nrows, self._ncols)
        sig_on()
        fmpz_mat_neg(M._matrix, self._matrix)
        sig_off()
        return M

    cpdef _richcmp_(self, right, int op):
        r"""
        Compare ``self`` with ``right``, examining entries in
        lexicographic (row major) ordering.

        EXAMPLES::

            sage: Matrix(ZZ, [[0, 10], [20, 30]]) == (Matrix(ZZ, [[0, 10], [20, 30]]))
            True
            sage: Matrix(ZZ, [[0, 10], [20, 30]]) < (Matrix(ZZ, [[0, 15], [20, 30]]))
            True
            sage: Matrix(ZZ, [[5, 10], [20, 30]]) > (Matrix(ZZ, [[0, 15], [20, 30]]))
            True
            sage: Matrix(ZZ, [[5, 10], [20, 30]]) <= (Matrix(ZZ, [[0, 10], [25, 30]]))
            False
        """
        cdef Py_ssize_t i, j
        cdef int k

        sig_on()
        for i in range(self._nrows):
            for j in range(self._ncols):
                k = fmpz_cmp(fmpz_mat_entry(self._matrix,i,j),
                             fmpz_mat_entry((<Matrix_integer_dense>right)._matrix,i,j))
                if k:
                    sig_off()
                    if k < 0:
                        return rich_to_bool(op, -1)
                    else:
                        return rich_to_bool(op, 1)
        sig_off()
        return rich_to_bool(op, 0)

    # TODO: Implement better
    cdef _vector_times_matrix_(self, Vector v):
        """
        Return the vector times matrix product.

        INPUT:

        - ``v`` -- a free module element

        OUTPUT: the vector times matrix product ``v*A``

        EXAMPLES::

            sage: B = matrix(ZZ,2, [1,2,3,4])
            sage: V = ZZ^2
            sage: w = V([-1,5])
            sage: w*B
            (14, 18)
        """
        cdef Vector_integer_dense w, ans
        cdef Py_ssize_t i, j
        cdef fmpz_t x
        cdef fmpz_t z

        M = self.row_ambient_module()
        w = <Vector_integer_dense> v
        ans = M.zero_vector()

        sig_on()
        fmpz_init(x)
        fmpz_init(z)
        for i from 0 <= i < self._ncols:
            fmpz_set_si(x, 0)
            for j from 0 <= j < self._nrows:
                fmpz_set_mpz(z,w._entries[j])
                fmpz_addmul(x, z, fmpz_mat_entry(self._matrix,j,i))
            fmpz_get_mpz(ans._entries[i], x)
        fmpz_clear(x)
        fmpz_clear(z)
        sig_off()
        return ans

    ########################################################################
    # LEVEL 3 functionality (Optional)
    #    * __deepcopy__
    #  x * __invert__
    #    * Matrix windows -- only if you need strassen for that base
    #    * Other functions (list them here):
    #    * Specialized echelon form
    ########################################################################

    def is_primitive(self):
        r"""
        Test whether the matrix is primitive.

        An integral matrix `A` is primitive if all its entries are nonnegative
        and for some positive integer `n` the matrix `A^n` has all its
        entries positive.

        EXAMPLES::

            sage: m = matrix(3, [1,1,0,0,0,1,1,0,0])
            sage: m.is_primitive()
            True
            sage: m**4
            [3 2 1]
            [1 1 1]
            [2 1 1]

            sage: m = matrix(4, [[1,1,0,0],[0,0,1,0],[0,0,0,1],[1,0,0,0]])
            sage: m.is_primitive()
            True
            sage: m**6
            [4 3 2 1]
            [1 1 1 1]
            [2 1 1 1]
            [3 2 1 1]

            sage: m = matrix(4, [[0,1,0,1],[1,0,1,0],[0,1,0,1],[1,0,1,0]])
            sage: m.is_primitive()
            False

        Testing extremal matrices::

            sage: def matrix1(d):
            ....:     m = matrix(d)
            ....:     m[0,0] = 1
            ....:     for i in range(d-1):
            ....:         m[i,i+1] = m[i+1,i] = 1
            ....:     return m
            sage: all(matrix1(d).is_primitive() for d in range(2,20))
            True

            sage: def matrix2(d):
            ....:     m = matrix(d)
            ....:     for i in range(d-1):
            ....:         m[i,i+1] = 1
            ....:     m[d-1,0] = m[d-1,1] = 1
            ....:     return m
            sage: all(matrix2(d).is_primitive() for d in range(2,20))
            True

        Non-primitive families::

            sage: def matrix3(d):
            ....:     m = matrix(d)
            ....:     m[0,0] = 1
            ....:     for i in range(d-1):
            ....:         m[i,i+1] = 1
            ....:     return m
            sage: any(matrix3(d).is_primitive() for d in range(2,20))
            False

        TESTS::

            sage: matrix(1, 2, [1,3]).is_primitive()
            Traceback (most recent call last):
            ...
            ValueError: not a square matrix
        """
        # NOTE: ideally, all computations should be done with 0/1 matrices
        # with the bitwise operations + = OR and * = AND. Instead we do
        # computation over integers and reset positive entries to 1 to
        # avoid coefficient blowup.

        cdef long dim = fmpz_mat_nrows(self._matrix)
        if dim != fmpz_mat_ncols(self._matrix):
            raise ValueError("not a square matrix")

        cdef int s, diag, zero
        cdef size_t i,j, N
        cdef fmpz_mat_t m

        try:
            fmpz_mat_init(m, dim, dim)

            # 1. check that self._matrix is nonnegative and set
            #    m as a 0/1 matrix
            zero = 0
            diag = 0
            for i in range(dim):
                for j in range(dim):
                    s = fmpz_sgn(fmpz_mat_entry(self._matrix, i, j))
                    if s == 0:
                        fmpz_zero(fmpz_mat_entry(m, i, j))
                        zero = 1
                    elif s == -1:
                        return False
                    elif s == 1:
                        fmpz_one(fmpz_mat_entry(m, i, j))
                        if i == j:
                            diag = 1
                    else:
                        raise RuntimeError

            # 2. is the matrix already positive?
            if not zero:
                return True

            # 3. try powers up to the given bounds
            #    2 * (dim - 1)  : if one diagonal entry is nonzero
            #    (dim - 1)^2 + 1: otherwise
            fmpz_mat_sqr(m, m)
            if diag:
                N = (dim - 1)
            else:
                N = ((dim - 1) * (dim - 1) + 1) >> 1

            while N:
                zero = False
                for i in range(dim):
                    for j in range(dim):
                        if fmpz_is_zero(fmpz_mat_entry(m, i, j)):
                            zero = True
                        else:
                            fmpz_one(fmpz_mat_entry(m, i, j))
                if zero:
                    fmpz_mat_sqr(m, m)
                    N >>= 1
                else:
                    return True

            for i in range(dim):
                for j in range(dim):
                    if fmpz_is_zero(fmpz_mat_entry(m, i, j)):
                        return False

            return True

        finally:
            fmpz_mat_clear(m)

    def _clear_denom(self):
        """
        INPUT:

        - ``self`` -- a matrix

        OUTPUT: ``self, 1``

        EXAMPLES::

            sage: a = matrix(ZZ,2,[1,2,3,4])
            sage: a._clear_denom()
            (
            [1 2]
            [3 4], 1
            )
        """
        return self, ZZ(1)

    def charpoly(self, var='x', algorithm=None):
        r"""
        .. NOTE::

            The characteristic polynomial is defined as `\det(xI-A)`.

        INPUT:

        - ``var`` -- a variable name

        - ``algorithm`` -- (default: ``'linbox'``) either ``'generic'``,
          ``'flint'`` or ``'linbox'``

        EXAMPLES::

            sage: A = matrix(ZZ,6, range(36))
            sage: f = A.charpoly(); f
            x^6 - 105*x^5 - 630*x^4
            sage: f(A) == 0
            True
            sage: g = A.charpoly(algorithm='flint')
            sage: f == g
            True
            sage: n=20; A = Mat(ZZ,n)(range(n^2))
            sage: A.charpoly()
            x^20 - 3990*x^19 - 266000*x^18
            sage: A.minpoly()
            x^3 - 3990*x^2 - 266000*x

        On non square matrices, this method raises an ArithmeticError::

            sage: matrix(ZZ, 2, 1).charpoly()
            Traceback (most recent call last):
            ...
            ArithmeticError: only valid for square matrix

        TESTS:

        The cached polynomial should be independent of the ``var``
        argument (:issue:`12292`). We check (indirectly) that the
        second call uses the cached value by noting that its result is
        not cached::

            sage: M = MatrixSpace(ZZ, 2)
            sage: A = M(range(0, 2^2))
            sage: type(A)
            <class 'sage.matrix.matrix_integer_dense.Matrix_integer_dense'>
            sage: A.charpoly('x')
            x^2 - 3*x - 2
            sage: A.charpoly('y')
            y^2 - 3*y - 2
            sage: A._cache['charpoly_linbox']
            x^2 - 3*x - 2

        Test corner cases::

            sage: matrix([5]).charpoly('z', 'flint')
            z - 5
            sage: matrix([5]).charpoly('z', 'linbox')
            z - 5
            sage: matrix([5]).charpoly('z', 'generic')
            z - 5


            sage: matrix([]).charpoly('y', 'flint')
            1
            sage: matrix([]).charpoly('y', 'linbox')
            1
            sage: matrix([]).charpoly('y', 'generic')
            1

            sage: matrix([0]).charpoly('x', 'flint')
            x
            sage: matrix([0]).charpoly('x', 'linbox')
            x
            sage: matrix([0]).charpoly('x', 'generic')
            x

        Consistency on random inputs::

            sage: for _ in range(100):
            ....:     dim = randint(1, 20)
            ....:     m  = random_matrix(ZZ, dim)
            ....:     m._clear_cache(); ans_flint = m.charpoly(algorithm='flint')
            ....:     m._clear_cache(); ans_linbox = m.charpoly(algorithm='linbox')
            ....:     m._clear_cache(); ans_generic = m.charpoly(algorithm='generic')
            ....:     if ans_flint != ans_linbox or ans_flint != ans_generic:
            ....:         raise RuntimeError("ans_flint = {}, ans_linbox = {} and ans_generic = {} for\n{}".format(
            ....:                            ans_flint, ans_linbox, ans_generic, m.str()))
        """
        if self._nrows != self._ncols:
            raise ArithmeticError("only valid for square matrix")

        cdef Polynomial_integer_dense_flint g

        if algorithm is None:
            algorithm = 'linbox'

        cache_key = 'charpoly_%s' % algorithm
        g = self.fetch(cache_key)
        if g is not None:
            return g.change_variable_name(var)

        if algorithm == 'flint':
            g = (<Polynomial_integer_dense_flint> PolynomialRing(ZZ, names=var).gen())._new()
            sig_on()
            fmpz_mat_charpoly(g._poly, self._matrix)
            sig_off()
        elif algorithm == 'linbox':
            g = (<Polynomial_integer_dense_flint> PolynomialRing(ZZ, names=var).gen())._new()
            sig_on()
            linbox_fmpz_mat_charpoly(g._poly, self._matrix)
            sig_off()
        elif algorithm == 'generic':
            g = Matrix_dense.charpoly(self, var)
        else:
            raise ValueError("no algorithm '%s'"%algorithm)

        self.cache(cache_key, g)
        return g

    def minpoly(self, var='x', algorithm=None):
        r"""
        INPUT:

        - ``var`` -- a variable name

        - ``algorithm`` -- either ``'linbox'`` (default) or ``'generic'``

        EXAMPLES::

            sage: A = matrix(ZZ, 6, range(36))
            sage: A.minpoly()
            x^3 - 105*x^2 - 630*x

            sage: A = Mat(ZZ, 6)([k^2 for k in range(36)])
            sage: A.minpoly(algorithm='linbox')
            x^4 - 2695*x^3 - 257964*x^2 + 1693440*x
            sage: A.minpoly(algorithm='generic')
            x^4 - 2695*x^3 - 257964*x^2 + 1693440*x

        On non square matrices, this method raises an ArithmeticError::

            sage: matrix(ZZ, 2, 1).minpoly()
            Traceback (most recent call last):
            ...
            ArithmeticError: only valid for square matrix

        TESTS:

        Corner cases::

            sage: matrix([5]).minpoly('z', 'linbox')
            z - 5
            sage: matrix([5]).minpoly('z', 'generic')
            z - 5

            sage: matrix([]).minpoly('y', 'linbox')
            1
            sage: matrix([]).minpoly('y', 'generic')
            1

            sage: matrix(ZZ, 2).minpoly('x', 'linbox')
            x
            sage: matrix(ZZ, 2).minpoly('x', 'generic')
            x

        Consistency on random inputs::

            sage: for _ in range(100):
            ....:     dim = randint(1, 20)
            ....:     m  = random_matrix(ZZ, dim)
            ....:     m._clear_cache(); ans_generic = m.minpoly(algorithm='generic')
            ....:     m._clear_cache(); ans_linbox = m.minpoly(algorithm='linbox')
            ....:     if ans_generic != ans_linbox:
            ....:         raise RuntimeError("ans_generic = {} and ans_linbox = {} for\n{}".format(
            ....:                            ans_generic, ans_linbox, m.str()))
        """
        if self._nrows != self._ncols:
            raise ArithmeticError("only valid for square matrix")

        cdef Polynomial_integer_dense_flint g

        if algorithm is None:
            algorithm = 'linbox'

        key = 'minpoly_%s'%(algorithm)
        g = self.fetch(key)
        if g is not None:
            return g.change_variable_name(var)

        if algorithm == 'linbox':
            g = (<Polynomial_integer_dense_flint> PolynomialRing(ZZ, names=var).gen())._new()
            sig_on()
            linbox_fmpz_mat_minpoly(g._poly, self._matrix)
            sig_off()
        elif algorithm == 'generic':
            g = Matrix_dense.minpoly(self, var)
        else:
            raise ValueError("no algorithm '%s'"%algorithm)

        self.cache(key, g)
        return g

    def height(self):
        """
        Return the height of this matrix, i.e., the max absolute value of
        the entries of the matrix.

        OUTPUT: nonnegative integer

        EXAMPLES::

            sage: a = Mat(ZZ,3)(range(9))
            sage: a.height()
            8
            sage: a = Mat(ZZ,2,3)([-17,3,-389,15,-1,0]); a
            [ -17    3 -389]
            [  15   -1    0]
            sage: a.height()
            389
        """
        cdef Integer x = Integer.__new__(Integer)
        self.mpz_height(x.value)
        return x

    cdef int mpz_height(self, mpz_t height) except -1:
        """
        Used to compute the height of this matrix.

        INPUT:

        - ``height`` -- a GMP mpz_t which has been initialized

        OUTPUT: sets the value of height to the height of this matrix,
        i.e., the max absolute value of the entries of the matrix.
        """
        cdef fmpz_t x,h
        cdef Py_ssize_t i,j

        sig_on()
        fmpz_init(h)
        fmpz_init(x)
        for i from 0 <= i < self._nrows:
            for j from 0 <= j < self._ncols:
                fmpz_abs(x, fmpz_mat_entry(self._matrix,i,j))
                if fmpz_cmp(h, x) < 0:
                    fmpz_set(h, x)
        fmpz_get_mpz(height,h)
        fmpz_clear(h)
        fmpz_clear(x)
        sig_off()
        return 0   # no error occurred.

    def _multiply_multi_modular(self, Matrix_integer_dense right):
        """
        Multiply this matrix by ``left`` using a multi modular algorithm.

        EXAMPLES::

            sage: M = Matrix(ZZ, 2, 3, range(5,11))
            sage: N = Matrix(ZZ, 3, 2, range(15,21))
            sage: M._multiply_multi_modular(N)
            [310 328]
            [463 490]
            sage: M._multiply_multi_modular(-N)
            [-310 -328]
            [-463 -490]
        """
        cdef Integer h
        cdef Matrix_integer_dense left = <Matrix_integer_dense>self
        cdef int i, k

        nr = left._nrows
        nc = right._ncols

        cdef Matrix_integer_dense result

        h = left.height() * right.height() * left.ncols()
        verbose('multiplying matrices of height %s and %s'%(left.height(),right.height()))
        mm = MultiModularBasis(h)
        res = left._reduce(mm)
        res_right = right._reduce(mm)
        k = len(mm)
        for i in range(k):  # yes, I could do this with zip, but to conserve memory...
            t = cputime()
            res[i] *= res_right[i]
            verbose('multiplied matrices modulo a prime (%s/%s)'%(i+1,k), t)
        result = left.new_matrix(nr,nc)
        _lift_crt(result, res, mm)  # changes result
        return result

    def _mod_int(self, modulus):
        """
        Reduce the integer matrix modulo a positive integer.

        EXAMPLES::

            sage: M = Matrix(ZZ, 2, [1,2,-2,3])
            sage: M._mod_int(2)
            [1 0]
            [0 1]
            sage: M._mod_int(1000000)
            [     1      2]
            [999998      3]
        """
        cdef mod_int c = modulus
        if int(c) != modulus:
            raise OverflowError
        else:
            return self._mod_int_c(modulus)

    cdef _mod_two(self):
        """
        TESTS:

        Check that bug discovered in :issue:`29839` is fixed::

            sage: M = Matrix(ZZ, [[0,1],[0,1]])
            sage: M._mod_int(2).transpose()
            [0 0]
            [1 1]
        """
        MS = matrix_space.MatrixSpace(GF(2), self._nrows, self._ncols)
        return Matrix_mod2_dense(MS, self, True, True)

    cdef _mod_int_c(self, mod_int p):
        from sage.matrix.matrix_modn_dense_float import MAX_MODULUS as MAX_MODULUS_FLOAT
        from sage.matrix.matrix_modn_dense_double import MAX_MODULUS as MAX_MODULUS_DOUBLE

        cdef Py_ssize_t i, j

        cdef float* res_row_f
        cdef Matrix_modn_dense_float res_f

        cdef double* res_row_d
        cdef Matrix_modn_dense_double res_d

        if p == 2:
            return self._mod_two()
        elif p < MAX_MODULUS_FLOAT:
            res_f = Matrix_modn_dense_float.__new__(Matrix_modn_dense_float,
                                                    matrix_space.MatrixSpace(IntegerModRing(p), self._nrows, self._ncols, sparse=False), None, None, None, zeroed_alloc=False)
            for i from 0 <= i < self._nrows:
                res_row_f = res_f._matrix[i]
                for j from 0 <= j < self._ncols:
                    res_row_f[j] = <float>fmpz_fdiv_ui(fmpz_mat_entry(self._matrix,i,j), p)
            return res_f

        elif p < MAX_MODULUS_DOUBLE:
            res_d = Matrix_modn_dense_double.__new__(Matrix_modn_dense_double,
                                                     matrix_space.MatrixSpace(IntegerModRing(p), self._nrows, self._ncols, sparse=False), None, None, None, zeroed_alloc=False)
            for i from 0 <= i < self._nrows:
                res_row_d = res_d._matrix[i]
                for j from 0 <= j < self._ncols:
                    res_row_d[j] = <double>fmpz_fdiv_ui(fmpz_mat_entry(self._matrix,i,j), p)
            return res_d
        else:
            raise ValueError("p to big.")

    def _reduce(self, moduli):
        from sage.matrix.matrix_modn_dense_float import MAX_MODULUS as MAX_MODULUS_FLOAT
        from sage.matrix.matrix_modn_dense_double import MAX_MODULUS as MAX_MODULUS_DOUBLE

        if isinstance(moduli, (int, Integer)):
            return self._mod_int(moduli)
        elif isinstance(moduli, list):
            moduli = MultiModularBasis(moduli)

        cdef MultiModularBasis mm
        mm = moduli

        res = []
        for p in mm:
            if p < MAX_MODULUS_FLOAT:
                res.append( Matrix_modn_dense_float.__new__(Matrix_modn_dense_float,
                                                            matrix_space.MatrixSpace(IntegerModRing(p), self._nrows, self._ncols, sparse=False),
                                                            None, None, None, zeroed_alloc=False) )
            elif p < MAX_MODULUS_DOUBLE:
                res.append( Matrix_modn_dense_double.__new__(Matrix_modn_dense_double,
                                                             matrix_space.MatrixSpace(IntegerModRing(p), self._nrows, self._ncols, sparse=False),
                                                             None, None, None, zeroed_alloc=False) )
            else:
                raise ValueError("p=%d too big."%p)

        cdef size_t i, k, n
        cdef Py_ssize_t nr, nc
        cdef mpz_t tmp
        mpz_init(tmp)
        n = len(mm)
        nr = self._nrows
        nc = self._ncols

        cdef mod_int *entry_list
        entry_list = <mod_int*>sig_malloc(sizeof(mod_int) * n)
        if entry_list == NULL:
            raise MemoryError("out of memory allocating multi-modular coefficient list")

        sig_on()
        for i from 0 <= i < nr:
            for j from 0 <= j < nc:
                self.get_unsafe_mpz(i,j,tmp)
                mm.mpz_reduce(tmp, entry_list)
                for k from 0 <= k < n:
                    if isinstance(res[k], Matrix_modn_dense_float):
                        (<Matrix_modn_dense_float>res[k])._matrix[i][j] = (<float>entry_list[k])%(<Matrix_modn_dense_float>res[k]).p
                    else:
                        (<Matrix_modn_dense_double>res[k])._matrix[i][j] = (<double>entry_list[k])%(<Matrix_modn_dense_double>res[k]).p
        sig_off()
        mpz_clear(tmp)
        sig_free(entry_list)
        return res

    cpdef _echelon_in_place(self, str algorithm):
        cdef Matrix_integer_dense E
        E = self.echelon_form()
        sig_on()
        fmpz_mat_set(self._matrix,E._matrix)
        sig_off()
        self.clear_cache()

    def _echelon_strassen(self):
        raise NotImplementedError

    def _magma_init_(self, magma):
        """
        EXAMPLES::

            sage: m = matrix(ZZ,2,3,[1,2,-3,1,-2,-45])
            sage: m._magma_init_(magma)
            'Matrix(IntegerRing(),2,3,StringToIntegerSequence("1 2 -3 1 -2 -45"))'
            sage: magma(m)                                               # optional - magma
            [  1   2  -3]
            [  1  -2 -45]
        """
        w = self._export_as_string(base=10)
        return 'Matrix(IntegerRing(),%s,%s,StringToIntegerSequence("%s"))'%(
            self.nrows(), self.ncols(), w)

    def symplectic_form(self):
        r"""
        Find a symplectic basis for ``self`` if ``self`` is an anti-symmetric,
        alternating matrix.

        Return a pair (F, C) such that the rows of C form a symplectic
        basis for ``self`` and ``F = C * self * C.transpose()``.

        Raise a :exc:`ValueError` if ``self`` is not anti-symmetric,
        or ``self`` is not alternating.

        Anti-symmetric means that `M = -M^t`. Alternating means
        that the diagonal of `M` is identically zero.

        A symplectic basis is a basis of the form
        `e_1, \ldots, e_j, f_1, \ldots f_j, z_1, \dots, z_k`
        such that

        -  `z_i M v^t = 0` for all vectors `v`

        -  `e_i M {e_j}^t = 0` for all `i, j`

        -  `f_i M {f_j}^t = 0` for all `i, j`

        -  `e_i M {f_i}^t = 1` for all `i`

        -  `e_i M {f_j}^t = 0` for all `i` not equal
            `j`.

        The ordering for the factors `d_{i} | d_{i+1}` and for
        the placement of zeroes was chosen to agree with the output of
        :meth:`smith_form`.

        See the example for a pictorial description of such a basis.

        EXAMPLES::

            sage: E = matrix(ZZ, 5, 5, [0, 14, 0, -8, -2, -14, 0, -3, -11, 4, 0, 3, 0, 0, 0, 8, 11, 0, 0, 8, 2, -4, 0, -8, 0]); E
            [  0  14   0  -8  -2]
            [-14   0  -3 -11   4]
            [  0   3   0   0   0]
            [  8  11   0   0   8]
            [  2  -4   0  -8   0]
            sage: F, C = E.symplectic_form()
            sage: F
            [ 0  0  1  0  0]
            [ 0  0  0  2  0]
            [-1  0  0  0  0]
            [ 0 -2  0  0  0]
            [ 0  0  0  0  0]
            sage: F == C * E * C.transpose()
            True
            sage: E.smith_form()[0]
            [1 0 0 0 0]
            [0 1 0 0 0]
            [0 0 2 0 0]
            [0 0 0 2 0]
            [0 0 0 0 0]
        """
        import sage.matrix.symplectic_basis
        return sage.matrix.symplectic_basis.symplectic_basis_over_ZZ(self)

    hermite_form = echelon_form

    def echelon_form(self, algorithm='default', proof=None, include_zero_rows=True,
                     transformation=False, D=None):
        r"""
        Return the echelon form of this matrix over the integers, also known
        as the hermite normal form (HNF).

        INPUT:

        - ``algorithm`` -- string; the algorithm to use. Valid options are:

          - ``'default'`` -- let Sage pick an algorithm (default).
            Up to 75 rows or columns with no transformation matrix,
            use pari with flag 0; otherwise, use flint.

          - ``'flint'`` -- use flint

          - ``'ntl'`` -- use NTL (only works for square matrices of
            full rank!)

          - ``'padic'`` -- an asymptotically fast `p`-adic modular
            algorithm, If your matrix has large coefficients and is
            small, you may also want to try this.

          - ``'pari'`` -- use PARI with flag 1

          - ``'pari0'`` -- use PARI with flag 0

          - ``'pari1'`` -- use PARI with flag 1

          - ``'pari4'`` -- use PARI with flag 4 (use heuristic LLL)

        - ``proof`` -- (default: ``True``) if proof=False certain
          determinants are computed using a randomized hybrid `p`-adic
          multimodular strategy until it stabilizes twice (instead of up to
          the Hadamard bound). It is *incredibly* unlikely that one would
          ever get an incorrect result with proof=False.

        - ``include_zero_rows`` -- boolean (default: ``True``); if ``False``,
          don't include zero rows

        - ``transformation`` -- if given, also compute
          transformation matrix; only valid for flint and padic algorithm

        - ``D`` -- (default: ``None``) if given and the algorithm
          is ``'ntl'``, then D must be a multiple of the determinant and this
          function will use that fact

        OUTPUT:

        The Hermite normal form (=echelon form over `\ZZ`) of ``self`` as
        an immutable matrix.

        EXAMPLES::

            sage: A = MatrixSpace(ZZ,2)([1,2,3,4])
            sage: A.echelon_form()
            [1 0]
            [0 2]
            sage: A = MatrixSpace(ZZ,5)(range(25))
            sage: A.echelon_form()
            [  5   0  -5 -10 -15]
            [  0   1   2   3   4]
            [  0   0   0   0   0]
            [  0   0   0   0   0]
            [  0   0   0   0   0]

        Getting a transformation matrix in the nonsquare case::

            sage: A = matrix(ZZ,5,3,[1..15])
            sage: H, U = A.hermite_form(transformation=True, include_zero_rows=False)
            sage: H
            [1 2 3]
            [0 3 6]
            sage: U
            [  0   0   0   4  -3]
            [  0   0   0  13 -10]
            sage: U*A == H
            True

        TESTS:

        Make sure the zero matrices are handled correctly::

            sage: m = matrix(ZZ,3,3,[0]*9)
            sage: m.echelon_form()
            [0 0 0]
            [0 0 0]
            [0 0 0]
            sage: m = matrix(ZZ,3,1,[0]*3)
            sage: m.echelon_form()
            [0]
            [0]
            [0]
            sage: m = matrix(ZZ,1,3,[0]*3)
            sage: m.echelon_form()
            [0 0 0]

        The ultimate border case!

        ::

            sage: m = matrix(ZZ,0,0,[])
            sage: m.echelon_form()
            []

        .. NOTE::

           If 'ntl' is chosen for a non square matrix this function
           raises a :exc:`ValueError`.

        Special cases: 0 or 1 rows::

            sage: a = matrix(ZZ, 1,2,[0,-1])
            sage: a.hermite_form()
            [0 1]
            sage: a.pivots()
            (1,)
            sage: a = matrix(ZZ, 1,2,[0,0])
            sage: a.hermite_form()
            [0 0]
            sage: a.pivots()
            ()
            sage: a = matrix(ZZ,1,3); a
            [0 0 0]
            sage: a.echelon_form(include_zero_rows=False)
            []
            sage: a.echelon_form(include_zero_rows=True)
            [0 0 0]

        Illustrate using various algorithms.::

            sage: matrix(ZZ,3,[1..9]).hermite_form(algorithm='pari')
            [1 2 3]
            [0 3 6]
            [0 0 0]
            sage: matrix(ZZ,3,[1..9]).hermite_form(algorithm='pari0')
            [1 2 3]
            [0 3 6]
            [0 0 0]
            sage: matrix(ZZ,3,[1..9]).hermite_form(algorithm='pari4')
            [1 2 3]
            [0 3 6]
            [0 0 0]
            sage: matrix(ZZ,3,[1..9]).hermite_form(algorithm='padic')
            [1 2 3]
            [0 3 6]
            [0 0 0]
            sage: matrix(ZZ,3,[1..9]).hermite_form(algorithm='default')
            [1 2 3]
            [0 3 6]
            [0 0 0]

        The 'ntl' algorithm doesn't work on matrices that do not have full rank.::

            sage: matrix(ZZ,3,[1..9]).hermite_form(algorithm='ntl')
            Traceback (most recent call last):
            ...
            ValueError: ntl only computes HNF for square matrices of full rank.
            sage: matrix(ZZ,3,[0] +[2..9]).hermite_form(algorithm='ntl')
            [1 0 0]
            [0 1 0]
            [0 0 3]

        TESTS:

        This example illustrated :issue:`2398`::

            sage: a = matrix([(0, 0, 3), (0, -2, 2), (0, 1, 2), (0, -2, 5)])
            sage: a.hermite_form()
            [0 1 2]
            [0 0 3]
            [0 0 0]
            [0 0 0]

        Check that :issue:`12280` is fixed::

            sage: m = matrix([(-2, 1, 9, 2, -8, 1, -3, -1, -4, -1),
            ....:             (5, -2, 0, 1, 0, 4, -1, 1, -2, 0),
            ....:             (-11, 3, 1, 0, -3, -2, -1, -11, 2, -2),
            ....:             (-1, 1, -1, -2, 1, -1, -1, -1, -1, 7),
            ....:             (-2, -1, -1, 1, 1, -2, 1, 0, 2, -4)]).stack(
            ....:             200 * identity_matrix(ZZ, 10))
            sage: matrix(ZZ,m).hermite_form(algorithm='pari', include_zero_rows=False)
            [  1   0   2   0  13   5   1 166  72  69]
            [  0   1   1   0  20   4  15 195  65 190]
            [  0   0   4   0  24   5  23  22  51 123]
            [  0   0   0   1  23   7  20 105  60 151]
            [  0   0   0   0  40   4   0  80  36  68]
            [  0   0   0   0   0  10   0 100 190 170]
            [  0   0   0   0   0   0  25   0 100 150]
            [  0   0   0   0   0   0   0 200   0   0]
            [  0   0   0   0   0   0   0   0 200   0]
            [  0   0   0   0   0   0   0   0   0 200]
            sage: matrix(ZZ,m).hermite_form(algorithm='padic', include_zero_rows=False)
            [  1   0   2   0  13   5   1 166  72  69]
            [  0   1   1   0  20   4  15 195  65 190]
            [  0   0   4   0  24   5  23  22  51 123]
            [  0   0   0   1  23   7  20 105  60 151]
            [  0   0   0   0  40   4   0  80  36  68]
            [  0   0   0   0   0  10   0 100 190 170]
            [  0   0   0   0   0   0  25   0 100 150]
            [  0   0   0   0   0   0   0 200   0   0]
            [  0   0   0   0   0   0   0   0 200   0]
            [  0   0   0   0   0   0   0   0   0 200]

        Check that the output is correct in corner cases, see :issue:`18613`::

            sage: m = matrix(2, 0)
            sage: m.parent()
            Full MatrixSpace of 2 by 0 dense matrices over Integer Ring
            sage: H, U = m.echelon_form(transformation=True)
            sage: H.parent()
            Full MatrixSpace of 2 by 0 dense matrices over Integer Ring
            sage: H.is_immutable()
            True
            sage: U
            [1 0]
            [0 1]
            sage: H == U * m
            True
            sage: H, U = m.echelon_form(transformation=True,
            ....:                       include_zero_rows=False)
            sage: H.parent()
            Full MatrixSpace of 0 by 0 dense matrices over Integer Ring
            sage: U.parent()
            Full MatrixSpace of 0 by 2 dense matrices over Integer Ring
            sage: H == U * m
            True
            sage: m = random_matrix(ZZ, 15, 15, x=-1000, y=1000, density=0.1)
            sage: m.parent()
            Full MatrixSpace of 15 by 15 dense matrices over Integer Ring
            sage: H, U = m.hermite_form(algorithm='flint',
            ....:                       transformation=True)
            sage: H == U*m
            True
        """
        key = 'hnf-%s-%s'%(include_zero_rows,transformation)
        ans = self.fetch(key)
        if ans is not None:
            return ans

        cdef Matrix_integer_dense H_m, U
        cdef Py_ssize_t nr, nc, n, i, j
        nr = self._nrows
        nc = self._ncols
        n = nr if nr >= nc else nc
        if algorithm == 'default':
            if transformation:
                algorithm = 'flint'
            else:
                if n < 75:
                    algorithm = 'pari0'
                else:
                    algorithm = 'flint'
        proof = get_proof_flag(proof, "linear_algebra")
        pivots = None

        if nr == 0 or nc == 0:
            pivots = ()
            if include_zero_rows:
                H_m = self.new_matrix()
                U = self.matrix_space(nr, nr).one()
            else:
                H_m = self.new_matrix(0, nc)
                U = self.new_matrix(0, nr)
        elif algorithm == "flint":
            H_m = self._new(nr, nc)

            if transformation:
                U = self._new(nr, nr)
                sig_on()
                fmpz_mat_hnf_transform(H_m._matrix, U._matrix, self._matrix)
                sig_off()
            else:
                sig_on()
                fmpz_mat_hnf(H_m._matrix, self._matrix)
                sig_off()
            if not include_zero_rows:
                r = H_m.rank()
                H_m = H_m[:r]
                if transformation:
                    U = U[:r]
        elif algorithm == "padic":
            from sage.matrix import matrix_integer_dense_hnf
            if transformation:
                H_m, U = matrix_integer_dense_hnf.hnf_with_transformation(self, proof=proof)
                if not include_zero_rows:
                    r = H_m.rank()
                    H_m = H_m[:r]
                    U = U[:r]
            else:
                H_m, pivots = matrix_integer_dense_hnf.hnf(self,
                                   include_zero_rows=include_zero_rows, proof=proof)
        elif transformation:
            raise ValueError("transformation matrix only available with p-adic algorithm")
        elif algorithm in ["pari", "pari0", "pari1", "pari4"]:
            flag = int(algorithm[-1]) if algorithm != "pari" else 1
            H_m = self._hnf_pari(flag, include_zero_rows=include_zero_rows)
        elif algorithm == 'ntl':
            if nr != nc:
                raise ValueError("ntl only computes HNF for square matrices of full rank.")

            import sage.libs.ntl.ntl_mat_ZZ
            v =  sage.libs.ntl.ntl_mat_ZZ.ntl_mat_ZZ(self._nrows,self._ncols)
            for i from 0 <= i < self._nrows:
                for j from 0 <= j < self._ncols:
                    v[i,j] = self.get_unsafe(nr-i-1,nc-j-1)

            try:
                w1 = v.HNF(D=D)
            except RuntimeError: # HNF may fail if a nxm matrix has rank < m
                raise ValueError("ntl only computes HNF for square matrices of full rank.")

            if include_zero_rows:
                H_m = self.new_matrix()
            else:
                H_m = self.new_matrix(nrows=w1.nrows())

            nr = w1.nrows()
            nc = w1.ncols()

            for i from 0 <= i < w1.nrows():
                for j from 0 <= j < w1.ncols():
                    H_m[i,j] = w1[nr-i-1,nc-j-1]

        else:
            raise ValueError("algorithm %r not understood" % algorithm)

        H_m.set_immutable()
        if pivots is None:
            from sage.matrix.matrix_integer_dense_hnf import pivots_of_hnf_matrix
            pivots = pivots_of_hnf_matrix(H_m)
        pivots = tuple(pivots)
        rank = len(pivots)
        H_m.cache('pivots', pivots)
        self.cache('pivots', pivots)
        H_m.cache('rank', rank)
        self.cache('rank',rank)
        H_m.cache('in_echelon_form', True)

        if transformation:
            U.set_immutable()
            ans = H_m, U
        else:
            ans = H_m
        self.cache(key, ans)
        return ans

    def _echelonize_ring(self, **kwds):
        r"""
        Echelonize self in place, where the base ring of self is assumed to
        be a ring (not a field).

        EXAMPLES::

            sage: a = matrix(ZZ, 3, 4, [1..12], sparse=False); a
            [ 1  2  3  4]
            [ 5  6  7  8]
            [ 9 10 11 12]
            sage: a._echelonize_ring()
            sage: a
            [ 1  2  3  4]
            [ 0  4  8 12]
            [ 0  0  0  0]
        """
        self.check_mutability()
        cdef Matrix d, a
        cdef Py_ssize_t r, c
        cdef bint transformation = 'transformation' in kwds and kwds['transformation']

        if 'include_zero_rows' in kwds and not kwds['include_zero_rows']:
            raise ValueError("cannot echelonize in place and delete zero rows")
        if transformation:
            d, a = self.echelon_form(**kwds)
        else:
            d = self.echelon_form(**kwds)
        for c from 0 <= c < self.ncols():
            for r from 0 <= r < self.nrows():
                self.set_unsafe(r, c, d.get_unsafe(r,c))
        self.clear_cache()
        self.cache('pivots', d.pivots())
        self.cache('in_echelon_form', True)
        if transformation:
            return a
        else:
            return

    def saturation(self, p=0, proof=None, max_dets=5):
        r"""
        Return a saturation matrix of self, which is a matrix whose rows
        span the saturation of the row span of ``self``. This is not unique.

        The saturation of a `\ZZ` module `M`
        embedded in `\ZZ^n` is a module `S` that
        contains `M` with finite index such that
        `\ZZ^n/S` is torsion free. This function takes the
        row span `M` of self, and finds another matrix of full rank
        with row span the saturation of `M`.

        INPUT:

        - ``p`` -- (default: 0) if nonzero given, saturate
          only at the prime `p`, i.e., return a matrix whose row span
          is a `\ZZ`-module `S` that contains ``self`` and
          such that the index of `S` in its saturation is coprime to
          `p`. If `p` is None, return full saturation of ``self``.

        - ``proof`` -- (default: use proof.linear_algebra());
          if ``False``, the determinant calculations are done with
          ``proof=False``

        - ``max_dets`` -- (default: 5) technical parameter -
          max number of determinant to compute when bounding prime divisor of
          ``self`` in its saturation.

        OUTPUT: matrix over ZZ


        .. NOTE::

           The result is *not* cached.

        ALGORITHM: 1. Replace input by a matrix of full rank got from a
        subset of the rows. 2. Divide out any common factors from rows. 3.
        Check max_dets random dets of submatrices to see if their GCD
        (with p) is 1 - if so matrix is saturated and we're done. 4.
        Finally, use that if A is a matrix of full rank, then
        `hnf(transpose(A))^{-1}*A` is a saturation of A.

        EXAMPLES::

            sage: A = matrix(ZZ, 3, 5, [-51, -1509, -71, -109, -593, -19, -341, 4, 86, 98, 0, -246, -11, 65, 217])
            sage: A.echelon_form()
            [      1       5    2262   20364   56576]
            [      0       6   35653  320873  891313]
            [      0       0   42993  386937 1074825]
            sage: S = A.saturation(); S
            [  -51 -1509   -71  -109  -593]
            [  -19  -341     4    86    98]
            [   35   994    43    51   347]

        Notice that the saturation spans a different module than A.

        ::

            sage: S.echelon_form()
            [ 1  2  0  8 32]
            [ 0  3  0 -2 -6]
            [ 0  0  1  9 25]
            sage: V = A.row_space(); W = S.row_space()
            sage: V.is_submodule(W)
            True
            sage: V.index_in(W)
            85986
            sage: V.index_in_saturation()
            85986

        We illustrate each option::

            sage: S = A.saturation(p=2)
            sage: S = A.saturation(proof=False)
            sage: S = A.saturation(max_dets=2)
        """
        proof = get_proof_flag(proof, "linear_algebra")
        from sage.matrix.matrix_integer_dense_saturation import saturation
        return saturation(self, p=p, proof=proof, max_dets=max_dets)

    def index_in_saturation(self, proof=None):
        """
        Return the index of ``self`` in its saturation.

        INPUT:

        - ``proof`` -- (default: use proof.linear_algebra());
          if ``False``, the determinant calculations are done with
          ``proof=False``

        OUTPUT: positive integer; the index of the row span of
        this matrix in its saturation


        ALGORITHM:

        Use Hermite normal form twice to find an invertible matrix whose
        inverse transforms a matrix with the same row span as ``self`` to its
        saturation, then compute the determinant of that matrix.

        EXAMPLES::

            sage: A = matrix(ZZ, 2,3, [1..6]); A
            [1 2 3]
            [4 5 6]
            sage: A.index_in_saturation()
            3
            sage: A.saturation()
            [1 2 3]
            [1 1 1]
        """
        proof = get_proof_flag(proof, "linear_algebra")
        from sage.matrix.matrix_integer_dense_saturation import index_in_saturation
        return index_in_saturation(self, proof=proof)

    def pivots(self):
        """
        Return the pivot column positions of this matrix.

        OUTPUT: a tuple of Python integers: the position of the
        first nonzero entry in each row of the echelon form.

        EXAMPLES::

            sage: n = 3; A = matrix(ZZ,n,range(n^2)); A
            [0 1 2]
            [3 4 5]
            [6 7 8]
            sage: A.pivots()
            (0, 1)
            sage: A.echelon_form()
            [ 3  0 -3]
            [ 0  1  2]
            [ 0  0  0]
        """
        p = self.fetch('pivots')
        if p is not None:
            return tuple(p)

        cdef Matrix_integer_dense E
        E = self.echelon_form()

        # Now we determine the pivots from the matrix E as quickly as we can.
        # For each row, we find the first nonzero position in that row -- it is the pivot.
        cdef Py_ssize_t i, j, k
        p = []
        k = 0
        for i from 0 <= i < E._nrows:
            for j from k <= j < E._ncols:
                if fmpz_cmp_si(fmpz_mat_entry(E._matrix,i,j), 0) != 0:  # nonzero position
                    p.append(j)
                    k = j+1  # so start at next position next time
                    break
        p = tuple(p)
        self.cache('pivots', p)
        return p

    #### Elementary divisors

    def elementary_divisors(self, algorithm='pari'):
        """
        Return the elementary divisors of self, in order.

        .. WARNING::

           This is MUCH faster than the :meth:`smith_form` function.

        The elementary divisors are the invariants of the finite abelian
        group that is the cokernel of *left* multiplication of this matrix.
        They are ordered in reverse by divisibility.

        INPUT:

        - ``self`` -- matrix

        - ``algorithm`` -- (default: ``'pari'``)

           - ``'pari'`` -- works robustly, but is slower.

           - ``'linbox'`` -- use linbox (currently off, broken)

        OUTPUT: list of integers


        .. NOTE::

           These are the invariants of the cokernel of *left* multiplication::

               sage: M = Matrix([[3,0,1],[0,1,0]])
               sage: M
               [3 0 1]
               [0 1 0]
               sage: M.elementary_divisors()
               [1, 1]
               sage: M.transpose().elementary_divisors()
               [1, 1, 0]

        EXAMPLES::

            sage: matrix(3, range(9)).elementary_divisors()
            [1, 3, 0]
            sage: matrix(3, range(9)).elementary_divisors(algorithm='pari')
            [1, 3, 0]
            sage: C = MatrixSpace(ZZ,4)([3,4,5,6,7,3,8,10,14,5,6,7,2,2,10,9])
            sage: C.elementary_divisors()
            [1, 1, 1, 687]

        ::

            sage: M = matrix(ZZ, 3, [1,5,7, 3,6,9, 0,1,2])
            sage: M.elementary_divisors()
            [1, 1, 6]

        This returns a copy, which is safe to change::

            sage: edivs = M.elementary_divisors()
            sage: edivs.pop()
            6
            sage: M.elementary_divisors()
            [1, 1, 6]

        .. SEEALSO::

           :meth:`smith_form`
        """
        d = self.fetch('elementary_divisors')
        if d is not None:
            return d[:]
        if self._nrows == 0 or self._ncols == 0:
            d = []
        elif algorithm == 'linbox':
            raise ValueError("linbox too broken -- currently Linbox SNF is disabled.")
        elif algorithm == 'pari':
            d = self.__pari__().matsnf(0).sage()
            i = d.count(0)
            d.sort()
            if i > 0:
                d = d[i:] + [d[0]]*i
        else:
            raise ValueError("algorithm (='%s') unknown"%algorithm)

        self.cache('elementary_divisors', d)
        return d[:]

    def smith_form(self, transformation=True, integral=None):
        r"""
        Return the smith normal form of this matrix, that is the diagonal
        matrix `S` with diagonal entries the ordered elementary divisors of
        this matrix.

        INPUT:

        - ``transformation`` -- boolean (default: ``True``); whether to
          return the transformation matrices `U` and `V` such that `S=U\cdot
          self\cdot V`

        - ``integral`` -- a subring of the base ring or ``True`` (default:
          ``None``); ignored for matrices with integer entries

        .. NOTE::

           The :meth:`elementary_divisors` function, which returns the diagonal
           entries of `S`, is VASTLY faster than this function.

        The elementary divisors are the invariants of the finite abelian
        group that is the cokernel of this matrix. They are ordered in
        reverse by divisibility.

        EXAMPLES::

            sage: A = MatrixSpace(IntegerRing(), 3)(range(9))
            sage: D, U, V = A.smith_form()
            sage: D
            [1 0 0]
            [0 3 0]
            [0 0 0]
            sage: U
            [ 0  2 -1]
            [ 0 -1  1]
            [ 1 -2  1]
            sage: V
            [ 0  0  1]
            [-1  2 -2]
            [ 1 -1  1]
            sage: U*A*V
            [1 0 0]
            [0 3 0]
            [0 0 0]

        It also makes sense for nonsquare matrices::

            sage: A = Matrix(ZZ,3,2,range(6))
            sage: D, U, V = A.smith_form()
            sage: D
            [1 0]
            [0 2]
            [0 0]
            sage: U
            [ 0  2 -1]
            [ 0 -1  1]
            [ 1 -2  1]
            sage: V
            [-1  1]
            [ 1  0]
            sage: U * A * V
            [1 0]
            [0 2]
            [0 0]

        Empty matrices are handled sensibly (see :issue:`3068`)::

            sage: m = MatrixSpace(ZZ, 2,0)(0); d,u,v = m.smith_form(); u*m*v == d
            True
            sage: m = MatrixSpace(ZZ, 0,2)(0); d,u,v = m.smith_form(); u*m*v == d
            True
            sage: m = MatrixSpace(ZZ, 0,0)(0); d,u,v = m.smith_form(); u*m*v == d
            True

        .. SEEALSO::

           :meth:`elementary_divisors`
        """
        X = self.matrix_space()([self[i,j] for i in range(self._nrows-1,-1,-1) for j in range(self._ncols-1,-1,-1)])
        v = X.__pari__().matsnf(1).sage()
        # need to reverse order of rows of U, columns of V, and both of D.
        D = self.matrix_space()([v[2][i,j] for i in range(self._nrows-1,-1,-1) for j in range(self._ncols-1,-1,-1)])

        if not transformation:
            return D

        if self._ncols == 0:
            v[0] = self.matrix_space(ncols = self._nrows)(1)
        if self._nrows == 0:
            v[1] = self.matrix_space(nrows = self._ncols)(1)

        if self._ncols == 0:
            # silly special cases for matrices with 0 columns (PARI has a unique empty matrix)
            U = self.matrix_space(ncols = self._nrows)(1)
        else:
            U = self.matrix_space(ncols = self._nrows)([v[0][i,j] for i in range(self._nrows-1,-1,-1) for j in range(self._nrows-1,-1,-1)])

        if self._nrows == 0:
            # silly special cases for matrices with 0 rows (PARI has a unique empty matrix)
            V = self.matrix_space(nrows = self._ncols)(1)
        else:
            V = self.matrix_space(nrows = self._ncols)([v[1][i,j] for i in range(self._ncols-1,-1,-1) for j in range(self._ncols-1,-1,-1)])

        return D, U, V

    def frobenius_form(self, flag=0, var='x'):
        """
        Return the Frobenius form (rational canonical form) of this
        matrix.

        INPUT:

        - ``flag`` -- 0 (default), 1 or 2 as follows:

            - ``0`` -- (default) return the Frobenius form of this
               matrix

            - ``1`` -- return only the elementary divisor
               polynomials, as polynomials in var

            - ``2`` -- return a two-components vector [F,B] where F
               is the Frobenius form and B is the basis change so that
               `M=B^{-1}FB`

        - ``var`` -- string (default: ``'x'``)

        ALGORITHM: uses PARI's :pari:`matfrobenius`

        EXAMPLES::

            sage: A = MatrixSpace(ZZ, 3)(range(9))
            sage: A.frobenius_form(0)
            [ 0  0  0]
            [ 1  0 18]
            [ 0  1 12]
            sage: A.frobenius_form(1)
            [x^3 - 12*x^2 - 18*x]
            sage: A.frobenius_form(1, var='y')
            [y^3 - 12*y^2 - 18*y]
            sage: F, B = A.frobenius_form(2)
            sage: A == B^(-1)*F*B
            True
            sage: a=matrix([])
            sage: a.frobenius_form(2)
            ([], [])
            sage: a.frobenius_form(0)
            []
            sage: a.frobenius_form(1)
            []
            sage: B = random_matrix(ZZ,2,3)
            sage: B.frobenius_form()
            Traceback (most recent call last):
            ...
            ArithmeticError: frobenius matrix of non-square matrix not defined.

        AUTHORS:

        - Martin Albrecht (2006-04-02)

        TODO: - move this to work for more general matrices than just over
        Z. This will require fixing how PARI polynomials are coerced to
        Sage polynomials.
        """
        if not self.is_square():
            raise ArithmeticError("frobenius matrix of non-square matrix not defined.")

        v = self.__pari__().matfrobenius(flag)
        if flag == 0:
            return self.matrix_space()(v.sage())
        elif flag == 1:
            r = PolynomialRing(self.base_ring(), names=var)
            retr = []
            for f in v:
                retr.append(eval(str(f).replace("^","**"),
                                 {'x': r.gen()}, r.gens_dict()))
            return retr
        elif flag == 2:
            F = matrix_space.MatrixSpace(QQ, self.nrows())(v[0].sage())
            B = matrix_space.MatrixSpace(QQ, self.nrows())(v[1].sage())
            return F, B

    frobenius = deprecated_function_alias(36396, frobenius_form)

    def _right_kernel_matrix(self, **kwds):
        r"""
        Return a pair that includes a matrix of basis vectors
        for the right kernel of ``self``.

        INPUT:

        - ``algorithm`` -- determines which algorithm to use, options are:

          - ``'flint'`` -- use the algorithm from the FLINT library
          - ``'pari'`` -- use the :pari:`matkerint` function from the PARI library
          - ``'padic'`` -- use the `p`-adic algorithm from the IML library
          - ``'default'`` -- use a heuristic to decide which of the three above
            routines is fastest.  This is the default value

        - ``proof`` -- this is passed to the `p`-adic IML algorithm;
          if not specified, the global flag for linear algebra will be used

        OUTPUT:

        Return a pair.  First item is the string is either
        'computed-flint-int', 'computed-pari-int', 'computed-flint-int', which identifies
        the nature of the basis vectors.

        Second item is a matrix whose rows are a basis for the right kernel,
        over the integers, as computed by either the FLINT, IML or PARI libraries.

        EXAMPLES::

            sage: A = matrix(ZZ, [[4, 7, 9, 7, 5, 0],
            ....:                 [1, 0, 5, 8, 9, 1],
            ....:                 [0, 1, 0, 1, 9, 7],
            ....:                 [4, 7, 6, 5, 1, 4]])

            sage: result = A._right_kernel_matrix(algorithm='pari')
            sage: result[0]
            'computed-pari-int'
            sage: X = result[1]; X
            [ 26 -31  30 -21  -2  10]
            [-47 -13  48 -14 -11  18]
            sage: A*X.transpose() == zero_matrix(ZZ, 4, 2)
            True

            sage: result = A._right_kernel_matrix(algorithm='padic')
            sage: result[0]
            'computed-iml-int'
            sage: X = result[1]; X
            [-469  214  -30  119  -37    0]
            [ 370 -165   18  -91   30   -2]
            sage: A*X.transpose() == zero_matrix(ZZ, 4, 2)
            True

            sage: result = A._right_kernel_matrix(algorithm='default')
            sage: result[0]
            'computed-flint-int'
            sage: result[1]
            [ 469 -214   30 -119   37    0]
            [-370  165  -18   91  -30    2]

            sage: result = A._right_kernel_matrix(algorithm='flint')
            sage: result[0]
            'computed-flint-int'
            sage: result[1]
            [ 469 -214   30 -119   37    0]
            [-370  165  -18   91  -30    2]

        With the 'default' given as the algorithm, several heuristics are
        used to determine if FLINT, PARI or IML ('padic') is used.  The code has
        exact details, but roughly speaking, relevant factors are: the
        absolute size of the matrix, or the relative dimensions, or the
        magnitude of the entries. ::

            sage: A = random_matrix(ZZ, 18, 11)
            sage: A._right_kernel_matrix(algorithm='default')[0]
            'computed-pari-int'
            sage: A = random_matrix(ZZ, 18, 11, x = 10^200)
            sage: A._right_kernel_matrix(algorithm='default')[0]
            'computed-iml-int'
            sage: A = random_matrix(ZZ, 60, 60)
            sage: A._right_kernel_matrix(algorithm='default')[0]
            'computed-iml-int'
            sage: A = random_matrix(ZZ, 60, 55)
            sage: A._right_kernel_matrix(algorithm='default')[0]
            'computed-pari-int'

        TESTS:

        We test three trivial cases. FLINT is used for small matrices,
        but we let the heuristic decide that.  ::

            sage: A = matrix(ZZ, 0, 2)
            sage: A._right_kernel_matrix()[1]
            []
            sage: A = matrix(ZZ, 2, 0)
            sage: A._right_kernel_matrix()[1].parent()
            Full MatrixSpace of 0 by 0 dense matrices over Integer Ring
            sage: A = zero_matrix(ZZ, 4, 3)
            sage: A._right_kernel_matrix()[1]
            [1 0 0]
            [0 1 0]
            [0 0 1]
        """
        tm = verbose("computing right kernel matrix over the integers for %sx%s matrix" % (self.nrows(), self.ncols()),level=1)

        algorithm = kwds.pop('algorithm', None)
        if algorithm is None:
            algorithm = 'default'

        if algorithm == 'default':
            # The heuristic here could be auto-tuned, stored for
            # different architecture, etc.  What I've done below here
            # I just got by playing around with examples.  This is
            # *dramatically* better than doing absolutely nothing
            # (i.e., always choosing 'padic'), but is of course
            # far from optimal.   -- William Stein

            # I sometimes favor FLINT over PARI, but this should be better tuned. -- Marc Masdeu
            if max(self._nrows, self._ncols) <= 10:
                # Use FLINT for very small matrices, as long as entries aren't huge.
                algorithm = 'flint'
            elif max(self._nrows, self._ncols) <= 50:
                # when entries are huge, padic relatively good.
                h = self.height().ndigits()
                if h < 100:
                    algorithm = 'pari'
                else:
                    algorithm = 'padic'
            elif self._nrows <= self._ncols + 3:
                # the padic algorithm is much better for bigger
                # matrices if there are nearly more columns than rows
                # (that is its forte)
                algorithm = 'padic'
            else:
                algorithm = 'pari'

        if algorithm == 'flint':
            proof = kwds.pop('proof', None)
            proof = get_proof_flag(proof, "linear_algebra")
            K = self._rational_kernel_flint().transpose().saturation(proof=proof)
            format = 'computed-flint-int'
        elif algorithm == 'pari':
            K = self.__pari__().matkerint().mattranspose().sage()
            format = 'computed-pari-int'
        elif algorithm == 'padic':
            proof = kwds.pop('proof', None)
            proof = get_proof_flag(proof, "linear_algebra")
            K = self._rational_kernel_iml().transpose().saturation(proof=proof)
            format = 'computed-iml-int'
        else:
            raise ValueError('unknown algorithm: %s'%algorithm)
        tm = verbose("done computing right kernel matrix over the integers for %sx%s matrix" % (self.nrows(), self.ncols()),level=1, t=tm)
        return (format, K)

    # TODO: implement using flint function
    def _adjugate(self):
        """
        Return the adjugate (classical adjoint) of this matrix.

        Assumes ``self`` is a square matrix (checked in adjugate).

        EXAMPLES::

            sage: m = matrix(ZZ,3,[1..9])
            sage: m.adjugate()  # indirect doctest
            [ -3   6  -3]
            [  6 -12   6]
            [ -3   6  -3]
        """
        return self.parent()(self.__pari__().matadjoint().sage())

    def _ntl_(self):
        r"""
        ntl.mat_ZZ representation of ``self``.

        EXAMPLES::

            sage: a = MatrixSpace(ZZ,200).random_element(x=-2, y=2)    # -2 to 2
            sage: A = a._ntl_()

        .. NOTE::

           NTL only knows dense matrices, so if you provide a sparse
           matrix NTL will allocate memory for every zero entry.
        """
        import sage.libs.ntl.ntl_mat_ZZ
        return sage.libs.ntl.ntl_mat_ZZ.ntl_mat_ZZ(self._nrows,self._ncols, self.list())

    #######################################################################
    # LLL
    #######################################################################

    def BKZ(self, delta=None, algorithm='fpLLL', fp=None, block_size=10, prune=0,
            use_givens=False, precision=0, proof=None, **kwds):
        """
        Return the result of running Block Korkin-Zolotarev reduction on
        ``self`` interpreted as a lattice.

        INPUT:

        - ``delta`` -- (default: ``0.99``) LLL parameter

        - ``algorithm`` -- (default: ``'fpLLL'``) ``'fpLLL'`` or ``"NTL"``

        - ``fp`` -- floating point number implementation

            - ``None`` -- NTL's exact reduction or fpLLL's wrapper (default)

            - ``'fp'`` -- double precision: NTL's FP or fpLLL's double

            - ``'ld'`` -- long doubles (fpLLL only)

            - ``'qd'`` -- NTL's QP

            - ``'qd1'`` -- quad doubles: Uses ``quad_float`` precision
              to compute Gram-Schmidt, but uses double precision in
              the search phase of the block reduction algorithm. This
              seems adequate for most purposes, and is faster than
              ``'qd'``, which uses quad_float precision uniformly
              throughout (NTL only).

            - ``'xd'`` -- extended exponent: NTL's XD or fpLLL's dpe

            - ``'rr'`` -- arbitrary precision: NTL'RR or fpLLL's MPFR

        - ``block_size`` -- (default: ``10``) specifies the size
          of the blocks in the reduction.  High values yield
          shorter vectors, but the running time increases double
          exponentially with ``block_size``.  ``block_size``
          should be between 2 and the number of rows of ``self``.

        - ``proof`` -- (default: same as ``proof.linear_algebra()``)
          Insist on full BKZ reduction. If disabled and fplll is
          called, reduction is much faster but the result is not fully
          BKZ reduced.

        NTL SPECIFIC INPUT:

        - ``prune`` -- (default: ``0``) the optional parameter
          ``prune`` can be set to any positive number to invoke the
          Volume Heuristic from [SH1995]_. This can significantly reduce
          the running time, and hence allow much bigger block size,
          but the quality of the reduction is of course not as good in
          general. Higher values of ``prune`` mean better quality, and
          slower running time. When ``prune`` is ``0``, pruning is
          disabled. Recommended usage: for ``block_size==30``, set
          ``10 <= prune <=15``.

        - ``use_givens`` -- use Givens orthogonalization.  Only
          applies to approximate reduction using NTL.  This is a bit
          slower, but generally much more stable, and is really the
          preferred orthogonalization strategy.  For a nice
          description of this, see Chapter 5 of [GL1996]_.

        fpLLL SPECIFIC INPUT:

        - ``precision`` -- (default: ``0`` for automatic choice) bit
          precision to use if ``fp='rr'`` is set

        - ``**kwds`` -- keywords to be passed to :mod:`fpylll`; see
          :class:`fpylll.BKZ.Param` for details

        Also, if the verbose level is at least `2`, some output
        is printed during the computation.

        EXAMPLES::

            sage: A = Matrix(ZZ,3,3,range(1,10))
            sage: A.BKZ()
            [ 0  0  0]
            [ 2  1  0]
            [-1  1  3]

            sage: A = Matrix(ZZ,3,3,range(1,10))
            sage: A.BKZ(use_givens=True)
            [ 0  0  0]
            [ 2  1  0]
            [-1  1  3]

            sage: A = Matrix(ZZ,3,3,range(1,10))
            sage: A.BKZ(fp='fp')
            [ 0  0  0]
            [ 2  1  0]
            [-1  1  3]

        ALGORITHM:

        Calls either NTL or fpLLL.
        """
        if delta is None:
            delta = 0.99
        elif delta <= 0.25:
            raise TypeError("delta must be > 0.25")
        elif delta > 1:
            raise TypeError("delta must be <= 1")
        delta = float(delta)

        if prune < 0:
            raise TypeError("prune must be >= 0")
        prune = int(prune)

        verbose = get_verbose() >= 2

        block_size = int(block_size)

        if algorithm == "NTL":
            if fp is None:
                fp = "rr"

            if fp == "fp":
                algorithm = "BKZ_FP"
            elif fp == "qd":
                algorithm = "BKZ_QP"
            elif fp == "qd1":
                algorithm = "BKZ_QP1"
            elif fp == "xd":
                algorithm = "BKZ_XD"
            elif fp == "rr":
                algorithm = "BKZ_RR"
            else:
                raise TypeError("fp parameter not understood.")

            A = self._ntl_()

            if algorithm == "BKZ_FP":
                if not use_givens:
                    r = A.BKZ_FP(U=None, delta=delta, BlockSize=block_size,
                                 prune=prune, verbose=verbose)
                else:
                    r = A.G_BKZ_FP(U=None, delta=delta, BlockSize=block_size,
                                   prune=prune, verbose=verbose)

            elif algorithm == "BKZ_QP":
                if not use_givens:
                    r = A.BKZ_QP(U=None, delta=delta, BlockSize=block_size,
                                 prune=prune, verbose=verbose)
                else:
                    r = A.G_BKZ_QP(U=None, delta=delta, BlockSize=block_size,
                                   prune=prune, verbose=verbose)

            elif algorithm == "BKZ_QP1":
                if not use_givens:
                    r = A.BKZ_QP1(U=None, delta=delta, BlockSize=block_size,
                                  prune=prune, verbose=verbose)
                else:
                    r = A.G_BKZ_QP1(U=None, delta=delta, BlockSize=block_size,
                                    prune=prune, verbose=verbose)

            elif algorithm == "BKZ_XD":
                if not use_givens:
                    r = A.BKZ_XD(U=None, delta=delta, BlockSize=block_size,
                                 prune=prune, verbose=verbose)
                else:
                    r = A.G_BKZ_XD(U=None, delta=delta, BlockSize=block_size,
                                   prune=prune, verbose=verbose)

            elif algorithm == "BKZ_RR":
                if not use_givens:
                    r = A.BKZ_RR(U=None, delta=delta, BlockSize=block_size,
                                 prune=prune, verbose=verbose)
                else:
                    r = A.G_BKZ_RR(U=None, delta=delta, BlockSize=block_size,
                                   prune=prune, verbose=verbose)

            self.cache("rank",ZZ(r))
            R = <Matrix_integer_dense>self.new_matrix(
                    entries=[ZZ(z) for z in A.list()])

        elif algorithm == "fpLLL":
            from fpylll import BKZ, IntegerMatrix, load_strategies_json
            fp_ = fplll_fp_map[fp]
            if verbose:
                kwds["flags"] = kwds.get("flags", BKZ.DEFAULT) | BKZ.VERBOSE

            proof = get_proof_flag(proof, "linear_algebra")

            # enable performance improvements unless
            # 1. provable results are requested or
            # 2. the user has specified the relevant parameters already
            if "strategies" not in kwds:
                if proof is False:
                    import os
                    kwds["strategies"] = load_strategies_json(
                        os.path.normpath(os.path.join(
                            BKZ.DEFAULT_STRATEGY_PATH,
                            os.path.basename(BKZ.DEFAULT_STRATEGY))))

            if "auto_abort" not in kwds:
                if proof is False:
                    kwds["flags"] = kwds.get("flags", BKZ.DEFAULT) | BKZ.AUTO_ABORT
                    kwds["auto_abort"] = True

            A = IntegerMatrix.from_matrix(self)
            BKZ.reduction(A, BKZ.Param(block_size=block_size, delta=delta, **kwds),
                          float_type=fp_,
                          precision=precision)

            R = A.to_matrix(self.new_matrix())
        return R

    def LLL(self, delta=None, eta=None, algorithm='fpLLL:wrapper', fp=None, prec=0, early_red=False, use_givens=False, use_siegel=False, transformation=False, **kwds):
        r"""
        Return LLL-reduced or approximated LLL reduced matrix `R` of the lattice
        generated by the rows of ``self``.

        A set of vectors `(b_1, b_2, ..., b_d)` is `(\delta, \eta)`-LLL-reduced
        if the two following conditions hold:

        -  For any `i > j`, we have `\lvert \mu_{i,j} \rvert \leq \eta`.

        -  For any `i < d`, we have `\delta \lvert b_i^* \rvert^2 \leq
           \lvert b_{i + 1}^* + \mu_{i+1, i} b_i^* \rvert^2`,

        where `\mu_{i,j} = \langle b_i, b_j^* \rangle / \langle b_j^*, b_j^*
        \rangle` and `b_i^*` is the `i`-th vector of the Gram-Schmidt
        orthogonalisation of `(b_1, b_2, ..., b_d)`.

        The default reduction parameters are `\delta = 0.99` and `\eta = 0.501`.
        The parameters `\delta` and `\eta` must satisfy `0.25 < \delta
        \leq 1.0` and `0.5 \leq \eta < \sqrt{\delta}`. Polynomial time
        complexity is only guaranteed for `\delta < 1`. Not every algorithm
        admits the case `\delta = 1`.

        If the matrix has a nonzero kernel, the LLL-reduced matrix will contain
        zero rows, so that the output has the same dimensions as the input. The
        transformation matrix is always invertible over the integers.

        Also the rank of ``self`` is cached if it is computed during the
        reduction. Note that in general this only happens when
        ``self.rank() == self.ncols()`` and the exact algorithm is used.

        INPUT:

        - ``delta`` -- (default: ``0.99``) `\delta` parameter as described
          above, ignored by pari

        - ``eta`` -- (default: ``0.501``) `\eta` parameter as described above,
          ignored by NTL and pari

        - ``algorithm`` -- string; one of the algorithms listed below
          (default: ``'fpLLL:wrapper'``)

        - ``fp`` -- floating point number implementation, ignored by pari:

          - ``None`` -- NTL's exact reduction or fpLLL's wrapper
          - ``'fp'`` -- double precision: NTL's FP or fpLLL's double
          - ``'ld'`` -- long doubles (fpLLL only)
          - ``'qd'`` -- NTL's QP
          - ``'xd'`` -- extended exponent: NTL's XD or fpLLL's dpe
          - ``'rr'`` -- arbitrary precision: NTL's RR or fpLLL's MPFR

        - ``prec`` -- (default: auto choose) precision, ignored by NTL and pari

        - ``early_red`` -- boolean (default: ``False``); perform early reduction,
          ignored by NTL and pari

        - ``use_givens`` -- boolean (default: ``False``); use Givens
          orthogonalization.  Only applies to approximate reduction
          using NTL.  This is slower but generally more stable.

        - ``use_siegel`` -- boolean (default: ``False``); use Siegel's condition
          instead of Lovász's condition, ignored by NTL and pari

        - ``transformation`` -- boolean (default: ``False``); also return transformation
          matrix

        - ``**kwds`` -- keywords to be passed to :mod:`fpylll`; see
          :meth:`fpylll.LLL.reduction` for details

        Also, if the verbose level is at least `2`, some output
        is printed during the computation.

        AVAILABLE ALGORITHMS:

        - ``'NTL:LLL'`` -- NTL's LLL + choice of ``fp``

        - ``'fpLLL:heuristic'`` -- fpLLL's heuristic + choice of ``fp``

        - ``'fpLLL:fast'`` -- fpLLL's fast + choice of ``fp``

        - ``'fpLLL:proved'`` -- fpLLL's proved + choice of ``fp``

        - ``'fpLLL:wrapper'`` -- fpLLL's automatic choice (default)

        - ``'pari'`` -- pari's qflll

        OUTPUT: a matrix over the integers

        EXAMPLES::

            sage: A = Matrix(ZZ,3,3,range(1,10))
            sage: A.LLL()
            [ 0  0  0]
            [ 2  1  0]
            [-1  1  3]

        We compute the extended GCD of a list of integers using LLL, this
        example is from the Magma handbook::

            sage: Q = [ 67015143, 248934363018, 109210, 25590011055, 74631449,
            ....:       10230248, 709487, 68965012139, 972065, 864972271 ]
            sage: n = len(Q)
            sage: S = 100
            sage: X = Matrix(ZZ, n, n + 1)
            sage: for i in range(n):
            ....:     X[i, i + 1] = 1
            sage: for i in range(n):
            ....:     X[i, 0] = S * Q[i]
            sage: L = X.LLL()
            sage: M = L.row(n-1).list()[1:]
            sage: M
            [-3, -1, 13, -1, -4, 2, 3, 4, 5, -1]
            sage: add(Q[i]*M[i] for i in range(n))
            -1

        The case `\delta = 1` is not always supported::

            sage: L = X.LLL(delta=2)
            Traceback (most recent call last):
            ...
            TypeError: delta must be <= 1
            sage: L = X.LLL(delta=1)    # not tested, will eat lots of ram
            Traceback (most recent call last):
            ...
            RuntimeError: infinite loop in LLL
            sage: L = X.LLL(delta=1, algorithm='NTL:LLL')
            sage: L[-1]
            (-100, -3, -1, 13, -1, -4, 2, 3, 4, 5, -1)

        We return the transformation matrix::

            sage: A = random_matrix(ZZ, 10, 20)
            sage: R, U = A.LLL(transformation=True)
            sage: U * A == R
            True

            sage: R, U = A.LLL(algorithm='NTL:LLL', transformation=True)
            sage: U * A == R
            True

            sage: R, U = A.LLL(algorithm='pari', transformation=True)
            sage: U * A == R
            True

        Example with a nonzero kernel::

            sage: M = matrix(4,3,[1,2,3,2,4,6,7,0,1,-1,-2,-3])
            sage: M.LLL()[0:2]
            [0 0 0]
            [0 0 0]

            sage: M.LLL(algorithm="NTL:LLL")[0:2]
            [0 0 0]
            [0 0 0]

            sage: M.LLL(algorithm='pari')[0:2]
            [0 0 0]
            [0 0 0]

        TESTS::

            sage: matrix(ZZ, 0, 0).LLL()
            []
            sage: matrix(ZZ, 3, 0).LLL()
            []
            sage: matrix(ZZ, 0, 3).LLL()
            []

            sage: M = matrix(ZZ, [[1,2,3],[31,41,51],[101,201,301]])
            sage: A = M.LLL()
            sage: A
            [ 0  0  0]
            [-1  0  1]
            [ 1  1  1]
            sage: B = M.LLL(algorithm='NTL:LLL')
            sage: C = M.LLL(algorithm='NTL:LLL', fp=None)
            sage: D = M.LLL(algorithm='NTL:LLL', fp='fp')
            sage: F = M.LLL(algorithm='NTL:LLL', fp='xd')
            sage: G = M.LLL(algorithm='NTL:LLL', fp='rr')
            sage: A == B == C == D == F == G
            True
            sage: H = M.LLL(algorithm='NTL:LLL', fp='qd')
            Traceback (most recent call last):
            ...
            TypeError: algorithm NTL:LLL_QD not supported

            sage: A = random_matrix(ZZ, 0, 0)
            sage: R, U = A.LLL(transformation=True)

        Test rank caching::

            sage: M = matrix(4,3,[1,2,3,2,4,6,7,0,1,-1,-2,-3])
            sage: R = M.LLL(algorithm="NTL:LLL")
            sage: M._cache
            {'rank': 2}
            sage: M._clear_cache()
            sage: R = M.LLL(algorithm='pari')
            sage: M._cache
            {'rank': 2}

        Check that :issue:`37236` is fixed::

            sage: M = matrix(ZZ, 2, 2, [-1,1,1,1])
            sage: L = M.LLL(algorithm="NTL:LLL")
            sage: M.det() == L.det()
            True

        .. NOTE::

            See :mod:`sage.libs.ntl.ntl_mat_ZZ.ntl_mat_ZZ.LLL` and
            :mod:`fpylll.fplll.lll` for details on the algorithms used.

            Although LLL is a deterministic algorithm, the output for
            different implementations and CPUs (32-bit vs. 64-bit) may
            vary, while still being correct.
        """
        if self.ncols() == 0 or self.nrows() == 0:
            verbose("Trivial matrix, nothing to do")
            if transformation:
                return self, self.new_matrix(0,0)
            else:
                return self

        r = None  # rank
        cdef Matrix_integer_dense R = None  # LLL-reduced matrix
        cdef Matrix_integer_dense U = None  # transformation matrix

        tm = verbose("LLL of %sx%s matrix (algorithm %s)"%(self.nrows(), self.ncols(), algorithm))
        import sage.libs.ntl.all
        ntl_ZZ = sage.libs.ntl.all.ZZ

        verb = get_verbose() >= 2

        if prec < 0:
            raise TypeError("precision prec must be >= 0")
        prec = int(prec)

        if algorithm == 'NTL:LLL':
            if fp is None:
                algorithm = 'NTL:LLL'
            elif fp == 'fp':
                algorithm = 'NTL:LLL_FP'
            elif fp == 'qd':
                algorithm = 'NTL:LLL_QD'
            elif fp == 'xd':
                algorithm = 'NTL:LLL_XD'
            elif fp == 'rr':
                algorithm = 'NTL:LLL_RR'

            if delta is None:
                delta = ZZ(99)/ZZ(100)
            elif delta <= ZZ(1)/ZZ(4):
                raise TypeError("delta must be > 1/4")
            elif delta > 1:
                raise TypeError("delta must be <= 1")
            delta = QQ(delta)
            a = delta.numer()
            b = delta.denom()

        else:
            fp = fplll_fp_map[fp]
            if delta is None:
                delta = 0.99
            elif delta <= 0.25:
                raise TypeError("delta must be > 0.25")
            elif delta > 1:
                raise TypeError("delta must be <= 1")
            delta = float(delta)

            if eta is None:
                eta = 0.501
            elif eta < 0.5:
                raise TypeError("eta must be >= 0.5")

        if algorithm.startswith('NTL:'):

            A = sage.libs.ntl.all.mat_ZZ(self.nrows(),self.ncols(),
                    [ntl_ZZ(z) for z in self.list()])

            if algorithm == "NTL:LLL":
                if transformation:
                    r, _, UNTL = A.LLL(a, b, verbose=verb, return_U=True)
                else:
                    r, _ = A.LLL(a, b, verbose=verb)
            elif algorithm == "NTL:LLL_FP":
                if use_givens:
                    r = A.G_LLL_FP(delta, verbose=verb, return_U=transformation)
                else:
                    r = A.LLL_FP(delta, verbose=verb, return_U=transformation)
            elif algorithm == "NTL:LLL_QP":
                if use_givens:
                    r = A.G_LLL_QP(delta, verbose=verb, return_U=transformation)
                else:
                    r = A.LLL_QP(delta, verbose=verb, return_U=transformation)
            elif algorithm == "NTL:LLL_XD":
                if use_givens:
                    r = A.G_LLL_XD(delta, verbose=verb, return_U=transformation)
                else:
                    r = A.LLL_XD(delta, verbose=verb, return_U=transformation)
            elif algorithm == "NTL:LLL_RR":
                if use_givens:
                    r = A.G_LLL_RR(delta, verbose=verb, return_U=transformation)
                else:
                    r = A.LLL_XD(delta, verbose=verb, return_U=transformation)
            else:
                raise TypeError("algorithm %s not supported"%algorithm)

            if isinstance(r, tuple):
                r, UNTL = r

            if transformation:
                U = self.new_matrix(self.nrows(), self.nrows(),
                                    entries=[ZZ(z) for z in UNTL.list()])

            r = ZZ(r)

            R = <Matrix_integer_dense> self.new_matrix(
                    entries=[ZZ(z) for z in A.list()])

        elif algorithm.startswith('fpLLL:'):
            from fpylll import LLL, IntegerMatrix
            A = IntegerMatrix.from_matrix(self)
            Ufplll = None
            if transformation:
                Ufplll = IntegerMatrix(A.nrows, A.nrows)

            method = algorithm.replace("fpLLL:","")
            if verb:
                kwds["flags"] = kwds.get("flags", LLL.DEFAULT) | LLL.VERBOSE
            if use_siegel:
                kwds["flags"] = kwds.get("flags", LLL.DEFAULT) | LLL.SIEGEL
            if early_red:
                kwds["flags"] = kwds.get("flags", LLL.DEFAULT) | LLL.EARLY_RED

            LLL.reduction(A, delta=delta, eta=eta, method=method, float_type=fp, precision=prec, U=Ufplll)
            R = A.to_matrix(self.new_matrix())
            if transformation:
                U = Ufplll.to_matrix(self.new_matrix(Ufplll.nrows, Ufplll.ncols))

        elif algorithm == 'pari':
            # call pari with flag=4: kernel+image
            # pari uses column convention: need to transpose the matrices
            A = integer_matrix(self._matrix, 1)
            K, T = A.qflll(4)
            r = ZZ(T.length())
            # TODO: there is no optimized matrix converter pari -> sage
            U = gen_to_sage_matrix(pari.matconcat([K, T]).mattranspose())
            R = U * self

        else:
            raise TypeError("algorithm %s not supported"%algorithm)

        verbose("LLL finished", tm)
        if r is not None:
            self.cache("rank", r)
            R.cache("rank", r)
        if transformation:
            return R, U
        else:
            return R

<<<<<<< HEAD
    def is_unimodular(self):
        r"""
        EXAMPLES::

            sage: M = matrix(ZZ, [[1, 0, 0], [0, 1, 0]]); M
            [1 0 0]
            [0 1 0]
            sage: M.is_unimodular()
            True
            sage: M = matrix(ZZ, [[1, 1, 0], [-1, 1, 1]]); M
            [ 1  1  0]
            [-1  1  1]
            sage: M.is_unimodular()
            False
        """
        from .matrix_cmr_sparse import Matrix_cmr_chr_sparse
        from .matrix_space import MatrixSpace

        MS = MatrixSpace(ZZ, self.nrows(), self.ncols(), sparse=True)
        M = Matrix_cmr_chr_sparse(MS, self)
        return M.is_unimodular()

    def is_LLL_reduced(self, delta=None, eta=None):
=======
    def is_LLL_reduced(self, delta=None, eta=None, algorithm='fpLLL'):
>>>>>>> 29bf8eef
        r"""
        Return ``True`` if this lattice is `(\delta, \eta)`-LLL reduced.
        See ``self.LLL`` for a definition of LLL reduction.

        INPUT:

        - ``delta`` -- (default: `0.99`) parameter `\delta` as described above

        - ``eta`` -- (default: `0.501`) parameter `\eta` as described above

        - ``algorithm`` -- either ``'fpLLL'`` (default) or ``'sage'``

        EXAMPLES::

            sage: A = random_matrix(ZZ, 10, 10)
            sage: L = A.LLL()
            sage: A.is_LLL_reduced()
            False
            sage: L.is_LLL_reduced()
            True

        The ``'sage'`` algorithm currently does not work for matrices with
        linearly dependent rows::

            sage: A = matrix(ZZ, [[1, 2, 3], [2, 4, 6]])
            sage: A.is_LLL_reduced(algorithm='sage')
            Traceback (most recent call last):
            ...
            ValueError: linearly dependent input for module version of Gram-Schmidt
        """
        if eta is None:
            eta = 0.501
        if delta is None:
            delta = ZZ(99) / ZZ(100)

        if delta <= ZZ(1) / ZZ(4):
            raise TypeError("delta must be > 1/4")
        elif delta > 1:
            raise TypeError("delta must be <= 1")

        if eta < 0.5:
            raise TypeError("eta must be >= 0.5")

        if algorithm == 'fpLLL':
            from fpylll import LLL, IntegerMatrix
            A = IntegerMatrix.from_matrix(self)
            return LLL.is_reduced(A, delta=delta, eta=eta)
        elif algorithm == 'sage':
            # This is pretty slow
            import sage.modules.misc
            G, mu = sage.modules.misc.gram_schmidt(self.rows())
            # For any $i>j$, we have $|mu_{i, j}| <= \eta$
            for e in mu.list():
                if e.abs() > eta:
                    return False

            # For any $i<d$, we have $\delta |b_i^*|^2 <= |b_{i+1}^* + mu_{i+1, i} b_i^* |^2$
            norms = [G[i].norm()**2 for i in range(len(G))]
            for i in range(1,self.nrows()):
                if norms[i] < (delta - mu[i,i-1]**2) * norms[i-1]:
                    return False
            return True
        else:
            raise ValueError("algorithm must be one of 'fpLLL' or 'sage'")

    def prod_of_row_sums(self, cols):
        """
        Return the product of the sums of the entries in the submatrix of
        ``self`` with given columns.

        INPUT:

        - ``cols`` -- list (or set) of integers representing columns
          of ``self``

        OUTPUT: integer

        EXAMPLES::

            sage: a = matrix(ZZ,2,3,[1..6]); a
            [1 2 3]
            [4 5 6]
            sage: a.prod_of_row_sums([0,2])
            40
            sage: (1+3)*(4+6)
            40
            sage: a.prod_of_row_sums(set([0,2]))
            40
        """
        cdef Py_ssize_t c, row
        cdef fmpz_t s,pr
        fmpz_init(s)
        fmpz_init_set_ui(pr, 1)

        for row from 0 <= row < self._nrows:
            fmpz_set_si(s, 0)
            for c in cols:
                if c<0 or c >= self._ncols:
                    fmpz_clear(s)
                    fmpz_clear(pr)
                    raise IndexError("matrix column index out of range")
                fmpz_add(s, s, fmpz_mat_entry(self._matrix,row,c))
            fmpz_mul(pr, pr, s)
        cdef Integer z = Integer.__new__(Integer)
        fmpz_get_mpz(z.value, pr)
        fmpz_clear(s)
        fmpz_clear(pr)
        return z

    def rational_reconstruction(self, N):
        r"""
        Use rational reconstruction to lift ``self`` to a matrix over the
        rational numbers (if possible), where we view ``self`` as a matrix
        modulo N.

        INPUT:

        - ``N`` -- integer

        OUTPUT: matrix over `\QQ` or raise a :exc:`ValueError`

        EXAMPLES: We create a random 4x4 matrix over ZZ.

        ::

            sage: A = matrix(ZZ, 4, [4, -4, 7, 1, -1, 1, -1, -12, -1, -1, 1, -1, -3, 1, 5, -1])

        There isn't a unique rational reconstruction of it::

            sage: A.rational_reconstruction(11)
            Traceback (most recent call last):
            ...
            ValueError: rational reconstruction does not exist

        We throw in a denominator and reduce the matrix modulo 389 - it
        does rationally reconstruct.

        ::

            sage: B = (A/3 % 389).change_ring(ZZ)
            sage: B.rational_reconstruction(389) == A/3
            True

        TESTS:

        Check that :issue:`9345` is fixed::

            sage: A = random_matrix(ZZ, 3, 3)
            sage: A.rational_reconstruction(0)
            Traceback (most recent call last):
            ...
            ZeroDivisionError: The modulus cannot be zero
        """
        from sage.matrix.misc_flint import matrix_integer_dense_rational_reconstruction
        return matrix_integer_dense_rational_reconstruction(self, N)

    def randomize(self, density=1, x=None, y=None, distribution=None,
                  nonzero=False):
        """
        Randomize ``density`` proportion of the entries of this matrix,
        leaving the rest unchanged.

        The parameters are the same as the ones for the integer ring's
        ``random_element`` function.

        If ``x`` and ``y`` are given, randomized entries of this matrix have
        to be between ``x`` and ``y`` and have density 1.

        INPUT:

        - ``self`` -- a mutable matrix over ZZ

        - ``density`` -- a float between 0 and 1

        - ``x``, ``y`` -- if not ``None``, these are passed to the
           ``ZZ.random_element`` function as the upper and lower endpoints in
           the  uniform distribution

        - ``distribution`` -- would also be passed into ``ZZ.random_element``
          if given

        - ``nonzero`` -- boolean (default: ``False``); whether the new entries
          are guaranteed to be zero

        OUTPUT: None, the matrix is modified in-place

        EXAMPLES::

            sage: A = matrix(ZZ, 2,3, [1..6])
            sage: ranks = [True, True, True]
            sage: while any(ranks):
            ....:    A.randomize()
            ....:    ranks[A.rank()] = False

            sage: mini = 0
            sage: maxi = 0
            sage: while mini != -30 and maxi != 30:
            ....:     A.randomize(x=-30, y=30)
            ....:     mini = min(min(A.list()), mini)
            ....:     maxi = min(min(A.list()), maxi)
        """
        density = float(density)
        if density <= 0:
            return
        if density > 1:
            density = float(1)

        self.check_mutability()
        self.clear_cache()

        cdef randstate rstate = current_randstate()

        cdef mpz_t tmp
        mpz_init(tmp)
        cdef Py_ssize_t i, j, k, nc, num_per_row
        global state, ZZ

        cdef IntegerRing_class the_integer_ring = ZZ

        if not nonzero:
            # Original code, before adding the ``nonzero`` option.
            sig_on()
            if density == 1:
                for i from 0 <= i < self._nrows:
                    for j from 0 <= j < self._ncols:
                        the_integer_ring._randomize_mpz(tmp, x, y,
                                                        distribution)
                        self.set_unsafe_mpz(i,j,tmp)
            else:
                nc = self._ncols
                num_per_row = int(density * nc)
                for i from 0 <= i < self._nrows:
                    for j from 0 <= j < num_per_row:
                        k = rstate.c_random()%nc
                        the_integer_ring._randomize_mpz(tmp,
                                                        x, y, distribution)
                        self.set_unsafe_mpz(i,k,tmp)
            sig_off()
        else:
            # New code, to implement the ``nonzero`` option.  Note that this
            # code is almost the same as above, the only difference being that
            # each entry is set until it's nonzero.
            sig_on()
            if density == 1:
                for i from 0 <= i < self._nrows:
                    for j from 0 <= j < self._ncols:
                        while fmpz_sgn(fmpz_mat_entry(self._matrix,i,j)) == 0:
                            the_integer_ring._randomize_mpz(tmp,
                                x, y, distribution)
                            self.set_unsafe_mpz(i,j,tmp)
            else:
                nc = self._ncols
                num_per_row = int(density * nc)
                for i from 0 <= i < self._nrows:
                    for j from 0 <= j < num_per_row:
                        k = rstate.c_random() % nc
                        while fmpz_sgn(fmpz_mat_entry(self._matrix,i,k)) == 0:
                            the_integer_ring._randomize_mpz(tmp,
                                                            x, y, distribution)
                            self.set_unsafe_mpz(i,k,tmp)

            sig_off()
        mpz_clear(tmp)

    #### Rank

    def rank(self, algorithm='modp'):
        """
        Return the rank of this matrix.

        INPUT:

        - ``algorithm`` -- either ``'modp'`` (default) or ``'flint'``
          or ``'linbox'``

        OUTPUT: nonnegative integer -- the rank

        .. NOTE::

            The rank is cached.

        ALGORITHM:

        If set to ``'modp'``, first check if the matrix has maximum
        possible rank by working modulo one random prime. If not, call
        LinBox's rank function.

        EXAMPLES::

            sage: a = matrix(ZZ,2,3,[1..6]); a
            [1 2 3]
            [4 5 6]
            sage: a.rank()
            2
            sage: a = matrix(ZZ,3,3,[1..9]); a
            [1 2 3]
            [4 5 6]
            [7 8 9]
            sage: a.rank()
            2

        Here is a bigger example - the rank is of course still 2::

            sage: a = matrix(ZZ,100,[1..100^2]); a.rank()
            2

        TESTS::

            sage: a.rank(algorithm='funky')
            Traceback (most recent call last):
            ...
            ValueError: algorithm must be one of 'modp', 'flint' or 'linbox'
        """
        if algorithm not in ['modp', 'flint', 'linbox']:
            raise ValueError("algorithm must be one of 'modp', 'flint' "
                             "or 'linbox'")

        r = self.fetch('rank')
        if r is not None:
            return r

        if algorithm == 'flint' or (self._nrows <= 6 and self._ncols <= 6
                                    and self.height().ndigits() <= 100):
            r = fmpz_mat_rank(self._matrix)
            self.cache('rank', r)
            return r
        elif algorithm == 'modp':
            # Can very quickly detect full rank by working modulo p.
            r = self._rank_modp()
            if r == self._nrows or r == self._ncols:
                self.cache('rank', r)
                return r
        # Algorithm is 'linbox' or detecting full rank didn't work --
        # use LinBox's general algorithm.
        r = self._rank_linbox()
        self.cache('rank', r)
        return r

    def _rank_linbox(self):
        """
        Compute the rank of this matrix using Linbox.

        TESTS::

            sage: matrix(ZZ, 4, 6, 0)._rank_linbox()
            0
            sage: matrix(ZZ, 3, 4, range(12))._rank_linbox()
            2
            sage: matrix(ZZ, 5, 10, [1+i+i^2 for i in range(50)])._rank_linbox()
            3
        """
        sig_on()
        cdef size_t r = linbox_fmpz_mat_rank(self._matrix)
        sig_off()
        return Integer(r)

    def _rank_modp(self, p=46337):
        A = self._mod_int_c(p)
        return A.rank()

    #### Determinant

    def determinant(self, algorithm='default', proof=None, stabilize=2):
        r"""
        Return the determinant of this matrix.

        INPUT:

        - ``algorithm``

          - ``'default'`` -- use ``flint``

          - ``'flint'`` -- let flint do the determinant

          - ``'padic'`` -- uses a `p`-adic / multimodular
            algorithm that relies on code in IML and linbox

          - ``'linbox'`` -- calls linbox det (you *must* set
            proof=False to use this!)

          - ``'ntl'`` -- calls NTL's det function

          - ``'pari'`` -- uses PARI

        - ``proof`` -- boolean or ``None``; if ``None`` use
          proof.linear_algebra(); only relevant for the padic algorithm

           .. NOTE::

              It would be *VERY VERY* hard for det to fail even with
              proof=False.

        - ``stabilize`` -- if proof is ``False``, require det to be the same
          for this many CRT primes in a row. Ignored if proof is ``True``.


        ALGORITHM: The `p`-adic algorithm works by first finding a random
        vector v, then solving `Ax = v` and taking the denominator
        `d`. This gives a divisor of the determinant. Then we
        compute `\det(A)/d` using a multimodular algorithm and the
        Hadamard bound, skipping primes that divide `d`.

        EXAMPLES::

            sage: A = matrix(ZZ,8,8,[3..66])
            sage: A.determinant()
            0

        ::

            sage: A = random_matrix(ZZ,20,20)
            sage: D1 = A.determinant()
            sage: A._clear_cache()
            sage: D2 = A.determinant(algorithm='ntl')
            sage: D1 == D2
            True

        We have a special-case algorithm for 4 x 4 determinants::

            sage: A = matrix(ZZ,4,[1,2,3,4,4,3,2,1,0,5,0,1,9,1,2,3])
            sage: A.determinant()
            270

        Next we try the Linbox det. Note that we must have proof=False.

        ::

            sage: A = matrix(ZZ,5,[1,2,3,4,5,4,6,3,2,1,7,9,7,5,2,1,4,6,7,8,3,2,4,6,7])
            sage: A.determinant(algorithm='linbox')
            Traceback (most recent call last):
            ...
            RuntimeError: you must pass the proof=False option to the determinant command to use LinBox's det algorithm
            sage: A.determinant(algorithm='linbox', proof=False)
            -21
            sage: A._clear_cache()
            sage: A.determinant()
            -21

        Try the other algorithms on the same example::

            sage: A._clear_cache(); A.determinant(algorithm='padic')
            -21
            sage: A._clear_cache(); A.determinant(algorithm='pari')
            -21
            sage: A._clear_cache(); A.determinant(algorithm='ntl')
            -21
            sage: A._clear_cache(); A.determinant(algorithm='padic')
            -21

        A bigger example::

            sage: A = random_matrix(ZZ,30)
            sage: d = A.determinant()
            sage: A._clear_cache()
            sage: A.determinant(algorithm='linbox',proof=False) == d
            True

        TESTS:

        This shows that we can compute determinants for all sizes up to
        80. The check that the determinant of a squared matrix is a
        square is a sanity check that the result is probably correct::

            sage: for s in [1..80]:  # long time
            ....:     M = random_matrix(ZZ, s)
            ....:     d = (M*M).determinant()
            ....:     assert d.is_square()

        Check consistency::

            sage: all(matrix(ZZ, 0).det(algorithm=algo).is_one() for algo in ['flint', 'padic', 'pari', 'ntl'])
            True
            sage: for _ in range(100):
            ....:     dim = randint(1, 10)
            ....:     m = random_matrix(ZZ, dim)
            ....:     det_flint = m.__copy__().det(algorithm='flint')
            ....:     det_padic = m.__copy__().det(algorithm='padic')
            ....:     det_pari = m.__copy__().det(algorithm='pari')
            ....:     det_ntl = m.__copy__().det(algorithm='ntl')
            ....:     if type(det_flint) is not Integer:
            ....:         raise RuntimeError("type(det_flint) = {}".format(type(det_flint)))
            ....:     if type(det_padic) is not Integer:
            ....:         raise RuntimeError("type(det_padic) = {}".format(type(det_padic)))
            ....:     if type(det_pari) is not Integer:
            ....:         raise RuntimeError("type(det_pari) = {}".format(type(det_pari)))
            ....:     if type(det_ntl) is not Integer:
            ....:         raise RuntimeError("type(det_ntl) = {}".format(type(det_ntl)))
            ....:     if det_flint != det_padic or det_flint != det_pari or det_flint != det_ntl:
            ....:         raise RuntimeError("ERROR\ndet_flint = {}\ndet_padic={}\ndet_pari={}\ndet_ntl={}\n{}".format(
            ....:                           det_flint, det_padic, det_pari, det_ntl, self.str()))
        """
        d = self.fetch('det')
        if d is not None:
            return d
        if not self.is_square():
            raise ValueError("self must be a square matrix")

        cdef Integer det = Integer()
        cdef fmpz_t e

        proof = get_proof_flag(proof, "linear_algebra")

        if algorithm == 'default':
            algorithm = 'flint'

        if algorithm == 'flint':
            fmpz_init(e)
            fmpz_mat_det(e, self._matrix)
            fmpz_get_mpz(det.value, e)
            fmpz_clear(e)
            d = det
        elif algorithm == 'padic':
            from sage.matrix import matrix_integer_dense_hnf
            d = matrix_integer_dense_hnf.det_padic(self, proof=proof, stabilize=stabilize)
        elif algorithm == 'linbox':
            if proof:
                raise RuntimeError("you must pass the proof=False option to the determinant command to use LinBox's det algorithm")
            d = self._det_linbox()
        elif algorithm == 'pari':
            d = self._det_pari()
        elif algorithm == 'ntl':
            d = self._det_ntl()
        else:
            raise TypeError("algorithm '%s' not known"%(algorithm))

        self.cache('det', d)
        return d

    def _det_linbox(self):
        """
        Compute the determinant of this matrix using Linbox.

        TESTS::

            sage: matrix(ZZ, 0)._det_linbox()
            1
        """
        if self._nrows != self._ncols:
            raise ArithmeticError("self must be a square matrix")
        if self._nrows == 0:
            return ZZ.one()

        cdef fmpz_t tmp
        fmpz_init(tmp)
        sig_on()
        linbox_fmpz_mat_det(tmp, self._matrix)
        sig_off()

        cdef Integer ans = PY_NEW(Integer)
        fmpz_get_mpz(ans.value, tmp)
        fmpz_clear(tmp)
        return ans

    def _det_pari(self, int flag=0):
        """
        Determinant of this matrix using Gauss-Bareiss. If (optional)
        flag is set to 1, use classical Gaussian elimination.

        For efficiency purposes, this det is computed entirely on the
        PARI stack then the PARI stack is cleared. This function is
        most useful for very small matrices.

        EXAMPLES::

            sage: matrix(ZZ, 0)._det_pari()
            1
            sage: matrix(ZZ, 0)._det_pari(1)
            1
            sage: matrix(ZZ, 3, [1..9])._det_pari()
            0
            sage: matrix(ZZ, 3, [1..9])._det_pari(1)
            0
        """
        sig_on()
        cdef GEN d = det0(pari_GEN(self), flag)
        # now convert d to a Sage integer e
        cdef Integer e = Integer.__new__(Integer)
        INT_to_mpz(e.value, d)
        clear_stack()
        return e

    def _det_ntl(self):
        """
        Compute the determinant of this matrix using NTL.

        EXAMPLES::

            sage: matrix(ZZ, 0)._det_ntl()
            1
            sage: matrix(ZZ, 3, [1..9])._det_ntl()
            0
            sage: matrix(ZZ, 3, [1,3,6,2,7,8,2,1,0])._det_ntl()
            -32
        """
        sig_on()
        d = self._ntl_().determinant()
        sig_off()
        return Integer(d)

    def _rational_kernel_iml(self):
        """
        Return the rational (left) kernel of this matrix.

        OUTPUT:

        A matrix ``K`` such that ``self * K = 0``, and the number of columns of
        K equals the nullity of ``self``.

        EXAMPLES::

            sage: m = matrix(ZZ, 5, 5, [1+i+i^2 for i in range(25)])
            sage: m._rational_kernel_iml()
            [ 1  3]
            [-3 -8]
            [ 3  6]
            [-1  0]
            [ 0 -1]

            sage: V1 = m._rational_kernel_iml().column_space().change_ring(QQ)
            sage: V2 = m._rational_kernel_flint().column_space().change_ring(QQ)
            sage: assert V1 == V2
        """
        if self._nrows == 0 or self._ncols == 0:
            return self.matrix_space(self._ncols, 0).zero_matrix()

        cdef long dim
        cdef unsigned long i,j,k
        cdef mpz_t *mp_N
        time = verbose('computing null space of %s x %s matrix using IML'%(self._nrows, self._ncols))
        cdef mpz_t * m = fmpz_mat_to_mpz_array(self._matrix)
        sig_on()
        dim = nullspaceMP(self._nrows, self._ncols, m, &mp_N)
        sig_off()
        # Now read the answer as a matrix.
        cdef Matrix_integer_dense M
        M = self._new(self._ncols, dim)
        k = 0
        for i in range(self._ncols):
            for j in range(dim):
                fmpz_set_mpz(fmpz_mat_entry(M._matrix, i, j), mp_N[k])
                k += 1
        mpz_array_clear(m, self._nrows * self._ncols)
        mpz_array_clear(mp_N, dim * self._ncols)
        verbose("finished computing null space", time)
        return M

    def _rational_kernel_flint(self):
        """
        Return the rational (left) kernel of this matrix.

        OUTPUT:

        A matrix ``K`` such that ``self * K = 0``, and the number of columns of
        K equals the nullity of ``self``.

        EXAMPLES::

            sage: m = matrix(ZZ, 4, 6, [i^2-2*i for i in range(24)])
            sage: m._rational_kernel_flint()
            [  1728   5184  10368]
            [ -5184 -13824 -25920]
            [  5184  10368  17280]
            [ -1728      0      0]
            [     0  -1728      0]
            [     0      0  -1728]

            sage: V1 = m._rational_kernel_iml().column_space().change_ring(QQ)
            sage: V2 = m._rational_kernel_flint().column_space().change_ring(QQ)
            sage: assert V1 == V2
        """
        if self._nrows == 0 or self._ncols == 0:
            return self.matrix_space(self._ncols, 0).zero_matrix()

        cdef long dim
        cdef fmpz_mat_t M0
        sig_on()
        fmpz_mat_init(M0, self._ncols, self._ncols)
        dim = fmpz_mat_nullspace(M0, self._matrix)
        sig_off()
        # Now read the answer as a matrix.
        cdef Matrix_integer_dense M = self._new(self._ncols, dim)
        cdef size_t i,j
        for i in range(self._ncols):
            for j in range(dim):
                fmpz_set(fmpz_mat_entry(M._matrix, i, j), fmpz_mat_entry(M0, i, j))
        fmpz_mat_clear(M0)
        return M

    def _invert_iml(self, use_nullspace=False, check_invertible=True):
        """
        Invert this matrix using IML. The output matrix is an integer
        matrix and a denominator.

        INPUT:

        - ``self`` -- an invertible matrix

        - ``use_nullspace`` -- boolean (default: ``False``); whether to
          use nullspace algorithm, which is slower, but doesn't require
          checking that the matrix is invertible as a precondition

        - ``check_invertible`` -- boolean (default: ``True``); whether to
          check that the matrix is invertible

        OUTPUT: `A`, `d` such that ``A*self == d``

        - ``A`` -- a matrix over ZZ

        - ``d`` -- integer

        ALGORITHM: Uses IML's `p`-adic nullspace function.

        EXAMPLES::

            sage: a = matrix(ZZ,3,[1,2,5, 3,7,8, 2,2,1])
            sage: b, d = a._invert_iml(); b,d
            (
            [  9  -8  19]
            [-13   9  -7]
            [  8  -2  -1], 23
            )
            sage: a*b
            [23  0  0]
            [ 0 23  0]
            [ 0  0 23]

        AUTHORS:

        - William Stein
        """
        if self._nrows != self._ncols:
            raise TypeError("self must be a square matrix.")

        P = self.parent()
        time = verbose('computing inverse of %s x %s matrix using IML'%(self._nrows, self._ncols))
        if use_nullspace:
            A = self.augment(P.identity_matrix())
            K = A._rational_kernel_iml()
            d = -K[self._nrows,0]
            if K.ncols() != self._ncols or d == 0:
                raise ZeroDivisionError("input matrix must be nonsingular")
            B = K[:self._nrows]
            verbose("finished computing inverse using IML", time)
            return B, d
        else:
            if check_invertible and self.rank() != self._nrows:
                raise ZeroDivisionError("input matrix must be nonsingular")
            return self._solve_iml(P.identity_matrix(), right=True)

    def _invert_flint(self):
        """
        Invert this matrix using FLINT. The output matrix is an integer
        matrix and a denominator.

        INPUT:

        - ``self`` -- an invertible matrix

        OUTPUT: `A`, `d` such that ``A*self == d``

        - ``A`` -- a matrix over ZZ

        - ``d`` -- integer

        EXAMPLES::

            sage: a = matrix(ZZ,3,[1,2,5, 3,7,8, 2,2,1])
            sage: b, d = a._invert_flint(); b,d
            (
            [  9  -8  19]
            [-13   9  -7]
            [  8  -2  -1], 23
            )
            sage: a*b
            [23  0  0]
            [ 0 23  0]
            [ 0  0 23]

        AUTHORS:

        - William Stein

        - Marc Masdeu -- (08/2014) Use FLINT
        """
        if self._nrows != self._ncols:
            raise ArithmeticError("self must be a square matrix.")

        cdef Matrix_integer_dense M
        cdef int res
        cdef Integer den = Integer(0)
        cdef fmpz_t fden
        fmpz_init(fden)
        M = self._new(self._nrows,self._ncols)
        verbose('computing inverse of %s x %s matrix using FLINT'%(self._nrows, self._ncols))
        sig_on()
        res = fmpz_mat_inv(M._matrix,fden,self._matrix)
        fmpz_get_mpz(den.value,fden)
        sig_off()
        fmpz_clear(fden)
        if res == 0:
            raise ZeroDivisionError('matrix must be nonsingular')
        if den < 0:
            return -M, -den
        else:
            return M, den

    def __invert__(self):
        r"""
        Return the inverse of ``self``.

        EXAMPLES::

            sage: M = MatrixSpace(ZZ,3)
            sage: m = M([1,2,3,3,4,5,1,2,-3])
            sage: ~m
            [-11/6     1  -1/6]
            [  7/6  -1/2   1/3]
            [  1/6     0  -1/6]
            sage: ~m * m == m * ~m == M.identity_matrix()
            True

        Note that inverse of determinant one integer matrices do not belong to
        the same parent::

            sage: (~M.identity_matrix()).parent()
            Full MatrixSpace of 3 by 3 dense matrices over Rational Field

        This is consistent with::

            sage: (~1).parent()
            Rational Field

        TESTS::

            sage: ~M.zero_matrix()
            Traceback (most recent call last):
            ...
            ZeroDivisionError: matrix must be nonsingular
        """
        A, d = self._invert_flint()
        return A / d

    def inverse_of_unit(self):
        r"""
        If ``self`` is a matrix with determinant `1` or `-1` return the inverse of
        ``self`` as a matrix over `ZZ`.

        EXAMPLES::

            sage: m = matrix(ZZ, 2, [2,1,1,1]).inverse_of_unit()
            sage: m
            [ 1 -1]
            [-1  2]
            sage: parent(m)
            Full MatrixSpace of 2 by 2 dense matrices over Integer Ring

            sage: matrix(2, [2,1,0,1]).inverse_of_unit()
            Traceback (most recent call last):
            ...
            ArithmeticError: non-invertible matrix
        """
        A, d = self._invert_flint()
        if not d.is_one():
            raise ArithmeticError("non-invertible matrix")
        return A

    def _solve_right_nonsingular_square(self, B, check_rank=True, algorithm = 'iml'):
        r"""
        If ``self`` is a matrix `A` of full rank, then this function
        returns a vector or matrix `X` such that `A X = B`.
        If `B` is a vector then `X` is a vector and if
        `B` is a matrix, then `X` is a matrix. The base
        ring of `X` is the integers unless a denominator is needed
        in which case the base ring is the rational numbers.

        .. NOTE::

           DEPRECATED. In Sage one can also write ``A \ B`` for
           ``A.solve_right(B)``, i.e., Sage implements the "the
           MATLAB/Octave backslash operator".

        .. NOTE::

           This is currently only implemented when A is square.

        INPUT:

        - ``B`` -- a matrix or vector

        - ``check_rank`` -- boolean (default: ``True``); if ``True``
          verify that in fact the rank is full

        - ``algorithm`` -- ``'iml'`` (default) or ``'flint'``

        OUTPUT: a matrix or vector over `\QQ`

        EXAMPLES::

            sage: a = matrix(ZZ, 2, [0, -1, 1, 0])
            sage: v = vector(ZZ, [2, 3])
            sage: a.solve_right(v)
            (3, -2)

        Note that the output vector or matrix is always over
        `\QQ`.

        ::

            sage: parent(a.solve_right(v))
            Vector space of dimension 2 over Rational Field

        We solve a bigger system where the answer is over the rationals.

        ::

            sage: a = matrix(ZZ, 3, 3, [1,2,3,4, 5, 6, 8, -2, 3])
            sage: v = vector(ZZ, [1,2,3])
            sage: w = a.solve_right(v); w
            (2/15, -4/15, 7/15)
            sage: parent(w)
            Vector space of dimension 3 over Rational Field
            sage: a * w
            (1, 2, 3)

        We solve a system where the right hand matrix has multiple
        columns.

        ::

            sage: a = matrix(ZZ, 3, 3, [1,2,3,4, 5, 6, 8, -2, 3])
            sage: b = matrix(ZZ, 3, 2, [1,5, 2, -3, 3, 0])
            sage: w = a.solve_right(b); w
            [ 2/15 -19/5]
            [-4/15 -27/5]
            [ 7/15 98/15]
            sage: a * w
            [ 1  5]
            [ 2 -3]
            [ 3  0]

        TESTS:

        We create a random 100x100 matrix and solve the
        corresponding system, then verify that the result is correct.
        (Note that this test is very risky without having a seeded
        random number generator!)

        ::

            sage: n = 100
            sage: a = random_matrix(ZZ,n)
            sage: v = vector(ZZ,n,range(n))
            sage: x = a.solve_right(v)
            sage: a * x == v
            True

            sage: n = 100
            sage: a = random_matrix(ZZ,n)
            sage: v = vector(ZZ,n,range(n))
            sage: x = a._solve_right_nonsingular_square(v,algorithm = 'flint')
            sage: a * x == v
            True
        """
        t = verbose('starting %s solve_right...' % algorithm)

        # It would probably be much better to rewrite linbox so it
        # throws an error instead of ** going into an infinite loop **
        # in the non-full rank case.  In any case, we do this for now,
        # since rank is very fast and infinite loops are evil.
        if check_rank and self.rank() < self.nrows():
            from sage.matrix.matrix2 import NotFullRankError
            raise NotFullRankError

        if not self.is_square():
            raise NotImplementedError("the input matrix must be square.")

        if isinstance(B, Vector):
            if self.nrows() != B.degree():
                raise ValueError("number of rows of self must equal degree of B.")
        elif self.nrows() != B.nrows():
                raise ValueError("number of rows of self must equal number of rows of B.")

        if self.nrows() == 0:
            return B

        matrix = True
        C = B
        if not isinstance(B, Matrix_integer_dense):
            if isinstance(B, Vector):
                matrix = False
                C = self.matrix_space(self.nrows(), 1)(B.list())
            else:
                raise NotImplementedError

        if C.ncols() >= 2*self.ncols():
            # likely much better to just invert then multiply
            X = self**(-1)*C
            verbose('finished solve_right (via inverse)', t)
            return X

        if algorithm == 'flint':
            X, d = self._solve_flint(C, right=True)
        elif algorithm == 'iml': # iml
            X, d = self._solve_iml(C, right = True)
        else:
            raise ValueError("Unknown algorithm '%s'"%algorithm)
        if d != 1:
            X = (1/d) * X
        if not matrix:
            # Convert back to a vector
            X = (X.base_ring() ** X.nrows())(X.list())
        verbose('finished solve_right via %s'%algorithm, t)
        return X

    def _solve_iml(self, Matrix_integer_dense B, right=True):
        """
        Let A equal ``self`` be a square matrix. Given B return an integer
        matrix C and an integer d such that ``self`` ``C*A == d*B`` if right is
        False or ``A*C == d*B`` if right is True.

        OUTPUT:

        - ``C`` -- integer matrix

        - ``d`` -- integer denominator

        EXAMPLES::

            sage: A = matrix(ZZ,4,4,[0, 1, -2, -1, -1, 1, 0, 2, 2, 2, 2, -1, 0, 2, 2, 1])
            sage: B = matrix(ZZ,3,4, [-1, 1, 1, 0, 2, 0, -2, -1, 0, -2, -2, -2])
            sage: C,d = A._solve_iml(B,right=False); C
            [  6 -18 -15  27]
            [  0  24  24 -36]
            [  4 -12  -6  -2]

        ::

            sage: d
            12

        ::

            sage: C*A == d*B
            True

        ::

            sage: A = matrix(ZZ,4,4,[0, 1, -2, -1, -1, 1, 0, 2, 2, 2, 2, -1, 0, 2, 2, 1])
            sage: B = matrix(ZZ,4,3, [-1, 1, 1, 0, 2, 0, -2, -1, 0, -2, -2, -2])
            sage: C,d = A._solve_iml(B)
            sage: C
            [ 12  40  28]
            [-12  -4  -4]
            [ -6 -25 -16]
            [ 12  34  16]

        ::

            sage: d
            12

        ::

            sage: A*C == d*B
            True

        Test wrong dimensions::

            sage: A = random_matrix(ZZ, 4, 4)
            sage: B = random_matrix(ZZ, 2, 3)
            sage: B._solve_iml(A)
            Traceback (most recent call last):
            ...
            ValueError: self must be a square matrix
            sage: A._solve_iml(B, right=False)
            Traceback (most recent call last):
            ...
            ArithmeticError: B's number of columns must match self's number of rows
            sage: A._solve_iml(B, right=True)
            Traceback (most recent call last):
            ...
            ArithmeticError: B's number of rows must match self's number of columns

        Check that this can be interrupted properly (:issue:`15453`)::

            sage: A = random_matrix(ZZ, 2000, 2000)
            sage: B = random_matrix(ZZ, 2000, 2000)
            sage: t0 = walltime()
            sage: alarm(2); A._solve_iml(B)  # long time
            Traceback (most recent call last):
            ...
            AlarmInterrupt
            sage: t = walltime(t0)
            sage: t < 10 or t
            True

        ALGORITHM: Uses IML.

        AUTHORS:

        - Martin Albrecht
        """
        cdef unsigned long i, j, k
        cdef mpz_t *mp_N
        cdef mpz_t mp_D
        cdef Matrix_integer_dense M
        cdef Integer D

        if self._nrows != self._ncols:
            # This is *required* by the IML function we call below.
            raise ValueError("self must be a square matrix")

        if self._nrows == 1:
            return B, self[0,0]

        cdef SOLU_POS solu_pos

        if right:
            if self._ncols != B._nrows:
                raise ArithmeticError("B's number of rows must match self's number of columns")

            n = self._ncols
            m = B._ncols

            P = self.matrix_space(n, m)
            if self._nrows == 0 or self._ncols == 0:
                return P.zero_matrix(), Integer(1)

            if m == 0 or n == 0:
                return self.new_matrix(nrows = n, ncols = m), Integer(1)

            solu_pos = RightSolu

        else: # left
            if self._nrows != B._ncols:
                raise ArithmeticError("B's number of columns must match self's number of rows")

            n = self._ncols
            m = B._nrows

            P = self.matrix_space(m, n)
            if self._nrows == 0 or self._ncols == 0:
                return P.zero_matrix(), Integer(1)

            if m == 0 or n == 0:
                return self.new_matrix(nrows = m, ncols = n), Integer(1)

            solu_pos = LeftSolu

        sig_check()
        verbose("Initializing mp_N and mp_D")
        mp_N = <mpz_t *> sig_malloc( n * m * sizeof(mpz_t) )
        for i in range(n * m):
            mpz_init(mp_N[i])
        mpz_init(mp_D)
        verbose("Done with initializing mp_N and mp_D")
        cdef mpz_t * mself = fmpz_mat_to_mpz_array(self._matrix)
        cdef mpz_t * mB = fmpz_mat_to_mpz_array(B._matrix)
        try:
            verbose('Calling solver n = %s, m = %s'%(n,m))
            sig_on()
            nonsingSolvLlhsMM(solu_pos, n, m, mself, mB, mp_N, mp_D)
            sig_off()
            M = self._new(P.nrows(), P.ncols())
            k = 0
            for i from 0 <= i < M._nrows:
                for j from 0 <= j < M._ncols:
                    fmpz_set_mpz(fmpz_mat_entry(M._matrix,i,j), mp_N[k])
                    k += 1
            D = Integer.__new__(Integer)
            mpz_set(D.value, mp_D)
            return M, D
        finally:
            mpz_clear(mp_D)
            mpz_array_clear(mself, self.nrows() * self.ncols())
            mpz_array_clear(mB, B.nrows() * B.ncols())
            mpz_array_clear(mp_N, n*m)

    def _solve_flint(self, Matrix_integer_dense B, right=True):
        """
        Let A equal ``self`` be a square matrix. Given B return an integer
        matrix C and an integer d such that ``self`` ``C*A == d*B`` if right is
        ``False`` or ``A*C == d*B`` if right is ``True``.

        OUTPUT:

        - ``C`` -- integer matrix

        - ``d`` -- integer denominator

        EXAMPLES::

            sage: A = matrix(ZZ,4,4,[0, 1, -2, -1, -1, 1, 0, 2, 2, 2, 2, -1, 0, 2, 2, 1])
            sage: B = matrix(ZZ,3,4, [-1, 1, 1, 0, 2, 0, -2, -1, 0, -2, -2, -2])
            sage: C,d = A._solve_flint(B,right=False); C
            [  6 -18 -15  27]
            [  0  24  24 -36]
            [  4 -12  -6  -2]

        ::

            sage: d
            12

        ::

            sage: C*A == d*B
            True

        ::

            sage: A = matrix(ZZ,4,4,[0, 1, -2, -1, -1, 1, 0, 2, 2, 2, 2, -1, 0, 2, 2, 1])
            sage: B = matrix(ZZ,4,3, [-1, 1, 1, 0, 2, 0, -2, -1, 0, -2, -2, -2])
            sage: C,d = A._solve_flint(B)
            sage: C
            [ 12  40  28]
            [-12  -4  -4]
            [ -6 -25 -16]
            [ 12  34  16]

        ::

            sage: d
            12

        ::

            sage: A*C == d*B
            True

        Test wrong dimensions::

            sage: A = random_matrix(ZZ, 4, 4)
            sage: B = random_matrix(ZZ, 2, 3)
            sage: B._solve_flint(A)
            Traceback (most recent call last):
            ...
            ValueError: self must be a square matrix
            sage: A._solve_flint(B, right=False)
            Traceback (most recent call last):
            ...
            ArithmeticError: B's number of columns must match self's number of rows
            sage: A._solve_flint(B, right=True)
            Traceback (most recent call last):
            ...
            ArithmeticError: B's number of rows must match self's number of columns

        Check that this can be interrupted properly (:issue:`15453`)::

            sage: A = random_matrix(ZZ, 2000, 2000)
            sage: B = random_matrix(ZZ, 2000, 2000)
            sage: t0 = walltime()
            sage: alarm(2); A._solve_flint(B)  # long time
            Traceback (most recent call last):
            ...
            AlarmInterrupt
            sage: t = walltime(t0)
            sage: t < 10 or t
            True

        AUTHORS:

        - Marc Masdeu (08/2014) following _solve_iml implementation of Martin Albrecht
        """
        cdef Matrix_integer_dense M
        cdef fmpz_t tmp
        cdef Integer den = Integer(0)
        if self._nrows != self._ncols:
            # This is *required* by the FLINT function we call below.
            raise ValueError("self must be a square matrix")

        if self.nrows() == 1:
            return B, self[0,0]

        if right:
            fmpz_init(tmp)
            if self._ncols != B._nrows:
                raise ArithmeticError("B's number of rows must match self's number of columns")

            n = self._ncols
            m = B._ncols

            if m == 0 or n == 0:
                return self.new_matrix(nrows = n, ncols = m), Integer(1)
            M = self._new(self._ncols,B._ncols)
            sig_on()
            fmpz_mat_solve(M._matrix,tmp,self._matrix,B._matrix)
            fmpz_get_mpz(den.value,tmp)
            fmpz_clear(tmp)
            if mpz_cmp_si(den.value,0) < 0:
                mpz_neg(den.value,den.value)
                fmpz_mat_neg(M._matrix,M._matrix)
            sig_off()
            return M,den

        else: # left
            if self._nrows != B._ncols:
                raise ArithmeticError("B's number of columns must match self's number of rows")

            n = self._nrows
            m = B._nrows

            if m == 0 or n == 0:
                return self.new_matrix(nrows = n, ncols = m), Integer(1)

            M,d = self.transpose()._solve_flint(B.transpose(), right=True)
            return M.transpose(),d

    def _rational_echelon_via_solve(self, solver = 'iml'):
        r"""
        Compute information that gives the reduced row echelon form (over
        QQ!) of a matrix with integer entries.

        INPUT:

        - ``self`` -- a matrix over the integers

        - ``solver`` -- either ``'iml'`` (default) or ``'flint'``

        OUTPUT:

        - ``pivots`` -- ordered list of integers that give the
          pivot column positions

        - ``nonpivots`` -- ordered list of the nonpivot column
          positions

        - ``X`` -- matrix with integer entries

        - ``d`` -- integer

        If you put standard basis vectors in order at the pivot columns,
        and put the matrix ``(1/d)*X`` everywhere else, then you get the
        reduced row echelon form of self, without zero rows at the bottom.

        .. NOTE::

           IML is the actual underlying `p`-adic solver that we
           use.

        AUTHORS:

        - William Stein

        ALGORITHM: I came up with this algorithm from scratch. As far as I
        know it is new. It's pretty simple, but it is ... (fast?!).

        Let A be the input matrix.


        #. Compute r = rank(A).

        #. Compute the pivot columns of the transpose `A^t` of
           `A`. One way to do this is to choose a random prime
           `p` and compute the row echelon form of `A^t`
           modulo `p` (if the number of pivot columns is not equal to
           `r`, pick another prime).

        #. Let `B` be the submatrix of `A` consisting of
           the rows corresponding to the pivot columns found in the previous
           step. Note that, aside from zero rows at the bottom, `B`
           and `A` have the same reduced row echelon form.

        #. Compute the pivot columns of `B`, again possibly by
           choosing a random prime `p` as in [2] and computing the
           Echelon form modulo `p`. If the number of pivot columns is
           not `r`, repeat with a different prime. Note - in this step
           it is possible that we mistakenly choose a bad prime `p`
           such that there are the right number of pivot columns modulo
           `p`, but they are at the wrong positions - e.g., imagine
           the augmented matrix `[pI|I]` - modulo `p` we would
           miss all the pivot columns. This is OK, since in the next step we
           would detect this, as the matrix we would obtain would not be in
           echelon form.

        #. Let `C` be the submatrix of `B` of pivot
           columns. Let `D` be the complementary submatrix of
           `B` of all non-pivot columns. Use a `p`-adic
           solver to find the matrix `X` and integer `d` such
           that `C (1/d) X=D`. I.e., solve a bunch of linear systems
           of the form `Cx = v`, where the columns of `X` are
           the solutions.

        #. Verify that we had chosen the correct pivot columns. Inspect the
           matrix `X` obtained in step 5. If when used to construct
           the echelon form of `B`, `X` indeed gives a matrix
           in reduced row echelon form, then we are done - output the pivot
           columns, `X`, and `d`. To tell if `X` is
           correct, do the following: For each column of `X`
           (corresponding to non-pivot column `i` of `B`),
           read up the column of `X` until finding the first nonzero
           position `j`; then verify that `j` is strictly less
           than the number of pivot columns of `B` that are strictly
           less than `i`. Otherwise, we got the pivots of `B`
           wrong - try again starting at step 4, but with a different random
           prime.
        """
        if self._nrows == 0:
            pivots = []
            nonpivots = list(range(self._ncols))
            X = self.__copy__()
            d = Integer(1)
            return pivots, nonpivots, X, d
        elif self._ncols == 0:
            pivots = []
            nonpivots = []
            X = self.__copy__()
            d = Integer(1)
            return pivots, nonpivots, X, d

        from sage.matrix.matrix_modn_dense_double import MAX_MODULUS
        A = self
        # Step 1: Compute the rank

        t = verbose('computing rank', level=2, caller_name='p-adic echelon')
        r = A.rank()
        verbose('done computing rank', level=2, t=t, caller_name='p-adic echelon')

        cdef randstate rstate = current_randstate()

        if r == self._nrows:
            # The input matrix already has full rank.
            B = A
        else:
            # Steps 2 and 3: Extract out a submatrix of full rank.
            i = 0
            while True:
                p = previous_prime(rstate.c_random() % (MAX_MODULUS-15000) + 10000)
                P = A._mod_int(p).transpose().pivots()
                if len(P) == r:
                    B = A.matrix_from_rows(P)
                    break
                else:
                    i += 1
                    if i == 50:
                        raise RuntimeError("Bug in _rational_echelon_via_solve in finding linearly independent rows.")

        _i = 0
        while True:
            _i += 1
            if _i == 50:
                raise RuntimeError("Bug in _rational_echelon_via_solve -- pivot columns keep being wrong.")

            # Step 4: Now we instead worry about computing the reduced row echelon form of B.
            i = 0
            while True:
                p = previous_prime(rstate.c_random() % (MAX_MODULUS-15000) + 10000)
                pivots = B._mod_int(p).pivots()
                if len(pivots) == r:
                    break
                else:
                    i += 1
                    if i == 50:
                        raise RuntimeError("Bug in _rational_echelon_via_solve in finding pivot columns.")

            # Step 5: Apply p-adic solver
            C = B.matrix_from_columns(pivots)
            pivots_ = set(pivots)
            non_pivots = [i for i in range(B.ncols()) if i not in pivots_]
            D = B.matrix_from_columns(non_pivots)
            t = verbose('calling %s solver'%solver, level=2, caller_name='p-adic echelon')
            if solver == 'iml':
                X, d = C._solve_iml(D, right=True)
            else:
                X, d = C._solve_flint(D, right=True)
            t = verbose('finished %s solver'%solver, level=2, caller_name='p-adic echelon', t=t)

            # Step 6: Verify that we had chosen the correct pivot columns.
            pivots_are_right = True
            for z in range(X.ncols()):
                if not pivots_are_right:
                    break
                i = non_pivots[z]
                np = len([k for k in pivots if k < i])
                for j in reversed(range(X.nrows())):
                    if X[j,z] != 0:
                        if j < np:
                            break # we're good -- go on to next column of X
                        else:
                            pivots_are_right = False
                            break
            if pivots_are_right:
                break

        # end while

        # Finally, return the answer.
        return pivots, non_pivots, X, d

    def decomposition(self, **kwds):
        """
        Return the decomposition of the free module on which this matrix A
        acts from the right (i.e., the action is x goes to x A), along with
        whether this matrix acts irreducibly on each factor. The factors
        are guaranteed to be sorted in the same way as the corresponding
        factors of the characteristic polynomial, and are saturated as ZZ
        modules.

        INPUT:

        - ``self`` -- a matrix over the integers

        - ``**kwds`` -- these are passed onto to the
          decomposition over QQ command

        EXAMPLES::

            sage: t = ModularSymbols(11,sign=1).hecke_matrix(2)
            sage: w = t.change_ring(ZZ)
            sage: w
            [ 3 -2]
            [ 0 -2]
            sage: w.charpoly().factor()
            (x - 3) * (x + 2)
            sage: w.decomposition()
            [
            (Free module of degree 2 and rank 1 over Integer Ring
            Echelon basis matrix:
            [ 5 -2], True),
            (Free module of degree 2 and rank 1 over Integer Ring
            Echelon basis matrix:
            [0 1], True)
            ]
        """
        F = self.charpoly().factor()
        if len(F) == 1:
            V = self.base_ring()**self.nrows()
            return decomp_seq([(V, F[0][1]==1)])

        A = self.change_ring(QQ)
        X = A.decomposition(**kwds)
        V = ZZ**self.nrows()
        if isinstance(X, tuple):
            D, E = X
            D = [(W.intersection(V), t) for W, t in D]
            E = [(W.intersection(V), t) for W, t in E]
            return decomp_seq(D), decomp_seq(E)
        else:
            return decomp_seq([(W.intersection(V), t) for W, t in X])

    def _add_row_and_maintain_echelon_form(self, row, pivots):
        r"""
        Assuming ``self`` is a full rank n x m matrix in reduced row Echelon
        form over `\ZZ` and row is a vector of degree m, this function creates
        a new matrix that is the echelon form of ``self`` with row appended to
        the bottom.

        .. WARNING::

           It is assumed that ``self`` is in echelon form.

        INPUT:

        - ``row`` -- a vector of degree m over `\ZZ`

        - ``pivots`` -- list of integers that are the pivot
          columns of ``self``

        OUTPUT: tuple of

        - ``matrix`` -- a matrix of in reduced row echelon form
          over `\ZZ`

        - ``pivots`` -- list of integers


        ALGORITHM: For each pivot column of self, we use the extended
        Euclidean algorithm to clear the column. The result is a new matrix
        B whose row span is the same as self.stack(row), and whose last row
        is 0 if and only if row is in the QQ-span of the rows of ``self``. If
        row is not in the QQ-span of the rows of self, then row is nonzero
        and suitable to be inserted into the top n rows of A to form a new
        matrix that is in reduced row echelon form. We then clear that
        corresponding new pivot column.

        EXAMPLES::

            sage: a = matrix(ZZ, 3, [1, 0, 110, 0, 3, 112, 0, 0, 221]); a
            [  1   0 110]
            [  0   3 112]
            [  0   0 221]
            sage: a._add_row_and_maintain_echelon_form(vector(ZZ,[1,2,3]),[0,1,2])
            (
            [1 0 0]
            [0 1 0]
            [0 0 1], [0, 1, 2]
            )
            sage: a._add_row_and_maintain_echelon_form(vector(ZZ,[0,0,0]),[0,1,2])
            (
            [  1   0 110]
            [  0   3 112]
            [  0   0 221], [0, 1, 2]
            )
            sage: a = matrix(ZZ, 2, [1, 0, 110, 0, 3, 112])
            sage: a._add_row_and_maintain_echelon_form(vector(ZZ,[1,2,3]),[0,1])
            (
            [  1   0 110]
            [  0   1 219]
            [  0   0 545], [0, 1, 2]
            )
        """
        cdef Py_ssize_t i, j, n = self._nrows, m = self._ncols

        from sage.matrix.constructor import matrix

        # 0. Base case
        if self.nrows() == 0:
            pos = row.nonzero_positions()
            if pos:
                pivots = [pos[0]]
                if row[pivots[0]] < 0:
                    row *= -1
            else:
                pivots = []
            return matrix([row]), pivots

        if row == 0:
            return self, pivots
        # 1. Create a new matrix that has row as the last row.
        row_mat = matrix(row)
        A = self.stack(row_mat)
        # 2. Working from the left, clear each column to put
        #    the resulting matrix back in echelon form.
        for i, p in enumerate(pivots):
            # p is the i-th pivot
            b = A[n,p]
            if not b:
                continue

            # (a). Take xgcd of pivot positions in last row and in ith
            # row.

            # TODO (optimize) -- change to use direct call to gmp and
            # no bounds checking!
            a = A[i,p]
            if not a:
                raise ZeroDivisionError("claimed pivot is not a pivot")
            if b % a == 0:
                # (b) Subtract a multiple of row i from row n.
                c = b // a
                if c:
                    for j in range(m):
                        A[n,j] -= c * A[i,j]
            else:
                # (b). More elaborate.
                #  Replace the ith row by s*A[i] + t*A[n], which will
                # have g in the i,p position, and replace the last row by
                # (b//g)*A[i] - (a//g)*A[n], which will have 0 in the i,p
                # position.
                g, s, t = a.xgcd(b)
                if not g:
                    raise ZeroDivisionError("claimed pivot is not a pivot (got a 0 gcd)")

                row_i = A.row(i)
                row_n = A.row(n)

                ag = a//g
                bg = b//g

                new_top = s*row_i  +  t*row_n
                new_bot = bg*row_i - ag*row_n

                # OK -- now we have to make sure the top part of the matrix
                # but with row i replaced by
                #     r = s*row_i[j]  +  t*row_n[j]
                # is put in rref.  We do this by recursively calling this
                # function with the top part of A (all but last row) and the
                # row r.

                zz = list(range(A.nrows() - 1))
                del zz[i]
                top_mat = A.matrix_from_rows(zz)
                new_pivots = list(pivots)
                del new_pivots[i]

                top_mat, pivots = top_mat._add_row_and_maintain_echelon_form(new_top, new_pivots)
                w = top_mat._add_row_and_maintain_echelon_form(new_bot, pivots)
                return w
        # 3. If it turns out that the last row is nonzero,
        #    insert last row in A sliding other rows down.
        v = A.row(n)
        new_pivots = list(pivots)
        if v != 0:
            i = v.nonzero_positions()[0]
            assert not (i in pivots), 'WARNING: bug in add_row -- i (=%s) should not be a pivot'%i

            # If pivot entry is negative negate this row.
            if v[i] < 0:
                v = -v

            # Determine where the last row should be inserted.
            new_pivots.append(i)
            new_pivots.sort()
            import bisect
            j = bisect.bisect(pivots, i)
            # The new row should go *before* row j, so it becomes row j
            A = A.insert_row(j, v)
        try:
            _clear_columns(A, new_pivots, A.nrows())
        except RuntimeError:
            raise ZeroDivisionError("mistake in claimed pivots")
        if A.row(A.nrows() - 1) == 0:
            A = A.matrix_from_rows(range(A.nrows()-1))
        return A, new_pivots

    #####################################################################################
    # Hermite form modulo D
    # This code below is by E. Burcin.  Thanks!
    #####################################################################################
    def _hnf_mod(self, D):
        """
        INPUT:

        - ``D`` -- small integer that is assumed to be a
          multiple of ``2*det(self)``

        OUTPUT: ``matrix`` -- the Hermite normal form of self

        EXAMPLES:

        A :exc:`ValueError` is raised if the matrix is not square,
        fixing :issue:`5548`::

            sage: random_matrix(ZZ,16,4)._hnf_mod(100)
            Traceback (most recent call last):
            ...
            ValueError: matrix is not square
        """
        t = verbose('hermite mod %s' % D, caller_name='matrix_integer_dense')
        if self._nrows != self._ncols:
            raise ValueError("matrix is not square")
        cdef Matrix_integer_dense res = self._new(self._nrows,self._ncols)
        self._hnf_modn(res, D)
        verbose('finished hnf mod', t, caller_name='matrix_integer_dense')
        return res

    cdef int _hnf_modn(Matrix_integer_dense self, Matrix_integer_dense res,
            unsigned int det) except -1:
        """
        Puts ``self`` into HNF form modulo det. Changes ``self`` in place.
        """
        cdef int* res_l
        cdef Py_ssize_t i,j,k
        res_l = self._hnf_modn_impl(det, self._nrows, self._ncols)
        k = 0
        for i from 0 <= i < self._nrows:
            for j from 0 <= j < self._ncols:
                res.set_unsafe_int(i,j,res_l[k])
                k += 1
        sig_free(res_l)

    cdef int* _hnf_modn_impl(Matrix_integer_dense self, unsigned int det,
            Py_ssize_t nrows, Py_ssize_t ncols) except NULL:
        # NOTE: det should be at most 2^31-1, such that anything modulo
        # det fits in a 32-bit signed integer. To avoid overflow, we
        # need 64-bit arithmetic for some intermediate computations.
        cdef int* res
        cdef int* T_ent
        cdef int* *res_rows
        cdef int** T_rows
        cdef int* B
        cdef Py_ssize_t i, j, k
        cdef int R = det
        cdef int T_i_i, T_j_i, c1, c2, q, t
        cdef int u, v, d

        # allocate memory for result matrix
        res = <int*> sig_malloc(sizeof(int)*ncols*nrows)
        if res == NULL:
            raise MemoryError("out of memory allocating a matrix")
        res_rows = <int**> sig_malloc(sizeof(int*)*nrows)
        if res_rows == NULL:
            sig_free(res)
            raise MemoryError("out of memory allocating a matrix")

        # allocate memory for temporary matrix
        T_ent = <int*> sig_malloc(sizeof(int)*ncols*nrows)
        if T_ent == NULL:
            sig_free(res)
            sig_free(res_rows)
            raise MemoryError("out of memory allocating a matrix")
        T_rows = <int**> sig_malloc(sizeof(int*)*nrows)
        if T_rows == NULL:
            sig_free(res)
            sig_free(res_rows)
            sig_free(T_ent)
            raise MemoryError("out of memory allocating a matrix")

        # allocate memory for temporary row vector
        B = <int*>sig_malloc(sizeof(int)*nrows)
        if B == NULL:
            sig_free(res)
            sig_free(res_rows)
            sig_free(T_ent)
            sig_free(T_rows)
            raise MemoryError("out of memory allocating a matrix")

        # initialize the row pointers
        k = 0
        for i in range(nrows):
            res_rows[i] = res + k
            T_rows[i] = T_ent + k
            k += nrows

        cdef mpz_t tmp
        mpz_init(tmp)
        # copy entries from self to temporary matrix
        k = 0
        for i in range(nrows):
            for j in range(ncols):
                self.get_unsafe_mpz(i,j,tmp)
                mpz_mod_ui(tmp, tmp, det)
                T_ent[k] = mpz_get_si(tmp)
                k += 1
        mpz_clear(tmp)

        # initialize variables
        i = 0
        j = 0

        while True:
            if j == nrows-1:
                T_i_i = T_rows[i][i]
                d = ai.c_xgcd_int(T_i_i, R, &u, &v)
                for k from 0 <= k < i:
                    res_rows[i][k] = 0
                for k from i <= k < ncols:
                    t = ((<int64_t>u)*T_rows[i][k])%R
                    if t < 0:
                        t += R
                    res_rows[i][k] = t
                if res_rows[i][i] == 0:
                    res_rows[i][i] = R
                d = res_rows[i][i]
                for j from 0 <= j < i:
                    q = res_rows[j][i]/d
                    for k from i <= k < ncols:
                        u = (res_rows[j][k] - (<int64_t>q)*res_rows[i][k])%R
                        if u < 0:
                            u += R
                        res_rows[j][k] = u

                R = R/d
                i += 1
                j = i
                if i == nrows:
                    break # return res
                if T_rows[i][i] == 0:
                    T_rows[i][i] = R
                continue

            j += 1
            if T_rows[j][i] == 0:
                continue

            T_i_i = T_rows[i][i]
            T_j_i = T_rows[j][i]
            d = ai.c_xgcd_int(T_i_i, T_j_i, &u, &v)
            if d != T_i_i:
                for k from i <= k < ncols:
                    B[k] = ((<int64_t>u)*T_rows[i][k] + (<int64_t>v)*T_rows[j][k])%R
            c1 = T_i_i/d
            c2 = -T_j_i/d
            for k from i <= k < ncols:
                T_rows[j][k] = ((<int64_t>c1)*T_rows[j][k] + (<int64_t>c2)*T_rows[i][k])%R
            if d != T_i_i:
                for k from i <= k < ncols:
                    T_rows[i][k] = B[k]

        sig_free(B)
        sig_free(res_rows)
        sig_free(T_ent)
        sig_free(T_rows)
        return res

    #################################################################
    # operations with matrices
    #################################################################

    def row(self, Py_ssize_t i, from_list=False):
        """
        Return the `i`-th row of this matrix as a dense vector.

        INPUT:

        - ``i`` -- integer

        - ``from_list`` -- ignored

        EXAMPLES::

            sage: m = matrix(ZZ, 2, [1, -2, 3, 4])
            sage: m.row(0)
            (1, -2)
            sage: m.row(1)
            (3, 4)
            sage: m.row(1, from_list=True)
            (3, 4)
            sage: m.row(-2)
            (1, -2)

            sage: m.row(2)
            Traceback (most recent call last):
            ...
            IndexError: row index out of range
            sage: m.row(-3)
            Traceback (most recent call last):
            ...
            IndexError: row index out of range
        """
        if i < 0:
            i = i + self._nrows
        if i < 0 or i >= self._nrows:
            raise IndexError("row index out of range")

        cdef Py_ssize_t j
        parent = self.row_ambient_module()
        cdef Vector_integer_dense v = parent.zero_vector()
        for j in range(self._ncols):
            fmpz_get_mpz(v._entries[j], fmpz_mat_entry(self._matrix, i, j))
        return v

    def column(self, Py_ssize_t i, from_list=False):
        """
        Return the `i`-th column of this matrix as a dense vector.

        INPUT:

        - ``i`` -- integer

        - ``from_list`` -- ignored

        EXAMPLES::

            sage: m = matrix(ZZ, 3, 2, [1, -2, 3, 4, -1, 0])
            sage: m.column(1)
            (-2, 4, 0)
            sage: m.column(1, from_list=True)
            (-2, 4, 0)
            sage: m.column(-1)
            (-2, 4, 0)
            sage: m.column(-2)
            (1, 3, -1)

            sage: m.column(2)
            Traceback (most recent call last):
            ...
            IndexError: column index out of range
            sage: m.column(-3)
            Traceback (most recent call last):
            ...
            IndexError: column index out of range
        """
        if i < 0:
            i += self._ncols
        if i < 0 or i >= self._ncols:
            raise IndexError("column index out of range")

        cdef Py_ssize_t j
        parent = self.column_ambient_module()
        cdef Vector_integer_dense v = parent.zero_vector()
        for j in range(self._nrows):
            fmpz_get_mpz(v._entries[j], fmpz_mat_entry(self._matrix, j, i))
        return v

    cdef _stack_impl(self, bottom):
        r"""
        Return the matrix ``self`` on top of ``bottom``::

            [  self  ]
            [ bottom ]

        EXAMPLES::

            sage: M = Matrix(ZZ, 2, 3, range(6))
            sage: N = Matrix(ZZ, 1, 3, [10,11,12])
            sage: M.stack(N)
            [ 0  1  2]
            [ 3  4  5]
            [10 11 12]

        A vector may be stacked below a matrix. ::

            sage: A = matrix(ZZ, 2, 4, range(8))
            sage: v = vector(ZZ, 4, range(4))
            sage: A.stack(v)
            [0 1 2 3]
            [4 5 6 7]
            [0 1 2 3]

        The ``subdivide`` option will add a natural subdivision between
        ``self`` and ``bottom``.  For more details about how subdivisions
        are managed when stacking, see
        :meth:`sage.matrix.matrix1.Matrix.stack`.  ::

            sage: A = matrix(ZZ, 3, 4, range(12))
            sage: B = matrix(ZZ, 2, 4, range(8))
            sage: A.stack(B, subdivide=True)
            [ 0  1  2  3]
            [ 4  5  6  7]
            [ 8  9 10 11]
            [-----------]
            [ 0  1  2  3]
            [ 4  5  6  7]
        """
        cdef Matrix_integer_dense other = <Matrix_integer_dense>bottom
        cdef Matrix_integer_dense Z
        Z = self.new_matrix(nrows=self._nrows + other._nrows, ncols=self._ncols)

        cdef Py_ssize_t r, c
        cdef Py_ssize_t nr = self._nrows
        for r in range(self._nrows):
            for c in range(self._ncols):
                fmpz_set(fmpz_mat_entry(Z._matrix, r, c),fmpz_mat_entry(self._matrix, r, c))
        for r in range(other._nrows):
            for c in range(other._ncols):
                fmpz_set(fmpz_mat_entry(Z._matrix, r+nr, c),fmpz_mat_entry(other._matrix, r, c))

        return Z

    def augment(self, right, subdivide=False):
        r"""
        Return a new matrix formed by appending the matrix
        (or vector) ``right`` on the right side of ``self``.

        INPUT:

        - ``right`` -- a matrix, vector or free module element, whose
          dimensions are compatible with ``self``

        - ``subdivide`` -- (default: ``False``) request the resulting
          matrix to have a new subdivision, separating ``self`` from ``right``

        OUTPUT:

        A new matrix formed by appending ``right`` onto the right side of ``self``.
        If ``right`` is a vector (or free module element) then in this context
        it is appropriate to consider it as a column vector.  (The code first
        converts a vector to a 1-column matrix.)

        EXAMPLES::

            sage: A = matrix(ZZ, 4, 5, range(20))
            sage: B = matrix(ZZ, 4, 3, range(12))
            sage: A.augment(B)
            [ 0  1  2  3  4  0  1  2]
            [ 5  6  7  8  9  3  4  5]
            [10 11 12 13 14  6  7  8]
            [15 16 17 18 19  9 10 11]

        A vector may be augmented to a matrix. ::

            sage: A = matrix(ZZ, 3, 5, range(15))
            sage: v = vector(ZZ, 3, range(3))
            sage: A.augment(v)
            [ 0  1  2  3  4  0]
            [ 5  6  7  8  9  1]
            [10 11 12 13 14  2]

        The ``subdivide`` option will add a natural subdivision between
        ``self`` and ``right``.  For more details about how subdivisions
        are managed when augmenting, see
        :meth:`sage.matrix.matrix1.Matrix.augment`.  ::

            sage: A = matrix(ZZ, 3, 5, range(15))
            sage: B = matrix(ZZ, 3, 3, range(9))
            sage: A.augment(B, subdivide=True)
            [ 0  1  2  3  4| 0  1  2]
            [ 5  6  7  8  9| 3  4  5]
            [10 11 12 13 14| 6  7  8]

        Errors are raised if the sizes are incompatible. ::

            sage: A = matrix(ZZ, [[1, 2],[3, 4]])
            sage: B = matrix(ZZ, [[10, 20], [30, 40], [50, 60]])
            sage: A.augment(B)
            Traceback (most recent call last):
            ...
            TypeError: number of rows must be the same, not 2 != 3
        """
        if not isinstance(right, Matrix) and hasattr(right, '_vector_'):
            right = right.column()
        if self._nrows != right.nrows():
            raise TypeError('number of rows must be the same, not {0} != {1}'.format(self._nrows, right.nrows()))
        if not (self._base_ring is right.base_ring()):
            right = right.change_ring(self._base_ring)

        cdef Matrix_integer_dense other = right.dense_matrix()
        m = self._nrows
        ns, na = self._ncols, other._ncols
        n = ns + na

        cdef Matrix_integer_dense Z
        Z = self.new_matrix(nrows=m, ncols=n)
        cdef Py_ssize_t i, j
        for i from 0 <= i < m:
            for j from 0 <= j < ns:
                fmpz_set(fmpz_mat_entry(Z._matrix,i,j),
                         fmpz_mat_entry(self._matrix,i,j))
            for j from 0 <= j < na:
                fmpz_set(fmpz_mat_entry(Z._matrix,i,j + ns),
                         fmpz_mat_entry(other._matrix,i,j))
        if subdivide:
            Z._subdivide_on_augment(self, other)
        return Z

    def insert_row(self, Py_ssize_t index, row):
        """
        Create a new matrix from ``self`` with.

        INPUT:

        - ``index`` -- integer

        - ``row`` -- a vector

        EXAMPLES::

            sage: X = matrix(ZZ,3,range(9)); X
            [0 1 2]
            [3 4 5]
            [6 7 8]
            sage: X.insert_row(1, [1,5,-10])
            [  0   1   2]
            [  1   5 -10]
            [  3   4   5]
            [  6   7   8]
            sage: X.insert_row(0, [1,5,-10])
            [  1   5 -10]
            [  0   1   2]
            [  3   4   5]
            [  6   7   8]
            sage: X.insert_row(3, [1,5,-10])
            [  0   1   2]
            [  3   4   5]
            [  6   7   8]
            [  1   5 -10]
        """
        cdef Matrix_integer_dense res = self._new(self._nrows + 1, self._ncols)
        cdef Py_ssize_t j
        cdef Integer z
        cdef fmpz_t zflint
        if index < 0:
            raise ValueError("index must be nonnegative")
        if index > self._nrows:
            raise ValueError("index must be less than number of rows")
        fmpz_init(zflint)

        for j from 0 <= j < self._ncols:
            for i from 0 <= i < index:
                fmpz_init_set(fmpz_mat_entry(res._matrix,i,j), fmpz_mat_entry(self._matrix,i,j))

            z = row[j]
            fmpz_set_mpz(zflint,z.value)
            fmpz_init_set(fmpz_mat_entry(res._matrix,index,j), zflint)

            for i from index <= i < self._nrows:
                fmpz_init_set(fmpz_mat_entry(res._matrix,i+1,j), fmpz_mat_entry(self._matrix,i,j))

        fmpz_clear(zflint)
        return res

    def _delete_zero_columns(self):
        """
        Return matrix obtained from ``self`` by deleting all zero columns along
        with the positions of those columns.

        OUTPUT: (matrix, list of integers)

        EXAMPLES::

            sage: a = matrix(ZZ, 2,3, [1,0,3,-1,0,5]); a
            [ 1  0  3]
            [-1  0  5]
            sage: a._delete_zero_columns()
            (
            [ 1  3]
            [-1  5], [1]
            )
        """
        zero_cols = [i for i, v in enumerate(self.columns()) if v.is_zero()]
        s = set(zero_cols)
        nonzero_cols = [i for i in range(self.ncols()) if i not in s]
        return self.matrix_from_columns(nonzero_cols), zero_cols

    def _insert_zero_columns(self, cols):
        """
        Return matrix obtained by ``self`` by inserting zero columns so that
        the columns with positions specified in cols are all 0.

        INPUT:

        - ``cols`` -- list of nonnegative integers

        OUTPUT: matrix

        EXAMPLES::

            sage: a = matrix(ZZ, 2,3, [1,0,3,-1,0,5]); a
            [ 1  0  3]
            [-1  0  5]
            sage: b, cols = a._delete_zero_columns()
            sage: b
            [ 1  3]
            [-1  5]
            sage: cols
            [1]
            sage: b._insert_zero_columns(cols)
            [ 1  0  3]
            [-1  0  5]
        """
        if not cols:
            return self
        cdef Py_ssize_t i, c, r, nc = max(self._ncols + len(cols), max(cols)+1)
        cdef Matrix_integer_dense A = self.new_matrix(self._nrows, nc)
        # Now fill in the entries of A that come from self.
        cols_set = set(cols)
        cols_ins = [j for j in range(nc) if j not in cols_set]
        for r from 0 <= r < self._nrows:
            i = 0
            for c in cols_ins:
                # The following does this quickly: A[r,c] = self[r,i]
                fmpz_set(fmpz_mat_entry(A._matrix,r,c),fmpz_mat_entry(self._matrix,r,i))
                i += 1
        return A

    def _factor_out_common_factors_from_each_row(self):
        """
        Very very quickly modify ``self`` so that the gcd of the entries in
        each row is 1 by dividing each row by the common gcd.

        EXAMPLES::

            sage: a = matrix(ZZ, 3, [-9, 3, -3, -36, 18, -5, -40, -5, -5, -20, -45, 15, 30, -15, 180])
            sage: a
            [ -9   3  -3 -36  18]
            [ -5 -40  -5  -5 -20]
            [-45  15  30 -15 180]
            sage: a._factor_out_common_factors_from_each_row()
            sage: a
            [ -3   1  -1 -12   6]
            [ -1  -8  -1  -1  -4]
            [ -3   1   2  -1  12]
        """
        self.check_mutability()

        cdef fmpz_t g
        cdef fmpz_t tmp
        fmpz_init(g)
        fmpz_init(tmp)
        cdef long i, j

        for i from 0 <= i < self._nrows:
            fmpz_set_ui(g, 0)
            for j from 0 <= j < self._ncols:
                fmpz_gcd(g, g, fmpz_mat_entry(self._matrix,i,j))
                if fmpz_cmp_ui(g, 1) == 0:
                    break
            if fmpz_cmp_ui(g, 1) != 0:
                # divide through row
                for j from 0 <= j < self._ncols:
                    fmpz_set(tmp,fmpz_mat_entry(self._matrix,i,j))
                    fmpz_divexact(tmp, tmp, g)
                    fmpz_set(fmpz_mat_entry(self._matrix,i,j),tmp)
        fmpz_clear(g)
        fmpz_clear(tmp)

    def gcd(self):
        """
        Return the gcd of all entries of self; very fast.

        EXAMPLES::

            sage: a = matrix(ZZ,2, [6,15,-6,150])
            sage: a.gcd()
            3
        """
        cdef Integer g = Integer(0)
        cdef Py_ssize_t i, j
        cdef fmpz_t tmpgcd
        fmpz_init(tmpgcd)
        for i from 0 <= i < self._nrows:
            for j from 0 <= j < self._ncols:
                fmpz_gcd(tmpgcd,tmpgcd,fmpz_mat_entry(self._matrix,i,j))
                if fmpz_cmp_ui(tmpgcd, 1) == 0:
                    fmpz_get_mpz(g.value,tmpgcd)
                    return g
        fmpz_get_mpz(g.value,tmpgcd)
        fmpz_clear(tmpgcd)
        return g

    def _change_ring(self, ring):
        """
        Return the matrix obtained by coercing the entries of this matrix
        into the given ring.

        EXAMPLES::

            sage: a = matrix(ZZ,2,[1,-7,3,5])
            sage: a._change_ring(RDF)
            [ 1.0 -7.0]
            [ 3.0  5.0]
        """
        if ring == RDF:
            from sage.matrix.change_ring import integer_to_real_double_dense
            return integer_to_real_double_dense(self)
        else:
            raise NotImplementedError

    def _singular_(self, singular=None):
        r"""
        Return Singular representation of this integer matrix.

        INPUT:

        - ``singular`` -- Singular interface instance (default:
          ``None``)

        EXAMPLES::

            sage: A = matrix(ZZ, 3, 3, [-8, 2, 0, 0, 1, -1, 2, 1, -95])
            sage: As = singular(A); As
            -8     2     0
            0     1    -1
            2     1   -95
            sage: As.type()
            'intmat'
        """
        if singular is None:
            from sage.interfaces.singular import singular as singular_default
            singular = singular_default

        name = singular._next_var_name()
        values = str(self.list())[1:-1]
        singular.eval("intmat %s[%d][%d] = %s"%(name, self.nrows(), self.ncols(), values))

        from sage.interfaces.singular import SingularElement
        return SingularElement(singular, 'foobar', name, True)

    def transpose(self):
        """
        Return the transpose of self, without changing ``self``.

        EXAMPLES:

        We create a matrix, compute its transpose, and note that the
        original matrix is not changed.

        ::

            sage: A = matrix(ZZ, 2, 3, range(6))
            sage: type(A)
            <class 'sage.matrix.matrix_integer_dense.Matrix_integer_dense'>
            sage: B = A.transpose()
            sage: print(B)
            [0 3]
            [1 4]
            [2 5]
            sage: print(A)
            [0 1 2]
            [3 4 5]

        ``.T`` is a convenient shortcut for the transpose::

            sage: A.T
            [0 3]
            [1 4]
            [2 5]

        ::

            sage: A.subdivide(None, 1); A
            [0|1 2]
            [3|4 5]
            sage: A.transpose()
            [0 3]
            [---]
            [1 4]
            [2 5]
        """
        cdef Matrix_integer_dense A
        A = self._new(self._ncols,self._nrows)
        sig_on()
        fmpz_mat_transpose(A._matrix,self._matrix)
        sig_off()
        if self._subdivisions is not None:
            row_divs, col_divs = self.subdivisions()
            A.subdivide(col_divs, row_divs)
        return A

    def antitranspose(self):
        """
        Return the antitranspose of ``self``, without changing ``self``.

        EXAMPLES::

            sage: A = matrix(2,3,range(6))
            sage: type(A)
            <class 'sage.matrix.matrix_integer_dense.Matrix_integer_dense'>
            sage: A.antitranspose()
            [5 2]
            [4 1]
            [3 0]
            sage: A
            [0 1 2]
            [3 4 5]

            sage: A.subdivide(1,2); A
            [0 1|2]
            [---+-]
            [3 4|5]
            sage: A.antitranspose()
            [5|2]
            [-+-]
            [4|1]
            [3|0]
        """
        nr, nc = self._nrows, self._ncols

        cdef Matrix_integer_dense A
        A = self._new(nc,nr)
        cdef Py_ssize_t i, j
        cdef Py_ssize_t ri, rj  # reversed i and j
        sig_on()
        ri = nr
        for i from 0 <= i < nr:
            rj = nc
            ri =  ri-1
            for j from 0 <= j < nc:
                rj = rj-1
                fmpz_init_set(fmpz_mat_entry(A._matrix, rj, ri),
                              fmpz_mat_entry(self._matrix, i, j))
        sig_off()

        if self._subdivisions is not None:
            row_divs, col_divs = self.subdivisions()
            A.subdivide([nc - t for t in reversed(col_divs)],
                        [nr - t for t in reversed(row_divs)])
        return A

    def __pari__(self):
        """
        Return PARI C-library version of this matrix.

        EXAMPLES::

            sage: a = matrix(ZZ,2,2,[1,2,3,4])
            sage: a.__pari__()
            [1, 2; 3, 4]
            sage: pari(a)
            [1, 2; 3, 4]
            sage: type(pari(a))
            <class 'cypari2.gen.Gen'>
        """
        return integer_matrix(self._matrix, 0)

    def _rank_pari(self):
        """
        Rank of this matrix, computed using PARI.  The computation is
        done entirely on the PARI stack, then the PARI stack is
        cleared.  This function is most useful for very small
        matrices.

        EXAMPLES::

            sage: matrix(ZZ,3,[1..9])._rank_pari()
            2
        """
        sig_on()
        cdef long r = rank(pari_GEN(self))
        clear_stack()
        return r

    def _hnf_pari(self, int flag=0, bint include_zero_rows=True):
        """
        Hermite normal form of this matrix, computed using PARI.

        INPUT:

        - ``flag`` -- 0 (default), 1, 3 or 4 (see docstring for
          ``pari.mathnf``)

        - ``include_zero_rows`` -- boolean; if ``False``, do not include
          any of the zero rows at the bottom of the matrix in the output

        .. NOTE::

            In no cases is the transformation matrix returned by this
            function.

        EXAMPLES::

            sage: matrix(ZZ,3,[1..9])._hnf_pari()
            [1 2 3]
            [0 3 6]
            [0 0 0]
            sage: matrix(ZZ,3,[1..9])._hnf_pari(1)
            [1 2 3]
            [0 3 6]
            [0 0 0]
            sage: matrix(ZZ,3,[1..9])._hnf_pari(3)
            [1 2 3]
            [0 3 6]
            [0 0 0]
            sage: matrix(ZZ,3,[1..9])._hnf_pari(4)
            [1 2 3]
            [0 3 6]
            [0 0 0]

        Check that ``include_zero_rows=False`` works correctly::

            sage: matrix(ZZ,3,[1..9])._hnf_pari(0, include_zero_rows=False)
            [1 2 3]
            [0 3 6]
            sage: matrix(ZZ,3,[1..9])._hnf_pari(1, include_zero_rows=False)
            [1 2 3]
            [0 3 6]
            sage: matrix(ZZ,3,[1..9])._hnf_pari(3, include_zero_rows=False)
            [1 2 3]
            [0 3 6]
            sage: matrix(ZZ,3,[1..9])._hnf_pari(4, include_zero_rows=False)
            [1 2 3]
            [0 3 6]

        Check that :issue:`12346` is fixed::

            sage: pari('mathnf(Mat([0,1]), 4)')
            [Mat(1), [1, 0; 0, 1]]
        """
        sig_on()
        A = _new_GEN_from_fmpz_mat_t_rotate90(self._matrix)
        H = mathnf0(A, flag)
        if typ(H) == t_VEC:
            H = gel(H, 1)
        GenH = new_gen(H)
        return extract_hnf_from_pari_matrix(self, GenH, include_zero_rows)

    def p_minimal_polynomials(self, p, s_max=None):
        r"""
        Compute `(p^s)`-minimal polynomials `\nu_s` of this matrix.

        For `s  \ge 0`, a `(p^s)`-minimal polynomial of
        a matrix `B` is a monic polynomial `f \in \ZZ[X]` of
        minimal degree such that all entries of `f(B)` are divisible
        by `p^s`.

        Compute a finite subset `\mathcal{S}` of the positive
        integers and `(p^s)`-minimal polynomials
        `\nu_s` for `s \in \mathcal{S}`.

        For `0 < t \le \max \mathcal{S}`, a `(p^t)`-minimal polynomial is
        given by `\nu_s` where
        `s = \min\{ r \in \mathcal{S} \mid r\ge t \}`.
        For `t > \max\mathcal{S}`, the minimal polynomial of `B` is
        also a `(p^t)`-minimal polynomial.

        INPUT:

        - ``p`` -- a prime in `\ZZ`

        - ``s_max`` -- positive integer (default: ``None``); if set, only
          `(p^s)`-minimal polynomials for ``s <= s_max`` are computed
          (see below for details)

        OUTPUT:

        A dictionary. Keys are the finite set `\mathcal{S}`, the
        values are the associated `(p^s)`-minimal polynomials `\nu_s`,
        `s\in\mathcal{S}`.

        Setting ``s_max`` only affects the output if ``s_max`` is at
        most `\max\mathcal{S}` where `\mathcal{S}` denotes the full
        set. In that case, only those `\nu_s` with ``s <= s_max`` are
        returned where ``s_max`` is always included even if it is not
        included in the full set `\mathcal{S}`.

        EXAMPLES::

            sage: B = matrix(ZZ, [[1, 0, 1], [1, -2, -1], [10, 0, 0]])
            sage: B.p_minimal_polynomials(2)
            {2: x^2 + 3*x + 2}

        .. SEEALSO::

            :mod:`~sage.matrix.compute_J_ideal`,
            :meth:`~sage.matrix.compute_J_ideal.ComputeMinimalPolynomials.p_minimal_polynomials`
        """
        from sage.matrix.compute_J_ideal import ComputeMinimalPolynomials
        return ComputeMinimalPolynomials(self).p_minimal_polynomials(p, s_max)

    def null_ideal(self, b=0):
        r"""
        Return the `(b)`-ideal of this matrix.

        Let `B` be a `n \times n` matrix. The *null ideal* modulo `b`,
        or `(b)`-ideal, is

        .. MATH::

            N_{(b)}(B) = \{f \in \ZZ[X] \mid f(B) \in M_n(b\ZZ)\}.

        INPUT:

        - ``b`` -- an element of `\ZZ` (default: 0)

        OUTPUT: an ideal in `\ZZ[X]`

        EXAMPLES::

            sage: B = matrix(ZZ, [[1, 0, 1], [1, -2, -1], [10, 0, 0]])
            sage: B.null_ideal()
            Principal ideal (x^3 + x^2 - 12*x - 20) of
                Univariate Polynomial Ring in x over Integer Ring
            sage: B.null_ideal(8)
            Ideal (8, x^3 + x^2 - 12*x - 20, 2*x^2 + 6*x + 4) of
                Univariate Polynomial Ring in x over Integer Ring
            sage: B.null_ideal(6)
            Ideal (6, 2*x^3 + 2*x^2 - 24*x - 40, 3*x^2 + 3*x) of
                Univariate Polynomial Ring in x over Integer Ring

        .. SEEALSO::

            :mod:`~sage.matrix.compute_J_ideal`,
            :meth:`~sage.matrix.compute_J_ideal.ComputeMinimalPolynomials.null_ideal`
        """
        from sage.matrix.compute_J_ideal import ComputeMinimalPolynomials
        return ComputeMinimalPolynomials(self).null_ideal(b)

    def integer_valued_polynomials_generators(self):
        r"""
        Determine the generators of the ring of integer valued polynomials on this
        matrix.

        OUTPUT:

        A pair ``(mu_B, P)`` where ``P`` is a list of polynomials in `\QQ[X]`
        such that

        .. MATH::

           \{f \in \QQ[X] \mid f(B) \in M_n(\ZZ)\}
               = \mu_B \QQ[X] + \sum_{g\in P} g \ZZ[X]

        where `B` is this matrix.

        EXAMPLES::

            sage: B = matrix(ZZ, [[1, 0, 1], [1, -2, -1], [10, 0, 0]])
            sage: B.integer_valued_polynomials_generators()
            (x^3 + x^2 - 12*x - 20, [1, 1/4*x^2 + 3/4*x + 1/2])

        .. SEEALSO::

            :mod:`~sage.matrix.compute_J_ideal`,
            :meth:`~sage.matrix.compute_J_ideal.ComputeMinimalPolynomials.integer_valued_polynomials_generators`
        """
        from sage.matrix.compute_J_ideal import ComputeMinimalPolynomials
        return ComputeMinimalPolynomials(self).integer_valued_polynomials_generators()


cdef inline GEN pari_GEN(Matrix_integer_dense B) noexcept:
    r"""
    Create the PARI GEN object on the stack defined by the integer
    matrix B. This is used internally by the function for conversion
    of matrices to PARI.

    For internal use only; this directly uses the PARI stack.
    One should call ``sig_on()`` before and ``sig_off()`` after.
    """
    cdef GEN A = _new_GEN_from_fmpz_mat_t(B._matrix)
    return A


cdef extract_hnf_from_pari_matrix(Matrix_integer_dense self, Gen H, bint include_zero_rows):
    cdef mpz_t tmp
    mpz_init(tmp)

    # Figure out how many columns we got back.
    cdef long H_nc = glength(H.g)  # number of columns
    # Now get the resulting Hermite form matrix back to Sage, suitably re-arranged.
    cdef Matrix_integer_dense B
    if include_zero_rows:
        B = self.new_matrix()
    else:
        B = self.new_matrix(nrows=H_nc)
    cdef long i, j
    for i in range(self._ncols):
        for j in range(H_nc):
            sig_check()
            INT_to_mpz(tmp, gcoeff(H.g, i+1, H_nc-j))
            fmpz_set_mpz(fmpz_mat_entry(B._matrix,j,self._ncols-i-1),tmp)
    mpz_clear(tmp)
    return B


cdef _clear_columns(Matrix_integer_dense A, pivots, Py_ssize_t n):
    # Clear all columns
    cdef Py_ssize_t i, k, p, l, m = A._ncols
    cdef fmpz_t c,t
    sig_on()
    fmpz_init(c)
    fmpz_init(t)
    for i from 0 <= i < len(pivots):
        p = pivots[i]
        for k from 0 <= k < n:
            if k != i:
                if fmpz_cmp_si(fmpz_mat_entry(A._matrix,k,p),0):
                    fmpz_fdiv_q(c, fmpz_mat_entry(A._matrix,k,p), fmpz_mat_entry(A._matrix,i,p))
                    # subtract off c*v from row k; resulting A[k,i] entry will be < b, hence in Echelon form.
                    for l from 0 <= l < m:
                        fmpz_mul(t, c, fmpz_mat_entry(A._matrix,i,l))
                        fmpz_sub(fmpz_mat_entry(A._matrix,k,l), fmpz_mat_entry(A._matrix,k,l), t)

    fmpz_clear(c)
    fmpz_clear(t)
    sig_off()


cpdef _lift_crt(Matrix_integer_dense M, residues, moduli=None):
    """
    INPUT:

    - ``M`` -- a ``Matrix_integer_dense``; will be modified to hold
      the output

    - ``residues`` -- list of ``Matrix_modn_dense_template``; the
      matrix to reconstruct modulo primes

    OUTPUT: the matrix whose reductions modulo primes are the input ``residues``

    TESTS::

        sage: from sage.matrix.matrix_integer_dense import _lift_crt
        sage: T1 = Matrix(Zmod(5), 4, 4, [1, 4, 4, 0, 2, 0, 1, 4, 2, 0, 4, 1, 1, 4, 0, 3])
        sage: T2 = Matrix(Zmod(7), 4, 4, [1, 4, 6, 0, 2, 0, 1, 2, 4, 0, 6, 6, 1, 6, 0, 5])
        sage: T3 = Matrix(Zmod(11), 4, 4, [1, 4, 10, 0, 2, 0, 1, 9, 8, 0, 10, 6, 1, 10, 0, 9])
        sage: _lift_crt(Matrix(ZZ, 4, 4), [T1, T2, T3])
        [ 1  4 -1  0]
        [ 2  0  1  9]
        [-3  0 -1  6]
        [ 1 -1  0 -2]

        sage: from sage.arith.multi_modular import MultiModularBasis
        sage: mm = MultiModularBasis([5,7,11])
        sage: _lift_crt(Matrix(ZZ, 4, 4), [T1, T2, T3], mm)
        [ 1  4 -1  0]
        [ 2  0  1  9]
        [-3  0 -1  6]
        [ 1 -1  0 -2]

    The modulus must be smaller than the maximum for the multi-modular
    reconstruction (using ``mod_int``) and also smaller than the limit
    for ``Matrix_modn_dense_double`` to be able to represent the
    ``residues`` ::

        sage: from sage.arith.multi_modular import MAX_MODULUS as MAX_multi_modular
        sage: from sage.matrix.matrix_modn_dense_double import MAX_MODULUS as MAX_modn_dense_double
        sage: MAX_MODULUS = min(MAX_multi_modular, MAX_modn_dense_double)
        sage: p0 = previous_prime(MAX_MODULUS)
        sage: p1 = previous_prime(p0)
        sage: mmod = [matrix(GF(p0), [[-1, 0, 1, 0, 0, 1, 1, 0, 0, 0, p0-1, p0-2]]),
        ....:         matrix(GF(p1), [[-1, 0, 1, 0, 0, 1, 1, 0, 0, 0, p1-1, p1-2]])]
        sage: _lift_crt(Matrix(ZZ, 1, 12), mmod)
        [-1  0  1  0  0  1  1  0  0  0 -1 -2]
    """

    cdef size_t i, j, k
    cdef Py_ssize_t nr, n
    cdef mpz_t *tmp = <mpz_t *>sig_malloc(sizeof(mpz_t) * M._ncols)
    n = len(residues)
    if n == 0:   # special case: obviously residues[0] wouldn't make sense here.
        return M
    nr = residues[0].nrows()
    nc = residues[0].ncols()

    if moduli is None:
        moduli = MultiModularBasis([m.base_ring().order() for m in residues])
    else:
        if len(residues) != len(moduli):
            raise IndexError("Number of residues (%s) does not match number of moduli (%s)"%(len(residues), len(moduli)))

    cdef MultiModularBasis mm
    mm = moduli

    for b in residues:
        if not (isinstance(b, Matrix_modn_dense_float) or
                isinstance(b, Matrix_modn_dense_double)):
            raise TypeError("Can only perform CRT on list of matrices mod n.")

    cdef mod_int **row_list
    row_list = <mod_int**>sig_malloc(sizeof(mod_int*) * n)
    if row_list == NULL:
        raise MemoryError("out of memory allocating multi-modular coefficient list")

    sig_on()
    for k in range(n):
        row_list[k] = <mod_int *>sig_malloc(sizeof(mod_int) * nc)
        if row_list[k] == NULL:
            raise MemoryError("out of memory allocating multi-modular coefficient list")

    for j in range(M._ncols):
        mpz_init(tmp[j])

    for i in range(nr):
        for k in range(n):
            (<Matrix_modn_dense_template>residues[k])._copy_row_to_mod_int_array(row_list[k],i)
        mm.mpz_crt_vec(tmp, row_list, nc)
        for j in range(nc):
            M.set_unsafe_mpz(i,j,tmp[j])

    for k in range(n):
        sig_free(row_list[k])
    for j in range(M._ncols):
        mpz_clear(tmp[j])
    sig_free(row_list)
    sig_free(tmp)
    sig_off()
    return M<|MERGE_RESOLUTION|>--- conflicted
+++ resolved
@@ -3337,7 +3337,6 @@
         else:
             return R
 
-<<<<<<< HEAD
     def is_unimodular(self):
         r"""
         EXAMPLES::
@@ -3360,10 +3359,7 @@
         M = Matrix_cmr_chr_sparse(MS, self)
         return M.is_unimodular()
 
-    def is_LLL_reduced(self, delta=None, eta=None):
-=======
     def is_LLL_reduced(self, delta=None, eta=None, algorithm='fpLLL'):
->>>>>>> 29bf8eef
         r"""
         Return ``True`` if this lattice is `(\delta, \eta)`-LLL reduced.
         See ``self.LLL`` for a definition of LLL reduction.
