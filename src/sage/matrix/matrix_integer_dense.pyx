--- conflicted
+++ resolved
@@ -1592,15 +1592,9 @@
         MS = matrix_space.MatrixSpace(GF(2), self._nrows, self._ncols)
         return Matrix_mod2_dense(MS, self, True, True)
 
-<<<<<<< HEAD
-    cdef _mod_int_c(self, mod_int p):
-        from sage.matrix.matrix_modn_dense_float import MAX_MODULUS as MAX_MODULUS_FLOAT
-        from sage.matrix.matrix_modn_dense_double import MAX_MODULUS as MAX_MODULUS_DOUBLE
-=======
     cdef _mod_int_c(self, mod_int p) noexcept:
         from .matrix_modn_dense_float import MAX_MODULUS as MAX_MODULUS_FLOAT
         from .matrix_modn_dense_double import MAX_MODULUS as MAX_MODULUS_DOUBLE
->>>>>>> 1f0c2a2d
 
         cdef Py_ssize_t i, j
 
