"""
Misc matrix algorithms
"""

from cysignals.signals cimport sig_check

from sage.arith.misc import CRT_basis, previous_prime
from sage.arith.rational_reconstruction cimport mpq_rational_reconstruction
from sage.data_structures.binary_search cimport *
from sage.ext.mod_int cimport *
from sage.libs.gmp.mpq cimport *
from sage.libs.gmp.mpz cimport *
from sage.misc.lazy_import import LazyImport
from sage.misc.verbose import verbose
from sage.modules.vector_integer_sparse cimport *
from sage.modules.vector_modn_sparse cimport *
from sage.modules.vector_rational_sparse cimport *
from sage.rings.integer cimport Integer
from sage.rings.rational_field import QQ

from .matrix0 cimport Matrix
from .matrix_integer_sparse cimport Matrix_integer_sparse
from .matrix_rational_sparse cimport Matrix_rational_sparse

matrix_integer_dense_rational_reconstruction = \
  LazyImport('sage.matrix.misc_flint', 'matrix_integer_dense_rational_reconstruction',
<<<<<<< HEAD
             deprecation=99999)
hadamard_row_bound_mpfr = \
  LazyImport('sage.matrix.misc_mpfr', 'hadamard_row_bound_mpfr',
             deprecation=99999)
=======
             deprecation=35758)
hadamard_row_bound_mpfr = \
  LazyImport('sage.matrix.misc_mpfr', 'hadamard_row_bound_mpfr',
             deprecation=35758)
>>>>>>> 1e24dff2


def matrix_integer_sparse_rational_reconstruction(Matrix_integer_sparse A, Integer N):
    r"""
    Given a sparse matrix over the integers and an integer modulus, do
    rational reconstruction on all entries of the matrix, viewed as
    numbers mod `N`.

    EXAMPLES::

        sage: A = matrix(ZZ, 3, 4, [(1/3)%500, 2, 3, (-4)%500, 7, 2, 2, 3, 4, 3, 4, (5/7)%500], sparse=True)
        sage: from sage.matrix.misc import matrix_integer_sparse_rational_reconstruction
        sage: matrix_integer_sparse_rational_reconstruction(A, 500)
        [1/3   2   3  -4]
        [  7   2   2   3]
        [  4   3   4 5/7]

    TESTS:

    Check that :trac:`9345` is fixed::

        sage: A = random_matrix(ZZ, 3, sparse=True)
        sage: sage.matrix.misc.matrix_integer_sparse_rational_reconstruction(A, 0)
        Traceback (most recent call last):
        ...
        ZeroDivisionError: The modulus cannot be zero
    """
    if not N:
        raise ZeroDivisionError("The modulus cannot be zero")
    cdef Matrix_rational_sparse R
    R = Matrix_rational_sparse.__new__(Matrix_rational_sparse,
                                      A.parent().change_ring(QQ), 0,0,0)

    cdef mpq_t t
    cdef mpz_t a, bnd, other_bnd, denom
    cdef Integer _bnd
    cdef Py_ssize_t i, j
    cdef int do_it
    cdef mpz_vector* A_row
    cdef mpq_vector* R_row

    mpq_init(t)
    mpz_init_set_si(denom, 1)
    mpz_init(a)
    mpz_init(other_bnd)

    _bnd = (N//2).isqrt()
    mpz_init_set(bnd, _bnd.value)
    mpz_sub(other_bnd, N.value, bnd)

    for i in range(A._nrows):
        sig_check()
        A_row = &A._matrix[i]
        R_row = &R._matrix[i]
        reallocate_mpq_vector(R_row, A_row.num_nonzero)
        R_row.num_nonzero = A_row.num_nonzero
        R_row.degree = A_row.degree
        for j in range(A_row.num_nonzero):
            sig_check()
            mpz_set(a, A_row.entries[j])
            if mpz_cmp_ui(denom, 1) != 0:
                mpz_mul(a, a, denom)
            mpz_fdiv_r(a, a, N.value)
            do_it = 0
            if mpz_cmp(a, bnd) <= 0:
                do_it = 1
            elif mpz_cmp(a, other_bnd) >= 0:
                mpz_sub(a, a, N.value)
                do_it = 1
            if do_it:
                mpz_set(mpq_numref(t), a)
                if mpz_cmp_ui(denom, 1) != 0:
                    mpz_set(mpq_denref(t), denom)
                    mpq_canonicalize(t)
                else:
                    mpz_set_si(mpq_denref(t), 1)
                mpq_set(R_row.entries[j], t)
                R_row.positions[j] = A_row.positions[j]
            else:
                # Otherwise have to do it the hard way
                mpq_rational_reconstruction(t, A_row.entries[j], N.value)
                mpq_set(R_row.entries[j], t)
                R_row.positions[j] = A_row.positions[j]
                mpz_lcm(denom, denom, mpq_denref(t))

    mpq_clear(t)
    mpz_clear(denom)
    mpz_clear(a)
    mpz_clear(other_bnd)
    mpz_clear(bnd)

    return R


def matrix_rational_echelon_form_multimodular(Matrix self, height_guess=None, proof=None):
    """
    Returns reduced row-echelon form using a multi-modular
    algorithm.  Does not change self.

    REFERENCE: Chapter 7 of Stein's "Explicitly Computing Modular Forms".

    INPUT:

    - height_guess -- integer or None
    - proof -- boolean or None (default: None, see proof.linear_algebra or
      sage.structure.proof). Note that the global Sage default is proof=True

    OUTPUT: a pair consisting of a matrix in echelon form and a tuple of pivot
    positions.

    ALGORITHM:

    The following is a modular algorithm for computing the echelon
    form.  Define the height of a matrix to be the max of the
    absolute values of the entries.

    Given Matrix A with n columns (self).

     0. Rescale input matrix A to have integer entries.  This does
        not change echelon form and makes reduction modulo lots of
        primes significantly easier if there were denominators.
        Henceforth we assume A has integer entries.

     1. Let c be a guess for the height of the echelon form.  E.g.,
        c=1000, e.g., if matrix is very sparse and application is to
        computing modular symbols.

     2. Let M = n * c * H(A) + 1,
        where n is the number of columns of A.

     3. List primes p_1, p_2, ..., such that the product of
        the p_i is at least M.

     4. Try to compute the rational reconstruction CRT echelon form
        of A mod the product of the p_i.  If rational
        reconstruction fails, compute 1 more echelon forms mod the
        next prime, and attempt again.  Make sure to keep the
        result of CRT on the primes from before, so we don't have
        to do that computation again.  Let E be this matrix.

     5. Compute the denominator d of E.
        Attempt to prove that result is correct by checking that

              H(d*E)*ncols(A)*H(A) < (prod of reduction primes)

        where H denotes the height.   If this fails, do step 4 with
        a few more primes.

    EXAMPLES::

        sage: A = matrix(QQ, 3, 7, [1..21])
        sage: from sage.matrix.misc import matrix_rational_echelon_form_multimodular
        sage: E, pivots = matrix_rational_echelon_form_multimodular(A)
        sage: E
        [ 1  0 -1 -2 -3 -4 -5]
        [ 0  1  2  3  4  5  6]
        [ 0  0  0  0  0  0  0]
        sage: pivots
        (0, 1)

        sage: A = matrix(QQ, 3, 4, [0,0] + [1..9] + [-1/2^20])
        sage: E, pivots = matrix_rational_echelon_form_multimodular(A)
        sage: E
        [                1                 0                 0 -10485761/1048576]
        [                0                 1                 0  27262979/4194304]
        [                0                 0                 1                 2]
        sage: pivots
        (0, 1, 2)

        sage: A.echelon_form()
        [                1                 0                 0 -10485761/1048576]
        [                0                 1                 0  27262979/4194304]
        [                0                 0                 1                 2]
        sage: A.pivots()
        (0, 1, 2)
    """
    if proof is None:
        from sage.structure.proof.proof import get_flag
        proof = get_flag(proof, "linear_algebra")

    verbose("Multimodular echelon algorithm on %s x %s matrix"%(self._nrows, self._ncols), caller_name="multimod echelon")
    cdef Matrix E
    if self._nrows == 0 or self._ncols == 0:
        return self, ()

    B, _ = self._clear_denom()

    height = self.height()
    if height_guess is None:
        height_guess = 10000000*(height+100)
    tm = verbose("height_guess = %s"%height_guess, level=2, caller_name="multimod echelon")

    if proof:
        M = self._ncols * height_guess * height  +  1
    else:
        M = height_guess + 1

    if self.is_sparse():
        from sage.matrix.matrix_modn_sparse import MAX_MODULUS
        p = MAX_MODULUS + 1
    else:
        from sage.matrix.matrix_modn_dense_double import MAX_MODULUS
        p = MAX_MODULUS + 1
    t = None
    X = []
    best_pivots = []
    prod = 1
    problem = 0
    lifts = {}
    while True:
        p = previous_prime(p)
        while prod < M:
            problem = problem + 1
            if problem > 50:
                verbose("echelon multi-modular possibly not converging?", caller_name="multimod echelon")
            t = verbose("echelon modulo p=%s (%.2f%% done)"%(
                       p, 100*float(len(str(prod))) / len(str(M))), level=2, caller_name="multimod echelon")

            # We use denoms=False, since we made self integral by calling clear_denom above.
            A = B._mod_int(p)
            t = verbose("time to reduce matrix mod p:",t, level=2, caller_name="multimod echelon")
            A.echelonize()
            t = verbose("time to put reduced matrix in echelon form:",t, level=2, caller_name="multimod echelon")

            # a worthwhile check / shortcut.
            if self._nrows >= self._ncols and self._nrows == len(A.pivots()):
                verbose("done: the echelon form mod p is the identity matrix and possibly some 0 rows", caller_name="multimod echelon")
                E = self.parent()(0)
                one = self.base_ring().one()
                for i in range(self._nrows):
                    E.set_unsafe(i, i, one)
                return E, tuple(range(self._nrows))

            c = cmp_pivots(best_pivots, A.pivots())
            if c <= 0:
                best_pivots = A.pivots()
                X.append(A)
                prod = prod * p
            else:
                # do not save A since it is bad.
                verbose("Excluding this prime (bad pivots).", caller_name="multimod echelon")
            t = verbose("time for pivot compare", t, level=2, caller_name="multimod echelon")
            p = previous_prime(p)
        # Find set of best matrices.
        Y = []
        # recompute product, since may drop bad matrices
        prod = 1
        t = verbose("now comparing pivots and dropping any bad ones", level=2, t=t, caller_name="multimod echelon")
        for i in range(len(X)):
            if cmp_pivots(best_pivots, X[i].pivots()) <= 0:
                p = X[i].base_ring().order()
                if p not in lifts:
                    t0 = verbose("Lifting a good matrix", level=2, caller_name = "multimod echelon")
                    lift = X[i].lift()
                    lifts[p] = (lift, p)
                    verbose("Finished lift", level=2, caller_name= "multimod echelon", t=t0)
                Y.append(lifts[p])
                prod = prod * X[i].base_ring().order()
        verbose("finished comparing pivots", level=2, t=t, caller_name="multimod echelon")
        try:
            if not Y:
                raise ValueError("not enough primes")
            t = verbose("start crt linear combination", level=2, caller_name="multimod echelon")
            a = CRT_basis([w[1] for w in Y])
            t = verbose('got crt basis', level=2, t=t, caller_name="multimod echelon")

            # take the linear combination of the lifts of the elements
            # of Y times coefficients in a
            L = a[0]*(Y[0][0])
            assert Y[0][0].is_sparse() == L.is_sparse()
            for j in range(1,len(Y)):
                L += a[j]*(Y[j][0])
            verbose("time to take linear combination of matrices over ZZ is",t, level=2, caller_name="multimod echelon")
            t = verbose("now doing rational reconstruction", level=2, caller_name="multimod echelon")
            E = L.rational_reconstruction(prod)
            L = 0  # free memory
            verbose('rational reconstruction completed', t, level=2, caller_name="multimod echelon")
        except ValueError as msg:
            verbose(msg, level=2)
            verbose("Not enough primes to do CRT lift; redoing with several more primes.", level=2, caller_name="multimod echelon")
            M = prod * p*p*p
            continue

        if not proof:
            verbose("Not checking validity of result (since proof=False).", level=2, caller_name="multimod echelon")
            break
        d   = E.denominator()
        hdE = int((d*E).height())
        if hdE * self.ncols() * height < prod:
            verbose("Validity of result checked.", level=2, caller_name="multimod echelon")
            break
        verbose("Validity failed; trying again with more primes.", level=2, caller_name="multimod echelon")
        M = prod * p*p*p
    #end while
    verbose("total time",tm, level=2, caller_name="multimod echelon")
    return E, tuple(best_pivots)


def cmp_pivots(x, y):
    r"""
    Compare two sequences of pivot columns.

    If `x` is shorter than `y`, return `-1`, i.e., `x < y`, "not as good".
    If `x` is longer than `y`, then `x > y`, so "better" and return `+1`.
    If the length is the same, then `x` is better, i.e., `x > y`
    if the entries of `x` are correspondingly `\leq` those of `y` with
    one being strictly less.

    INPUT:

    - ``x``, ``y`` -- lists or tuples of integers

    EXAMPLES:

    We illustrate each of the above comparisons. ::

        sage: from sage.matrix.misc import cmp_pivots
        sage: cmp_pivots([1,2,3], [4,5,6,7])
        -1
        sage: cmp_pivots([1,2,3,5], [4,5,6])
        1
        sage: cmp_pivots([1,2,4], [1,2,3])
        -1
        sage: cmp_pivots([1,2,3], [1,2,3])
        0
        sage: cmp_pivots([1,2,3], [1,2,4])
        1
    """
    x = tuple(x)
    y = tuple(y)
    if len(x) < len(y):
        return -1
    if len(x) > len(y):
        return 1
    if x < y:
        return 1
    elif x == y:
        return 0
    else:
        return -1<|MERGE_RESOLUTION|>--- conflicted
+++ resolved
@@ -24,17 +24,10 @@
 
 matrix_integer_dense_rational_reconstruction = \
   LazyImport('sage.matrix.misc_flint', 'matrix_integer_dense_rational_reconstruction',
-<<<<<<< HEAD
-             deprecation=99999)
-hadamard_row_bound_mpfr = \
-  LazyImport('sage.matrix.misc_mpfr', 'hadamard_row_bound_mpfr',
-             deprecation=99999)
-=======
              deprecation=35758)
 hadamard_row_bound_mpfr = \
   LazyImport('sage.matrix.misc_mpfr', 'hadamard_row_bound_mpfr',
              deprecation=35758)
->>>>>>> 1e24dff2
 
 
 def matrix_integer_sparse_rational_reconstruction(Matrix_integer_sparse A, Integer N):
