--- conflicted
+++ resolved
@@ -262,11 +262,7 @@
     cdef Integer M
     from sage.arith.misc import integer_floor as floor
     if proof:
-<<<<<<< HEAD
-        M = floor(max(1, self._ncols * height_guess * height  +  1))
-=======
-        M = self._ncols * height_guess * height + 1
->>>>>>> 1be0a589
+        M = floor(max(1, self._ncols * height_guess * height + 1))
     else:
         M = floor(max(1, height_guess + 1))
 
