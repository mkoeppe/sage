"""
Dense Matrix Template for C/C++ Library Interfaces
"""

from sage.ext.mod_int cimport *
from sage.matrix.matrix_dense cimport Matrix_dense

cdef class Matrix_modn_dense_template(Matrix_dense):
    cdef celement **_matrix
    cdef celement *_entries
    cdef mod_int p
    cdef xgcd_eliminate (self, celement * row1, celement* row2, Py_ssize_t start_col)
<<<<<<< HEAD
    cdef int set_unsafe_int(self, Py_ssize_t i, Py_ssize_t j, int value) except -1
=======
>>>>>>> 1e8ba0aa
    cpdef _export_as_string(self)
    cdef int _copy_row_to_mod_int_array(self, mod_int *to, Py_ssize_t i)<|MERGE_RESOLUTION|>--- conflicted
+++ resolved
@@ -10,9 +10,5 @@
     cdef celement *_entries
     cdef mod_int p
     cdef xgcd_eliminate (self, celement * row1, celement* row2, Py_ssize_t start_col)
-<<<<<<< HEAD
-    cdef int set_unsafe_int(self, Py_ssize_t i, Py_ssize_t j, int value) except -1
-=======
->>>>>>> 1e8ba0aa
     cpdef _export_as_string(self)
     cdef int _copy_row_to_mod_int_array(self, mod_int *to, Py_ssize_t i)