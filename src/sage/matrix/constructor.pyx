--- conflicted
+++ resolved
@@ -185,17 +185,10 @@
         sage: m = matrix(v); m; m.parent()
         [  1  10 100]
         Full MatrixSpace of 1 by 3 dense matrices over Integer Ring
-<<<<<<< HEAD
-        sage: m = matrix(GF(7), v); m; m.parent()                               # optional - sage.libs.pari
-        [1 3 2]
-        Full MatrixSpace of 1 by 3 dense matrices over Finite Field of size 7
-        sage: m = matrix(GF(7), 3, 1, v); m; m.parent()                         # optional - sage.libs.pari
-=======
         sage: m = matrix(GF(7), v); m; m.parent()                                       # optional - sage.rings.finite_rings
         [1 3 2]
         Full MatrixSpace of 1 by 3 dense matrices over Finite Field of size 7
         sage: m = matrix(GF(7), 3, 1, v); m; m.parent()                                 # optional - sage.rings.finite_rings
->>>>>>> 08060ed1
         [1]
         [3]
         [2]
@@ -203,24 +196,15 @@
 
     ::
 
-<<<<<<< HEAD
-        sage: matrix(pari.mathilbert(3))                                        # optional - sage.libs.pari
-=======
         sage: matrix(pari.mathilbert(3))                                                # optional - sage.libs.pari
->>>>>>> 08060ed1
         [  1 1/2 1/3]
         [1/2 1/3 1/4]
         [1/3 1/4 1/5]
 
     ::
 
-<<<<<<< HEAD
-        sage: g = graphs.PetersenGraph()                                        # optional - sage.graphs
-        sage: m = matrix(g); m; m.parent()                                      # optional - sage.graphs
-=======
         sage: g = graphs.PetersenGraph()                                                # optional - sage.graphs
         sage: m = matrix(g); m; m.parent()                                              # optional - sage.graphs
->>>>>>> 08060ed1
         [0 1 0 0 1 1 0 0 0 0]
         [1 0 1 0 0 0 1 0 0 0]
         [0 1 0 1 0 0 0 1 0 0]
@@ -562,11 +546,7 @@
          over Univariate Polynomial Ring in x over Integer Ring
         sage: matrix(ZZ, 10, 10, range(100)).parent()
         Full MatrixSpace of 10 by 10 dense matrices over Integer Ring
-<<<<<<< HEAD
-        sage: m = matrix(GF(7), [[1/3,2/3,1/2], [3/4,4/5,7]]); m; m.parent()    # optional - sage.libs.pari
-=======
         sage: m = matrix(GF(7), [[1/3,2/3,1/2], [3/4,4/5,7]]); m; m.parent()            # optional - sage.rings.finite_rings
->>>>>>> 08060ed1
         [5 3 4]
         [6 5 0]
         Full MatrixSpace of 2 by 3 dense matrices over Finite Field of size 7
