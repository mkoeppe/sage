"""
Dense matrices over `\ZZ/n\ZZ` for `n` small using the LinBox library (FFLAS/FFPACK)

FFLAS/FFPACK are libraries to provide BLAS/LAPACK-style routines for
working with finite fields. Additionally, these routines reduce to
BLAS/LAPACK routines using floating point arithmetic.

EXAMPLES::

    sage: A = matrix(GF(127), 7, 7, range(49))
    sage: A*A
    [  2  23  44  65  86 107   1]
    [ 15  85  28  98  41 111  54]
    [ 28  20  12   4 123 115 107]
    [ 41  82 123  37  78 119  33]
    [ 54  17 107  70  33 123  86]
    [ 67  79  91 103 115   0  12]
    [ 80  14  75   9  70   4  65]
    sage: A.rank()
    2

    sage: A = matrix(GF(127), 4, 4, [106, 98, 24, 84, 108, 7, 94, 71, 96, 100, 15, 42, 80, 56, 72, 35])
    sage: A.rank()
    4
    sage: v = vector(GF(127), 4, (100, 93, 47, 110))
    sage: x = A\v
    sage: A*x == v
    True

AUTHORS:

- William Stein (2004-2006): some functions in this file were copied
  from ``matrix_modn_dense.pyx`` which was mainly written by William
  Stein
- Clement Pernet (2010): LinBox related functions in this file were
  taken from linbox-sage.C by Clement Pernet
- Burcin Erocal (2010-2011): most of the functions present in this file
- Martin Albrecht (2011): some polishing, bug fixes, documentation
- Rob Beezer (2011): documentation

TESTS:

We test corner cases for multiplication::

    sage: v0 = vector(GF(3),[])
    sage: v1 = vector(GF(3),[1])
    sage: m00 = matrix(GF(3),0,0,[])
    sage: m01 = matrix(GF(3),0,1,[])
    sage: m10 = matrix(GF(3),1,0,[])
    sage: m11 = matrix(GF(3),1,1,[1])
    sage: good = [ (v0,m00), (v0,m01), (v1,m10), (v1,m11), (m00,v0), (m10,v0), (m01,v1), (m11,v1), (m00,m00), (m01,m10), (m10,m01), (m11,m11) ]
    sage: for v, m in good:
    ....:     print('{} x {} = {}'.format(v, m, v * m))
    () x [] = ()
    () x [] = (0)
    (1) x [] = ()
    (1) x [1] = (1)
    [] x () = ()
    [] x () = (0)
    [] x (1) = ()
    [1] x (1) = (1)
    [] x [] = []
    [] x [] = []
    [] x [] = [0]
    [1] x [1] = [1]

    sage: bad  = [ (v1,m00), (v1,m01), (v0,m10), (v0,m11), (m00,v1), (m10,v1), (m01,v0), (m11,v0), (m01,m01), (m10,m10), (m11,m01), (m10,m11) ]
    sage: for v, m in bad:
    ....:     try:
    ....:         v*m
    ....:         print('Uncaught dimension mismatch!')
    ....:     except (IndexError, TypeError, ArithmeticError):
    ....:         pass

"""

#*****************************************************************************
#       Copyright (C) 2004,2005,2006 William Stein <wstein@gmail.com>
#       Copyright (C) 2011 Burcin Erocal <burcin@erocal.org>
#       Copyright (C) 2011 Martin Albrecht <martinralbrecht@googlemail.com>
#       Copyright (C) 2011 Rob Beezer
#
# This program is free software: you can redistribute it and/or modify
# it under the terms of the GNU General Public License as published by
# the Free Software Foundation, either version 2 of the License, or
# (at your option) any later version.
#                  http://www.gnu.org/licenses/
#*****************************************************************************

from libc.stdint cimport uint64_t
from cpython.bytes cimport *

from cysignals.memory cimport check_malloc, check_allocarray, sig_malloc, sig_free
from cysignals.signals cimport sig_check, sig_on, sig_off

from sage.libs.gmp.mpz cimport *
from sage.libs.linbox.fflas cimport FFLAS_TRANSPOSE, FflasNoTrans, FflasTrans, \
    FflasRight, vector, list as std_list
from libcpp cimport bool
from sage.parallel.parallelism import Parallelism

cimport sage.rings.fast_arith
cdef sage.rings.fast_arith.arith_int ArithIntObj
ArithIntObj  = sage.rings.fast_arith.arith_int()

# for copying/pickling
from libc.string cimport memcpy
from libc.stdio cimport snprintf

from sage.modules.vector_modn_dense cimport Vector_modn_dense

from sage.arith.misc import is_prime
from sage.structure.element cimport (Element, Vector, Matrix,
        ModuleElement, RingElement)
from sage.matrix.matrix_dense cimport Matrix_dense
from sage.matrix.matrix_integer_dense cimport Matrix_integer_dense
from sage.rings.finite_rings.integer_mod cimport IntegerMod_int, IntegerMod_abstract
from sage.misc.timing import cputime
from sage.misc.verbose import verbose, get_verbose
from sage.rings.integer cimport Integer
from sage.rings.integer_ring import ZZ
from sage.structure.proof.proof import get_flag as get_proof_flag
from sage.structure.richcmp cimport rich_to_bool
from sage.misc.randstate cimport randstate, current_randstate
import sage.matrix.matrix_space as matrix_space
from .args cimport MatrixArgs_init


from sage.cpython.string cimport char_to_str

cdef long num = 1
cdef bint little_endian = (<char*>(&num))[0]

cdef inline celement_invert(celement a, celement n):
    """
    Invert the finite field element `a` modulo `n`.
    """
    # This is copied from linbox source linbox/field/modular-float.h
    # The extended Euclidean algorithm
    cdef int x_int, y_int, q, tx, ty, temp
    x_int = <int>n
    y_int = <int>a
    tx = 0
    ty = 1

    while y_int != 0:
        # always: gcd (n,residue) = gcd (x_int,y_int)
        #         sx*n + tx*residue = x_int
        #         sy*n + ty*residue = y_int
        q = x_int / y_int # integer quotient
        temp = y_int
        y_int = x_int - q * y_int
        x_int = temp
        temp = ty
        ty = tx - q * ty
        tx = temp

    if tx < 0:
         tx += <int>n

    # now x_int = gcd (n,residue)
    return <celement>tx

cdef inline bint linbox_is_zero(celement modulus, celement* entries, Py_ssize_t nrows, Py_ssize_t ncols) except -1:
    """
    Return 1 if all entries of this matrix are zero.
    """
    cdef Py_ssize_t i, j
    for i in range(nrows):
        for j in range(ncols):
            if (entries+i*ncols+j)[0] != 0:
                return 0
    return 1

cdef inline linbox_echelonize(celement modulus, celement* entries, Py_ssize_t nrows, Py_ssize_t ncols):
    """
    Return the reduced row echelon form of this matrix.
    """

    if linbox_is_zero(modulus, entries, nrows, ncols):
        return 0,[]

    cdef Py_ssize_t i, j
    cdef ModField *F = new ModField(<long>modulus)
    cdef size_t* P = <size_t*>check_allocarray(nrows, sizeof(size_t))
    cdef size_t* Q = <size_t*>check_allocarray(ncols, sizeof(size_t))

    cdef Py_ssize_t r
    cdef size_t nbthreads
    nbthreads = Parallelism().get('linbox')
    cdef bool transform = False
    if nrows * ncols > 1000:
        sig_on()
    if nbthreads > 1 :
        r = pReducedRowEchelonForm(F[0], nrows, ncols, <ModField.Element*>entries, ncols, P, Q, transform, nbthreads)
    else :
        r = ReducedRowEchelonForm(F[0], nrows, ncols, <ModField.Element*>entries, ncols, P, Q)
    if nrows * ncols > 1000:
        sig_off()

    for i in range(nrows):
        for j in range(r):
            (entries+i*ncols+j)[0] = 0
        if i<r:
            (entries + i*(ncols+1))[0] = 1

    applyP(F[0], FflasRight, FflasNoTrans, nrows, 0, r, <ModField.Element*>entries, ncols, Q)

    cdef list pivots = [int(Q[i]) for i in range(r)]

    sig_free(P)
    sig_free(Q)
    del F
    return r, pivots

cdef inline linbox_echelonize_efd(celement modulus, celement* entries, Py_ssize_t nrows, Py_ssize_t ncols):
    # See trac #13878: This is to avoid sending invalid data to linbox,
    # which would yield a segfault in Sage's debug version. TODO: Fix
    # that bug upstream.
    if nrows == 0 or ncols == 0:
        return 0,[]

    cdef ModField *F = new ModField(<long>modulus)
    cdef DenseMatrix *A = new DenseMatrix(F[0], nrows, ncols)

    cdef Py_ssize_t i,j
    for i in range(nrows):
        for j in range(ncols):
            A.setEntry(i, j, entries[i*ncols+j])

    cdef Py_ssize_t r = reducedRowEchelonize(A[0])
    for i in range(nrows):
        for j in range(ncols):
            entries[i*ncols+j] = <celement>A.getEntry(i,j)

    cdef Py_ssize_t ii = 0
    cdef list pivots = []
    for i in range(r):
        for j in range(ii,ncols):
            if entries[i*ncols+j] == 1:
                pivots.append(j)
                ii = j+1
                break

    del F
    return r, pivots

cdef inline celement *linbox_copy(celement modulus, celement *entries,  Py_ssize_t nrows, Py_ssize_t ncols) except? NULL:
    """
    Create a copy of the entries array.
    """
    cdef celement *entries_copy = <celement*>check_allocarray(nrows * ncols, sizeof(celement))
    memcpy(entries_copy, entries, sizeof(celement)*nrows*ncols)
    return entries_copy

cdef inline int linbox_rank(celement modulus, celement* entries, Py_ssize_t nrows, Py_ssize_t ncols) except -1:
    """
    Return the rank of this matrix.
    """
    cdef ModField *F = new ModField(<long>modulus)

    cdef celement *cpy = linbox_copy(modulus, entries, nrows, ncols)

    cdef Py_ssize_t r
    cdef size_t nbthreads
    nbthreads = Parallelism().get('linbox')
    if nrows * ncols > 1000:
        sig_on()
    if nbthreads > 1:
        r = pRank(F[0], nrows, ncols, <ModField.Element*>cpy, ncols, nbthreads)
    else:
        r = Rank(F[0], nrows, ncols, <ModField.Element*>cpy, ncols)
    if nrows * ncols > 1000:
        sig_off()
    sig_free(cpy)
    del F
    return r

cdef inline celement linbox_det(celement modulus, celement* entries, Py_ssize_t n):
    """
    Return the determinant of this matrix.
    """
    cdef ModField *F = new ModField(<long>modulus)
    cdef celement *cpy = linbox_copy(modulus, entries, n, n)

    cdef celement d = 0
    cdef size_t nbthreads
    nbthreads = Parallelism().get('linbox')

    if n*n > 1000:
        sig_on()
    if nbthreads > 1 :
        pDet(F[0], d, n, <ModField.Element*>cpy, n, nbthreads)
    else :
        Det(F[0], d, n, <ModField.Element*>cpy, n)
    if n*n > 1000:
        sig_off()
    sig_free(cpy)
    del F
    return d

cdef inline celement linbox_matrix_matrix_multiply(celement modulus, celement* ans, celement* A, celement* B, Py_ssize_t m, Py_ssize_t n, Py_ssize_t k) :
    """
    C = A*B
    """
    cdef ModField *F = new ModField(<long>modulus)
    cdef ModField.Element one = 0, zero = 0
    F[0].init(one, <int>1)
    F[0].init(zero, <int>0)

    cdef size_t nbthreads
    nbthreads = Parallelism().get('linbox')

    if m*n*k > 100000:
        sig_on()
    if nbthreads > 1 :
        pfgemm(F[0], FflasNoTrans, FflasNoTrans, m, n, k, one,
               <ModField.Element*>A, k, <ModField.Element*>B, n, zero,
               <ModField.Element*>ans, n, nbthreads)
    else :
        fgemm(F[0], FflasNoTrans, FflasNoTrans, m, n, k, one,
               <ModField.Element*>A, k, <ModField.Element*>B, n, zero,
               <ModField.Element*>ans, n)

    if m*n*k > 100000:
        sig_off()

    del F

cdef inline int linbox_matrix_vector_multiply(celement modulus, celement* C, celement* A, celement* b, Py_ssize_t m, Py_ssize_t n, FFLAS_TRANSPOSE trans):
    """
    C = A*v
    """
    cdef ModField *F = new ModField(<long>modulus)
    cdef ModField.Element one = 0, zero = 0
    F.init(one, <int>1)
    F.init(zero, <int>0)

    if m*n > 100000:
        sig_on()

    fgemv(F[0], trans,  m, n, one, <ModField.Element*>A, n, <ModField.Element*>b, 1,
               zero, <ModField.Element*>C, 1)

    if m*n > 100000:
        sig_off()

    del F

cdef inline linbox_minpoly(celement modulus, Py_ssize_t nrows, celement* entries):
    """
    Compute the minimal polynomial.
    """
    cdef Py_ssize_t i
    cdef ModField *F = new ModField(<long>modulus)
    cdef vector[ModField.Element] *minP = new vector[ModField.Element]()

    if nrows*nrows > 1000:
        sig_on()
    MinPoly(F[0], minP[0], nrows, <ModField.Element*>entries, nrows)
    if nrows*nrows > 1000:
        sig_off()

    l = []
    for i in range(minP.size()):
        l.append( <celement>minP.at(i) )

    del F
    return l

cdef inline linbox_charpoly(celement modulus, Py_ssize_t nrows, celement* entries):
    """
    Compute the characteristic  polynomial.
    """
    cdef Py_ssize_t i
    cdef ModField *F = new ModField(<long>modulus)
    cdef ModDensePolyRing * R = new ModDensePolyRing(F[0])
    cdef ModDensePoly  P

    cdef celement *cpy = linbox_copy(modulus, entries, nrows, nrows)

    if nrows * nrows > 1000:
        sig_on()
    CharPoly(R[0], P, nrows, <ModField.Element*>cpy, nrows)
    if nrows * nrows > 1000:
        sig_off()

    sig_free(cpy)

    l = []
    for i in range(P.size()):
        l.append(<celement>P[i])

    del F
    del R
    return l


cpdef __matrix_from_rows_of_matrices(X):
    """
    Return a matrix whose row ``i`` is constructed from the entries of
    matrix ``X[i]``.

    INPUT:

    - ``X`` - a nonempty list of matrices of the same size mod a
       single modulus `n`

    EXAMPLES::

        sage: X = [random_matrix(GF(17), 4, 4) for _ in range(10)]
        sage: Y = X[0]._matrix_from_rows_of_matrices(X)  # indirect doctest
        sage: all(list(Y[i]) == X[i].list() for i in range(10))
        True

    OUTPUT: A single matrix mod ``p`` whose ``i``-th row is ``X[i].list()``.

    .. note::

         Do not call this function directly but use the static method
         ``Matrix_modn_dense_float/double._matrix_from_rows_of_matrices``
    """
    # The code below is just a fast version of the following:
    ##     from constructor import matrix
    ##     K = X[0].base_ring()
    ##     v = sum([y.list() for y in X],[])
    ##     return matrix(K, len(X), X[0].nrows()*X[0].ncols(), v)

    cdef Matrix_modn_dense_template T
    cdef Py_ssize_t i, n, m
    n = len(X)

    T = X[0]
    m = T._nrows * T._ncols
    cdef Matrix_modn_dense_template A = T.new_matrix(nrows = n, ncols = m)

    for i from 0 <= i < n:
        T = X[i]
        memcpy(A._entries + i*m, T._entries, sizeof(celement)*m)
    return A


cdef class Matrix_modn_dense_template(Matrix_dense):
    def __cinit__(self):
        cdef long p = self._base_ring.characteristic()
        self.p = p
        if p >= MAX_MODULUS:
            raise OverflowError("p (=%s) must be < %s."%(p, MAX_MODULUS))

        self._entries = <celement *>check_allocarray(self._nrows * self._ncols, sizeof(celement))
        self._matrix = <celement **>check_allocarray(self._nrows, sizeof(celement*))

        cdef unsigned int k
        cdef Py_ssize_t i
        k = 0
        for i in range(self._nrows):
            self._matrix[i] = self._entries + k
            k = k + self._ncols

    def __dealloc__(self):
        """
        TESTS::

            sage: import gc
<<<<<<< HEAD
            sage: for i in range(10):                                                   # needs sage.libs.pari
=======
            sage: for i in range(10):                                                   # needs sage.rings.finite_rings
>>>>>>> 04ee0c51
            ....:      A = random_matrix(GF(7),1000,1000)
            ....:      B = random_matrix(Integers(10),1000,1000)
            ....:      C = random_matrix(GF(16007),1000,1000)
            ....:      D = random_matrix(Integers(1000),1000,1000)
            ....:      del A
            ....:      del B
            ....:      del C
            ....:      del D
            ....:      _ = gc.collect()
        """
        sig_free(self._entries)
        sig_free(self._matrix)

    def __init__(self, parent, entries=None, copy=None, bint coerce=True):
        r"""
        Create a new matrix.

        INPUT:

        - ``parent`` -- a matrix space

        - ``entries`` -- see :func:`matrix`

        - ``copy`` -- ignored (for backwards compatibility)

        - ``coerce`` - perform modular reduction first?

        EXAMPLES::

            sage: A = random_matrix(GF(3),1000,1000)
            sage: type(A)
            <class 'sage.matrix.matrix_modn_dense_float.Matrix_modn_dense_float'>
            sage: A = random_matrix(Integers(10),1000,1000)
            sage: type(A)
            <class 'sage.matrix.matrix_modn_dense_float.Matrix_modn_dense_float'>
            sage: A = random_matrix(Integers(2^16),1000,1000)
            sage: type(A)
            <class 'sage.matrix.matrix_modn_dense_double.Matrix_modn_dense_double'>

        TESTS::

            sage: Matrix(GF(7), 2, 2, [-1, int(-2), GF(7)(-3), 1/4])
            [6 5]
            [4 2]

<<<<<<< HEAD
            sage: Matrix(GF(6434383), 2, 2, [-1, int(-2), GF(7)(-3), 1/4])              # needs sage.libs.pari
=======
            sage: Matrix(GF(6434383), 2, 2, [-1, int(-2), GF(7)(-3), 1/4])              # needs sage.rings.finite_rings
>>>>>>> 04ee0c51
            [6434382 6434381]
            [      4 1608596]

            sage: Matrix(Integers(4618990), 2, 2, [-1, int(-2), GF(7)(-3), 1/7])        # needs sage.rings.finite_rings
            [4618989 4618988]
            [      4 2639423]
        """
        ma = MatrixArgs_init(parent, entries)
        cdef long i, j
        it = ma.iter(False)
        R = ma.base
        p = R.characteristic()
        for i in range(ma.nrows):
            v = self._matrix[i]
            for j in range(ma.ncols):
                x = next(it)
                if type(x) is int:
                    tmp = (<long>x) % p
                    v[j] = tmp + (tmp<0)*p
                elif type(x) is IntegerMod_int and (<IntegerMod_int>x)._parent is R:
                    v[j] = <celement>(<IntegerMod_int>x).ivalue
                elif type(x) is Integer:
                    if coerce:
                        v[j] = mpz_fdiv_ui((<Integer>x).value, p)
                    else:
                        v[j] = mpz_get_ui((<Integer>x).value)
                elif coerce:
                    v[j] = R(x)
                else:
                    v[j] = <celement>x

    cdef long _hash_(self) except -1:
        """
        EXAMPLES::

            sage: B = random_matrix(GF(127),3,3)
            sage: B.set_immutable()
            sage: _ = {B:0} # indirect doctest

            sage: M = random_matrix(GF(7), 10, 10)
            sage: M.set_immutable()
            sage: _ = hash(M)
            sage: MZ = M.change_ring(ZZ)
            sage: MZ.set_immutable()
            sage: hash(MZ) == hash(M)
            True
            sage: MS = M.sparse_matrix()
            sage: MS.set_immutable()
            sage: hash(MS) == hash(M)
            True

        TESTS::

            sage: A = matrix(GF(2),2,0)
            sage: hash(A)
            Traceback (most recent call last):
            ...
            TypeError: mutable matrices are unhashable
            sage: A.set_immutable()
            sage: hash(A)
            0
        """
        cdef long C[5]
        self.get_hash_constants(C)

        cdef long h = 0, k, l
        cdef Py_ssize_t i, j
        cdef celement* row
        sig_on()
        for i in range(self._nrows):
            k = C[0] if i == 0 else C[1] + C[2] * i
            row = self._matrix[i]
            for j in range(self._ncols):
                l = C[3] * (i - j) * (i ^ j)
                h += (k ^ l) * <long>(row[j])
        h *= C[4]
        sig_off()

        if h == -1:
            return -2
        return h

    def _pickle(self):
        """
        Utility function for pickling.

        If the prime is small enough to fit in a byte, then it is
        stored as a contiguous string of bytes (to save
        space). Otherwise, memcpy is used to copy the raw data in the
        platforms native format. Endianness is dealt with when
        unpickling.

        EXAMPLES::

            sage: m = matrix(Integers(128), 3, 3, [ord(c) for c in "Hi there!"]); m
            [ 72 105  32]
            [116 104 101]
            [114 101  33]
            sage: m._pickle()
            ((1, ..., ...'Hi there!'), 10)

        .. todo::

            The upcoming buffer protocol would be useful to not have
            to do any copying.
        """
        cdef Py_ssize_t i, j
        cdef unsigned char* us
        cdef mod_int *um
        cdef unsigned char* row_us
        cdef mod_int *row_um
        cdef long word_size
        cdef celement *row_self

        if self.p <= 0xFF:
            word_size = sizeof(unsigned char)
        else:
            word_size = sizeof(mod_int)

        cdef void *buf = check_allocarray(self._nrows * self._ncols, word_size)

        sig_on()
        try:
            if word_size == sizeof(unsigned char):
                us = <unsigned char*>buf
                for i in range(self._nrows):
                    row_self = self._matrix[i]
                    row_us = us + i*self._ncols
                    for j in range(self._ncols):
                        row_us[j] = <mod_int>row_self[j]
            else:
                um = <mod_int*>buf
                for i in range(self._nrows):
                    row_self = self._matrix[i]
                    row_um = um + i*self._ncols
                    for j in range(self._ncols):
                        row_um[j] = <mod_int>row_self[j]

            s = PyBytes_FromStringAndSize(<char*>buf, word_size * self._nrows * self._ncols)
        finally:
            sig_free(buf)
            sig_off()
        return (word_size, little_endian, s), 10

    def _unpickle(self, data, int version):
        """
        TESTS:

        Test for char-sized modulus::

            sage: A = random_matrix(GF(7), 5, 9)
            sage: data, version = A._pickle()
            sage: B = A.parent()(0)
            sage: B._unpickle(data, version)
            sage: B == A
            True

        And for larger modulus::

<<<<<<< HEAD
            sage: A = random_matrix(GF(1009), 51, 5)                                    # needs sage.libs.pari
=======
            sage: # needs sage.rings.finite_rings
            sage: A = random_matrix(GF(1009), 51, 5)
>>>>>>> 04ee0c51
            sage: data, version = A._pickle()
            sage: B = A.parent()(0)
            sage: B._unpickle(data, version)
            sage: B == A
            True

        Now test all the bit-packing options::

            sage: A = matrix(Integers(1000), 2, 2)
            sage: A._unpickle((1, True, b'\x01\x02\xFF\x00'), 10)
            sage: A
            [  1   2]
            [255   0]

            sage: A = matrix(Integers(1000), 1, 2)
            sage: A._unpickle((4, True, b'\x02\x01\x00\x00\x01\x00\x00\x00'), 10)
            sage: A
            [258   1]
            sage: A._unpickle((4, False, b'\x00\x00\x02\x01\x00\x00\x01\x03'), 10)
            sage: A
            [513 259]
            sage: A._unpickle((8, True, b'\x03\x01\x00\x00\x00\x00\x00\x00\x05\x00\x00\x00\x00\x00\x00\x00'), 10)
            sage: A
            [259   5]
            sage: A._unpickle((8, False, b'\x00\x00\x00\x00\x00\x00\x02\x08\x00\x00\x00\x00\x00\x00\x01\x04'), 10)
            sage: A
            [520 260]

        Now make sure it works in context::

            sage: A = random_matrix(Integers(33), 31, 31)
            sage: loads(dumps(A)) == A
            True
            sage: A = random_matrix(Integers(3333), 31, 31)
            sage: loads(dumps(A)) == A
            True
        """
        if version < 10:
            return Matrix_dense._unpickle(self, data, version)

        cdef Py_ssize_t i, j
        cdef unsigned char* us
        cdef long word_size
        cdef celement *row_self
        cdef bint little_endian_data
        cdef char* buf
        cdef Py_ssize_t buflen
        cdef Py_ssize_t expectedlen
        cdef mod_int v

        if version == 10:
            word_size, little_endian_data, s = data
            expectedlen = word_size * self._nrows * self._ncols

            PyBytes_AsStringAndSize(s, &buf, &buflen)
            if buflen != expectedlen:
                raise ValueError("incorrect size in matrix pickle (expected %d, got %d)"%(expectedlen, buflen))

            sig_on()
            try:
                if word_size == 1:
                    us = <unsigned char*>buf
                    for i from 0 <= i < self._nrows:
                        row_self = self._matrix[i]
                        for j from 0 <= j < self._ncols:
                            row_self[j] = <celement>(us[0])
                            us += word_size

                elif word_size >= 4 and little_endian_data:
                    us = <unsigned char*>buf
                    for i from 0 <= i < self._nrows:
                        row_self = self._matrix[i]
                        for j from 0 <= j < self._ncols:
                            v  = <mod_int>(us[0])
                            v += <mod_int>(us[1]) << 8
                            v += <mod_int>(us[2]) << 16
                            v += <mod_int>(us[3]) << 24
                            row_self[j] = <celement>v
                            us += word_size

                elif word_size >= 4 and not little_endian_data:
                    us = <unsigned char*>buf
                    for i from 0 <= i < self._nrows:
                        row_self = self._matrix[i]
                        for j from 0 <= j < self._ncols:
                            v  = <mod_int>(us[word_size-1])
                            v += <mod_int>(us[word_size-2]) << 8
                            v += <mod_int>(us[word_size-3]) << 16
                            v += <mod_int>(us[word_size-4]) << 24
                            row_self[j] = <celement>v
                            us += word_size

                else:
                    raise ValueError("unknown matrix pickle format")
            finally:
                sig_off()
        else:
            raise ValueError("unknown matrix pickle version")

    def __neg__(self):
        """
        EXAMPLES::

            sage: A = matrix(GF(19), 3, 3, range(9)); A
            [0 1 2]
            [3 4 5]
            [6 7 8]

            sage: -A
            [ 0 18 17]
            [16 15 14]
            [13 12 11]
        """
        cdef Py_ssize_t i, j
        cdef Matrix_modn_dense_template M
        cdef celement p = self.p

        M = self.__class__.__new__(self.__class__, self._parent,None,None,None)

        sig_on()
        for i in range(self._nrows*self._ncols):
            if self._entries[i]:
                M._entries[i] = p - self._entries[i]
            else:
                M._entries[i] = 0
        sig_off()
        return M

    cpdef _lmul_(self, Element left):
        """
        EXAMPLES::

            sage: A = matrix(GF(101), 3, 3, range(9)); A
            [0 1 2]
            [3 4 5]
            [6 7 8]
            sage: A * 5
            [ 0  5 10]
            [15 20 25]
            [30 35 40]
            sage: A * 50
            [  0  50 100]
            [ 49  99  48]
            [ 98  47  97]

        ::

            sage: A = random_matrix(Integers(60), 400, 500)
            sage: 3*A + 9*A == 12*A
            True
        """
        cdef Py_ssize_t i,j
        cdef Matrix_modn_dense_template M
        cdef celement p = self.p
        cdef celement a = left

        M = self.__class__.__new__(self.__class__, self._parent,None,None,None)

        sig_on()
        for i in range(self._nrows*self._ncols):
            M._entries[i] = (a*self._entries[i]) % p
        sig_off()
        return M

    def __copy__(self):
        """
        EXAMPLES::

            sage: A = random_matrix(GF(127), 100, 100)
            sage: copy(A) == A
            True
            sage: copy(A) is A
            False
        """
        cdef Matrix_modn_dense_template A
        A = self.__class__.__new__(self.__class__, self._parent, 0, 0, 0)
        memcpy(A._entries, self._entries, sizeof(celement)*self._nrows*self._ncols)
        if self._subdivisions is not None:
            A.subdivide(*self.subdivisions())
        return A


    cpdef _add_(self, right):
        """
        Add two dense matrices over `\Z/n\Z`

        INPUT:

        - ``right`` - a matrix

        EXAMPLES::

            sage: A = MatrixSpace(GF(19),3)(range(9))
            sage: A+A
            [ 0  2  4]
            [ 6  8 10]
            [12 14 16]

            sage: B = MatrixSpace(GF(19),3)(range(9))
            sage: B.swap_rows(1,2)
            sage: A+B
            [ 0  2  4]
            [ 9 11 13]
            [ 9 11 13]

            sage: B+A
            [ 0  2  4]
            [ 9 11 13]
            [ 9 11 13]
        """
        cdef Py_ssize_t i
        cdef celement k, p
        cdef Matrix_modn_dense_template M

        M = self.__class__.__new__(self.__class__, self._parent,None,None,None)
        p = self.p
        cdef celement* other_ent = (<Matrix_modn_dense_template>right)._entries

        sig_on()
        for i in range(self._nrows*self._ncols):
            k = self._entries[i] + other_ent[i]
            M._entries[i] = k - (k >= p) * p
        sig_off()
        return M


    cpdef _sub_(self, right):
        r"""
        Subtract two dense matrices over `\Z/n\Z`

        EXAMPLES::

            sage: A = matrix(GF(11), 3, 3, range(9)); A
            [0 1 2]
            [3 4 5]
            [6 7 8]

            sage: A - 4
            [7 1 2]
            [3 0 5]
            [6 7 4]

            sage: A - matrix(GF(11), 3, 3, range(1, 19, 2))
            [10  9  8]
            [ 7  6  5]
            [ 4  3  2]
        """
        cdef Py_ssize_t i
        cdef celement k, p
        cdef Matrix_modn_dense_template M

        M = self.__class__.__new__(self.__class__, self._parent, None, None, None)
        p = self.p
        cdef celement* other_ent = (<Matrix_modn_dense_template>right)._entries

        sig_on()
        for i in range(self._nrows*self._ncols):
            k = p + self._entries[i] - other_ent[i]
            M._entries[i] = k - (k >= p) * p
        sig_off()
        return M

    cpdef _richcmp_(self, right, int op):
        r"""
        Compare two dense matrices over `\Z/n\Z`.

        EXAMPLES::

            sage: A = matrix(GF(17), 4, range(3, 83, 5)); A
            [ 3  8 13  1]
            [ 6 11 16  4]
            [ 9 14  2  7]
            [12  0  5 10]
            sage: A == A
            True
            sage: B = A - 3; B
            [ 0  8 13  1]
            [ 6  8 16  4]
            [ 9 14 16  7]
            [12  0  5  7]
            sage: B < A
            True
            sage: B > A
            False
            sage: B == A
            False
            sage: B + 3 == A
            True

        ::

            sage: A = matrix(ZZ, 10, 10, range(1000, 1100))
            sage: A.change_ring(GF(17)) == A.change_ring(GF(17))
            True
            sage: A.change_ring(GF(17)) == A.change_ring(GF(19))                        # needs sage.rings.finite_rings
            False
            sage: A.change_ring(GF(17)) == A.change_ring(Integers(2000))                # needs sage.rings.finite_rings
            False
            sage: A.change_ring(GF(17)) == A.change_ring(Integers(2000))                # needs sage.rings.finite_rings
            False
        """
        cdef Py_ssize_t i
        cdef celement* other_ent = (<Matrix_modn_dense_template>right)._entries
        sig_on()
        for i in range(self._nrows * self._ncols):
            if self._entries[i] < other_ent[i]:
                sig_off()
                return rich_to_bool(op, -1)
            elif self._entries[i] > other_ent[i]:
                sig_off()
                return rich_to_bool(op, 1)
        sig_off()
        return rich_to_bool(op, 0)

    cdef _matrix_times_matrix_(self, Matrix right):
        """
        return ``self*right``

        INPUT:

        - ``right``-  a matrix

        EXAMPLES::

            sage: A = random_matrix(GF(7),2,2)
            sage: B = random_matrix(GF(7),2,2)
            sage: C = A*B
            sage: all(C[i, j] == sum(A[i, k]*B[k, j] for k in range(2)) for i in range(2) for j in range(2))
            True

            sage: MS = parent(A)
            sage: MS(3) * A == 3*A
            True

        ::

            sage: A = random_matrix(GF(17), 201, 117)
            sage: B = random_matrix(GF(17), 117, 195)
            sage: C = random_matrix(GF(17), 201, 117)
            sage: D = random_matrix(GF(17), 117, 195)

            sage: E = (A+C)*(B+D)

            sage: F = A*B + A*D + C*B + C*D

            sage: E == F
            True

            sage: A = random_matrix(GF(17), 200, 200)
            sage: MS = parent(A)
            sage: (MS(0) * A) == 0
            True

            sage: (MS(1) * A) == A
            True

        ::

            sage: A = random_matrix(Integers(8),2,2)
            sage: B = random_matrix(Integers(8),2,2)
            sage: C = A*B
            sage: all(C[i, j] == sum(A[i, k]*B[k, j] for k in range(2)) for i in range(2) for j in range(2))
            True

            sage: MS = parent(A)
            sage: MS(3) * A == 3*A
            True

        ::

            sage: A = random_matrix(Integers(16), 201, 117)
            sage: B = random_matrix(Integers(16), 117, 195)
            sage: C = random_matrix(Integers(16), 201, 117)
            sage: D = random_matrix(Integers(16), 117, 195)

            sage: E = (A+C)*(B+D)

            sage: F = A*B + A*D + C*B + C*D

            sage: E == F
            True

            sage: A = random_matrix(Integers(16), 200, 200)
            sage: MS = parent(A)
            sage: (MS(0) * A) == 0
            True

            sage: (MS(1) * A) == A
            True

        ::

<<<<<<< HEAD
            sage: A = random_matrix(GF(16007),2,2)                                      # needs sage.libs.pari
            sage: B = random_matrix(GF(16007),2,2)                                      # needs sage.libs.pari
=======
            sage: A = random_matrix(GF(16007),2,2)                                      # needs sage.rings.finite_rings
            sage: B = random_matrix(GF(16007),2,2)                                      # needs sage.rings.finite_rings
>>>>>>> 04ee0c51
            sage: C = A*B
            sage: all(C[i, j] == sum(A[i, k]*B[k, j] for k in range(2)) for i in range(2) for j in range(2))
            True

            sage: MS = parent(A)
            sage: MS(3) * A == 3*A
            True

        ::

<<<<<<< HEAD
            sage: # needs sage.libs.pari
=======
            sage: # needs sage.rings.finite_rings
>>>>>>> 04ee0c51
            sage: A = random_matrix(GF(15991), 201, 117)
            sage: B = random_matrix(GF(15991), 117, 195)
            sage: C = random_matrix(GF(15991), 201, 117)
            sage: D = random_matrix(GF(15991), 117, 195)

            sage: E = (A+C)*(B+D)

            sage: F = A*B + A*D + C*B + C*D

            sage: E == F
            True

        ::

<<<<<<< HEAD
            sage: A = random_matrix(GF(16007), 200, 200)                                # needs sage.libs.pari
=======
            sage: A = random_matrix(GF(16007), 200, 200)                                # needs sage.rings.finite_rings
>>>>>>> 04ee0c51
            sage: MS = parent(A)
            sage: (MS(0) * A) == 0
            True

            sage: (MS(1) * A) == A
            True

        ::

            sage: A = random_matrix(Integers(1008),2,2)
            sage: B = random_matrix(Integers(1008),2,2)
            sage: C = A*B
            sage: all(C[i, j] == sum(A[i, k]*B[k, j] for k in range(2)) for i in range(2) for j in range(2))
            True

            sage: MS = parent(A)
            sage: MS(3) * A == 3*A
            True

        ::

            sage: A = random_matrix(Integers(1600), 201, 117)
            sage: B = random_matrix(Integers(1600), 117, 195)
            sage: C = random_matrix(Integers(1600), 201, 117)
            sage: D = random_matrix(Integers(1600), 117, 195)

            sage: E = (A+C)*(B+D)

            sage: F = A*B + A*D + C*B + C*D

            sage: E == F
            True
        """
        if get_verbose() >= 2:
            verbose('mod-p multiply of %s x %s matrix by %s x %s matrix modulo %s'%(
                    self._nrows, self._ncols, right._nrows, right._ncols, self.p))

        if self._ncols != right._nrows:
            raise ArithmeticError("right's number of rows must match self's number of columns")

        cdef int e
        cdef Matrix_modn_dense_template ans, B

        ans = self.new_matrix(nrows = self.nrows(), ncols = right.ncols())

        B = right

        linbox_matrix_matrix_multiply(self.p, ans._entries, self._entries,
                                      B._entries, self._nrows, B._ncols, B._nrows)

        return ans

    cdef _vector_times_matrix_(self, Vector v):
        """
        ``v*self``

        INPUT:

        - ``v`` - a vector

        EXAMPLES::

            sage: A = random_matrix(GF(17), 10, 20)
            sage: v = random_vector(GF(17), 10)
            sage: matrix(v*A) == matrix(v)*A
            True

            sage: A = random_matrix(Integers(126), 10, 20)
            sage: v = random_vector(Integers(126), 10)
            sage: matrix(v*A) == matrix(v)*A
            True

<<<<<<< HEAD
            sage: A = random_matrix(GF(4796509), 10, 20)                                # needs sage.libs.pari
            sage: v = random_vector(GF(4796509), 10)                                    # needs sage.libs.pari
=======
            sage: A = random_matrix(GF(4796509), 10, 20)                                # needs sage.rings.finite_rings
            sage: v = random_vector(GF(4796509), 10)                                    # needs sage.rings.finite_rings
>>>>>>> 04ee0c51
            sage: matrix(v*A) == matrix(v)*A
            True

            sage: A = random_matrix(Integers(16337), 10, 20)
<<<<<<< HEAD
            sage: v = random_vector(Integers(16337), 10)                                # needs sage.libs.pari
=======
            sage: v = random_vector(Integers(16337), 10)                                # needs sage.rings.finite_rings
>>>>>>> 04ee0c51
            sage: matrix(v*A) == matrix(v)*A
            True

        """
        if not isinstance(v, Vector_modn_dense):
            return (self.new_matrix(1,self._nrows, entries=v.list()) * self)[0]

        M = self.row_ambient_module()
        cdef Vector_modn_dense c = M.zero_vector()

        if self._ncols == 0 or self._nrows == 0:
            return c

        cdef Py_ssize_t i
        cdef Vector_modn_dense b = v

        cdef celement *_b = <celement*>check_allocarray(self._nrows, sizeof(celement))
        cdef celement *_c = <celement*>check_allocarray(self._ncols, sizeof(celement))

        for i in range(self._nrows):
            _b[i] = <celement>b._entries[i]

        linbox_matrix_vector_multiply(self.p, _c, self._entries, _b, self._nrows, self._ncols, FflasTrans)

        for i in range(self._ncols):
            c._entries[i] = <mod_int>_c[i]
        sig_free(_b)
        sig_free(_c)
        return c

    cdef _matrix_times_vector_(self, Vector v):
        """
        ``self*v``

        EXAMPLES::

            sage: A = random_matrix(GF(17), 10, 20)
            sage: v = random_vector(GF(17), 20)
            sage: matrix(A*v).transpose() == A*matrix(v).transpose()
            True

            sage: A = random_matrix(Integers(126), 10, 20)
            sage: v = random_vector(Integers(126), 20)
            sage: matrix(A*v).transpose() == A*matrix(v).transpose()
            True

<<<<<<< HEAD
            sage: A = random_matrix(GF(4796509), 10, 20)                                # needs sage.libs.pari
            sage: v = random_vector(GF(4796509), 20)                                    # needs sage.libs.pari
=======
            sage: A = random_matrix(GF(4796509), 10, 20)                                # needs sage.rings.finite_rings
            sage: v = random_vector(GF(4796509), 20)                                    # needs sage.rings.finite_rings
>>>>>>> 04ee0c51
            sage: matrix(A*v).transpose() == A*matrix(v).transpose()
            True

            sage: A = random_matrix(Integers(16337), 10, 20)
<<<<<<< HEAD
            sage: v = random_vector(Integers(16337), 20)                                # needs sage.libs.pari
=======
            sage: v = random_vector(Integers(16337), 20)                                # needs sage.rings.finite_rings
>>>>>>> 04ee0c51
            sage: matrix(A*v).transpose() == A*matrix(v).transpose()
            True
        """
        if not isinstance(v, Vector_modn_dense):
            r = (self * self.new_matrix(nrows=len(v), ncols=1, entries=v.list()))
            from sage.modules.free_module_element import vector
            return vector(r.list())

        M = self.column_ambient_module()
        cdef Vector_modn_dense c = M.zero_vector()

        if self._ncols == 0 or self._nrows == 0:
            return c

        cdef Py_ssize_t i
        cdef Vector_modn_dense b = v

        cdef celement *_b = <celement*>check_allocarray(self._ncols, sizeof(celement))
        cdef celement *_c = <celement*>check_allocarray(self._nrows, sizeof(celement))

        for i in range(self._ncols):
            _b[i] = <celement>b._entries[i]

        linbox_matrix_vector_multiply(self.p, _c, self._entries, _b, self._nrows, self._ncols, FflasNoTrans)

        for i in range(self._nrows):
            c._entries[i] = <mod_int>_c[i]
        sig_free(_b)
        sig_free(_c)
        return c

    ########################################################################
    # LEVEL 3 functionality (Optional)
    #  x * cdef _sub_
    #    * __deepcopy__
    #    * __invert__
    #    * Matrix windows -- only if you need strassen for that base
    #    * Other functions (list them here):
    #        - all row/column operations, but optimized
    # x      - echelon form in place
    #        - Hessenberg forms of matrices
    ########################################################################

    def charpoly(self, var='x', algorithm='linbox'):
        """
        Return the characteristic polynomial of ``self``.

        INPUT:

        - ``var`` - a variable name

        - ``algorithm`` - 'generic', 'linbox' or 'all' (default: linbox)

        EXAMPLES::

            sage: A = random_matrix(GF(19), 10, 10)
            sage: B = copy(A)
            sage: char_p = A.characteristic_polynomial()
            sage: char_p(A) == 0
            True
            sage: B == A              # A is not modified
            True

            sage: min_p = A.minimal_polynomial(proof=True)
            sage: min_p.divides(char_p)
            True

        ::

<<<<<<< HEAD
            sage: A = random_matrix(GF(2916337), 7, 7)                                  # needs sage.libs.pari
=======
            sage: A = random_matrix(GF(2916337), 7, 7)                                  # needs sage.rings.finite_rings
>>>>>>> 04ee0c51
            sage: B = copy(A)
            sage: char_p = A.characteristic_polynomial()
            sage: char_p(A) == 0
            True
            sage: B == A               # A is not modified
            True

            sage: min_p = A.minimal_polynomial(proof=True)
            sage: min_p.divides(char_p)
            True

            sage: A = Mat(Integers(6),3,3)(range(9))
            sage: A.charpoly()
            x^3

        TESTS::

            sage: for i in range(10):
            ....:     A = random_matrix(GF(17), 50, 50, density=0.1)
            ....:     _ = A.characteristic_polynomial(algorithm='all')

            sage: A = random_matrix(GF(19), 0, 0)
            sage: A.minimal_polynomial()
            1

            sage: A = random_matrix(GF(19), 0, 1)
            sage: A.minimal_polynomial()
            Traceback (most recent call last):
            ...
            ValueError: matrix must be square

            sage: A = random_matrix(GF(19), 1, 0)
            sage: A.minimal_polynomial()
            Traceback (most recent call last):
            ...
            ValueError: matrix must be square

            sage: A = matrix(GF(19), 10, 10)
            sage: A.minimal_polynomial()                                                # needs sage.libs.pari
            x

<<<<<<< HEAD
            sage: A = random_matrix(GF(4198973), 0, 0)                                  # needs sage.libs.pari
            sage: A.minimal_polynomial()                                                # needs sage.libs.pari
            1

            sage: A = random_matrix(GF(4198973), 0, 1)                                  # needs sage.libs.pari
            sage: A.minimal_polynomial()                                                # needs sage.libs.pari
=======
            sage: A = random_matrix(GF(4198973), 0, 0)                                  # needs sage.rings.finite_rings
            sage: A.minimal_polynomial()                                                # needs sage.rings.finite_rings
            1

            sage: A = random_matrix(GF(4198973), 0, 1)                                  # needs sage.rings.finite_rings
            sage: A.minimal_polynomial()                                                # needs sage.rings.finite_rings
>>>>>>> 04ee0c51
            Traceback (most recent call last):
            ...
            ValueError: matrix must be square

<<<<<<< HEAD
            sage: A = random_matrix(GF(4198973), 1, 0)                                  # needs sage.libs.pari
            sage: A.minimal_polynomial()                                                # needs sage.libs.pari
=======
            sage: A = random_matrix(GF(4198973), 1, 0)                                  # needs sage.rings.finite_rings
            sage: A.minimal_polynomial()                                                # needs sage.rings.finite_rings
>>>>>>> 04ee0c51
            Traceback (most recent call last):
            ...
            ValueError: matrix must be square

<<<<<<< HEAD
            sage: A = matrix(GF(4198973), 10, 10)                                       # needs sage.libs.pari
            sage: A.minimal_polynomial()                                                # needs sage.libs.pari
=======
            sage: A = matrix(GF(4198973), 10, 10)                                       # needs sage.rings.finite_rings
            sage: A.minimal_polynomial()                                                # needs sage.rings.finite_rings
>>>>>>> 04ee0c51
            x

            sage: A = Mat(GF(7),3,3)([0, 1, 2] * 3)
            sage: A.charpoly()
            x^3 + 4*x^2

        ALGORITHM: Uses LinBox if ``self.base_ring()`` is a field,
        otherwise use Hessenberg form algorithm.

        TESTS:

        The cached polynomial should be independent of the ``var``
        argument (:trac:`12292`). We check (indirectly) that the
        second call uses the cached value by noting that its result is
        not cached. The polynomial here is not unique, so we only
        check the polynomial's variable.

            sage: M = MatrixSpace(Integers(37), 2)
            sage: A = M(range(0, 2^2))
            sage: type(A)
            <class 'sage.matrix.matrix_modn_dense_float.Matrix_modn_dense_float'>
            sage: A.charpoly('x').variables()
            (x,)
            sage: A.charpoly('y').variables()
            (y,)
            sage: A._cache['charpoly_linbox'].variables()
            (x,)

        """
        cache_key = 'charpoly_%s' % algorithm
        g = self.fetch(cache_key)
        if g is not None:
            return g.change_variable_name(var)

        if algorithm == 'linbox' and (self.p == 2 or not self.base_ring().is_field()):
            algorithm = 'generic' # LinBox only supports Z/pZ (p prime)

        if algorithm == 'linbox':
            g = self._charpoly_linbox(var)
        elif algorithm == 'generic':
            g = Matrix_dense.charpoly(self, var)
        elif algorithm == 'all':
            g = self._charpoly_linbox(var)
            h = Matrix_dense.charpoly(self, var)
            if g != h:
                raise ArithmeticError("Characteristic polynomials do not match.")
        else:
            raise ValueError("no algorithm '%s'" % algorithm)

        self.cache(cache_key, g)
        return g


    def minpoly(self, var='x', algorithm='linbox', proof=None):
        """
        Returns the minimal polynomial of`` self``.

        INPUT:

        - ``var`` - a variable name

        - ``algorithm`` - ``generic`` or ``linbox`` (default:
          ``linbox``)

        - ``proof`` -- (default: ``True``); whether to provably return
          the true minimal polynomial; if ``False``, we only guarantee
          to return a divisor of the minimal polynomial.  There are
          also certainly cases where the computed results is
          frequently not exactly equal to the minimal polynomial (but
          is instead merely a divisor of it).

         .. warning::

             If ``proof=True``, minpoly is insanely slow compared to
             ``proof=False``. This matters since proof=True is the
             default, unless you first type
             ``proof.linear_algebra(False)``.

        EXAMPLES::

            sage: A = random_matrix(GF(17), 10, 10)
            sage: B = copy(A)
            sage: min_p = A.minimal_polynomial(proof=True)
            sage: min_p(A) == 0
            True
            sage: B == A
            True

            sage: char_p = A.characteristic_polynomial()
            sage: min_p.divides(char_p)
            True

        ::

<<<<<<< HEAD
            sage: A = random_matrix(GF(1214471), 10, 10)                                # needs sage.libs.pari
=======
            sage: A = random_matrix(GF(1214471), 10, 10)                                # needs sage.rings.finite_rings
>>>>>>> 04ee0c51
            sage: B = copy(A)
            sage: min_p = A.minimal_polynomial(proof=True)
            sage: min_p(A) == 0
            True
            sage: B == A
            True

            sage: char_p = A.characteristic_polynomial()
            sage: min_p.divides(char_p)
            True

        TESTS::

            sage: A = random_matrix(GF(17), 0, 0)
            sage: A.minimal_polynomial()
            1

            sage: A = random_matrix(GF(17), 0, 1)
            sage: A.minimal_polynomial()
            Traceback (most recent call last):
            ...
            ValueError: matrix must be square

            sage: A = random_matrix(GF(17), 1, 0)
            sage: A.minimal_polynomial()
            Traceback (most recent call last):
            ...
            ValueError: matrix must be square

            sage: A = matrix(GF(17), 10, 10)
            sage: A.minimal_polynomial()                                                # needs sage.libs.pari
            x

        ::

<<<<<<< HEAD
            sage: A = random_matrix(GF(2535919), 0, 0)                                  # needs sage.libs.pari
            sage: A.minimal_polynomial()                                                # needs sage.libs.pari
            1

            sage: A = random_matrix(GF(2535919), 0, 1)                                  # needs sage.libs.pari
            sage: A.minimal_polynomial()                                                # needs sage.libs.pari
=======
            sage: A = random_matrix(GF(2535919), 0, 0)                                  # needs sage.rings.finite_rings
            sage: A.minimal_polynomial()                                                # needs sage.rings.finite_rings
            1

            sage: A = random_matrix(GF(2535919), 0, 1)                                  # needs sage.rings.finite_rings
            sage: A.minimal_polynomial()                                                # needs sage.rings.finite_rings
>>>>>>> 04ee0c51
            Traceback (most recent call last):
            ...
            ValueError: matrix must be square

<<<<<<< HEAD
            sage: A = random_matrix(GF(2535919), 1, 0)                                  # needs sage.libs.pari
            sage: A.minimal_polynomial()                                                # needs sage.libs.pari
=======
            sage: A = random_matrix(GF(2535919), 1, 0)                                  # needs sage.rings.finite_rings
            sage: A.minimal_polynomial()                                                # needs sage.rings.finite_rings
>>>>>>> 04ee0c51
            Traceback (most recent call last):
            ...
            ValueError: matrix must be square

<<<<<<< HEAD
            sage: A = matrix(GF(2535919), 10, 10)                                       # needs sage.libs.pari
            sage: A.minimal_polynomial()                                                # needs sage.libs.pari
=======
            sage: A = matrix(GF(2535919), 10, 10)                                       # needs sage.rings.finite_rings
            sage: A.minimal_polynomial()                                                # needs sage.rings.finite_rings
>>>>>>> 04ee0c51
            x

        EXAMPLES::

            sage: R.<x>=GF(3)[]
            sage: A = matrix(GF(3),2,[0,0,1,2])
            sage: A.minpoly()
            x^2 + x

            sage: A.minpoly(proof=False) in [x, x+1, x^2+x]
            True
        """
        proof = get_proof_flag(proof, "linear_algebra")

        if algorithm == 'linbox' and (self.p == 2 or not self.base_ring().is_field()):
            algorithm='generic' # LinBox only supports fields

        if algorithm == 'linbox':
            if self._nrows != self._ncols:
                raise ValueError("matrix must be square")

            if self._nrows <= 1:
                return Matrix_dense.minpoly(self, var)

            R = self._base_ring[var]
            v = linbox_minpoly(self.p, self._nrows, self._entries)
            g = R(v)

            if proof:
                while g(self):  # insanely toy slow (!)
                    g = g.lcm(R(linbox_minpoly(self.p, self._nrows, self._entries)))

        elif algorithm == 'generic':
            raise NotImplementedError("Minimal polynomials are not implemented for Z/nZ.")

        else:
            raise ValueError("no algorithm '%s'"%algorithm)

        self.cache('minpoly_%s_%s'%(algorithm, var), g)
        return g

    def _charpoly_linbox(self, var='x'):
        """
        Computes the characteristic polynomial using LinBox. No checks
        are performed.

        This function is called internally by ``charpoly``.

        INPUT:

        - ``var`` - a variable name

        EXAMPLES::

            sage: A = random_matrix(GF(19), 10, 10)
            sage: B = copy(A)
            sage: char_p = A._charpoly_linbox()
            sage: char_p(A) == 0
            True
            sage: B == A              # A is not modified
            True

            sage: min_p = A.minimal_polynomial(proof=True)
            sage: min_p.divides(char_p)
            True
        """
        verbose('_charpoly_linbox...')

        if self._nrows != self._ncols:
            raise ValueError("matrix must be square")
        R = self._base_ring[var]
        # call linbox for charpoly
        v = linbox_charpoly(self.p, self._nrows, self._entries)
        r = R(v)
        return r

    def echelonize(self, algorithm="linbox_noefd", **kwds):
        """
        Put ``self`` in reduced row echelon form.

        INPUT:

        - ``self`` - a mutable matrix

        - ``algorithm``

          - ``linbox`` - uses the LinBox library (wrapping fflas-ffpack)

          - ``linbox_noefd`` - uses the FFPACK directly, less memory and faster (default)

          - ``gauss`` - uses a custom slower `O(n^3)` Gauss
            elimination implemented in Sage.

          - ``all`` - compute using both algorithms and verify that
            the results are the same.

        - ``**kwds`` - these are all ignored

        OUTPUT:

        - ``self`` is put in reduced row echelon form.

        - the rank of self is computed and cached

        - the pivot columns of self are computed and cached.

        - the fact that self is now in echelon form is recorded and
          cached so future calls to echelonize return immediately.

        EXAMPLES::

            sage: A = random_matrix(GF(7), 10, 20)
            sage: E = A.echelon_form()
            sage: A.row_space() == E.row_space()
            True
            sage: all(r[r.nonzero_positions()[0]] == 1 for r in E.rows() if r)
            True

        ::

            sage: A = random_matrix(GF(13), 10, 10)
            sage: while A.rank() != 10:
            ....:     A = random_matrix(GF(13), 10, 10)
            sage: MS = parent(A)
            sage: B = A.augment(MS(1))
            sage: B.echelonize()
            sage: A.rank()
            10
            sage: C = B.submatrix(0,10,10,10)
            sage: ~A == C
            True

        ::

            sage: A = random_matrix(Integers(10), 10, 20)
            sage: A.echelon_form()
            Traceback (most recent call last):
            ...
            NotImplementedError: Echelon form not implemented over 'Ring of integers modulo 10'.

        ::

<<<<<<< HEAD
            sage: A = random_matrix(GF(16007), 10, 20)                                  # needs sage.libs.pari
=======
            sage: # needs sage.rings.finite_rings
            sage: A = random_matrix(GF(16007), 10, 20)
>>>>>>> 04ee0c51
            sage: E = A.echelon_form()
            sage: A.row_space() == E.row_space()
            True
            sage: all(r[r.nonzero_positions()[0]] == 1 for r in E.rows() if r)
            True

        ::

            sage: A = random_matrix(Integers(10000), 10, 20)
            sage: A.echelon_form()
            Traceback (most recent call last):
            ...
            NotImplementedError: Echelon form not implemented over 'Ring of integers modulo 10000'.

        Parallel computation::

<<<<<<< HEAD
            sage: A = random_matrix(GF(65521),100,200)                                  # needs sage.libs.pari
=======
            sage: # needs sage.rings.finite_rings
            sage: A = random_matrix(GF(65521),100,200)
>>>>>>> 04ee0c51
            sage: Parallelism().set('linbox', nproc=2)
            sage: E = A.echelon_form()
            sage: Parallelism().set('linbox', nproc=1) # switch off parallelization
            sage: F = A.echelon_form()
            sage: E==F
            True

        TESTS::

            sage: A = random_matrix(GF(7),  0, 10)
            sage: A.echelon_form()
            []
            sage: A = random_matrix(GF(7), 10,  0)
            sage: A.echelon_form()
            []
            sage: A = random_matrix(GF(7),  0,  0)
            sage: A.echelon_form()
            []
            sage: A = matrix(GF(7),  10,  10)
            sage: A.echelon_form()
            [0 0 0 0 0 0 0 0 0 0]
            [0 0 0 0 0 0 0 0 0 0]
            [0 0 0 0 0 0 0 0 0 0]
            [0 0 0 0 0 0 0 0 0 0]
            [0 0 0 0 0 0 0 0 0 0]
            [0 0 0 0 0 0 0 0 0 0]
            [0 0 0 0 0 0 0 0 0 0]
            [0 0 0 0 0 0 0 0 0 0]
            [0 0 0 0 0 0 0 0 0 0]
            [0 0 0 0 0 0 0 0 0 0]
<<<<<<< HEAD
            sage: A = random_matrix(GF(16007),  0, 10)                                  # needs sage.libs.pari
=======

            sage: # needs sage.rings.finite_rings
            sage: A = random_matrix(GF(16007),  0, 10)
>>>>>>> 04ee0c51
            sage: A.echelon_form()
            []
            sage: A = random_matrix(GF(16007), 10,  0)                                  # needs sage.libs.pari
            sage: A.echelon_form()
            []
            sage: A = random_matrix(GF(16007),  0,  0)                                  # needs sage.libs.pari
            sage: A.echelon_form()
            []
            sage: A = matrix(GF(16007),  10,  10)                                       # needs sage.libs.pari
            sage: A.echelon_form()
            [0 0 0 0 0 0 0 0 0 0]
            [0 0 0 0 0 0 0 0 0 0]
            [0 0 0 0 0 0 0 0 0 0]
            [0 0 0 0 0 0 0 0 0 0]
            [0 0 0 0 0 0 0 0 0 0]
            [0 0 0 0 0 0 0 0 0 0]
            [0 0 0 0 0 0 0 0 0 0]
            [0 0 0 0 0 0 0 0 0 0]
            [0 0 0 0 0 0 0 0 0 0]
            [0 0 0 0 0 0 0 0 0 0]

            sage: A = matrix(GF(97),3,4,range(12))
            sage: A.echelonize(); A
            [ 1  0 96 95]
            [ 0  1  2  3]
            [ 0  0  0  0]
            sage: A.pivots()
            (0, 1)

            sage: for p in (3,17,97,127,1048573):
            ....:    for i in range(10):
            ....:        A = random_matrix(GF(3), 100, 100)
            ....:        A.echelonize(algorithm='all')
        """
        x = self.fetch('in_echelon_form')
        if x is not None:
            return  # already known to be in echelon form

        if not self.base_ring().is_field():
            raise NotImplementedError("Echelon form not implemented over '%s'."%self.base_ring())

        if algorithm == 'linbox':
            self._echelonize_linbox(efd=True)
        elif algorithm == 'linbox_noefd':
            self._echelonize_linbox(efd=False)
        elif algorithm == 'gauss':
            self._echelon_in_place_classical()

        elif algorithm == 'all':
            A = self.__copy__()
            B = self.__copy__()
            self._echelonize_linbox(efd=True)
            A._echelon_in_place_classical()
            B._echelonize_linbox(efd=False)
            if A != self or A != B:
                raise ArithmeticError("Bug in echelon form.")
        else:
            raise ValueError("Algorithm '%s' not known"%algorithm)

    def _echelonize_linbox(self, efd=True):
        """
        Puts ``self`` in row echelon form using LinBox.

        This function is called by echelonize if
        ``algorithm='linbox'``.

        INPUT:

        - ``efd`` - if ``True`` LinBox's ``EchelonFormDomain``
          implementation is used, which is faster than the direct
          ``LinBox::FFPACK`` implementation, since the latter also
          computes the transformation matrix (which we
          ignore). However, ``efd=True`` uses more memory than FFLAS
          directly (default=``True``)

        EXAMPLES::

            sage: A = random_matrix(GF(7), 10, 20)
            sage: B = copy(A)
            sage: A._echelonize_linbox()
            sage: A.row_space() == B.row_space()
            True
            sage: all(r[r.nonzero_positions()[0]] == 1 for r in A.rows() if r)
            True
        """
        self.check_mutability()
        self.clear_cache()

        t = verbose('Calling echelonize mod %d.'%self.p)
        if efd:
            r, pivots = linbox_echelonize_efd(self.p, self._entries, self._nrows, self._ncols)
        else:
            r, pivots = linbox_echelonize(self.p, self._entries, self._nrows, self._ncols)
        verbose('done with echelonize',t)
        self.cache('in_echelon_form',True)
        self.cache('rank', r)
        self.cache('pivots', tuple(pivots))

    def _echelon_in_place_classical(self):
        """
        Puts ``self`` in row echelon form using LinBox.

        This function is called by echelonize if
        ``algorithm='gauss'``.

        EXAMPLES::

            sage: A = random_matrix(GF(7), 10, 20)
            sage: B = copy(A)
            sage: A._echelon_in_place_classical()
            sage: A.row_space() == B.row_space()
            True
            sage: all(r[r.nonzero_positions()[0]] == 1 for r in A.rows() if r)
            True
        """
        self.check_mutability()
        self.clear_cache()

        cdef Py_ssize_t start_row, c, r, nr, nc, i
        cdef celement p, a, s, t, b
        cdef celement **m

        start_row = 0
        p = self.p
        m = self._matrix
        nr = self._nrows
        nc = self._ncols
        pivots = []
        fifth = self._ncols / 10 + 1
        do_verb = (get_verbose() >= 2)
        for c from 0 <= c < nc:
            if do_verb and (c % fifth == 0 and c>0):
                tm = verbose('on column %s of %s'%(c, self._ncols),
                             level = 2,
                             caller_name = 'matrix_modn_dense echelon')
            #end if
            sig_check()
            for r from start_row <= r < nr:
                a = m[r][c]
                if a:
                    pivots.append(c)
                    a_inverse = celement_invert(a, p)
                    self.rescale_row_c(r, a_inverse, c)
                    self.swap_rows_c(r, start_row)
                    for i from 0 <= i < nr:
                        if i != start_row:
                            b = m[i][c]
                            if b != 0:
                                self.add_multiple_of_row_c(i, start_row, p-b, c)
                    start_row = start_row + 1
                    break
        self.cache('pivots', tuple(pivots))
        self.cache('in_echelon_form',True)

    def right_kernel_matrix(self, algorithm='linbox', basis='echelon'):
        r"""
        Returns a matrix whose rows form a basis for the right kernel
        of ``self``.

        If the base ring is the ring of integers modulo a composite,
        the keyword arguments are ignored and the computation is
        delegated to :meth:`Matrix_dense.right_kernel_matrix`.

        INPUT:

        - ``algorithm`` -- (default: ``'linbox'``) a parameter that is
          passed on to ``self.echelon_form``, if computation of an echelon
          form is required; see that routine for allowable values

        - ``basis`` -- (default: ``'echelon'``) a keyword that describes the
          format of the basis returned, allowable values are:

          - ``'echelon'``: the basis matrix is in echelon form
          - ``'pivot'``: the basis matrix is such that the submatrix obtained
             by taking the columns that in ``self`` contain no pivots, is the
             identity matrix
          - ``'computed'``: no work is done to transform the basis; in
             the current implementation the result is the negative of
             that returned by ``'pivot'``

        OUTPUT:

        A matrix ``X`` whose rows are a basis for the right kernel of
        ``self``. This means that ``self * X.transpose()`` is a zero matrix.

        The result is not cached, but the routine benefits when ``self`` is
        known to be in echelon form already.

        EXAMPLES::

            sage: M = matrix(GF(5),6,6,range(36))
            sage: M.right_kernel_matrix(basis='computed')
            [4 2 4 0 0 0]
            [3 3 0 4 0 0]
            [2 4 0 0 4 0]
            [1 0 0 0 0 4]
            sage: M.right_kernel_matrix(basis='pivot')
            [1 3 1 0 0 0]
            [2 2 0 1 0 0]
            [3 1 0 0 1 0]
            [4 0 0 0 0 1]
            sage: M.right_kernel_matrix()
            [1 0 0 0 0 4]
            [0 1 0 0 1 3]
            [0 0 1 0 2 2]
            [0 0 0 1 3 1]
            sage: M * M.right_kernel_matrix().transpose()
            [0 0 0 0]
            [0 0 0 0]
            [0 0 0 0]
            [0 0 0 0]
            [0 0 0 0]
            [0 0 0 0]
        """
        if self.fetch('in_echelon_form') is None:
            try:
                self = self.echelon_form(algorithm=algorithm)
            except NotImplementedError:  # composite modulus
                return Matrix_dense.right_kernel_matrix(self)

        cdef Py_ssize_t r = self.rank()
        cdef Py_ssize_t nrows = self._nrows
        cdef Py_ssize_t ncols = self._ncols
        cdef Py_ssize_t i, j, k

        cdef Py_ssize_t* nonpivots = <Py_ssize_t*>sig_malloc(sizeof(Py_ssize_t)*(ncols-r))
        cdef Py_ssize_t* pivots = <Py_ssize_t*>sig_malloc(sizeof(Py_ssize_t)*(r))
        cdef tuple pivot_tuple = self.pivots()

        for i in range(r):
            pivots[i] = pivot_tuple[i]
        j = 0
        k = 0
        for i in range(ncols):
            if j < r and i == pivots[j]:
                j += 1
            else:
                nonpivots[k] = i
                k += 1

        cdef Matrix_modn_dense_template M = self.new_matrix(nrows=ncols-r, ncols=ncols)
        cdef celement pm1 = self.p - 1

        k = 0
        for i in range(ncols-r):
            for j in range(ncols-r):
                M._entries[nonpivots[i]+j*ncols] = 0
            M._entries[nonpivots[i]+k*ncols] = pm1
            k += 1
            for j in range(r):
                M._entries[i*ncols+pivots[j]] = self._entries[nonpivots[i]+j*ncols]

        sig_free(pivots)
        sig_free(nonpivots)
        if basis == 'computed':
            return M
        elif basis == 'pivot':
            return -M
        elif basis != 'echelon':
            raise ValueError("matrix kernel basis format not recognized")
        M.echelonize(algorithm=algorithm)
        return M

    def hessenbergize(self):
        """
        Transforms self in place to its Hessenberg form.

        EXAMPLES::

            sage: A = random_matrix(GF(17), 10, 10, density=0.1)
            sage: B = copy(A)
            sage: A.hessenbergize()
            sage: all(A[i,j] == 0 for j in range(10) for i in range(j+2, 10))
            True
            sage: A.charpoly() == B.charpoly()
            True
        """
        self.check_mutability()
        x = self.fetch('in_hessenberg_form')
        if x is not None and x:
            return  # already known to be in Hessenberg form
        if self._nrows != self._ncols:
            raise ArithmeticError("Matrix must be square to compute Hessenberg form.")

        cdef Py_ssize_t n
        n = self._nrows

        cdef celement **h
        h = self._matrix

        cdef celement p, t, t_inv, u
        cdef Py_ssize_t i, j, m
        p = self.p

        sig_on()
        for m from 1 <= m < n-1:
            # Search for a nonzero entry in column m-1
            i = -1
            for r from m+1 <= r < n:
                if h[r][m-1]:
                     i = r
                     break

            if i != -1:
                 # Found a nonzero entry in column m-1 that is strictly
                 # below row m.  Now set i to be the first nonzero position >=
                 # m in column m-1.
                 if h[m][m-1]:
                     i = m
                 t = h[i][m-1]
                 t_inv = celement_invert(t,p)
                 if i > m:
                     self.swap_rows_c(i,m)
                     self.swap_columns_c(i,m)

                 # Now the nonzero entry in position (m,m-1) is t.
                 # Use t to clear the entries in column m-1 below m.
                 for j from m+1 <= j < n:
                     if h[j][m-1]:
                         u = (h[j][m-1] * t_inv) % p
                         self.add_multiple_of_row_c(j, m, p - u, 0)  # h[j] -= u*h[m]
                         # To maintain charpoly, do the corresponding
                         # column operation, which doesn't mess up the
                         # matrix, since it only changes column m, and
                         # we're only worried about column m-1 right
                         # now.  Add u*column_j to column_m.
                         self.add_multiple_of_column_c(m, j, u, 0)
                 # end for
            # end if
        # end for
        sig_off()
        self.cache('in_hessenberg_form',True)

    def _charpoly_hessenberg(self, var):
        """
        Transforms self in place to its Hessenberg form then computes
        and returns the coefficients of the characteristic polynomial
        of this matrix.

        INPUT:

        - ``var`` - name of the indeterminate of the charpoly.

        OUTPUT:

           The characteristic polynomial is represented as a vector of
           ints, where the constant term of the characteristic
           polynomial is the 0th coefficient of the vector.

        EXAMPLES::

            sage: A = random_matrix(GF(17), 10, 10, density=0.1)
            sage: B = copy(A)
            sage: P.<x> = GF(17)[]
            sage: A._charpoly_hessenberg('x') == B.charpoly()
            True
        """
        if self._nrows != self._ncols:
            raise ArithmeticError("charpoly not defined for non-square matrix.")

        cdef Py_ssize_t i, m, n,
        n = self._nrows

        cdef celement p, t
        p = self.p

        # Replace self by its Hessenberg form, and set H to this form
        # for notation below.
        cdef Matrix_modn_dense_template H
        H = self.__copy__()
        H.hessenbergize()

        # We represent the intermediate polynomials that come up in
        # the calculations as rows of an (n+1)x(n+1) matrix, since
        # we've implemented basic arithmetic with such a matrix.
        # Please see the generic implementation of charpoly in
        # matrix.py to see more clearly how the following algorithm
        # actually works.  (The implementation is clearer (but slower)
        # if one uses polynomials to represent polynomials instead of
        # using the rows of a matrix.)  Also see Cohen's first GTM,
        # Algorithm 2.2.9.

        cdef Matrix_modn_dense_template c
        c = self.new_matrix(nrows=n+1,ncols=n+1)    # the 0 matrix
        c._matrix[0][0] = 1
        for m from 1 <= m <= n:
            # Set the m-th row of c to (x - H[m-1,m-1])*c[m-1] = x*c[m-1] - H[m-1,m-1]*c[m-1]
            # We do this by hand by setting the m-th row to c[m-1]
            # shifted to the right by one.  We then add
            # -H[m-1,m-1]*c[m-1] to the resulting m-th row.
            for i from 1 <= i <= n:
                c._matrix[m][i] = c._matrix[m-1][i-1]
            # the p-.. below is to keep scalar normalized between 0 and p.
            c.add_multiple_of_row_c(m, m-1, p - H._matrix[m-1][m-1], 0)
            t = 1
            for i from 1 <= i < m:
                t = (t*H._matrix[m-i][m-i-1]) % p
                # Set the m-th row of c to c[m] - t*H[m-i-1,m-1]*c[m-i-1]
                c.add_multiple_of_row_c(m, m-i-1, p - (t*H._matrix[m-i-1][m-1])%p, 0)

        # The answer is now the n-th row of c.
        v = []
        for i from 0 <= i <= n:
            v.append(int(c._matrix[n][i]))
        R = self._base_ring[var]    # polynomial ring over the base ring
        return R(v)

    def rank(self):
        """
        Return the rank of this matrix.

        EXAMPLES::

            sage: A = random_matrix(GF(3), 100, 100)
            sage: B = copy(A)
            sage: _ = A.rank()
            sage: B == A
            True

            sage: A = random_matrix(GF(3), 100, 100, density=0.01)
            sage: A.transpose().rank() == A.rank()
            True

            sage: A = matrix(GF(3), 100, 100)
            sage: A.rank()
            0

        Rank is not implemented over the integers modulo a composite
        yet.::

            sage: M = matrix(Integers(4), 2, [2,2,2,2])
            sage: M.rank()
            Traceback (most recent call last):
            ...
            NotImplementedError: Echelon form not implemented over 'Ring of integers modulo 4'.

        ::

<<<<<<< HEAD
            sage: A = random_matrix(GF(16007), 100, 100)                                # needs sage.libs.pari
=======
            sage: # needs sage.rings.finite_rings
            sage: A = random_matrix(GF(16007), 100, 100)
>>>>>>> 04ee0c51
            sage: B = copy(A)
            sage: A.rank()
            100
            sage: B == A
            True
            sage: MS = A.parent()
            sage: MS(1) == ~A*A
            True

        TESTS::

            sage: A = random_matrix(GF(7), 0, 0)
            sage: A.rank()
            0
            sage: A = random_matrix(GF(7), 1, 0)
            sage: A.rank()
            0
            sage: A = random_matrix(GF(7), 0, 1)
            sage: A.rank()
            0
<<<<<<< HEAD
            sage: A = random_matrix(GF(16007), 0, 0)                                    # needs sage.libs.pari
=======

            sage: # needs sage.rings.finite_rings
            sage: A = random_matrix(GF(16007), 0, 0)
>>>>>>> 04ee0c51
            sage: A.rank()
            0
            sage: A = random_matrix(GF(16007), 1, 0)                                    # needs sage.libs.pari
            sage: A.rank()
            0
            sage: A = random_matrix(GF(16007), 0, 1)                                    # needs sage.libs.pari
            sage: A.rank()
            0
        """
        cdef Matrix_modn_dense_template A
        if self.p > 2 and is_prime(self.p):
            x = self.fetch('rank')
            if x is not None:
                return x
            r = Integer(linbox_rank(self.p, self._entries, self._nrows, self._ncols))
            self.cache('rank', r)
            return r
        else:
            # linbox is very buggy for p=2, but this code should never
            # be called since p=2 is handled via M4RI
            return Matrix_dense.rank(self)

    def determinant(self):
        """
        Return the determinant of this matrix.

        EXAMPLES::

            sage: s = set()
            sage: while s != set(GF(7)):                                                # needs sage.libs.pari
            ....:     A = random_matrix(GF(7), 10, 10)
            ....:     s.add(A.determinant())

        ::

            sage: A = random_matrix(GF(7), 100, 100)
            sage: A.determinant() == A.transpose().determinant()                        # needs sage.libs.pari
            True

            sage: B = random_matrix(GF(7), 100, 100)
            sage: (A*B).determinant() == A.determinant() * B.determinant()              # needs sage.libs.pari
            True

        ::

<<<<<<< HEAD
            sage: A = random_matrix(GF(16007), 10, 10)                                  # needs sage.libs.pari
            sage: A.determinant().parent() is GF(16007)                                 # needs sage.libs.pari
=======
            sage: # needs sage.rings.finite_rings
            sage: A = random_matrix(GF(16007), 10, 10)
            sage: A.determinant().parent() is GF(16007)
>>>>>>> 04ee0c51
            True

        ::

<<<<<<< HEAD
            sage: A = random_matrix(GF(16007), 100, 100)                                # needs sage.libs.pari
            sage: A.determinant().parent() is GF(16007)                                 # needs sage.libs.pari
            True


            sage: A.determinant() == A.transpose().determinant()                        # needs sage.libs.pari
            True

            sage: B = random_matrix(GF(16007), 100, 100)                                # needs sage.libs.pari
            sage: (A*B).determinant() == A.determinant() * B.determinant()              # needs sage.libs.pari
=======
            sage: # needs sage.rings.finite_rings
            sage: A = random_matrix(GF(16007), 100, 100)
            sage: A.determinant().parent() is GF(16007)
            True
            sage: A.determinant() == A.transpose().determinant()
            True
            sage: B = random_matrix(GF(16007), 100, 100)
            sage: (A*B).determinant() == A.determinant() * B.determinant()
>>>>>>> 04ee0c51
            True

        Parallel computation::

<<<<<<< HEAD
            sage: A = random_matrix(GF(65521),200)                                      # needs sage.libs.pari
=======
            sage: # needs sage.rings.finite_rings
            sage: A = random_matrix(GF(65521),200)
>>>>>>> 04ee0c51
            sage: B = copy(A)
            sage: Parallelism().set('linbox', nproc=2)
            sage: d = A.determinant()                                                   # needs sage.libs.pari
            sage: Parallelism().set('linbox', nproc=1) # switch off parallelization
            sage: e = B.determinant()                                                   # needs sage.libs.pari
            sage: d==e                                                                  # needs sage.libs.pari
            True

        TESTS::

            sage: A = random_matrix(GF(7), 0, 0); A.det()
            1

            sage: A = random_matrix(GF(7), 0, 1); A.det()
            Traceback (most recent call last):
            ...
            ValueError: self must be a square matrix

            sage: A = random_matrix(GF(7), 1, 0); A.det()
            Traceback (most recent call last):
            ...
            ValueError: self must be a square matrix

            sage: A = matrix(GF(7), 5, 5); A.det()                                      # needs sage.libs.pari
            0

<<<<<<< HEAD
            sage: A = random_matrix(GF(16007), 0, 0); A.det()                           # needs sage.libs.pari
            1

            sage: A = random_matrix(GF(16007), 0, 1); A.det()                           # needs sage.libs.pari
            Traceback (most recent call last):
            ...
            ValueError: self must be a square matrix

            sage: A = random_matrix(GF(16007), 1, 0); A.det()                           # needs sage.libs.pari
            Traceback (most recent call last):
            ...
            ValueError: self must be a square matrix

            sage: A = matrix(GF(16007), 5, 5); A.det()                                  # needs sage.libs.pari
=======
            sage: # needs sage.rings.finite_rings
            sage: A = random_matrix(GF(16007), 0, 0); A.det()
            1
            sage: A = random_matrix(GF(16007), 0, 1); A.det()
            Traceback (most recent call last):
            ...
            ValueError: self must be a square matrix
            sage: A = random_matrix(GF(16007), 1, 0); A.det()
            Traceback (most recent call last):
            ...
            ValueError: self must be a square matrix
            sage: A = matrix(GF(16007), 5, 5); A.det()
>>>>>>> 04ee0c51
            0
        """
        if self._nrows != self._ncols:
            raise ValueError("self must be a square matrix")
        if self._nrows == 0:
            return self._coerce_element(1)

        if self.p > 2 and is_prime(self.p):
            x = self.fetch('det')
            if x is not None:
                return x
            d = linbox_det(self.p, self._entries, self._nrows)
            d2 = self._coerce_element(d)
            self.cache('det', d2)
            return d2
        else:
            return Matrix_dense.determinant(self)

    cdef xgcd_eliminate(self, celement * row1, celement* row2, Py_ssize_t start_col):
        """
        Reduces ``row1`` and ``row2`` by a unimodular transformation
        using the xgcd relation between their first coefficients ``a`` and
        ``b``.

        INPUT:

        - ``row1, row2`` - the two rows to be transformed (within
          self)

        -``start_col`` - the column of the pivots in ``row1`` and
         ``row2``. It is assumed that all entries before ``start_col``
         in ``row1`` and ``row2`` are zero.


        OUTPUT:

        - g: the gcd of the first elements of row1 and
          row2 at column start_col

        - put row1 = s \* row1 + t \* row2 row2 = w \*
          row1 + t \* row2 where g = sa + tb
        """
        cdef int p = <int>self.p
        cdef celement *row1_p
        cdef celement *row2_p
        cdef celement tmp
        cdef int g, s, t, v, w
        cdef Py_ssize_t nc, i
        cdef int a = <int>row1[start_col]
        cdef int b = <int>row2[start_col]
        g = ArithIntObj.c_xgcd_int (a,b,<int*>&s,<int*>&t)
        v = a/g
        w = -<int>b/g
        nc = self.ncols()

        for i from start_col <= i < nc:
            tmp = ( s * <int>row1[i] + t * <int>row2[i]) % p
            row2[i] = (w* <int>row1[i] + v*<int>row2[i]) % p
            row1[i] = tmp
        return g

    cdef rescale_row_c(self, Py_ssize_t row, multiple, Py_ssize_t start_col):
        """
        Rescale ``self[row]`` by ``multiple`` but only start at column
        index ``start_col``.

        INPUT:

        - ``row`` - integer
        - ``multiple`` - finite field element
        - ``start_col`` - integer

        EXAMPLES::

            sage: A = matrix(GF(19), 4, 4, range(16)); A
            [ 0  1  2  3]
            [ 4  5  6  7]
            [ 8  9 10 11]
            [12 13 14 15]

            sage: A.rescale_row(1, 17, 2); A
            [ 0  1  2  3]
            [ 4  5  7  5]
            [ 8  9 10 11]
            [12 13 14 15]

            sage: 6*17 % 19 == A[1,2]
            True

            sage: A = matrix(Integers(2^4), 4, 4, range(16)); A
            [ 0  1  2  3]
            [ 4  5  6  7]
            [ 8  9 10 11]
            [12 13 14 15]

            sage: A.rescale_row(1, 3, 2); A
            [ 0  1  2  3]
            [ 4  5  2  5]
            [ 8  9 10 11]
            [12 13 14 15]

            sage: 6*3 % 16 == A[1,2]
            True
        """
        cdef celement r, p
        cdef celement* v
        cdef Py_ssize_t i
        p = self.p
        v = self._matrix[row]
        for i from start_col <= i < self._ncols:
            v[i] = (v[i]*<celement>multiple) % p

    cdef rescale_col_c(self, Py_ssize_t col, multiple, Py_ssize_t start_row):
        """
        EXAMPLES::

            sage: B = MatrixSpace(Integers(37),3,3)([1]*9)
            sage: B
            [1 1 1]
            [1 1 1]
            [1 1 1]
            sage: B.rescale_col(1,5)
            sage: B
            [1 5 1]
            [1 5 1]
            [1 5 1]

        Recaling need not include the entire row.::

            sage: B.rescale_col(0,2,1); B
            [1 5 1]
            [2 5 1]
            [2 5 1]

        Bounds are checked.::

            sage: B.rescale_col(3,2)
            Traceback (most recent call last):
            ...
            IndexError: matrix column index out of range

        Rescaling by a negative number::

            sage: B.rescale_col(2,-3); B
            [ 1  5 34]
            [ 2  5 34]
            [ 2  5 34]
        """
        cdef celement r, p
        cdef celement* v
        cdef Py_ssize_t i
        p = self.p
        for i from start_row <= i < self._nrows:
            self._matrix[i][col] = (self._matrix[i][col]*<celement>multiple) % p

    cdef add_multiple_of_row_c(self, Py_ssize_t row_to, Py_ssize_t row_from, multiple, Py_ssize_t start_col):
        """
        Add ``multiple`` times ``self[row_from]`` to ``self[row_to]``
        statting in column ``start_col``.

        EXAMPLES::

            sage: A = random_matrix(GF(37), 10, 10)
            sage: B = copy(A)

            sage: A.add_multiple_of_row(2, 3, 10)
            sage: all(A[i] == B[i] for i in range(10) if not i == 2)
            True
            sage: A[2] == B[2] + 10*B[3]
            True

            sage: A.add_multiple_of_row(2, 3, 10, 4)
            sage: all(A[i] == B[i] for i in range(10) if not i == 2)
            True
            sage: A[2][:4] == B[2][:4] + 10*B[3][:4]
            True
            sage: A[2][4:] == B[2][4:] + 20*B[3][4:]
            True
        """
        cdef celement p
        cdef celement *v_from
        cdef celement *v_to

        p = self.p
        v_from = self._matrix[row_from]
        v_to = self._matrix[row_to]

        cdef Py_ssize_t i, nc
        nc = self._ncols
        for i from start_col <= i < nc:
            v_to[i] = ((<celement>multiple) * v_from[i] +  v_to[i]) % p

    cdef add_multiple_of_column_c(self, Py_ssize_t col_to, Py_ssize_t col_from, multiple, Py_ssize_t start_row):
        """
        Add ``multiple`` times ``self[row_from]`` to ``self[row_to]``
        statting in column ``start_col``.

        EXAMPLES::

            sage: A = random_matrix(GF(37), 10, 10)
            sage: B = copy(A)

            sage: A.add_multiple_of_column(2, 3, 10)
            sage: all(A.column(i) == B.column(i) for i in range(10) if not i == 2)
            True
            sage: A.column(2) == B.column(2) + 10*B.column(3)
            True

            sage: A.add_multiple_of_column(2, 3, 10, 4)
            sage: all(A.column(i) == B.column(i) for i in range(10) if not i == 2)
            True
            sage: A.column(2)[:4] == B.column(2)[:4] + 10*B.column(3)[:4]
            True
            sage: A.column(2)[4:] == B.column(2)[4:] + 20*B.column(3)[4:]
            True
        """
        cdef celement  p
        cdef celement **m

        m = self._matrix
        p = self.p

        cdef Py_ssize_t i, nr
        nr = self._nrows
        for i from start_row <= i < self._nrows:
            m[i][col_to] = (m[i][col_to] + (<celement>multiple) * m[i][col_from]) %p

    cdef swap_rows_c(self, Py_ssize_t row1, Py_ssize_t row2):
        """
        EXAMPLES::

            sage: A = matrix(Integers(8), 2,[1,2,3,4])
            sage: A.swap_rows(0,1)
            sage: A
            [3 4]
            [1 2]
        """
        cdef celement* r1 = self._matrix[row1]
        cdef celement* r2 = self._matrix[row2]
        cdef celement temp
        for i in range(self._ncols):
            temp = r1[i]
            r1[i] = r2[i]
            r2[i] = temp

    cdef swap_columns_c(self, Py_ssize_t col1, Py_ssize_t col2):
        """
        EXAMPLES::

            sage: A = matrix(Integers(8), 2,[1,2,3,4])
            sage: A.swap_columns(0,1)
            sage: A
            [2 1]
            [4 3]
        """
        cdef Py_ssize_t i, nr
        cdef celement t
        cdef celement **m
        m = self._matrix
        nr = self._nrows
        for i from 0 <= i < nr:
            t = m[i][col1]
            m[i][col1] = m[i][col2]
            m[i][col2] = t

    def randomize(self, density=1, nonzero=False):
        """
        Randomize ``density`` proportion of the entries of this
        matrix, leaving the rest unchanged.

        INPUT:

        - ``density`` - Integer; proportion (roughly) to be considered
           for changes
        - ``nonzero`` - Bool (default: ``False``); whether the new
           entries are forced to be non-zero

        OUTPUT:

        -  None, the matrix is modified in-space

        EXAMPLES::

            sage: A = matrix(GF(5), 5, 5, 0)
            sage: total_count = 0
            sage: from collections import defaultdict
            sage: dic = defaultdict(Integer)
            sage: def add_samples(density):
            ....:     global dic, total_count
            ....:     for _ in range(100):
            ....:         A = Matrix(GF(5), 5, 5, 0)
            ....:         A.randomize(density)
            ....:         for a in A.list():
            ....:             dic[a] += 1
            ....:             total_count += 1.0

            sage: add_samples(1.0)
            sage: while not all(abs(dic[a]/total_count - 1/5) < 0.01 for a in dic):
            ....:     add_samples(1.0)

            sage: def add_sample(density):
            ....:     global density_sum, total_count
            ....:     total_count += 1.0
            ....:     density_sum += random_matrix(GF(5), 1000, 1000, density=density).density()

            sage: density_sum = 0.0
            sage: total_count = 0.0
            sage: add_sample(0.5)
            sage: expected_density = 1.0 - (999/1000)^500
            sage: expected_density
            0.3936...
            sage: while abs(density_sum/total_count - expected_density) > 0.001:
            ....:     add_sample(0.5)

        The matrix is updated instead of overwritten::

            sage: def add_sample(density):
            ....:     global density_sum, total_count
            ....:     total_count += 1.0
            ....:     A = random_matrix(GF(5), 1000, 1000, density=density)
            ....:     A.randomize(density=density, nonzero=True)
            ....:     density_sum += A.density()

            sage: density_sum = 0.0
            sage: total_count = 0.0
            sage: add_sample(0.5)
            sage: expected_density = 1.0 - (999/1000)^1000
            sage: expected_density
            0.6323...
            sage: while abs(density_sum/total_count - expected_density) > 0.001:
            ....:     add_sample(0.5)

            sage: density_sum = 0.0
            sage: total_count = 0.0
            sage: add_sample(0.1)
            sage: expected_density = 1.0 - (999/1000)^200
            sage: expected_density
            0.1813...
            sage: while abs(density_sum/total_count - expected_density) > 0.001:
            ....:     add_sample(0.1)
        """
        density = float(density)
        if density <= 0:
            return
        if density > 1:
            density = float(1)

        self.check_mutability()
        self.clear_cache()

        cdef randstate rstate = current_randstate()

        cdef int nc, p = <int>self.p
        cdef long pm1

        if not nonzero:
            # Original code, before adding the ``nonzero`` option.
            if density == 1:
                for i from 0 <= i < self._nrows*self._ncols:
                    self._entries[i] = rstate.c_random() % p
            else:
                nc = self._ncols
                num_per_row = int(density * nc)
                sig_on()
                for i from 0 <= i < self._nrows:
                    for j from 0 <= j < num_per_row:
                        k = rstate.c_random() % nc
                        self._matrix[i][k] = rstate.c_random() % p
                sig_off()
        else:
            # New code, to implement the ``nonzero`` option.
            pm1 = p - 1
            if density == 1:
                for i from 0 <= i < self._nrows*self._ncols:
                    self._entries[i] = (rstate.c_random() % pm1) + 1
            else:
                nc = self._ncols
                num_per_row = int(density * nc)
                sig_on()
                for i from 0 <= i < self._nrows:
                    for j from 0 <= j < num_per_row:
                        k = rstate.c_random() % nc
                        self._matrix[i][k] = (rstate.c_random() % pm1) + 1
                sig_off()

    def _magma_init_(self, magma):
        """
        Returns a string representation of ``self`` in Magma form.

        INPUT:

        -  ``magma`` - a Magma session

        OUTPUT: string

        EXAMPLES::

            sage: a = matrix(GF(389),2,2,[1..4])
            sage: magma(a)                                         # optional - magma
            [  1   2]
            [  3   4]
            sage: a._magma_init_(magma)                            # optional - magma
            'Matrix(GF(389),2,2,StringToIntegerSequence("1 2 3 4"))'

        A consistency check::

            sage: a = random_matrix(GF(13),50); b = random_matrix(GF(13),50)
            sage: magma(a*b) == magma(a)*magma(b)                  # optional - magma
            True
        """
        s = self.base_ring()._magma_init_(magma)
        return 'Matrix(%s,%s,%s,StringToIntegerSequence("%s"))'%(
            s, self._nrows, self._ncols, self._export_as_string())

    cpdef _export_as_string(self):
        """
        Return space separated string of the entries in this matrix.

        EXAMPLES::

            sage: A = matrix(GF(997),2,3,[1,2,5,-3,8,2]); A
            [  1   2   5]
            [994   8   2]
            sage: A._export_as_string()
            '1 2 5 994 8 2'
        """
        cdef int ndigits = len(str(self.p))

        cdef Py_ssize_t i, n
        cdef char *s
        cdef char *t

        if self._nrows == 0 or self._ncols == 0:
            data = ''
        else:
            n = self._nrows*self._ncols*(ndigits + 1) + 2  # spaces between each number plus trailing null
            s = <char*>check_malloc(n * sizeof(char))
            t = s
            sig_on()
            for i in range(self._nrows * self._ncols):
                t += snprintf(t, ndigits+2, "%ld ", <long>self._entries[i])

            sig_off()
            data = char_to_str(s)[:-1]
            sig_free(s)
        return data

    def _list(self):
        """
        Return list of elements of ``self``.  This method is called by ``self.list()``.

        EXAMPLES::

            sage: w = matrix(GF(19), 2, 3, [1..6])
            sage: w.list()
            [1, 2, 3, 4, 5, 6]
            sage: w._list()
            [1, 2, 3, 4, 5, 6]
            sage: w.list()[0].parent()
            Finite Field of size 19

        TESTS::

            sage: w = random_matrix(GF(3),100)
            sage: w.parent()(w.list()) == w
            True
        """
        cdef Py_ssize_t i
        F = self.base_ring()
        return [F(<int>self._entries[i]) for i in range(self._nrows*self._ncols)]

    def lift(self):
        """
        Return the lift of this matrix to the integers.

        EXAMPLES::

            sage: A = matrix(GF(7),2,3,[1..6])
            sage: A.lift()
            [1 2 3]
            [4 5 6]
            sage: A.lift().parent()
            Full MatrixSpace of 2 by 3 dense matrices over Integer Ring

<<<<<<< HEAD
            sage: A = matrix(GF(16007),2,3,[1..6])                                      # needs sage.libs.pari
=======
            sage: # needs sage.rings.finite_rings
            sage: A = matrix(GF(16007),2,3,[1..6])
>>>>>>> 04ee0c51
            sage: A.lift()
            [1 2 3]
            [4 5 6]
            sage: A.lift().parent()
            Full MatrixSpace of 2 by 3 dense matrices over Integer Ring

        Subdivisions are preserved when lifting::

            sage: A.subdivide([], [1,1]); A
            [1||2 3]
            [4||5 6]
            sage: A.lift()
            [1||2 3]
            [4||5 6]
        """
        cdef Py_ssize_t i, j

        cdef Matrix_integer_dense L
        cdef object P =  matrix_space.MatrixSpace(ZZ, self._nrows, self._ncols, sparse=False)
        L = Matrix_integer_dense(P,ZZ(0),False,False)
        cdef celement* A_row
        for i in range(self._nrows):
            A_row = self._matrix[i]
            for j in range(self._ncols):
                L.set_unsafe_double(i, j, A_row[j])
        if self._subdivisions is not None:
            L.subdivide(*self.subdivisions())
        return L

    def transpose(self):
        """
        Return the transpose of ``self``, without changing ``self``.

        EXAMPLES:

        We create a matrix, compute its transpose, and note that
        the original matrix is not changed. ::

            sage: M = MatrixSpace(GF(41),  2)
            sage: A = M([1,2,3,4])
            sage: B = A.transpose()
            sage: B
            [1 3]
            [2 4]
            sage: A
            [1 2]
            [3 4]

        ``.T`` is a convenient shortcut for the transpose::

           sage: A.T
           [1 3]
           [2 4]

        ::

            sage: A.subdivide(None, 1); A
            [1|2]
            [3|4]
            sage: A.transpose()
            [1 3]
            [---]
            [2 4]
        """
        cdef Py_ssize_t nrows = self._nrows
        cdef Py_ssize_t ncols = self._ncols

        cdef Matrix_modn_dense_template M = self.new_matrix(nrows = ncols, ncols = nrows)
        cdef Py_ssize_t i,j

        for i from 0 <= i < ncols:
            for j from 0 <= j < nrows:
                M._entries[j+i*nrows] = self._entries[i+j*ncols]

        if self._subdivisions is not None:
            row_divs, col_divs = self.subdivisions()
            M.subdivide(col_divs, row_divs)

        return M

    cdef _stack_impl(self, bottom):
        r"""
        Implementation of :meth:`stack` by returning a new matrix
        formed by appending the matrix ``bottom`` beneath ``self``.

        Assume that ``self`` and ``other`` are compatible in the sense
        that they have the same base ring and that both are dense.

        INPUT:

        - ``bottom`` -- a matrix compatible with ``self``

        EXAMPLES:

        Stacking with a matrix::

            sage: A = matrix(GF(41), 4, 3, range(12))
            sage: B = matrix(GF(41), 3, 3, range(9))
            sage: A.stack(B)
            [ 0  1  2]
            [ 3  4  5]
            [ 6  7  8]
            [ 9 10 11]
            [ 0  1  2]
            [ 3  4  5]
            [ 6  7  8]

        Stacking with a vector::

            sage: A = matrix(GF(41), 3, 2, [0, 2, 4, 6, 8, 10])
            sage: v = vector(GF(41), 2, [100, 200])
            sage: A.stack(v)
            [ 0  2]
            [ 4  6]
            [ 8 10]
            [18 36]

        Errors are raised if the sizes are incompatible::

            sage: A = matrix(GF(41), [[1, 2],[3, 4]])
            sage: B = matrix(GF(41), [[10, 20, 30], [40, 50, 60]])
            sage: A.stack(B)
            Traceback (most recent call last):
            ...
            TypeError: number of columns must be the same, not 2 and 3

            sage: v = vector(GF(41), [100, 200, 300])
            sage: A.stack(v)
            Traceback (most recent call last):
            ...
            TypeError: number of columns must be the same, not 2 and 3

        Setting ``subdivide`` to ``True`` will, in its simplest form,
        add a subdivision between ``self`` and ``bottom``::

            sage: A = matrix(GF(41), 2, 5, range(10))
            sage: B = matrix(GF(41), 3, 5, range(15))
            sage: A.stack(B, subdivide=True)
            [ 0  1  2  3  4]
            [ 5  6  7  8  9]
            [--------------]
            [ 0  1  2  3  4]
            [ 5  6  7  8  9]
            [10 11 12 13 14]

        Row subdivisions are preserved by stacking, and enriched,
        if subdivisions are requested.  (So multiple stackings can
        be recorded.) ::

            sage: A = matrix(GF(41), 2, 4, range(8))
            sage: A.subdivide([1], None)
            sage: B = matrix(GF(41), 3, 4, range(12))
            sage: B.subdivide([2], None)
            sage: A.stack(B, subdivide=True)
            [ 0  1  2  3]
            [-----------]
            [ 4  5  6  7]
            [-----------]
            [ 0  1  2  3]
            [ 4  5  6  7]
            [-----------]
            [ 8  9 10 11]

        Column subdivisions can be preserved, but only if they are identical.
        Otherwise, this information is discarded and must be managed
        separately. ::

            sage: A = matrix(GF(41), 2, 5, range(10))
            sage: A.subdivide(None, [2,4])
            sage: B = matrix(GF(41), 3, 5, range(15))
            sage: B.subdivide(None, [2,4])
            sage: A.stack(B, subdivide=True)
            [ 0  1| 2  3| 4]
            [ 5  6| 7  8| 9]
            [-----+-----+--]
            [ 0  1| 2  3| 4]
            [ 5  6| 7  8| 9]
            [10 11|12 13|14]

            sage: A.subdivide(None, [1,2])
            sage: A.stack(B, subdivide=True)
            [ 0  1  2  3  4]
            [ 5  6  7  8  9]
            [--------------]
            [ 0  1  2  3  4]
            [ 5  6  7  8  9]
            [10 11 12 13 14]

        The result retains the base ring of ``self`` by coercing
        the elements of ``bottom`` into the base ring of ``self``::

            sage: A = matrix(GF(41), 1, 2, [1,2])
            sage: B = matrix(ZZ, 1, 2, [100, 100])
            sage: C = A.stack(B); C
            [ 1  2]
            [18 18]

            sage: C.parent()
            Full MatrixSpace of 2 by 2 dense matrices over Finite Field of size 41

            sage: D = B.stack(A); D
            [18 18]
            [ 1  2]

            sage: D.parent()
            Full MatrixSpace of 2 by 2 dense matrices over Finite Field of size 41
        """
        cdef Matrix_modn_dense_template other = <Matrix_modn_dense_template> bottom
        cdef Matrix_modn_dense_template M = self.new_matrix(nrows=self._nrows+other._nrows,
                                                            ncols=self._ncols)
        cdef Py_ssize_t selfsize = self._ncols * self._nrows
        memcpy(M._entries, self._entries, sizeof(celement)*selfsize)
        memcpy(M._entries+selfsize, other._entries, sizeof(celement)*other._ncols*other._nrows)
        return M

    def submatrix(self, Py_ssize_t row=0, Py_ssize_t col=0,
                        Py_ssize_t nrows=-1, Py_ssize_t ncols=-1):
        r"""
        Return the matrix constructed from self using the specified
        range of rows and columns.

        INPUT:

        - ``row``, ``col`` -- index of the starting row and column.
          Indices start at zero

        - ``nrows``, ``ncols`` -- (optional) number of rows and columns to
          take. If not provided, take all rows below and all columns to
          the right of the starting entry

        .. SEEALSO::

            The functions :func:`matrix_from_rows`,
            :func:`matrix_from_columns`, and
            :func:`matrix_from_rows_and_columns` allow one to select
            arbitrary subsets of rows and/or columns.

        EXAMPLES:

        Take the `3 \times 3` submatrix starting from entry `(1,1)` in a
        `4 \times 4` matrix::

            sage: m = matrix(GF(17),4, [1..16])
            sage: m.submatrix(1, 1)
            [ 6  7  8]
            [10 11 12]
            [14 15 16]

        Same thing, except take only two rows::

            sage: m.submatrix(1, 1, 2)
            [ 6  7  8]
            [10 11 12]

        And now take only one column::

            sage: m.submatrix(1, 1, 2, 1)
            [ 6]
            [10]

        You can take zero rows or columns if you want::

            sage: m.submatrix(0, 0, 0)
            []
            sage: parent(m.submatrix(0, 0, 0))
            Full MatrixSpace of 0 by 4 dense matrices over Finite Field of size 17
        """
        if ncols == -1:
            ncols = self._ncols - col

        if nrows == -1:
            nrows = self._nrows - row

        if col != 0 or ncols != self._ncols:
            return self.matrix_from_rows_and_columns(range(row, row+nrows), range(col, col+ncols))

        if nrows < 0 or row < 0 or row + nrows > self._nrows:
            raise IndexError("rows out of range")

        cdef Matrix_modn_dense_template M = self.new_matrix(nrows=nrows, ncols=self._ncols)
        memcpy(M._entries, self._entries+row*ncols, sizeof(celement)*ncols*nrows)
        return M

    def _matrices_from_rows(self, Py_ssize_t nrows, Py_ssize_t ncols):
        """
        Make a list of matrix from the rows of this matrix.  This is a
        fairly technical function which is used internally, e.g., by
        the cyclotomic field linear algebra code.

        INPUT:

        - ``nrows`` - integer

        - ``ncols`` - integer

        EXAMPLES::

            sage: A = matrix(GF(127), 4, 4, range(16))
            sage: A
            [ 0  1  2  3]
            [ 4  5  6  7]
            [ 8  9 10 11]
            [12 13 14 15]
            sage: A._matrices_from_rows(2,2)
            [
            [0 1]  [4 5]  [ 8  9]  [12 13]
            [2 3], [6 7], [10 11], [14 15]
            ]

        OUTPUT:

        - ``list`` - a list of matrices
        """
        if nrows * ncols != self._ncols:
            raise ValueError("nrows * ncols must equal self's number of columns")

        cdef Matrix_modn_dense_template M
        cdef Py_ssize_t i
        cdef Py_ssize_t n = nrows * ncols
        ans = []
        for i from 0 <= i < self._nrows:
            M = self.new_matrix(nrows = nrows, ncols = ncols)
            memcpy(M._entries, self._entries+i*n, sizeof(celement)*n)
            ans.append(M)
        return ans

    def __bool__(self):
        """
        Test whether this matrix is zero.

        EXAMPLES::

            sage: A = matrix(GF(7), 10, 10, range(100))
            sage: A == 0 # indirect doctest
            False
            sage: A.is_zero()
            False

            sage: A = matrix(Integers(10), 10, 10)
            sage: bool(A)
            False

<<<<<<< HEAD
            sage: A = matrix(GF(16007), 0, 0)                                           # needs sage.libs.pari
            sage: A.is_zero()
            True

            sage: A = matrix(GF(16007), 1, 0)                                           # needs sage.libs.pari
            sage: A.is_zero()
            True

            sage: A = matrix(GF(16007), 0, 1)                                           # needs sage.libs.pari
=======
            sage: # needs sage.rings.finite_rings
            sage: A = matrix(GF(16007), 0, 0)
            sage: A.is_zero()
            True
            sage: A = matrix(GF(16007), 1, 0)
            sage: A.is_zero()
            True
            sage: A = matrix(GF(16007), 0, 1)
>>>>>>> 04ee0c51
            sage: A.is_zero()
            True
        """
        return not linbox_is_zero(self.p, self._entries, self._nrows, self._ncols)

    _matrix_from_rows_of_matrices = staticmethod(__matrix_from_rows_of_matrices)

    cdef int _copy_row_to_mod_int_array(self, mod_int *to, Py_ssize_t i):
        cdef Py_ssize_t j
        cdef celement *_from = self._entries+(i*self._ncols)
        for j in range(self._ncols):
            to[j] = <mod_int>_from[j]

    cdef bint get_is_zero_unsafe(self, Py_ssize_t i, Py_ssize_t j) except -1:
        r"""
        Return 1 if the entry ``(i, j)`` is zero, otherwise 0.

        EXAMPLES::

<<<<<<< HEAD
            sage: M = Matrix(GF(49), 2, [1,2,-2,0])                                     # needs sage.libs.pari
            sage: M.zero_pattern_matrix()  # indirect doctest                           # needs sage.libs.pari
=======
            sage: M = Matrix(GF(49), 2, [1,2,-2,0])                                     # needs sage.rings.finite_rings
            sage: M.zero_pattern_matrix()  # indirect doctest                           # needs sage.rings.finite_rings
>>>>>>> 04ee0c51
            [0 0]
            [0 1]

            sage: M = Matrix(Integers(10), 2, [1,2,-2,0])
            sage: M.zero_pattern_matrix()  # indirect doctest
            [0 0]
            [0 1]
        """
        return self._entries[j+i*self._ncols] == 0
<|MERGE_RESOLUTION|>--- conflicted
+++ resolved
@@ -462,11 +462,7 @@
         TESTS::
 
             sage: import gc
-<<<<<<< HEAD
-            sage: for i in range(10):                                                   # needs sage.libs.pari
-=======
             sage: for i in range(10):                                                   # needs sage.rings.finite_rings
->>>>>>> 04ee0c51
             ....:      A = random_matrix(GF(7),1000,1000)
             ....:      B = random_matrix(Integers(10),1000,1000)
             ....:      C = random_matrix(GF(16007),1000,1000)
@@ -512,11 +508,7 @@
             [6 5]
             [4 2]
 
-<<<<<<< HEAD
-            sage: Matrix(GF(6434383), 2, 2, [-1, int(-2), GF(7)(-3), 1/4])              # needs sage.libs.pari
-=======
             sage: Matrix(GF(6434383), 2, 2, [-1, int(-2), GF(7)(-3), 1/4])              # needs sage.rings.finite_rings
->>>>>>> 04ee0c51
             [6434382 6434381]
             [      4 1608596]
 
@@ -676,12 +668,8 @@
 
         And for larger modulus::
 
-<<<<<<< HEAD
-            sage: A = random_matrix(GF(1009), 51, 5)                                    # needs sage.libs.pari
-=======
             sage: # needs sage.rings.finite_rings
             sage: A = random_matrix(GF(1009), 51, 5)
->>>>>>> 04ee0c51
             sage: data, version = A._pickle()
             sage: B = A.parent()(0)
             sage: B._unpickle(data, version)
@@ -1074,13 +1062,8 @@
 
         ::
 
-<<<<<<< HEAD
-            sage: A = random_matrix(GF(16007),2,2)                                      # needs sage.libs.pari
-            sage: B = random_matrix(GF(16007),2,2)                                      # needs sage.libs.pari
-=======
             sage: A = random_matrix(GF(16007),2,2)                                      # needs sage.rings.finite_rings
             sage: B = random_matrix(GF(16007),2,2)                                      # needs sage.rings.finite_rings
->>>>>>> 04ee0c51
             sage: C = A*B
             sage: all(C[i, j] == sum(A[i, k]*B[k, j] for k in range(2)) for i in range(2) for j in range(2))
             True
@@ -1091,11 +1074,7 @@
 
         ::
 
-<<<<<<< HEAD
-            sage: # needs sage.libs.pari
-=======
             sage: # needs sage.rings.finite_rings
->>>>>>> 04ee0c51
             sage: A = random_matrix(GF(15991), 201, 117)
             sage: B = random_matrix(GF(15991), 117, 195)
             sage: C = random_matrix(GF(15991), 201, 117)
@@ -1110,11 +1089,7 @@
 
         ::
 
-<<<<<<< HEAD
-            sage: A = random_matrix(GF(16007), 200, 200)                                # needs sage.libs.pari
-=======
             sage: A = random_matrix(GF(16007), 200, 200)                                # needs sage.rings.finite_rings
->>>>>>> 04ee0c51
             sage: MS = parent(A)
             sage: (MS(0) * A) == 0
             True
@@ -1187,22 +1162,13 @@
             sage: matrix(v*A) == matrix(v)*A
             True
 
-<<<<<<< HEAD
-            sage: A = random_matrix(GF(4796509), 10, 20)                                # needs sage.libs.pari
-            sage: v = random_vector(GF(4796509), 10)                                    # needs sage.libs.pari
-=======
             sage: A = random_matrix(GF(4796509), 10, 20)                                # needs sage.rings.finite_rings
             sage: v = random_vector(GF(4796509), 10)                                    # needs sage.rings.finite_rings
->>>>>>> 04ee0c51
             sage: matrix(v*A) == matrix(v)*A
             True
 
             sage: A = random_matrix(Integers(16337), 10, 20)
-<<<<<<< HEAD
-            sage: v = random_vector(Integers(16337), 10)                                # needs sage.libs.pari
-=======
             sage: v = random_vector(Integers(16337), 10)                                # needs sage.rings.finite_rings
->>>>>>> 04ee0c51
             sage: matrix(v*A) == matrix(v)*A
             True
 
@@ -1249,22 +1215,13 @@
             sage: matrix(A*v).transpose() == A*matrix(v).transpose()
             True
 
-<<<<<<< HEAD
-            sage: A = random_matrix(GF(4796509), 10, 20)                                # needs sage.libs.pari
-            sage: v = random_vector(GF(4796509), 20)                                    # needs sage.libs.pari
-=======
             sage: A = random_matrix(GF(4796509), 10, 20)                                # needs sage.rings.finite_rings
             sage: v = random_vector(GF(4796509), 20)                                    # needs sage.rings.finite_rings
->>>>>>> 04ee0c51
             sage: matrix(A*v).transpose() == A*matrix(v).transpose()
             True
 
             sage: A = random_matrix(Integers(16337), 10, 20)
-<<<<<<< HEAD
-            sage: v = random_vector(Integers(16337), 20)                                # needs sage.libs.pari
-=======
             sage: v = random_vector(Integers(16337), 20)                                # needs sage.rings.finite_rings
->>>>>>> 04ee0c51
             sage: matrix(A*v).transpose() == A*matrix(v).transpose()
             True
         """
@@ -1334,11 +1291,7 @@
 
         ::
 
-<<<<<<< HEAD
-            sage: A = random_matrix(GF(2916337), 7, 7)                                  # needs sage.libs.pari
-=======
             sage: A = random_matrix(GF(2916337), 7, 7)                                  # needs sage.rings.finite_rings
->>>>>>> 04ee0c51
             sage: B = copy(A)
             sage: char_p = A.characteristic_polynomial()
             sage: char_p(A) == 0
@@ -1380,43 +1333,24 @@
             sage: A.minimal_polynomial()                                                # needs sage.libs.pari
             x
 
-<<<<<<< HEAD
-            sage: A = random_matrix(GF(4198973), 0, 0)                                  # needs sage.libs.pari
-            sage: A.minimal_polynomial()                                                # needs sage.libs.pari
-            1
-
-            sage: A = random_matrix(GF(4198973), 0, 1)                                  # needs sage.libs.pari
-            sage: A.minimal_polynomial()                                                # needs sage.libs.pari
-=======
             sage: A = random_matrix(GF(4198973), 0, 0)                                  # needs sage.rings.finite_rings
             sage: A.minimal_polynomial()                                                # needs sage.rings.finite_rings
             1
 
             sage: A = random_matrix(GF(4198973), 0, 1)                                  # needs sage.rings.finite_rings
             sage: A.minimal_polynomial()                                                # needs sage.rings.finite_rings
->>>>>>> 04ee0c51
             Traceback (most recent call last):
             ...
             ValueError: matrix must be square
 
-<<<<<<< HEAD
-            sage: A = random_matrix(GF(4198973), 1, 0)                                  # needs sage.libs.pari
-            sage: A.minimal_polynomial()                                                # needs sage.libs.pari
-=======
             sage: A = random_matrix(GF(4198973), 1, 0)                                  # needs sage.rings.finite_rings
             sage: A.minimal_polynomial()                                                # needs sage.rings.finite_rings
->>>>>>> 04ee0c51
             Traceback (most recent call last):
             ...
             ValueError: matrix must be square
 
-<<<<<<< HEAD
-            sage: A = matrix(GF(4198973), 10, 10)                                       # needs sage.libs.pari
-            sage: A.minimal_polynomial()                                                # needs sage.libs.pari
-=======
             sage: A = matrix(GF(4198973), 10, 10)                                       # needs sage.rings.finite_rings
             sage: A.minimal_polynomial()                                                # needs sage.rings.finite_rings
->>>>>>> 04ee0c51
             x
 
             sage: A = Mat(GF(7),3,3)([0, 1, 2] * 3)
@@ -1511,11 +1445,7 @@
 
         ::
 
-<<<<<<< HEAD
-            sage: A = random_matrix(GF(1214471), 10, 10)                                # needs sage.libs.pari
-=======
             sage: A = random_matrix(GF(1214471), 10, 10)                                # needs sage.rings.finite_rings
->>>>>>> 04ee0c51
             sage: B = copy(A)
             sage: min_p = A.minimal_polynomial(proof=True)
             sage: min_p(A) == 0
@@ -1551,43 +1481,24 @@
 
         ::
 
-<<<<<<< HEAD
-            sage: A = random_matrix(GF(2535919), 0, 0)                                  # needs sage.libs.pari
-            sage: A.minimal_polynomial()                                                # needs sage.libs.pari
-            1
-
-            sage: A = random_matrix(GF(2535919), 0, 1)                                  # needs sage.libs.pari
-            sage: A.minimal_polynomial()                                                # needs sage.libs.pari
-=======
             sage: A = random_matrix(GF(2535919), 0, 0)                                  # needs sage.rings.finite_rings
             sage: A.minimal_polynomial()                                                # needs sage.rings.finite_rings
             1
 
             sage: A = random_matrix(GF(2535919), 0, 1)                                  # needs sage.rings.finite_rings
             sage: A.minimal_polynomial()                                                # needs sage.rings.finite_rings
->>>>>>> 04ee0c51
             Traceback (most recent call last):
             ...
             ValueError: matrix must be square
 
-<<<<<<< HEAD
-            sage: A = random_matrix(GF(2535919), 1, 0)                                  # needs sage.libs.pari
-            sage: A.minimal_polynomial()                                                # needs sage.libs.pari
-=======
             sage: A = random_matrix(GF(2535919), 1, 0)                                  # needs sage.rings.finite_rings
             sage: A.minimal_polynomial()                                                # needs sage.rings.finite_rings
->>>>>>> 04ee0c51
             Traceback (most recent call last):
             ...
             ValueError: matrix must be square
 
-<<<<<<< HEAD
-            sage: A = matrix(GF(2535919), 10, 10)                                       # needs sage.libs.pari
-            sage: A.minimal_polynomial()                                                # needs sage.libs.pari
-=======
             sage: A = matrix(GF(2535919), 10, 10)                                       # needs sage.rings.finite_rings
             sage: A.minimal_polynomial()                                                # needs sage.rings.finite_rings
->>>>>>> 04ee0c51
             x
 
         EXAMPLES::
@@ -1730,12 +1641,8 @@
 
         ::
 
-<<<<<<< HEAD
-            sage: A = random_matrix(GF(16007), 10, 20)                                  # needs sage.libs.pari
-=======
             sage: # needs sage.rings.finite_rings
             sage: A = random_matrix(GF(16007), 10, 20)
->>>>>>> 04ee0c51
             sage: E = A.echelon_form()
             sage: A.row_space() == E.row_space()
             True
@@ -1752,12 +1659,8 @@
 
         Parallel computation::
 
-<<<<<<< HEAD
-            sage: A = random_matrix(GF(65521),100,200)                                  # needs sage.libs.pari
-=======
             sage: # needs sage.rings.finite_rings
             sage: A = random_matrix(GF(65521),100,200)
->>>>>>> 04ee0c51
             sage: Parallelism().set('linbox', nproc=2)
             sage: E = A.echelon_form()
             sage: Parallelism().set('linbox', nproc=1) # switch off parallelization
@@ -1788,13 +1691,9 @@
             [0 0 0 0 0 0 0 0 0 0]
             [0 0 0 0 0 0 0 0 0 0]
             [0 0 0 0 0 0 0 0 0 0]
-<<<<<<< HEAD
-            sage: A = random_matrix(GF(16007),  0, 10)                                  # needs sage.libs.pari
-=======
 
             sage: # needs sage.rings.finite_rings
             sage: A = random_matrix(GF(16007),  0, 10)
->>>>>>> 04ee0c51
             sage: A.echelon_form()
             []
             sage: A = random_matrix(GF(16007), 10,  0)                                  # needs sage.libs.pari
@@ -2233,12 +2132,8 @@
 
         ::
 
-<<<<<<< HEAD
-            sage: A = random_matrix(GF(16007), 100, 100)                                # needs sage.libs.pari
-=======
             sage: # needs sage.rings.finite_rings
             sage: A = random_matrix(GF(16007), 100, 100)
->>>>>>> 04ee0c51
             sage: B = copy(A)
             sage: A.rank()
             100
@@ -2259,13 +2154,9 @@
             sage: A = random_matrix(GF(7), 0, 1)
             sage: A.rank()
             0
-<<<<<<< HEAD
-            sage: A = random_matrix(GF(16007), 0, 0)                                    # needs sage.libs.pari
-=======
 
             sage: # needs sage.rings.finite_rings
             sage: A = random_matrix(GF(16007), 0, 0)
->>>>>>> 04ee0c51
             sage: A.rank()
             0
             sage: A = random_matrix(GF(16007), 1, 0)                                    # needs sage.libs.pari
@@ -2311,30 +2202,13 @@
 
         ::
 
-<<<<<<< HEAD
-            sage: A = random_matrix(GF(16007), 10, 10)                                  # needs sage.libs.pari
-            sage: A.determinant().parent() is GF(16007)                                 # needs sage.libs.pari
-=======
             sage: # needs sage.rings.finite_rings
             sage: A = random_matrix(GF(16007), 10, 10)
             sage: A.determinant().parent() is GF(16007)
->>>>>>> 04ee0c51
             True
 
         ::
 
-<<<<<<< HEAD
-            sage: A = random_matrix(GF(16007), 100, 100)                                # needs sage.libs.pari
-            sage: A.determinant().parent() is GF(16007)                                 # needs sage.libs.pari
-            True
-
-
-            sage: A.determinant() == A.transpose().determinant()                        # needs sage.libs.pari
-            True
-
-            sage: B = random_matrix(GF(16007), 100, 100)                                # needs sage.libs.pari
-            sage: (A*B).determinant() == A.determinant() * B.determinant()              # needs sage.libs.pari
-=======
             sage: # needs sage.rings.finite_rings
             sage: A = random_matrix(GF(16007), 100, 100)
             sage: A.determinant().parent() is GF(16007)
@@ -2343,17 +2217,12 @@
             True
             sage: B = random_matrix(GF(16007), 100, 100)
             sage: (A*B).determinant() == A.determinant() * B.determinant()
->>>>>>> 04ee0c51
             True
 
         Parallel computation::
 
-<<<<<<< HEAD
-            sage: A = random_matrix(GF(65521),200)                                      # needs sage.libs.pari
-=======
             sage: # needs sage.rings.finite_rings
             sage: A = random_matrix(GF(65521),200)
->>>>>>> 04ee0c51
             sage: B = copy(A)
             sage: Parallelism().set('linbox', nproc=2)
             sage: d = A.determinant()                                                   # needs sage.libs.pari
@@ -2380,22 +2249,6 @@
             sage: A = matrix(GF(7), 5, 5); A.det()                                      # needs sage.libs.pari
             0
 
-<<<<<<< HEAD
-            sage: A = random_matrix(GF(16007), 0, 0); A.det()                           # needs sage.libs.pari
-            1
-
-            sage: A = random_matrix(GF(16007), 0, 1); A.det()                           # needs sage.libs.pari
-            Traceback (most recent call last):
-            ...
-            ValueError: self must be a square matrix
-
-            sage: A = random_matrix(GF(16007), 1, 0); A.det()                           # needs sage.libs.pari
-            Traceback (most recent call last):
-            ...
-            ValueError: self must be a square matrix
-
-            sage: A = matrix(GF(16007), 5, 5); A.det()                                  # needs sage.libs.pari
-=======
             sage: # needs sage.rings.finite_rings
             sage: A = random_matrix(GF(16007), 0, 0); A.det()
             1
@@ -2408,7 +2261,6 @@
             ...
             ValueError: self must be a square matrix
             sage: A = matrix(GF(16007), 5, 5); A.det()
->>>>>>> 04ee0c51
             0
         """
         if self._nrows != self._ncols:
@@ -2893,12 +2745,8 @@
             sage: A.lift().parent()
             Full MatrixSpace of 2 by 3 dense matrices over Integer Ring
 
-<<<<<<< HEAD
-            sage: A = matrix(GF(16007),2,3,[1..6])                                      # needs sage.libs.pari
-=======
             sage: # needs sage.rings.finite_rings
             sage: A = matrix(GF(16007),2,3,[1..6])
->>>>>>> 04ee0c51
             sage: A.lift()
             [1 2 3]
             [4 5 6]
@@ -3241,17 +3089,6 @@
             sage: bool(A)
             False
 
-<<<<<<< HEAD
-            sage: A = matrix(GF(16007), 0, 0)                                           # needs sage.libs.pari
-            sage: A.is_zero()
-            True
-
-            sage: A = matrix(GF(16007), 1, 0)                                           # needs sage.libs.pari
-            sage: A.is_zero()
-            True
-
-            sage: A = matrix(GF(16007), 0, 1)                                           # needs sage.libs.pari
-=======
             sage: # needs sage.rings.finite_rings
             sage: A = matrix(GF(16007), 0, 0)
             sage: A.is_zero()
@@ -3260,7 +3097,6 @@
             sage: A.is_zero()
             True
             sage: A = matrix(GF(16007), 0, 1)
->>>>>>> 04ee0c51
             sage: A.is_zero()
             True
         """
@@ -3280,13 +3116,8 @@
 
         EXAMPLES::
 
-<<<<<<< HEAD
-            sage: M = Matrix(GF(49), 2, [1,2,-2,0])                                     # needs sage.libs.pari
-            sage: M.zero_pattern_matrix()  # indirect doctest                           # needs sage.libs.pari
-=======
             sage: M = Matrix(GF(49), 2, [1,2,-2,0])                                     # needs sage.rings.finite_rings
             sage: M.zero_pattern_matrix()  # indirect doctest                           # needs sage.rings.finite_rings
->>>>>>> 04ee0c51
             [0 0]
             [0 1]
 
