--- conflicted
+++ resolved
@@ -1,10 +1,7 @@
-<<<<<<< HEAD
 # sage_setup: distribution = sagemath-modules
-from sage.matrix.matrix cimport Matrix
-=======
+
 from sage.matrix.matrix cimport Matrix
 
->>>>>>> ffa0785a
 
 cdef class MatrixWindow:
     cdef Py_ssize_t _row, _col, _nrows, _ncols
