--- conflicted
+++ resolved
@@ -11,11 +11,7 @@
     Vector space of degree 1 and dimension 1 over Rational Field
     Basis matrix:
     [1]
-<<<<<<< HEAD
-    sage: matrix(GF(7), 1, 0).kernel()                                          # optional - sage.libs.pari
-=======
     sage: matrix(GF(7), 1, 0).kernel()                                                  # optional - sage.rings.finite_rings
->>>>>>> 08060ed1
     Vector space of degree 1 and dimension 1 over Finite Field of size 7
     Basis matrix:
     [1]
@@ -32,11 +28,7 @@
     Vector space of degree 0 and dimension 0 over Rational Field
     Basis matrix:
     []
-<<<<<<< HEAD
-    sage: matrix(GF(7), 0, 1).kernel()                                          # optional - sage.libs.pari
-=======
     sage: matrix(GF(7), 0, 1).kernel()                                                  # optional - sage.rings.finite_rings
->>>>>>> 08060ed1
     Vector space of degree 0 and dimension 0 over Finite Field of size 7
     Basis matrix:
     []
@@ -53,11 +45,7 @@
     sage: matrix(QQ, 2, 2, [1, 1, 1, 1]) / (1/2)
     [2 2]
     [2 2]
-<<<<<<< HEAD
-    sage: matrix(QQ['x,y'], 2, 2, [1, 1, 1, 1]) / x                             # optional - sage.symbolic
-=======
     sage: matrix(QQ['x,y'], 2, 2, [1, 1, 1, 1]) / x                                     # optional - sage.symbolic
->>>>>>> 08060ed1
     [1/x 1/x]
     [1/x 1/x]
     sage: A = matrix(CC, 2, 2, [1, 1, 1, 1]) / I; A
