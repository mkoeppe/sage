--- conflicted
+++ resolved
@@ -5,13 +5,8 @@
 
 TESTS::
 
-<<<<<<< HEAD
-    sage: A = Matrix(GF(5), 3, 3, srange(9))                                    # optional - sage.libs.pari
-    sage: TestSuite(A).run()                                                    # optional - sage.libs.pari
-=======
     sage: A = Matrix(GF(5), 3, 3, srange(9))                                            # optional - sage.rings.finite_rings
     sage: TestSuite(A).run()                                                            # optional - sage.rings.finite_rings
->>>>>>> 08060ed1
 """
 
 #*****************************************************************************
@@ -45,19 +40,11 @@
             sage: a = matrix(R,2,[x+1,2/3,  x^2/2, 1+x^3]); a
             [  x + 1     2/3]
             [1/2*x^2 x^3 + 1]
-<<<<<<< HEAD
-            sage: b = gp(a); b   # indirect doctest                             # optional - sage.libs.pari
-            [x + 1, 2/3; 1/2*x^2, x^3 + 1]
-            sage: a.determinant()
-            x^4 + x^3 - 1/3*x^2 + x + 1
-            sage: b.matdet()                                                    # optional - sage.libs.pari
-=======
             sage: b = gp(a); b   # indirect doctest                                     # optional - sage.libs.pari
             [x + 1, 2/3; 1/2*x^2, x^3 + 1]
             sage: a.determinant()
             x^4 + x^3 - 1/3*x^2 + x + 1
             sage: b.matdet()                                                            # optional - sage.libs.pari
->>>>>>> 08060ed1
             x^4 + x^3 - 1/3*x^2 + x + 1
         """
         w = self.list()
@@ -82,19 +69,11 @@
             sage: a = matrix(R,2,[x+1,2/3,  x^2/2, 1+x^3]); a
             [  x + 1     2/3]
             [1/2*x^2 x^3 + 1]
-<<<<<<< HEAD
-            sage: b = pari(a); b  # indirect doctest                            # optional - sage.libs.pari
-            [x + 1, 2/3; 1/2*x^2, x^3 + 1]
-            sage: a.determinant()
-            x^4 + x^3 - 1/3*x^2 + x + 1
-            sage: b.matdet()                                                    # optional - sage.libs.pari
-=======
             sage: b = pari(a); b  # indirect doctest                                    # optional - sage.libs.pari
             [x + 1, 2/3; 1/2*x^2, x^3 + 1]
             sage: a.determinant()
             x^4 + x^3 - 1/3*x^2 + x + 1
             sage: b.matdet()                                                            # optional - sage.libs.pari
->>>>>>> 08060ed1
             x^4 + x^3 - 1/3*x^2 + x + 1
 
         This function preserves precision for entries of inexact type (e.g.
@@ -118,16 +97,6 @@
         EXAMPLES::
 
             sage: A = MatrixSpace(QQ,3,3)([0,1,2,3,4,5,6,7,8])
-<<<<<<< HEAD
-            sage: g = gap(A)  # indirect doctest                                # optional - sage.libs.gap
-            sage: g                                                             # optional - sage.libs.gap
-            [ [ 0, 1, 2 ], [ 3, 4, 5 ], [ 6, 7, 8 ] ]
-            sage: g.CharacteristicPolynomial()                                  # optional - sage.libs.gap
-            x_1^3-12*x_1^2-18*x_1
-            sage: A.characteristic_polynomial()                                 # optional - sage.libs.gap
-            x^3 - 12*x^2 - 18*x
-            sage: matrix(QQ, g) == A                                            # optional - sage.libs.gap
-=======
             sage: g = gap(A)  # indirect doctest                                        # optional - sage.libs.gap
             sage: g                                                                     # optional - sage.libs.gap
             [ [ 0, 1, 2 ], [ 3, 4, 5 ], [ 6, 7, 8 ] ]
@@ -136,28 +105,11 @@
             sage: A.characteristic_polynomial()                                         # optional - sage.libs.gap
             x^3 - 12*x^2 - 18*x
             sage: matrix(QQ, g) == A                                                    # optional - sage.libs.gap
->>>>>>> 08060ed1
             True
 
         Particularly difficult is the case of matrices over cyclotomic
         fields and general number fields. See :trac:`5618` and :trac:`8909`::
 
-<<<<<<< HEAD
-            sage: K.<zeta> = CyclotomicField(8)                                 # optional - sage.rings.number_field
-            sage: A = MatrixSpace(K, 2, 2)([0, 1+zeta, 2*zeta, 3])              # optional - sage.rings.number_field
-            sage: g = gap(A); g                                                 # optional - sage.rings.number_field
-            [ [ 0, 1+E(8) ], [ 2*E(8), 3 ] ]
-            sage: matrix(K, g) == A                                             # optional - sage.rings.number_field
-            True
-            sage: g.IsMatrix()                                                  # optional - sage.rings.number_field
-            true
-
-            sage: L.<tau> = NumberField(x^3 - 2)                                # optional - sage.rings.number_field
-            sage: A = MatrixSpace(L, 2, 2)([0, 1+tau, 2*tau, 3])                # optional - sage.rings.number_field
-            sage: g = gap(A); g                                                 # optional - sage.rings.number_field
-            [ [ !0, tau+1 ], [ 2*tau, !3 ] ]
-            sage: matrix(L, g) == A                                             # optional - sage.rings.number_field
-=======
             sage: K.<zeta> = CyclotomicField(8)                                         # optional - sage.rings.number_field
             sage: A = MatrixSpace(K, 2, 2)([0, 1+zeta, 2*zeta, 3])                      # optional - sage.rings.number_field
             sage: g = gap(A); g                                                         # optional - sage.rings.number_field
@@ -172,7 +124,6 @@
             sage: g = gap(A); g                                                         # optional - sage.rings.number_field
             [ [ !0, tau+1 ], [ 2*tau, !3 ] ]
             sage: matrix(L, g) == A                                                     # optional - sage.rings.number_field
->>>>>>> 08060ed1
             True
         """
         cdef Py_ssize_t i, j
@@ -203,11 +154,7 @@
 
             sage: libgap(identity_matrix(ZZ, 2))                                        # optional - sage.libs.gap
             [ [ 1, 0 ], [ 0, 1 ] ]
-<<<<<<< HEAD
-            sage: libgap(matrix(GF(3), 2, 2, [4,5,6,7]))                                # optional - sage.libs.gap sage.libs.pari
-=======
             sage: libgap(matrix(GF(3), 2, 2, [4,5,6,7]))                                # optional - sage.libs.gap sage.rings.finite_rings
->>>>>>> 08060ed1
             [ [ Z(3)^0, Z(3) ], [ 0*Z(3), Z(3)^0 ] ]
         """
         from sage.libs.gap.libgap import libgap
@@ -388,15 +335,9 @@
         We coerce a matrix over a cyclotomic field, where the generator
         must be named during the coercion. ::
 
-<<<<<<< HEAD
-            sage: K = CyclotomicField(9); z = K.0                               # optional - sage.rings.number_field
-            sage: M = matrix(K, 3, 3, [0,1,3,z,z**4,z-1,z**17,1,0])             # optional - sage.rings.number_field
-            sage: M                                                             # optional - sage.rings.number_field
-=======
             sage: K = CyclotomicField(9); z = K.0                                       # optional - sage.rings.number_field
             sage: M = matrix(K, 3, 3, [0,1,3,z,z**4,z-1,z**17,1,0])                     # optional - sage.rings.number_field
             sage: M                                                                     # optional - sage.rings.number_field
->>>>>>> 08060ed1
             [                 0                  1                  3]
             [             zeta9            zeta9^4          zeta9 - 1]
             [-zeta9^5 - zeta9^2                  1                  0]
@@ -466,15 +407,9 @@
             sage: polymake(M)                           # optional - jupymake
             0 1
             2 3
-<<<<<<< HEAD
-            sage: K.<sqrt5> = QuadraticField(5)                                 # optional - sage.rings.number_field
-            sage: M = matrix(K, [[1, 2], [sqrt5, 3]])                           # optional - sage.rings.number_field
-            sage: polymake(M)                           # optional - jupymake   # optional - sage.rings.number_field
-=======
             sage: K.<sqrt5> = QuadraticField(5)                                         # optional - sage.rings.number_field
             sage: M = matrix(K, [[1, 2], [sqrt5, 3]])                                   # optional - sage.rings.number_field
             sage: polymake(M)                           # optional - jupymake           # optional - sage.rings.number_field
->>>>>>> 08060ed1
             1 2
             0+1r5 3
         """
@@ -690,15 +625,9 @@
             sage: sage_input(matrix(QQ, 3, 3, [5..13])/7, verify=True)
             # Verified
             matrix(QQ, [[5/7, 6/7, 1], [8/7, 9/7, 10/7], [11/7, 12/7, 13/7]])
-<<<<<<< HEAD
-            sage: M = MatrixSpace(GF(5), 50, 50, sparse=True).random_element(density=0.002)         # optional - sage.libs.pari
-            sage: input = sage_input(M, verify=True)                                                # optional - sage.libs.pari
-            sage: sage_eval(input) == M                                                             # optional - sage.libs.pari
-=======
             sage: M = MatrixSpace(GF(5), 50, 50, sparse=True).random_element(density=0.002)         # optional - sage.rings.finite_rings
             sage: input = sage_input(M, verify=True)                                                # optional - sage.rings.finite_rings
             sage: sage_eval(input) == M                                                             # optional - sage.rings.finite_rings
->>>>>>> 08060ed1
             True
             sage: from sage.misc.sage_input import SageInputBuilder
             sage: matrix(RDF, [[3, 1], [4, 1]])._sage_input_(SageInputBuilder(), False)
@@ -749,21 +678,6 @@
         EXAMPLES::
 
             sage: a = matrix(3, range(12))
-<<<<<<< HEAD
-            sage: a.numpy()                                                                         # optional - numpy
-            array([[ 0,  1,  2,  3],
-                   [ 4,  5,  6,  7],
-                   [ 8,  9, 10, 11]])
-            sage: a.numpy('f')                                                                      # optional - numpy
-            array([[  0.,   1.,   2.,   3.],
-                   [  4.,   5.,   6.,   7.],
-                   [  8.,   9.,  10.,  11.]], dtype=float32)
-            sage: a.numpy('d')                                                                      # optional - numpy
-            array([[  0.,   1.,   2.,   3.],
-                   [  4.,   5.,   6.,   7.],
-                   [  8.,   9.,  10.,  11.]])
-            sage: a.numpy('B')                                                                      # optional - numpy
-=======
             sage: a.numpy()                                                             # optional - numpy
             array([[ 0,  1,  2,  3],
                    [ 4,  5,  6,  7],
@@ -777,7 +691,6 @@
                    [  4.,   5.,   6.,   7.],
                    [  8.,   9.,  10.,  11.]])
             sage: a.numpy('B')                                                          # optional - numpy
->>>>>>> 08060ed1
             array([[ 0,  1,  2,  3],
                    [ 4,  5,  6,  7],
                    [ 8,  9, 10, 11]], dtype=uint8)
@@ -785,13 +698,8 @@
         Type ``numpy.typecodes`` for a list of the possible
         typecodes::
 
-<<<<<<< HEAD
-            sage: import numpy                                                                      # optional - numpy
-            sage: sorted(numpy.typecodes.items())                                                   # optional - numpy
-=======
             sage: import numpy                                                          # optional - numpy
             sage: sorted(numpy.typecodes.items())                                       # optional - numpy
->>>>>>> 08060ed1
             [('All', '?bhilqpBHILQPefdgFDGSUVOMm'), ('AllFloat', 'efdgFDG'),
              ('AllInteger', 'bBhHiIlLqQpP'), ('Character', 'c'), ('Complex', 'FDG'),
              ('Datetime', 'Mm'), ('Float', 'efdg'), ('Integer', 'bhilqp'),
@@ -801,17 +709,6 @@
         the magic :meth:`__array__` method) to convert Sage matrices
         to numpy arrays::
 
-<<<<<<< HEAD
-            sage: import numpy                                                                      # optional - numpy
-            sage: b = numpy.array(a); b                                                             # optional - numpy
-            array([[ 0,  1,  2,  3],
-                   [ 4,  5,  6,  7],
-                   [ 8,  9, 10, 11]])
-            sage: b.dtype                                                                           # optional - numpy
-            dtype('int32')  # 32-bit
-            dtype('int64')  # 64-bit
-            sage: b.shape                                                                           # optional - numpy
-=======
             sage: import numpy                                                          # optional - numpy
             sage: b = numpy.array(a); b                                                 # optional - numpy
             array([[ 0,  1,  2,  3],
@@ -821,7 +718,6 @@
             dtype('int32')  # 32-bit
             dtype('int64')  # 64-bit
             sage: b.shape                                                               # optional - numpy
->>>>>>> 08060ed1
             (3, 4)
         """
         import numpy
@@ -1079,23 +975,14 @@
 
             sage: matrix(3, [1..9]).columns()
             [(1, 4, 7), (2, 5, 8), (3, 6, 9)]
-<<<<<<< HEAD
-            sage: matrix(RR, 2, [sqrt(2), pi, exp(1), 0]).columns()                                 # optional - sage.symbolic
-=======
             sage: matrix(RR, 2, [sqrt(2), pi, exp(1), 0]).columns()                     # optional - sage.symbolic
->>>>>>> 08060ed1
             [(1.41421356237310, 2.71828182845905), (3.14159265358979, 0.000000000000000)]
             sage: matrix(RR, 0, 2, []).columns()
             [(), ()]
             sage: matrix(RR, 2, 0, []).columns()
             []
-<<<<<<< HEAD
-            sage: m = matrix(RR, 3, 3, {(1,2): pi, (2, 2): -1, (0,1): sqrt(2)})                     # optional - sage.symbolic
-            sage: parent(m.columns()[0])
-=======
             sage: m = matrix(RR, 3, 3, {(1,2): pi, (2, 2): -1, (0,1): sqrt(2)})         # optional - sage.symbolic
             sage: parent(m.columns()[0])                                                # optional - sage.symbolic
->>>>>>> 08060ed1
             Sparse vector space of dimension 3 over Real Field with 53 bits of precision
 
         Sparse matrices produce sparse columns.  ::
@@ -2573,11 +2460,7 @@
 
         Specify a different base ring for the output::
 
-<<<<<<< HEAD
-            sage: M.zero_pattern_matrix(GF(2)).base_ring()                      # optional - sage.libs.pari
-=======
             sage: M.zero_pattern_matrix(GF(2)).base_ring()                              # optional - sage.rings.finite_rings
->>>>>>> 08060ed1
             Finite Field of size 2
 
         Examples for different base rings for ``self``::
@@ -2593,34 +2476,16 @@
 
         ::
 
-<<<<<<< HEAD
-            sage: W.<a> = CyclotomicField(100)                                  # optional - sage.rings.number_field
-            sage: M = Matrix(2, 3, [a, a/2, 0, a^2, a^100-1, a^2 - a]); M       # optional - sage.rings.number_field
-            [      a   1/2*a       0]
-            [    a^2       0 a^2 - a]
-            sage: M.zero_pattern_matrix()                                       # optional - sage.rings.number_field
-=======
             sage: W.<a> = CyclotomicField(100)                                          # optional - sage.rings.number_field
             sage: M = Matrix(2, 3, [a, a/2, 0, a^2, a^100-1, a^2 - a]); M               # optional - sage.rings.number_field
             [      a   1/2*a       0]
             [    a^2       0 a^2 - a]
             sage: M.zero_pattern_matrix()                                               # optional - sage.rings.number_field
->>>>>>> 08060ed1
             [0 0 1]
             [0 1 0]
 
         ::
 
-<<<<<<< HEAD
-            sage: K.<a> = GF(2^4)                                               # optional - sage.libs.pari
-            sage: l = [a^2 + 1, a^3 + 1, 0, 0, a, a^3 + a + 1, a + 1,           # optional - sage.libs.pari
-            ....:      a + 1, a^2, a^3 + a + 1, a^3 + a, a^3 + a]
-            sage: M = Matrix(K, 3, 4, l); M                                     # optional - sage.libs.pari
-            [    a^2 + 1     a^3 + 1           0           0]
-            [          a a^3 + a + 1       a + 1       a + 1]
-            [        a^2 a^3 + a + 1     a^3 + a     a^3 + a]
-            sage: M.zero_pattern_matrix()                                       # optional - sage.libs.pari
-=======
             sage: K.<a> = GF(2^4)                                                       # optional - sage.rings.finite_rings
             sage: l = [a^2 + 1, a^3 + 1, 0, 0, a, a^3 + a + 1, a + 1,                   # optional - sage.rings.finite_rings
             ....:      a + 1, a^2, a^3 + a + 1, a^3 + a, a^3 + a]
@@ -2629,28 +2494,18 @@
             [          a a^3 + a + 1       a + 1       a + 1]
             [        a^2 a^3 + a + 1     a^3 + a     a^3 + a]
             sage: M.zero_pattern_matrix()                                               # optional - sage.rings.finite_rings
->>>>>>> 08060ed1
             [0 0 1 1]
             [0 0 0 0]
             [0 0 0 0]
 
         ::
 
-<<<<<<< HEAD
-            sage: K.<a> = GF(25)                                                # optional - sage.libs.pari
-            sage: M = Matrix(K, 2, 3, [0, 2, 3, 5, a, a^2])                     # optional - sage.libs.pari
-            sage: M                                                             # optional - sage.libs.pari
-            [    0     2     3]
-            [    0     a a + 3]
-            sage: M.zero_pattern_matrix()                                       # optional - sage.libs.pari
-=======
             sage: K.<a> = GF(25)                                                        # optional - sage.rings.finite_rings
             sage: M = Matrix(K, 2, 3, [0, 2, 3, 5, a, a^2])                             # optional - sage.rings.finite_rings
             sage: M                                                                     # optional - sage.rings.finite_rings
             [    0     2     3]
             [    0     a a + 3]
             sage: M.zero_pattern_matrix()                                               # optional - sage.rings.finite_rings
->>>>>>> 08060ed1
             [1 0 0]
             [1 0 0]
 
@@ -2737,11 +2592,7 @@
         dict items are ETuples (see :trac:`17658`)::
 
             sage: from sage.rings.polynomial.polydict import ETuple
-<<<<<<< HEAD
-            sage: matrix(GF(5^2, "z"), {ETuple((1, 1)): 2}).dense_matrix()      # optional - sage.libs.pari
-=======
             sage: matrix(GF(5^2, "z"), {ETuple((1, 1)): 2}).dense_matrix()              # optional - sage.rings.finite_rings
->>>>>>> 08060ed1
             [0 0]
             [0 2]
         """
