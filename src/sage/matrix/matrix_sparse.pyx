
r"""
Base class for sparse matrices
"""

# ****************************************************************************
# This program is free software: you can redistribute it and/or modify
# it under the terms of the GNU General Public License as published by
# the Free Software Foundation, either version 2 of the License, or
# (at your option) any later version.
#                  https://www.gnu.org/licenses/
# ****************************************************************************

cimport cython
from cysignals.memory cimport check_allocarray, sig_free
from cysignals.signals cimport sig_check

cimport sage.matrix.matrix as matrix
cimport sage.matrix.matrix0 as matrix0
from sage.structure.element cimport Element, RingElement, ModuleElement, Vector
from sage.structure.richcmp cimport richcmp_item, rich_to_bool
from sage.rings.ring import is_Ring
from sage.misc.verbose import verbose

from cpython cimport *
from cpython.object cimport Py_EQ, Py_NE

import sage.matrix.matrix_space


cdef class Matrix_sparse(matrix.Matrix):

    cdef bint is_sparse_c(self):
        return 1

    cdef bint is_dense_c(self):
        return 0

    def change_ring(self, ring):
        """
        Return the matrix obtained by coercing the entries of this matrix
        into the given ring.

        Always returns a copy (unless ``self`` is immutable, in which case
        returns ``self``).

        EXAMPLES::

            sage: x = polygen(ZZ, 'x')
            sage: A = matrix(QQ['x,y'], 2, [0,-1,2*x,-2], sparse=True); A
            [  0  -1]
            [2*x  -2]
            sage: A.change_ring(QQ['x,y,z'])
            [  0  -1]
            [2*x  -2]

        Subdivisions are preserved when changing rings::

            sage: A.subdivide([2],[]); A
            [  0  -1]
            [2*x  -2]
            [-------]
            sage: A.change_ring(RR['x,y'])
            [                 0  -1.00000000000000]
            [2.00000000000000*x  -2.00000000000000]
            [-------------------------------------]
        """
        if not is_Ring(ring):
            raise TypeError("input must be a ring")
        if ring is self._base_ring:
            if self._is_immutable:
                return self
            return self.__copy__()

        M = sage.matrix.matrix_space.MatrixSpace(ring, self._nrows, self._ncols, sparse=self.is_sparse_c())
        mat = M(self.dict(), coerce=True, copy=False)
        if self._subdivisions is not None:
            mat.subdivide(self.subdivisions())
        return mat

    def __copy__(self):
        """
        Return a copy of this matrix. Changing the entries of the copy will
        not change the entries of this matrix.

        EXAMPLES::

            sage: A = matrix(QQ['x,y'], 2, [0,-1,2,-2], sparse=True); A
            [ 0 -1]
            [ 2 -2]
            sage: B = copy(A); B
            [ 0 -1]
            [ 2 -2]
            sage: B is A
            False
            sage: B[0,0]=10; B
            [10 -1]
            [ 2 -2]
            sage: A
            [ 0 -1]
            [ 2 -2]
        """
        A = self.new_matrix(entries=self.dict(), coerce=False, copy=False)
        if self._subdivisions is not None:
            A.subdivide(*self.subdivisions())
        return A

    @cython.boundscheck(False)
    @cython.wraparound(False)
    cdef long _hash_(self) except -1:
        """
        Return the hash of this matrix.

        Equal matrices should have equal hashes, even if one is sparse
        and the other is dense. We also ensure that zero matrices hash
        to zero and that scalar matrices have the same hash as the
        scalar.

        EXAMPLES::

            sage: m = matrix(2, range(6), sparse=True)
            sage: m.set_immutable()
            sage: hash(m)
            -154991009345361003  # 64-bit
            -2003358827          # 32-bit

        The sparse and dense hashes should agree::

            sage: d = m.dense_matrix()
            sage: d.set_immutable()
            sage: hash(d) == hash(m)
            True

        ::

            sage: A = Matrix(ZZ[['t']], 2, 2, range(4), sparse=True)
            sage: hash(A)
            Traceback (most recent call last):
            ...
            TypeError: mutable matrices are unhashable
            sage: A.set_immutable()
            sage: B = A.__copy__(); B.set_immutable()
            sage: hash(A) == hash(B)
            True

        TESTS::

            sage: R.<x> = ZZ[]
            sage: M = matrix(R, 10, 20, sparse=True); M.set_immutable()
            sage: hash(M)
            0
            sage: M = matrix(R, 10, 10, x, sparse=True); M.set_immutable()
            sage: hash(M) == hash(x)
            True
        """
        cdef dict D = self._dict()
        cdef long C[5]
        self.get_hash_constants(C)

        cdef long h = 0, k, l
        cdef Py_ssize_t i, j
        for ij, x in D.iteritems():
            sig_check()
            i = (<tuple>ij)[0]
            j = (<tuple>ij)[1]
            k = C[0] if i == 0 else C[1] + C[2] * i
            l = C[3] * (i - j) * (i ^ j)
            h += (k ^ l) * hash(x)
        h *= C[4]

        if h == -1:
            return -2
        return h

    def _multiply_classical(Matrix_sparse left, Matrix_sparse right):
        """
        EXAMPLES::

            sage: A = matrix(QQ['x,y'], 2, [0,-1,2,-2], sparse=True)
            sage: type(A)
            <class 'sage.matrix.matrix_generic_sparse.Matrix_generic_sparse'>
            sage: B = matrix(QQ['x,y'], 2, [-1,-1,-2,-2], sparse=True)
            sage: A * B
            [2 2]
            [2 2]
            sage: B * A
            [-2  3]
            [-4  6]
        """
        cdef Py_ssize_t row, col, row_start, k1, k2, len_left, len_right, a, b
        cdef list left_nonzero = <list> left.nonzero_positions(copy=False, column_order=False)
        cdef list right_nonzero = <list> right.nonzero_positions(copy=False, column_order=True)
        len_left = len(left_nonzero)
        len_right = len(right_nonzero)

        cdef dict e = {}
        k1 = 0
        while k1 < len_left:
            row_start = k1
            row = get_ij(left_nonzero, row_start, 0)
            k2 = 0
            while k2 < len_right:
                sig_check()
                col = get_ij(right_nonzero, k2, 1)
                s = None
                k1 = row_start
                while (k1 < len_left and get_ij(left_nonzero,k1,0) == row
                       and k2 < len_right and get_ij(right_nonzero,k2,1) == col):
                    sig_check()
                    a = get_ij(left_nonzero, k1, 1)
                    b = get_ij(right_nonzero, k2, 0)
                    if a == b:
                        if s is None:
                            s = left.get_unsafe(row,a) * right.get_unsafe(a,col)
                        else:
                            s += left.get_unsafe(row,a) * right.get_unsafe(a,col)
                        k1 += 1
                        k2 += 1
                    elif a < b:
                        k1 += 1
                    else:
                        k2 += 1
                if s is not None:
                    e[row, col] = s
                while k2 < len_right and get_ij(right_nonzero, k2, 1) == col:
                    k2 += 1
            while k1 < len_left and get_ij(left_nonzero, k1, 0) == row:
                k1 += 1
        return left.new_matrix(left._nrows, right._ncols, entries=e, coerce=False, copy=False)

    def _multiply_classical_with_cache(Matrix_sparse left, Matrix_sparse right):
        """
        This function computes the locations of the end of the rows/columns
        in the non-zero entries list once O(rows+cols) time and space, then
        uses these values in the inner loops. For large matrices this can
        be a 2x or more speedup, but the matrices can no longer be
        arbitrarily large as the runtime and space requirements are no
        longer functions of the total number of entries only.

        EXAMPLES::

            sage: A = matrix(QQ['x,y'], 2, [0,-1,2,-2], sparse=True)
            sage: type(A)
            <class 'sage.matrix.matrix_generic_sparse.Matrix_generic_sparse'>
            sage: B = matrix(QQ['x,y'], 2, [-1,-1,-2,-2], sparse=True)
            sage: A._multiply_classical_with_cache(B)
            [2 2]
            [2 2]
        """
        cdef Py_ssize_t row, col, row_start, k1, k2, len_left, len_right, a, b, i
        cdef Py_ssize_t* next_row
        cdef Py_ssize_t* next_col
        left_nonzero = left.nonzero_positions(copy=False, column_order=False)
        right_nonzero = right.nonzero_positions(copy=False, column_order=True)
        len_left = len(left_nonzero)
        len_right = len(right_nonzero)
        next_row = <Py_ssize_t *>check_allocarray(left._nrows, sizeof(Py_ssize_t))
        next_col = <Py_ssize_t *>check_allocarray(right._ncols, sizeof(Py_ssize_t))

        i = len_left - 1
        for row from left._nrows > row >= 0:
            next_row[row] = i + 1
            while i >= 0 and get_ij(left_nonzero,i,0) == row:
                i = i - 1
        i = len_right - 1
        for col from right._ncols > col >= 0:
            next_col[col] = i + 1
            while i >= 0 and get_ij(right_nonzero,i,1) == col:
                i = i - 1

        e = {}
        k1 = 0
        while k1 < len_left:
            row_start = k1
            row = get_ij(left_nonzero, row_start, 0)
            k2 = 0
            while k2 < len_right:
                sig_check()
                col = get_ij(right_nonzero, k2, 1)
                sum = None
                k1 = row_start
                while k1 < next_row[row] and k2 < next_col[col]:
                    sig_check()
                    a = get_ij(left_nonzero, k1,1)
                    b = get_ij(right_nonzero,k2,0)
                    if a == b:
                        if sum is None:
                            sum = left.get_unsafe(row,a)*right.get_unsafe(a,col)
                        else:
                            sum = sum + left.get_unsafe(row,a)*right.get_unsafe(a,col)
                        k1 = k1 + 1
                        k2 = k2 + 1
                    elif a < b:
                        k1 = k1 + 1
                    else:
                        k2 = k2 + 1
                if sum is not None:
                    e[row, col] = sum
                k2 = next_col[col]
            k1 = next_row[row]

        sig_free(next_row)
        sig_free(next_col)

        return left.new_matrix(left._nrows, right._ncols, entries=e, coerce=False, copy=False)

    cpdef _lmul_(self, Element right):
        """
        Left scalar multiplication. Internal usage only.

        INPUT:

        - `right` -- a ring element which must already be in the basering
          of ``self`` (no coercion done here).

        OUTPUT:

        the matrix ``self * right``

        EXAMPLES::

            sage: M = Matrix(QQ, 3, 6, range(18), sparse=true); M
            [ 0  1  2  3  4  5]
            [ 6  7  8  9 10 11]
            [12 13 14 15 16 17]
            sage: (2/3)*M
            [   0  2/3  4/3    2  8/3 10/3]
            [   4 14/3 16/3    6 20/3 22/3]
            [   8 26/3 28/3   10 32/3 34/3]
            sage: 7*M
            [  0   7  14  21  28  35]
            [ 42  49  56  63  70  77]
            [ 84  91  98 105 112 119]
            sage: (1/4)*M
            [   0  1/4  1/2  3/4    1  5/4]
            [ 3/2  7/4    2  9/4  5/2 11/4]
            [   3 13/4  7/2 15/4    4 17/4]

        Really Large Example you would not want to do with normal matrices::

            sage: M = MatrixSpace(QQ, 100000, 1000000, sparse=True)
            sage: m = M.random_element(density=1/100000000)
            sage: m == (97/42)*(42/97*m)
            True
        """
        cdef Py_ssize_t k, r, c
        cdef Matrix_sparse M
        nc, nr = self.ncols(), self.nrows()
        M = self.new_matrix(nr, nc, copy=False, coerce=False)
        nz = self.nonzero_positions(copy=False)
        for k from 0 <= k < len(nz):
            r = get_ij(nz, k, 0)
            c = get_ij(nz, k, 1)
            entry = self.get_unsafe(r,c)*right
            M.set_unsafe(r,c,entry)
        return M


    cdef bint _will_use_strassen(self, matrix0.Matrix right) except -2:
        # never use Strassen for sparse matrix multiply
        return 0

    def _pickle(self):
        version = -1
        data = self._dict()  # dict of all elements
        return data, version

    def _unpickle_generic(self, data, int version):
        cdef Py_ssize_t i, j, k
        if version == -1:
            for ij, x in data.iteritems():
                self.set_unsafe(ij[0], ij[1], x)
        else:
            raise RuntimeError("unknown matrix version (=%s)" % version)

    cpdef _richcmp_(self, right, int op):
        """
        Rich comparison.

        EXAMPLES::

            sage: M = matrix({(5,5): 2})
            sage: Mp = matrix({(5,5): 7, (3,1):-2})
            sage: M > Mp
            True
            sage: M == M.transpose()
            True
            sage: M != Mp
            True
        """
        other = <Matrix_sparse>right
        if op == Py_EQ:
            return self._dict() == other._dict()
        if op == Py_NE:
            return self._dict() != other._dict()
        cdef Py_ssize_t i, j
        # Parents are equal, so dimensions of self and other are equal
        for i in range(self._nrows):
            for j in range(self._ncols):
                lij = self.get_unsafe(i, j)
                rij = other.get_unsafe(i, j)
                r = richcmp_item(lij, rij, op)
                if r is not NotImplemented:
                    return bool(r)
        # Matrices are equal
        return rich_to_bool(op, 0)

    def transpose(self):
        """
        Return the transpose of ``self``, without changing ``self``.

        EXAMPLES: We create a matrix, compute its transpose, and note that
        the original matrix is not changed.

        ::

            sage: M = MatrixSpace(QQ, 2, sparse=True)
            sage: A = M([1,2,3,4]); A
            [1 2]
            [3 4]
            sage: B = A.transpose(); B
            [1 3]
            [2 4]

        ``.T`` is a convenient shortcut for the transpose::

           sage: A.T
           [1 3]
           [2 4]

        .. SEEALSO:: :meth:`antitranspose`
        """
        cdef Matrix_sparse A
        A = self.new_matrix(self._ncols, self._nrows)

        nz = self.nonzero_positions(copy=False)
        cdef Py_ssize_t i, j, k
        for k from 0 <= k < len(nz):
            i = get_ij(nz, k, 0)
            j = get_ij(nz, k, 1)
            A.set_unsafe(j,i,self.get_unsafe(i,j))
        if self._subdivisions is not None:
            row_divs, col_divs = self.subdivisions()
            A.subdivide(col_divs, row_divs)
        return A

    def antitranspose(self):
        """
        Return the antitranspose of ``self``, without changing ``self``.

        This is the mirror image along the other diagonal.

        EXAMPLES::

            sage: M = MatrixSpace(QQ, 2, sparse=True)
            sage: A = M([1,2,3,4]); A
            [1 2]
            [3 4]
            sage: A.antitranspose()
            [4 2]
            [3 1]

        .. SEEALSO:: :meth:`transpose`
        """
        cdef Matrix_sparse A
        A = self.new_matrix(self._ncols, self._nrows)

        nz = self.nonzero_positions(copy=False)
        cdef Py_ssize_t i, j, k
        for k from 0 <= k < len(nz):
            i = get_ij(nz, k, 0)
            j = get_ij(nz, k, 1)
            A.set_unsafe(self._ncols-j-1, self._nrows-i-1,self.get_unsafe(i,j))
        if self._subdivisions is not None:
            row_divs, col_divs = self.subdivisions()
            A.subdivide(list(reversed([self._ncols - t for t in col_divs])),
                            list(reversed([self._nrows - t for t in row_divs])))
        return A


    def _reverse_unsafe(self):
        r"""
        TESTS::

            sage: m = matrix(QQ, 3, 3, {(2,2): 1}, sparse=True)
            sage: m._reverse_unsafe()
            sage: m
            [1 0 0]
            [0 0 0]
            [0 0 0]
            sage: m = matrix(QQ, 3, 3, {(2,2): 1, (0,0):2}, sparse=True)
            sage: m._reverse_unsafe()
            sage: m
            [1 0 0]
            [0 0 0]
            [0 0 2]
            sage: m = matrix(QQ, 3, 3, {(1,2): 1}, sparse=True)
            sage: m._reverse_unsafe()
            sage: m
            [0 0 0]
            [1 0 0]
            [0 0 0]
            sage: m = matrix(QQ, 3, 3, {(1,1): 1}, sparse=True)
            sage: m._reverse_unsafe()
            sage: m
            [0 0 0]
            [0 1 0]
            [0 0 0]
        """
        cdef Py_ssize_t i, j, ii, jj
        for i,j in self.nonzero_positions(copy=False):
            ii = self._nrows - i - 1
            jj = self._ncols - j - 1
            if (i > ii or (i == ii and j >= jj)) and self.get_unsafe(ii, jj):
                # already swapped
                continue

            e1 = self.get_unsafe(i, j)
            e2 = self.get_unsafe(ii, jj)
            self.set_unsafe(i, j, e2)
            self.set_unsafe(ii, jj, e1)

    def charpoly(self, var='x', **kwds):
        """
        Return the characteristic polynomial of this matrix.

        .. NOTE::

            the generic sparse charpoly implementation in Sage is to
            just compute the charpoly of the corresponding dense
            matrix, so this could use a lot of memory. In particular,
            for this matrix, the charpoly will be computed using a
            dense algorithm.

        EXAMPLES::

            sage: A = matrix(ZZ, 4, range(16), sparse=True)
            sage: A.charpoly()
            x^4 - 30*x^3 - 80*x^2
            sage: A.charpoly('y')
            y^4 - 30*y^3 - 80*y^2
            sage: A.charpoly()
            x^4 - 30*x^3 - 80*x^2
        """
        f = self.fetch('charpoly')
        if f is not None:
            return f.change_variable_name(var)
        f = self.dense_matrix().charpoly(var=var, **kwds)
        self.cache('charpoly', f)
        return f

    def determinant(self, **kwds):
        """
        Return the determinant of this matrix.

        .. NOTE::

            the generic sparse determinant implementation in Sage is
            to just compute the determinant of the corresponding dense
            matrix, so this could use a lot of memory. In particular,
            for this matrix, the determinant will be computed using a
            dense algorithm.

        EXAMPLES::

            sage: A = matrix(ZZ, 4, range(16), sparse=True)
            sage: B = A + identity_matrix(ZZ, 4, sparse=True)
            sage: B.det()
            -49
        """
        d = self.fetch('det')
        if d is not None:
            return d
        d = self.dense_matrix().determinant(**kwds)
        self.cache('det', d)
        return d

    def _elementwise_product(self, right):
        r"""
        Return the elementwise product of two sparse
        matrices with identical base rings.

        This routine assumes that ``self`` and ``right``
        are both matrices, both sparse, with identical
        sizes and with identical base rings.  It is
        "unsafe" in the sense that these conditions
        are not checked and no sensible errors are
        raised.

        This routine is meant to be called from the
        :meth:`~sage.matrix.matrix2.Matrix.elementwise_product`
        method, which will ensure that this routine receives
        proper input.  More thorough documentation is provided
        there.

        EXAMPLES::

            sage: A = matrix(ZZ, 2, range(6), sparse=True)
            sage: B = matrix(ZZ, 2, [1,0,2,0,3,0], sparse=True)
            sage: A._elementwise_product(B)
            [ 0  0  4]
            [ 0 12  0]

        AUTHOR:

        - Rob Beezer (2009-07-14)
        """
        cdef Py_ssize_t k, r, c
        cdef Matrix_sparse other, prod

        nc, nr = self.ncols(), self.nrows()
        other = right
        prod = self.new_matrix(nr, nc, copy=False, coerce=False)
        nzleft = self.nonzero_positions(copy=False)
        nzright = other.nonzero_positions(copy=False)
        for k from 0 <= k < len(nzleft):
            r = get_ij(nzleft, k, 0)
            c = get_ij(nzleft, k, 1)
            if (r,c) in nzright:
                entry = self.get_unsafe(r,c)*other.get_unsafe(r,c)
                prod.set_unsafe(r,c,entry)
        return prod

    def apply_morphism(self, phi):
        """
        Apply the morphism ``phi`` to the coefficients of this sparse matrix.

        The resulting matrix is over the codomain of ``phi``.

        INPUT:

        - ``phi`` -- a morphism, so ``phi`` is callable and
           ``phi.domain()`` and ``phi.codomain()`` are defined. The
           codomain must be a ring.

        OUTPUT: a matrix over the codomain of ``phi``

        EXAMPLES::

            sage: m = matrix(ZZ, 3, range(9), sparse=True)
<<<<<<< HEAD
            sage: phi = ZZ.hom(GF(5))                                           # optional - sage.libs.pari
            sage: m.apply_morphism(phi)                                         # optional - sage.libs.pari
            [0 1 2]
            [3 4 0]
            [1 2 3]
            sage: m.apply_morphism(phi).parent()                                # optional - sage.libs.pari
=======
            sage: phi = ZZ.hom(GF(5))                                                   # optional - sage.rings.finite_rings
            sage: m.apply_morphism(phi)                                                 # optional - sage.rings.finite_rings
            [0 1 2]
            [3 4 0]
            [1 2 3]
            sage: m.apply_morphism(phi).parent()                                        # optional - sage.rings.finite_rings
>>>>>>> 08060ed1
            Full MatrixSpace of 3 by 3 sparse matrices
             over Finite Field of size 5
        """
        R = phi.codomain()
        M = sage.matrix.matrix_space.MatrixSpace(R, self._nrows,
                                                 self._ncols, sparse=True)
        return M({ij: phi(z) for ij, z in self.dict().iteritems()})

    def apply_map(self, phi, R=None, sparse=True):
        r"""
        Apply the given map ``phi`` (an arbitrary Python function or callable
        object) to this matrix.

        If ``R`` is not given, automatically determine the base ring
        of the resulting matrix.

        INPUT:

        - ``phi`` -- arbitrary Python function or callable object

        -  ``R`` -- (optional) ring

        - ``sparse`` -- (optional, default ``True``) whether to return
          a sparse or a dense matrix

        OUTPUT: a matrix over ``R``

        EXAMPLES::

            sage: m = matrix(ZZ, 10000, {(1,2): 17}, sparse=True)
<<<<<<< HEAD
            sage: k.<a> = GF(9)                                                 # optional - sage.libs.pari
            sage: f = lambda x: k(x)                                            # optional - sage.libs.pari
            sage: n = m.apply_map(f)                                            # optional - sage.libs.pari
            sage: n.parent()                                                    # optional - sage.libs.pari
            Full MatrixSpace of 10000 by 10000 sparse matrices
             over Finite Field in a of size 3^2
            sage: n[1, 2]                                                       # optional - sage.libs.pari
=======
            sage: k.<a> = GF(9)                                                         # optional - sage.rings.finite_rings
            sage: f = lambda x: k(x)                                                    # optional - sage.rings.finite_rings
            sage: n = m.apply_map(f)                                                    # optional - sage.rings.finite_rings
            sage: n.parent()                                                            # optional - sage.rings.finite_rings
            Full MatrixSpace of 10000 by 10000 sparse matrices
             over Finite Field in a of size 3^2
            sage: n[1, 2]                                                               # optional - sage.rings.finite_rings
>>>>>>> 08060ed1
            2

        An example where the codomain is explicitly specified.

        ::

<<<<<<< HEAD
            sage: n = m.apply_map(lambda x:x%3, GF(3))                          # optional - sage.libs.pari
            sage: n.parent()                                                    # optional - sage.libs.pari
            Full MatrixSpace of 10000 by 10000 sparse matrices
             over Finite Field of size 3
            sage: n[1, 2]                                                       # optional - sage.libs.pari
=======
            sage: n = m.apply_map(lambda x: x%3, GF(3))                                 # optional - sage.rings.finite_rings
            sage: n.parent()                                                            # optional - sage.rings.finite_rings
            Full MatrixSpace of 10000 by 10000 sparse matrices
             over Finite Field of size 3
            sage: n[1, 2]                                                               # optional - sage.rings.finite_rings
>>>>>>> 08060ed1
            2

        If we did not specify the codomain, the resulting matrix in the
        above case ends up over `\ZZ` again::

            sage: n = m.apply_map(lambda x: x%3)
            sage: n.parent()
            Full MatrixSpace of 10000 by 10000 sparse matrices over Integer Ring
            sage: n[1, 2]
            2

        If self is subdivided, the result will be as well::

            sage: m = matrix(2, 2, [0, 0, 3, 0])
            sage: m.subdivide(None, 1); m
            [0|0]
            [3|0]
            sage: m.apply_map(lambda x: x*x)
            [0|0]
            [9|0]

        If the map sends zero to a non-zero value, then it may be useful to
        get the result as a dense matrix.

        ::

            sage: m = matrix(ZZ, 3, 3, [0] * 7 + [1,2], sparse=True); m
            [0 0 0]
            [0 0 0]
            [0 1 2]
            sage: parent(m)
            Full MatrixSpace of 3 by 3 sparse matrices over Integer Ring
            sage: n = m.apply_map(lambda x: x+polygen(QQ), sparse=False); n
            [    x     x     x]
            [    x     x     x]
            [    x x + 1 x + 2]
            sage: parent(n)
            Full MatrixSpace of 3 by 3 dense matrices over Univariate Polynomial Ring in x over Rational Field

        TESTS::

            sage: m = matrix([], sparse=True)
            sage: m.apply_map(lambda x: x*x) == m
            True

            sage: m.apply_map(lambda x: x*x, sparse=False).parent()
            Full MatrixSpace of 0 by 0 dense matrices over Integer Ring

        Check that we do not unnecessarily apply phi to 0 in the sparse case::

            sage: m = matrix(QQ, 2, 2, range(1, 5), sparse=True)
            sage: m.apply_map(lambda x: 1/x)
            [  1 1/2]
            [1/3 1/4]

        Test subdivisions when phi maps 0 to non-zero::

            sage: m = matrix(2, 2, [0, 0, 3, 0])
            sage: m.subdivide(None, 1); m
            [0|0]
            [3|0]
            sage: m.apply_map(lambda x: x+1)
            [1|1]
            [4|1]

        When applying a map to a sparse zero matrix, the codomain is determined
        from the image of zero (:trac:`29214`)::

            sage: matrix(RR, 2, 2, sparse=True).apply_map(floor).base_ring() is ZZ
            True
        """
        if self._nrows==0 or self._ncols==0:
            if not sparse:
                return self.dense_matrix()
            else:
                return self.__copy__()
        self_dict = self._dict()
        if len(self_dict) < self._nrows * self._ncols:
            zero_res = phi(self.base_ring()(0))
        else:
            zero_res = None
        v = [(ij, phi(z)) for ij,z in self_dict.iteritems()]
        if R is None:
            w = [x for _, x in v]
            if zero_res is not None:
                w.append(zero_res)
            w = sage.structure.sequence.Sequence(w)
            R = w.universe()
            v = {v[i][0]: w[i] for i in range(len(v))}
        else:
            v = dict(v)
        if zero_res is not None and not zero_res.is_zero():
            M = sage.matrix.matrix_space.MatrixSpace(R, self._nrows,
                                                     self._ncols, sparse=sparse)
            m = M([zero_res] * (self._nrows * self._ncols))
            for i,n in v.items():
                m[i] = n
            if self._subdivisions is not None:
                m.subdivide(*self.subdivisions())
            return m

        M = sage.matrix.matrix_space.MatrixSpace(R, self._nrows,
                   self._ncols, sparse=sparse)
        m = M(v)
        if self._subdivisions is not None:
            m.subdivide(*self.subdivisions())
        return m

    def _derivative(self, var=None, R=None):
        """
        Differentiate with respect to ``var`` by differentiating each element
        with respect to ``var``.

        .. SEEALSO::

           :meth:`derivative`

        EXAMPLES::

            sage: m = matrix(2, [x^i for i in range(4)], sparse=True)                   # optional - sage.symbolic
            sage: m._derivative(x)                                                      # optional - sage.symbolic
            [    0     1]
            [  2*x 3*x^2]
        """
        # We would just use apply_map, except that Cython does not
        # allow lambda functions

        if self._nrows==0 or self._ncols==0:
            return self.__copy__()
        v = [(ij, z.derivative(var)) for ij, z in self.dict().iteritems()]
        if R is None:
            w = [x for _, x in v]
            w = sage.structure.sequence.Sequence(w)
            R = w.universe()
            v = {v[i][0]: w[i] for i in range(len(v))}
        else:
            v = dict(v)
        M = sage.matrix.matrix_space.MatrixSpace(R, self._nrows,
                   self._ncols, sparse=True)
        return M(v)

    def density(self):
        """
        Return the density of the matrix.

        By density we understand the ratio of the number of nonzero
        positions and the number ``self.nrows() * self.ncols()``,
        i.e. the number of possible nonzero positions.

        EXAMPLES::

            sage: a = matrix([[],[],[],[]], sparse=True); a.density()
            0
            sage: a = matrix(5000,5000,{(1,2): 1}); a.density()
            1/25000000
        """
        nr = self.nrows()
        nc = self.ncols()
        if nc == 0 or nr == 0:
            return 0
        from sage.rings.rational_field import QQ
        return QQ(len(self.nonzero_positions(copy=False))) / (nr * nc)

    def matrix_from_rows_and_columns(self, rows, columns):
        """
        Return the matrix constructed from ``self`` from the given rows and
        columns.

        EXAMPLES::

            sage: M = MatrixSpace(Integers(8),3,3, sparse=True)
            sage: A = M(range(9)); A
            [0 1 2]
            [3 4 5]
            [6 7 0]
            sage: A.matrix_from_rows_and_columns([1], [0,2])
            [3 5]
            sage: A.matrix_from_rows_and_columns([1,2], [1,2])
            [4 5]
            [7 0]

        Note that row and column indices can be reordered or repeated::

            sage: A.matrix_from_rows_and_columns([2,1], [2,1])
            [0 7]
            [5 4]

        For example here we take from row 1 columns 2 then 0 twice, and do
        this 3 times.

        ::

            sage: A.matrix_from_rows_and_columns([1,1,1],[2,0,0])
            [5 3 3]
            [5 3 3]
            [5 3 3]

        We can efficiently extract large submatrices::

            sage: A = random_matrix(ZZ, 100000, density=.00005, sparse=True)  # long time (4s on sage.math, 2012)
            sage: B = A[50000:,:50000]        # long time
            sage: count = 0
            sage: for i, j in A.nonzero_positions():  # long time
            ....:     if i >= 50000 and j < 50000:
            ....:         assert B[i-50000, j] == A[i, j]
            ....:         count += 1
            sage: count == sum(1 for _ in B.nonzero_positions())  # long time
            True

        We must pass in a list of indices::

            sage: A = random_matrix(ZZ,100,density=.02,sparse=True)
            sage: A.matrix_from_rows_and_columns(1,[2,3])
            Traceback (most recent call last):
            ...
            TypeError: 'sage.rings.integer.Integer' object is not iterable

            sage: A.matrix_from_rows_and_columns([1,2],3)
            Traceback (most recent call last):
            ...
            TypeError: 'sage.rings.integer.Integer' object is not iterable

        AUTHORS:

        - Jaap Spies (2006-02-18)

        - Didier Deshommes: some Pyrex speedups implemented

        - Jason Grout: sparse matrix optimizations
        """
        if not isinstance(rows, (list, tuple)):
            rows = list(rows)

        if not isinstance(columns, (list, tuple)):
            columns = list(columns)

        cdef Py_ssize_t nrows, ncols,k,r,i,j

        r = 0
        ncols = PyList_GET_SIZE(columns)
        nrows = PyList_GET_SIZE(rows)
        cdef Matrix_sparse A = self.new_matrix(nrows = nrows, ncols = ncols)

        tmp = [el for el in columns if el >= 0 and el < self._ncols]
        columns = tmp
        if ncols != PyList_GET_SIZE(columns):
            raise IndexError("column index out of range")

        tmp = [el for el in rows if el >= 0 and el < self._nrows]
        rows = tmp
        if nrows != PyList_GET_SIZE(rows):
            raise IndexError("row index out of range")

        row_map = {}
        for new_row, old_row in enumerate(rows):
            if old_row in row_map:
                row_map[old_row].append(new_row)
            else:
                row_map[old_row] = [new_row]

        col_map = {}
        for new_col, old_col in enumerate(columns):
            if old_col in col_map:
                col_map[old_col].append(new_col)
            else:
                col_map[old_col] = [new_col]

        nz = self.nonzero_positions(copy=False)
        for k in range(len(nz)):
            i = get_ij(nz, k, 0)
            j = get_ij(nz, k, 1)
            if i in row_map and j in col_map:
                entry = self.get_unsafe(i,j)
                for new_row in row_map[i]:
                    for new_col in col_map[j]:
                        A.set_unsafe(new_row, new_col, entry)
        return A

    cdef _stack_impl(self, bottom):
        r"""
        Stack ``self`` on top of ``bottom``::

            [ self  ]
            [ bottom ]

        EXAMPLES::

            sage: M = Matrix(QQ, 2, 3, range(6), sparse=True)
            sage: N = Matrix(QQ, 1, 3, [10,11,12], sparse=True)
            sage: M.stack(N)
            [ 0  1  2]
            [ 3  4  5]
            [10 11 12]

        A vector may be stacked below a matrix. ::

            sage: A = matrix(QQ, 2, 5, range(10), sparse=True)
            sage: v = vector(QQ, 5, range(5), sparse=True)
            sage: A.stack(v)
            [0 1 2 3 4]
            [5 6 7 8 9]
            [0 1 2 3 4]

        The ``subdivide`` option will add a natural subdivision between
        ``self`` and ``other``.  For more details about how subdivisions
        are managed when stacking, see
        :meth:`sage.matrix.matrix1.Matrix.stack`.  ::

            sage: A = matrix(ZZ, 3, 4, range(12), sparse=True)
            sage: B = matrix(ZZ, 2, 4, range(8), sparse=True)
            sage: A.stack(B, subdivide=True)
            [ 0  1  2  3]
            [ 4  5  6  7]
            [ 8  9 10 11]
            [-----------]
            [ 0  1  2  3]
            [ 4  5  6  7]

        TESTS:

        One can stack matrices over different rings (:trac:`16399`). ::

            sage: M = Matrix(ZZ, 2, 3, range(6), sparse=True)
            sage: N = Matrix(QQ, 1, 3, [10,11,12], sparse=True)
            sage: M.stack(N)
            [ 0  1  2]
            [ 3  4  5]
            [10 11 12]
            sage: N.stack(M)
            [10 11 12]
            [ 0  1  2]
            [ 3  4  5]
            sage: M2 = Matrix(ZZ['x'], 2, 3, range(6), sparse=True)
            sage: N.stack(M2)
            [10 11 12]
            [ 0  1  2]
            [ 3  4  5]
        """
        cdef Matrix_sparse other = <Matrix_sparse>bottom
        cdef Matrix_sparse Z
        Z = self.new_matrix(nrows=self._nrows + other._nrows, ncols=self._ncols)

        for i, j in self.nonzero_positions(copy=False):
            Z.set_unsafe(i, j, self.get_unsafe(i,j))
        for i, j in other.nonzero_positions(copy=False):
            Z.set_unsafe(i + self._nrows, j, other.get_unsafe(i,j))

        return Z

    def augment(self, right, subdivide=False):
        r"""
        Return the augmented matrix of the form::

            [self | right].

        EXAMPLES::

            sage: M = MatrixSpace(QQ, 2, 2, sparse=True)
            sage: A = M([1,2, 3,4])
            sage: A
            [1 2]
            [3 4]
            sage: N = MatrixSpace(QQ, 2, 1, sparse=True)
            sage: B = N([9,8])
            sage: B
            [9]
            [8]
            sage: A.augment(B)
            [1 2 9]
            [3 4 8]
            sage: B.augment(A)
            [9 1 2]
            [8 3 4]

        A vector may be augmented to a matrix. ::

            sage: A = matrix(QQ, 3, 4, range(12), sparse=True)
            sage: v = vector(QQ, 3, range(3), sparse=True)
            sage: A.augment(v)
            [ 0  1  2  3  0]
            [ 4  5  6  7  1]
            [ 8  9 10 11  2]

        The ``subdivide`` option will add a natural subdivision between
        ``self`` and ``right``.  For more details about how subdivisions
        are managed when augmenting, see
        :meth:`sage.matrix.matrix1.Matrix.augment`.  ::

            sage: A = matrix(QQ, 3, 5, range(15), sparse=True)
            sage: B = matrix(QQ, 3, 3, range(9), sparse=True)
            sage: A.augment(B, subdivide=True)
            [ 0  1  2  3  4| 0  1  2]
            [ 5  6  7  8  9| 3  4  5]
            [10 11 12 13 14| 6  7  8]

        TESTS:

        Verify that :trac:`12689` is fixed::

            sage: A = identity_matrix(QQ, 2, sparse=True)
            sage: B = identity_matrix(ZZ, 2, sparse=True)
            sage: A.augment(B)
            [1 0 1 0]
            [0 1 0 1]
        """
        if not isinstance(right, matrix.Matrix):
            if hasattr(right, '_vector_'):
                right = right.column()
            else:
                raise TypeError("right must be a matrix")

        if not (self._base_ring is right.base_ring()):
            right = right.change_ring(self._base_ring)

        cdef Matrix_sparse other = right.sparse_matrix()

        if self._nrows != other._nrows:
            raise TypeError("number of rows must be the same")

        cdef Matrix_sparse Z
        Z = self.new_matrix(ncols = self._ncols + other._ncols)
        for i, j in self.nonzero_positions(copy=False):
            Z.set_unsafe(i, j, self.get_unsafe(i,j))
        for i, j in other.nonzero_positions(copy=False):
            Z.set_unsafe(i, j + self._ncols, other.get_unsafe(i,j))
        if subdivide:
            Z._subdivide_on_augment(self, other)
        return Z

    cdef _vector_times_matrix_(self, Vector v):
        """
        Return the vector times matrix product.

        INPUT:

        -  ``v`` -- a free module element

        OUTPUT: the vector times matrix product ``v*A``

        EXAMPLES::

            sage: v = FreeModule(ZZ, 3)([1, 2, 3])
            sage: m = matrix(QQ, 3, 4, range(12), sparse=True)
            sage: v * m
            (32, 38, 44, 50)

        TESTS::

            sage: (v * m).is_sparse()
            True
            sage: (v * m).parent() is m.row(0).parent()
            True
            """
        cdef int i, j
        if self._nrows != v._degree:
            raise ArithmeticError("number of rows of matrix must equal degree of vector")
        parent = self.row_ambient_module(base_ring=None, sparse=v.is_sparse_c())
        s = parent.zero_vector()
        for (i, j), a in self._dict().iteritems():
            s[j] += v[i] * a
        return s

    cdef _matrix_times_vector_(self, Vector v):
        """
        Return the matrix times vector product.

        INPUT:

        - ``v`` -- a free module element

        OUTPUT: the matrix times vector product ``A*v``

        EXAMPLES::

            sage: v = FreeModule(ZZ, 3)([1, 2, 3])
            sage: m = matrix(QQ, 4, 3, range(12), sparse=True)
            sage: m * v
            (8, 26, 44, 62)

        TESTS::

            sage: (m * v).is_sparse()
            True
            sage: (m * v).parent() is m.column(0).parent()
            True

        Check that the bug in :trac:`13854` has been fixed::

            sage: A.<x,y> = FreeAlgebra(QQ, 2)                                          # optional - sage.combinat
            sage: P.<x,y> = A.g_algebra(relations={y*x: -x*y}, order='lex')             # optional - sage.combinat
            sage: M = Matrix([[x]], sparse=True)                                        # optional - sage.combinat
            sage: w = vector([y])                                                       # optional - sage.combinat
            doctest:...: UserWarning: You are constructing a free module
            over a noncommutative ring. Sage does not have a concept
            of left/right and both sided modules, so be careful.
            It's also not guaranteed that all multiplications are
            done from the right side.
            doctest:...: UserWarning: You are constructing a free module
            over a noncommutative ring. Sage does not have a concept
            of left/right and both sided modules, so be careful.
            It's also not guaranteed that all multiplications are
            done from the right side.
            sage: M*w                                                                   # optional - sage.combinat
            (x*y)
        """
        cdef int i, j
        if self._ncols != v._degree:
            raise ArithmeticError("number of columns of matrix must equal degree of vector")
        parent = self.column_ambient_module(base_ring=None, sparse=v.is_sparse_c())
        s = parent.zero_vector()
        for (i, j), a in self._dict().iteritems():
            s[i] += a * v[j]
        return s


@cython.boundscheck(False)
@cython.wraparound(False)
# Return v[i][j] where v is a list of tuples.
# No checking is done, make sure you feed it valid input!
cdef inline Py_ssize_t get_ij(v, Py_ssize_t i, Py_ssize_t j):
    t = (<list>v)[i]
    return (<tuple>t)[j]<|MERGE_RESOLUTION|>--- conflicted
+++ resolved
@@ -638,21 +638,12 @@
         EXAMPLES::
 
             sage: m = matrix(ZZ, 3, range(9), sparse=True)
-<<<<<<< HEAD
-            sage: phi = ZZ.hom(GF(5))                                           # optional - sage.libs.pari
-            sage: m.apply_morphism(phi)                                         # optional - sage.libs.pari
-            [0 1 2]
-            [3 4 0]
-            [1 2 3]
-            sage: m.apply_morphism(phi).parent()                                # optional - sage.libs.pari
-=======
             sage: phi = ZZ.hom(GF(5))                                                   # optional - sage.rings.finite_rings
             sage: m.apply_morphism(phi)                                                 # optional - sage.rings.finite_rings
             [0 1 2]
             [3 4 0]
             [1 2 3]
             sage: m.apply_morphism(phi).parent()                                        # optional - sage.rings.finite_rings
->>>>>>> 08060ed1
             Full MatrixSpace of 3 by 3 sparse matrices
              over Finite Field of size 5
         """
@@ -683,15 +674,6 @@
         EXAMPLES::
 
             sage: m = matrix(ZZ, 10000, {(1,2): 17}, sparse=True)
-<<<<<<< HEAD
-            sage: k.<a> = GF(9)                                                 # optional - sage.libs.pari
-            sage: f = lambda x: k(x)                                            # optional - sage.libs.pari
-            sage: n = m.apply_map(f)                                            # optional - sage.libs.pari
-            sage: n.parent()                                                    # optional - sage.libs.pari
-            Full MatrixSpace of 10000 by 10000 sparse matrices
-             over Finite Field in a of size 3^2
-            sage: n[1, 2]                                                       # optional - sage.libs.pari
-=======
             sage: k.<a> = GF(9)                                                         # optional - sage.rings.finite_rings
             sage: f = lambda x: k(x)                                                    # optional - sage.rings.finite_rings
             sage: n = m.apply_map(f)                                                    # optional - sage.rings.finite_rings
@@ -699,26 +681,17 @@
             Full MatrixSpace of 10000 by 10000 sparse matrices
              over Finite Field in a of size 3^2
             sage: n[1, 2]                                                               # optional - sage.rings.finite_rings
->>>>>>> 08060ed1
             2
 
         An example where the codomain is explicitly specified.
 
         ::
 
-<<<<<<< HEAD
-            sage: n = m.apply_map(lambda x:x%3, GF(3))                          # optional - sage.libs.pari
-            sage: n.parent()                                                    # optional - sage.libs.pari
-            Full MatrixSpace of 10000 by 10000 sparse matrices
-             over Finite Field of size 3
-            sage: n[1, 2]                                                       # optional - sage.libs.pari
-=======
             sage: n = m.apply_map(lambda x: x%3, GF(3))                                 # optional - sage.rings.finite_rings
             sage: n.parent()                                                            # optional - sage.rings.finite_rings
             Full MatrixSpace of 10000 by 10000 sparse matrices
              over Finite Field of size 3
             sage: n[1, 2]                                                               # optional - sage.rings.finite_rings
->>>>>>> 08060ed1
             2
 
         If we did not specify the codomain, the resulting matrix in the
