--- conflicted
+++ resolved
@@ -48,13 +48,8 @@
     EXAMPLES::
 
         sage: from sage.matrix.echelon_matrix import reduced_echelon_matrix_iterator
-<<<<<<< HEAD
-        sage: it = reduced_echelon_matrix_iterator(GF(2), 2, 3)                                     # optional - sage.libs.pari
-        sage: for m in it:                                                                          # optional - sage.libs.pari
-=======
         sage: it = reduced_echelon_matrix_iterator(GF(2), 2, 3)                         # optional - sage.rings.finite_rings
         sage: for m in it:                                                              # optional - sage.rings.finite_rings
->>>>>>> 08060ed1
         ....:     print(m)
         ....:     print(m.pivots())
         ....:     print("*******")
@@ -92,30 +87,14 @@
     Testing cardinalities::
 
         sage: q = 71
-<<<<<<< HEAD
-        sage: F = GF(q)                                                                             # optional - sage.libs.pari
-        sage: len(list(reduced_echelon_matrix_iterator(F, 1, 3, copy=False))) == q**2+q+1           # optional - sage.libs.pari
-        True
-        sage: len(list(reduced_echelon_matrix_iterator(F, 2, 3, copy=False))) == q**2+q+1           # optional - sage.libs.pari
-=======
         sage: F = GF(q)                                                                             # optional - sage.rings.finite_rings
         sage: len(list(reduced_echelon_matrix_iterator(F, 1, 3, copy=False))) == q**2+q+1           # optional - sage.rings.finite_rings
         True
         sage: len(list(reduced_echelon_matrix_iterator(F, 2, 3, copy=False))) == q**2+q+1           # optional - sage.rings.finite_rings
->>>>>>> 08060ed1
         True
 
     Testing options::
 
-<<<<<<< HEAD
-        sage: it = reduced_echelon_matrix_iterator(GF(4, 'z'), 2, 4, copy=False)                    # optional - sage.libs.pari
-        sage: next(it) is next(it)                                                                  # optional - sage.libs.pari
-        True
-        sage: for a in it: pass                                                                     # optional - sage.libs.pari
-
-        sage: it = reduced_echelon_matrix_iterator(GF(4, 'z'), 2, 4, set_immutable=True)            # optional - sage.libs.pari
-        sage: all(a.is_immutable() and a.echelon_form() == a for a in it)                           # optional - sage.libs.pari
-=======
         sage: it = reduced_echelon_matrix_iterator(GF(4, 'z'), 2, 4, copy=False)                    # optional - sage.rings.finite_rings
         sage: next(it) is next(it)                                                                  # optional - sage.rings.finite_rings
         True
@@ -123,7 +102,6 @@
 
         sage: it = reduced_echelon_matrix_iterator(GF(4, 'z'), 2, 4, set_immutable=True)            # optional - sage.rings.finite_rings
         sage: all(a.is_immutable() and a.echelon_form() == a for a in it)                           # optional - sage.rings.finite_rings
->>>>>>> 08060ed1
         True
     """
     cdef Matrix m0,m,mm
