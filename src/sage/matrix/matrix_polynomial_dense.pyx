"""
Dense matrices over univariate polynomials over fields

The implementation inherits from Matrix_generic_dense but some algorithms
are optimized for polynomial matrices.

AUTHORS:

- Kwankyu Lee (2016-12-15): initial version with code moved from other files.

- Johan Rosenkilde (2017-02-07): added weak_popov_form()

- Vincent Neiger (2018-06-13): added basic functions (row/column degrees,
  leading positions, leading matrix, testing reduced and canonical forms)

- Vincent Neiger (2018-09-29): added functions for computing and for verifying
  minimal approximant bases

- Vincent Neiger (2020-04-01): added functions for computing and for verifying
  minimal kernel bases

- Vincent Neiger (2021-03-11): added matrix-wise basic functions for univariate
  polynomials (shifts, reverse, truncate, get coefficient of specified degree)

- Vincent Neiger (2021-07-29): added popov_form(). Added more options to
  weak_popov_form() (column-wise, ordered, zero rows).

- Vincent Neiger (2021-08-07): added inverse_series_trunc(),
  solve_{left/right}_series_trunc(), {left/right}_quo_rem(), reduce().
"""
# ****************************************************************************
#       Copyright (C) 2016 Kwankyu Lee <ekwankyu@gmail.com>
#
#  Distributed under the terms of the GNU General Public License (GPL)
#  as published by the Free Software Foundation; either version 2 of
#  the License, or (at your option) any later version.
#                  https://www.gnu.org/licenses/
# ****************************************************************************

from sage.matrix.matrix_generic_dense cimport Matrix_generic_dense
from sage.matrix.matrix2 cimport Matrix
from sage.rings.integer import Integer
from sage.rings.integer_ring import ZZ


cdef class Matrix_polynomial_dense(Matrix_generic_dense):
    r"""
    Dense matrix over a univariate polynomial ring over a field.

    For a field `\Bold{K}`, we consider matrices over the univariate
    polynomial ring `\Bold{K}[x]`.

    They are often used to represent bases of some `\Bold{K}[x]`-modules. In
    this context, there are two possible representations which are both
    commonly used in the literature.

    - Working column-wise: each column of the matrix is a vector in the basis;
      then, a `\Bold{K}[x]`-submodule of `\Bold{K}[x]^{m}` of rank `n` is
      represented by an `m \times n` matrix, whose columns span the module
      (via `\Bold{K}[x]`-linear combinations). This matrix has full rank,
      and `n \leq m`.

    - Working row-wise: each row of the matrix is a vector in the basis; then,
      a `\Bold{K}[x]`-submodule of `\Bold{K}[x]^{n}` of rank `m` is
      represented by an `m \times n` matrix, whose rows span the module (via
      `\Bold{K}[x]`-linear combinations). This matrix has full rank, and `m
      \leq n`.

    For the rest of this class description, we assume that one is working
    row-wise. For a given such module, all its bases are equivalent under
    left-multiplication by a unimodular matrix, that is, a square matrix which
    has determinant in `\Bold{K}\setminus\{0\}`.

    There are bases which are called reduced or minimal: their rows have the
    minimal degree possible among all bases of this module; here the degree of
    a row is the maximum of the degrees of the entries of the row. An
    equivalent condition is that the leading matrix of this basis has full rank
    (see :meth:`leading_matrix`, :meth:`reduced_form`, :meth:`is_reduced`).
    There is a unique minimal basis, called the Popov basis of the module,
    which satisfies some additional normalization condition (see
    :meth:`popov_form`, :meth:`is_popov`).

    These notions can be extended via a more general degree measure, involving
    a tuple of integers which is called shift and acts as column degree shifts
    in the definition of row degree. Precisely, for given `s_1,\ldots,s_n \in
    \ZZ` and a row vector `[p_1 \; \cdots \; p_n] \in \Bold{K}[x]^{1 \times
    n}`, its shifted row degree is the maximum of `\deg(p_j) + s_j` for `1 \leq
    j \leq n` (see :meth:`row_degrees`). Then, reduced bases and Popov bases
    are defined similarly, with respect to this notion of degree.

    Another important canonical basis is the Hermite basis, which is an upper
    triangular matrix satisfying a normalization condition similar to that for
    the Popov basis. In fact, if `d` is the largest degree appearing in the
    Hermite basis, then the Hermite basis coincide with the shifted Popov basis
    with the shifts `((n-1)d,\ldots,2d,d,0)`.
    """

    def _check_shift_dimension(self, shifts, row_wise=True):
        r"""
        Raises an exception if the ``shifts`` argument does not have the right
        length.

        For an `m \times n` polynomial matrix, if working row-wise then
        ``shifts`` should have `n` entries; if working column-wise, it should
        have `m` entries.

        INPUT:

        - ``shifts`` -- list of integers, or ``None``.

        - ``row_wise`` -- (optional, default: ``True``) boolean, if ``True``
          then shifts apply to the columns of the matrix and otherwise to its
          rows (see the class description for more details).

        EXAMPLES::

            sage: pR.<x> = GF(7)[]                                              # optional - sage.libs.pari
            sage: M = Matrix(pR, [[3*x+1, 0, 1], [x^3+3, 0, 0]])                # optional - sage.libs.pari
            sage: M._check_shift_dimension(shifts=[1,3,2])                      # optional - sage.libs.pari

            sage: M._check_shift_dimension(shifts=[1,3,2], row_wise=False)      # optional - sage.libs.pari
            Traceback (most recent call last):
            ...
            ValueError: shifts length should be the row dimension
        """
        if shifts is not None and (not row_wise) and len(shifts) != self.nrows():
            raise ValueError('shifts length should be the row dimension')
        if shifts is not None and (row_wise and len(shifts) != self.ncols()):
            raise ValueError('shifts length should be the column dimension')

    def degree(self):
        r"""
        Return the degree of this matrix.

        For a given polynomial matrix, its degree is the maximum of the degrees
        of all its entries. If the matrix is nonzero, this is a nonnegative
        integer; here, the degree of the zero matrix is -1.

        OUTPUT: an integer.

        EXAMPLES::

            sage: pR.<x> = GF(7)[]                                              # optional - sage.libs.pari
            sage: M = Matrix(pR, [[3*x+1, 0, 1], [x^3+3, 0, 0]])                # optional - sage.libs.pari
            sage: M.degree()                                                    # optional - sage.libs.pari
            3

        The zero matrix has degree ``-1``::

            sage: M = Matrix(pR, 2, 3)                                          # optional - sage.libs.pari
            sage: M.degree()                                                    # optional - sage.libs.pari
            -1

        For an empty matrix, the degree is not defined::

            sage: M = Matrix(pR, 3, 0)                                          # optional - sage.libs.pari
            sage: M.degree()                                                    # optional - sage.libs.pari
            Traceback (most recent call last):
            ...
            ValueError: empty matrix does not have a degree
        """
        if self.nrows() == 0 or self.ncols() == 0:
            raise ValueError('empty matrix does not have a degree')
        return max(self[i, j].degree()
                   for i in range(self.nrows()) for j in range(self.ncols()))

    def degree_matrix(self, shifts=None, row_wise=True):
        r"""
        Return the matrix of the (shifted) degrees in this matrix.

        For a given polynomial matrix `M = (M_{i,j})_{i,j}`, its degree matrix
        is the matrix `(\deg(M_{i,j}))_{i,j}` formed by the degrees of its
        entries. Here, the degree of the zero polynomial is `-1`.

        For given shifts `s_1,\ldots,s_m \in \ZZ`, the shifted degree
        matrix of `M` is either `(\deg(M_{i,j})+s_j)_{i,j}` if working
        row-wise, or `(\deg(M_{i,j})+s_i)_{i,j}` if working column-wise. In the
        former case, `m` has to be the number of columns of `M`; in the latter
        case, the number of its rows. Here, if `M_{i,j}=0` then the
        corresponding entry in the shifted degree matrix is
        `\min(s_1,\ldots,s_m)-1`. For more on shifts and working row-wise
        versus column-wise, see the class documentation.

        INPUT:

        - ``shifts`` -- (optional, default: ``None``) list of integers;
          ``None`` is interpreted as ``shifts=[0,...,0]``.

        - ``row_wise`` -- (optional, default: ``True``) boolean, if ``True``
          then shifts apply to the columns of the matrix and otherwise to its
          rows (see the class description for more details).

        OUTPUT: an integer matrix.

        EXAMPLES::

            sage: pR.<x> = GF(7)[]                                              # optional - sage.libs.pari
            sage: M = Matrix(pR, [[3*x+1, 0, 1], [x^3+3, 0, 0]])                # optional - sage.libs.pari
            sage: M.degree_matrix()                                             # optional - sage.libs.pari
            [ 1 -1  0]
            [ 3 -1 -1]

            sage: M.degree_matrix(shifts=[0,1,2])                               # optional - sage.libs.pari
            [ 1 -1  2]
            [ 3 -1 -1]

        The zero entries in the polynomial matrix can be identified in the
        (shifted) degree matrix as the entries equal to ``min(shifts)-1``::

            sage: M.degree_matrix(shifts=[-2,1,2])                              # optional - sage.libs.pari
            [-1 -3  2]
            [ 1 -3 -3]

        Using ``row_wise=False``, the function supports shifts applied to the
        rows of the matrix (which, in terms of modules, means that we are
        working column-wise, see the class documentation)::

            sage: M.degree_matrix(shifts=[-1,2], row_wise=False)                # optional - sage.libs.pari
            [ 0 -2 -1]
            [ 5 -2 -2]
        """
        self._check_shift_dimension(shifts,row_wise)
        if shifts is None:
            return self.apply_map(lambda x: x.degree())
        from sage.matrix.constructor import matrix
        zero_degree = min(shifts) - 1
        if row_wise:
            return matrix( ZZ, [[ self[i,j].degree() + shifts[j]
                if self[i,j] != 0 else zero_degree
                for j in range(self.ncols()) ] for i in range(self.nrows())] )
        else:
            return matrix( ZZ, [[ self[i,j].degree() + shifts[i]
                if self[i,j] != 0 else zero_degree
                for j in range(self.ncols()) ] for i in range(self.nrows())] )

    def constant_matrix(self):
        r"""
        Return the constant coefficient of this matrix seen as a polynomial
        with matrix coefficients; this is also this matrix evaluated at zero.

        OUTPUT: a matrix over the base field.

        EXAMPLES::

            sage: pR.<x> = GF(7)[]                                              # optional - sage.libs.pari

            sage: M = Matrix([                                                  # optional - sage.libs.pari
            ....:    [  x^3+5*x^2+5*x+1,       5,       6*x+4,         0],
            ....:    [      6*x^2+3*x+1,       1,           2,         0],
            ....:    [2*x^3+4*x^2+6*x+4, 5*x + 1, 2*x^2+5*x+5, x^2+5*x+6]
            ....:     ])
            sage: M.constant_matrix()                                           # optional - sage.libs.pari
            [1 5 4 0]
            [1 1 2 0]
            [4 1 5 6]
        """
        from sage.matrix.constructor import matrix
        return matrix([[self[i,j].constant_coefficient()
            for j in range(self.ncols())] for i in range(self.nrows())])

    def is_constant(self):
        r"""
        Return ``True`` if and only if this polynomial matrix is constant,
        that is, all its entries are constant.

        OUTPUT: a boolean.

        EXAMPLES::

            sage: pR.<x> = GF(7)[]                                              # optional - sage.libs.pari

            sage: M = Matrix([                                                  # optional - sage.libs.pari
            ....:    [  x^3+5*x^2+5*x+1,       5,       6*x+4,         0],
            ....:    [      6*x^2+3*x+1,       1,           2,         0],
            ....:    [2*x^3+4*x^2+6*x+4, 5*x + 1, 2*x^2+5*x+5, x^2+5*x+6]
            ....:     ])
            sage: M.is_constant()                                               # optional - sage.libs.pari
            False
            sage: M = Matrix(pR, [[1,5,2], [3,1,5]]); M.is_constant()           # optional - sage.libs.pari
            True
            sage: M = Matrix.zero(pR, 3, 5); M.is_constant()                    # optional - sage.libs.pari
            True

        .. SEEALSO::

            :meth:`sage.rings.polynomial.polynomial_element.Polynomial.is_constant`
        """
        return all([self[i,j].is_constant()
            for j in range(self.ncols()) for i in range(self.nrows())])

    def coefficient_matrix(self,d,row_wise=True):
        r"""
        Return the constant matrix which is obtained from this matrix by taking
        the coefficient of its entries with degree specified by `d`.

        - if `d` is an integer, this selects the coefficient of `d` for all
          entries;
        - if `d` is a list `(d_1,\ldots,d_m)` and ``row_wise`` is ``True``,
          this selects the coefficient of degree `d_i` for all entries of the
          `i`th row for each `i`;
        - if `d` is a list `(d_1,\ldots,d_n)` and ``row_wise`` is ``False``,
          this selects the coefficient of degree `d_i` for all entries of the
          `j`th column for each `j`.

        INPUT:

        - ``d`` -- a list of integers, or an integer,

        - ``row_wise`` -- (optional, default: ``True``) boolean, if ``True``
          (resp. ``False``) then `d` should be a list of length equal to the
          row (resp. column) dimension of this matrix.

        OUTPUT: a matrix over the base field.

        EXAMPLES::

            sage: pR.<x> = GF(7)[]                                              # optional - sage.libs.pari

            sage: M = Matrix([                                                  # optional - sage.libs.pari
            ....:    [  x^3+5*x^2+5*x+1,       5,       6*x+4,         0],
            ....:    [      6*x^2+3*x+1,       1,           2,         0],
            ....:    [2*x^3+4*x^2+6*x+4, 5*x + 1, 2*x^2+5*x+5, x^2+5*x+6]
            ....:     ])
            sage: M.coefficient_matrix(2)                                       # optional - sage.libs.pari
            [5 0 0 0]
            [6 0 0 0]
            [4 0 2 1]
            sage: M.coefficient_matrix(0) == M.constant_matrix()                # optional - sage.libs.pari
            True

        Row-wise and column-wise coefficient extraction are available::

            sage: M.coefficient_matrix([3,2,1])                                 # optional - sage.libs.pari
            [1 0 0 0]
            [6 0 0 0]
            [6 5 5 5]

            sage: M.coefficient_matrix([2,0,1,3], row_wise=False)               # optional - sage.libs.pari
            [5 5 6 0]
            [6 1 0 0]
            [4 1 5 0]

        Negative degrees give zero coefficients::

            sage: M.coefficient_matrix([-1,0,1,3], row_wise=False)              # optional - sage.libs.pari
            [0 5 6 0]
            [0 1 0 0]
            [0 1 5 0]

        Length of list of degrees is checked::

            sage: M.coefficient_matrix([2,1,1,2])                               # optional - sage.libs.pari
            Traceback (most recent call last):
            ...
            ValueError: length of input degree list should be the row
            dimension of the input matrix

            sage: M.coefficient_matrix([3,2,1], row_wise=False)                 # optional - sage.libs.pari
            Traceback (most recent call last):
            ...
            ValueError: length of input degree list should be the column
            dimension of the input matrix
        """
        m = self.nrows()
        n = self.ncols()

        # if d is an integer, make it a uniform list
        if not isinstance(d,list):
            d = [d]*m if row_wise else [d]*n

        # raise an error if d does not have the right length
        if row_wise and len(d) != m:
            raise ValueError("length of input degree list should be the "
                             "row dimension of the input matrix")
        elif (not row_wise) and len(d) != n:
            raise ValueError("length of input degree list should be the "
                             "column dimension of the input matrix")

        from sage.matrix.constructor import matrix
        return matrix(self.base_ring().base_ring(), m, n,
                [[self[i,j][d[i]] if row_wise else self[i,j][d[j]]
            for j in range(n)] for i in range(m)])

    def truncate(self, d, row_wise=True):
        r"""
        Return the matrix which is obtained from this matrix after truncating
        all its entries according to precisions specified by `d`.

        - if `d` is an integer, the truncation is at precision `d` for all
          entries;
        - if `d` is a list `(d_1,\ldots,d_m)` and ``row_wise`` is ``True``, all
          entries of the `i`th row are truncated at precision `d_i` for each
          `i`;
        - if `d` is a list `(d_1,\ldots,d_n)` and ``row_wise`` is ``False``,
          all entries of the `j`th column are truncated at precision `d_j` for
          each `j`.

        Here the convention for univariate polynomials is to take zero
        for the truncation for a negative `d`.

        INPUT:

        - ``d`` -- a list of integers, or an integer,

        - ``row_wise`` -- (optional, default: ``True``) boolean, if ``True``
          (resp. ``False``) then `d` should be a list of length equal to the
          row (resp. column) dimension of this matrix.

        OUTPUT: a polynomial matrix.

        EXAMPLES::

            sage: pR.<x> = GF(7)[]                                              # optional - sage.libs.pari

            sage: M = Matrix([                                                  # optional - sage.libs.pari
            ....:    [  x^3+5*x^2+5*x+1,       5,       6*x+4,         0],
            ....:    [      6*x^2+3*x+1,       1,           2,         0],
            ....:    [2*x^3+4*x^2+6*x+4, 5*x + 1, 2*x^2+5*x+5, x^2+5*x+6]
            ....:     ])
            sage: M.truncate(2)                                                 # optional - sage.libs.pari
            [5*x + 1       5 6*x + 4       0]
            [3*x + 1       1       2       0]
            [6*x + 4 5*x + 1 5*x + 5 5*x + 6]
            sage: M.truncate(1) == M.constant_matrix()                          # optional - sage.libs.pari
            True

        Row-wise and column-wise truncation are available::

            sage: M.truncate([3,2,1])                                           # optional - sage.libs.pari
            [5*x^2 + 5*x + 1               5         6*x + 4               0]
            [        3*x + 1               1               2               0]
            [              4               1               5               6]

            sage: M.truncate([2,1,1,2], row_wise=False)                         # optional - sage.libs.pari
            [5*x + 1       5       4       0]
            [3*x + 1       1       2       0]
            [6*x + 4       1       5 5*x + 6]

        Length of list of truncation orders is checked::

            sage: M.truncate([2,1,1,2])                                         # optional - sage.libs.pari
            Traceback (most recent call last):
            ...
            ValueError: length of input precision list should be the row
            dimension of the input matrix

            sage: M.truncate([3,2,1], row_wise=False)                           # optional - sage.libs.pari
            Traceback (most recent call last):
            ...
            ValueError: length of input precision list should be the column
            dimension of the input matrix

        .. SEEALSO::

            :meth:`sage.rings.polynomial.polynomial_element.Polynomial.truncate` .
        """
        m = self.nrows()
        n = self.ncols()
        from sage.matrix.constructor import matrix

        # if d is an integer, make it a uniform list
        if not isinstance(d,list):
            d = [d]*m if row_wise else [d]*n

        # raise an error if d does not have the right length
        if row_wise and len(d) != m:
            raise ValueError("length of input precision list should be the "
                             "row dimension of the input matrix")
        elif (not row_wise) and len(d) != n:
            raise ValueError("length of input precision list should be the "
                             "column dimension of the input matrix")

        return matrix(self.base_ring(), m, n, [[self[i,j].truncate(d[i])
            if row_wise else self[i,j].truncate(d[j])
            for j in range(n)] for i in range(m)])

    def shift(self, d, row_wise=True):
        r"""
        Return the matrix which is obtained from this matrix after shifting
        all its entries as specified by `d`.

        - if `d` is an integer, the shift is by `d` for all entries;
        - if `d` is a list `(d_1,\ldots,d_m)` and ``row_wise`` is ``True``, all
          entries of the `i`th row are shifted by `d_i` for each `i`;
        - if `d` is a list `(d_1,\ldots,d_n)` and ``row_wise`` is ``False``,
          all entries of the `j`th column are shifted by `d_j` for each `j`.

        Shifting by `d` means multiplying by the variable to the power `d`; if
        `d` is negative then terms of negative degree after shifting are
        discarded.

        INPUT:

        - ``d`` -- a list of integers, or an integer,

        - ``row_wise`` -- (optional, default: ``True``) boolean, if ``True``
          (resp. ``False``) then `d` should be a list of length equal to the
          row (resp. column) dimension of this matrix.

        OUTPUT: a polynomial matrix.

        EXAMPLES::

            sage: pR.<x> = GF(7)[]                                              # optional - sage.libs.pari

            sage: M = Matrix([                                                  # optional - sage.libs.pari
            ....:    [  x^3+5*x^2+5*x+1,       5,       6*x+4,         0],
            ....:    [      6*x^2+3*x+1,       1,           2,         0],
            ....:    [2*x^3+4*x^2+6*x+4, 5*x + 1, 2*x^2+5*x+5, x^2+5*x+6]
            ....:     ])
            sage: M.shift(-2)                                                   # optional - sage.libs.pari
            [  x + 5       0       0       0]
            [      6       0       0       0]
            [2*x + 4       0       2       1]

        Row-wise and column-wise shifting are available::

            sage: M.shift([-1,2,-2])                                            # optional - sage.libs.pari
            [      x^2 + 5*x + 5                   0                   6                   0]
            [6*x^4 + 3*x^3 + x^2                 x^2               2*x^2                   0]
            [            2*x + 4                   0                   2                   1]

            sage: M.shift([-1,1,0,0], row_wise=False)                           # optional - sage.libs.pari
            [  x^2 + 5*x + 5             5*x         6*x + 4               0]
            [        6*x + 3               x               2               0]
            [2*x^2 + 4*x + 6       5*x^2 + x 2*x^2 + 5*x + 5   x^2 + 5*x + 6]

            sage: M.shift([-d for d in M.row_degrees()]) == M.leading_matrix()  # optional - sage.libs.pari
            True

        Length of input shift degree list is checked::

            sage: M.shift([1,3,1,4])                                            # optional - sage.libs.pari
            Traceback (most recent call last):
            ...
            ValueError: length of input shift list should be the row
            dimension of the input matrix

            sage: M.shift([5,2,-1], row_wise=False)                             # optional - sage.libs.pari
            Traceback (most recent call last):
            ...
            ValueError: length of input shift list should be the column
            dimension of the input matrix

        .. SEEALSO::

            :meth:`sage.rings.polynomial.polynomial_element.Polynomial.shift` .
        """
        m = self.nrows()
        n = self.ncols()
        from sage.matrix.constructor import matrix

        # if d is an integer, make it a uniform list
        if not isinstance(d,list):
            d = [d]*m if row_wise else [d]*n

        # raise an error if d does not have the right length
        if row_wise and len(d) != m:
            raise ValueError("length of input shift list should be the "
                             "row dimension of the input matrix")
        elif (not row_wise) and len(d) != n:
            raise ValueError("length of input shift list should be the "
                             "column dimension of the input matrix")

        return matrix(self.base_ring(), m, n, [[self[i,j].shift(d[i])
            if row_wise else self[i,j].shift(d[j])
            for j in range(n)] for i in range(m)])

    def reverse(self, degree=None, row_wise=True, entry_wise=False):
        r"""
        Return the matrix which is obtained from this matrix after reversing
        all its entries with respect to the degree as specified by ``degree``.

        Reversing a polynomial with respect to an integer `d` follows the
        convention for univariate polynomials, in particular it uses truncation
        or zero-padding as necessary if `d` differs from the degree of this
        polynomial.

        If ``entry_wise`` is ``True``: the input ``degree`` and ``row_wise``
        are ignored, and all entries of the matrix are reversed with respect to
        their respective degrees.

        If ``entry_wise`` is ``False`` (the default):

        - if ``degree`` is an integer, all entries are reversed with respect to
          it;
        - if ``degree`` is not provided, then all entries are reversed with
          respect to the degree of the whole matrix;
        - if ``degree`` is a list `(d_1,\ldots,d_m)` and ``row_wise`` is
          ``True``, all entries of the `i`th row are reversed with respect to
          `d_i` for each `i`;
        - if ``degree`` is a list `(d_1,\ldots,d_n)` and ``row_wise`` is
          ``False``, all entries of the `j`th column are reversed with respect
          to `d_j` for each `j`.

        INPUT:

        - ``degree`` -- (optional, default: ``None``) a list of nonnegative
          integers, or a nonnegative integer,

        - ``row_wise`` -- (optional, default: ``True``) boolean, if ``True``
          (resp. ``False``) then ``degree`` should be a list of length equal to
          the row (resp. column) dimension of this matrix.

        - ``entry_wise`` -- (optional, default: ``False``) boolean, if ``True``
          then the input ``degree`` and ``row_wise`` are ignored.

        OUTPUT: a polynomial matrix.

        EXAMPLES::

            sage: pR.<x> = GF(7)[]                                              # optional - sage.libs.pari

            sage: M = Matrix([                                                  # optional - sage.libs.pari
            ....:    [  x^3+5*x^2+5*x+1,       5,       6*x+4,         0],
            ....:    [      6*x^2+3*x+1,       1,           2,         0],
            ....:    [2*x^3+4*x^2+6*x+4, 5*x + 1, 2*x^2+5*x+5, x^2+5*x+6]
            ....:     ])
            sage: M.reverse()                                                   # optional - sage.libs.pari
            [  x^3 + 5*x^2 + 5*x + 1                   5*x^3           4*x^3 +
            6*x^2                       0]
            [      x^3 + 3*x^2 + 6*x                     x^3
            2*x^3                       0]
            [4*x^3 + 6*x^2 + 4*x + 2             x^3 + 5*x^2     5*x^3 + 5*x^2
            + 2*x       6*x^3 + 5*x^2 + x]

            sage: M.reverse(1)                                                  # optional - sage.libs.pari
            [  x + 5     5*x 4*x + 6       0]
            [  x + 3       x     2*x       0]
            [4*x + 6   x + 5 5*x + 5 6*x + 5]

            sage: M.reverse(0) == M.constant_matrix()                           # optional - sage.libs.pari
            True

        Entry-wise reversing with respect to each entry's degree::

            sage: M.reverse(entry_wise=True)                                    # optional - sage.libs.pari
            [  x^3 + 5*x^2 + 5*x + 1                       5
            4*x + 6                       0]
            [          x^2 + 3*x + 6                       1
            2                       0]
            [4*x^3 + 6*x^2 + 4*x + 2                   x + 5         5*x^2 +
            5*x + 2         6*x^2 + 5*x + 1]

        Row-wise and column-wise degree reversing are available::

            sage: M.reverse([2,3,1])                                            # optional - sage.libs.pari
            [    x^2 + 5*x + 5             5*x^2       4*x^2 + 6*x
            0]
            [x^3 + 3*x^2 + 6*x               x^3             2*x^3
            0]
            [          4*x + 6             x + 5           5*x + 5
            6*x + 5]

            sage: M.reverse(M.column_degrees(), row_wise=False)                 # optional - sage.libs.pari
            [  x^3 + 5*x^2 + 5*x + 1                     5*x             4*x^2
            + 6*x                       0]
            [      x^3 + 3*x^2 + 6*x                       x
            2*x^2                       0]
            [4*x^3 + 6*x^2 + 4*x + 2                   x + 5         5*x^2 +
            5*x + 2         6*x^2 + 5*x + 1]

        Wrong length or negativity of input degree raise errors:

            sage: M.reverse([1,3,1,4])                                          # optional - sage.libs.pari
            Traceback (most recent call last):
            ...
            ValueError: length of input degree list should be the row
            dimension of the input matrix

            sage: M.reverse([5,2,1], row_wise=False)                            # optional - sage.libs.pari
            Traceback (most recent call last):
            ...
            ValueError: length of input degree list should be the column
            dimension of the input matrix

            sage: M.reverse([2,3,-1])                                           # optional - sage.libs.pari
            Traceback (most recent call last):
            ...
            OverflowError: can't convert negative value to unsigned long

        .. SEEALSO::

            :meth:`sage.rings.polynomial.polynomial_element.Polynomial.reverse` .
        """
        m = self.nrows()
        n = self.ncols()
        from sage.matrix.constructor import matrix

        # if entry_wise, just return the matrix with all entries reversed
        if entry_wise:
            return matrix(self.base_ring(), m, n, [[self[i,j].reverse()
                for j in range(n)] for i in range(m)])

        # if degree is None, make it the matrix degree
        if degree is None:
            degree = self.degree()
        # if degree is an integer, make it a uniform list
        if not isinstance(degree,list):
            degree = [degree]*m if row_wise else [degree]*n

        # raise an error if degree does not have the right length
        if row_wise and len(degree) != m:
            raise ValueError("length of input degree list should be the "
                             "row dimension of the input matrix")
        elif (not row_wise) and len(degree) != n:
            raise ValueError("length of input degree list should be the "
                             "column dimension of the input matrix")

        return matrix(self.base_ring(), m, n, [[self[i,j].reverse(degree[i])
            if row_wise else self[i,j].reverse(degree[j])
            for j in range(n)] for i in range(m)])

    def inverse_series_trunc(self, d):
        r"""
        Return a matrix polynomial approximation of precision ``d`` of the
        inverse series of this matrix polynomial.

        Here matrix polynomial means that ``self`` is seen as a univariate
        polynomial with matrix coefficients, meaning that this method has the
        same output as if one: 1) converts this matrix to a univariate
        polynomial with matrix coefficients, 2) calls

        :meth:`sage.rings.polynomial.polynomial_element.Polynomial.inverse_series_trunc`

        on that univariate polynomial, and 3) converts back to a matrix of
        polynomials.

        Raises a ``ZeroDivisionError`` if the constant matrix of ``self`` is
        not invertible (i.e. has zero determinant); raises an
        ``ArithmeticError`` if ``self`` is nonsquare; and raises a
        ``ValueError`` if the precision ``d`` is not positive.

        INPUT: a positive integer `d` .

        OUTPUT: the unique polynomial matrix `B` of degree less than `d` such
        that `AB` and `BA` are the identity matrix modulo `x^d`, where `A` is
        ``self``.

        ALGORITHM: This uses Newton iteration, performing about `\log(d)`
        polynomial matrix multiplications in size `m \times m` and in degree
        less than `2d`, where `m` is the row dimension of ``self``.

        EXAMPLES::

            sage: pR.<x> = GF(7)[]                                                      # optional - sage.libs.pari
            sage: A = Matrix(pR, 3, 3,                                                  # optional - sage.libs.pari
            ....:            [[4*x+5,           5*x^2 + x + 1, 4*x^2 + 4],
            ....:             [6*x^2 + 6*x + 6, 4*x^2 + 5*x,   4*x^2 + x + 3],
            ....:             [3*x^2 + 2,       4*x + 1,       x^2 + 3*x]])
            sage: B = A.inverse_series_trunc(4); B                                      # optional - sage.libs.pari
            [    x^3 + 5*x^2 + x + 4   x^3 + 5*x^2 + 6*x + 4         6*x^2 + 5*x + 3]
            [        4*x^2 + 5*x + 6     6*x^3 + x^2 + x + 6       3*x^3 + 2*x^2 + 2]
            [5*x^3 + 5*x^2 + 6*x + 6 4*x^3 + 2*x^2 + 6*x + 4   6*x^3 + x^2 + 6*x + 1]
            sage: (B*A).truncate(4) == 1                                                # optional - sage.libs.pari
            True

            sage: A.inverse_series_trunc(0)                                             # optional - sage.libs.pari
            Traceback (most recent call last):
            ...
            ValueError: the precision must be positive

            sage: A[:2,:].inverse_series_trunc(4)                                       # optional - sage.libs.pari
            Traceback (most recent call last):
            ...
            ArithmeticError: the input matrix must be square

            sage: A[0,:] = A[0,:] - A[0,:](0) + A[1,:](0) + A[2,:](0)                   # optional - sage.libs.pari
            sage: A.inverse_series_trunc(4)                                             # optional - sage.libs.pari
            Traceback (most recent call last):
            ...
            ZeroDivisionError: the constant matrix term self(0) must be invertible

        .. SEEALSO::

            :meth:`sage.rings.polynomial.polynomial_element.Polynomial.inverse_series_trunc` .

        .. TODO::

            in the current state of polynomial matrix multiplication (July
            2021), it would be highly beneficial to use conversions and rely on
            polynomials with matrix coefficients when the matrix size is
            "large" and the degree "small", see
            :trac:`31472#comment:5`.
        """
        if d <= 0:
            raise ValueError("the precision must be positive")
        try:
            inv_trunc = self.constant_matrix().inverse()
        except ZeroDivisionError:
            raise ZeroDivisionError("the constant matrix term self(0)"
                                    " must be invertible")
        except ArithmeticError:
            raise ArithmeticError("the input matrix must be square")

        # in comments below, A=self, B=inv_trunc
        # at this point, B = A^{-1} mod x
        from sage.misc.misc import newton_method_sizes
        for next_prec in newton_method_sizes(d)[1:]:
            # Newton iteration: B = (2I - B*A)*B mod x^next_prec
            mul_trunc = - (inv_trunc*self).truncate(next_prec)
            for i in range(self.nrows()):
                mul_trunc[i,i] += 2
            inv_trunc = (mul_trunc * inv_trunc).truncate(next_prec)
        return inv_trunc

    def solve_left_series_trunc(self, B, d):
        r"""
        Try to find a solution `X` to the equation `X A = B`, at precision
        ``d``.

        If ``self`` is a matrix `A`, then this function returns a vector or
        matrix `X` such that `X A = B \bmod x^d`. If `B` is a vector then `X`
        is a vector, and if `B` is a matrix then `X` is a matrix.

        Raises ``ValueError`` if ``d`` is not strictly positive, or if there is
        a dimension mismatch between `A` and `B`, or if there is no solution to
        the given matrix equation at the specified precision.

        INPUT:

        - ``B`` -- a polynomial matrix or polynomial vector.

        - ``d`` -- a positive integer.

        OUTPUT:

        A solution to the matrix equation, returned as polynomial matrix of
        degree less than ``d`` if ``B`` is a polynomial matrix; a polynomial
        vector of degree less than ``d`` if `B` is a polynomial vector.

        ALGORITHM:

        If `A` is square with invertible constant term, then the unique
        solution is found by calling :meth:`inverse_series_trunc` and using the
        Dixon & Moenck-Carter iteration. Otherwise, a left minimal approximant
        basis of a matrix formed by `A` and `B` is computed, for an appropriate
        shift which ensures that this basis reveals either a solution `X` or
        the fact that no such solution exists.

        EXAMPLES::

            sage: pR.<x> = GF(7)[]                                              # optional - sage.libs.pari
            sage: A = Matrix(pR, 3, 3,                                          # optional - sage.libs.pari
            ....:            [[4*x+5,           5*x^2 + x + 1, 4*x^2 + 4],
            ....:             [6*x^2 + 6*x + 6, 4*x^2 + 5*x,   4*x^2 + x + 3],
            ....:             [3*x^2 + 2,       4*x + 1,       x^2 + 3*x]])
            sage: A.is_square() and A.constant_matrix().is_invertible()         # optional - sage.libs.pari
            True
            sage: B = vector([2*x^2 + 6*x + 6, 0, x + 6])                       # optional - sage.libs.pari
            sage: X = A.solve_left_series_trunc(B, 4); X                        # optional - sage.libs.pari
            (3*x^3 + 3*x^2 + 2*x + 4, 4*x^3 + x^2 + 2*x + 6, 6*x^3 + x + 3)
            sage: B == X*A % x**4                                               # optional - sage.libs.pari
            True

            sage: B = Matrix(pR, 2, 3,                                          # optional - sage.libs.pari
            ....:            [[3*x, x^2 + x + 2, x^2 + 2*x + 3],
            ....:             [  0,   6*x^2 + 1,             1]])
            sage: A.solve_left_series_trunc(B, 3)                               # optional - sage.libs.pari
            [6*x^2 + 2*x + 2         4*x + 3     2*x^2 + 3*x]
            [3*x^2 + 4*x + 5       4*x^2 + 3   x^2 + 6*x + 3]
            sage: X = A.solve_left_series_trunc(B, 37); B == X*A % x**37        # optional - sage.libs.pari
            True

        Dimensions of input are checked::

            sage: A.solve_left_series_trunc(B[:,:2], 3)                         # optional - sage.libs.pari
            Traceback (most recent call last):
            ...
            ValueError: number of columns of self must equal number of columns of right-hand side

        Raises an exception when no solution::

            sage: A[2:,:].solve_left_series_trunc(B, 4)                         # optional - sage.libs.pari
            Traceback (most recent call last):
            ...
            ValueError: matrix equation has no solutions

            sage: Ax = x*A; C = vector(pR, [1,1,1])                             # optional - sage.libs.pari
            sage: Ax.solve_left_series_trunc(C, 5)                              # optional - sage.libs.pari
            Traceback (most recent call last):
            ...
            ValueError: matrix equation has no solutions

        Supports rectangular and rank-deficient cases::

            sage: A[:,:2].solve_left_series_trunc(B[:,:2], 4)                   # optional - sage.libs.pari
            [5*x^2 + 2*x + 5         5*x + 5         2*x + 4]
            [5*x^3 + 2*x + 1 2*x^2 + 2*x + 5           4*x^2]

            sage: V = Matrix([[3*x^2 + 4*x + 1, 4*x]])                          # optional - sage.libs.pari
            sage: A[:2,:].solve_left_series_trunc(V*A[:2,:], 4) == V            # optional - sage.libs.pari
            True

            sage: A[1,:] = (x+1) * A[0,:]; A[2,:] = (x+5) * A[0,:]              # optional - sage.libs.pari
            sage: B = (3*x^3+x^2+2)*A[0,:]                                      # optional - sage.libs.pari
            sage: A.solve_left_series_trunc(B, 6)                               # optional - sage.libs.pari
            [4*x^2 + 6*x + 2       3*x^2 + x               0]

        .. SEEALSO::

            :meth:`solve_right_series_trunc` .
        """
        from sage.structure.element import is_Vector
        if is_Vector(B):
            if self.ncols() != B.degree():
                raise ValueError("number of columns of self must equal "
                                 "degree of right-hand side")
        else:
            if self.ncols() != B.ncols():
                raise ValueError("number of columns of self must equal "
                                 "number of columns of right-hand side")

        if d <= 0:
            raise ValueError("the precision must be positive")
        try:
            # case where self is square, with invertible constant term
            precA = 1+self.degree()
            if is_Vector(B):
                BB = B.row()
                X = B.row().parent().zero().__copy__()
            else:
                BB = B.__copy__()
                X = B.parent().zero().__copy__()
            inv_self = self.inverse_series_trunc(precA)
            for k in range(0,(d/precA).ceil()):
                # compute XX = BB * invA mod x^precA
                XX = (BB * inv_self).truncate(precA)
                # compute BB = (BB - XX*A) x^(-precA)
                BB = (BB - XX*self).shift(-precA)
                # update X = X + x^(k*precA) * XX
                X = X + XX.shift(k*precA)
            return X.truncate(d)[0] if is_Vector(B) else X.truncate(d)
        except (ZeroDivisionError,ArithmeticError):
            # general case (possibly no solution)
            m = self.nrows()
            from sage.matrix.constructor import matrix
            if is_Vector(B):
                F = matrix.block([[self],[-B.row()]])
                s = [0]*m + [d]
            else:
                F = matrix.block([[self],[-B]])
                s = [0]*m + [d]*(B.nrows())
            # Warning: the next call works, with the current implementation
            # (Beckermann-Labahn style) of minimal approximant basis, but this
            # implementation is modified then one might have to require Popov
            # basis with the option "normal_form=True"
            P = F.minimal_approximant_basis(d,s)
            if P[m:,m:] != 1:
                raise ValueError("matrix equation has no solutions")
            else:
                return P[m][:m] if is_Vector(B) else P[m:,:m]

    def solve_right_series_trunc(self, B, d):
        r"""
        Try to find a solution `X` to the equation `A X = B`, at precision
        ``d``.

        If ``self`` is a matrix `A`, then this function returns a vector or
        matrix `X` such that `A X = B \bmod x^d`. If `B` is a vector then `X`
        is a vector, and if `B` is a matrix then `X` is a matrix.

        Raises ``ValueError`` if ``d`` is not strictly positive, or if there is
        a dimension mismatch between `A` and `B`, or if there is no solution to
        the given matrix equation at the specified precision.

        INPUT:

        - ``B`` -- a polynomial matrix or polynomial vector.

        - ``d`` -- a positive integer.

        OUTPUT:

        A solution to the matrix equation, returned as polynomial matrix of
        degree less than ``d`` if ``B`` is a polynomial matrix; a polynomial
        vector of degree less than ``d`` if `B` is a polynomial vector.

        ALGORITHM:

        If `A` is square with invertible constant term, then the unique
        solution is found by calling :meth:`inverse_series_trunc` and using the
        Dixon & Moenck-Carter iteration. Otherwise, a right minimal approximant
        basis of a matrix formed by `A` and `B` is computed, for an appropriate
        shift which ensures that this basis reveals either a solution `X` or
        the fact that no such solution exists.

        EXAMPLES::

            sage: pR.<x> = GF(7)[]                                              # optional - sage.libs.pari
            sage: A = Matrix(pR, 3, 3,                                          # optional - sage.libs.pari
            ....:     [[4*x+5,           5*x^2 + x + 1, 4*x^2 + 4],
            ....:      [6*x^2 + 6*x + 6, 4*x^2 + 5*x,   4*x^2 + x + 3],
            ....:      [3*x^2 + 2,       4*x + 1,       x^2 + 3*x]])
            sage: A.is_square() and A.constant_matrix().is_invertible()         # optional - sage.libs.pari
            True
            sage: B = vector([2*x^2 + 6*x + 6, 0, x + 6])                       # optional - sage.libs.pari
            sage: X = A.solve_right_series_trunc(B, 4); X                       # optional - sage.libs.pari
            (2*x^3 + x^2, 5*x^3 + x^2 + 5*x + 6, 4*x^3 + 6*x^2 + 4*x)
            sage: B == A*X % x**4                                               # optional - sage.libs.pari
            True

            sage: B = Matrix(pR, 3, 2,                                          # optional - sage.libs.pari
            ....:            [[5*x^2 + 6*x + 3, 4*x^2 + 6*x + 4],
            ....:             [  x^2 + 4*x + 2,         5*x + 2],
            ....:             [        5*x + 3,               0]])
            sage: A.solve_right_series_trunc(B, 3)                              # optional - sage.libs.pari
            [  3*x^2 + x + 1 5*x^2 + 4*x + 3]
            [6*x^2 + 3*x + 1         4*x + 1]
            [      6*x^2 + 1   2*x^2 + x + 4]
            sage: X = A.solve_right_series_trunc(B, 37); B == A*X % x**37       # optional - sage.libs.pari
            True

        Dimensions of input are checked::

            sage: A.solve_right_series_trunc(B[:2,:], 3)                        # optional - sage.libs.pari
            Traceback (most recent call last):
            ...
            ValueError: number of rows of self must equal number of rows of right-hand side

        Raises an exception when no solution::

            sage: A[:,2:].solve_right_series_trunc(B, 4)                        # optional - sage.libs.pari
            Traceback (most recent call last):
            ...
            ValueError: matrix equation has no solutions

            sage: Ax = x*A; C = vector(pR, [1,1,1])                             # optional - sage.libs.pari
            sage: Ax.solve_right_series_trunc(C, 5)                             # optional - sage.libs.pari
            Traceback (most recent call last):
            ...
            ValueError: matrix equation has no solutions

        Supports rectangular and rank-deficient cases::

            sage: A[:2,:].solve_right_series_trunc(B[:2,:],4)                   # optional - sage.libs.pari
            [    5*x^2 + 4*x           x + 4]
            [  x^2 + 3*x + 5 3*x^2 + 4*x + 4]
            [        5*x + 3         3*x + 2]

            sage: V = Matrix([[2*x^2 + 5*x + 1], [3*x^2+4]])                    # optional - sage.libs.pari
            sage: A[:,:2].solve_right_series_trunc(A[:,:2]*V, 4) == V           # optional - sage.libs.pari
            True

            sage: A[:,1] = (x+1) * A[:,0]; A[:,2] = (x+5) * A[:,0]              # optional - sage.libs.pari
            sage: B = (3*x^3+x^2+2)*A[:,0]                                      # optional - sage.libs.pari
            sage: A.solve_right_series_trunc(B, 6)                              # optional - sage.libs.pari
            [4*x^2 + 6*x + 2]
            [      3*x^2 + x]
            [              0]

        .. SEEALSO::

            :meth:`solve_left_series_trunc` .
        """
        from sage.structure.element import is_Vector
        if is_Vector(B):
            try:
                return self.transpose().solve_left_series_trunc(B, d)
            except ValueError as e:
                raise ValueError(str(e).replace('column', 'row'))
        else:
            try:
                return self.transpose().solve_left_series_trunc(B.transpose(), d).transpose()
            except ValueError as e:
                raise ValueError(str(e).replace('column', 'row'))

    def row_degrees(self, shifts=None):
        r"""
        Return the (shifted) row degrees of this matrix.

        For a given polynomial matrix `M = (M_{i,j})_{i,j}` with `m` rows and
        `n` columns, its row degrees is the tuple `(d_1,\ldots,d_m)` where `d_i
        = \max_j(\deg(M_{i,j}))` for `1\leq i \leq m`. Thus, `d_i=-1` if
        the `i`-th row of `M` is zero, and `d_i \geq 0` otherwise.

        For given shifts `s_1,\ldots,s_n \in \ZZ`, the shifted row degrees of
        `M` is `(d_1,\ldots,d_m)` where `d_i = \max_j(\deg(M_{i,j})+s_j)`.
        Here, if the `i`-th row of `M` is zero then `d_i
        =\min(s_1,\ldots,s_n)-1`; otherwise, `d_i` is larger than this value.

        INPUT:

        - ``shifts`` -- (optional, default: ``None``) list of integers;
          ``None`` is interpreted as ``shifts=[0,...,0]``.

        OUTPUT: a list of integers.

        REFERENCES:

        - [Wol1974]_ (Section 2.5, without shifts), and [VBB1992]_ (Section 3).

        - Up to changes of signs, shifted row degrees coincide with the notion
          of *defect* commonly used in the rational approximation literature
          (see for example [Bec1992]_ ).

        EXAMPLES::

            sage: pR.<x> = GF(7)[]                                              # optional - sage.libs.pari
            sage: M = Matrix(pR, [[3*x+1, 0, 1], [x^3+3, 0, 0]])                # optional - sage.libs.pari
            sage: M.row_degrees()                                               # optional - sage.libs.pari
            [1, 3]

            sage: M.row_degrees(shifts=[0,1,2])                                 # optional - sage.libs.pari
            [2, 3]

        A zero row in a polynomial matrix can be identified in the (shifted)
        row degrees as the entries equal to ``min(shifts)-1``::

            sage: M = Matrix(pR, [[3*x+1, 0, 1], [x^3+3, 0, 0], [0, 0, 0]])     # optional - sage.libs.pari
            sage: M.row_degrees()                                               # optional - sage.libs.pari
            [1, 3, -1]

            sage: M.row_degrees(shifts=[-2,1,2])                                # optional - sage.libs.pari
            [2, 1, -3]

        The row degrees of an empty matrix (`0\times n` or `m\times 0`) is
        not defined::

            sage: M = Matrix(pR, 0, 3)                                          # optional - sage.libs.pari
            sage: M.row_degrees()                                               # optional - sage.libs.pari
            Traceback (most recent call last):
            ...
            ValueError: empty matrix does not have row degrees

            sage: M = Matrix(pR, 3, 0)                                          # optional - sage.libs.pari
            sage: M.row_degrees()                                               # optional - sage.libs.pari
            Traceback (most recent call last):
            ...
            ValueError: empty matrix does not have row degrees
        """
        self._check_shift_dimension(shifts,row_wise=True)
        if self.ncols() == 0 or self.nrows() == 0:
            raise ValueError('empty matrix does not have row degrees')
        if shifts is None:
            return [ max([ self[i,j].degree() for j in range(self.ncols()) ])
                    for i in range(self.nrows()) ]
        zero_degree = min(shifts) - 1
        return [ max([ self[i,j].degree() + shifts[j]
            if self[i,j] != 0 else zero_degree
            for j in range(self.ncols()) ]) for i in range(self.nrows()) ]

    def column_degrees(self, shifts=None):
        r"""
        Return the (shifted) column degrees of this matrix.

        For a given polynomial matrix `M = (M_{i,j})_{i,j}` with `m` rows and
        `n` columns, its column degrees is the tuple `(d_1,\ldots,d_n)` where
        `d_j = \max_i(\deg(M_{i,j}))` for `1\leq j \leq n`. Thus, `d_j=-1` if
        the `j`-th column of `M` is zero, and `d_j \geq 0` otherwise.

        For given shifts `s_1,\ldots,s_m \in \ZZ`, the shifted column degrees of
        `M` is `(d_1,\ldots,d_n)` where `d_j = \max_i(\deg(M_{i,j})+s_i)`.
        Here, if the `j`-th column of `M` is zero then `d_j =
        \min(s_1,\ldots,s_m)-1`; otherwise `d_j` is larger than this value.

        INPUT:

        - ``shifts`` -- (optional, default: ``None``) list of integers;
          ``None`` is interpreted as ``shifts=[0,...,0]``.

        OUTPUT: a list of integers.

        EXAMPLES::

            sage: pR.<x> = GF(7)[]                                              # optional - sage.libs.pari
            sage: M = Matrix(pR, [[3*x+1, 0, 1], [x^3+3, 0, 0]])                # optional - sage.libs.pari
            sage: M.column_degrees()                                            # optional - sage.libs.pari
            [3, -1, 0]

            sage: M.column_degrees(shifts=[0,2])                                # optional - sage.libs.pari
            [5, -1, 0]

        A zero column in a polynomial matrix can be identified in the (shifted)
        column degrees as the entries equal to ``min(shifts)-1``::

            sage: M.column_degrees(shifts=[-2,1])                               # optional - sage.libs.pari
            [4, -3, -2]

        The column degrees of an empty matrix (`0\times n` or `m\times 0`) is
        not defined::

            sage: M = Matrix(pR, 0, 3)                                          # optional - sage.libs.pari
            sage: M.column_degrees()                                            # optional - sage.libs.pari
            Traceback (most recent call last):
            ...
            ValueError: empty matrix does not have column degrees

            sage: M = Matrix(pR, 3, 0)                                          # optional - sage.libs.pari
            sage: M.column_degrees()                                            # optional - sage.libs.pari
            Traceback (most recent call last):
            ...
            ValueError: empty matrix does not have column degrees

        .. SEEALSO::

            The documentation of :meth:`row_degrees`.
        """
        self._check_shift_dimension(shifts,row_wise=False)
        if self.ncols() == 0 or self.nrows() == 0:
            raise ValueError('empty matrix does not have column degrees')
        if shifts is None:
            return [ max([ self[i,j].degree() for i in range(self.nrows()) ])
                    for j in range(self.ncols()) ]
        zero_degree = min(shifts) - 1
        return [ max([ self[i,j].degree() + shifts[i]
            if self[i,j] != 0 else zero_degree
            for i in range(self.nrows()) ]) for j in range(self.ncols()) ]

    def leading_matrix(self, shifts=None, row_wise=True):
        r"""
        Return the (shifted) leading matrix of this matrix.

        Let `M` be a univariate polynomial matrix in `\Bold{K}[x]^{m \times
        n}`. Working row-wise and without shifts, its leading matrix is the
        matrix in `\Bold{K}^{m \times n}` formed by the leading coefficients of
        the entries of `M` which reach the degree of the corresponding row.

        More precisely, if working row-wise, let `s_1,\ldots,s_n \in \ZZ`
        be a shift, and let `(d_1,\ldots,d_m)` denote the shifted row degrees of
        `M`. Then, the shifted leading matrix of `M` is the matrix in
        `\Bold{K}^{m \times n}` whose entry `i,j` is the coefficient of degree
        `d_i-s_j` of the entry `i,j` of `M`.

        If working column-wise, let `s_1,\ldots,s_m \in \ZZ` be a shift,
        and let `(d_1,\ldots,d_n)` denote the shifted column degrees of `M`.
        Then, the shifted leading matrix of `M` is the matrix in `\Bold{K}^{m
        \times n}` whose entry `i,j` is the coefficient of degree `d_j-s_i` of
        the entry `i,j` of `M`.

        INPUT:

        - ``shifts`` -- (optional, default: ``None``) list of integers;
          ``None`` is interpreted as ``shifts=[0,...,0]``.

        - ``row_wise`` -- (optional, default: ``True``) boolean, ``True`` if
          working row-wise (see the class description).

        OUTPUT: a matrix over the base field.

        REFERENCES:

        [Wol1974]_ (Section 2.5, without shifts) and [VBB1992]_ (Section 3).

        EXAMPLES::

            sage: pR.<x> = GF(7)[]                                              # optional - sage.libs.pari
            sage: M = Matrix(pR, [[3*x+1, 0, 1], [x^3+3, 0, 0]])                # optional - sage.libs.pari
            sage: M.leading_matrix()                                            # optional - sage.libs.pari
            [3 0 0]
            [1 0 0]

            sage: M.leading_matrix().base_ring()                                # optional - sage.libs.pari
            Finite Field of size 7

            sage: M.leading_matrix(shifts=[0,1,2])                              # optional - sage.libs.pari
            [0 0 1]
            [1 0 0]

            sage: M.leading_matrix(row_wise=False)                              # optional - sage.libs.pari
            [0 0 1]
            [1 0 0]

            sage: M.leading_matrix(shifts=[-2,1], row_wise=False)               # optional - sage.libs.pari
            [0 0 1]
            [1 0 0]

            sage: M.leading_matrix(shifts=[2,0], row_wise=False)                # optional - sage.libs.pari
            [3 0 1]
            [1 0 0]
        """
        self._check_shift_dimension(shifts,row_wise)
        from sage.matrix.constructor import matrix
        if row_wise:
            row_degrees = self.row_degrees(shifts)
            if shifts is None:
                return matrix([ [ self[i,j].leading_coefficient()
                    if self[i,j].degree() == row_degrees[i] else 0
                    for j in range(self.ncols()) ]
                    for i in range(self.nrows()) ])
            return matrix([ [ self[i,j].leading_coefficient()
                if self[i,j].degree() + shifts[j] == row_degrees[i] else 0
                for j in range(self.ncols()) ]
                for i in range(self.nrows()) ])
        else:
            column_degrees = self.column_degrees(shifts)
            if shifts is None:
                return matrix([ [ self[i,j].leading_coefficient()
                    if self[i,j].degree() == column_degrees[j] else 0
                    for j in range(self.ncols()) ]
                    for i in range(self.nrows()) ])
            return matrix([ [ self[i,j].leading_coefficient()
                if self[i,j].degree() + shifts[i] == column_degrees[j] else 0
                for j in range(self.ncols()) ]
                for i in range(self.nrows()) ])

    def _is_empty_popov(self, row_wise=True, include_zero_vectors=True):
        r"""
        Assuming that this matrix is empty, that is, of dimensions `0\times n`
        or `m\times 0`, return a boolean indicating if it is in shifted Popov
        form. If zero vectors are allowed in shifted reduced forms, this always
        returns true. Otherwise, by convention and if working row-wise, for
        `n\geq 0` the `0\times n` matrix is in shifted Popov form for all
        shifts, and for `m>0` the `m \times 0` matrix is not in shifted Popov
        form for any shift. The convention is similar if working column-wise.

        The behaviour of this method for non-empty matrices is not defined.

        INPUT:

        - ``row_wise`` -- (optional, default: ``True``) boolean, ``True`` if
          one considers the row-wise shifted Popov form.

        - ``include_zero_vectors`` -- (optional, default: ``True``) boolean,
          ``False`` if one does not allow zero rows in row reduced forms (resp.
          zero columns in column reduced forms).

        OUTPUT: a boolean.

        EXAMPLES::

            sage: pR.<x> = GF(7)[]                                              # optional - sage.libs.pari
            sage: M = Matrix(pR, 0, 0)                                          # optional - sage.libs.pari
            sage: M._is_empty_popov()                                           # optional - sage.libs.pari
            True
            sage: M._is_empty_popov(include_zero_vectors=False)                 # optional - sage.libs.pari
            True

            sage: M = Matrix(pR, 0, 3)                                          # optional - sage.libs.pari
            sage: M._is_empty_popov(include_zero_vectors=False)                 # optional - sage.libs.pari
            True
            sage: M._is_empty_popov(row_wise=False)                             # optional - sage.libs.pari
            True
            sage: M._is_empty_popov(row_wise=False,include_zero_vectors=False)  # optional - sage.libs.pari
            False

        .. SEEALSO::

            :meth:`is_popov` .
        """
        if include_zero_vectors:
            return True
        else:
            # assume we work row-wise, self is in shifted Popov form iff self.nrows()==0:
            # --> if self.nrows()==0, then self is in shifted Popov form
            # --> if self.nrows()>0, then self.ncols()==0 and thus self is not
            # in shifted Popov form
            return self.nrows() == 0 if row_wise else self.ncols() == 0

    def is_reduced(self,
            shifts=None,
            row_wise=True,
            include_zero_vectors=True):
        r"""
        Return a boolean indicating whether this matrix is in (shifted) reduced
        form.

        An `m \times n` univariate polynomial matrix `M` is said to be in
        shifted row reduced form if it has `k` nonzero rows with `k \leq n` and
        its shifted leading matrix has rank `k`. Equivalently, when considering
        all the matrices obtained by left-multiplying `M` by a unimodular
        matrix, then the shifted row degrees of `M` -- once sorted in
        nondecreasing order -- is lexicographically minimal.

        Similarly, `M` is said to be in shifted column reduced form if it has
        `k` nonzero columns with `k \leq m` and its shifted leading matrix has
        rank `k`.

        Sometimes, one forbids `M` to have zero rows (resp. columns) in the
        above definitions; an optional parameter allows one to adopt this more
        restrictive setting.

        INPUT:

        - ``shifts`` -- (optional, default: ``None``) list of integers;
          ``None`` is interpreted as ``shifts=[0,...,0]``.

        - ``row_wise`` -- (optional, default: ``True``) boolean, ``True`` if
          working row-wise (see the class description).

        - ``include_zero_vectors`` -- (optional, default: ``True``) boolean,
          ``False`` if one does not allow zero rows in row reduced forms (resp.
          zero columns in column reduced forms).

        OUTPUT: a boolean value.

        REFERENCES:

        [Wol1974]_ (Section 2.5, without shifts) and [VBB1992]_ (Section 3).

        EXAMPLES::

            sage: pR.<x> = GF(7)[]                                              # optional - sage.libs.pari
            sage: M = Matrix(pR, [[3*x+1, 0, 1], [x^3+3, 0, 0]])                # optional - sage.libs.pari
            sage: M.is_reduced()                                                # optional - sage.libs.pari
            False

            sage: M.is_reduced(shifts=[0,1,2])                                  # optional - sage.libs.pari
            True

            sage: M.is_reduced(shifts=[2,0], row_wise=False)                    # optional - sage.libs.pari
            True

            sage: M.is_reduced(shifts=[2,0], row_wise=False,                    # optional - sage.libs.pari
            ....:              include_zero_vectors=False)
            False

            sage: M = Matrix(pR, [[3*x+1, 0, 1], [x^3+3, 0, 0], [0, 1, 0]])     # optional - sage.libs.pari
            sage: M.is_reduced(shifts=[2,0,0], row_wise=False)                  # optional - sage.libs.pari
            True

        .. SEEALSO::

            :meth:`leading_matrix` ,
            :meth:`reduced_form` .
        """
        self._check_shift_dimension(shifts,row_wise)
        if self.ncols() == 0 or self.nrows() == 0:
            return self._is_empty_popov(row_wise,include_zero_vectors)
        if include_zero_vectors:
            number_generators =                                           \
                [self[i,:] != 0 for i in range(self.nrows())].count(True) \
                if row_wise else                                          \
                [self[:,j] != 0 for j in range(self.ncols())].count(True)
        else:
            number_generators = self.nrows() if row_wise else self.ncols()
        return number_generators == \
            self.leading_matrix(shifts, row_wise).rank()

    def leading_positions(self,
            shifts=None,
            row_wise=True,
            return_degree=False):
        r"""
        Return the (shifted) leading positions (also known as the pivot
        indices), and optionally the (shifted) pivot degrees of this matrix.

        If working row-wise, for a given shift `s_1,\ldots,s_n \in
        \ZZ`, taken as `(0,\ldots,0)` by default, and a row vector of
        univariate polynomials `[p_1,\ldots,p_n]`, the leading position of
        this vector is the index `j` of the rightmost nonzero entry `p_j` such
        that `\deg(p_j) + s_j` is equal to the shifted row degree of the vector.
        Then the pivot degree of the vector is the degree `\deg(p_j)`.

        For the zero row, both the leading positions and degree are `-1`.  For
        a `m \times n` polynomial matrix, the leading positions and pivot
        degrees are the two lists containing the leading positions and the
        pivot degrees of its rows.

        The definition is similar if working column-wise (instead of rightmost
        nonzero entry, we choose the bottommost nonzero entry).

        INPUT:

        - ``shifts`` -- (optional, default: ``None``) list of integers;
          ``None`` is interpreted as ``shifts=[0,...,0]``.

        - ``row_wise`` -- (optional, default: ``True``) boolean, ``True`` if
          working row-wise (see the class description).

        - ``return_degree`` -- (optional, default: ``False``) boolean, ``True``
          implies that the pivot degrees are returned.

        OUTPUT: a list of integers if ``return_degree=False``; a pair of lists
        of integers otherwise.

        REFERENCES:

        [Kai1980]_ (Section 6.7.2, without shifts).

        EXAMPLES::

            sage: pR.<x> = GF(7)[]                                              # optional - sage.libs.pari
            sage: M = Matrix(pR, [[3*x+1, 0, 1], [x^3+3, 0, 0]])                # optional - sage.libs.pari
            sage: M.leading_positions()                                         # optional - sage.libs.pari
            [0, 0]

            sage: M.leading_positions(return_degree=True)                       # optional - sage.libs.pari
            ([0, 0], [1, 3])

            sage: M.leading_positions(shifts=[0,5,2], return_degree=True)       # optional - sage.libs.pari
            ([2, 0], [0, 3])

            sage: M.leading_positions(row_wise=False, return_degree=True)       # optional - sage.libs.pari
            ([1, -1, 0], [3, -1, 0])

            sage: M.leading_positions(shifts=[1,2], row_wise=False,             # optional - sage.libs.pari
            ....:                     return_degree=True)
            ([1, -1, 0], [3, -1, 0])

        In case several entries in the row (resp. column) reach the shifted row
        (resp. column) degree, the leading position is chosen as the rightmost
        (resp. bottommost) such entry::

            sage: M.leading_positions(shifts=[0,5,1], return_degree=True)       # optional - sage.libs.pari
            ([2, 0], [0, 3])

            sage: M.leading_positions(shifts=[2,0], row_wise=False,             # optional - sage.libs.pari
            ....:                     return_degree=True)
            ([1, -1, 0], [3, -1, 0])

        The leading positions and pivot degrees of an empty matrix (`0\times n`
        or `m\times 0`) is not defined::

            sage: M = Matrix(pR, 0, 3)                                          # optional - sage.libs.pari
            sage: M.leading_positions()                                         # optional - sage.libs.pari
            Traceback (most recent call last):
            ...
            ValueError: empty matrix does not have leading positions

            sage: M.leading_positions(row_wise=False)                           # optional - sage.libs.pari
            Traceback (most recent call last):
            ...
            ValueError: empty matrix does not have leading positions

            sage: M = Matrix(pR, 3, 0)                                          # optional - sage.libs.pari
            sage: M.leading_positions(row_wise=False)                           # optional - sage.libs.pari
            Traceback (most recent call last):
            ...
            ValueError: empty matrix does not have leading positions
        """
        self._check_shift_dimension(shifts,row_wise)

        if self.ncols() == 0 or self.nrows() == 0:
            raise ValueError('empty matrix does not have leading positions')

        if row_wise:
            row_degrees = self.row_degrees(shifts)
            if shifts is None:
                pivot_index = [ (-1 if row_degrees[i] == -1 else
                    max( [ j for j in range(self.ncols()) if
                    (self[i,j].degree() == row_degrees[i]) ] ))
                    for i in range(self.nrows()) ]
            else:
                zero_degree=min(shifts) - 1
                pivot_index = [ (-1 if row_degrees[i] == zero_degree else
                    max( [ j for j in range(self.ncols()) if
                    (self[i,j] != 0 and
                    self[i,j].degree() + shifts[j] == row_degrees[i]) ] ))
                    for i in range(self.nrows()) ]
            pivot_degree = [ (-1 if pivot_index[i] == -1 else
                self[i,pivot_index[i]].degree())
                for i in range(self.nrows()) ]
            return (pivot_index,pivot_degree) if return_degree else pivot_index

        # now in the column-wise case
        column_degrees = self.column_degrees(shifts)
        if shifts is None:
            pivot_index = [ (-1 if column_degrees[j] == -1 else
                max( [ i for i in range(self.nrows()) if
                (self[i,j].degree() == column_degrees[j]) ] ))
                for j in range(self.ncols()) ]
        else:
            zero_degree=min(shifts) - 1
            pivot_index = [ (-1 if column_degrees[j] == zero_degree else
                max( [ i for i in range(self.nrows()) if
                (self[i,j] != 0 and
                self[i,j].degree() + shifts[i] == column_degrees[j]) ] ))
                for j in range(self.ncols()) ]
        pivot_degree = [ (-1 if pivot_index[j] == -1 else
            self[pivot_index[j],j].degree())
            for j in range(self.ncols()) ]
        return (pivot_index,pivot_degree) if return_degree else pivot_index

    def is_weak_popov(self,
            shifts=None,
            row_wise=True,
            ordered=False,
            include_zero_vectors=True):
        r"""
        Return a boolean indicating whether this matrix is in (shifted)
        (ordered) weak Popov form.

        If working row-wise (resp. column-wise), a polynomial matrix is said to
        be in weak Popov form if the leading positions of its nonzero rows
        (resp. columns) are pairwise distinct. For the ordered weak Popov form,
        these positions must be strictly increasing, except for the possibly
        repeated -1 entries which are at the end. For the shifted variants, see
        the class description for an introduction to shifts.

        INPUT:

        - ``shifts`` -- (optional, default: ``None``) list of integers;
          ``None`` is interpreted as ``shifts=[0,...,0]``.

        - ``row_wise`` -- (optional, default: ``True``) boolean, ``True`` if
          working row-wise (see the class description).

        - ``ordered`` -- (optional, default: ``False``) boolean, ``True`` if
          checking for an ordered weak Popov form.

        - ``include_zero_vectors`` -- (optional, default: ``True``) boolean,
          ``False`` if one does not allow zero rows (resp. zero columns) in
          (ordered) weak Popov forms.

        OUTPUT: a boolean.

        REFERENCES:

        [Kai1980]_ (Section 6.7.2, square case without shifts), [MS2003]_
        (without shifts), [BLV1999]_ .

        EXAMPLES::

            sage: pR.<x> = GF(7)[]                                              # optional - sage.libs.pari
            sage: M = Matrix([ [x^3+3*x^2+6*x+6, 3*x^2+3*x+6, 4*x^2+x+3],       # optional - sage.libs.pari
            ....:              [5,               1,           0        ],
            ....:              [2*x^2+2,         2*x+5,       x^2+4*x+6] ])
            sage: M.is_weak_popov()                                             # optional - sage.libs.pari
            True

        One can check whether the leading positions, in addition to being
        pairwise distinct, are actually in increasing order::

            sage: M.is_weak_popov(ordered=True)                                 # optional - sage.libs.pari
            True

            sage: N = M.with_swapped_rows(1, 2)                                 # optional - sage.libs.pari
            sage: N.is_weak_popov()                                             # optional - sage.libs.pari
            True
            sage: N.is_weak_popov(ordered=True)                                 # optional - sage.libs.pari
            False

        Shifts and orientation (row-wise or column-wise) are supported::

            sage: M.is_weak_popov(shifts=[2,3,1])                               # optional - sage.libs.pari
            False

            sage: M.is_weak_popov(shifts=[0,2,0], row_wise=False,               # optional - sage.libs.pari
            ....:                 ordered=True)
            True

        Rectangular matrices are supported::

            sage: M = Matrix([                                                  # optional - sage.libs.pari
            ....:    [  x^3+5*x^2+5*x+1,       5,       6*x+4,         0],
            ....:    [      6*x^2+3*x+1,       1,           2,         0],
            ....:    [2*x^3+4*x^2+6*x+4, 5*x + 1, 2*x^2+5*x+5, x^2+5*x+6]
            ....:     ])
            sage: M.is_weak_popov(shifts=[0,2,1,3])                             # optional - sage.libs.pari
            True

            sage: M.is_weak_popov(shifts=[0,2,1,3], ordered=True)               # optional - sage.libs.pari
            True

        Zero rows (resp. columns) can be forbidden::

            sage: M = Matrix([                                                  # optional - sage.libs.pari
            ....:   [      6*x+4,       0,             5*x+1, 0],
            ....:   [          2, 5*x + 1,       6*x^2+3*x+1, 0],
            ....:   [2*x^2+5*x+5,       1, 2*x^3+4*x^2+6*x+4, 0]
            ....:   ])
            sage: M.is_weak_popov(shifts=[2,1,0], row_wise=False,               # optional - sage.libs.pari
            ....:                 ordered=True)
            True

            sage: M.is_weak_popov(shifts=[2,1,0], row_wise=False,               # optional - sage.libs.pari
            ....:                 include_zero_vectors=False)
            False

        .. SEEALSO::

            :meth:`weak_popov_form` .
        """
        self._check_shift_dimension(shifts,row_wise)
        if self.ncols() == 0 or self.nrows() == 0:
            return self._is_empty_popov(row_wise)
        leading_positions = self.leading_positions(shifts, row_wise)
        # here, it will be convenient to have leading position
        # larger than ncols for zero/empty rows
        leading_positions = [pos if pos>=0 else self.ncols() + 1 for pos in leading_positions]
        # leading positions should not have duplicates, which is equivalent to:
        # once sorted, it doesn't contain a pair of equal successive entries
        if not ordered:
            leading_positions.sort()
        # check that there is no zero vector, if it is forbidden
        if leading_positions[-1] > self.ncols() and not include_zero_vectors:
            return False
        # now leading_positions is nondecreasing: it remains to test whether
        # it is strictly increasing (at least until the zero rows part)
        for index,next_leading_position in enumerate(leading_positions[1:]):
            if next_leading_position <= self.ncols() and \
                    next_leading_position <= leading_positions[index]:
                return False
        return True

    def is_popov(self,
            shifts=None,
            row_wise=True,
            up_to_permutation=False,
            include_zero_vectors=True):
        r"""
        Return a boolean indicating whether this matrix is in (shifted) Popov
        form.

        If working row-wise (resp. column-wise), a polynomial matrix is said to
        be in Popov form if it has no zero row above a nonzero row (resp. no
        zero column to the left of a nonzero column), the leading positions of
        its nonzero rows (resp. columns) are strictly increasing, and for each
        row (resp. column) the pivot entry is monic and has degree strictly
        larger than the other entries in its column (resp. row).

        Since other conventions concerning the ordering of the rows (resp.
        columns) are sometimes useful, an optional argument allows one to test
        whether the matrix is in Popov form up to row (resp. column)
        permutation. For example, there is an alternative definition which
        replaces "leading positions strictly increasing" by "row (resp. column)
        degree nondecreasing, and for rows (resp. columns) of same degree,
        leading positions increasing".

        INPUT:

        - ``shifts`` -- (optional, default: ``None``) list of integers;
          ``None`` is interpreted as ``shifts=[0,...,0]``.

        - ``row_wise`` -- (optional, default: ``True``) boolean, ``True`` if
          working row-wise (see the class description).

        - ``up_to_permutation`` -- (option, default: ``False``) boolean,
          ``True`` if testing Popov form up to row permutation (if working
          row-wise).

        - ``include_zero_vectors`` -- (optional, default: ``True``) boolean,
          ``False`` if one does not allow zero rows (resp. zero columns) in
          Popov forms.

        OUTPUT: a boolean.

        REFERENCES:

        For the square case, without shifts: [Pop1972]_ and [Kai1980]_ (Section
        6.7.2). For the general case: [BLV2006]_ .

        EXAMPLES::

            sage: pR.<x> = GF(7)[]                                              # optional - sage.libs.pari
            sage: M = Matrix(pR, [[x^4+6*x^3+4*x+4, 3*x+6,     3  ],            # optional - sage.libs.pari
            ....:                 [x^2+6*x+6,       x^2+5*x+5, 2  ],
            ....:                 [3*x,             6*x+5,     x+5]])
            sage: M.is_popov()                                                  # optional - sage.libs.pari
            True

            sage: M.is_popov(shifts=[0,1,2])                                    # optional - sage.libs.pari
            True

            sage: M[:,:2].is_popov()                                            # optional - sage.libs.pari
            False

            sage: M[:2,:].is_popov(shifts=[0,1,2])                              # optional - sage.libs.pari
            True

            sage: M = Matrix(pR, [[x^4+3*x^3+x^2+2*x+6, x^3+5*x^2+5*x+1],       # optional - sage.libs.pari
            ....:                 [6*x+1,               x^2+4*x+1      ],
            ....:                 [6,                   6              ]])
            sage: M.is_popov(row_wise=False)                                    # optional - sage.libs.pari
            False

            sage: M.is_popov(shifts=[0,2,3], row_wise=False)                    # optional - sage.libs.pari
            True

        One can forbid zero rows (or columns if not working row-wise)::

            sage: N = Matrix(pR, [[x^4+3*x^3+x^2+2*x+6, 6*x+1     ],            # optional - sage.libs.pari
            ....:                 [5*x^2+5*x+1,         x^2+4*x+1 ],
            ....:                 [0,                   0         ]])

            sage: N.is_popov()                                                  # optional - sage.libs.pari
            True

            sage: N.is_popov(include_zero_vectors=False)                        # optional - sage.libs.pari
            False

        One can verify Popov form up to row permutation (or column permutation
        if not working row-wise)::

            sage: M.swap_columns(0, 1)                                          # optional - sage.libs.pari
            sage: M.is_popov(shifts=[0,2,3], row_wise=False)                    # optional - sage.libs.pari
            False

            sage: M.is_popov(shifts=[0,2,3], row_wise=False,                    # optional - sage.libs.pari
            ....:            up_to_permutation=True)                            # optional - sage.libs.pari
            True

            sage: N.swap_rows(0, 2)                                             # optional - sage.libs.pari

            sage: N.is_popov()                                                  # optional - sage.libs.pari
            False

            sage: N.is_popov(up_to_permutation=True)                            # optional - sage.libs.pari
            True
        """
        # the matrix should be in weak Popov form (ordered except if
        # up_to_permutation==True)
        if self.ncols() == 0 or self.nrows() == 0:
            return self._is_empty_popov(row_wise)
        if not self.is_weak_popov(shifts,
                                  row_wise,
                                  not up_to_permutation,
                                  include_zero_vectors):
            return False

        # pivot entries should be monic, and pivot degrees must be the greatest
        # in their column (or in their row if column-wise)
        leading_positions,pivot_degree = self.leading_positions(shifts, row_wise,
                return_degree=True)
        for i,index in enumerate(leading_positions):
            if index >= 0:
                if row_wise:
                    if not self[i,index].is_monic():
                        return False
                    for k in range(self.nrows()):
                        if k == i:
                            continue
                        if self[k,index].degree() >= pivot_degree[i]:
                            return False
                else: # now column-wise
                    if not self[index,i].is_monic():
                        return False
                    for k in range(self.ncols()):
                        if k == i:
                            continue
                        if self[index,k].degree() >= pivot_degree[i]:
                            return False
        return True

    def is_hermite(self,
            row_wise=True,
            lower_echelon=False,
            include_zero_vectors=True):
        r"""
        Return a boolean indicating whether this matrix is in Hermite form.

        If working row-wise, a polynomial matrix is said to be in Hermite form
        if it is in row echelon form with all pivot entries monic and such that
        all entries above a pivot have degree less than this pivot. Being in
        row echelon form means that all zero rows are gathered at the bottom of
        the matrix, and in each nonzero row the pivot (leftmost nonzero entry)
        is strictly to the right of the pivot of the row just above this row.

        Note that, for any integer `d` strictly greater than all degrees
        appearing in the Hermite form, then the Hermite form coincides with the
        shifted Popov form with the shifts `((n-1)d,\ldots,2d,d,0)`, where `n`
        is the column dimension.

        If working column-wise, a polynomial matrix is said to be in Hermite
        form if it is in column echelon form with all pivot entries monic and
        such that all entries to the left of a pivot have degree less than this
        pivot. Being in column echelon form means that all zero columns are
        gathered at the right-hand side of the matrix, and in each nonzero
        column the pivot (topmost nonzero entry) is strictly below the pivot of
        the column just to the left of this row.

        Optional arguments provide support of alternative definitions,
        concerning the choice of upper or lower echelon forms and concerning
        whether zero rows (resp. columns) are allowed.

        INPUT:

        - ``row_wise`` -- (optional, default: ``True``) boolean, ``True`` if
          working row-wise (see the class description).

        - ``lower_echelon`` -- (optional, default: ``False``) boolean,
          ``False`` if working with upper triangular Hermite forms, ``True`` if
          working with lower triangular Hermite forms.

        - ``include_zero_vectors`` -- (optional, default: ``True``) boolean,
          ``False`` if one does not allow zero rows (resp. zero columns) in
          Hermite forms.

        OUTPUT: a boolean.

        EXAMPLES::

            sage: pR.<x> = GF(7)[]                                              # optional - sage.libs.pari
            sage: M = Matrix(pR, [[x^4+6*x^3+4*x+4, 3*x+6,     3  ],            # optional - sage.libs.pari
            ....:                 [0,               x^2+5*x+5, 2  ],
            ....:                 [0,               0,         x+5]])

            sage: M.is_hermite()                                                # optional - sage.libs.pari
            True
            sage: M.is_hermite(row_wise=False)                                  # optional - sage.libs.pari
            True
            sage: M.is_hermite(row_wise=False, lower_echelon=True)              # optional - sage.libs.pari
            False

            sage: N = Matrix(pR, [[x+5, 0,               0        ],            # optional - sage.libs.pari
            ....:                 [2,   x^4+6*x^3+4*x+4, 0        ],
            ....:                 [3,   3*x^3+6,         x^2+5*x+5]])
            sage: N.is_hermite()                                                # optional - sage.libs.pari
            False
            sage: N.is_hermite(lower_echelon=True)                              # optional - sage.libs.pari
            True
            sage: N.is_hermite(row_wise=False)                                  # optional - sage.libs.pari
            False
            sage: N.is_hermite(row_wise=False, lower_echelon=True)              # optional - sage.libs.pari
            False

        Rectangular matrices with zero rows are supported. Zero rows (resp.
        columns) can be forbidden, and otherwise they should be at the bottom
        (resp. the right-hand side) of the matrix::

            sage: N[:,1:].is_hermite(lower_echelon=True)                        # optional - sage.libs.pari
            False
            sage: N[[1,2,0],1:].is_hermite(lower_echelon=True)                  # optional - sage.libs.pari
            True
            sage: N[:2,:].is_hermite(row_wise=False, lower_echelon=True)        # optional - sage.libs.pari
            True
            sage: N[:2,:].is_hermite(row_wise=False,                            # optional - sage.libs.pari
            ....:                    lower_echelon=True,
            ....:                    include_zero_vectors=False)
            False

        .. SEEALSO::

            :meth:`hermite_form` .
        """
        # shift for lower echelon
        shift = [j*(self.degree() + 1) for j in range(self.ncols())] \
                if row_wise else \
                [(self.nrows() - j)*(self.degree() + 1) for j in range(self.nrows())]
        # if upper echelon, reverse shift
        if not lower_echelon:
            shift.reverse()
        return self.is_popov(shifts=shift,
                row_wise=row_wise,
                include_zero_vectors=include_zero_vectors)

    def weak_popov_form(self,
            transformation=False,
            shifts=None,
            row_wise=True,
            ordered=False,
            include_zero_vectors=True):
        r"""
        Return a (shifted) (ordered) weak Popov form of this matrix.

        See :meth:`is_weak_popov` for a definition of weak Popov forms. If the
        input matrix is `A`, a weak Popov form of `A` is any matrix `P` in weak
        Popov form and such that `UA = P` for some unimodular matrix `U`. The
        latter matrix is called the transformation, and the first optional
        argument allows one to specify whether to return this transformation.

        Sometimes, one forbids weak Popov forms to have zero rows (resp.
        columns) in the above definitions; an optional parameter allows one to
        adopt this more restrictive setting. If zero rows (resp. columns) are
        allowed, the convention here is to place them as the bottommost rows
        (resp. the rightmost columns) of the output weak Popov form.

        Note that, if asking for the transformation and discarding zero vectors
        (i.e. ``transformation=True`` and ``include_zero_vectors=False``), then
        the returned transformation is still the complete unimodular matrix,
        including its bottommost rows (resp. rightmost columns) which
        correspond to zero rows (resp. columns) of the complete weak Popov
        form. In fact, this bottom part of the transformation yields a basis of
        the left (resp. right) kernel of the input matrix.

        INPUT:

        - ``transformation`` -- (optional, default: ``False``). If this
          is ``True``, the transformation matrix `U` will be returned as well.

        - ``shifts`` -- (optional, default: ``None``) list of integers;
          ``None`` is interpreted as ``shifts=[0,...,0]``.

        - ``row_wise`` -- (optional, default: ``True``) boolean, ``True`` if
          working row-wise (see the class description).

        - ``ordered`` -- (optional, default: ``False``) boolean, ``True`` if
          seeking an ordered weak Popov form.

        - ``include_zero_vectors`` -- (optional, default: ``True``) boolean,
          ``False`` if zero rows (resp. zero columns) should be discarded from
          the (ordered) weak Popov forms.

        OUTPUT:

        - A polynomial matrix which is a weak Popov form of ``self`` if
          ``transformation`` is ``False``; otherwise two polynomial matrices
          which are a weak Popov form of ``self`` and the corresponding
          unimodular transformation.

        ALGORITHM:

        This method implements the Mulders-Storjohann algorithm of [MS2003]_,
        straightforwardly extended to the case of shifted forms.

        EXAMPLES::

            sage: pR.<x> = GF(7)[]                                              # optional - sage.libs.pari
            sage: M = Matrix(pR, [                                              # optional - sage.libs.pari
            ....:    [      6*x+4,       5*x^3+5*x,       6*x^2+2*x+2],
            ....:    [4*x^2+5*x+2, x^4+5*x^2+2*x+4, 4*x^3+6*x^2+6*x+5]])

            sage: P, U = M.weak_popov_form(transformation=True)                 # optional - sage.libs.pari
            sage: P                                                             # optional - sage.libs.pari
            [              4             x^2   6*x^2 + x + 2]
            [              2 4*x^2 + 2*x + 4               5]
            sage: U                                                             # optional - sage.libs.pari
            [2*x^2 + 1       4*x]
            [      4*x         1]
            sage: P.is_weak_popov() and U.is_invertible() and U*M==P            # optional - sage.libs.pari
            True

        Demonstrating the ``ordered`` option::

            sage: P.leading_positions()                                         # optional - sage.libs.pari
            [2, 1]
            sage: PP = M.weak_popov_form(ordered=True); PP                      # optional - sage.libs.pari
            [              2 4*x^2 + 2*x + 4               5]
            [              4             x^2   6*x^2 + x + 2]
            sage: PP.leading_positions()                                        # optional - sage.libs.pari
            [1, 2]

        Demonstrating shifts::

            sage: P = M.weak_popov_form(shifts=[0,2,4]); P                      # optional - sage.libs.pari
            [            6*x^2 + 6*x + 4 5*x^4 + 4*x^3 + 5*x^2 + 5*x                     2*x + 2]
            [                          2             4*x^2 + 2*x + 4                           5]
            sage: P == M.weak_popov_form(shifts=[-10,-8,-6])                    # optional - sage.libs.pari
            True

        Column-wise form is the row-wise form of the transpose::

            sage: M.weak_popov_form() == M.T.weak_popov_form(row_wise=False).T  # optional - sage.libs.pari
            True

        Zero vectors can be discarded::

            sage: M.weak_popov_form(row_wise=False)                             # optional - sage.libs.pari
            [x + 4     6     0]
            [    5     1     0]

            sage: P, U = M.weak_popov_form(transformation=True,                 # optional - sage.libs.pari
            ....:                          row_wise=False,
            ....:                          include_zero_vectors=False)
            sage: P                                                             # optional - sage.libs.pari
            [x + 4     6]
            [    5     1]
            sage: U                                                             # optional - sage.libs.pari
            [                5*x + 2         5*x^2 + 4*x + 4 3*x^3 + 3*x^2 + 2*x + 4]
            [                      1                       1                 2*x + 1]
            [                5*x + 5                       2                       6]
            sage: M*U[:,:2] == P and (M*U[:,2]).is_zero()                       # optional - sage.libs.pari
            True

        .. SEEALSO::

            :meth:`is_weak_popov` ,
            :meth:`reduced_form` ,
            :meth:`popov_form` ,
            :meth:`hermite_form` .
        """
        # if column-wise, call the algorithm on transpose
        if not row_wise:
            W = self.T.weak_popov_form(transformation,
                        shifts,
                        True,
                        ordered,
                        include_zero_vectors)
            return (W[0].T,W[1].T) if transformation else W.T
        # --> now, below, we are working row-wise
        # row dimension:
        m = self.nrows()
        # make shift nonnegative, required by main call _weak_popov_form
        self._check_shift_dimension(shifts,row_wise=True)
        if shifts is None:
            nonnegative_shifts = None
        else:
            min_shifts = min(shifts)
            nonnegative_shifts = [s-min_shifts for s in shifts]
        # call main procedure to compute weak Popov and transformation
        M = self.__copy__()
        U = M._weak_popov_form(transformation=transformation,
                shifts=nonnegative_shifts)
        # move zero rows to the bottom of the matrix
        from sage.combinat.permutation import Permutation
        zero_rows = []
        nonzero_rows = []
        for i in range(m):
            # note the "i+1" due to the format of permutation used below
            if M[i].is_zero():
                zero_rows.append(i+1)
            else:
                nonzero_rows.append(i+1)
        M.permute_rows(Permutation(nonzero_rows + zero_rows))
        if transformation:
            U.permute_rows(Permutation(nonzero_rows + zero_rows))
        # order other rows by increasing leading positions
        if ordered:
            lpos = M.leading_positions(nonnegative_shifts,row_wise=True)
            # find permutation that sorts leading_positions in increasing order
            # --> force max value to zero rows so that they remain bottom rows
            if include_zero_vectors: # otherwise, zero rows already removed
                for i in range(m):
                    if lpos[i] == -1:
                        lpos[i] = m
            sorted_lpos = sorted([(lpos[i],i+1) for i in range(m)])
            row_permutation = Permutation([elt[1] for elt in sorted_lpos])
            # apply permutation to weak Popov form and the transformation
            M.permute_rows(row_permutation)
            if transformation:
                U.permute_rows(row_permutation)
        # remove zero rows if asked to
        if not include_zero_vectors:
            M = M.delete_rows(range(m-len(zero_rows),m))
        # set immutable and return
        M.set_immutable()
        if transformation:
            U.set_immutable()
        return (M,U) if transformation else M

    def _weak_popov_form(self, transformation=False, shifts=None):
        """
        Transform this matrix in-place into weak Popov form.

        EXAMPLES::

            sage: F.<a> = GF(2^4, 'a')                                          # optional - sage.libs.pari
            sage: PF.<x> = F[]                                                  # optional - sage.libs.pari
            sage: A = matrix(PF,[[1,  a*x^17 + 1 ],                             # optional - sage.libs.pari
            ....:                [0,  a*x^11 + a^2*x^7 + 1 ]])
            sage: M = A.__copy__()                                              # optional - sage.libs.pari
            sage: U = M._weak_popov_form(transformation=True)                   # optional - sage.libs.pari
            sage: U * A == M                                                    # optional - sage.libs.pari
            True
            sage: M.is_weak_popov()                                             # optional - sage.libs.pari
            True
            sage: U.is_invertible()                                             # optional - sage.libs.pari
            True

            sage: PF.<x> = QQ[]
            sage: A = matrix(PF,3,[x,   x^2, x^3,
            ....:                  x^2, x^1, 0,
            ....:                  x^3, x^3, x^3])
            sage: A.weak_popov_form()
            [        x       x^2       x^3]
            [      x^2         x         0]
            [  x^3 - x x^3 - x^2         0]
            sage: M = A.__copy__()
            sage: U = M._weak_popov_form(transformation=True, shifts=[16,8,0])
            sage: M
            [               x              x^2              x^3]
            [               0         -x^2 + x       -x^4 + x^3]
            [               0                0 -x^5 + x^4 + x^3]
            sage: U * A == M
            True
        """
        cdef Py_ssize_t i, j
        cdef Py_ssize_t c, d, best, bestp

        cdef Py_ssize_t m = self.nrows()
        cdef Py_ssize_t n = self.ncols()

        cdef Matrix M = self
        cdef Matrix U

        cdef list to_row, conflicts

        R = self.base_ring()
        one = R.one()

        if transformation:
            from sage.matrix.constructor import identity_matrix
            U = identity_matrix(R, m)

        # initialise to_row and conflicts list
        to_row = [[] for i in range(n)]
        conflicts = []
        for i in range(m):
            bestp = -1
            best = -1
            for c in range(n):
                d = M.get_unsafe(i,c).degree()

                if shifts and d >= 0 :
                    d += shifts[c]

                if d >= best:
                    bestp = c
                    best = d

            if best >= 0:
                to_row[bestp].append((i,best))
                if len(to_row[bestp]) > 1:
                    conflicts.append(bestp)

        # while there is a conflict, do a simple transformation
        while conflicts:
            c = conflicts.pop()
            row = to_row[c]
            i,ideg = row.pop()
            j,jdeg = row.pop()

            if jdeg > ideg:
                i,j = j,i
                ideg,jdeg = jdeg,ideg

            coeff = - M.get_unsafe(i,c).lc() / M.get_unsafe(j,c).lc()
            s = coeff * one.shift(ideg - jdeg)

            M.add_multiple_of_row_c(i, j, s, 0)
            if transformation:
                U.add_multiple_of_row_c(i, j, s, 0)

            row.append((j,jdeg))

            bestp = -1
            best = -1
            for c in range(n):
                d = M.get_unsafe(i,c).degree()

                if shifts and d >= 0:
                    d += shifts[c]

                if d >= best:
                    bestp = c
                    best = d

            if best >= 0:
                to_row[bestp].append((i,best))
                if len(to_row[bestp]) > 1:
                    conflicts.append(bestp)

        if transformation:
            return U

    def popov_form(self,
            transformation=False,
            shifts=None,
            row_wise=True,
            include_zero_vectors=True):
        r"""
        Return the (shifted) Popov form of this matrix.

        See :meth:`is_popov` for a definition of Popov forms. If the input
        matrix is `A`, the (shifted) Popov form of `A` is the unique matrix `P`
        in (shifted) Popov form and such that `UA = P` for some unimodular
        matrix `U`. The latter matrix is called the transformation, and the
        first optional argument allows one to specify whether to return this
        transformation. We refer to the description of :meth:`weak_popov_form`
        for an explanation of the option ``include_zero_vectors`` .

        INPUT:

        - ``transformation`` -- (optional, default: ``False``). If this
          is ``True``, the transformation matrix `U` will be returned as well.

        - ``shifts`` -- (optional, default: ``None``) list of integers;
          ``None`` is interpreted as ``shifts=[0,...,0]``.

        - ``row_wise`` -- (optional, default: ``True``) boolean, ``True`` if
          working row-wise (see the class description).

        - ``include_zero_vectors`` -- (optional, default: ``True``) boolean,
          ``False`` if zero rows (resp. zero columns) should be discarded from
          the Popov forms.

        OUTPUT:

        - A polynomial matrix which is the Popov form of ``self`` if
          ``transformation`` is ``False``; otherwise two polynomial matrices
          which are the Popov form of ``self`` and the corresponding unimodular
          transformation.

        ALGORITHM:

        This method implements the Mulders-Storjohann algorithm of [MS2003]_
        for transforming a weak Popov form into Popov form, straightforwardly
        extended to the case of shifted forms.

        EXAMPLES::

            sage: pR.<x> = GF(7)[]                                              # optional - sage.libs.pari
            sage: M = Matrix(pR, [                                              # optional - sage.libs.pari
            ....:     [      6*x+4,       5*x^3+5*x,       6*x^2+2*x+2],
            ....:     [4*x^2+5*x+2, x^4+5*x^2+2*x+4, 4*x^3+6*x^2+6*x+5]])

            sage: P, U = M.popov_form(transformation=True)                      # optional - sage.libs.pari
            sage: P                                                             # optional - sage.libs.pari
            [            4 x^2 + 4*x + 1             3]
            [            0       4*x + 1 x^2 + 6*x + 1]
            sage: U                                                             # optional - sage.libs.pari
            [            x             2]
            [5*x^2 + x + 6       3*x + 2]
            sage: P.is_popov() and U.is_invertible() and U*M == P               # optional - sage.libs.pari
            True

        Demonstrating shifts and specific case of Hermite form::

            sage: P = M.popov_form(shifts=[0,2,4]); P                           # optional - sage.libs.pari
            [              4*x^2 + 3*x + 4 x^4 + 3*x^3 + 5*x^2 + 5*x + 5                             0]
            [                            6               5*x^2 + 6*x + 5                             1]
            sage: P.is_popov(shifts=[0,2,4])                                    # optional - sage.libs.pari
            True
            sage: P == M.popov_form(shifts=[-6,-4,-2])                          # optional - sage.libs.pari
            True
            sage: dd = sum(M.row_degrees()) + 1                                 # optional - sage.libs.pari
            sage: M.popov_form(shifts=[2*dd,dd,0]) == M.hermite_form()          # optional - sage.libs.pari
            True

        Column-wise form is the row-wise form of the transpose::

            sage: M.popov_form() == M.T.popov_form(row_wise=False).T            # optional - sage.libs.pari
            True

        Zero vectors can be discarded::

            sage: M.popov_form(row_wise=False)                                  # optional - sage.libs.pari
            [x + 2     6     0]
            [    0     1     0]

            sage: P, U = M.popov_form(transformation=True,                      # optional - sage.libs.pari
            ....:                     row_wise=False,
            ....:                     include_zero_vectors=False)
            sage: P                                                             # optional - sage.libs.pari
            [x + 2     6]
            [    0     1]
            sage: U                                                             # optional - sage.libs.pari
            [        3*x^2 + 6*x + 3         5*x^2 + 4*x + 4 3*x^3 + 3*x^2 + 2*x + 4]
            [                      3                       1                 2*x + 1]
            [                5*x + 2                       2                       6]
            sage: M*U[:,:2] == P and (M*U[:,2]).is_zero()                       # optional - sage.libs.pari
            True

        .. SEEALSO::

            :meth:`is_popov` ,
            :meth:`reduced_form` ,
            :meth:`weak_popov_form` ,
            :meth:`hermite_form` .
        """
        # if column-wise, call the algorithm on transpose
        if not row_wise:
            P = self.T.popov_form(transformation,
                        shifts,
                        True,
                        include_zero_vectors)
            return (P[0].T,P[1].T) if transformation else P.T
        # --> now, below, we are working row-wise
        # row dimension:
        nrows_zero = self.nrows()

        # compute row-wise weak Popov form:
        # -> non-ordered since we will soon order rows otherwise anyway
        # -> without zero rows, we will re-insert them later if asked to
        WP = self.weak_popov_form(transformation,shifts,True,False,False)
        if transformation:
            P,UU = WP[0].__copy__(),WP[1]
        else:
            P = WP.__copy__()
        m = P.nrows()
        # for now, only consider rows of transformation corresponding to
        # nonzero rows, other rows will be reinserted later
        if transformation:
            U = UU[:m].__copy__()

        # compute leading positions and shifted row degrees
        lpos,rdeg = P.leading_positions(shifts,True,True)
        if shifts is not None:
            rdeg = [rdeg[i] + shifts[lpos[i]] for i in range(m)]

        # 1/ transform P into ascending order (as defined in
        # [Mulders&Storjohann, 2003, p394], recall here P has no zero rows)
        # -> sort the (degree,pivot) couples by lex order,
        #        keeping track of the performed permutation
        # -> and permute P,U,lpos,rdeg accordingly
        from sage.combinat.permutation import Permutation
        sorted_rdeg_lpos = sorted([(rdeg[i],lpos[i],i+1) for i in range(m)])
        rdeg = [elt[0] for elt in sorted_rdeg_lpos]
        lpos = [elt[1] for elt in sorted_rdeg_lpos]
        row_permutation = Permutation([elt[2] for elt in sorted_rdeg_lpos])
        P.permute_rows(row_permutation)
        if transformation:
            U.permute_rows(row_permutation)

        # 2/ ensure all pivots are monic
        for i in range(m):
            inv_lc = 1/P[i,lpos[i]].leading_coefficient()
            P.rescale_row(i,inv_lc)
            if transformation:
                U.rescale_row(i,inv_lc)

        # 3/ reduce degrees as much as possible, row by row
        # (this works because of the above ascending order)
        for i in range(1,m):
            # use rows k=0...i-1 to reduce degrees of row i in column lpos[k]
            delta = 0
            while delta >= 0:
                # see [Mulders&Storjohann, 2003, Algo. PopovForm, p396]
                delta = -1
                j = -1
                for k in range(i):
                    if P[i,lpos[k]].degree() - P[k,lpos[k]].degree() > delta:
                        delta = P[i,lpos[k]].degree() - P[k,lpos[k]].degree()
                        j = k
                if delta>=0:
                    # recall the leading coefficient of P[j,lpos[j]] is 1
                    c = - P[i,lpos[j]].leading_coefficient()
                    shifted_row_Pj = c * P[j,:].shift(delta)
                    P[i,:] = P[i,:] + shifted_row_Pj
                    if transformation:
                        shifted_row_Uj = c * U[j,:].shift(delta)
                        U[i,:] = U[i,:] + shifted_row_Uj

        # 4/ transform so as to have increasing leading positions
        sorted_lpos = sorted([(lpos[i],i+1) for i in range(m)])
        row_permutation = Permutation([elt[1] for elt in sorted_lpos])
        P.permute_rows(row_permutation)
        if transformation:
            U.permute_rows(row_permutation)

        # reinsert zero rows: in U in all cases, in P if asked to
        if transformation:
            U = U.stack(UU[m:,:])
        if include_zero_vectors:
            from sage.matrix.constructor import matrix
            P = P.stack(matrix(self.base_ring(),nrows_zero-m,self.ncols()))
        # return
        return (P,U) if transformation else P

    def reduced_form(self,
            transformation=None,
            shifts=None,
            row_wise=True,
            include_zero_vectors=True):
        r"""
        Return a row reduced form of this matrix (resp. a column reduced form
        if the optional parameter ``row_wise`` is set to ``False``).

        An `m \times n` univariate polynomial matrix `M` is said to be in
        (shifted) row reduced form if it has `k` nonzero rows with `k \leq n`
        and its (shifted) leading matrix has rank `k`. See :meth:`is_reduced`
        for more information.

        Currently, the implementation of this method is a direct call to
        :meth:`weak_popov_form`.

        INPUT:

        - ``transformation`` -- (optional, default: ``False``). If this
          is ``True``, the transformation matrix `U` will be returned as well:
          this is a unimodular matrix over `\Bold{K}[x]` such that ``self``
          equals `UR`, where `R` is the output matrix.

        - ``shifts`` -- (optional, default: ``None``) list of integers;
          ``None`` is interpreted as ``shifts=[0,...,0]``.

        - ``row_wise`` -- (optional, default: ``True``) boolean, ``True`` if
          working row-wise (see the class description).

        - ``include_zero_vectors`` -- (optional, default: ``True``) boolean,
          ``False`` if one does not allow zero rows in row reduced forms (resp.
          zero columns in column reduced forms).

        OUTPUT:

        - A polynomial matrix `R` which is a reduced form of ``self`` if
          ``transformation=False``; otherwise two polynomial matrices `R, U`
          such that `UA = R` and `R` is reduced and `U` is unimodular where `A`
          is ``self``.

        EXAMPLES::

            sage: pR.<x> = GF(3)[]                                              # optional - sage.libs.pari
            sage: A = matrix(pR, 3, [x,   x^2, x^3,                             # optional - sage.libs.pari
            ....:                    x^2, x^1, 0,
            ....:                    x^3, x^3, x^3])
            sage: R = A.reduced_form(); R                                       # optional - sage.libs.pari
            [        x           x^2       x^3]
            [      x^2             x         0]
            [  x^3 + 2*x x^3 + 2*x^2         0]
            sage: R.is_reduced()                                                # optional - sage.libs.pari
            True
            sage: R2 = A.reduced_form(shifts=[6,3,0]); R2                       # optional - sage.libs.pari
            [                x               x^2               x^3]
            [                0         2*x^2 + x       2*x^4 + x^3]
            [                0                 0 2*x^5 + x^4 + x^3]
            sage: R2.is_reduced(shifts=[6,3,0])                                 # optional - sage.libs.pari
            True
            sage: R2.is_reduced()                                               # optional - sage.libs.pari
            False

        If the matrix is an `n \times 1` matrix with at least one non-zero entry,
        `R` has a single non-zero entry and that entry is a scalar multiple of
        the greatest-common-divisor of the entries of the matrix::

            sage: A = matrix([[x*(x-1)*(x+1)], [x*(x-2)*(x+2)], [x]])           # optional - sage.libs.pari
            sage: R = A.reduced_form()                                          # optional - sage.libs.pari
            sage: R                                                             # optional - sage.libs.pari
            [x]
            [0]
            [0]

        A zero matrix is already reduced::

            sage: A = matrix(pR, 2, [0,0,0,0])                                  # optional - sage.libs.pari
            sage: A.reduced_form()                                              # optional - sage.libs.pari
            [0 0]
            [0 0]

        In the following example, the original matrix is already reduced, but
        the output is a different matrix: currently this method is an alias for
        :meth:`weak_popov_form`, which is a stronger reduced form::

            sage: R.<x> = QQ['x']
            sage: A = matrix([[x,x,x],[0,0,x]]); A
            [x x x]
            [0 0 x]
            sage: A.is_reduced()
            True
            sage: W = A.reduced_form(); W
            [ x  x  x]
            [-x -x  0]
            sage: W.is_weak_popov()
            True

        The last example shows the usage of the transformation parameter::

            sage: Fq.<a> = GF(2^3)                                              # optional - sage.libs.pari
            sage: pR.<x> = Fq[]                                                 # optional - sage.libs.pari
            sage: A = matrix(pR, [[x^2+a,  x^4+a],                              # optional - sage.libs.pari
            ....:                 [  x^3,  a*x^4]])
            sage: W, U = A.reduced_form(transformation=True)                    # optional - sage.libs.pari
            sage: W, U                                                          # optional - sage.libs.pari
            (
            [          x^2 + a           x^4 + a]  [1 0]
            [x^3 + a*x^2 + a^2               a^2], [a 1]
            )
            sage: W.is_reduced()                                                # optional - sage.libs.pari
            True
            sage: U*W == A                                                      # optional - sage.libs.pari
            True
            sage: U.is_invertible()                                             # optional - sage.libs.pari
            True

        .. SEEALSO::

            :meth:`is_reduced` ,
            :meth:`weak_popov_form` ,
            :meth:`popov_form` ,
            :meth:`hermite_form` .
        """
        return self.weak_popov_form(transformation,
                shifts,
                row_wise,
                False,
                include_zero_vectors)

    def hermite_form(self, include_zero_rows=True, transformation=False):
        """
        Return the Hermite form of this matrix.

        See :meth:`is_hermite` for a definition of Hermite forms. If the input
        is a matrix `A`, then its Hermite form is the unique matrix `H` in Hermite
        form such that `UA = H` for some unimodular matrix `U`.

        INPUT:

        - ``include_zero_rows`` -- boolean (default: ``True``); if ``False``,
          the zero rows in the output matrix are deleted.

        - ``transformation`` -- boolean (default: ``False``); if ``True``,
          return the transformation matrix.

        OUTPUT:

        - the Hermite normal form `H` of this matrix `A` .

        - (optional) transformation matrix `U` such that `UA = H` .

        EXAMPLES::

            sage: M.<x> = GF(7)[]                                               # optional - sage.libs.pari
            sage: A = matrix(M, 2, 3, [x, 1, 2*x, x, 1+x, 2])                   # optional - sage.libs.pari
            sage: A.hermite_form()                                              # optional - sage.libs.pari
            [      x       1     2*x]
            [      0       x 5*x + 2]
            sage: A.hermite_form(transformation=True)                           # optional - sage.libs.pari
            (
            [      x       1     2*x]  [1 0]
            [      0       x 5*x + 2], [6 1]
            )
            sage: A = matrix(M, 2, 3, [x, 1, 2*x, 2*x, 2, 4*x])                 # optional - sage.libs.pari
            sage: A.hermite_form(transformation=True, include_zero_rows=False)  # optional - sage.libs.pari
            ([  x   1 2*x], [0 4])
            sage: H, U = A.hermite_form(transformation=True,                    # optional - sage.libs.pari
            ....:                       include_zero_rows=True); H, U
            (
            [  x   1 2*x]  [0 4]
            [  0   0   0], [5 1]
            )
            sage: U * A == H                                                    # optional - sage.libs.pari
            True
            sage: H, U = A.hermite_form(transformation=True,                    # optional - sage.libs.pari
            ....:                       include_zero_rows=False)
            sage: U * A                                                         # optional - sage.libs.pari
            [  x   1 2*x]
            sage: U * A == H                                                    # optional - sage.libs.pari
            True

        .. SEEALSO::

            :meth:`is_hermite` ,
            :meth:`popov_form` .
        """
        A = self.__copy__()
        U = A._hermite_form_euclidean(transformation=transformation,
                                      normalization=lambda p: ~p.lc())
        if not include_zero_rows:
            i = A.nrows() - 1
            while i >= 0 and A.row(i) == 0:
                i -= 1
            A = A[:i+1]
            if transformation:
                U = U[:i+1]

        A.set_immutable()
        if transformation:
            U.set_immutable()

        return (A, U) if transformation else A

    def left_quo_rem(self, B):
        r"""
        Return, if it exists, the quotient and remainder `(Q,R)` such that
        ``self`` is `BQ+R`, where `R` has row degrees less than those of `B`
        entrywise.

        This method directly calls :meth:`right_quo_rem` on transposed
        matrices, and transposes the result. See :meth:`right_quo_rem` for a
        complete documentation and more examples.

        EXAMPLES::

            sage: pR.<x> = GF(7)[]                                              # optional - sage.libs.pari
            sage: A = Matrix(pR, 3, 2,                                          # optional - sage.libs.pari
            ....:            [[      3*x^3 + 3*x,         2*x^3 + 4],
            ....:             [  3*x^3 + 6*x + 5, 6*x^3 + 5*x^2 + 1],
            ....:             [  2*x^3 + 2*x + 6,   3*x^2 + 2*x + 2]])
            sage: B = Matrix(pR, 3, 3,                                          # optional - sage.libs.pari
            ....:            [[              3,       x + 3,               6],
            ....:             [3*x^3 + 3*x + 1, 4*x^2 + 3*x,   6*x^3 + x + 4],
            ....:             [  4*x^2 + x + 4, 3*x^2 + 4*x, 3*x^2 + 3*x + 2]])
            sage: Q, R = A.left_quo_rem(B); Q, R                                # optional - sage.libs.pari
            (
            [2*x^2 + 4*x + 6 6*x^2 + 4*x + 1]  [              3               1]
            [    3*x^2 + 5*x   2*x^2 + x + 5]  [              6 5*x^2 + 2*x + 3]
            [    6*x^2 + 3*x 4*x^2 + 6*x + 1], [        2*x + 3         6*x + 3]
            )
            sage: rdegR = R.row_degrees(); rdegB = B.row_degrees()              # optional - sage.libs.pari
            sage: A == B*Q+R and all(rdegR[i] < rdegB[i] for i in range(3))     # optional - sage.libs.pari
            True

            sage: A[:2,:].left_quo_rem(B)                                       # optional - sage.libs.pari
            Traceback (most recent call last):
            ...
            ValueError: row dimension of self should be the row dimension of
            the input matrix

        Rectangular or rank-deficient matrices are supported but there may be
        no quotient and remainder (unless the matrix has full row rank, see
        :meth:`right_quo_rem`)::

            sage: Q, R = A[:2,:].left_quo_rem(B[:2,:]); Q, R                    # optional - sage.libs.pari
            (
            [      3*x + 3       2*x + 1]
            [  3*x^2 + 5*x 2*x^2 + x + 5]  [            5             0]
            [            0             0], [4*x^2 + x + 2     4*x^2 + x]
            )
            sage: rdegR = R.row_degrees(); rdegB = B[:2,:].row_degrees()        # optional - sage.libs.pari
            sage: A[:2,:] == B[:2,:]*Q+R                                        # optional - sage.libs.pari
            True
            sage: all([rdegR[i] < rdegB[i] for i in range(len(rdegR))])         # optional - sage.libs.pari
            True

            sage: A.left_quo_rem(B[:,:2])                                       # optional - sage.libs.pari
            Traceback (most recent call last):
            ...
            ValueError: division of these matrices does not admit a remainder
            with the required degree property

        .. SEEALSO::

            :meth:`right_quo_rem` ,
            :meth:`reduce` .
        """
        if self.nrows() != B.nrows():
            raise ValueError("row dimension of self should be the"
                             " row dimension of the input matrix")
        (Q,R) = self.T.right_quo_rem(B.T)
        return (Q.T,R.T)

    def right_quo_rem(self, B):
        r"""
        Return, if it exists, the quotient and remainder `(Q,R)` such that
        ``self`` is `QB+R`, where `R` has column degrees less than those of `B`
        entrywise.

        If ``self`` is a `k \times m` polynomial matrix (written `A` below),
        and the input `B` is an `m \times m` polynomial matrix in column
        reduced form, then `(Q,R)` is unique. Both `Q` and `R` have dimensions
        `k \times m`. In this case, this method implements Newton iteration of
        a reversed polynomial matrix `B`, generalizing to matrices the fast
        division of univariate polynomials.

        If `A` is a `k \times n` polynomial matrix, and the input `B` is an `m
        \times n` polynomial matrix such that `B` has full column rank, or more
        generally such that the matrix equation `A = XB` has a rational
        solution, then there exists such a `(Q,R)` but it may not be unique;
        the algorithm returns one such quotient and remainder. Here `Q` is `k
        \times m` and `R` is `k \times n`. In this case, this method follows
        the folklore approach based on solving the matrix equation `A = XB` and
        splitting `X` into its polynomial part and proper fraction part.

        Finally, if the matrix equation `A = XB` has no rational solution, this
        method computes the normal form `R` and quotient `Q` of the rows of `A`
        with respect to the row space of `B` (see :meth:`reduce`). Doing this
        for a well-chosen shift ensures that either `R` does not have column
        degrees less than those of `B`, and then there is no valid quotient and
        remainder, or it does satisfy this degree constraint, and then this `R`
        can be returned as a remainder along with the quotient `Q`.

        A ``ValueError`` is raised if the dimensions of ``self`` and `B` are
        not conformal, or if there exists no quotient and remainder.

        EXAMPLES:

        Case where `B` is a square, column reduced matrix::

            sage: pR.<x> = GF(7)[]                                              # optional - sage.libs.pari
            sage: A = Matrix(pR, 2, 3,                                          # optional - sage.libs.pari
            ....:     [[3*x^3 + 3*x, 3*x^3 + 6*x + 5,   2*x^3 + 2*x + 6],
            ....:      [2*x^3 + 4,   6*x^3 + 5*x^2 + 1, 3*x^2 + 2*x + 2]])

            sage: B = Matrix(pR, 3, 3,                                          # optional - sage.libs.pari
            ....:     [[4*x^2 + 3*x + 3, 3*x^2 + 3*x + 1,   4*x^2 + x + 4],
            ....:      [6*x^2 + 2*x + 3,     4*x^2 + 3*x,     3*x^2 + 4*x],
            ....:      [5*x^2 + 3*x + 6,   6*x^2 + x + 4, 3*x^2 + 3*x + 2]])
            sage: B.is_reduced(row_wise=False)                                  # optional - sage.libs.pari
            True
            sage: Q, R = A.right_quo_rem(B); Q, R                               # optional - sage.libs.pari
            (
            [    4*x   x + 2 6*x + 1]  [  x + 2 6*x + 1 5*x + 4]
            [4*x + 3   x + 6 3*x + 4], [4*x + 2 2*x + 3 4*x + 3]
            )
            sage: A == Q*B+R and R.degree() < 2                                 # optional - sage.libs.pari
            True
            sage: A[:,:2].right_quo_rem(B)                                      # optional - sage.libs.pari
            Traceback (most recent call last):
            ...
            ValueError: column dimension of self should be the column dimension
            of the input matrix

            sage: B = Matrix(pR, 3, 3,                                          # optional - sage.libs.pari
            ....:     [[3,     3*x^3 + 3*x + 1, 4*x^2 + x + 4],
            ....:      [x + 3, 4*x^2 + 3*x,     3*x^2 + 4*x],
            ....:      [6,     6*x^3 + x + 4,   3*x^2 + 3*x + 2]])
            sage: B.is_reduced(row_wise=False)                                  # optional - sage.libs.pari
            True
            sage: Q, R = A.right_quo_rem(B); Q, R                               # optional - sage.libs.pari
            (
            [2*x^2 + 4*x + 6     3*x^2 + 5*x     6*x^2 + 3*x]
            [6*x^2 + 4*x + 1   2*x^2 + x + 5 4*x^2 + 6*x + 1],
            <BLANKLINE>
            [              3               6         2*x + 3]
            [              1 5*x^2 + 2*x + 3         6*x + 3]
            )
            sage: cdegR = R.column_degrees(); cdegB = B.column_degrees()        # optional - sage.libs.pari
            sage: A == Q*B+R and all([cdegR[i] < cdegB[i] for i in range(3)])   # optional - sage.libs.pari
            True

        With a nonsingular but also non-reduced matrix, there exists a
        solution, but it might not be unique::

            sage: B = Matrix(pR, 3, 3,                                          # optional - sage.libs.pari
            ....:     [[              5,               0, 2*x + 6],
            ....:      [            4*x, 3*x^2 + 4*x + 5,   x + 1],
            ....:      [3*x^2 + 5*x + 2, 6*x^3 + 4*x + 6,       3]])
            sage: B.det() != 0 and (not B.is_reduced(row_wise=False))           # optional - sage.libs.pari
            True
            sage: Q, R = A.right_quo_rem(B); Q, R                               # optional - sage.libs.pari
            (
            [    6*x^2 + 3*x 4*x^2 + 3*x + 1         5*x + 1]
            [  x^2 + 5*x + 5 5*x^2 + 3*x + 5           x + 2],
            <BLANKLINE>
            [      4*x + 5 x^2 + 2*x + 1             2]
            [      6*x + 3     5*x^2 + 6             3]
            )
            sage: cdegR = R.column_degrees(); cdegB = B.column_degrees()        # optional - sage.libs.pari
            sage: A == Q*B+R and all(cdegR[i] < cdegB[i] for i in range(3))     # optional - sage.libs.pari
            True

            sage: Q2 = Matrix(pR, 2, 3,                                         # optional - sage.libs.pari
            ....:      [[6*x^2 + 3*x + 1, 4*x^2 + 3*x + 6, 5*x + 1],
            ....:       [  x^2 + 5*x + 3, 5*x^2 + 3*x + 2,   x + 2]])
            sage: R2 = Matrix(pR, 2, 3,                                         # optional - sage.libs.pari
            ....:      [[    5*x, 3*x + 4, 5],
            ....:       [4*x + 6,     5*x, 4]])
            sage: A == Q2*B + R2                                                # optional - sage.libs.pari
            True

        The same remark holds more generally for full column rank matrices:
        there exists a solution, but it might not be unique. However, for all
        other cases (rank-deficient matrix `B` or matrix `B` having strictly
        fewer rows than columns) there may be no solution::

            sage: C = B.stack(B[1,:] + B[2,:])  # 4 x 3, full column rank       # optional - sage.libs.pari
            sage: Q, R = A.right_quo_rem(C); Q, R                               # optional - sage.libs.pari
            (
            [    6*x^2 + 3*x 4*x^2 + 3*x + 1         5*x + 1               0]
            [  x^2 + 5*x + 5 5*x^2 + 3*x + 5           x + 2               0],
            <BLANKLINE>
            [      4*x + 5 x^2 + 2*x + 1             2]
            [      6*x + 3     5*x^2 + 6             3]
            )

            sage: A.right_quo_rem(B[:2,:]) # matrix 2 x 3, full row rank        # optional - sage.libs.pari
            Traceback (most recent call last):
            ...
            ValueError: division of these matrices does not admit a remainder
            with the required degree property
            sage: D = copy(B); D[2,:] = B[0,:]+B[1,:]  # square, singular       # optional - sage.libs.pari
            sage: A.right_quo_rem(D)                                            # optional - sage.libs.pari
            Traceback (most recent call last):
            ...
            ValueError: division of these matrices does not admit a remainder
            with the required degree property

        In the latter case (rank-deficient or strictly fewer rows than columns,
        with no solution to `A = XB`), there might stil be a quotient and
        remainder, in which case this method will find it via normal form
        computation::

            sage: B = Matrix(pR, 1, 2, [[x, x]])                                # optional - sage.libs.pari
            sage: A = Matrix(pR, 1, 2, [[x, x+2]])                              # optional - sage.libs.pari
            sage: A.right_quo_rem(B)                                            # optional - sage.libs.pari
            ([1], [0 2])
            sage: A == 1*B + Matrix([[0,2]])                                    # optional - sage.libs.pari
            True

        .. SEEALSO::

            :meth:`left_quo_rem` ,
            :meth:`reduce` .
        """
        if self.ncols() != B.ncols():
            raise ValueError("column dimension of self should be the"
                             " column dimension of the input matrix")
        if B.is_square() and \
           B.is_reduced(row_wise=False,include_zero_vectors=False):
            # case of B column reduced (without zero columns):
            # direct matrix version of univariate polynomial quo_rem
            return self._right_quo_rem_reduced(B)
        try:
            # more generally, method via solving A = XB over rationals
            # (always possible if B has full column rank, otherwise might still
            # work if this matrix equation has a solution "by luck")
            return self._right_quo_rem_solve(B)
        except ValueError:
            # more generally, any B
            # (compute normal form w.r.t a well-chosen shift and check degrees
            # are as expected)
            s = [-d for d in B.column_degrees()]
            (Q,R) = self.reduce(B,shifts=s,return_quotient=True)
            cdeg = R.column_degrees()
            if all([cdeg[i] + s[i] < 0 for i in range(B.ncols())]):
                return (Q, R)
            raise ValueError("division of these matrices does not admit a "
                             "remainder with the required degree property")

    def _right_quo_rem_reduced(self, B):
        r"""
        If ``self`` is a `k x m` polynomial matrix (written `A` below), and the
        input `B` is an `m x m` polynomial matrix in column reduced form, this
        computes the unique couple `(Q,R)` of `k x m` polynomial matrices such
        that `A = QB + R`, with the column degrees of `R` entrywise less than
        those of `B`.

        The fact that `B` is in column reduced form is required, and not
        checked. Reference: we follow the folklore algorithm which generalizes
        the fast division of univariate polynomials; precisely we implement
        [Neiger-Vu, ISSAC 2017, Algorithm 1] .

        EXAMPLES::

            sage: pR.<x> = GF(7)[]                                              # optional - sage.libs.pari
            sage: A = Matrix(pR, 2, 3,                                          # optional - sage.libs.pari
            ....:     [[3*x^3 + 3*x, 3*x^3 + 6*x + 5,   2*x^3 + 2*x + 6],
            ....:      [2*x^3 + 4,   6*x^3 + 5*x^2 + 1, 3*x^2 + 2*x + 2]])

            sage: B = Matrix(pR, 3, 3,                                          # optional - sage.libs.pari
            ....:     [[4*x^2 + 3*x + 3, 3*x^2 + 3*x + 1,   4*x^2 + x + 4],
            ....:      [6*x^2 + 2*x + 3,     4*x^2 + 3*x,     3*x^2 + 4*x],
            ....:      [5*x^2 + 3*x + 6,   6*x^2 + x + 4, 3*x^2 + 3*x + 2]])
            sage: B.is_reduced(row_wise=False)                                  # optional - sage.libs.pari
            True
            sage: Q, R = A._right_quo_rem_reduced(B); Q, R                      # optional - sage.libs.pari
            (
            [    4*x   x + 2 6*x + 1]  [  x + 2 6*x + 1 5*x + 4]
            [4*x + 3   x + 6 3*x + 4], [4*x + 2 2*x + 3 4*x + 3]
            )
            sage: A == Q*B+R and R.degree() < 2                                 # optional - sage.libs.pari
            True

            sage: B = Matrix(pR, 3, 3,                                          # optional - sage.libs.pari
            ....:     [[4*x + 3*x + 3, 3*x^3 + 3*x + 1,   4*x^2 + x + 4],
            ....:      [6*x + 2*x + 3,     4*x^2 + 3*x,     3*x^2 + 4*x],
            ....:      [6,             6*x^3 + x + 4,   3*x^2 + 3*x + 2]])
            sage: B.is_reduced(row_wise=False)                                  # optional - sage.libs.pari
            True
            sage: Q, R = A._right_quo_rem_reduced(B); Q, R                      # optional - sage.libs.pari
            (
            [2*x^2 + 4*x + 6     3*x^2 + 5*x     6*x^2 + 3*x]
            [6*x^2 + 4*x + 1   2*x^2 + x + 5 4*x^2 + 6*x + 1],
            <BLANKLINE>
            [              3               6         2*x + 3]
            [              1 5*x^2 + 2*x + 3         6*x + 3]
            )
            sage: cdegR = R.column_degrees(); cdegB = B.column_degrees()        # optional - sage.libs.pari
            sage: A == Q*B+R and all(cdegR[i] < cdegB[i] for i in range(3))     # optional - sage.libs.pari
            True
        """
        # Step 0: find parameter d  (delta in above reference)
        cdegA = self.column_degrees() # zero columns of A --> entries -1 in cdegA
        cdeg = B.column_degrees()  # all non-negative since column reduced
        d = max([cdegA[i]-cdeg[i]+1 for i in range(B.nrows())])
        if d<=0: # A already reduced modulo B, quotient is zero
            return (self.parent().zero().__copy__(), self)
        # Step 1: reverse input matrices
        # Brev = B(1/x) diag(x^(cdeg[i]))
        # Arev = A(1/x) diag(x^(d+cdeg[i]-1))
        Brev = B.reverse(degree=cdeg, row_wise=False)
        Arev = self.reverse(degree=[d+c-1 for c in cdeg], row_wise=False)
        # Step 2: compute quotient
        # compute Qrev = Arev Brev^{-1} mod x^d
        # then quotient is the reverse Q = x^(d-1) Qrev(1/x)
        Q = Brev.solve_left_series_trunc(Arev, d).reverse(degree=d-1)
        # Step 3: deduce remainder and return
        R = self - Q*B
        return Q,R

    def _right_quo_rem_solve(self, B):
        r"""
        If ``self`` is a `k x n` polynomial matrix (written `A` below), and the
        input `B` is an `m x n` polynomial matrix with full column rank, this
        computes a couple `(Q,R)` polynomial matrices, of sizes `k x m` and `k
        x n` respectively, such that `A = QB + R`, with the column degrees of
        `R` entrywise less than those of `B`.

        Algorithm: this method follows the folklore approach based on solving
        the matrix equation `A = XB` and separating `X` into its polynomial
        part and proper fraction part.

        The fact that `B` is in column reduced form is not required, and not
        checked. If `B` does not have full column rank, two situations can
        arise. Either the above matrix equation has a solution `X`, which
        implies the existence of a quotient and remainder as described above,
        and such a quotient and remainder is returned by the method. Or this
        matrix equation has no solution and this method fails: this raises
        ``ValueError``; however this is not a proof that there is no valid
        division with remainder (see the last example below).

        EXAMPLES::

            sage: pR.<x> = GF(7)[]                                              # optional - sage.libs.pari
            sage: A = Matrix(pR, 2, 3,                                          # optional - sage.libs.pari
            ....:     [[3*x^3 + 3*x, 3*x^3 + 6*x + 5,   2*x^3 + 2*x + 6],
            ....:      [2*x^3 + 4,   6*x^3 + 5*x^2 + 1, 3*x^2 + 2*x + 2]])

            sage: B = Matrix(pR, 3, 3,                                          # optional - sage.libs.pari
            ....:     [[4*x + 3*x + 3, 3*x^3 + 3*x + 1,   4*x^2 + x + 4],
            ....:      [6*x + 2*x + 3,     4*x^2 + 3*x,     3*x^2 + 4*x],
            ....:      [6,             6*x^3 + x + 4,   3*x^2 + 3*x + 2]])
            sage: Q, R = A._right_quo_rem_solve(B); Q, R                        # optional - sage.libs.pari
            (
            [2*x^2 + 4*x + 6     3*x^2 + 5*x     6*x^2 + 3*x]
            [6*x^2 + 4*x + 1   2*x^2 + x + 5 4*x^2 + 6*x + 1],
            <BLANKLINE>
            [              3               6         2*x + 3]
            [              1 5*x^2 + 2*x + 3         6*x + 3]
            )
            sage: B.is_reduced(row_wise=False)                                  # optional - sage.libs.pari
            True
            sage: cdegR = R.column_degrees(); cdegB = B.column_degrees()        # optional - sage.libs.pari
            sage: A == Q*B+R and all([cdegR[i] < cdegB[i] for i in range(3)])   # optional - sage.libs.pari
            True

        With a nonsingular but also non-reduced matrix, there exists a solution
        and one is found by this method, but it might not be unique::

            sage: B = Matrix(pR, 3, 3,                                          # optional - sage.libs.pari
            ....:     [[              5,               0, 2*x + 6],
            ....:      [            4*x, 3*x^2 + 4*x + 5,   x + 1],
            ....:      [3*x^2 + 5*x + 2, 6*x^3 + 4*x + 6,       3]])
            sage: B.det() != 0 and not B.is_reduced(row_wise=False)             # optional - sage.libs.pari
            True
            sage: Q, R = A._right_quo_rem_solve(B); Q, R                        # optional - sage.libs.pari
            (
            [    6*x^2 + 3*x 4*x^2 + 3*x + 1         5*x + 1]
            [  x^2 + 5*x + 5 5*x^2 + 3*x + 5           x + 2],
            <BLANKLINE>
            [      4*x + 5 x^2 + 2*x + 1             2]
            [      6*x + 3     5*x^2 + 6             3]
            )
            sage: cdegR = R.column_degrees(); cdegB = B.column_degrees()        # optional - sage.libs.pari
            sage: A == Q*B+R and all(cdegR[i] < cdegB[i] for i in range(3))     # optional - sage.libs.pari
            True

            sage: Q2 = Matrix(pR, 2, 3,                                         # optional - sage.libs.pari
            ....:      [[6*x^2 + 3*x + 1, 4*x^2 + 3*x + 6, 5*x + 1],
            ....:       [  x^2 + 5*x + 3, 5*x^2 + 3*x + 2,   x + 2]])
            sage: R2 = Matrix(pR, 2, 3,                                         # optional - sage.libs.pari
            ....:      [[    5*x, 3*x + 4, 5],
            ....:       [4*x + 6,     5*x, 4]])
            sage: A == Q2*B + R2                                                # optional - sage.libs.pari
            True

        The same remark holds more generally for full column rank matrices:
        there exists a solution and this method will find one. However for all
        other cases (rank-deficient or strictly fewer rows than columns) there
        might be no solution::

            sage: C = B.stack(B[1,:] + B[2,:])  # 4 x 3, full column rank       # optional - sage.libs.pari
            sage: Q, R = A._right_quo_rem_solve(C); Q, R                        # optional - sage.libs.pari
            (
            [    6*x^2 + 3*x 4*x^2 + 3*x + 1         5*x + 1               0]
            [  x^2 + 5*x + 5 5*x^2 + 3*x + 5           x + 2               0],
            <BLANKLINE>
            [      4*x + 5 x^2 + 2*x + 1             2]
            [      6*x + 3     5*x^2 + 6             3]
            )

            sage: A._right_quo_rem_solve(B[:2,:])  # 2 x 3, full row rank       # optional - sage.libs.pari
            Traceback (most recent call last):
            ...
            ValueError: dividing via system solving yields no solution
            sage: D = copy(B); D[2,:] = B[0,:]+B[1,:]  # square, singular       # optional - sage.libs.pari
            sage: A._right_quo_rem_solve(D)                                     # optional - sage.libs.pari
            Traceback (most recent call last):
            ...
            ValueError: dividing via system solving yields no solution

        In the latter case (rank-deficient or strictly fewer rows than
        columns), even when there is a solution, this method might not find
        it::

            sage: B = Matrix(pR, 1, 2, [[x, x]])                                # optional - sage.libs.pari
            sage: A = Matrix(pR, 1, 2, [[x, x+2]])                              # optional - sage.libs.pari
            sage: A == 1*B + Matrix([[0,2]])    # a valid quo_rem               # optional - sage.libs.pari
            True
            sage: A._right_quo_rem_solve(B)                                     # optional - sage.libs.pari
            Traceback (most recent call last):
            ...
            ValueError: dividing via system solving yields no solution
        """
        k = self.nrows()
        m = B.nrows()
        # find rational Q such that QB = A
        try:
            X = B.solve_left(self)
        except ValueError:
            raise ValueError("dividing via system solving yields no solution")
        from sage.arith.functions import lcm
        f = lcm([X[i,j].denom() for j in range(m) for i in range(k)])
        # Write X = Q + R/r with Q and R having polynomial entries;
        # keep only the Q part
        for i in range(k):
            for j in range(m):
                X[i,j] = ((X[i,j].numer() * f) // X[i,j].denom()) // f
        Q = X.change_ring(self.base_ring())
        R = self - Q*B
        return (Q,R)

    def reduce(self, B, shifts=None, row_wise=True, return_quotient=False):
        r"""
        Reduce ``self``, i.e. compute its normal form, modulo the row space of
        `B` with respect to ``shifts``.

        If ``self`` is a `k \times n` polynomial matrix (written `A` below),
        and the input `B` is an `m \times n` polynomial matrix, this computes
        the normal form `R` of `A` with respect the row space of `B` and the
        monomial order defined by ``shifts`` (written `s` below). This means
        that the `i` th row of `R` is equal to the `i` th row of `A` up to
        addition of an element in the row space of `B`, and if `J =
        (j_1,\ldots,j_r)` are the `s`-leading positions of the `s`-Popov form
        `P` of `A`, then the submatrix `R_{*,J}` (submatrix of `R` formed by
        its columns in `J`) has column degrees smaller entrywise than the
        column degrees of `P_{*,J}`.

        If the option ``row_wise`` is set to ``False``, the same operation is
        performed, but with everything considered column-wise: column space of
        `B`, `i` th column of `R` and `A`, column-wise `s`-leading positions
        and `s`-Popov form, and submatrices `R_{J,*}` and `P_{J,*}`.

        The operation above can be seen as a matrix generalization of division
        with remainder for univariate polynomials. If the option
        ``return_quotient`` is set to ``True``, this method returns both the
        normal form `R` and a quotient matrix `Q` such that `A = QB + R` (or `A
        = BQ + R` if ``row_wise`` is ``False``). Whereas the remainder is
        unique, this quotient is not unique unless `B` has a trivial left
        kernel i.e. has full row rank (or right kernel, full column rank if
        ``row_wise`` is ``False``).

        This method checks whether `B` is in `s`-Popov form, and if not,
        computes the `s`-Popov form `P` of `B`, which can take some time.
        Therefore, if `P` is already known or is to be re-used, this method
        should be called directly with `P`, yielding the same normal form `R`
        since `P` and `B` have the same row space (or column space, if
        ``row_wise`` is ``False``).

        A ``ValueError`` is raised if the dimensions of the shifts and/or of
        the matrices are not conformal.

        INPUT:

        - ``B`` -- polynomial matrix.

        - ``shifts`` -- (optional, default: ``None``) list of integers;
          ``None`` is interpreted as ``shifts=[0,...,0]``.

        - ``row_wise`` -- (optional, default: ``True``) boolean, ``True`` if
          working row-wise (see the class description).

        - ``return_quotient`` -- (optional, default: ``False``). If this
          is ``True``, the quotient will be returned as well.

        OUTPUT: a polynomial matrix if ``return_quotient=False``, two
        polynomial matrices otherwise.

        EXAMPLES::

            sage: pR.<x> = GF(7)[]                                                      # optional - sage.libs.pari
            sage: B = Matrix(pR, [                                                      # optional - sage.libs.pari
            ....:     [      6*x+4,       5*x^3+5*x,       6*x^2+2*x+2],
            ....:     [4*x^2+5*x+2, x^4+5*x^2+2*x+4, 4*x^3+6*x^2+6*x+5]])
            sage: A = Matrix(pR, 1, 3, [                                                # optional - sage.libs.pari
            ....:     [3*x^4+3*x^3+4*x^2+5*x+1, x^4+x^3+5*x^2+4*x+4, 4*x^4+2*x^3+x]])

            sage: Q, R = A.reduce(B,return_quotient=True); R                            # optional - sage.libs.pari
            [3*x^4 + 3*x^3 + 4*x + 3                 2*x + 2                 2*x + 6]
            sage: A == Q*B + R                                                          # optional - sage.libs.pari
            True
            sage: P = B.popov_form(); P.leading_positions(return_degree=True)           # optional - sage.libs.pari
            ([1, 2], [2, 2])
            sage: R.degree_matrix()                                                     # optional - sage.libs.pari
            [4 1 1]
            sage: A.reduce(P) == R                                                      # optional - sage.libs.pari
            True
            sage: A.reduce(P[:,:2])                                                     # optional - sage.libs.pari
            Traceback (most recent call last):
            ...
            ValueError: column dimension of self should be the column
            dimension of the input matrix

        Demonstrating shifts::

            sage: Qs, Rs = A.reduce(B, shifts=[0,2,4], return_quotient=True); Rs        # optional - sage.libs.pari
            [3*x^4 + 3*x^3 + 6*x + 2             4*x^3 + 5*x                       0]
            sage: A == Qs*B + Rs                                                        # optional - sage.libs.pari
            True
            sage: Ps = B.popov_form(shifts=[0,2,4])                                     # optional - sage.libs.pari
            sage: Ps.leading_positions(shifts=[0,2,4], return_degree=True)              # optional - sage.libs.pari
            ([1, 2], [4, 0])
            sage: Rs.degree_matrix()                                                    # optional - sage.libs.pari
            [ 4  3 -1]
            sage: A.reduce(Ps, shifts=[0,2,4]) == Rs                                    # optional - sage.libs.pari
            True

        If ``return_quotient`` is ``False``, only the normal form is returned::

            sage: R == A.reduce(B) and Rs == A.reduce(B, shifts=[0,2,4])                # optional - sage.libs.pari
            True

        Demonstrating column-wise normal forms, with a matrix `A` which has
        several columns, and a matrix `B` which does not have full column rank
        (its column-wise Popov form has a zero column)::

            sage: A = Matrix(pR, 2, 2,                                                  # optional - sage.libs.pari
            ....:     [[5*x^3 + 2*x^2 + 4*x + 1,           x^3 + 4*x + 4],
            ....:      [2*x^3 + 5*x^2 + 2*x + 4,         2*x^3 + 3*x + 2]])
            sage: (Q,R) = A.reduce(B,row_wise=False, return_quotient=True); R           # optional - sage.libs.pari
            [0 3]
            [0 0]
            sage: A == B*Q + R                                                          # optional - sage.libs.pari
            True
            sage: P = B.popov_form(row_wise=False); P                                   # optional - sage.libs.pari
            [x + 2     6     0]
            [    0     1     0]
            sage: P.leading_positions(row_wise=False, return_degree=True)               # optional - sage.libs.pari
            ([0, 1, -1], [1, 0, -1])
            sage: R.degree_matrix()                                                     # optional - sage.libs.pari
            [-1  0]
            [-1 -1]

        .. SEEALSO::

            :meth:`left_quo_rem` ,
            :meth:`right_quo_rem` .
        """
        if row_wise and self.ncols() != B.ncols():
            raise ValueError("column dimension of self should be the"
                             " column dimension of the input matrix")
        if not row_wise and (self.nrows() != B.nrows()):
            raise ValueError("row dimension of self should be the"
                             " row dimension of the input matrix")
        # note: is_popov calls B._check_shift_dimension(shifts,row_wise)
        # --> no need to check here again
        if B.is_popov(shifts,row_wise,False,False):
            lpos = B.leading_positions(shifts=shifts,row_wise=row_wise)
            set_lpos = set(lpos) # to make things faster for huge matrices..
            if row_wise:
                non_lpos = [j for j in range(B.ncols()) if j not in set_lpos]
                # A_{*,J} = Q B_{*,J} + R0
                Q,R0 = self[:,lpos]._right_quo_rem_reduced(B[:,lpos])
                # other columns are given by A_{*,not J} - Q B_{*, not J}
                R = self.parent().zero().__copy__()
                R[:,lpos] = R0
                R[:,non_lpos] = self[:,non_lpos] - Q * B[:,non_lpos]
                return (Q,R) if return_quotient else R
            else:
                non_lpos = [i for i in range(B.nrows()) if i not in set_lpos]
                # A_{I,*} = B_{I,*} Q + R0
                Q,R0 = self[lpos,:].T._right_quo_rem_reduced(B[lpos,:].T)
                Q = Q.T
                R0 = R0.T
                # other columns are given by A_{not I,*} - B_{not I,*} Q
                R = self.parent().zero().__copy__()
                R[lpos,:] = R0
                R[non_lpos,:] = self[non_lpos,:] - B[non_lpos,:] * Q
                return (Q,R) if return_quotient else R
        elif return_quotient:
            P,U = B.popov_form(True,shifts,row_wise,False)
            Q,R = self.reduce(P,shifts,row_wise,True)
            # row-wise: UB = P and A = QP + R ==> A = QUB + R
            # --> careful: the last rows of U may correspond to zero rows of P,
            # which have been discarded... so not exactly UB = P
            return (Q*U[:P.nrows(),:], R) if row_wise \
                    else (U[:,:P.ncols()] * Q, R)
        else:
            P = B.popov_form(False,shifts,row_wise,False)
            return self.reduce(P,shifts,row_wise,False)

    def is_minimal_approximant_basis(self,
            pmat,
            order,
            shifts=None,
            row_wise=True,
            normal_form=False):
        r"""
        Return ``True`` if and only if this matrix is an approximant basis in
        ``shifts``-ordered weak Popov form for the polynomial matrix ``pmat``
        at order ``order``.

        If ``normal_form`` is ``True``, then the polynomial matrix must
        furthermore be in ``shifts``-Popov form. An error is raised if the
        input dimensions are not sound. If a single integer is provided for
        ``order``, then it is interpreted as a list of repeated integers with
        this value. (See :meth:`minimal_approximant_basis` for definitions and
        more details.)

        INPUT:

        - ``pmat`` -- a polynomial matrix.

        - ``order`` -- a list of positive integers, or a positive integer.

        - ``shifts`` -- (optional, default: ``None``) list of integers;
          ``None`` is interpreted as ``shifts=[0,...,0]``.

        - ``row_wise`` -- (optional, default: ``True``) boolean, if ``True``
          then the basis considered row-wise and operates on the left of
          ``pmat``; otherwise it is column-wise and operates on the right of
          ``pmat``.

        - ``normal_form`` -- (optional, default: ``False``) boolean, if
          ``True`` then checks for a basis in ``shifts``-Popov form.

        OUTPUT: a boolean.

        ALGORITHM:

        Verification that the matrix is formed by approximants is done via a
        truncated matrix product; verification that the matrix is square,
        nonsingular and in shifted weak Popov form is done via
        :meth:`is_weak_popov`; verification that the matrix generates the
        module of approximants is done via the characterization in Theorem 2.1
        of [GN2018]_ .

        EXAMPLES::

            sage: pR.<x> = GF(97)[]                                             # optional - sage.libs.pari

        We consider the following example from [Arne Storjohann, Notes on
        computing minimal approximant bases, 2006]::

            sage: order = 8; shifts = [1,1,0,0,0]                               # optional - sage.libs.pari
            sage: pmat = Matrix(pR, 5, 1, [                                     # optional - sage.libs.pari
            ....:     pR([35,  0, 41, 87,  3, 42, 22, 90]),
            ....:     pR([80, 15, 62, 87, 14, 93, 24,  0]),
            ....:     pR([42, 57, 90, 87, 22, 80, 71, 53]),
            ....:     pR([37, 72, 74,  6,  5, 75, 23, 47]),
            ....:     pR([36, 10, 74,  1, 29, 44, 87, 74])])
            sage: appbas = Matrix(pR, [                                         # optional - sage.libs.pari
            ....:     [x+47,   57, 58*x+44,     9*x+23,      93*x+76],
            ....:     [  15, x+18, 52*x+23,     15*x+58,     93*x+88],
            ....:     [  17,   86, x^2+77*x+16, 76*x+29,     90*x+78],
            ....:     [  44,   36, 3*x+42,      x^2+50*x+26, 85*x+44],
            ....:     [   2,   22, 54*x+94,     73*x+24,     x^2+2*x+25]])
            sage: appbas.is_minimal_approximant_basis(                          # optional - sage.libs.pari
            ....:     pmat, order, shifts, row_wise=True, normal_form=True)
            True

        The matrix `x^8 \mathrm{Id}_5` is square, nonsingular, in Popov form,
        and its rows are approximants for ``pmat`` at order 8. However, it is
        not an approximant basis since its rows generate a module strictly
        contained in the set of approximants for ``pmat`` at order 8::

            sage: M = x^8 * Matrix.identity(pR, 5)                              # optional - sage.libs.pari
            sage: M.is_minimal_approximant_basis(pmat, 8)                       # optional - sage.libs.pari
            False

        Since ``pmat`` is a single column, with nonzero constant coefficient,
        its column-wise approximant bases at order 8 are all `1\times 1`
        matrices `[c x^8]` for some nonzero field element `c`::

            sage: M = Matrix(pR, [x^8])                                         # optional - sage.libs.pari
            sage: M.is_minimal_approximant_basis(                               # optional - sage.libs.pari
            ....:     pmat, 8, row_wise=False, normal_form=True)
            True

        Exceptions are raised if input dimensions are not sound::

            sage: appbas.is_minimal_approximant_basis(pmat, [8,8], shifts)      # optional - sage.libs.pari
            Traceback (most recent call last):
            ...
            ValueError: order length should be the column dimension
                        of the input matrix

            sage: appbas.is_minimal_approximant_basis(                          # optional - sage.libs.pari
            ....:     pmat, order, shifts, row_wise=False)
            Traceback (most recent call last):
            ...
            ValueError: shifts length should be the column dimension
                        of the input matrix

            sage: Matrix(pR, [x^8]).is_minimal_approximant_basis(pmat, 8)       # optional - sage.libs.pari
            Traceback (most recent call last):
            ...
            ValueError: column dimension should be the row dimension of the
            input matrix

        .. SEEALSO::

            :meth:`minimal_approximant_basis` .
        """
        m = pmat.nrows()
        n = pmat.ncols()

        # set default shifts / check shifts dimension
        if shifts is None:
            shifts = [0] * m if row_wise else [0] * n
        elif row_wise and len(shifts) != m:
            raise ValueError('shifts length should be the row dimension of'
                             ' the input matrix')
        elif (not row_wise) and len(shifts) != n:
            raise ValueError('shifts length should be the column dimension'
                             ' of the input matrix')

        # set default order / check order dimension
        if not isinstance(order,list):
            order = [order]*n if row_wise else [order]*m

        if row_wise and len(order) != n:
            raise ValueError("order length should be the column dimension"
                             " of the input matrix")
        elif (not row_wise) and len(order) != m:
            raise ValueError("order length should be the row dimension of"
                             " the input matrix")

        # raise an error if self does not have the right dimension
        if row_wise and self.ncols() != m:
            raise ValueError("column dimension should be the row dimension"
                             " of the input matrix")
        elif (not row_wise) and self.nrows() != n:
            raise ValueError("row dimension should be the column dimension"
                             " of the input matrix")

        # check square
        if not self.is_square():
            return False
        # check nonsingular and shifts-(ordered weak) Popov form
        if normal_form and (not self.is_popov(shifts, row_wise, False, False)):
            return False
        if (not normal_form) and (not self.is_weak_popov(shifts, row_wise, True, False)):
            return False

        # check that self is a basis of the set of approximants
        if row_wise:
            # check that self * pmat is 0 bmod x^order
            # and compute certificate matrix ``cert_mat`` which is
            # the constant term of (self * pmat) * x^(-order)
            residual = self * pmat
            if not residual.truncate(order,row_wise=False).is_zero():
                return False
            cert_mat = residual.coefficient_matrix(order,row_wise=False)

            # check that self generates the set of approximants
            # 1/ determinant of self should be a monomial c*x^d,
            # with d the sum of pivot degrees
            d = sum([self[i,i].degree() for i in range(m)])
            X = self.base_ring().gen()
            if self.determinant() != (self(1).determinant() * X**d):
                return False
            # 2/ the m x (m+n) constant matrix [self(0) | cert_mat] should have
            # full rank, that is, rank m
            from sage.matrix.constructor import block_matrix
            if block_matrix([[self.constant_matrix(), cert_mat]]).rank() < m:
                return False

        else:
            # check that pmat * self is 0 bmod x^order
            # and compute certificate matrix ``cert_mat`` which is
            # the constant term of x^(-order) * (pmat * self)
            residual = pmat * self
            if not residual.truncate(order).is_zero():
                return False
            cert_mat = residual.coefficient_matrix(order)

            # check that self generates the set of approximants
            # 1/ determinant of self should be a monomial c*x^d,
            # with d the sum of pivot degrees
            d = sum([self[i,i].degree() for i in range(n)])
            X = self.base_ring().gen()
            if self.determinant() != (self(1).determinant() * X**d):
                return False
            # 2/ the (m+n) x n constant matrix [self(0).T | cert_mat.T].T
            # should have full rank, that is, rank n
            from sage.matrix.constructor import block_matrix
            if block_matrix([[self.constant_matrix()], [cert_mat]]).rank() < n:
                return False

        return True

    def minimal_approximant_basis(self,
            order,
            shifts=None,
            row_wise=True,
            normal_form=False):
        r"""
        Return an approximant basis in ``shifts``-ordered weak Popov form for
        this polynomial matrix at order ``order``.

        Assuming we work row-wise, if `F` is an `m \times n` polynomial matrix
        and `(d_0,\ldots,d_{n-1})` are positive integers, then an approximant
        basis for `F` at order `(d_0,\ldots,d_{n-1})` is a polynomial matrix
        whose rows form a basis of the module of approximants for `F` at order
        `(d_0,\ldots,d_{n-1})`. The latter approximants are the polynomial
        vectors `p` of size `m` such that the column `j` of `p F` has valuation
        at least `d_j`, for all `0 \le j \le n-1`.

        If ``normal_form`` is ``True``, then the output basis `P` is
        furthermore in ``shifts``-Popov form. By default, `P` is considered
        row-wise, that is, its rows are left-approximants for ``self``; if
        ``row_wise`` is ``False`` then its columns are right-approximants for
        ``self``. It is guaranteed that the degree of the output basis is at
        most the maximum of the entries of ``order``, independently of
        ``shifts``.

        An error is raised if the input dimensions are not sound: if working
        row-wise (resp. column-wise), the length of ``order`` must be the
        number of columns (resp. rows) of ``self``, while the length of
        ``shifts`` must be the number of rows (resp. columns) of ``self``.

        If a single integer is provided for ``order``, then it is converted
        into a list of repeated integers with this value.

        INPUT:

        - ``order`` -- a list of positive integers, or a positive integer.

        - ``shifts`` -- (optional, default: ``None``) list of integers;
          ``None`` is interpreted as ``shifts=[0,...,0]``.

        - ``row_wise`` -- (optional, default: ``True``) boolean, if ``True``
          then the output basis is considered row-wise and operates on the left
          of ``self``; otherwise it is column-wise and operates on the right
          of ``self``.

        - ``normal_form`` -- (optional, default: ``False``) boolean, if
          ``True`` then the output basis is in ``shifts``-Popov form.

        OUTPUT: a polynomial matrix.

        ALGORITHM:

        The implementation is inspired from the iterative algorithms described
        in [VBB1992]_ and [BL1994]_ ; for obtaining the normal form, it relies
        directly on Lemmas 3.3 and 4.1 in [JNSV2016]_ .

        EXAMPLES::

            sage: pR.<x> = GF(7)[]                                              # optional - sage.libs.pari

            sage: order = [4, 3]; shifts = [-1, 2, 0]
            sage: F = Matrix(pR, [[5*x^3 + 4*x^2 + 4*x + 6, 5*x^2 + 4*x + 1],   # optional - sage.libs.pari
            ....:                 [        2*x^2 + 2*x + 3, 6*x^2 + 6*x + 3],
            ....:                 [4*x^3         +   x + 1, 4*x^2 + 2*x + 3]])
            sage: P = F.minimal_approximant_basis(order, shifts)                # optional - sage.libs.pari
            sage: P.is_minimal_approximant_basis(F, order, shifts)              # optional - sage.libs.pari
            True

        By default, the computed basis is not required to be in normal form
        (and will not be except in rare special cases)::

            sage: P.is_minimal_approximant_basis(F, order, shifts,              # optional - sage.libs.pari
            ....:                                normal_form=True)
            False
            sage: P = F.minimal_approximant_basis(order, shifts,                # optional - sage.libs.pari
            ....:                                 normal_form=True)
            sage: P.is_minimal_approximant_basis(F, order, shifts,              # optional - sage.libs.pari
            ....:                                normal_form=True)
            True

        If shifts are not specified, they are chosen as uniform `[0,\ldots,0]`
        by default. Besides, if the orders are all the same, one can rather
        give a single integer::

            sage: (F.minimal_approximant_basis(3) ==                            # optional - sage.libs.pari
            ....:  F.minimal_approximant_basis([3,3], shifts=None))
            True

        One can work column-wise by specifying ``row_wise=False``::

            sage: P = F.minimal_approximant_basis([5,2,2], [0,1],               # optional - sage.libs.pari
            ....:                                 row_wise=False)
            sage: P.is_minimal_approximant_basis(F, [5,2,2], shifts=[0,1],      # optional - sage.libs.pari
            ....:                                row_wise=False)
            True
            sage: (F.minimal_approximant_basis(3, row_wise=True) ==             # optional - sage.libs.pari
            ....:  F.transpose().minimal_approximant_basis(
<<<<<<< HEAD
            ....:      3, row_wise=False).transpose()
=======
            ....:      3, row_wise=False).transpose())
>>>>>>> 7e89a0dd
            True

        Errors are raised if the input dimensions are not sound::

            sage: P = F.minimal_approximant_basis([4], shifts)                  # optional - sage.libs.pari
            Traceback (most recent call last):
            ...
            ValueError: order length should be the column dimension

            sage: P = F.minimal_approximant_basis(order, [0,0,0,0])             # optional - sage.libs.pari
            Traceback (most recent call last):
            ...
            ValueError: shifts length should be the row dimension

        An error is raised if order does not contain only positive integers::

            sage: P = F.minimal_approximant_basis([1,0], shifts)                # optional - sage.libs.pari
            Traceback (most recent call last):
            ...
            ValueError: order should consist of positive integers
        """
        m = self.nrows()
        n = self.ncols()

        # set default shifts / check shifts dimension
        if shifts is None:
            shifts = [0] * m if row_wise else [0] * n
        elif row_wise and len(shifts) != m:
            raise ValueError('shifts length should be the row dimension')
        elif (not row_wise) and len(shifts) != n:
            raise ValueError('shifts length should be the column dimension')

        # set default order / check order dimension
        if not isinstance(order,list):
            order = [order]*n if row_wise else [order]*m

        if row_wise and len(order) != n:
            raise ValueError("order length should be the column dimension")
        elif (not row_wise) and len(order) != m:
            raise ValueError("order length should be the row dimension")

        for o in order:
            if o < 1:
                raise ValueError("order should consist of positive integers")

        # compute approximant basis
        # if required, normalize it into shifted Popov form
        if row_wise:
            P,rdeg = self._approximant_basis_iterative(order, shifts)
            if normal_form:
                # compute the list "- pivot degree"
                # (since weak Popov, pivot degree is rdeg-shifts entrywise)
                # Note: -deg(P[i,i]) = shifts[i] - rdeg[i]
                degree_shifts = [shifts[i] - rdeg[i] for i in range(m)]
                # compute approximant basis with that list as shifts
                P,rdeg = self._approximant_basis_iterative(order,
                        degree_shifts)
                # left-multiply by inverse of leading matrix
                lmat = P.leading_matrix(shifts=degree_shifts)
                P = lmat.inverse() * P
        else:
            P,rdeg = self.transpose()._approximant_basis_iterative(order,
                    shifts)
            if normal_form:
                # compute the list "- pivot degree"
                # (since weak Popov, pivot degree is rdeg-shifts entrywise)
                degree_shifts = [shifts[i] - rdeg[i] for i in range(n)]
                # compute approximant basis with that list as shifts
                P, rdeg = self.transpose()._approximant_basis_iterative(
                    order, degree_shifts)
                P = P.transpose()
                # right-multiply by inverse of leading matrix
                lmat = P.leading_matrix(shifts=degree_shifts, row_wise=False)
                P = P * lmat.inverse()
            else:
                P = P.transpose()

        return P

    def _approximant_basis_iterative(self, order, shifts):
        r"""
        Return a ``shifts``-ordered weak Popov approximant basis for this
        polynomial matrix at order ``order``
        (see :meth:`minimal_approximant_basis` for definitions).

        The output basis is considered row-wise, that is, its rows are
        left-approximants for the columns of ``self``. It is guaranteed that
        the degree of the output basis is at most the maximum of the entries of
        ``order``, independently of ``shifts``.

        The input dimensions are supposed to be sound: the length of ``order``
        must be the number of columns of ``self``, while the length of
        ``shifts`` must be the number of rows of ``self``.

        INPUT:

        - ``order`` -- a list of positive integers.

        - ``shifts`` -- a list of integers.

        OUTPUT:

        - a polynomial matrix (the approximant basis ``P``).

        - a list of integers (the shifts-row degrees of ``P``).

        ALGORITHM:

        This is inspired from the iterative algorithms described in [VBB1992]_
        and [BL1994]_ .

        EXAMPLES::

            sage: pR.<x> = GF(7)[]                                              # optional - sage.libs.pari

        This method supports any number of columns or rows, as well as
        arbitrary shifts and orders::

            sage: order = [4, 1, 2]; shifts = [-3, 4]                           # optional - sage.libs.pari
            sage: pmat = Matrix(pR, [[5*x^3 + 4*x^2 + 4*x + 6, 5, 4],           # optional - sage.libs.pari
            ....:                    [2*x^3 + 2*x^2 + 2*x + 3, 6, 6*x + 3]])
            sage: appbas, rdeg = pmat._approximant_basis_iterative(order,       # optional - sage.libs.pari
            ....:                                                  shifts)
            sage: appbas.is_minimal_approximant_basis(pmat, order, shifts)      # optional - sage.libs.pari
            True

        The returned list is the shifted row degrees of ``appbas``::

            sage: rdeg == appbas.row_degrees(shifts)                            # optional - sage.libs.pari
            True

        Approximant bases for the zero matrix are all constant unimodular
        matrices; in fact, this algorithm returns the identity::

            sage: pmat = Matrix(pR, 3, 2)                                       # optional - sage.libs.pari
            sage: appbas,rdeg = pmat._approximant_basis_iterative([2,5],        # optional - sage.libs.pari
            ....:                                                 [5,0,-4])
            sage: rdeg == [5,0,-4] and appbas == Matrix.identity(pR, 3)         # optional - sage.libs.pari
            True
        """
        # Define parameters and perform some sanity checks
        m = self.nrows()
        n = self.ncols()
        polynomial_ring = self.base_ring()
        X = polynomial_ring.gen()

        # 'rest_order': the orders that remains to be dealt with
        # 'rest_index': indices of orders that remains to be dealt with
        rest_order = list(order)
        rest_index = list(range(n))

        # initialization of the residuals (= input self)
        # and of the approximant basis (= identity matrix)
        from sage.matrix.constructor import identity_matrix
        appbas = identity_matrix(polynomial_ring, m)
        residuals = self.__copy__()

        # throughout the algorithm, 'rdeg' will be the shifts-row degrees of
        # 'appbas'
        # --> initially, 'rdeg' is the shift-row degree of the identity matrix
        rdeg = list(shifts)

        while rest_order:
            # invariant:
            #   * appbas is a shifts-ordered weak Popov approximant basis for
            #   (self,doneorder)
            #   where doneorder = the already processed order, that is, the
            #   tuple order-rest_order (entrywise subtraction)
            #   * rdeg is the shifts-row degree of appbas
            #   * residuals is the submatrix of columns (appbas * self)[:,j]
            #   for all j such that rest_order[j] > 0

            # choice for the next coefficient to be dealt with: first of the
            # largest entries in order (--> process 'self' degree-wise, and
            # left to right)
            # Note: one may also consider the first one in order (--> process
            # 'self' columnwise, from left column to right column, set j=0
            # instead of the below), but it seems to often be (barely) slower
            max_rest_order = max(rest_order)
            for ind, value in enumerate(rest_order):
                if value == max_rest_order:
                    j = ind
                    break
            d = order[rest_index[j]] - rest_order[j]

            # coefficient = the coefficient of degree d of the column j of the
            # residual matrix
            # --> this is very likely nonzero and we want to make it zero, so
            # that this column becomes zero mod X^{d+1}
            coefficient = [residuals[i, j][d] for i in range(m)]

            # Lambda: collect rows [i] with nonzero coefficient[i]
            # pi: index of the first row with smallest shift, among those in
            # Lambda
            Lambda = []
            pi = -1
            for i in range(m):
                if coefficient[i] != 0:
                    Lambda.append(i)
                    if pi < 0 or rdeg[i] < rdeg[pi]:
                        pi = i
            if Lambda: # otherwise, nothing to do
                # update all rows in Lambda--{pi}
                Lambda.remove(pi)
                for row in Lambda:
                    scalar = -coefficient[row]/coefficient[pi]
                    appbas.add_multiple_of_row(row, pi, scalar)
                    residuals.add_multiple_of_row(row, pi, scalar)
                # update row pi
                rdeg[pi] += 1
                appbas.rescale_row(pi, X)
                residuals.rescale_row(pi, X)

            # Decrement rest_order[j], unless there is no more work to do in
            # this column, i.e. if rest_order[j] was 1:
            # in this case remove the column j of
            # residual,rest_order,rest_index
            if rest_order[j] == 1:
                residuals = residuals.delete_columns([j])
                rest_order.pop(j)
                rest_index.pop(j)
            else:
                rest_order[j] -= 1
        return appbas, rdeg

    def is_minimal_kernel_basis(self,
            pmat,
            shifts=None,
            row_wise=True,
            normal_form=False):
        r"""
        Return ``True`` if and only if this matrix is a left kernel basis in
        ``shifts``-ordered weak Popov form for the polynomial matrix ``pmat``.

        If ``normal_form`` is ``True``, then the kernel basis must furthermore
        be in ``shifts``-Popov form. An error is raised if the input dimensions
        are not sound.

        INPUT:

        - ``pmat`` -- a polynomial matrix.

        - ``shifts`` -- (optional, default: ``None``) list of integers;
          ``None`` is interpreted as ``shifts=[0,...,0]``.

        - ``row_wise`` -- (optional, default: ``True``) boolean, if ``True``
          then the basis is considered row-wise and operates on the left of
          ``pmat``; otherwise it is column-wise and operates on the right of
          ``pmat``.

        - ``normal_form`` -- (optional, default: ``False``) boolean, if
          ``True`` then checks for a basis in ``shifts``-Popov form.

        OUTPUT: a boolean.

        ALGORITHM:

        Verification that the matrix has full rank and is in shifted weak
        Popov form is done via :meth:`is_weak_popov`; verification that the
        matrix is a left kernel basis is done by checking that the rank is
        correct, that the product is indeed zero, and that the matrix is
        saturated, i.e. it has unimodular column bases (see Lemma 6.10 of
        https://arxiv.org/pdf/1807.01272.pdf for details).

        EXAMPLES::

            sage: pR.<x> = GF(97)[]                                             # optional - sage.libs.pari
            sage: pmat = Matrix(pR, [[1], [x], [x**2]])                         # optional - sage.libs.pari

            sage: kerbas = Matrix(pR, [[x,-1,0], [0,x,-1]])                     # optional - sage.libs.pari
            sage: kerbas.is_minimal_kernel_basis(pmat)                          # optional - sage.libs.pari
            True

        A matrix in Popov form which has the right rank, all rows in the
        kernel, but does not generate the kernel::

            sage: kerbas = Matrix(pR, [[x**2,0,-1], [0,x,-1]])                  # optional - sage.libs.pari
            sage: kerbas.is_minimal_kernel_basis(pmat)                          # optional - sage.libs.pari
            False

        Shifts and right kernel bases are supported (with ``row_wise``), and one can test whether the kernel basis is normalized in shifted-Popov form (with ``normal_form``)::

            sage: kerbas = Matrix(pR, [[-x,-x**2], [1,0], [0,1]])               # optional - sage.libs.pari
            sage: kerbas.is_minimal_kernel_basis(                               # optional - sage.libs.pari
            ....:     pmat.transpose(), row_wise=False,
            ....:     normal_form=True, shifts=[0,1,2])
            True
        """
        m = pmat.nrows()
        n = pmat.ncols()

        # set default shifts / check shifts dimension
        if shifts is None:
            shifts = [0] * m if row_wise else [0] * n
        elif row_wise and len(shifts) != m:
            raise ValueError('shifts length should be the row dimension of'
                             ' the input matrix')
        elif (not row_wise) and len(shifts) != n:
            raise ValueError('shifts length should be the column dimension'
                             ' of the input matrix')

        # raise an error if self does not have the right dimension
        if row_wise and self.ncols() != m:
            raise ValueError("column dimension should be the row dimension"
                             " of the input matrix")
        elif (not row_wise) and self.nrows() != n:
            raise ValueError("row dimension should be the column dimension"
                             " of the input matrix")

        # check full rank and shifts-(ordered weak) Popov form
        if normal_form and (not self.is_popov(shifts, row_wise, False, False)):
            return False
        if (not normal_form) and (not self.is_weak_popov(shifts, row_wise, True, False)):
            return False

        # check that self consists of kernel vectors
        if row_wise and self * pmat != 0:
            return False
        if (not row_wise) and pmat * self != 0:
            return False

        # check self.rank() is right (the above weak Popov test ensures self
        # has full row rank if row wise, and full column rank if column wise)
        rk = pmat.rank()
        if row_wise and self.nrows()!=m-rk:
            return False
        if (not row_wise) and self.ncols()!=n-rk:
            return False

        # final check: self is row saturated (assuming row wise),
        # since self has full rank this is equivalent to the fact that its
        # columns generate the identity matrix of size m; in particular the
        # column Popov and column Hermite forms of self are the identity
        if row_wise:
            hnf = self.transpose().hermite_form(include_zero_rows=False)
            # TODO benchmark to see if should be replaced by popov_form
        else:
            hnf = self.hermite_form(include_zero_rows=False)
            # TODO benchmark to see if should be replaced by popov_form
        if hnf != 1:
            return False

        return True

    def minimal_kernel_basis(self,
            shifts=None,
            row_wise=True,
            normal_form=False):
        r"""
        Return a left kernel basis in ``shifts``-ordered weak Popov form for
        this polynomial matrix.

        Assuming we work row-wise, if `F` is an `m \times n` polynomial matrix,
        then a left kernel basis for `F` is a polynomial matrix whose rows form
        a basis of the left kernel of `F`, which is the module of polynomial
        vectors `p` of size `m` such that `p F` is zero.

        If ``normal_form`` is ``True``, then the output basis `P` is
        furthermore in ``shifts``-Popov form. By default, `P` is considered
        row-wise, that is, its rows are left kernel vectors for ``self``; if
        ``row_wise`` is ``False`` then its columns are right kernel vectors for
        ``self``.

        An error is raised if the input dimensions are not sound: if working
        row-wise (resp. column-wise), the length of ``shifts`` must be the
        number of rows (resp. columns) of ``self``.

        INPUT:

        - ``shifts`` -- (optional, default: ``None``) list of integers;
          ``None`` is interpreted as ``shifts=[0,...,0]``.

        - ``row_wise`` -- (optional, default: ``True``) boolean, if ``True``
          then the output basis considered row-wise and operates on the left
          of ``self``; otherwise it is column-wise and operates on the right
          of ``self``.

        - ``normal_form`` -- (optional, default: ``False``) boolean, if
          ``True`` then the output basis is in ``shifts``-Popov form.

        OUTPUT: a polynomial matrix.

        ALGORITHM: uses minimal approximant basis computation at a
        sufficiently large order so that the approximant basis contains
        a kernel basis as a submatrix.

        EXAMPLES::

            sage: pR.<x> = GF(7)[]                                              # optional - sage.libs.pari
            sage: pmat = Matrix([[(x+1)*(x+3)], [(x+1)*(x+3)+1]])               # optional - sage.libs.pari
            sage: pmat.minimal_kernel_basis()                                   # optional - sage.libs.pari
            [6*x^2 + 3*x + 3   x^2 + 4*x + 3]

            sage: pmat = Matrix([[(x+1)*(x+3)], [(x+1)*(x+4)]])                 # optional - sage.libs.pari
            sage: pmat.minimal_kernel_basis()                                   # optional - sage.libs.pari
            [6*x + 3   x + 3]

            sage: pmat.minimal_kernel_basis(row_wise=False)                     # optional - sage.libs.pari
            []

            sage: pmat = Matrix(pR, [[1, x, x**2]])                             # optional - sage.libs.pari
            sage: pmat.minimal_kernel_basis(row_wise=False, normal_form=True)   # optional - sage.libs.pari
            [x 0]
            [6 x]
            [0 6]

            sage: pmat.minimal_kernel_basis(row_wise=False, normal_form=True,   # optional - sage.libs.pari
            ....:                           shifts=[0,1,2])
            [  6*x 6*x^2]
            [    1     0]
            [    0     1]
        """
        m = self.nrows()
        n = self.ncols()
        d = self.degree()

        # set default shifts / check shifts dimension
        if shifts is None:
            shifts = [0] * m if row_wise else [0] * n
        elif row_wise and len(shifts) != m:
            raise ValueError('shifts length should be the row dimension')
        elif (not row_wise) and len(shifts) != n:
            raise ValueError('shifts length should be the column dimension')

        # compute kernel basis
        if row_wise:
            if d is -1: # matrix is zero
                from sage.matrix.constructor import matrix
                return matrix.identity(self.base_ring(), m, m)

            if m <= n and self.constant_matrix().rank() == m:
                # early exit: kernel is empty
                from sage.matrix.constructor import matrix
                return matrix(self.base_ring(), 0, m)

            # degree bounds on the kernel basis
            degree_bound = min(m,n)*d+max(shifts)
            degree_bounds = [degree_bound - shifts[i] for i in range(m)]

            # orders for approximation
            orders = self.column_degrees(degree_bounds)
            for i in range(n): orders[i] = orders[i]+1

            # compute approximant basis and retrieve kernel rows
            P = self.minimal_approximant_basis(orders,shifts,True,normal_form)
            row_indices = []
            for i in range(m):
                if P[i,i].degree() + shifts[i] <= degree_bound:
                    row_indices.append(i)
            return P[row_indices,:]

        else:
            if d is -1: # matrix is zero
                from sage.matrix.constructor import matrix
                return matrix.identity(self.base_ring(), n, n)

            if n <= m and self.constant_matrix().rank() == n:
                # early exit: kernel is empty
                from sage.matrix.constructor import matrix
                return matrix(self.base_ring(), n, 0)

            # degree bounds on the kernel basis
            degree_bound = min(m,n)*d+max(shifts)
            degree_bounds = [degree_bound - shifts[i] for i in range(n)]

            # orders for approximation
            orders = self.row_degrees(degree_bounds)
            for i in range(m): orders[i] = orders[i]+1

            # compute approximant basis and retrieve kernel columns
            P = self.minimal_approximant_basis(orders,shifts,False,normal_form)
            column_indices = []
            for j in range(n):
                if P[j,j].degree() + shifts[j] <= degree_bound:
                    column_indices.append(j)
            return P[:,column_indices]<|MERGE_RESOLUTION|>--- conflicted
+++ resolved
@@ -3538,11 +3538,7 @@
             True
             sage: (F.minimal_approximant_basis(3, row_wise=True) ==             # optional - sage.libs.pari
             ....:  F.transpose().minimal_approximant_basis(
-<<<<<<< HEAD
-            ....:      3, row_wise=False).transpose()
-=======
             ....:      3, row_wise=False).transpose())
->>>>>>> 7e89a0dd
             True
 
         Errors are raised if the input dimensions are not sound::
