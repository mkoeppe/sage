--- conflicted
+++ resolved
@@ -231,16 +231,10 @@
         [3/5   0]
         [  0 3/5]
 
-<<<<<<< HEAD
-        sage: ma = MatrixArgs(entries=matrix(2,2)); ma.finalized(); ma.matrix()
-        <MatrixArgs for Full MatrixSpace of 2 by 2 dense matrices over Integer Ring; typ=MATRIX; entries=[0 0]
-        [0 0]>
-=======
         sage: ma = MatrixArgs(entries=matrix(2,2)); ma.finalized()
         <MatrixArgs for Full MatrixSpace of 2 by 2 dense matrices
          over Integer Ring; typ=MATRIX; entries=[0 0]
                                                 [0 0]>
->>>>>>> 12e324aa
         sage: ma.matrix()
         [0 0]
         [0 0]
