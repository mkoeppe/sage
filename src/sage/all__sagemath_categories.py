--- conflicted
+++ resolved
@@ -1,15 +1,11 @@
-<<<<<<< HEAD
+# sage_setup: distribution = sagemath-categories
 from sage.all__sagemath_objects import *
 
 try:
     # For doctesting
-    from .all__sagemath_repl import *
+    from sage.all__sagemath_repl import *
 except ImportError:
     pass
-=======
-# sage_setup: distribution = sagemath-categories
-from sage.all__sagemath_objects import *
->>>>>>> 3b3b72bc
 
 from sage.categories.all import *
 from sage.rings.all__sagemath_categories import *
