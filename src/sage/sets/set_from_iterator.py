--- conflicted
+++ resolved
@@ -519,13 +519,8 @@
             sage: S = sage_getsourcelines(d)   # indirect doctest                       # needs sage.groups
             sage: S[0][2]                                                               # needs sage.groups
             '        Return the number of elements of this group.\n'
-<<<<<<< HEAD
-            sage: S[0][25]                                                              # needs sage.groups
-            '            return Integer(1)\n'
-=======
             sage: S[0][25]
             '        if not gens:\n'
->>>>>>> 556ebad9
         """
         from sage.misc.sageinspect import sage_getsourcelines
         return sage_getsourcelines(self.f)
