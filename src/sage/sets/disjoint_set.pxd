--- conflicted
+++ resolved
@@ -1,11 +1,6 @@
-<<<<<<< HEAD
 # sage_setup: distribution = sagemath-categories
-#*****************************************************************************
-#       Copyright (C) 2009 Sebastien Labbe <slabqc at gmail.com>
-=======
 # ****************************************************************************
 #       Copyright (C) 2009 Sébastien Labbé <slabqc at gmail.com>
->>>>>>> 9352a325
 #
 # This program is free software: you can redistribute it and/or modify
 # it under the terms of the GNU General Public License as published by
