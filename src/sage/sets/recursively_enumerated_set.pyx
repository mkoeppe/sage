--- conflicted
+++ resolved
@@ -96,26 +96,15 @@
 function::
 
     sage: succ = attrcall("permutohedron_succ")
-<<<<<<< HEAD
-    sage: seed = [Permutation([1..5])]                                              # optional - sage.combinat
-    sage: R = RecursivelyEnumeratedSet(seed, succ, structure='graded')              # optional - sage.combinat
-    sage: R                                                                         # optional - sage.combinat
-=======
     sage: seed = [Permutation([1..5])]                                                  # optional - sage.combinat
     sage: R = RecursivelyEnumeratedSet(seed, succ, structure='graded')                  # optional - sage.combinat
     sage: R                                                                             # optional - sage.combinat
->>>>>>> a36b1230
     A recursively enumerated set with a graded structure (breadth first search)
 
 Depth first search iterator::
 
-<<<<<<< HEAD
-    sage: it_depth = R.depth_first_search_iterator()                                # optional - sage.combinat
-    sage: [next(it_depth) for _ in range(5)]                                        # optional - sage.combinat
-=======
     sage: it_depth = R.depth_first_search_iterator()                                    # optional - sage.combinat
     sage: [next(it_depth) for _ in range(5)]                                            # optional - sage.combinat
->>>>>>> a36b1230
     [[1, 2, 3, 4, 5],
      [1, 2, 3, 5, 4],
      [1, 2, 5, 3, 4],
@@ -124,13 +113,8 @@
 
 Breadth first search iterator::
 
-<<<<<<< HEAD
-    sage: it_breadth = R.breadth_first_search_iterator()                            # optional - sage.combinat
-    sage: [next(it_breadth) for _ in range(5)]                                      # optional - sage.combinat
-=======
     sage: it_breadth = R.breadth_first_search_iterator()                                # optional - sage.combinat
     sage: [next(it_breadth) for _ in range(5)]                                          # optional - sage.combinat
->>>>>>> a36b1230
     [[1, 2, 3, 4, 5],
      [2, 1, 3, 4, 5],
      [1, 3, 2, 4, 5],
@@ -139,28 +123,13 @@
 
 Elements of given depth iterator::
 
-<<<<<<< HEAD
-    sage: sorted(R.elements_of_depth_iterator(9))                                   # optional - sage.combinat
-    [[4, 5, 3, 2, 1], [5, 3, 4, 2, 1], [5, 4, 2, 3, 1], [5, 4, 3, 1, 2]]
-    sage: list(R.elements_of_depth_iterator(10))                                    # optional - sage.combinat
-=======
     sage: sorted(R.elements_of_depth_iterator(9))                                       # optional - sage.combinat
     [[4, 5, 3, 2, 1], [5, 3, 4, 2, 1], [5, 4, 2, 3, 1], [5, 4, 3, 1, 2]]
     sage: list(R.elements_of_depth_iterator(10))                                        # optional - sage.combinat
->>>>>>> a36b1230
     [[5, 4, 3, 2, 1]]
 
 Graded components (set of elements of the same depth)::
 
-<<<<<<< HEAD
-    sage: sorted(R.graded_component(0))                                             # optional - sage.combinat
-    [[1, 2, 3, 4, 5]]
-    sage: sorted(R.graded_component(1))                                             # optional - sage.combinat
-    [[1, 2, 3, 5, 4], [1, 2, 4, 3, 5], [1, 3, 2, 4, 5], [2, 1, 3, 4, 5]]
-    sage: sorted(R.graded_component(9))                                             # optional - sage.combinat
-    [[4, 5, 3, 2, 1], [5, 3, 4, 2, 1], [5, 4, 2, 3, 1], [5, 4, 3, 1, 2]]
-    sage: sorted(R.graded_component(10))                                            # optional - sage.combinat
-=======
     sage: sorted(R.graded_component(0))                                                 # optional - sage.combinat
     [[1, 2, 3, 4, 5]]
     sage: sorted(R.graded_component(1))                                                 # optional - sage.combinat
@@ -168,7 +137,6 @@
     sage: sorted(R.graded_component(9))                                                 # optional - sage.combinat
     [[4, 5, 3, 2, 1], [5, 3, 4, 2, 1], [5, 4, 2, 3, 1], [5, 4, 3, 1, 2]]
     sage: sorted(R.graded_component(10))                                                # optional - sage.combinat
->>>>>>> a36b1230
     [[5, 4, 3, 2, 1]]
 
 Forest structure
@@ -1004,11 +972,7 @@
             sage: def child(i):
             ....:     return [(i+3) % 10, (i+8) % 10]
             sage: R = RecursivelyEnumeratedSet([0], child)
-<<<<<<< HEAD
-            sage: R.to_digraph()                                                    # optional - sage.graphs
-=======
             sage: R.to_digraph()                                                        # optional - sage.graphs
->>>>>>> a36b1230
             Looped multi-digraph on 10 vertices
 
         Digraph of an recursively enumerated set with a symmetric structure of
@@ -1019,23 +983,14 @@
             ....:             (a[0] + 1, a[1]), (a[0], a[1] + 1)]
             sage: seeds = [(0, 0)]
             sage: C = RecursivelyEnumeratedSet(seeds, succ, structure='symmetric')
-<<<<<<< HEAD
-            sage: C.to_digraph(max_depth=3)                                         # optional - sage.graphs
-=======
             sage: C.to_digraph(max_depth=3)                                             # optional - sage.graphs
->>>>>>> a36b1230
             Looped multi-digraph on 41 vertices
 
         The ``max_depth`` argument can be given at the creation of the set::
 
-<<<<<<< HEAD
-            sage: C = RecursivelyEnumeratedSet(seeds, succ, structure='symmetric', max_depth=2)
-            sage: C.to_digraph()                                                    # optional - sage.graphs
-=======
             sage: C = RecursivelyEnumeratedSet(seeds, succ, structure='symmetric',
             ....:                              max_depth=2)
             sage: C.to_digraph()                                                        # optional - sage.graphs
->>>>>>> a36b1230
             Looped multi-digraph on 25 vertices
 
         Digraph of an recursively enumerated set with a graded structure::
@@ -1043,11 +998,7 @@
             sage: def f(a):
             ....:     return [a + 1, a + I]
             sage: C = RecursivelyEnumeratedSet([0], f, structure='graded')
-<<<<<<< HEAD
-            sage: C.to_digraph(max_depth=4)                                         # optional - sage.graphs
-=======
             sage: C.to_digraph(max_depth=4)                                             # optional - sage.graphs
->>>>>>> a36b1230
             Looped multi-digraph on 21 vertices
         """
         successors = self.successors
@@ -2216,15 +2167,6 @@
             sage: F = RecursivelyEnumeratedSet(seeds, succ,
             ....:         structure='forest', enumeration='depth')
 
-<<<<<<< HEAD
-            sage: y = var('y')                                                      # optional - sage.symbolic
-            sage: def map_function(t):
-            ....:     li, sum, _ = t
-            ....:     return y ^ sum
-            sage: reduce_function = lambda x,y: x + y
-            sage: F.map_reduce(map_function, reduce_function, 0)                    # optional - sage.symbolic
-            y^45 + y^44 + y^43 + 2*y^42 + 2*y^41 + 3*y^40 + 4*y^39 + 5*y^38 + 6*y^37 + 8*y^36 + 9*y^35 + 10*y^34 + 12*y^33 + 13*y^32 + 15*y^31 + 17*y^30 + 18*y^29 + 19*y^28 + 21*y^27 + 21*y^26 + 22*y^25 + 23*y^24 + 23*y^23 + 23*y^22 + 23*y^21 + 22*y^20 + 21*y^19 + 21*y^18 + 19*y^17 + 18*y^16 + 17*y^15 + 15*y^14 + 13*y^13 + 12*y^12 + 10*y^11 + 9*y^10 + 8*y^9 + 6*y^8 + 5*y^7 + 4*y^6 + 3*y^5 + 2*y^4 + 2*y^3 + y^2 + y
-=======
             sage: y = var('y')                                                          # optional - sage.symbolic
             sage: def map_function(t):
             ....:     li, sum, _ = t
@@ -2238,7 +2180,6 @@
             + 23*y^22 + 23*y^21 + 22*y^20 + 21*y^19 + 21*y^18 + 19*y^17 + 18*y^16
             + 17*y^15 + 15*y^14 + 13*y^13 + 12*y^12 + 10*y^11 + 9*y^10 + 8*y^9 + 6*y^8
             + 5*y^7 + 4*y^6 + 3*y^5 + 2*y^4 + 2*y^3 + y^2 + y
->>>>>>> a36b1230
 
         Here is an example with the default values::
 
