--- conflicted
+++ resolved
@@ -73,21 +73,12 @@
 
         EXAMPLES::
 
-<<<<<<< HEAD
-            sage: M = CombinatorialFreeModule(ZZ, [0,1,2,3])                                                            # optional - sage.modules
-            sage: R.<x,y> = QQ[]
-            sage: H = Hom(M, R, category=Sets())                                                                        # optional - sage.modules
-            sage: f = H(lambda v: v[0]*x + v[1]*(x^2-y) + v[2]^2*(y+2) + v[3] - v[0]^2)                                 # optional - sage.modules
-            sage: Im = f.image()                                                                                        # optional - sage.modules
-            sage: TestSuite(Im).run(skip=['_test_an_element', '_test_pickling',                                         # optional - sage.modules
-=======
             sage: M = CombinatorialFreeModule(ZZ, [0,1,2,3])                                        # optional - sage.modules
             sage: R.<x,y> = QQ[]
             sage: H = Hom(M, R, category=Sets())                                                    # optional - sage.modules
             sage: f = H(lambda v: v[0]*x + v[1]*(x^2-y) + v[2]^2*(y+2) + v[3] - v[0]^2)             # optional - sage.modules
             sage: Im = f.image()                                                                    # optional - sage.modules
             sage: TestSuite(Im).run(skip=['_test_an_element', '_test_pickling',                     # optional - sage.modules
->>>>>>> 08060ed1
             ....:                         '_test_some_elements', '_test_elements'])
         """
         if not is_Parent(domain_subset):
@@ -182,22 +173,6 @@
 
         EXAMPLES::
 
-<<<<<<< HEAD
-            sage: M = CombinatorialFreeModule(QQ, [0, 1, 2, 3])                                                         # optional - sage.modules
-            sage: R.<x,y> = ZZ[]                                                                                        # optional - sage.modules
-            sage: H = Hom(M, R, category=Sets())                                                                        # optional - sage.modules
-            sage: f = H(lambda v: floor(v[0])*x + ceil(v[3] - v[0]^2))                                                  # optional - sage.modules
-            sage: Im = f.image()                                                                                        # optional - sage.modules
-            sage: Im.ambient() is R                                                                                     # optional - sage.modules
-            True
-
-            sage: P = Partitions(3).map(attrcall('conjugate'))                                      # optional - sage.combinat
-            sage: P.ambient() is None                                                               # optional - sage.combinat
-            True
-
-            sage: R = Permutations(10).map(attrcall('reduced_word'))                                # optional - sage.combinat
-            sage: R.ambient() is None                                                               # optional - sage.combinat
-=======
             sage: M = CombinatorialFreeModule(QQ, [0, 1, 2, 3])                         # optional - sage.modules
             sage: R.<x,y> = ZZ[]                                                        # optional - sage.modules
             sage: H = Hom(M, R, category=Sets())                                        # optional - sage.modules
@@ -212,7 +187,6 @@
 
             sage: R = Permutations(10).map(attrcall('reduced_word'))                    # optional - sage.combinat
             sage: R.ambient() is None                                                   # optional - sage.combinat
->>>>>>> 08060ed1
             True
         """
         return self._map.codomain()
@@ -223,16 +197,6 @@
 
         EXAMPLES::
 
-<<<<<<< HEAD
-            sage: M = CombinatorialFreeModule(QQ, [0, 1, 2, 3])                                                         # optional - sage.modules
-            sage: R.<x,y> = ZZ[]
-            sage: H = Hom(M, R, category=Sets())                                                                        # optional - sage.modules
-            sage: f = H(lambda v: floor(v[0])*x + ceil(v[3] - v[0]^2))                                                  # optional - sage.modules
-            sage: Im = f.image()                                                                                        # optional - sage.modules
-            sage: p = Im.lift(Im.an_element()); p                                                                       # optional - sage.modules
-            2*x - 4
-            sage: p.parent() is R                                                                                       # optional - sage.modules
-=======
             sage: M = CombinatorialFreeModule(QQ, [0, 1, 2, 3])                         # optional - sage.modules
             sage: R.<x,y> = ZZ[]
             sage: H = Hom(M, R, category=Sets())                                        # optional - sage.modules
@@ -241,7 +205,6 @@
             sage: p = Im.lift(Im.an_element()); p                                       # optional - sage.modules
             2*x - 4
             sage: p.parent() is R                                                       # optional - sage.modules
->>>>>>> 08060ed1
             True
         """
         return x
@@ -256,15 +219,6 @@
 
         EXAMPLES::
 
-<<<<<<< HEAD
-            sage: M = CombinatorialFreeModule(QQ, [0, 1, 2, 3])                                                         # optional - sage.modules
-            sage: R.<x,y> = ZZ[]                                                                                        # optional - sage.modules
-            sage: H = Hom(M, R, category=Sets())                                                                        # optional - sage.modules
-            sage: f = H(lambda v: floor(v[0])*x + ceil(v[3] - v[0]^2))                                                  # optional - sage.modules
-            sage: Im = f.image()                                                                                        # optional - sage.modules
-            sage: p = 2 * x - 4                                                                                         # optional - sage.modules
-            sage: Im.retract(p).parent()                                                                                # optional - sage.modules
-=======
             sage: M = CombinatorialFreeModule(QQ, [0, 1, 2, 3])                         # optional - sage.modules
             sage: R.<x,y> = ZZ[]                                                        # optional - sage.modules
             sage: H = Hom(M, R, category=Sets())                                        # optional - sage.modules
@@ -272,7 +226,6 @@
             sage: Im = f.image()                                                        # optional - sage.modules
             sage: p = 2 * x - 4                                                         # optional - sage.modules
             sage: Im.retract(p).parent()                                                # optional - sage.modules
->>>>>>> 08060ed1
             Multivariate Polynomial Ring in x, y over Integer Ring
         """
         return x
@@ -281,11 +234,7 @@
         r"""
         TESTS::
 
-<<<<<<< HEAD
-            sage: Partitions(3).map(attrcall('conjugate'))                                          # optional - sage.combinat
-=======
             sage: Partitions(3).map(attrcall('conjugate'))                              # optional - sage.combinat
->>>>>>> 08060ed1
             Image of Partitions of the integer 3 by
              The map *.conjugate() from Partitions of the integer 3
         """
@@ -302,13 +251,8 @@
         :meth:`~sage.categories.enumerated_sets.EnumeratedSets.ParentMethods.map`
         defaults to ``is_injective=True``):
 
-<<<<<<< HEAD
-            sage: R = Permutations(10).map(attrcall('reduced_word'))                                # optional - sage.combinat
-            sage: R.cardinality()                                                                   # optional - sage.combinat
-=======
             sage: R = Permutations(10).map(attrcall('reduced_word'))                    # optional - sage.combinat
             sage: R.cardinality()                                                       # optional - sage.combinat
->>>>>>> 08060ed1
             3628800
 
             sage: Evens = ZZ.map(lambda x: 2 * x)
@@ -350,21 +294,12 @@
 
         EXAMPLES::
 
-<<<<<<< HEAD
-            sage: P = Partitions()                                                                  # optional - sage.combinat
-            sage: H = Hom(P, ZZ)                                                                    # optional - sage.combinat
-            sage: f = H(ZZ.sum)                                                                     # optional - sage.combinat
-            sage: X = f.image()                                                                     # optional - sage.combinat
-            sage: it = iter(X)                                                                      # optional - sage.combinat
-            sage: [next(it) for _ in range(5)]                                                      # optional - sage.combinat
-=======
             sage: P = Partitions()                                                      # optional - sage.combinat
             sage: H = Hom(P, ZZ)                                                        # optional - sage.combinat
             sage: f = H(ZZ.sum)                                                         # optional - sage.combinat
             sage: X = f.image()                                                         # optional - sage.combinat
             sage: it = iter(X)                                                          # optional - sage.combinat
             sage: [next(it) for _ in range(5)]                                          # optional - sage.combinat
->>>>>>> 08060ed1
             [0, 1, 2, 3, 4]
         """
         if self._is_injective and self._is_injective != 'check':
@@ -387,13 +322,8 @@
 
         EXAMPLES::
 
-<<<<<<< HEAD
-            sage: R = SymmetricGroup(10).map(attrcall('reduced_word'))                              # optional - sage.groups
-            sage: R.an_element()                                                                    # optional - sage.groups
-=======
             sage: R = SymmetricGroup(10).map(attrcall('reduced_word'))                  # optional - sage.groups
             sage: R.an_element()                                                        # optional - sage.groups
->>>>>>> 08060ed1
             [9, 8, 7, 6, 5, 4, 3, 2]
         """
         domain_element = self._domain_subset.an_element()
@@ -406,15 +336,9 @@
         EXAMPLES::
 
             sage: from sage.sets.image_set import ImageSet
-<<<<<<< HEAD
-            sage: S = ImageSet(sin, RealSet.open(0, pi/4)); S                   # optional - sage.symbolic
-            Image of (0, 1/4*pi) by The map sin from (0, 1/4*pi)
-            sage: S._sympy_()                                                   # optional - sage.symbolic
-=======
             sage: S = ImageSet(sin, RealSet.open(0, pi/4)); S                           # optional - sage.symbolic
             Image of (0, 1/4*pi) by The map sin from (0, 1/4*pi)
             sage: S._sympy_()                                                           # optional - sage.symbolic
->>>>>>> 08060ed1
             ImageSet(Lambda(x, sin(x)), Interval.open(0, pi/4))
         """
         from sympy import imageset
@@ -436,25 +360,6 @@
 
     Symbolics::
 
-<<<<<<< HEAD
-        sage: ImageSet(sin, RealSet.open(0, pi/4))                                                  # optional - sage.symbolic
-        Image of (0, 1/4*pi) by The map sin from (0, 1/4*pi)
-        sage: _.an_element()                                                                        # optional - sage.symbolic
-        1/2*sqrt(-sqrt(2) + 2)
-
-        sage: sos(x,y) = x^2 + y^2; sos                                                             # optional - sage.symbolic
-        (x, y) |--> x^2 + y^2
-        sage: ImageSet(sos, ZZ^2)                                                                   # optional - sage.symbolic
-        Image of
-         Ambient free module of rank 2 over the principal ideal domain Integer Ring by
-         The map (x, y) |--> x^2 + y^2 from Vector space of dimension 2 over Symbolic Ring
-        sage: _.an_element()                                                                        # optional - sage.symbolic
-        1
-        sage: ImageSet(sos, Set([(3, 4), (3, -4)]))                                                 # optional - sage.symbolic
-        Image of {...(3, -4)...} by
-         The map (x, y) |--> x^2 + y^2 from Vector space of dimension 2 over Symbolic Ring
-        sage: _.an_element()                                                                        # optional - sage.symbolic
-=======
         sage: ImageSet(sin, RealSet.open(0, pi/4))                                      # optional - sage.symbolic
         Image of (0, 1/4*pi) by The map sin from (0, 1/4*pi)
         sage: _.an_element()                                                            # optional - sage.symbolic
@@ -472,7 +377,6 @@
         Image of {...(3, -4)...} by
          The map (x, y) |--> x^2 + y^2 from Vector space of dimension 2 over Symbolic Ring
         sage: _.an_element()                                                            # optional - sage.symbolic
->>>>>>> 08060ed1
         25
     """
     pass