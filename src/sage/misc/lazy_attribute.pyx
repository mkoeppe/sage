"""
Lazy attributes

AUTHORS:

- Nicolas Thiery (2008): Initial version
- Nils Bruin (2013-05): Cython version
"""

# ****************************************************************************
#       Copyright (C) 2008 Nicolas M. Thiery <nthiery at users.sf.net>
#
#  Distributed under the terms of the GNU General Public License (GPL)
#
#    This code is distributed in the hope that it will be useful,
#    but WITHOUT ANY WARRANTY; without even the implied warranty of
#    MERCHANTABILITY or FITNESS FOR A PARTICULAR PURPOSE.  See the GNU
#    General Public License for more details.
#
#  The full text of the GPL is available at:
#
#                  https://www.gnu.org/licenses/
# ****************************************************************************

cdef class _lazy_attribute():
    """
    Cython base class for lazy attributes.

    EXAMPLES:

    Only Python subclasses of this class are supposed to be instantiated::

        sage: from sage.misc.lazy_attribute import _lazy_attribute
        sage: _lazy_attribute(lambda x:1)
        Traceback (most recent call last):
        ...
        NotImplementedError: Only instantiate wrapper python class

    """

    cdef public f
    cdef public str __name__

    def __init__(self, f):
        r"""
        Constructor for lazy attributes.

        EXAMPLES::

            sage: def f(x):
            ....:     "doc of f"
            ....:     return 1
            ....:
            sage: x = lazy_attribute(f); x
            <sage.misc.lazy_attribute.lazy_attribute object at ...>
            sage: x.__doc__
            'doc of f'
            sage: x.__name__
            'f'
            sage: x.__module__
            '__main__'

        TESTS:

        We check that :trac:`9251` is solved::

            sage: Parent.element_class
            <sage.misc.lazy_attribute.lazy_attribute object at 0x...>
            sage: Parent.element_class.__doc__[91:147]
            'The (default) class for the elements of this parent\n\n   '
            sage: Parent.element_class.__name__
            'element_class'
            sage: Parent.element_class.__module__
            'sage.misc.lazy_attribute'
        """
        raise NotImplementedError("Only instantiate wrapper python class")

    def _sage_src_lines_(self):
        r"""
        Return the source code location for the wrapped function.

        EXAMPLES::

            sage: from sage.misc.sageinspect import sage_getsourcelines
            sage: g = lazy_attribute(sage.misc.banner.banner)
            sage: (src, lines) = sage_getsourcelines(g)
            sage: src[0]
            'def banner():\n'
            sage: lines
<<<<<<< HEAD
            90
=======
            88
>>>>>>> 3b835a4b
        """
        from sage.misc.sageinspect import sage_getsourcelines
        return sage_getsourcelines(self.f)

    def __get__(self, a, cls):
        """
        Implement the attribute access protocol.

        EXAMPLES::

            sage: class A: pass
            sage: def f(x): return 1
            ...
            sage: f = lazy_attribute(f)
            sage: f.__get__(A(), A)
            1
        """
        cdef CM
        cdef result
        if a is None: # when doing cls.x for cls a class and x a lazy attribute
            return self
        try:
            # _cached_methods is supposed to be a public Cython attribute.
            # Apparently, these are *not* subject to name mangling.
            CM = getattr(a, '_cached_methods')
            if CM is None:
                CM = {}
                setattr(a, '_cached_methods', CM)
        except AttributeError as msg:
            CM = None
        if CM is not None:
            try:
                return CM[self.__name__]
            except KeyError:
                pass
        result = self.f(a)
        if result is NotImplemented:
            # Workaround: we make sure that cls is the class
            # where the lazy attribute self is actually defined.
            # This avoids running into an infinite loop
            # See About descriptor specifications
            for supercls in cls.__mro__:
                if self.__name__ in supercls.__dict__ and self is supercls.__dict__[self.__name__]:
                    cls = supercls
            return getattr(super(cls, a),self.__name__)
        try:
            setattr(a, self.__name__, result)
        except AttributeError:
            if CM is not None:
                CM[self.__name__] = result
                return result
            raise
        return result


class lazy_attribute(_lazy_attribute):
    r"""
    A lazy attribute for an object is like a usual attribute, except
    that, instead of being computed when the object is constructed
    (i.e. in ``__init__``), it is computed on the fly the first time it
    is accessed.

    For constant values attached to an object, lazy attributes provide
    a shorter syntax and automatic caching (unlike methods), while
    playing well with inheritance (like methods): a subclass can
    easily override a given attribute; you don't need to call the
    super class constructor, etc.

    Technically, a :class:`lazy_attribute` is a non-data descriptor (see
    Invoking Descriptors in the Python reference manual).

    EXAMPLES:

    We create a class whose instances have a lazy attribute ``x``::

        sage: class A():
        ....:     def __init__(self):
        ....:         self.a=2 # just to have some data to calculate from
        ....:
        ....:     @lazy_attribute
        ....:     def x(self):
        ....:         print("calculating x in A")
        ....:         return self.a + 1
        ....:

    For an instance ``a`` of ``A``, ``a.x`` is calculated the first time it
    is accessed, and then stored as a usual attribute::

        sage: a = A()
        sage: a.x
        calculating x in A
        3
        sage: a.x
        3

    .. rubric:: Implementation details

    We redo the same example, but opening the hood to see what happens to
    the internal dictionary of the object::

        sage: a = A()
        sage: a.__dict__
        {'a': 2}
        sage: a.x
        calculating x in A
        3
        sage: a.__dict__
        {'a': 2, 'x': 3}
        sage: a.x
        3
        sage: timeit('a.x') # random
        625 loops, best of 3: 89.6 ns per loop

    This shows that, after the first calculation, the attribute ``x``
    becomes a usual attribute; in particular, there is no time penalty
    to access it.

    A lazy attribute may be set as usual, even before its first access,
    in which case the lazy calculation is completely ignored::

        sage: a = A()
        sage: a.x = 4
        sage: a.x
        4
        sage: a.__dict__
        {'a': 2, 'x': 4}

    Class binding results in the lazy attribute itself::

        sage: A.x
        <sage.misc.lazy_attribute.lazy_attribute object at ...>

    .. rubric:: Conditional definitions

    The function calculating the attribute may return NotImplemented
    to declare that, after all, it is not able to do it. In that case,
    the attribute lookup proceeds in the super class hierarchy::

        sage: class B(A):
        ....:     @lazy_attribute
        ....:     def x(self):
        ....:         if hasattr(self, "y"):
        ....:             print("calculating x from y in B")
        ....:             return self.y
        ....:         else:
        ....:             print("y not there; B does not define x")
        ....:             return NotImplemented
        ....:
        sage: b = B()
        sage: b.x
        y not there; B does not define x
        calculating x in A
        3
        sage: b = B()
        sage: b.y = 1
        sage: b.x
        calculating x from y in B
        1

    .. rubric:: Attribute existence testing

    Testing for the existence of an attribute with hasattr currently
    always triggers its full calculation, which may not be desirable
    when the calculation is expensive::

        sage: a = A()
        sage: hasattr(a, "x")
        calculating x in A
        True

    It would be great if we could take over the control somehow, if at
    all possible without a special implementation of hasattr, so as to
    allow for something like::

        sage: class A ():
        ....:     @lazy_attribute
        ....:     def x(self, existence_only=False):
        ....:         if existence_only:
        ....:             print("testing for x existence")
        ....:             return True
        ....:         else:
        ....:             print("calculating x in A")
        ....:             return 3
        ....:
        sage: a = A()
        sage: hasattr(a, "x") # todo: not implemented
        testing for x existence
        sage: a.x
        calculating x in A
        3
        sage: a.x
        3

    Here is a full featured example, with both conditional definition
    and existence testing::

        sage: class B(A):
        ....:     @lazy_attribute
        ....:     def x(self, existence_only=False):
        ....:         if hasattr(self, "y"):
        ....:             if existence_only:
        ....:                 print("testing for x existence in B")
        ....:                 return True
        ....:             else:
        ....:                 print("calculating x from y in B")
        ....:                 return self.y
        ....:         else:
        ....:             print("y not there; B does not define x")
        ....:             return NotImplemented
        ....:
        sage: b = B()
        sage: hasattr(b, "x") # todo: not implemented
        y not there; B does not define x
        testing for x existence
        True
        sage: b.x
        y not there; B does not define x
        calculating x in A
        3
        sage: b = B()
        sage: b.y = 1
        sage: hasattr(b, "x") # todo: not implemented
        testing for x existence in B
        True
        sage: b.x
        calculating x from y in B
        1


    .. rubric:: lazy attributes and introspection

    .. TODO::

        Make the following work nicely::

            sage: b.x?                # todo: not implemented
            sage: b.x??               # todo: not implemented

    Right now, the first one includes the doc of this class, and the
    second one brings up the code of this class, both being not very
    useful.

    TESTS:

    .. rubric:: Lazy attributes and Cython

    This attempts to check that lazy attributes work with built-in
    functions like cpdef methods::

        sage: class A:
        ....:     def __len__(x):
        ....:         return int(5)
        ....:     len = lazy_attribute(len)
        ....:
        sage: A().len
        5

    Since :trac:`11115`, extension classes derived from
    :class:`~sage.structure.parent.Parent` can inherit a lazy attribute,
    such as ``element_class``::

        sage: cython_code = ["from sage.structure.parent cimport Parent",
        ....: "from sage.structure.element cimport Element",
        ....: "cdef class MyElement(Element): pass",
        ....: "cdef class MyParent(Parent):",
        ....: "    Element = MyElement"]
        sage: cython('\n'.join(cython_code))                                            # needs sage.misc.cython
        sage: P = MyParent(category=Rings())                                            # needs sage.misc.cython
        sage: P.element_class    # indirect doctest                                     # needs sage.misc.cython
        <class '...MyElement'>

    .. rubric:: About descriptor specifications

    The specifications of descriptors (see 3.4.2.3 Invoking
    Descriptors in the Python reference manual) are incomplete
    w.r.t. inheritance, and maybe even ill-implemented. We illustrate
    this on a simple class hierarchy, with an instrumented descriptor::

        sage: class descriptor():
        ....:     def __get__(self, obj, cls):
        ....:         print(cls)
        ....:         return 1
        sage: class A():
        ....:     x = descriptor()
        sage: class B(A):
        ....:     pass
        ....:

    This is fine::

        sage: A.x
        <class '__main__.A'>
        1

    The behaviour for the following case is not specified (see Instance Binding)
    when ``x`` is not in the dictionary of ``B`` but in that of some super
    category::

        sage: B().x
        <class '__main__.B'>
        1

    It would seem more natural (and practical!) to get ``A`` rather than ``B``.

    From the specifications for Super Binding, it would be expected to
    get ``A`` and not ``B`` as cls parameter::

        sage: super(B, B()).x
        <class '__main__.B'>
        1

    Due to this, the natural implementation runs into an infinite loop
    in the following example::

        sage: class A():
        ....:     @lazy_attribute
        ....:     def unimplemented_A(self):
        ....:         return NotImplemented
        ....:     @lazy_attribute
        ....:     def unimplemented_AB(self):
        ....:         return NotImplemented
        ....:     @lazy_attribute
        ....:     def unimplemented_B_implemented_A(self):
        ....:         return 1
        ....:
        sage: class B(A):
        ....:     @lazy_attribute
        ....:     def unimplemented_B(self):
        ....:         return NotImplemented
        ....:     @lazy_attribute
        ....:     def unimplemented_AB(self):
        ....:         return NotImplemented
        ....:     @lazy_attribute
        ....:     def unimplemented_B_implemented_A(self):
        ....:         return NotImplemented
        ....:
        sage: class C(B):
        ....:     pass
        ....:

    This is the simplest case where, without workaround, we get an
    infinite loop::

        sage: hasattr(B(), "unimplemented_A") # todo: not implemented
        False

    .. TODO::

        Improve the error message::

            sage: B().unimplemented_A # todo: not implemented
            Traceback (most recent call last):
            ...
            AttributeError: 'super' object has no attribute 'unimplemented_A'...

    We now make some systematic checks::

        sage: B().unimplemented_A
        Traceback (most recent call last):
        ...
        AttributeError: '...' object has no attribute 'unimplemented_A'...
        sage: B().unimplemented_B
        Traceback (most recent call last):
        ...
        AttributeError: '...' object has no attribute 'unimplemented_B'...
        sage: B().unimplemented_AB
        Traceback (most recent call last):
        ...
        AttributeError: '...' object has no attribute 'unimplemented_AB'...
        sage: B().unimplemented_B_implemented_A
        1

        sage: C().unimplemented_A()
        Traceback (most recent call last):
        ...
        AttributeError: '...' object has no attribute 'unimplemented_A'...
        sage: C().unimplemented_B()
        Traceback (most recent call last):
        ...
        AttributeError: '...' object has no attribute 'unimplemented_B'...
        sage: C().unimplemented_AB()
        Traceback (most recent call last):
        ...
        AttributeError: '...' object has no attribute 'unimplemented_AB'...
        sage: C().unimplemented_B_implemented_A # todo: not implemented
        1
    """
    def __init__(self, f):
        """
        Initialize ``self``.

        EXAMPLES::

            sage: def f(x):
            ....:     "doc of f"
            ....:     return 1
            ....:
            sage: x = lazy_attribute(f); x
            <sage.misc.lazy_attribute.lazy_attribute object at ...>
            sage: x.__doc__
            'doc of f'
            sage: x.__name__
            'f'
            sage: x.__module__
            '__main__'
        """
        self.f = f
        if hasattr(f, "__doc__"):
            self.__doc__ = f.__doc__
        elif hasattr(f, "__doc__"): # Needed to handle Cython methods
            self.__doc__ = f.__doc__
        if hasattr(f, "__name__"):
            self.__name__ = f.__name__
        elif hasattr(f, "__name__"): # Needed to handle Cython methods
            self.__name__ = f.__name__
        if hasattr(f, "__module__"):
            self.__module__ = f.__module__


class lazy_class_attribute(lazy_attribute):
    """
    A lazy class attribute for a class is like a usual class attribute,
    except that, instead of being computed when the class is constructed, it
    is computed on the fly the first time it is accessed, either through the
    class itself or trough on of its objects.

    This is very similar to :class:`lazy_attribute` except that the attribute
    is a class attribute. More precisely, once computed, the lazy class
    attribute is stored in the class rather than in the object. The lazy class
    attribute is only computed once for all the objects::

        sage: class Cl():
        ....:     @lazy_class_attribute
        ....:     def x(cls):
        ....:          print("computing x")
        ....:          return 1
        sage: Cl.x
        computing x
        1
        sage: Cl.x
        1

    As for a any usual class attribute it is also possible to access it from
    an object::

        sage: b = Cl()
        sage: b.x
        1

    First access from an object also properly triggers the computation::

        sage: class Cl1():
        ....:     @lazy_class_attribute
        ....:     def x(cls):
        ....:          print("computing x")
        ....:          return 1
        sage: Cl1().x
        computing x
        1
        sage: Cl1().x
        1

    .. WARNING::

        The behavior of lazy class attributes with respect to inheritance is
        not specified. It currently depends on the evaluation order::

            sage: class A():
            ....:     @lazy_class_attribute
            ....:     def x(cls):
            ....:          print("computing x")
            ....:          return str(cls)
            ....:     @lazy_class_attribute
            ....:     def y(cls):
            ....:          print("computing y")
            ....:          return str(cls)
            sage: class B(A):
            ....:     pass

            sage: A.x
            computing x
            "<class '__main__.A'>"
            sage: B.x
            "<class '__main__.A'>"

            sage: B.y
            computing y
            "<class '__main__.B'>"
            sage: A.y
            computing y
            "<class '__main__.A'>"
            sage: B.y
            "<class '__main__.B'>"

    TESTS::

        sage: "x" in b.__dict__
        False
    """
    def __get__(self, _, cls):
        """
        Implements the attribute access protocol.

        EXAMPLES::

            sage: class A: pass
            sage: def f(x): return 1
            ....:
            sage: f = lazy_class_attribute(f)
            sage: f.__get__(A(), A)
            1
        """
        result = self.f(cls)
        if result is NotImplemented:
            return getattr(super(cls, cls), self.__name__)
        setattr(cls, self.__name__, result)
        return result<|MERGE_RESOLUTION|>--- conflicted
+++ resolved
@@ -87,11 +87,7 @@
             sage: src[0]
             'def banner():\n'
             sage: lines
-<<<<<<< HEAD
-            90
-=======
-            88
->>>>>>> 3b835a4b
+            89
         """
         from sage.misc.sageinspect import sage_getsourcelines
         return sage_getsourcelines(self.f)
