# cython: old_style_globals=True
# The old_style_globals directive is important for load() to work correctly.
# However, this should be removed in favor of user_globals; see
# https://github.com/sagemath/sage/issues/18083

r"""
Object persistence

You can load and save most Sage object to disk using the load and
save member functions and commands.

.. note::

   It is impossible to save certain Sage objects to disk. For example,
   if `x` is a MAGMA object, i.e., a wrapper around an object
   that is defined in MAGMA, there is no way to save `x` to
   disk, since MAGMA doesn't support saving of individual objects to
   disk.


-  Versions: Loading and saving of objects is guaranteed to work
   even if the version of Python changes. Saved objects can be loaded
   in future versions of Python. However, if the data structure that
   defines the object, e.g., in Sage code, changes drastically (or
   changes name or disappears), then the object might not load
   correctly or work correctly.

-  Objects are zlib compressed for space efficiency.
"""

import io
import os
import pickle
import sys

from textwrap import dedent

# change to import zlib to use zlib instead; but this
# slows down loading any data stored in the other format
import zlib
import bz2
comp = zlib
comp_other = bz2

from .sage_unittest import TestSuite


# We define two global dictionaries `already_pickled` and
# `already_unpickled`, which are intended to help you to implement
# pickling when cyclic definitions could happen.
#
# You have the guarantee that the dictionary `already_pickled`
# (resp. `already_unpickled`) will be cleared after the complete
# pickling (resp. unpickling) process has been completed (and not
# before!).
# Apart from this, you are free to use these variables as you like.
#
# However, the standard utilisation is the following.
# The pickling method (namely `__reduce__`) checks if the id of the
# current element appears in the dictionary `already_pickled`. If it
# does not, the methods records that this element is about to be
# pickled by adding the entry { id: True } to `already_pickled`.
# In all cases, the pickling method pickles the element and includes
# the id in the tuple of arguments that will be passed in afterwards
# to the unpickling function.
# The unpickling function then receives all the necessary information
# to reconstruct the element, together with an id.
# If this id appears as a key of the dictionary `already_unpickled`, it
# returns the corresponding value.
# Otherwise, it builds the element, adds the entry { id: element } to
# `already_unpickled` and finally returns the element.
#
# For a working example, see sage.rings.padics.lazy_template.LazyElement_unknown
already_pickled = { }
already_unpickled = { }


cdef _normalize_filename(s):
    """
    Append the .sobj extension to a filename if it doesn't already have it.
    """
    if s[-5:] != '.sobj':
        return s + '.sobj'

    return s


def load(*filename, compress=True, verbose=True, **kwargs):
    r"""
    Load Sage object from the file with name filename, which will have
    an ``.sobj`` extension added if it doesn't have one.  Or, if the input
    is a filename ending in ``.py``, ``.pyx``, ``.sage``, ``.spyx``,
    ``.f``, ``.f90`` or ``.m``, load that file into the current running
    session.

    Loaded files are not loaded into their own namespace, i.e., this is
    much more like Python's ``execfile`` than Python's ``import``.

    This function also loads a ``.sobj`` file over a network by
    specifying the full URL.  (Setting ``verbose = False`` suppresses
    the loading progress indicator.)

    When a pickle created with Python 2 is unpickled in Python 3, Sage
    uses the default encoding ``latin1`` to unpickle data of type :class:`str`.

    Finally, if you give multiple positional input arguments, then all
    of those files are loaded, or all of the objects are loaded and a
    list of the corresponding loaded objects is returned.

    If ``compress`` is true (the default), then the data stored in the file
    are supposed to be compressed. If ``verbose`` is true (the default), then
    some logging is printed when accessing remote files. Further keyword
    arguments are passed to :func:`pickle.load`.

    EXAMPLES::

        sage: u = 'https://www.sagemath.org/files/test.sobj'
        sage: s = load(u)                                                  # optional - internet
        Attempting to load remote file: https://www.sagemath.org/files/test.sobj
        Loading started
        Loading ended
        sage: s                                                            # optional - internet
        'hello SageMath'

    We test loading a file or multiple files or even mixing loading files and objects::

        sage: t = tmp_filename(ext='.py')
        sage: with open(t, 'w') as f:
        ....:     _ = f.write("print('hello world')")
        sage: load(t)
        hello world
        sage: load(t,t)
        hello world
        hello world
        sage: t2 = tmp_filename(); save(2/3,t2)
        sage: load(t,t,t2)
        hello world
        hello world
        [None, None, 2/3]

    Files with a ``.sage`` extension are preparsed. Also note that we
    can access global variables::

        sage: t = tmp_filename(ext=".sage")
        sage: with open(t, 'w') as f:
        ....:     _ = f.write("a += Mod(2/3, 11)")  # This evaluates to Mod(8, 11)
        sage: a = -1
        sage: load(t)
        sage: a
        7

    We can load Fortran files::

        sage: code = '      subroutine hello\n         print *, "Hello World!"\n      end subroutine hello\n'
        sage: t = tmp_filename(ext=".F")
        sage: with open(t, 'w') as f:
        ....:     _ = f.write(code)
        sage: load(t)
        sage: hello
        <fortran ...>
    """
    import sage.repl.load
    if len(filename) != 1:
        v = [load(file, compress=compress, verbose=verbose, **kwargs) for file in filename]
        # Return v if one of the filenames refers to an object and not
        # a loadable filename.
        for file in filename:
            if not sage.repl.load.is_loadable_filename(file):
                return v
        return

    filename = filename[0]

    if sage.repl.load.is_loadable_filename(filename):
        sage.repl.load.load(filename, globals())
        return

    ## Check if filename starts with "http://" or "https://"
    lower = filename.lower()
    if lower.startswith("http://") or lower.startswith("https://"):
        from sage.misc.remote_file import get_remote_file
        filename = get_remote_file(filename, verbose=verbose)
        tmpfile_flag = True
    else:
        tmpfile_flag = False
        filename = _normalize_filename(filename)

    ## Load file by absolute filename
    with open(filename, 'rb') as fobj:
        X = loads(fobj.read(), compress=compress, **kwargs)
    try:
        X._default_filename = os.path.abspath(filename)
    except AttributeError:
        pass

    ## Delete the tempfile, if it exists
    if tmpfile_flag:
        os.unlink(filename)

    return X


def _base_save(obj, filename, compress=True):
    """
    Base implementation for dumping an object to a ``.sobj`` file.

    This is the implementation used by :meth:`SageObject.save` and by
    :func:`save` unless the object being saved has a custom ``.save()`` method,
    in which case that is tried first.

    Otherwise this is equivalent to :func:`_base_dumps` just with the resulting
    pickle data saved to a ``.sobj`` file.
    """

    filename = _normalize_filename(filename)

    with open(filename, 'wb') as fobj:
        fobj.write(_base_dumps(obj, compress=compress))

    return filename


def save(obj, filename, compress=True, **kwargs):
    """
    Save ``obj`` to the file with name ``filename``, which will have an
    ``.sobj`` extension added if it doesn't have one and if ``obj``
    doesn't have its own ``save()`` method, like e.g. Python tuples.

    For image objects and the like (which have their own ``save()`` method),
    you may have to specify a specific extension, e.g. ``.png``, if you
    don't want the object to be saved as a Sage object (or likewise, if
    ``filename`` could be interpreted as already having some extension).

    .. WARNING::

       This will *replace* the contents of the file if it already exists.

    EXAMPLES::

        sage: import tempfile
        sage: d = tempfile.TemporaryDirectory()
<<<<<<< HEAD
        sage: a = matrix(2, [1,2, 3,-5/2])                                                                              # optional - sage.modules
        sage: objfile = os.path.join(d.name, 'test.sobj')
        sage: objfile_short = os.path.join(d.name, 'test')
        sage: save(a, objfile)                                                                                          # optional - sage.modules
        sage: load(objfile_short)                                                                                       # optional - sage.modules
        [   1    2]
        [   3 -5/2]
        sage: E = EllipticCurve([-1,0])                                                                                 # optional - sage.plot
        sage: P = plot(E)                                                                                               # optional - sage.plot
        sage: save(P, objfile_short)   # saves the plot to "test.sobj"                                                  # optional - sage.plot
        sage: save(P, filename=os.path.join(d.name, "sage.png"), xmin=-2)                                               # optional - sage.plot
        sage: save(P, os.path.join(d.name, "filename.with.some.wrong.ext"))                                             # optional - sage.plot
        Traceback (most recent call last):
        ...
        ValueError: allowed file extensions for images are '.eps', '.pdf', '.pgf', '.png', '.ps', '.sobj', '.svg'!
        sage: print(load(objfile))                                                                                      # optional - sage.plot
=======
        sage: a = matrix(2, [1,2, 3,-5/2])                                              # optional - sage.modules
        sage: objfile = os.path.join(d.name, 'test.sobj')
        sage: objfile_short = os.path.join(d.name, 'test')
        sage: save(a, objfile)                                                          # optional - sage.modules
        sage: load(objfile_short)                                                       # optional - sage.modules
        [   1    2]
        [   3 -5/2]
        sage: E = EllipticCurve([-1,0])                                                 # optional - sage.plot
        sage: P = plot(E)                                                               # optional - sage.plot
        sage: save(P, objfile_short)   # saves the plot to "test.sobj"                  # optional - sage.plot
        sage: save(P, filename=os.path.join(d.name, "sage.png"), xmin=-2)               # optional - sage.plot
        sage: save(P, os.path.join(d.name, "filename.with.some.wrong.ext"))             # optional - sage.plot
        Traceback (most recent call last):
        ...
        ValueError: allowed file extensions for images are
        '.eps', '.pdf', '.pgf', '.png', '.ps', '.sobj', '.svg'!
        sage: print(load(objfile))                                                      # optional - sage.plot
>>>>>>> 08060ed1
        Graphics object consisting of 2 graphics primitives
        sage: save("A python string", os.path.join(d.name, 'test'))
        sage: load(objfile)
        'A python string'
        sage: load(objfile_short)
        'A python string'
        sage: d.cleanup()

    TESTS:

    Check that :trac:`11577` is fixed::

        sage: import tempfile
        sage: with tempfile.NamedTemporaryFile(suffix=".bar") as f:
        ....:     save((1,1), f.name)
        ....:     load(f.name)
        (1, 1)
    """

    if not os.path.splitext(filename)[1] or not hasattr(obj, 'save'):
        filename = _normalize_filename(filename)

    if filename.endswith('.sobj'):
        try:
            obj.save(filename=filename, compress=compress, **kwargs)
        except (AttributeError, RuntimeError, TypeError):
            _base_save(obj, filename, compress=compress)
    else:
        # Saving an object to an image file.
        obj.save(filename, **kwargs)


def _base_dumps(obj, compress=True):
    """
    Base implementation for dumping an object to a pickle in Sage.

    This is the implementation used by :meth:`SageObject.dumps` and by
    :func:`dumps` unless the object being dumped has a custom ``.dumps()``
    method, in which case that is tried first.
    """

    global already_pickled
    gherkin = SagePickler.dumps(obj)
    already_pickled = { }

    if compress:
        return comp.compress(gherkin)

    return gherkin


def dumps(obj, compress=True):
    """
    Dump obj to a string s.  To recover obj, use ``loads(s)``.

    .. SEEALSO:: :func:`loads`

    EXAMPLES::

        sage: a = 2/3
        sage: s = dumps(a)
        sage: a2 = loads(s)
        sage: type(a) is type(a2)
        True
        sage: a2
        2/3
    """
    global already_pickled
    if make_pickle_jar:
        picklejar(obj)
    try:
        ans = obj.dumps(compress)
    except (AttributeError, RuntimeError, TypeError):
        ans = _base_dumps(obj, compress=compress)
    already_pickled = { }
    return ans


# This is used below, and also by explain_pickle.py
unpickle_override = {}

def register_unpickle_override(module, name, callable, call_name=None):
    r"""
    Python pickles include the module and class name of classes.
    This means that rearranging the Sage source can invalidate old
    pickles.  To keep the old pickles working, you can call
    register_unpickle_override with an old module name and class name,
    and the Python callable (function, class with __call__ method, etc.)
    to use for unpickling.  (If this callable is a value in some module,
    you can specify the module name and class name, for the benefit of
    :func:`~sage.misc.explain_pickle.explain_pickle` when called with ``in_current_sage=True``).)

    EXAMPLES:

    Imagine that there used to be an ``old_integer`` module and old
    pickles essentially trying to do the following::

        sage: unpickle_global('sage.rings.old_integer', 'OldInteger')
        Traceback (most recent call last):
        ...
        ImportError: cannot import OldInteger from sage.rings.old_integer, call register_unpickle_override('sage.rings.old_integer', 'OldInteger', ...) to fix this

    After following the advice from the error message, unpickling
    works::

        sage: from sage.misc.persist import register_unpickle_override
        sage: register_unpickle_override('sage.rings.old_integer', 'OldInteger', Integer)
        sage: unpickle_global('sage.rings.old_integer', 'OldInteger')
        <... 'sage.rings.integer.Integer'>

    In many cases, unpickling problems for old pickles can be resolved with a
    simple call to ``register_unpickle_override``, as in the example above and
    in many of the ``sage`` source files.  However, if the underlying data
    structure has changed significantly then unpickling may fail and it
    will be necessary to explicitly implement unpickling methods for the
    associated objects. The python pickle protocol is described in detail on the
    web and, in particular, in the `python pickling documentation`_. For example, the
    following excerpt from this documentation shows that the unpickling of
    classes is controlled by their :meth:`__setstate__` method.

    ::

        object.__setstate__(state)

            Upon unpickling, if the class also defines the method :meth:`__setstate__`, it is
            called with the unpickled state. If there is no :meth:`__setstate__` method,
            the pickled state must be a dictionary and its items are assigned to the new
            instance's dictionary. If a class defines both :meth:`__getstate__` and
            :meth:`__setstate__`, the state object needn't be a dictionary and these methods
            can do what they want.

    .. _python pickling documentation: https://docs.python.org/library/pickle.html#pickle-protocol

    By implementing a :meth:`__setstate__` method for a class it should be
    possible to fix any unpickling problems for the class. As an example of what
    needs to be done, we show how to unpickle a :class:`CombinatorialObject`
    object using a class which also inherits from
    :class:`~sage.structure.element.Element`. This exact problem often arises
    when refactoring old code into the element framework. First we create a
    pickle to play with::

        sage: from sage.structure.element import Element
<<<<<<< HEAD
        sage: class SourPickle(CombinatorialObject): pass                                                               # optional - sage.combinat
        sage: class SweetPickle(CombinatorialObject, Element): pass                                                     # optional - sage.combinat
        sage: import __main__                                                                                           # optional - sage.combinat
        sage: __main__.SourPickle = SourPickle                                                                          # optional - sage.combinat
        sage: __main__.SweetPickle = SweetPickle  # a hack to allow us to pickle command line classes                   # optional - sage.combinat
        sage: gherkin = dumps(SourPickle([1, 2, 3]))                                                                    # optional - sage.combinat
=======
        sage: class SourPickle(CombinatorialObject): pass                               # optional - sage.combinat
        sage: class SweetPickle(CombinatorialObject, Element): pass                     # optional - sage.combinat
        sage: import __main__                                                           # optional - sage.combinat
        sage: __main__.SourPickle = SourPickle                                          # optional - sage.combinat
        sage: __main__.SweetPickle = SweetPickle  # a hack to allow us to pickle command line classes  # optional - sage.combinat
        sage: gherkin = dumps(SourPickle([1, 2, 3]))                                    # optional - sage.combinat
>>>>>>> 08060ed1

    Using :func:`register_unpickle_override` we try to sweeten our pickle, but
    we are unable to eat it::

<<<<<<< HEAD
        sage: from sage.misc.persist import register_unpickle_override                                                  # optional - sage.combinat
        sage: register_unpickle_override('__main__', 'SourPickle', SweetPickle)                                         # optional - sage.combinat
        sage: loads(gherkin)                                                                                            # optional - sage.combinat
=======
        sage: from sage.misc.persist import register_unpickle_override                  # optional - sage.combinat
        sage: register_unpickle_override('__main__', 'SourPickle', SweetPickle)         # optional - sage.combinat
        sage: loads(gherkin)                                                            # optional - sage.combinat
>>>>>>> 08060ed1
        Traceback (most recent call last):
        ...
        KeyError: 0

    The problem is that the ``SweetPickle`` has inherited a
    :meth:`~sage.structure.element.Element.__setstate__` method from
    :class:`~sage.structure.element.Element` which is not compatible with
    unpickling for :class:`CombinatorialObject`. We can fix this by explicitly
    defining a new :meth:`__setstate__` method::

<<<<<<< HEAD
        sage: class SweeterPickle(CombinatorialObject, Element):                                                        # optional - sage.combinat
=======
        sage: class SweeterPickle(CombinatorialObject, Element):                        # optional - sage.combinat
>>>>>>> 08060ed1
        ....:     def __setstate__(self, state):
        ....:         # a pickle from CombinatorialObject is just its instance
        ....:         # dictionary
        ....:         if isinstance(state, dict):
        ....:             # this is a fudge: we need an appropriate parent here
        ....:             self._set_parent(Tableaux())
        ....:             self.__dict__ = state
        ....:         else:
        ....:             P, D = state
        ....:             if P is not None:
        ....:                 self._set_parent(P)
        ....:             self.__dict__ = D
<<<<<<< HEAD
        sage: __main__.SweeterPickle = SweeterPickle                                                                    # optional - sage.combinat
        sage: register_unpickle_override('__main__', 'SourPickle', SweeterPickle)                                       # optional - sage.combinat
        sage: loads(gherkin)                                                                                            # optional - sage.combinat
        [1, 2, 3]
        sage: loads(dumps(SweeterPickle([1, 2, 3])))  # check that pickles work for SweeterPickle                       # optional - sage.combinat
=======
        sage: __main__.SweeterPickle = SweeterPickle                                    # optional - sage.combinat
        sage: register_unpickle_override('__main__', 'SourPickle', SweeterPickle)       # optional - sage.combinat
        sage: loads(gherkin)                                                            # optional - sage.combinat
        [1, 2, 3]
        sage: loads(dumps(SweeterPickle([1, 2, 3])))  # check that pickles work for SweeterPickle   # optional - sage.combinat
>>>>>>> 08060ed1
        [1, 2, 3]

    The ``state`` passed to :meth:`__setstate__` will usually be something like
    the instance dictionary of the pickled object, however, with some older
    classes such as :class:`CombinatorialObject` it will be a tuple. In general,
    the ``state`` can be any python object.  ``Sage`` provides a special tool,
    :func:`~sage.misc.explain_pickle.explain_pickle`, which can help in figuring
    out the contents of an old pickle. Here is a second example.

    ::

        sage: class A():
        ....:    def __init__(self,value):
        ....:        self.original_attribute = value
        ....:    def __repr__(self):
        ....:        return 'A(%s)' % self.original_attribute
        sage: class B():
        ....:    def __init__(self,value):
        ....:        self.new_attribute = value
        ....:    def __setstate__(self,state):
        ....:        try:
        ....:            self.new_attribute = state['new_attribute']
        ....:        except KeyError:      # an old pickle
        ....:            self.new_attribute = state['original_attribute']
        ....:    def __repr__(self):
        ....:        return 'B(%s)' % self.new_attribute
        sage: import __main__
        sage: # a hack to allow us to pickle command line classes
        sage: __main__.A = A
        sage: __main__.B = B
        sage: A(10)
        A(10)
        sage: loads(dumps(A(10)))
        A(10)
        sage: sage.misc.explain_pickle.explain_pickle(dumps(A(10)))
        pg_A = unpickle_global('__main__', 'A')
        si = unpickle_newobj(pg_A, ())
        pg_make_integer = unpickle_global('sage.rings.integer', 'make_integer')
        unpickle_build(si, {'original_attribute':pg_make_integer('a')})
        si
        sage: from sage.misc.persist import register_unpickle_override
        sage: register_unpickle_override('__main__', 'A', B)
        sage: loads(dumps(A(10)))
        B(10)
        sage: loads(dumps(B(10)))
        B(10)

    Pickling for python classes and extension classes, such as cython, is
    different -- again this is discussed in the `python pickling
    documentation`_. For the unpickling of extension classes you need to write
    a :meth:`__reduce__` method which typically returns a tuple ``(f,
    args,...)`` such that ``f(*args)`` returns (a copy of) the original object.
    The following code snippet is the
    :meth:`~sage.rings.integer.Integer.__reduce__` method from
    :class:`sage.rings.integer.Integer`.

    .. code-block:: cython

        def __reduce__(self):
            'Including the documentation properly causes a doc-test failure so we include it as a comment:'
            #* '''
            #* This is used when pickling integers.
            #*
            #* EXAMPLES::
            #*
            #*     sage: n = 5
            #*     sage: t = n.__reduce__(); t
            #*     (<built-in function make_integer>, ('5',))
            #*     sage: t[0](*t[1])
            #*     5
            #*     sage: loads(dumps(n)) == n
            #*     True
            #* '''
            # This single line below took me HOURS to figure out.
            # It is the *trick* needed to pickle Cython extension types.
            # The trick is that you must put a pure Python function
            # as the first argument, and that function must return
            # the result of unpickling with the argument in the second
            # tuple as input. All kinds of problems happen
            # if we don't do this.
            return sage.rings.integer.make_integer, (self.str(32),)

    """
    unpickle_override[(module, name)] = (callable, call_name)


def unpickle_global(module, name):
    r"""
    Given a module name and a name within that module (typically a class
    name), retrieve the corresponding object.  This normally just looks
    up the name in the module, but it can be overridden by
    register_unpickle_override.  This is used in the Sage unpickling
    mechanism, so if the Sage source code organization changes,
    register_unpickle_override can allow old pickles to continue to work.

    EXAMPLES::

        sage: from sage.misc.persist import unpickle_override, register_unpickle_override
        sage: unpickle_global('sage.rings.integer', 'Integer')
        <class 'sage.rings.integer.Integer'>

    Now we horribly break the pickling system::

        sage: register_unpickle_override('sage.rings.integer', 'Integer', Rational, call_name=('sage.rings.rational', 'Rational'))
        sage: unpickle_global('sage.rings.integer', 'Integer')
        <class 'sage.rings.rational.Rational'>

    and we reach into the internals and put it back::

        sage: del unpickle_override[('sage.rings.integer', 'Integer')]
        sage: unpickle_global('sage.rings.integer', 'Integer')
        <class 'sage.rings.integer.Integer'>

    A meaningful error message with resolution instructions is displayed for
    old pickles that accidentally got broken because a class or entire module
    was moved or renamed::

        sage: unpickle_global('sage.all', 'some_old_class')
        Traceback (most recent call last):
        ...
        ImportError: cannot import some_old_class from sage.all, call
        register_unpickle_override('sage.all', 'some_old_class', ...)
        to fix this

        sage: unpickle_global('sage.some_old_module', 'some_old_class')
        Traceback (most recent call last):
        ...
        ImportError: cannot import some_old_class from sage.some_old_module, call
        register_unpickle_override('sage.some_old_module', 'some_old_class', ...)
        to fix this

    TESTS:

    Test that :func:`register_unpickle_override` calls in lazily imported modules
    are respected::

<<<<<<< HEAD
        sage: unpickle_global('sage.combinat.root_system.type_A', 'ambient_space')                                      # optional - sage.combinat sage.modules
=======
        sage: unpickle_global('sage.combinat.root_system.type_A', 'ambient_space')      # optional - sage.combinat sage.modules
>>>>>>> 08060ed1
        <class 'sage.combinat.root_system.type_A.AmbientSpace'>
    """
    unpickler = unpickle_override.get((module, name))
    if unpickler is not None:
        return unpickler[0]

    def error():
        raise ImportError("cannot import {1} from {0}, call "
            "register_unpickle_override({0!r}, {1!r}, ...) to fix this".format(
                module, name))

    mod = sys.modules.get(module)
    if mod is not None:
        try:
            return getattr(mod, name)
        except AttributeError:
            error()
    try:
        __import__(module)
    except ImportError:
        error()

    # Importing the module may have run register_unpickle_override.
    unpickler = unpickle_override.get((module, name))
    if unpickler is not None:
        return unpickler[0]

    mod = sys.modules[module]
    return getattr(mod, name)


class _BasePickler(pickle.Pickler):
    """
    Provides the Python 3 implementation for
    :class:`sage.misc.persist.SagePickler`.

    This is simpler than the Python 2 case since ``pickle.Pickler`` is a
    modern built-in type which can be easily subclassed to provide new
    functionality.

    See the documentation for that class for tests and examples.
    """

    def __init__(self, file_obj, protocol=None, persistent_id=None, *,
                    fix_imports=True):
        super(_BasePickler, self).__init__(file_obj, protocol,
                                            fix_imports=fix_imports)
        self._persistent_id = persistent_id

        def persistent_id(self, obj):
            """
            Implement persistence of external objects with the
            ``persistent_id`` function given at instantiation, if any.
            Otherwise returns ``None`` as in the base class.

            See the documentation for
            :class:`sage.misc.persist.SagePickler` for more details.
            """

            if self._persistent_id is not None:
                return self._persistent_id(obj)

            return super(_BasePickler, self).persistent_id(obj)


# Since Python 3.4, protocol version 4 is the "best" protocol, so we
# use that by default on Sage
_DEFAULT_PROTOCOL_VERSION = 4


class _BaseUnpickler(pickle.Unpickler):
    """
    Provides the Python 3 implementation for
    :class:`sage.misc.persist.SageUnpickler`.

    This is simpler than the Python 2 case since ``pickle.Unpickler`` is
    a modern built-in type which can be easily subclassed to provide new
    functionality.

    See the documentation for that class for tests and examples.
    """

    def __init__(self, file_obj, persistent_load=None, *, **kwargs):
        kwargs.setdefault('encoding', 'latin1')
        super(_BaseUnpickler, self).__init__(file_obj, **kwargs)
        self._persistent_load = persistent_load

    def persistent_load(self, pid):
        """
        Implement persistent loading with the ``persistent_load`` function
        given at instantiation, if any.  Otherwise raises a
        ``pickle.UnpicklingError`` as in the base class.

        See the documentation for :class:`sage.misc.persist.SageUnpickler`
        for more details.
        """

        if self._persistent_load is not None:
            return self._persistent_load(pid)

        return super(_BaseUnpickler, self).persistent_load(pid)

    def find_class(self, module, name):
        """
        The Unpickler uses this class to load module-level objects.
        Contrary to the name, it is used for functions as well as classes.

        (This is equivalent to what was previously called ``find_global``
        which seems like a better name, albeit still somewhat misleading).

        This is just a thin wrapper around
        :func:`sage.misc.persist.unpickle_global`
        """

        # First try using Sage's unpickle_global to go through the unpickle
        # override system
        try:
            return unpickle_global(module, name)
        except ImportError:
            # Failing that, go through the base class's find_class to give
            # it a try (this is necessary in particular to support
            # fix_imports)
            return super(_BaseUnpickler, self).find_class(module, name)


class SagePickler(_BasePickler):
    r"""
    Subclass ``pickle.Pickler`` with Sage-specific default options, and
    built-in support for external object persistence.

    INPUT:

    - ``file_obj`` -- a readable file-like object returning ``bytes`` from
      which the pickle data will be loaded.

    - ``persistent_id`` -- callable or None; if given this callable takes a
      single object to be pickled, and returns an "ID" (a key with which to
      restore the object upon unpickling, which may itself be any pickleable
      object).  See the Python documentation on `pickling and unpickling
      external objects`_ for more details.

    - ``py2compat`` -- on Python 3 only, this creates pickles that have a
      better chance of being read on Python 2, by using protocol version 2
      (instead of 4) and fixing up imports of standard library modules and
      types whose names changed between Python 2 and 3.  This is enabled by
      default for the best chances of cross-Python compatibility.

    - Further arguments are passed to :func:`pickle.load`, where in Python-3
      Sage sets the default ``encoding='latin1'``. This is essential to make
      pickles readable in Python-3 that were created in Python-2. See
      :trac:`28444` for details.

    .. _pickling and unpickling external objects: https://docs.python.org/2.7/library/pickle.html#pickling-and-unpickling-external-objects

    EXAMPLES::

        sage: from sage.misc.persist import (
        ....:     unpickle_override, register_unpickle_override, SageUnpickler)
        sage: from sage.rings.integer import make_integer
        sage: from io import BytesIO
        sage: def fake_constructor(x):
        ....:     print("unpickling an Integer")
        ....:     return make_integer(x)
        sage: register_unpickle_override('sage.rings.integer', 'make_integer',
        ....:                            fake_constructor)
        sage: unp = SageUnpickler(BytesIO(dumps(1, compress=False)))
        sage: unp.load()
        unpickling an Integer
        1
        sage: del unpickle_override[('sage.rings.integer', 'make_integer')]

    The ``SagePickler`` can also be passed a ``persistent_id`` function::

        sage: table = {1: 'a', 2: 'b'}
        sage: # in practice this might be a database or something...
        sage: def load_object_from_table(obj_id):
        ....:     tag, obj_id
        ....:     return table[obj_id]

    TESTS:

    The following is an indirect doctest.
    ::

        sage: class Foo():
        ....:     def __init__(self, s):
        ....:         self.bar = s
        ....:     def __reduce__(self):
        ....:         return Foo, (self.bar,)
        ....:
        sage: import __main__
        sage: __main__.Foo = Foo

    The data that is passed to ``loads`` in the following line was created
    by ``dumps(Foo('\x80\x07')`` in Python-2. We demonstrate that it can
    be correctly unpickled in Python-3::

        sage: g = loads(b'x\x9ck`J\x8e\x8f\xcfM\xcc\xcc\x8b\x8f\xe7r\xcb\xcf\xe7*d\x0cej`/dj\r*d\xd6\x03\x00\x89\xc5\x08{')
        sage: type(g), g.bar
        (<class '__main__.Foo'>, '\x80\x07')

    The following line demonstrates what would happen without :trac:`28444`::

        sage: loads(b'x\x9ck`J\x8e\x8f\xcfM\xcc\xcc\x8b\x8f\xe7r\xcb\xcf\xe7*d\x0cej`/dj\r*d\xd6\x03\x00\x89\xc5\x08{', encoding='ASCII')
        Traceback (most recent call last):
        ...
        UnicodeDecodeError: 'ascii' codec can...t decode byte 0x80 in position 0: ordinal not in range(128)

    """

    def __init__(self, file_obj, persistent_id=None, py2compat=True):
        protocol = _DEFAULT_PROTOCOL_VERSION

        if py2compat:
            protocol = 2

        super(SagePickler, self).__init__(file_obj, protocol=protocol,
                                          persistent_id=persistent_id)

    @classmethod
    def dumps(cls, obj, **kwargs):
        """
        Equivalent to :func:`pickle.dumps` but using the
        :class:`sage.misc.persist.SagePickler`.

        INPUT:

        - ``obj`` - the object to pickle.

        - ``kwargs`` - keyword arguments passed to the
          :class:`sage.misc.persist.SagePickler` constructor.

        OUTPUT:

        - ``pickle`` - the pickled object as ``bytes``.

        EXAMPLES::

            sage: import pickle
            sage: from sage.misc.persist import SagePickler
            sage: gherkin = SagePickler.dumps(1)
            sage: pickle.loads(gherkin)
            1
        """
        global already_pickled
        buf = io.BytesIO()
        pickler = cls(buf, **kwargs)
        pickler.dump(obj)
        already_pickled = { }
        return buf.getvalue()


class SageUnpickler(_BaseUnpickler):
    """
    Subclass ``pickle.Unpickler`` to control how certain objects get unpickled
    (registered overrides, specifically).

    This is only needed in Python 3 and up.  On Python 2 the behavior of the
    ``cPickle`` module is customized differently.

    This class simply overrides ``Unpickler.find_class`` to wrap
    ``sage.misc.persist.unpickle_global``.

    INPUT:

    - ``file_obj`` -- a readable file-like object returning ``bytes`` from
      which the pickle data will be loaded.

    - ``persistent_load`` -- callable or None; if given this callable
      implements loading of persistent external objects.  The function
      should take a single argument, the persistent object ID. See the
      Python documentation on `pickling and unpickling external objects`_
      for more details.

    - ``kwargs`` -- additional keyword arguments passed to the
      ``pickle.Unpickler`` constructor.

    .. _pickling and unpickling external objects: https://docs.python.org/2.7/library/pickle.html#pickling-and-unpickling-external-objects

    EXAMPLES::

        sage: from sage.misc.persist import (
        ....:     unpickle_override, register_unpickle_override, SageUnpickler)
        sage: from sage.rings.integer import make_integer
        sage: from io import BytesIO
        sage: def fake_constructor(x):
        ....:     print("unpickling an Integer")
        ....:     return make_integer(x)
        sage: register_unpickle_override('sage.rings.integer', 'make_integer',
        ....:                            fake_constructor)
        sage: unp = SageUnpickler(BytesIO(dumps(1, compress=False)))
        sage: unp.load()
        unpickling an Integer
        1
        sage: del unpickle_override[('sage.rings.integer', 'make_integer')]

    The ``SageUnpickler`` can also be passed a ``persistent_load`` function::

        sage: table = {1: 'a', 2: 'b'}
        sage: # in practice this might be a database or something...
        sage: def load_object_from_table(obj_id):
        ....:     tag, obj_id
        ....:     return table[obj_id]
    """

    @classmethod
    def loads(cls, data, **kwargs):
        """
        Equivalent to :func:`pickle.dumps` but using the
        :class:`sage.misc.persist.SagePickler`.

        INPUT:

        - ``data`` - the pickle data as ``bytes``.

        - ``kwargs`` - keyword arguments passed to the
          :class:`sage.misc.persist.SageUnpickler` constructor.

        OUTPUT:

        - ``obj`` - the object that was serialized to the given pickle data.


        EXAMPLES::

            sage: import pickle
            sage: from sage.misc.persist import SageUnpickler
            sage: gherkin = pickle.dumps(1)
            sage: SageUnpickler.loads(gherkin)
            1
        """

        return cls(io.BytesIO(data), **kwargs).load()


def loads(s, compress=True, **kwargs):
    r"""
    Recover an object x that has been dumped to a string s
    using ``s = dumps(x)``.

    .. SEEALSO:: :func:`dumps`

    EXAMPLES::

<<<<<<< HEAD
        sage: a = matrix(2, [1,2, 3,-4/3])                                                                              # optional - sage.modules
        sage: s = dumps(a)                                                                                              # optional - sage.modules
        sage: loads(s)                                                                                                  # optional - sage.modules
=======
        sage: a = matrix(2, [1,2, 3,-4/3])                                              # optional - sage.modules
        sage: s = dumps(a)                                                              # optional - sage.modules
        sage: loads(s)                                                                  # optional - sage.modules
>>>>>>> 08060ed1
        [   1    2]
        [   3 -4/3]

    If compress is True (the default), it will try to decompress
    the data with zlib and with bz2 (in turn); if neither succeeds,
    it will assume the data is actually uncompressed.  If compress=False
    is explicitly specified, then no decompression is attempted.
    Further arguments are passed to python's :func:`pickle.load`.

    ::

        sage: v = [1..10]
        sage: loads(dumps(v, compress=False)) == v
        True
        sage: loads(dumps(v, compress=False), compress=True) == v
        True
        sage: loads(dumps(v, compress=True), compress=False)
        Traceback (most recent call last):
        ...
        UnpicklingError: invalid load key, 'x'.

    The next example demonstrates that Sage strives to avoid data loss
    in the transition from Python-2 to Python-3. The problem is that Python-3
    by default would not be able to unpickle a non-ASCII Python-2 string appearing
    in a pickle. See :trac:`28444` for details.
    ::

        sage: class Foo():
        ....:     def __init__(self, s):
        ....:         self.bar = s
        ....:     def __reduce__(self):
        ....:         return Foo, (self.bar,)
        ....:
        sage: import __main__
        sage: __main__.Foo = Foo

    The data that is passed to ``loads`` in the following line was created
    by ``dumps(Foo('\x80\x07')`` in Python-2.
    ::

        sage: g = loads(b'x\x9ck`J\x8e\x8f\xcfM\xcc\xcc\x8b\x8f\xe7r\xcb\xcf\xe7*d\x0cej`/dj\r*d\xd6\x03\x00\x89\xc5\x08{')
        sage: type(g), g.bar
        (<class '__main__.Foo'>, '\x80\x07')

    The following line demonstrates what would happen without :trac:`28444`::

        sage: loads(b'x\x9ck`J\x8e\x8f\xcfM\xcc\xcc\x8b\x8f\xe7r\xcb\xcf\xe7*d\x0cej`/dj\r*d\xd6\x03\x00\x89\xc5\x08{', encoding='ASCII')
        Traceback (most recent call last):
        ...
        UnicodeDecodeError: 'ascii' codec can...t decode byte 0x80 in position 0: ordinal not in range(128)
    """
    if not isinstance(s, bytes):
        raise TypeError("s must be bytes")

    if compress:
        try:
            s = comp.decompress(s)
        except Exception as msg1:
            try:
                s = comp_other.decompress(s)
            except Exception as msg2:
                # Maybe data is uncompressed?
                pass

    unpickler = SageUnpickler(io.BytesIO(s), **kwargs)
    global already_unpickled
    ans = unpickler.load()
    already_unpickled = { }
    return ans


cdef bint make_pickle_jar = 'SAGE_PICKLE_JAR' in os.environ

def picklejar(obj, dir=None):
    """
    Create pickled sobj of ``obj`` in ``dir``, with name the absolute
    value of the hash of the pickle of obj.  This is used in conjunction
    with :func:`unpickle_all`.

    To use this to test the whole Sage library right now, set the
    environment variable ``SAGE_PICKLE_JAR``, which will make it so
    :func:`dumps` will by default call :func:`picklejar` with the
    default dir.  Once you do that and doctest Sage, you'll find that
    the ``DOT_SAGE/pickle_jar`` directory contains a bunch of
    pickled objects along with corresponding txt descriptions of them.
    Use the :func:`unpickle_all` to see if they unpickle later.

    INPUT:

    - ``obj`` -- a pickleable object

    - ``dir`` -- a string or None; if None then ``dir`` defaults to
      ``DOT_SAGE/pickle_jar``

    EXAMPLES::

        sage: dir = tmp_dir()
        sage: sage.misc.persist.picklejar(1, dir)
        sage: sage.misc.persist.picklejar('test', dir)
        sage: len(os.listdir(dir))   # Two entries (sobj and txt) for each object
        4

    TESTS:

    Test an unaccessible directory::

        sage: import os, sys
        sage: s = os.stat(dir)
        sage: os.chmod(dir, 0o000)
        sage: try:
        ....:     uid = os.getuid()
        ....: except AttributeError:
        ....:     uid = -1
        sage: if uid == 0:
        ....:     print("OK (cannot test this as root)")
        ....: elif sys.platform == 'cygwin':
        ....:     print("OK (cannot test this on Cygwin)")
        ....: else:
        ....:     try:
        ....:         sage.misc.persist.picklejar(1, dir + '/noaccess')
        ....:     except PermissionError:
        ....:         print("OK (correctly raised PermissionError)")
        ....:     else:
        ....:         print("FAIL (did not raise an exception")
        OK...
        sage: os.chmod(dir, s.st_mode)
    """
    if dir is None:
        from sage.env import DOT_SAGE
        dir = os.path.join(DOT_SAGE, 'pickle_jar')
    try:
        os.makedirs(dir)
    except OSError as err:
        # It is not an error if the directory exists
        import errno
        if not err.errno == errno.EEXIST:
            raise

    global already_pickled
    s = comp.compress(SagePickler.dumps(obj))
    already_pickled = { }

    typ = str(type(obj))
    name = ''.join([x if (x.isalnum() or x == '_') else '_' for x in typ])
    base = os.path.join(dir, name)
    if os.path.exists(base):
        i = 0
        while os.path.exists(f'{base}-{i}'):
            i += 1
        base += f'-{i}'

    with open(base + '.sobj', 'wb') as fobj:
        fobj.write(s)

    import sage.version
    stamp = dedent("""\
        type(obj) = {typ}
        version = {ver}
        obj = {obj}
    """.format(typ=typ, ver=sage.version.version, obj=obj))

    with open(base + '.txt', 'w') as fobj:
        fobj.write(stamp)


def unpickle_all(dir, debug=False, run_test_suite=False):
    """
    Unpickle all sobj's in the given directory, reporting failures as
    they occur.  Also printed the number of successes and failure.

    INPUT:

    - ``dir`` -- a string; the name of a directory (or of a .tar.bz2
      file that decompresses to a directory) full of pickles.
    - ``debug`` -- a boolean (default: False)
      whether to report a stacktrace in case of failure
    - ``run_test_suite`` -- a boolean (default: False)
      whether to run ``TestSuite(x).run()`` on the unpickled objects

    EXAMPLES::

        sage: dir = tmp_dir()
        sage: sage.misc.persist.picklejar('hello', dir)
        sage: sage.misc.persist.unpickle_all(dir)
        Successfully unpickled 1 objects.
        Failed to unpickle 0 objects.
    """
    i = 0
    j = 0
    failed = []
    tracebacks = []
    # This could use instead Python's tarfile module
    if dir.endswith('.tar.bz2'):
        # create a temporary directory
        from sage.misc.temporary_file import tmp_dir
        T = tmp_dir()
        # extract tarball to it
        os.system('cd "%s"; bunzip2 -c "%s" | tar fx - '%(T, os.path.abspath(dir)))
        # Now use the directory in the tarball instead of dir
        dir = T + "/" + os.listdir(T)[0]

    for A in sorted(os.listdir(dir)):
        if A.endswith('.sobj'):
            try:
                obj = load(os.path.join(dir,A))
                if run_test_suite:
                    TestSuite(obj).run(catch = False)
                i += 1
            except Exception:
                j += 1
                if run_test_suite:
                    print(" * unpickle failure: TestSuite(load('%s')).run()" % os.path.join(dir, A))
                else:
                    print(" * unpickle failure: load('%s')" % os.path.join(dir, A))
                from traceback import print_exc
                print_exc()
                failed.append(A)
                if debug:
                    tracebacks.append(sys.exc_info())

    if failed:
        print("Failed:\n%s" % ('\n'.join(failed)))
    print("Successfully unpickled %s objects." % i)
    print("Failed to unpickle %s objects." % j)
    if debug:
        return tracebacks


def make_None(*args, **kwds):
    """
    Do nothing and return ``None``. Used for overriding pickles when
    that pickle is no longer needed.

    EXAMPLES::

        sage: from sage.misc.persist import make_None
<<<<<<< HEAD
        sage: print(make_None(42, pi, foo='bar'))                                                                       # optional - sage.symbolic
=======
        sage: print(make_None(42, pi, foo='bar'))                                       # optional - sage.symbolic
>>>>>>> 08060ed1
        None
    """
    return None


def load_sage_object(cls, dic):   # not used
    X = cls.__new__(cls)
    try:
        X.__setstate__(dic)
    except AttributeError:
        X.__dict__ = dic
    return X


def load_sage_element(cls, parent, dic_pic):
    X = cls.__new__(cls)
    X._set_parent(parent)
    X.__dict__ = SageUnpickler.loads(dic_pic)
    return X


def db(name):
    r"""
    Load object with given name from the Sage database. Use x.db(name)
    or db_save(x, name) to save objects to the database.

    The database directory is ``$HOME/.sage/db``.
    """
    from .misc import SAGE_DB
    return load('%s/%s'%(SAGE_DB,name))


def db_save(x, name=None):
    r"""
    Save x to the Sage database.

    The database directory is ``$HOME/.sage/db``.
    """
    try:
        x.db(name)
    except AttributeError:
        from .misc import SAGE_DB
        save(x, '%s/%s'%(SAGE_DB,name))<|MERGE_RESOLUTION|>--- conflicted
+++ resolved
@@ -239,24 +239,6 @@
 
         sage: import tempfile
         sage: d = tempfile.TemporaryDirectory()
-<<<<<<< HEAD
-        sage: a = matrix(2, [1,2, 3,-5/2])                                                                              # optional - sage.modules
-        sage: objfile = os.path.join(d.name, 'test.sobj')
-        sage: objfile_short = os.path.join(d.name, 'test')
-        sage: save(a, objfile)                                                                                          # optional - sage.modules
-        sage: load(objfile_short)                                                                                       # optional - sage.modules
-        [   1    2]
-        [   3 -5/2]
-        sage: E = EllipticCurve([-1,0])                                                                                 # optional - sage.plot
-        sage: P = plot(E)                                                                                               # optional - sage.plot
-        sage: save(P, objfile_short)   # saves the plot to "test.sobj"                                                  # optional - sage.plot
-        sage: save(P, filename=os.path.join(d.name, "sage.png"), xmin=-2)                                               # optional - sage.plot
-        sage: save(P, os.path.join(d.name, "filename.with.some.wrong.ext"))                                             # optional - sage.plot
-        Traceback (most recent call last):
-        ...
-        ValueError: allowed file extensions for images are '.eps', '.pdf', '.pgf', '.png', '.ps', '.sobj', '.svg'!
-        sage: print(load(objfile))                                                                                      # optional - sage.plot
-=======
         sage: a = matrix(2, [1,2, 3,-5/2])                                              # optional - sage.modules
         sage: objfile = os.path.join(d.name, 'test.sobj')
         sage: objfile_short = os.path.join(d.name, 'test')
@@ -274,7 +256,6 @@
         ValueError: allowed file extensions for images are
         '.eps', '.pdf', '.pgf', '.png', '.ps', '.sobj', '.svg'!
         sage: print(load(objfile))                                                      # optional - sage.plot
->>>>>>> 08060ed1
         Graphics object consisting of 2 graphics primitives
         sage: save("A python string", os.path.join(d.name, 'test'))
         sage: load(objfile)
@@ -417,34 +398,19 @@
     pickle to play with::
 
         sage: from sage.structure.element import Element
-<<<<<<< HEAD
-        sage: class SourPickle(CombinatorialObject): pass                                                               # optional - sage.combinat
-        sage: class SweetPickle(CombinatorialObject, Element): pass                                                     # optional - sage.combinat
-        sage: import __main__                                                                                           # optional - sage.combinat
-        sage: __main__.SourPickle = SourPickle                                                                          # optional - sage.combinat
-        sage: __main__.SweetPickle = SweetPickle  # a hack to allow us to pickle command line classes                   # optional - sage.combinat
-        sage: gherkin = dumps(SourPickle([1, 2, 3]))                                                                    # optional - sage.combinat
-=======
         sage: class SourPickle(CombinatorialObject): pass                               # optional - sage.combinat
         sage: class SweetPickle(CombinatorialObject, Element): pass                     # optional - sage.combinat
         sage: import __main__                                                           # optional - sage.combinat
         sage: __main__.SourPickle = SourPickle                                          # optional - sage.combinat
         sage: __main__.SweetPickle = SweetPickle  # a hack to allow us to pickle command line classes  # optional - sage.combinat
         sage: gherkin = dumps(SourPickle([1, 2, 3]))                                    # optional - sage.combinat
->>>>>>> 08060ed1
 
     Using :func:`register_unpickle_override` we try to sweeten our pickle, but
     we are unable to eat it::
 
-<<<<<<< HEAD
-        sage: from sage.misc.persist import register_unpickle_override                                                  # optional - sage.combinat
-        sage: register_unpickle_override('__main__', 'SourPickle', SweetPickle)                                         # optional - sage.combinat
-        sage: loads(gherkin)                                                                                            # optional - sage.combinat
-=======
         sage: from sage.misc.persist import register_unpickle_override                  # optional - sage.combinat
         sage: register_unpickle_override('__main__', 'SourPickle', SweetPickle)         # optional - sage.combinat
         sage: loads(gherkin)                                                            # optional - sage.combinat
->>>>>>> 08060ed1
         Traceback (most recent call last):
         ...
         KeyError: 0
@@ -455,11 +421,7 @@
     unpickling for :class:`CombinatorialObject`. We can fix this by explicitly
     defining a new :meth:`__setstate__` method::
 
-<<<<<<< HEAD
-        sage: class SweeterPickle(CombinatorialObject, Element):                                                        # optional - sage.combinat
-=======
         sage: class SweeterPickle(CombinatorialObject, Element):                        # optional - sage.combinat
->>>>>>> 08060ed1
         ....:     def __setstate__(self, state):
         ....:         # a pickle from CombinatorialObject is just its instance
         ....:         # dictionary
@@ -472,19 +434,11 @@
         ....:             if P is not None:
         ....:                 self._set_parent(P)
         ....:             self.__dict__ = D
-<<<<<<< HEAD
-        sage: __main__.SweeterPickle = SweeterPickle                                                                    # optional - sage.combinat
-        sage: register_unpickle_override('__main__', 'SourPickle', SweeterPickle)                                       # optional - sage.combinat
-        sage: loads(gherkin)                                                                                            # optional - sage.combinat
-        [1, 2, 3]
-        sage: loads(dumps(SweeterPickle([1, 2, 3])))  # check that pickles work for SweeterPickle                       # optional - sage.combinat
-=======
         sage: __main__.SweeterPickle = SweeterPickle                                    # optional - sage.combinat
         sage: register_unpickle_override('__main__', 'SourPickle', SweeterPickle)       # optional - sage.combinat
         sage: loads(gherkin)                                                            # optional - sage.combinat
         [1, 2, 3]
         sage: loads(dumps(SweeterPickle([1, 2, 3])))  # check that pickles work for SweeterPickle   # optional - sage.combinat
->>>>>>> 08060ed1
         [1, 2, 3]
 
     The ``state`` passed to :meth:`__setstate__` will usually be something like
@@ -621,11 +575,7 @@
     Test that :func:`register_unpickle_override` calls in lazily imported modules
     are respected::
 
-<<<<<<< HEAD
-        sage: unpickle_global('sage.combinat.root_system.type_A', 'ambient_space')                                      # optional - sage.combinat sage.modules
-=======
         sage: unpickle_global('sage.combinat.root_system.type_A', 'ambient_space')      # optional - sage.combinat sage.modules
->>>>>>> 08060ed1
         <class 'sage.combinat.root_system.type_A.AmbientSpace'>
     """
     unpickler = unpickle_override.get((module, name))
@@ -970,15 +920,9 @@
 
     EXAMPLES::
 
-<<<<<<< HEAD
-        sage: a = matrix(2, [1,2, 3,-4/3])                                                                              # optional - sage.modules
-        sage: s = dumps(a)                                                                                              # optional - sage.modules
-        sage: loads(s)                                                                                                  # optional - sage.modules
-=======
         sage: a = matrix(2, [1,2, 3,-4/3])                                              # optional - sage.modules
         sage: s = dumps(a)                                                              # optional - sage.modules
         sage: loads(s)                                                                  # optional - sage.modules
->>>>>>> 08060ed1
         [   1    2]
         [   3 -4/3]
 
@@ -1215,11 +1159,7 @@
     EXAMPLES::
 
         sage: from sage.misc.persist import make_None
-<<<<<<< HEAD
-        sage: print(make_None(42, pi, foo='bar'))                                                                       # optional - sage.symbolic
-=======
         sage: print(make_None(42, pi, foo='bar'))                                       # optional - sage.symbolic
->>>>>>> 08060ed1
         None
     """
     return None
