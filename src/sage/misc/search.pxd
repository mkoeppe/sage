--- conflicted
+++ resolved
@@ -1,7 +1,3 @@
 # sage_setup: distribution = sagemath-categories
-<<<<<<< HEAD
-cpdef search(object v, object x) noexcept
-=======
 
-cpdef search(object v, object x)
->>>>>>> 5ae0bc7a
+cpdef search(object v, object x)