r"""
Implementation of the command ``sage --fiximports``.

This file provides a tool to fix the modularization antipattern ``namespace_pkg_all_import``
reported by ``tox -e relint``. Sage library code should not import from ``sage.PAC.KAGE.all``
when ``sage.PAC.KAGE`` is an implicit namespace package.

AUTHORS:

- Alex Chandler
- Matthias Köppe

INSTRUCTIONS:

To fix the above issue for all Python and Cython source files (``.py``, ``.pyx``, ``.pxi``) files in the ``src/sage`` directory,
run the following from a terminal in ``SAGE_ROOT`` ::

    ./sage -python src/sage/misc/replace_dot_all.py

or ::

    ./sage --fiximports

Running replace_dot_all.py will call the function :func:`walkdir_replace_dot_all` which walks through all Python and Cython source files
and replaces certain ``from sage.PAC.KAGE.all import something`` (those matching the pattern above)
with the correct ``import`` statement by applying the function :func:`~sage.misc.dev_tools.import_statements`.

The user can also pass subdirectories of ``src/sage`` or specific files to fix. For example ::

    ./sage -python src/sage/misc/replace_dot_all.py src/sage/arith

will fix all files in ``src/sage/arith`` and ::

    ./sage -python src/sage/misc/replace_dot_all.py src/sage/arith/functions.pyx

will fix the file ``src/sage/arith/functions.py``. The file extension is necessary in the case of a specific file. The user can also
pass the verbose flag ``-v`` to print out the files being fixed. For example ::

    ./sage -python src/sage/misc/replace_dot_all.py -v src/sage/arith

will fix all files in ``src/sage/arith`` and print out the unusual examples of ``import`` statements it finds.

In some rare cases, such as ``import`` statements appearing in doctests, the program will not be able to fix the ``import`` statement. The program will
print out the location of the file and the line number of the exceptional ``import`` statement. The user can then manually fix the ``import`` statement.
The program will also (usually) print out the suggested replacement for the ``import`` statement. The user can then copy and paste this replacement
into the file. In the cases a suggested replacement is not printed out, the user should use the function :func:`~sage.misc.dev_tools.import_statements`
to find the correct ``import`` statement.
"""

# ****************************************************************************
#       Copyright (C) 2022-2023 Alex Chandler
#                     2023      Matthias Koeppe
#
# This program is free software: you can redistribute it and/or modify
# it under the terms of the GNU General Public License as published by
# the Free Software Foundation, either version 2 of the License, or
# (at your option) any later version.
#                  https://www.gnu.org/licenses/
# ****************************************************************************

# Importing packages

from sage.misc.dev_tools import import_statements
import os
import re
import argparse

# We import this using __import__ so that "tox -e relint" does not complain about this source file.
__import__("sage.all", globals(), locals(), ["*"])


# Keep in sync with SAGE_ROOT/src/.relint.yml (namespace_pkg_all_import)

default_package_regex = (r"sage("
                         r"|[.](arith|categories|combinat|crypto|databases|data_structures|dynamics|ext|game_theory|games|geometry|graphs|groups|interfaces|manifolds|matrix|matroids|misc|modules|monoids|numerical|probability|quadratic_forms|quivers|rings|sat|schemes|sets|stats|tensor)[a-z0-9_.]*|[.]libs"
                         r")[.]all")


# Global variables

examples = list('ABCDEFGHIJ')  # controls how we print out interesting examples to the console
interesting_examples = dict(zip(examples, [0]*len(examples)))
log_messages = ''
number_examples_to_print = 100  # controls how many examples we print out to the console (100 effectively allows all unusual examples to be printed)
numberFiles, numberFilesMatchingRegex, numberFilesChanged, numberStatementsReplaced = 0, 0, 0, 0  # to print report on number of files changed


# Functions

def find_replacements(location, package_regex=None, verbose=False):
    r"""
    Locate the lines in the file at ``location`` which contain an ``import`` statement.

    INPUT:

    - ``location`` -- a file path
    - ``package_regex`` -- (default: :obj:`default_package_regex`) a regular expression matching
      the ``sage.PAC.KAGE.all`` package names from which we do not want to import.
    - ``verbose`` -- a parameter which if used will issue print statements when interesting examples are found

    OUTPUT:

    an array [row_index,import_index,replaced_commands,lines_spanned (optional)] with entries

    - ``row_index`` -- the row index (zero indexed) in the file which needs replacing
    - ``import_index`` -- the index of row row_index which marks the beginning of the word ``import`` in the line
    - ``replaced_commands`` -- the string which will replace the current line
    - ``lines_spanned`` -- the number of lines the original statement spans

    This output can be processed by the function :func:`process_line`.

    EXAMPLES::

        sage: from sage.misc.replace_dot_all import *
        sage: location = os.path.join(sage.env.SAGE_SRC, 'sage/plot/arc.py')
        sage: find_replacements(location, package_regex='sage[.]plot[.]all', verbose=True)
        [[..., ..., 'from sage.plot.graphics import Graphics']]
    """
    if package_regex is None:
        package_regex = default_package_regex
    regex = r"from\s+" + package_regex + r"\s+import"
    pattern = re.compile(regex)
    replacements = []
    global log_messages, interesting_examples
    with open(location, "r") as fp:
        skip_line = False
        lines = fp.readlines()  # read all lines using readline()
        row_index = 0
        for row in lines:  # iterate over all lines of python file
            if pattern.search(row):  # (match the regex also do not want to mess with documentation)
                prefix = ''
                if '*' in row or 'SAGE_ROOT' in row:
                    if verbose and interesting_examples['J'] < number_examples_to_print:
                        interesting_examples['J'] += 1
                        log_messages += (f'J. Match but no changes made (import statement uses *) at {location}:{row_index + 1}. '
                                         f'Not applying any changes here.\n')
                    continue
                elif not (row.lstrip()[0:4] == 'from'):
                    skip_line = True
                    if '"' not in row and "'" not in row:
                        print(f'\n'
                              f'NEED TO CHANGE MANUALLY \n'
                              f'  Issue: line with import statement does not start with "from" \n'
                              f'  Location: at {location} \n'
                              f'  Line number: {row_index + 1}. \n'
                              f'  Giving correct import statements:\n')
                        leading_space = 0
                        while len(row) > 0 and row[leading_space] == ' ' and leading_space < len(row)-1:
                            leading_space += 1
                        prefix_space = leading_space
                        while row[prefix_space:prefix_space+4] != 'from':
                            prefix_space += 1
                        prefix = row[leading_space:prefix_space]
                        row = row[prefix_space:]
                    else:
                        print(f'\n'
                              f'NEED TO CHANGE MANUALLY \n'
                              f'  Issue: import statement does not start with "from" and contains quotation marks \n'
                              f'  Location: at {location}:{row_index + 1}. \n'
                              f'  Not able to suggest correct import statements. User must use the function import_statements().')
                        continue
                # find() method returns -1 if the value is not found, or if found it returns index of the first occurrence of the substring
                import_index = row.find('import ')
                modules = ''
                to_exec = row.strip()  # the import statement itself which we will clean and call to import modules e.g. "import (aa as a, bb, cc as c)"
                to_eval = row[import_index + 7:-1].strip()  # tuple of modules in import statement but e.g. "(aa as a, bb, cc as c)" is saved as "(a,bb,c)"
                to_eval_raw = row[import_index + 7:-1].strip()  # same as to_eval but we don't get rid of " as " parts e.g. "(aa as a, bb, cc as c)"
                span = 0  # keeps track of how many lines the import statement spans

                if '(' in row:  # for examples where we import a tuple of modules and the statement spans several lines
                    while ')' not in lines[row_index + span]:  # finding the line which closes the import statement
                        span += 1
                        to_exec += lines[row_index + span].strip()
                        to_eval += lines[row_index + span].strip()
                        to_eval_raw += lines[row_index + span].strip()
                    if span and verbose:  # useful to see these multiline examples for debugging
                        if " as " in to_eval_raw and interesting_examples['D'] < number_examples_to_print:
                            log_messages += f'D. Interesting example (spans multiple lines and has " as ") at {location}:{row_index + 1}\n'
                            interesting_examples['D'] += 1
                        elif interesting_examples['B'] < number_examples_to_print:
                            log_messages += f'B. Interesting example (spans multiple lines) at {location}:{row_index + 1}\n'
                            interesting_examples['B'] += 1

                # if there is an "as" statement inside to_eval, we want to keep only the new name for the module e.g. "(aa as a, bb, cc as c)" becomes "(a,bb,c)"
                while " as " in to_eval:
                    as_ind = to_eval.find(" as ")
                    j = as_ind - 1
                    while to_eval[j] not in [',', ' '] and j >= 0:
                        j -= 1
                    to_eval = to_eval[0:j+1] + to_eval[as_ind+4:]

                try:  # trying to execute the import statement so we can eval the modules and feed them to the function import_statements
                    to_exec = to_exec.replace("'", '').replace('"', '')
                    if (to_exec[-1] == ','):
                        to_exec = to_exec[:-1]
                    exec(to_exec)
                except ModuleNotFoundError as err:
                    print(f'ModuleNotFoundError: {err} found when trying to execute {to_exec}')
                except ImportError as err:
                    print(f'ImportError: {err} found when trying to execute {to_exec}')

                try:  # try to evaluate the list of module names to get a list of the modules themselves which we can call import_statements on
                    modules = eval(to_eval)
                except NameError as err:
                    print(f'NameError: {err} found when trying to evaluate {to_eval} at {location}:{row_index + 1}')
                except SyntaxError as err:
                    print(f'SyntaxError: {err} found when trying to evaluate {to_eval} at {location}:{row_index + 1}')

                # Need module to be a list of modules we are importing. If a single module was given, we make it a 1-element list.
                if not isinstance(modules, tuple):
                    modules = [modules]

                to_eval_list = to_eval.replace('(', '').replace(')', '').split(',')  # convert comma separated string to_eval to a list
                to_eval_list_raw = to_eval_raw.replace('(', '').replace(')', '').split(',')  # convert comma separated string to_eval_raw to a list
                to_eval_list_index = 0

                change_to = ''
                # constructs the appropriate replacement for the import statement and stores it (along with location data) in list replacements
                for mod in modules:
                    postfix = ''
                    as_index = -1
                    # saves the callable name of module in variable postfix (e.g. for module "b" called by "bb as b" we set postfix = " as b")
                    if " as " in to_eval_list_raw[to_eval_list_index]:
                        if verbose and interesting_examples['C'] < number_examples_to_print:
                            log_messages += f'C. Interesting example (" as " in tuple import) at {location}:{row_index + 1}\n'
                            interesting_examples['C'] += 1
                        as_index = to_eval_list_raw[to_eval_list_index].index(" as ")
                        postfix = to_eval_list_raw[to_eval_list_index][as_index:]
                    new_import_statement = import_statements(mod, answer_as_str=True, verbose=False)  # import statement for the current mod in the list module
                    import_index = new_import_statement.find('import')
                    new_mod_as_string = new_import_statement[import_index + 7:].strip()  # the name for the module given by the function import_statements
                    if as_index >= 0:
                        # the name for the module as originally called in the document (when there is an " as " statement)
                        original_mod_string = to_eval_list_raw[to_eval_list_index].strip()[:as_index]
                    else:
                        original_mod_string = to_eval_list[to_eval_list_index].strip()  # the name for the module as originally called in the document
                    if original_mod_string != new_mod_as_string:  # if the names differ, we use the original name as it was called in the document
                        if verbose and interesting_examples['A'] < number_examples_to_print:
                            log_messages += (f'A. Interesting example (module has multiple names) at {location}:{row_index + 1}. '
                                             f'Names: {original_mod_string}, {new_mod_as_string}. '
                                             f'Replacing new {new_mod_as_string} by original {original_mod_string}.\n')
                            interesting_examples['A'] += 1
                        new_import_statement = new_import_statement.replace(' ' + new_mod_as_string, ' ' + new_mod_as_string + ' as ' + original_mod_string)
                        if " as " in postfix and interesting_examples['G'] < number_examples_to_print:
                            log_messages += (f'G. Interesting example (module has multiple names) at {location}:{row_index + 1}. '
                                             f'Names: {original_mod_string}, {new_mod_as_string}. '
                                             f'Replacing new {new_mod_as_string} by original {original_mod_string}.\n')
                            interesting_examples['G'] += 1
                    if len(postfix.strip()) > 0:  # if module was called with " as " statement, we put that back in by adding the string "postfix"
                        # if " as " in new_import_statement locate the index of " as ", remove the end after this, and add the postfix there
                        if " as " in new_import_statement:
                            new_import_statement = new_import_statement[:new_import_statement.index(" as ")] + ' ' + postfix.strip()
                        else:
                            new_import_statement += (' ' + postfix.strip())
                    change_to += (prefix + new_import_statement + '\n')
                    to_eval_list_index += 1
                # [:-1] on change_to gets rid of the last '\n' we added which adds an unnecessary new line
                replacement = [row_index, import_index, change_to[:-1]].copy()
                if span:
                    # if original statement spanned multiple lines, we store that information to signal that we need to skip lines
                    # as we read the document in the function make_replacements_in_file
                    replacement.append(span)
                if not skip_line:
                    replacements.append(replacement)
            row_index += 1
            skip_line = False
    # keeping track of the numbers of files changed and statements replaced
    global numberStatementsReplaced, numberFilesChanged
    numberStatementsReplaced += len(replacements)
    if replacements:
        numberFilesChanged += 1
    return replacements


def process_line(location, line, replacements, row_index, verbose=False):
    r"""
    Modify a single source code ``line`` according to the given ``replacements``.

    INPUTS:

    - ``location`` -- a file path; only used for logging
    - ``line`` -- a source code line
    - ``replacements`` -- the array output from :func:`find_replacements`
    - ``row_index`` -- the line number where ``import`` appears
    - ``verbose`` -- if True, issue print statements when interesting examples are found

    OUTPUT:

    an array ``[new_line, replacements]`` with entries

    - ``new_line`` -- the modified import statement (possibly now on several lines)
    - ``replacements`` -- just returns the original replacements with its index 0 element removed if ``replacements`` is nonempty

    EXAMPLES:

    Replacing the first line which needs a replacement in the source file with filepath ``src/sage/plot/arc.py``::

        sage: from sage.misc.replace_dot_all import *
        sage: location = os.path.join(sage.env.SAGE_SRC, 'sage/plot/arc.py')
        sage: replacements = find_replacements(location, package_regex='sage[.]plot[.]all', verbose=True); replacements
        [[471, 24, 'from sage.plot.graphics import Graphics']]
        sage: with open(location, "r") as file:
        ....:     lines = file.readlines()
        sage: row_index, col_number, *_ = replacements[0]
        sage: line = lines[row_index]
        sage: print(line.rstrip())
        from sage.plot.all import Graphics
        sage: new_line, replacements = process_line(location, line, replacements, row_index)
        sage: print(new_line)
        from sage.plot.graphics import Graphics
        sage: replacements
        []
    """
    line = line.rstrip()  # stripping line break
    new_line = ''
    global log_messages, interesting_examples
    if len(replacements) == 0:
        return line, replacements
    if row_index == replacements[0][0]:  # if line marked as containing .all
        replacement = replacements.pop(0)
        leading_space = 0
        while line and line[leading_space] == ' ' and leading_space < len(line)-1:
            leading_space += 1
        new_line = ' '*leading_space + replacement[2]  # adds leading space to first line (which may or may not start with 'from')
        new_line = new_line.replace('\n', '\n'+' '*leading_space)  # adds correct amount of indentation to the replacement at each line
        # new_line = replacement[2].replace('from ',' '*leading_space + 'from ') # adds correct amount of indentation to the replacement at each line
        if verbose and leading_space > 0:
            if len(replacement) == 4 and interesting_examples['F'] < number_examples_to_print:
                log_messages += f'F. Interesting example (has leading space and multiline) at {location}:{replacement[0] + 1}\n'
                interesting_examples['F'] += 1
            elif interesting_examples['E'] < number_examples_to_print:
                log_messages += f'E. Interesting example (has leading space) at {location}:{replacement[0] + 1}\n'
                interesting_examples['E'] += 1

    else:  # if line does not contain .all
        new_line = line
    return new_line, replacements


def make_replacements_in_file(location, package_regex=None, verbose=False, output=None):
    r"""
    Replace ``import`` statements in the file with filepath "location".

    INPUT:

    - ``location`` -- a file path
    - ``package_regex`` -- (default: :obj:`default_package_regex`) a regular expression matching
      the ``sage.PAC.KAGE.all`` package names from which we do not want to import.
    - ``verbose`` -- if True, issue print statements when interesting examples are found
    - ``output`` -- a file path; if ``None``, overwrite the file given by ``location``

    EXAMPLES::

        sage: from sage.misc.replace_dot_all import *
        sage: import tempfile
        sage: with tempfile.TemporaryDirectory() as d:
        ....:     location = os.path.join(d, "input.py")
        ....:     with open(location, "w") as input:
        ....:         _ = input.write("from sage.plot.all import point2d\n")
        ....:         _ = input.write("from sage.plot.line import line\n")
        ....:     make_replacements_in_file(location, 'sage[.]plot[.]all', True)
        ....:     with open(location, "r") as output:
        ....:         for line in output:
        ....:             print(line.strip())
        from sage.plot.point import point2d
        from sage.plot.line import line
        """
    replacements = find_replacements(location, package_regex, verbose)
    with open(location, "r") as file:
        lines = file.readlines()
    replaced_content = ""
    row_index = 0  # keeps track of the line number
    while row_index < len(lines):  # looping through the file
        line = lines[row_index]
        span = 0  # keeps track of number of lines import statement spans
        if replacements and row_index == replacements[0][0] and len(replacements[0]) == 4:
            span = replacements[0][3]  # if import statement spans span lines
        # returns the line if no replacements are needed and returns the processed line otherwise
        new_line, replacements = process_line(location, line, replacements, row_index, verbose=verbose)
        replaced_content += new_line + "\n"  # concatenate the new string and add an end-line break
        row_index += 1 + span
    if output is None:
        output = location
    with open(output, "w") as write_file:  # Open file in write mode
        write_file.write(replaced_content)  # overwriting the old file contents with the new/replaced content


<<<<<<< HEAD
excluded_file_regex = 'auto-methods|replace_dot_all'


=======
>>>>>>> d511be0c
def walkdir_replace_dot_all(dir, file_regex=r'.*[.](py|pyx|pxi)$', package_regex=None, verbose=False, *,
                            excluded_file_regex=r'auto-methods|replace_dot_all'):
    r"""
    Replace ``import`` statements in the files in directory ``dir`` matching the regex pattern ``file_regex``.

    INPUTS:

    - ``dir`` -- a directory path
    - ``file_regex`` -- a regular expression matching the file names to process
    - ``package_regex`` -- (default: :obj:`default_package_regex`) a regular expression matching
      the ``sage.PAC.KAGE.all`` package names from which we do not want to import.
    - ``verbose`` -- if True, print statements when interesting examples are found
    - ``excluded_file_regex`` -- a regular expression matching the file names to exclude

    EXAMPLES::

        sage: from sage.misc.replace_dot_all import *
        sage: walkdir_replace_dot_all(os.path.join(sage.env.SAGE_SRC, 'sage'))  # not tested
    """
    global numberFiles, numberFilesMatchingRegex
    file_regex = re.compile(file_regex)
    excluded_file_regex = re.compile(excluded_file_regex)
    for root, dirs, files in os.walk(dir, topdown=False):
        for name in files:
            numberFiles += 1
            if file_regex.search(name) and not excluded_file_regex.search(name):
                numberFilesMatchingRegex += 1
                location = os.path.join(root, name)
                make_replacements_in_file(location, package_regex, verbose)


# ******************************************************** EXECUTES MAIN FUNCTION **********************************************************************
# this executes the main function in this file which writes over all import statements matching regex in files in specified location matching fileRegex:
if __name__ == "__main__":
    # Create argument parser
    parser = argparse.ArgumentParser()
    # Optional arguments
    parser.add_argument(
        "location",
        metavar='files or directories',
        nargs='*',
        help=("Names of source directories or source files. "
              "If none given, walks through all files in src/sage."),
        type=str)
    parser.add_argument(
        "-v", "--verbose",
        help="Increase output verbosity. Shows locations of any unusual cases of import statements and the corresponding changes.",
        action="store_true")    # Parse arguments
    args = parser.parse_args()
    verbosity = args.verbose
    # Declare regular expressions
    file_regex = r'.*[.](py|pyx|pxi)$'
    package_regex = None
    # Execute the main function based on the specified location and verbosity
    if not args.location:
        from sage.env import SAGE_SRC

        args.location = [os.path.join(SAGE_SRC, 'sage')]
    try:
        for location in args.location:
            if not (location.endswith('.py') or location.endswith('.pxi')):
                # Assume directory
                walkdir_replace_dot_all(location, file_regex, package_regex, verbose=verbosity)
            else:
                # make replacements in file specified by location argument
                make_replacements_in_file(location, package_regex, verbose=verbosity)
    finally:
        # Print report also when interrupted
        if verbosity:
            log_messages = sorted(log_messages.rstrip().split('\n'))
            for i, message in enumerate(log_messages, start=1):
                # add index to each line
                print(f'{i}. {message.rstrip()}')
        report = 'REPORT:\n'
        report += f'Number of files checked: {numberFiles}\n'
        report += f'Number of files matching regex: {numberFilesMatchingRegex}\n'
        report += f'Number of files changed: {numberFilesChanged}\n'
        report += f'Number of import statements replaced: {numberStatementsReplaced}'
        print('*'*100 + '\n' + report + '\n' + '*'*100)

# ******************************************************************************************************************************************************<|MERGE_RESOLUTION|>--- conflicted
+++ resolved
@@ -385,12 +385,6 @@
         write_file.write(replaced_content)  # overwriting the old file contents with the new/replaced content
 
 
-<<<<<<< HEAD
-excluded_file_regex = 'auto-methods|replace_dot_all'
-
-
-=======
->>>>>>> d511be0c
 def walkdir_replace_dot_all(dir, file_regex=r'.*[.](py|pyx|pxi)$', package_regex=None, verbose=False, *,
                             excluded_file_regex=r'auto-methods|replace_dot_all'):
     r"""
