# cython: old_style_globals=True
"""
Interpreter reset
"""

import sys

# Exclude these from the reset command.
# DATA, base64 -- needed by the notebook
# Add exit and quit to EXCLUDE to resolve trac #22529 and trac #16704
EXCLUDE = set(['sage_mode', '__DIR__', 'DIR', 'DATA', 'base64', 'exit', 'quit'])


def reset(vars=None, attached=False):
    """
    Delete all user-defined variables, reset all global variables
    back to their default states, and reset all interfaces to other
    computer algebra systems.

    If vars is specified, just restore the value of vars and leave
    all other variables alone (i.e., call restore).

    Note that the variables in the set :obj:`sage.misc.reset.EXCLUDE` are
    excluded from being reset.

    INPUT:

    - ``vars`` -- a list, or space or comma separated string (default:
<<<<<<< HEAD
      None), variables to restore
=======
      ``None``), variables to restore
>>>>>>> 1575757f

    - ``attached`` -- boolean (default: ``False``), if ``vars`` is not None,
      whether to detach all attached files

    EXAMPLES::

        sage: x = 5
        sage: reset()
        sage: x                                                                         # needs sage.symbolic
        x

        sage: fn = tmp_filename(ext='foo.py')
        sage: sage.misc.reset.EXCLUDE.add('fn')
        sage: with open(fn, 'w') as f:
        ....:     _ = f.write('a = 111')
        sage: attach(fn)
        sage: [fn] == attached_files()
        True
        sage: reset()
        sage: [fn] == attached_files()
        True
        sage: reset(attached=True)
        sage: [fn] == attached_files()
        False
        sage: sage.misc.reset.EXCLUDE.remove('fn')

    TESTS:

    Confirm that assumptions don't survive a reset (:trac:`10855`)::

<<<<<<< HEAD
        sage: assume(x > 3)                                                             # needs sage.symbolic
        sage: assumptions()                                                             # needs sage.symbolic
=======
        sage: # needs sage.symbolic
        sage: assume(x > 3)
        sage: assumptions()
>>>>>>> 1575757f
        [x > 3]
        sage: bool(x > 3)                                                               # needs sage.symbolic
        True
        sage: reset()
        sage: assumptions()                                                             # needs sage.symbolic
        []
        sage: bool(x > 3)                                                               # needs sage.symbolic
        False

    """
    if vars is not None:
        restore(vars)
        return
    G = globals()  # this is the reason the code must be in Cython.
    T = type(sys)
    for k in list(G):
        if k[0] != '_' and not isinstance(k, T) and k not in EXCLUDE:
            try:
                del G[k]
            except KeyError:
                pass
    restore()
    try:
        from sage.symbolic.assumptions import forget
    except ImportError:
        pass
    else:
        forget()
    reset_interfaces()
    if attached:
        import sage.repl.attach
        sage.repl.attach.reset()


def restore(vars=None):
    """
    Restore predefined global variables to their default values.

    INPUT:

    - ``vars`` -- string or list (default: ``None``), if not ``None``, restores
      just the given variables to the default value.

    EXAMPLES::

        sage: x = 10; y = 15/3; QQ='red'
        sage: QQ
        'red'
        sage: restore('QQ')
        sage: QQ
        Rational Field
        sage: x
        10
        sage: y = var('y')                                                              # needs sage.symbolic
        sage: restore('x y')
        sage: x                                                                         # needs sage.symbolic
        x
        sage: y
        Traceback (most recent call last):
        ...
        NameError: name 'y' is not defined
        sage: x = 10; y = 15/3; QQ='red'
        sage: ww = 15
        sage: restore()
        sage: x, QQ, ww                                                                 # needs sage.symbolic
        (x, Rational Field, 15)
        sage: restore('ww')
        sage: ww
        Traceback (most recent call last):
        ...
        NameError: name 'ww' is not defined
    """
    G = globals()  # this is the reason the code must be in Cython.
    if 'sage_mode' not in G:
        import sage.all
        D = sage.all.__dict__
    else:
        mode = G['sage_mode']
        if mode == 'cmdline':
            import sage.all_cmdline
            D = sage.all_cmdline.__dict__
        else:
            import sage.all
            D = sage.all.__dict__
    _restore(G, D, vars)
    try:
        import sage.calculus.calculus
    except ImportError:
        pass
    else:
        _restore(sage.calculus.calculus.syms_cur, sage.calculus.calculus.syms_default, vars)


def _restore(G, D, vars):
    if vars is None:
        for k, v in D.iteritems():
            G[k] = v
    else:
        if isinstance(vars, str):
            if ',' in vars:
                vars = vars.split(',')
            else:
                vars = vars.split()
        for k in vars:
            if k in D:
                G[k] = D[k]
            else:
                try:
                    del G[k]      # the default value was "unset"
                except KeyError:
                    pass


def reset_interfaces():
    try:
        from sage.interfaces.quit import expect_quitall
    except ImportError:
        pass
    else:
        expect_quitall()<|MERGE_RESOLUTION|>--- conflicted
+++ resolved
@@ -26,11 +26,7 @@
     INPUT:
 
     - ``vars`` -- a list, or space or comma separated string (default:
-<<<<<<< HEAD
-      None), variables to restore
-=======
       ``None``), variables to restore
->>>>>>> 1575757f
 
     - ``attached`` -- boolean (default: ``False``), if ``vars`` is not None,
       whether to detach all attached files
@@ -61,14 +57,9 @@
 
     Confirm that assumptions don't survive a reset (:trac:`10855`)::
 
-<<<<<<< HEAD
-        sage: assume(x > 3)                                                             # needs sage.symbolic
-        sage: assumptions()                                                             # needs sage.symbolic
-=======
         sage: # needs sage.symbolic
         sage: assume(x > 3)
         sage: assumptions()
->>>>>>> 1575757f
         [x > 3]
         sage: bool(x > 3)                                                               # needs sage.symbolic
         True
