from sage.misc.lazy_attribute import lazy_attribute, lazy_class_attribute

# from sage.misc.all__sagemath_objects import *
from sage.misc.all__sagemath_environment import *
from sage.misc.all__sagemath_categories import *
from sage.misc.all__sagemath_repl import *

from sage.misc.misc import (BackslashOperator,
<<<<<<< HEAD
                            exists, forall, is_iterator,
                            random_sublist,
                            pad_zeros,
                            SAGE_DB,
                            newton_method_sizes, compose,
                            nest)
lazy_import('sage.misc.misc', 'union',
            deprecation=32096)
=======
                  exists, forall, is_iterator,
                  random_sublist,
                  pad_zeros,
                  SAGE_DB,
                   newton_method_sizes, compose,
                  nest)
>>>>>>> 3b3b72bc

from sage.misc.remote_file import get_remote_file

lazy_import('sage.misc.pager', 'pager')

from sage.misc.classgraph import class_graph

from sage.misc.mathml import mathml

lazy_import("sage.misc.cython", "cython_lambda")
lazy_import("sage.misc.cython", "cython_compile", "cython")

from sage.misc.func_persist import func_persist

lazy_import('sage.repl.interpreter', 'logstr', deprecation=34259)<|MERGE_RESOLUTION|>--- conflicted
+++ resolved
@@ -6,23 +6,12 @@
 from sage.misc.all__sagemath_repl import *
 
 from sage.misc.misc import (BackslashOperator,
-<<<<<<< HEAD
                             exists, forall, is_iterator,
                             random_sublist,
                             pad_zeros,
                             SAGE_DB,
                             newton_method_sizes, compose,
                             nest)
-lazy_import('sage.misc.misc', 'union',
-            deprecation=32096)
-=======
-                  exists, forall, is_iterator,
-                  random_sublist,
-                  pad_zeros,
-                  SAGE_DB,
-                   newton_method_sizes, compose,
-                  nest)
->>>>>>> 3b3b72bc
 
 from sage.misc.remote_file import get_remote_file
 
