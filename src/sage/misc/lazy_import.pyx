r"""
Lazy imports

This module allows one to lazily import objects into a namespace,
where the actual import is delayed until the object is actually called
or inspected. This is useful for modules that are expensive to import
or may cause circular references, though there is some overhead in its
use.

EXAMPLES::

    sage: lazy_import('sage.rings.all', 'ZZ')
    sage: type(ZZ)
    <class 'sage.misc.lazy_import.LazyImport'>
    sage: ZZ(4.0)
    4

By default, a warning is issued if a lazy import module is resolved
during Sage's startup. In case a lazy import's sole purpose is to
break a circular reference and it is known to be resolved at startup
time, one can use the ``at_startup`` option::

    sage: lazy_import('sage.rings.all', 'ZZ', at_startup=True)

This option can also be used as an intermediate step toward not
importing by default a module that is used in several places, some of
which can already afford to lazy import the module but not all.

A lazy import that is marked as "at_startup" will print a message if
it is actually resolved after the startup, so that the developer knows
that (s)he can remove the flag::

    sage: ZZ
    doctest:warning...
    UserWarning: Option ``at_startup=True`` for lazy import ZZ not needed anymore
    Integer Ring

.. SEEALSO:: :func:`lazy_import`, :class:`LazyImport`

AUTHOR:

 - Robert Bradshaw
"""

# ****************************************************************************
#       Copyright (C) 2009 Robert Bradshaw <robertwb@math.washington.edu>
#
# This program is free software: you can redistribute it and/or modify
# it under the terms of the GNU General Public License as published by
# the Free Software Foundation, either version 2 of the License, or
# (at your option) any later version.
#                  https://www.gnu.org/licenses/
# ****************************************************************************

# Keep OLD division semantics for Python 2 compatibility, such that
# lazy imports support old and true division.

cimport cython
from cpython.object cimport PyObject_RichCompare
from cpython.number cimport PyNumber_TrueDivide, PyNumber_Power, PyNumber_Index
import sage.misc.startup_guard as startup_guard

cdef extern from *:
    int likely(int) nogil  # Defined by Cython

import os
import pickle
from warnings import warn
import inspect
from . import sageinspect

from .lazy_import_cache import get_cache_file
from sage.features import FeatureNotPresentError

cdef inline obj(x):
    if type(x) is LazyImport:
        return (<LazyImport>x).get_object()
    else:
        return x

cdef list imports_resolved_at_startup = []

<<<<<<< HEAD
def _get_imports_resolved_at_startup():
    """
    Return all lazy imports that were resolved during startup.
    Only used for integration tests.

    EXAMPLES::
=======
# boolean to determine whether Sage is still starting up
cdef bint startup_guard = True

cdef bint finish_startup_called = False


cpdef finish_startup():
    """
    Finish the startup phase.

    This function must be called exactly once at the end of the Sage
    import process (:mod:`~sage.all`).

    TESTS::

        sage: from sage.misc.lazy_import import finish_startup
        sage: finish_startup()
        Traceback (most recent call last):
        ...
        AssertionError: finish_startup() must be called exactly once
    """
    global startup_guard, finish_startup_called
    assert startup_guard, 'finish_startup() must be called exactly once'
    startup_guard = False
    finish_startup_called = True


cpdef ensure_startup_finished():
    """
    Make sure that the startup phase is finished.

    In contrast to :func:`finish_startup`, this function can
    be called repeatedly.

    TESTS::

        sage: from sage.misc.lazy_import import ensure_startup_finished
        sage: ensure_startup_finished()
    """
    global startup_guard
    startup_guard = False


cpdef bint is_during_startup():
    """
    Return whether Sage is currently starting up.

    OUTPUT:
>>>>>>> cc60cfeb

        sage: from sage.misc.lazy_import import LazyImport, _get_imports_resolved_at_startup
        sage: import sage.misc.startup_guard
        sage: with sage.misc.startup_guard.startup():
        ....:     flatten = LazyImport('sage.misc.flatten', 'flatten')
        ....:     result = flatten([[1,1],[1],2])
        sage: _get_imports_resolved_at_startup()
        ['flatten']

    TESTS::
        
    No imports should be resolved during import of sage.all (which has been done globally for doctests) 

<<<<<<< HEAD
        sage: from sage.misc.lazy_import import _get_imports_resolved_at_startup
        sage: _get_imports_resolved_at_startup()
        []
    """
    global imports_resolved_at_startup
    return imports_resolved_at_startup
=======
        sage: from sage.misc.lazy_import import is_during_startup
        sage: is_during_startup()
        False
    """
    global startup_guard
    return startup_guard


cpdef test_fake_startup():
    """
    For testing purposes only.

    Switch the startup lazy import guard back on.

    EXAMPLES::

        sage: sage.misc.lazy_import.test_fake_startup()
        sage: lazy_import('sage.rings.all', 'ZZ', 'my_ZZ')
        sage: my_ZZ(123)
        doctest:warning...
        UserWarning: Resolving lazy import ZZ during startup
        123
        sage: sage.misc.lazy_import.finish_startup()
    """
    global startup_guard, finish_startup_called
    startup_guard = True
    finish_startup_called = False

>>>>>>> cc60cfeb

@cython.final
cdef class LazyImport(object):
    """
    EXAMPLES::

        sage: from sage.misc.lazy_import import LazyImport
        sage: my_integer = LazyImport('sage.rings.all', 'Integer')
        sage: my_integer(4)
        4
        sage: my_integer('101', base=2)
        5
        sage: my_integer(3/2)
        Traceback (most recent call last):
        ...
        TypeError: no conversion of this rational to integer
    """
    cdef readonly _object  # The actual object if imported, None otherwise
    cdef _module
    cdef _name
    cdef _as_name
    cdef _namespace
    cdef bint _at_startup
    cdef _deprecation
    cdef _feature

    def __init__(self, module, name, as_name=None, at_startup=False, namespace=None,
                 deprecation=None, feature=None):
        """
        EXAMPLES::

            sage: from sage.misc.lazy_import import LazyImport
            sage: lazy_ZZ = LazyImport('sage.rings.all', 'ZZ')
            sage: type(lazy_ZZ)
            <class 'sage.misc.lazy_import.LazyImport'>
            sage: lazy_ZZ._get_object() is ZZ
            True
            sage: type(lazy_ZZ)
            <class 'sage.misc.lazy_import.LazyImport'>
        """
        self._object = None
        self._module = module
        self._name = name
        self._as_name = name if as_name is None else as_name
        self._namespace = namespace
        self._at_startup = at_startup
        self._deprecation = deprecation
        self._feature = feature

    cdef inline get_object(self):
        """
        Faster, Cython-only partially-inlined version of ``_get_object``.
        """
        if likely(self._object is not None):
            return self._object
        return self._get_object()

    cpdef _get_object(self):
        """
        Return the wrapped object, importing it if necessary.

        OUTPUT:

        - the wrapped object

        EXAMPLES::

            sage: from sage.misc.lazy_import import LazyImport
            sage: my_integer_ring = LazyImport('sage.rings.all', 'ZZ')
            sage: my_integer_ring._object is None
            True
            sage: my_integer_ring._get_object()
            Integer Ring
            sage: my_integer_ring._object is None
            False
            sage: my_rats = LazyImport('sage.rings.rational_field', 'QQ', at_startup=True)
            sage: my_rats
            doctest:warning...
            UserWarning: Option ``at_startup=True`` for lazy import QQ not needed anymore
            Rational Field
        """
        if self._object is not None:
            return self._object

<<<<<<< HEAD
        if startup_guard.IS_STARTUP and not self._at_startup:
            global imports_resolved_at_startup
            imports_resolved_at_startup.append(self._name)
        elif self._at_startup and not startup_guard.IS_STARTUP:
            print(f"Option ``at_startup=True`` for lazy import {self._name} not needed anymore")
=======
        if startup_guard and not self._at_startup:
            warn(f"Resolving lazy import {self._name} during startup")
        elif self._at_startup and not startup_guard:
            if finish_startup_called:
                warn(f"Option ``at_startup=True`` for lazy import {self._name} not needed anymore")

>>>>>>> cc60cfeb
        try:
            self._object = getattr(__import__(self._module, {}, {}, [self._name]), self._name)
        except ImportError as e:
            if self._feature:
                raise FeatureNotPresentError(self._feature, reason=f'Importing {self._name} failed: {e}')
            raise

        name = self._as_name
        if self._deprecation is not None:
            from sage.misc.superseded import deprecation_cython as deprecation
            try:
                trac_number, message = self._deprecation
            except TypeError:
                trac_number = self._deprecation
                message = ('\nImporting {name} from here is deprecated. ' +
                    'If you need to use it, please import it directly from' +
                    ' {module_name}').format(name=name, module_name=self._module)
            deprecation(trac_number, message)
        # Replace the lazy import in the namespace by the actual object
        if self._namespace is not None:
            if self._namespace.get(name) is self:
                self._namespace[name] = self._object
        return self._object

    def _get_deprecation_ticket(self):
        """
        Return the ticket number of the deprecation, or 0 if this lazy
        import is not deprecated.

        EXAMPLES::

            sage: from sage.misc.lazy_import import LazyImport
            sage: H = LazyImport('sage.categories.homsets', 'Homsets')
            sage: H._get_deprecation_ticket()
            0
            sage: H = LazyImport('sage.categories.homsets', 'Homsets', deprecation=10668)
            sage: H._get_deprecation_ticket()
            10668
            sage: H = LazyImport('sage.categories.homsets', 'Homsets', deprecation=(10668, "this is deprecated"))
            sage: H._get_deprecation_ticket()
            10668
        """
        if self._deprecation is None:
            return 0
        try:
            return self._deprecation[0]
        except TypeError:
            return self._deprecation

    def _instancedoc_(self):
        """
        Return the docstring of the wrapped object for introspection.

        EXAMPLES::

            sage: from sage.misc.lazy_import import LazyImport
            sage: my_isprime = LazyImport('sage.all', 'is_prime')
            sage: my_isprime.__doc__ is is_prime.__doc__
            True

        TESTS:

        Check that :trac:`19475` is fixed::

            sage: 'A subset of the real line' in RealSet.__doc__
            True
        """
        return sageinspect.sage_getdoc_original(self.get_object())

    def _sage_src_(self):
        """
        Return the source of the wrapped object for introspection.

        EXAMPLES::

            sage: from sage.misc.lazy_import import LazyImport
            sage: my_isprime = LazyImport('sage.all', 'is_prime')
            sage: 'def is_prime(' in my_isprime._sage_src_()
            True
        """
        return sageinspect.sage_getsource(self.get_object())

    def _sage_argspec_(self):
        """
        Return the argspec of the wrapped object for introspection.

        EXAMPLES::

            sage: from sage.misc.lazy_import import LazyImport
            sage: rm = LazyImport('sage.all', 'random_matrix')
            sage: rm._sage_argspec_()
            ArgSpec(args=['ring', 'nrows', 'ncols', 'algorithm', 'implementation'], varargs='args', keywords='kwds', defaults=(None, 'randomize', None))
        """
        return sageinspect.sage_getargspec(self.get_object())

    def __getattr__(self, attr):
        """
        Attribute lookup on self defers to attribute lookup on the
        wrapped object.

        EXAMPLES::

            sage: from sage.misc.lazy_import import LazyImport
            sage: my_integer = LazyImport('sage.rings.all', 'Integer')
            sage: my_integer.sqrt is Integer.sqrt
            True
        """
        return getattr(self.get_object(), attr)

    # We need to wrap all the slot methods, as they are not forwarded
    # via getattr.

    def __dir__(self):
        """
        Tab completion on self defers to completion on the wrapped
        object.

        EXAMPLES::

            sage: from sage.misc.lazy_import import LazyImport
            sage: lazy_ZZ = LazyImport('sage.rings.all', 'ZZ')
            sage: dir(lazy_ZZ) == dir(ZZ)
            True
        """
        return dir(self.get_object())

    def __call__(self, *args, **kwds):
        """
        Calling self calls the wrapped object.

        EXAMPLES::

            sage: from sage.misc.lazy_import import LazyImport
            sage: my_isprime = LazyImport('sage.all', 'is_prime')
            sage: is_prime(12) == my_isprime(12)
            True
            sage: is_prime(13) == my_isprime(13)
            True
        """
        return self.get_object()(*args, **kwds)

    def __repr__(self):
        """
        TESTS::

            sage: from sage.misc.lazy_import import LazyImport
            sage: lazy_ZZ = LazyImport('sage.rings.all', 'ZZ')
            sage: repr(lazy_ZZ) == repr(ZZ)
            True
        """
        try:
            obj = self.get_object()
            return repr(obj)
        except FeatureNotPresentError as e:
            return "Failed lazy import:\n" + str(e)

    def __str__(self):
        """
        TESTS::

            sage: from sage.misc.lazy_import import LazyImport
            sage: lazy_ZZ = LazyImport('sage.rings.all', 'ZZ')
            sage: str(lazy_ZZ) == str(ZZ)
            True
        """
        return str(self.get_object())

    def __unicode__(self):
        """
        TESTS::

            sage: from sage.misc.lazy_import import LazyImport
            sage: lazy_ZZ = LazyImport('sage.rings.all', 'ZZ')
            sage: str(lazy_ZZ) == str(ZZ)
            True
        """
        return unicode(self.get_object())

    def __bool__(self):
        """
        TESTS::

            sage: from sage.misc.lazy_import import LazyImport
            sage: lazy_ZZ = LazyImport('sage.rings.all', 'ZZ')
            sage: bool(lazy_ZZ) == bool(ZZ)
            True
        """
        return bool(self.get_object())

    def __hash__(self):
        """
        TESTS::

            sage: from sage.misc.lazy_import import LazyImport
            sage: lazy_ZZ = LazyImport('sage.rings.all', 'ZZ')
            sage: hash(lazy_ZZ) == hash(ZZ)
            True
        """
        return hash(self.get_object())

    def __richcmp__(left, right, int op):
        """
        TESTS::

            sage: from sage.misc.lazy_import import LazyImport
            sage: lazy_ZZ = LazyImport('sage.rings.all', 'ZZ')
            sage: lazy_ZZ == ZZ
            True
            sage: lazy_ZZ == RR
            False
        """
        return PyObject_RichCompare(obj(left), obj(right), op)

    def __len__(self):
        """
        TESTS::

            sage: lazy_import('sys', 'version_info')
            sage: type(version_info)
            <class 'sage.misc.lazy_import.LazyImport'>
            sage: len(version_info)
            5
        """
        return len(self.get_object())

    def __get__(self, instance, owner):
        """
        EXAMPLES:

        Here we show how to take a function in a module, and lazy
        import it as a method of a class. For the sake of this
        example, we add manually a function in sage.all::

            sage: def my_method(self): return self
            sage: sage.all.my_method = my_method

        Now we lazy import it as a method of a new class ``Foo``::

            sage: from sage.misc.lazy_import import LazyImport
            sage: class Foo(object):
            ....:     my_method = LazyImport('sage.all', 'my_method')

        Now we can use it as a usual method::

            sage: Foo().my_method()
            <__main__.Foo object at ...>
            sage: Foo.my_method
            <function my_method at 0x...>
            sage: Foo().my_method
            <bound method my_method of <__main__.Foo object at ...>>

        When a :class:`LazyImport` method is a method (or attribute)
        of a class, then extra work must be done to replace this
        :class:`LazyImport` object with the actual object. See the
        documentation of :meth:`_get_object` for an explanation of
        this.

        .. NOTE::

           For a :class:`LazyImport` object that appears in a class
           namespace, we need to do something special. Indeed, the
           class namespace dictionary at the time of the class
           definition is not the one that actually gets used. Thus,
           ``__get__`` needs to manually modify the class dict::

               sage: class Foo(object):
               ....:     lazy_import('sage.all', 'plot')
               sage: class Bar(Foo):
               ....:     pass
               sage: type(Foo.__dict__['plot'])
               <class 'sage.misc.lazy_import.LazyImport'>

           We access the ``plot`` method::

               sage: Bar.plot
               <function plot at 0x...>

           Now ``plot`` has been replaced in the dictionary of ``Foo``::

               sage: type(Foo.__dict__['plot'])
               <... 'function'>
        """
        # Don't use the namespace of the class definition
        self._namespace = None
        obj = self.get_object()

        name = self._as_name
        for cls in inspect.getmro(owner):
            if cls.__dict__.get(name) is self:
                setattr(cls, name, obj)
                break

        # Check whether the imported object is itself a descriptor
        try:
            get = obj.__get__
        except AttributeError:
            return obj
        else:
            return get(instance, owner)

    def __getitem__(self, key):
        """
        TESTS::

            sage: import sys
            sage: py_version = sys.version_info[0]
            sage: lazy_import('sys', 'version_info')
            sage: version_info[0] == py_version
            True
        """
        return self.get_object()[key]

    def __setitem__(self, key, value):
        """
        TESTS::

            sage: from sage.misc.lazy_import import LazyImport
            sage: sage.all.foo = list(range(10))
            sage: lazy_foo = LazyImport('sage.all', 'foo')
            sage: lazy_foo[1] = 100
            sage: print(lazy_foo)
            [0, 100, 2, 3, 4, 5, 6, 7, 8, 9]
            sage: sage.all.foo
            [0, 100, 2, 3, 4, 5, 6, 7, 8, 9]
        """
        self.get_object()[key] = value

    def __delitem__(self, key):
        """
        TESTS::

            sage: from sage.misc.lazy_import import LazyImport
            sage: sage.all.foo = list(range(10))
            sage: lazy_foo = LazyImport('sage.all', 'foo')
            sage: del lazy_foo[1]
            sage: print(lazy_foo)
            [0, 2, 3, 4, 5, 6, 7, 8, 9]
            sage: print(sage.all.foo)
            [0, 2, 3, 4, 5, 6, 7, 8, 9]
        """
        del self.get_object()[key]

    def __iter__(self):
        """
        TESTS::

            sage: lazy_import('sys', 'version_info')
            sage: iter(version_info)
            <...iterator object at ...>
        """
        return iter(self.get_object())

    def __contains__(self, item):
        """
        TESTS::

            sage: import sys
            sage: py_version = sys.version_info[0]
            sage: lazy_import('sys', 'version_info')
            sage: py_version in version_info
            True

            sage: lazy_import('sys', 'version_info')
            sage: 2000 not in version_info
            True
        """
        return item in self.get_object()

    def __add__(left, right):
        """
        TESTS::

            sage: sage.all.foo = 10
            sage: lazy_import('sage.all', 'foo')
            sage: foo + 1
            11
        """
        return obj(left) + obj(right)

    def __sub__(left, right):
        """
        TESTS::

            sage: sage.all.foo = 10
            sage: lazy_import('sage.all', 'foo')
            sage: foo - 1
            9
        """
        return obj(left) - obj(right)

    def __mul__(left, right):
        """
        TESTS::

            sage: sage.all.foo = 10
            sage: lazy_import('sage.all', 'foo')
            sage: foo * 2
            20
        """
        return obj(left) * obj(right)

    def __matmul__(left, right):
        """
        TESTS::

            sage: from sympy import Matrix
            sage: sage.all.foo = Matrix([[1,1],[0,1]])
            sage: lazy_import('sage.all', 'foo')
            sage: foo.__matmul__(foo)
            Matrix([
            [1, 2],
            [0, 1]])
        """
        return obj(left) @ obj(right)

    def __floordiv__(left, right):
        """
        TESTS::

            sage: sage.all.foo = 10
            sage: lazy_import('sage.all', 'foo')
            sage: foo  // 3
            3
        """
        return obj(left) // obj(right)

    def __truediv__(left, right):
        """
        TESTS::

            sage: sage.all.foo = 10
            sage: lazy_import('sage.all', 'foo')
            sage: operator.truediv(foo, 3)
            10/3
        """
        return PyNumber_TrueDivide(obj(left), obj(right))

    def __pow__(left, right, mod):
        """
        TESTS::

            sage: sage.all.foo = 10
            sage: lazy_import('sage.all', 'foo')
            sage: foo ** 2
            100
        """
        return PyNumber_Power(obj(left), obj(right), obj(mod))

    def __mod__(left, right):
        """
        TESTS::

            sage: sage.all.foo = 10
            sage: lazy_import('sage.all', 'foo')
            sage: foo % 7
            3
        """
        return obj(left) % obj(right)

    def __lshift__(left, right):
        """
        TESTS::

            sage: sage.all.foo = 10
            sage: lazy_import('sage.all', 'foo')
            sage: foo << 3
            80
        """
        return obj(left) << obj(right)

    def __rshift__(left, right):
        """
        TESTS::

            sage: sage.all.foo = 10
            sage: lazy_import('sage.all', 'foo')
            sage: foo >> 2
            2
        """
        return obj(left) >> obj(right)

    def __and__(left, right):
        """
        TESTS::

            sage: sage.all.foo = 10
            sage: lazy_import('sage.all', 'foo')
            sage: foo & 7
            2
        """
        return obj(left) & obj(right)

    def __or__(left, right):
        """
        TESTS::

            sage: sage.all.foo = 10
            sage: lazy_import('sage.all', 'foo')
            sage: foo | 7
            15
        """
        return obj(left) | obj(right)

    def __xor__(left, right):
        """
        TESTS::

            sage: sage.all.foo = 10
            sage: lazy_import('sage.all', 'foo')
            sage: foo ^^ 7
            13
        """
        return obj(left) ^ obj(right)

    def __neg__(self):
        """
        TESTS::

            sage: sage.all.foo = 10
            sage: lazy_import('sage.all', 'foo')
            sage: -foo
            -10
        """
        return -self.get_object()

    def __pos__(self):
        """
        TESTS::

            sage: sage.all.foo = 10
            sage: lazy_import('sage.all', 'foo')
            sage: +foo
            10
        """
        return +self.get_object()

    def __abs__(self):
        """
        TESTS::

            sage: sage.all.foo = -1000
            sage: lazy_import('sage.all', 'foo')
            sage: abs(foo)
            1000
        """
        return abs(self.get_object())

    def __invert__(self):
        """
        TESTS::

            sage: sage.all.foo = 10
            sage: lazy_import('sage.all', 'foo')
            sage: ~foo
            1/10
        """
        return ~self.get_object()

    def __complex__(self):
        """
        TESTS::

            sage: sage.all.foo = 10
            sage: lazy_import('sage.all', 'foo')
            sage: complex(foo)
            (10+0j)
        """
        return complex(self.get_object())

    def __int__(self):
        """
        TESTS::

            sage: sage.all.foo = 10
            sage: lazy_import('sage.all', 'foo')
            sage: int(foo)
            10
        """
        return int(self.get_object())

    def __float__(self):
        """
        TESTS::

            sage: sage.all.foo = 10
            sage: lazy_import('sage.all', 'foo')
            sage: float(foo)
            10.0
        """
        return float(self.get_object())

    def __oct__(self):
        """
        TESTS::

            sage: sage.all.foo = 10
            sage: lazy_import('sage.all', 'foo')
            sage: oct(foo)
            '0o12'
        """
        return self.get_object().__oct__()

    def __hex__(self):
        """
        TESTS::

            sage: sage.all.foo = 10
            sage: lazy_import('sage.all', 'foo')
            sage: hex(foo)
            '0xa'
        """
        return self.get_object().__hex__()

    def __index__(self):
        """
        TESTS::

            sage: sage.all.foo = 10
            sage: lazy_import('sage.all', 'foo')
            sage: list(range(100))[foo]
            10
        """
        return PyNumber_Index(self.get_object())

    def __copy__(self):
        """
        Support copy()

        TESTS::


            sage: from sage.misc.lazy_import import LazyImport
            sage: sage.all.foo = [[1,2], 3]
            sage: lazy_foo = LazyImport('sage.all', 'foo')
            sage: a = copy(lazy_foo)
            sage: a is sage.all.foo        # copy
            False
            sage: a[0] is sage.all.foo[0]  # copy but not deep
            True
            sage: type(lazy_foo) is LazyImport
            True
        """
        import copy
        return copy.copy(self.get_object())

    def __deepcopy__(self, memo=None):
        """
        Support copy()

        TESTS::

            sage: from sage.misc.lazy_import import LazyImport
            sage: sage.all.foo = [[1,2], 3]
            sage: lazy_foo = LazyImport('sage.all', 'foo')
            sage: a = deepcopy(lazy_foo)
            sage: a is sage.all.foo        # copy
            False
            sage: a[0] is sage.all.foo[0]  # deep copy
            False
            sage: type(lazy_foo) is LazyImport
            True
        """
        import copy
        return copy.deepcopy(self.get_object())

    def __instancecheck__(self, x):
        """
        Support ``isinstance()``.

        EXAMPLES::

            sage: lazy_import('sage.rings.rational_field', 'RationalField')
            sage: isinstance(QQ, RationalField)
            True
        """
        return isinstance(x, self.get_object())

    def __subclasscheck__(self, x):
        """
        Support ``issubclass()``.

        EXAMPLES::

            sage: lazy_import('sage.structure.parent', 'Parent')
            sage: issubclass(RationalField, Parent)
            True
        """
        return issubclass(x, self.get_object())


def lazy_import(module, names, as_=None, *,
    at_startup=False, namespace=None, deprecation=None, feature=None):
    """
    Create a lazy import object and inject it into the caller's global
    namespace. For the purposes of introspection and calling, this is
    like performing a lazy "from module import name" where the import
    is delayed until the object actually is used or inspected.

    INPUT:

    - ``module`` -- a string representing the module to import

    - ``names`` -- a string or list of strings representing the names to
      import from module

    - ``as_`` -- (optional) a string or list of strings representing the
      names of the objects in the importing module. This is analogous to
      ``from ... import ... as ...``.

    - ``at_startup`` -- a boolean (default: ``False``);
      whether the lazy import is supposed to be resolved at startup time

    - ``namespace`` -- the namespace where importing the names; by default,
      import the names to current namespace

    - ``deprecation`` -- (optional) if not ``None``, a deprecation warning
      will be issued when the object is actually imported;
      ``deprecation`` should be either a trac number (integer) or a
      pair ``(trac_number, message)``

    - ``feature`` -- a python module (optional), if it cannot be imported
      an appropriate error is raised

    .. SEEALSO:: :mod:`sage.misc.lazy_import`, :class:`LazyImport`

    EXAMPLES::

        sage: lazy_import('sage.rings.all', 'ZZ')
        sage: type(ZZ)
        <class 'sage.misc.lazy_import.LazyImport'>
        sage: ZZ(4.0)
        4
        sage: lazy_import('sage.rings.all', 'RDF', 'my_RDF')
        sage: my_RDF._get_object() is RDF
        True
        sage: my_RDF(1/2)
        0.5

        sage: lazy_import('sage.all', ['QQ', 'RR'], ['my_QQ', 'my_RR'])
        sage: my_QQ._get_object() is QQ
        True
        sage: my_RR._get_object() is RR
        True

    Upon the first use, the object is injected directly into
    the calling namespace::

        sage: lazy_import('sage.all', 'ZZ', 'my_ZZ')
        sage: my_ZZ is ZZ
        False
        sage: my_ZZ(37)
        37
        sage: my_ZZ is ZZ
        True

    We check that :func:`lazy_import` also works for methods::

        sage: class Foo(object):
        ....:     lazy_import('sage.all', 'plot')
        sage: class Bar(Foo):
        ....:     pass
        sage: type(Foo.__dict__['plot'])
        <class 'sage.misc.lazy_import.LazyImport'>
        sage: 'EXAMPLES' in Bar.plot.__doc__
        True
        sage: type(Foo.__dict__['plot'])
        <... 'function'>

    If deprecated then a deprecation warning is issued::

        sage: lazy_import('sage.all', 'Qp', 'my_Qp', deprecation=14275)
        sage: my_Qp(5)
        doctest:...: DeprecationWarning:
        Importing my_Qp from here is deprecated. If you need to use it, please import it directly from sage.all
        See http://trac.sagemath.org/14275 for details.
        5-adic Field with capped relative precision 20

    An example of deprecation with a message::

        sage: lazy_import('sage.all', 'Qp', 'my_Qp_msg', deprecation=(14275, "This is an example."))
        sage: my_Qp_msg(5)
        doctest:...: DeprecationWarning: This is an example.
        See http://trac.sagemath.org/14275 for details.
        5-adic Field with capped relative precision 20

    An example of an import relying on a feature::

        sage: from sage.features import PythonModule
        sage: lazy_import('ppl', 'equation', feature=PythonModule('ppl', spkg='pplpy'))
        sage: equation
        <built-in function equation>
        sage: lazy_import('PyNormaliz', 'NmzListConeProperties', feature=PythonModule('PyNormaliz', spkg='pynormaliz'))  # optional - pynormaliz
        sage: NmzListConeProperties  # optional - pynormaliz
        <built-in function NmzListConeProperties>
        sage: lazy_import('foo', 'not_there', feature=PythonModule('foo', spkg='non-existing-package'))
        sage: not_there
        Failed lazy import:
        foo is not available.
        Importing not_there failed: No module named 'foo'...
        No equivalent system packages for ... are known to Sage...
    """
    if as_ is None:
        as_ = names
    if isinstance(names, basestring):
        names = [names]
        as_ = [as_]
    else:
        names = list(names)
        as_ = list(as_)
    if namespace is None:
        namespace = inspect.currentframe().f_locals
    if "*" in names:
        ix = names.index("*")
        all = get_star_imports(module)
        names[ix:ix+1] = all
        as_[ix:ix+1] = all
    for name, alias in zip(names, as_):
        namespace[alias] = LazyImport(module, name, alias, at_startup, namespace, deprecation, feature)


star_imports = None

def save_cache_file():
    """
    Used to save the cached * import names.

    TESTS::

        sage: import sage.misc.lazy_import
        sage: sage.misc.lazy_import.save_cache_file()
    """
    from sage.misc.misc import sage_makedirs
    from sage.misc.temporary_file import atomic_write

    global star_imports
    if star_imports is None:
        star_imports = {}
    cache_file = get_cache_file()
    cache_dir = os.path.dirname(cache_file)

    sage_makedirs(cache_dir)
    with atomic_write(cache_file, binary=True) as f:
        pickle.dump(star_imports, f)

def get_star_imports(module_name):
    """
    Lookup the list of names in a module that would be imported with "import \\*"
    either via a cache or actually importing.

    EXAMPLES::

        sage: from sage.misc.lazy_import import get_star_imports
        sage: 'get_star_imports' in get_star_imports('sage.misc.lazy_import')
        True
        sage: 'EllipticCurve' in get_star_imports('sage.schemes.all')
        True

    TESTS::

        sage: import os, tempfile
        sage: fd, cache_file = tempfile.mkstemp()
        sage: os.write(fd, b'invalid')
        7
        sage: os.close(fd)
        sage: import sage.misc.lazy_import as lazy
        sage: lazy.get_cache_file = (lambda: cache_file)
        sage: lazy.star_imports = None
        sage: lazy.get_star_imports('sage.schemes.all')
        doctest:...: UserWarning: star_imports cache is corrupted
        [...]
        sage: os.remove(cache_file)
    """
    global star_imports
    if star_imports is None:
        star_imports = {}
        try:
            with open(get_cache_file(), "rb") as cache_file:
                star_imports = pickle.load(cache_file)
        except IOError:        # file does not exist
            pass
        except Exception:  # unpickling failed
            import warnings
            warnings.warn('star_imports cache is corrupted')
    try:
        return star_imports[module_name]
    except KeyError:
        module = __import__(module_name, {}, {}, ["*"])
        if hasattr(module, "__all__"):
            all = module.__all__
        else:
            all = [key for key in dir(module) if key[0] != "_"]
        star_imports[module_name] = all
        return all


# Add support for _instancedoc_
from sage.docs.instancedoc import instancedoc
instancedoc(LazyImport)<|MERGE_RESOLUTION|>--- conflicted
+++ resolved
@@ -80,63 +80,12 @@
 
 cdef list imports_resolved_at_startup = []
 
-<<<<<<< HEAD
 def _get_imports_resolved_at_startup():
     """
     Return all lazy imports that were resolved during startup.
     Only used for integration tests.
 
     EXAMPLES::
-=======
-# boolean to determine whether Sage is still starting up
-cdef bint startup_guard = True
-
-cdef bint finish_startup_called = False
-
-
-cpdef finish_startup():
-    """
-    Finish the startup phase.
-
-    This function must be called exactly once at the end of the Sage
-    import process (:mod:`~sage.all`).
-
-    TESTS::
-
-        sage: from sage.misc.lazy_import import finish_startup
-        sage: finish_startup()
-        Traceback (most recent call last):
-        ...
-        AssertionError: finish_startup() must be called exactly once
-    """
-    global startup_guard, finish_startup_called
-    assert startup_guard, 'finish_startup() must be called exactly once'
-    startup_guard = False
-    finish_startup_called = True
-
-
-cpdef ensure_startup_finished():
-    """
-    Make sure that the startup phase is finished.
-
-    In contrast to :func:`finish_startup`, this function can
-    be called repeatedly.
-
-    TESTS::
-
-        sage: from sage.misc.lazy_import import ensure_startup_finished
-        sage: ensure_startup_finished()
-    """
-    global startup_guard
-    startup_guard = False
-
-
-cpdef bint is_during_startup():
-    """
-    Return whether Sage is currently starting up.
-
-    OUTPUT:
->>>>>>> cc60cfeb
 
         sage: from sage.misc.lazy_import import LazyImport, _get_imports_resolved_at_startup
         sage: import sage.misc.startup_guard
@@ -150,43 +99,12 @@
         
     No imports should be resolved during import of sage.all (which has been done globally for doctests) 
 
-<<<<<<< HEAD
         sage: from sage.misc.lazy_import import _get_imports_resolved_at_startup
         sage: _get_imports_resolved_at_startup()
         []
     """
     global imports_resolved_at_startup
     return imports_resolved_at_startup
-=======
-        sage: from sage.misc.lazy_import import is_during_startup
-        sage: is_during_startup()
-        False
-    """
-    global startup_guard
-    return startup_guard
-
-
-cpdef test_fake_startup():
-    """
-    For testing purposes only.
-
-    Switch the startup lazy import guard back on.
-
-    EXAMPLES::
-
-        sage: sage.misc.lazy_import.test_fake_startup()
-        sage: lazy_import('sage.rings.all', 'ZZ', 'my_ZZ')
-        sage: my_ZZ(123)
-        doctest:warning...
-        UserWarning: Resolving lazy import ZZ during startup
-        123
-        sage: sage.misc.lazy_import.finish_startup()
-    """
-    global startup_guard, finish_startup_called
-    startup_guard = True
-    finish_startup_called = False
-
->>>>>>> cc60cfeb
 
 @cython.final
 cdef class LazyImport(object):
@@ -271,20 +189,11 @@
         if self._object is not None:
             return self._object
 
-<<<<<<< HEAD
         if startup_guard.IS_STARTUP and not self._at_startup:
             global imports_resolved_at_startup
             imports_resolved_at_startup.append(self._name)
         elif self._at_startup and not startup_guard.IS_STARTUP:
-            print(f"Option ``at_startup=True`` for lazy import {self._name} not needed anymore")
-=======
-        if startup_guard and not self._at_startup:
-            warn(f"Resolving lazy import {self._name} during startup")
-        elif self._at_startup and not startup_guard:
-            if finish_startup_called:
-                warn(f"Option ``at_startup=True`` for lazy import {self._name} not needed anymore")
-
->>>>>>> cc60cfeb
+            warn(f"Option ``at_startup=True`` for lazy import {self._name} not needed anymore")
         try:
             self._object = getattr(__import__(self._module, {}, {}, [self._name]), self._name)
         except ImportError as e:
