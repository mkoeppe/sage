r"""
Lazy imports

This module allows one to lazily import objects into a namespace,
where the actual import is delayed until the object is actually called
or inspected. This is useful for modules that are expensive to import
or may cause circular references, though there is some overhead in its
use.

EXAMPLES::

    sage: lazy_import('sage.rings.integer_ring', 'ZZ')
    sage: type(ZZ)
    <class 'sage.misc.lazy_import.LazyImport'>
    sage: ZZ(4.0)
    4

By default, a warning is issued if a lazy import module is resolved
during Sage's startup. In case a lazy import's sole purpose is to
break a circular reference and it is known to be resolved at startup
time, one can use the ``at_startup`` option::

    sage: lazy_import('sage.rings.integer_ring', 'ZZ', at_startup=True)

This option can also be used as an intermediate step toward not
importing by default a module that is used in several places, some of
which can already afford to lazy import the module but not all.

A lazy import that is marked as "at_startup" will print a message if
it is actually resolved after the startup, so that the developer knows
that (s)he can remove the flag::

    sage: ZZ
    doctest:warning...
    UserWarning: Option ``at_startup=True`` for lazy import ZZ not needed anymore
    Integer Ring

.. SEEALSO:: :func:`lazy_import`, :class:`LazyImport`

AUTHOR:

 - Robert Bradshaw
"""

# ****************************************************************************
#       Copyright (C) 2009 Robert Bradshaw <robertwb@math.washington.edu>
#
# This program is free software: you can redistribute it and/or modify
# it under the terms of the GNU General Public License as published by
# the Free Software Foundation, either version 2 of the License, or
# (at your option) any later version.
#                  https://www.gnu.org/licenses/
# ****************************************************************************

# Keep OLD division semantics for Python 2 compatibility, such that
# lazy imports support old and true division.

cimport cython
from cpython.object cimport PyObject_RichCompare
from cpython.number cimport PyNumber_TrueDivide, PyNumber_Power, PyNumber_Index

cdef extern from *:
    int likely(int) nogil  # Defined by Cython

import os
import pickle
from warnings import warn
import inspect
from . import sageinspect


# LazyImport.__repr__ uses try... except FeatureNotPresentError.
# This is defined in sage.features, provided by the distribution sagemath-environment.
try:
    from sage.features import FeatureNotPresentError
except ImportError:
    # If sage.features cannot be imported, then FeatureNotPresentError cannot
    # be raised. In this case, use the empty tuple as the exception specification.
    FeatureNotPresentError = ()


cdef inline obj(x):
    if type(x) is LazyImport:
        return (<LazyImport>x).get_object()
    else:
        return x


# boolean to determine whether Sage is still starting up
cdef bint startup_guard = True

cdef bint finish_startup_called = False


cpdef finish_startup():
    """
    Finish the startup phase.

    This function must be called exactly once at the end of the Sage
    import process (:mod:`~sage.all`).

    TESTS::

        sage: from sage.misc.lazy_import import finish_startup
        sage: finish_startup()
        Traceback (most recent call last):
        ...
        AssertionError: finish_startup() must be called exactly once
    """
    global startup_guard, finish_startup_called
    assert startup_guard, 'finish_startup() must be called exactly once'
    startup_guard = False
    finish_startup_called = True


cpdef ensure_startup_finished():
    """
    Make sure that the startup phase is finished.

    In contrast to :func:`finish_startup`, this function can
    be called repeatedly.

    TESTS::

        sage: from sage.misc.lazy_import import ensure_startup_finished
        sage: ensure_startup_finished()
    """
    global startup_guard
    startup_guard = False


cpdef bint is_during_startup():
    """
    Return whether Sage is currently starting up.

    OUTPUT:

    Boolean

    TESTS::

        sage: from sage.misc.lazy_import import is_during_startup
        sage: is_during_startup()
        False
    """
    global startup_guard
    return startup_guard


cpdef test_fake_startup():
    """
    For testing purposes only.

    Switch the startup lazy import guard back on.

    EXAMPLES::

        sage: sage.misc.lazy_import.test_fake_startup()
        sage: lazy_import('sage.rings.integer_ring', 'ZZ', 'my_ZZ')
        sage: my_ZZ(123)
        doctest:warning...
        UserWarning: Resolving lazy import ZZ during startup
        123
        sage: sage.misc.lazy_import.finish_startup()
    """
    global startup_guard, finish_startup_called
    startup_guard = True
    finish_startup_called = False


@cython.final
cdef class LazyImport():
    """
    EXAMPLES::

        sage: from sage.misc.lazy_import import LazyImport
        sage: my_integer = LazyImport('sage.rings.integer', 'Integer')
        sage: my_integer(4)
        4
        sage: my_integer('101', base=2)
        5
        sage: my_integer(3/2)
        Traceback (most recent call last):
        ...
        TypeError: no conversion of this rational to integer
    """
    cdef readonly _object  # The actual object if imported, None otherwise
    cdef _module
    cdef _name
    cdef _as_name
    cdef _namespace
    cdef bint _at_startup
    cdef _deprecation
    cdef _feature

    def __init__(self, module, name, as_name=None, at_startup=False, namespace=None,
                 deprecation=None, feature=None):
        """
        EXAMPLES::

            sage: from sage.misc.lazy_import import LazyImport
            sage: lazy_ZZ = LazyImport('sage.rings.integer_ring', 'ZZ')
            sage: type(lazy_ZZ)
            <class 'sage.misc.lazy_import.LazyImport'>
            sage: lazy_ZZ._get_object() is ZZ
            True
            sage: type(lazy_ZZ)
            <class 'sage.misc.lazy_import.LazyImport'>
        """
        self._object = None
        self._module = module
        self._name = name
        self._as_name = name if as_name is None else as_name
        self._namespace = namespace
        self._at_startup = at_startup
        self._deprecation = deprecation
        self._feature = feature

    cdef inline get_object(self):
        """
        Faster, Cython-only partially-inlined version of ``_get_object``.
        """
        if likely(self._object is not None):
            return self._object
        return self._get_object()

    cpdef _get_object(self):
        """
        Return the wrapped object, importing it if necessary.

        OUTPUT:

        - the wrapped object

        EXAMPLES::

            sage: from sage.misc.lazy_import import LazyImport
            sage: my_integer_ring = LazyImport('sage.rings.integer_ring', 'ZZ')
            sage: my_integer_ring._object is None
            True
            sage: my_integer_ring._get_object()
            Integer Ring
            sage: my_integer_ring._object is None
            False
            sage: my_rats = LazyImport('sage.rings.rational_field', 'QQ', at_startup=True)
            sage: my_rats
            doctest:warning...
            UserWarning: Option ``at_startup=True`` for lazy import QQ not needed anymore
            Rational Field
        """
        if self._object is not None:
            return self._object

        if startup_guard and not self._at_startup:
            warn(f"Resolving lazy import {self._name} during startup")
        elif self._at_startup and not startup_guard:
            if finish_startup_called:
                warn(f"Option ``at_startup=True`` for lazy import {self._name} not needed anymore")

        feature = self._feature
        try:
            self._object = getattr(__import__(self._module, {}, {}, [self._name]), self._name)
        except ImportError as e:
            if feature:
                # Avoid warnings from static type checkers by explicitly importing FeatureNotPresentError.
                from sage.features import FeatureNotPresentError
                raise FeatureNotPresentError(feature, reason=f'Importing {self._name} failed: {e}')
            raise

        if feature:
            # for the case that the feature is hidden
            feature.require()

        if self._deprecation is not None:
            from sage.misc.superseded import deprecation_cython as deprecation
            try:
                issue_number, message = self._deprecation
            except TypeError:
                issue_number = self._deprecation
                import_command = f'from {self._module} import {self._name}'
                if self._as_name != self._name:
                    import_command += f' as {self._as_name}'
                message = f'\nImporting {self._as_name} from here is deprecated; please use "{import_command}" instead.'
            deprecation(issue_number, message)
        # Replace the lazy import in the namespace by the actual object
        name = self._as_name
        if self._namespace is not None:
            if self._namespace.get(name) is self:
                self._namespace[name] = self._object
        return self._object

    def _get_deprecation_issue(self):
        """
        Return the issue number of the deprecation, or 0 if this lazy
        import is not deprecated.

        EXAMPLES::

            sage: from sage.misc.lazy_import import LazyImport
            sage: H = LazyImport('sage.categories.homsets', 'Homsets')
            sage: H._get_deprecation_issue()
            0
            sage: H = LazyImport('sage.categories.homsets', 'Homsets', deprecation=10668)
            sage: H._get_deprecation_issue()
            10668
            sage: H = LazyImport('sage.categories.homsets', 'Homsets', deprecation=(10668, "this is deprecated"))
            sage: H._get_deprecation_issue()
            10668
        """
        if self._deprecation is None:
            return 0
        try:
            return self._deprecation[0]
        except TypeError:
            return self._deprecation

    def _instancedoc_(self):
        """
        Return the docstring of the wrapped object for introspection.

        EXAMPLES::

            sage: from sage.misc.lazy_import import LazyImport
            sage: my_isprime = LazyImport('sage.arith.misc', 'is_prime')
            sage: my_isprime.__doc__ is is_prime.__doc__
            True

        TESTS:

        Check that :trac:`19475` is fixed::

            sage: 'A subset of the real line' in RealSet.__doc__
            True
        """
        return sageinspect.sage_getdoc_original(self.get_object())

    def _sage_src_(self):
        """
        Return the source of the wrapped object for introspection.

        EXAMPLES::

            sage: from sage.misc.lazy_import import LazyImport
            sage: my_isprime = LazyImport('sage.arith.misc', 'is_prime')
            sage: 'def is_prime(' in my_isprime._sage_src_()
            True
        """
        return sageinspect.sage_getsource(self.get_object())

    def _sage_argspec_(self):
        """
        Return the argspec of the wrapped object for introspection.

        EXAMPLES::

            sage: from sage.misc.lazy_import import LazyImport
            sage: rm = LazyImport('sage.matrix.special', 'random_matrix')
            sage: rm._sage_argspec_()                                                   # needs sage.modules
            FullArgSpec(args=['ring', 'nrows', 'ncols', 'algorithm', 'implementation'],
                        varargs='args', varkw='kwds', defaults=(None, 'randomize', None),
                        kwonlyargs=[], kwonlydefaults=None, annotations={})
        """
        return sageinspect.sage_getargspec(self.get_object())

    def __getattr__(self, attr):
        """
        Attribute lookup on self defers to attribute lookup on the
        wrapped object.

        EXAMPLES::

            sage: from sage.misc.lazy_import import LazyImport
            sage: my_integer = LazyImport('sage.rings.integer', 'Integer')
            sage: my_integer.sqrt is Integer.sqrt
            True
        """
        return getattr(self.get_object(), attr)

    # We need to wrap all the slot methods, as they are not forwarded
    # via getattr.

    def __dir__(self):
        """
        Tab completion on self defers to completion on the wrapped
        object.

        EXAMPLES::

            sage: from sage.misc.lazy_import import LazyImport
            sage: lazy_ZZ = LazyImport('sage.rings.integer_ring', 'ZZ')
            sage: dir(lazy_ZZ) == dir(ZZ)
            True
        """
        return dir(self.get_object())

    def __call__(self, *args, **kwds):
        """
        Calling self calls the wrapped object.

        EXAMPLES::

            sage: from sage.misc.lazy_import import LazyImport
            sage: my_isprime = LazyImport('sage.arith.misc', 'is_prime')
            sage: is_prime(12) == my_isprime(12)
            True
            sage: is_prime(13) == my_isprime(13)
            True
        """
        return self.get_object()(*args, **kwds)

    def __repr__(self):
        """
        TESTS::

            sage: from sage.misc.lazy_import import LazyImport
            sage: lazy_ZZ = LazyImport('sage.rings.integer_ring', 'ZZ')
            sage: repr(lazy_ZZ) == repr(ZZ)
            True
        """
        try:
            obj = self.get_object()
            return repr(obj)
        except FeatureNotPresentError as e:
            return "Failed lazy import:\n" + str(e)

    def __str__(self):
        """
        TESTS::

            sage: from sage.misc.lazy_import import LazyImport
            sage: lazy_ZZ = LazyImport('sage.rings.integer_ring', 'ZZ')
            sage: str(lazy_ZZ) == str(ZZ)
            True
        """
        return str(self.get_object())

    def __bool__(self):
        """
        TESTS::

            sage: from sage.misc.lazy_import import LazyImport
            sage: lazy_ZZ = LazyImport('sage.rings.integer_ring', 'ZZ')
            sage: bool(lazy_ZZ) == bool(ZZ)
            True
        """
        return bool(self.get_object())

    def __hash__(self):
        """
        TESTS::

            sage: from sage.misc.lazy_import import LazyImport
            sage: lazy_ZZ = LazyImport('sage.rings.integer_ring', 'ZZ')
            sage: hash(lazy_ZZ) == hash(ZZ)
            True
        """
        return hash(self.get_object())

    def __richcmp__(left, right, int op):
        """
        TESTS::

            sage: from sage.misc.lazy_import import LazyImport
            sage: lazy_ZZ = LazyImport('sage.rings.integer_ring', 'ZZ')
            sage: lazy_ZZ == ZZ
            True
            sage: lazy_ZZ == RR
            False
        """
        return PyObject_RichCompare(obj(left), obj(right), op)

    def __len__(self):
        """
        TESTS::

            sage: lazy_import('sys', 'version_info')
            sage: type(version_info)
            <class 'sage.misc.lazy_import.LazyImport'>
            sage: len(version_info)
            5
        """
        return len(self.get_object())

    def __get__(self, instance, owner):
        """
        EXAMPLES:

        Here we show how to take a function in a module, and lazy
        import it as a method of a class. For the sake of this
        example, we add manually a function in :mod:`sage.all__sagemath_objects`::

            sage: def my_method(self): return self
            sage: import sage.all__sagemath_objects
            sage: sage.all__sagemath_objects.my_method = my_method

        Now we lazy import it as a method of a new class ``Foo``::

            sage: from sage.misc.lazy_import import LazyImport
            sage: class Foo():
            ....:     my_method = LazyImport('sage.all__sagemath_objects', 'my_method')

        Now we can use it as a usual method::

            sage: Foo().my_method()
            <__main__.Foo object at ...>
            sage: Foo.my_method
            <function my_method at 0x...>
            sage: Foo().my_method
            <bound method my_method of <__main__.Foo object at ...>>

        When a :class:`LazyImport` method is a method (or attribute)
        of a class, then extra work must be done to replace this
        :class:`LazyImport` object with the actual object. See the
        documentation of :meth:`_get_object` for an explanation of
        this.

        .. NOTE::

           For a :class:`LazyImport` object that appears in a class
           namespace, we need to do something special. Indeed, the
           class namespace dictionary at the time of the class
           definition is not the one that actually gets used. Thus,
           ``__get__`` needs to manually modify the class dict::

               sage: class Foo():
               ....:     lazy_import('sage.plot.plot', 'plot')
               sage: class Bar(Foo):
               ....:     pass
               sage: type(Foo.__dict__['plot'])
               <class 'sage.misc.lazy_import.LazyImport'>

           We access the ``plot`` method::

               sage: Bar.plot                                                           # needs sage.plot
               <function plot at 0x...>

           Now ``plot`` has been replaced in the dictionary of ``Foo``::

               sage: type(Foo.__dict__['plot'])                                         # needs sage.plot
               <... 'function'>
        """
        # Don't use the namespace of the class definition
        self._namespace = None
        obj = self.get_object()

        name = self._as_name
        for cls in inspect.getmro(owner):
            if cls.__dict__.get(name) is self:
                setattr(cls, name, obj)
                break

        # Check whether the imported object is itself a descriptor
        try:
            get = obj.__get__
        except AttributeError:
            return obj
        else:
            return get(instance, owner)

    def __getitem__(self, key):
        """
        TESTS::

            sage: import sys
            sage: py_version = sys.version_info[0]
            sage: lazy_import('sys', 'version_info')
            sage: version_info[0] == py_version
            True
        """
        return self.get_object()[key]

    def __setitem__(self, key, value):
        """
        TESTS::

            sage: from sage.misc.lazy_import import LazyImport
            sage: import sage.all__sagemath_objects
            sage: sage.all__sagemath_objects.foo = list(range(10))
            sage: lazy_foo = LazyImport('sage.all__sagemath_objects', 'foo')
            sage: lazy_foo[1] = 100
            sage: print(lazy_foo)
            [0, 100, 2, 3, 4, 5, 6, 7, 8, 9]
            sage: sage.all__sagemath_objects.foo
            [0, 100, 2, 3, 4, 5, 6, 7, 8, 9]
        """
        self.get_object()[key] = value

    def __delitem__(self, key):
        """
        TESTS::

            sage: from sage.misc.lazy_import import LazyImport
            sage: import sage.all__sagemath_objects
            sage: sage.all__sagemath_objects.foo = list(range(10))
            sage: lazy_foo = LazyImport('sage.all__sagemath_objects', 'foo')
            sage: del lazy_foo[1]
            sage: print(lazy_foo)
            [0, 2, 3, 4, 5, 6, 7, 8, 9]
            sage: print(sage.all__sagemath_objects.foo)
            [0, 2, 3, 4, 5, 6, 7, 8, 9]
        """
        del self.get_object()[key]

    def __iter__(self):
        """
        TESTS::

            sage: lazy_import('sys', 'version_info')
            sage: iter(version_info)
            <...iterator object at ...>
        """
        return iter(self.get_object())

    def __contains__(self, item):
        """
        TESTS::

            sage: import sys
            sage: py_version = sys.version_info[0]
            sage: lazy_import('sys', 'version_info')
            sage: py_version in version_info
            True

            sage: lazy_import('sys', 'version_info')
            sage: 2000 not in version_info
            True
        """
        return item in self.get_object()

    def __add__(left, right):
        """
        TESTS::

            sage: import sage.all__sagemath_objects
            sage: sage.all__sagemath_objects.foo = 10
            sage: lazy_import('sage.all__sagemath_objects', 'foo')
            sage: foo + 1
            11
        """
        return obj(left) + obj(right)

    def __sub__(left, right):
        """
        TESTS::

            sage: import sage.all__sagemath_objects
            sage: sage.all__sagemath_objects.foo = 10
            sage: lazy_import('sage.all__sagemath_objects', 'foo')
            sage: foo - 1
            9
        """
        return obj(left) - obj(right)

    def __mul__(left, right):
        """
        TESTS::

            sage: import sage.all__sagemath_objects
            sage: sage.all__sagemath_objects.foo = 10
            sage: lazy_import('sage.all__sagemath_objects', 'foo')
            sage: foo * 2
            20
        """
        return obj(left) * obj(right)

    def __matmul__(left, right):
        """
        TESTS::

            sage: # needs sympy
            sage: from sympy import Matrix
            sage: import sage.all__sagemath_objects
            sage: sage.all__sagemath_objects.foo = Matrix([[1,1], [0,1]])
            sage: lazy_import('sage.all__sagemath_objects', 'foo')
            sage: foo.__matmul__(foo)
            Matrix([
            [1, 2],
            [0, 1]])
        """
        return obj(left) @ obj(right)

    def __floordiv__(left, right):
        """
        TESTS::

            sage: import sage.all__sagemath_objects
            sage: sage.all__sagemath_objects.foo = 10
            sage: lazy_import('sage.all__sagemath_objects', 'foo')
            sage: foo  // 3
            3
        """
        return obj(left) // obj(right)

    def __truediv__(left, right):
        """
        TESTS::

            sage: import sage.all__sagemath_objects
            sage: sage.all__sagemath_objects.foo = 10
            sage: lazy_import('sage.all__sagemath_objects', 'foo')
            sage: operator.truediv(foo, 3)
            10/3
        """
        return PyNumber_TrueDivide(obj(left), obj(right))

    def __pow__(left, right, mod):
        """
        TESTS::

            sage: import sage.all__sagemath_objects
            sage: sage.all__sagemath_objects.foo = 10
            sage: lazy_import('sage.all__sagemath_objects', 'foo')
            sage: foo ** 2
            100
        """
        return PyNumber_Power(obj(left), obj(right), obj(mod))

    def __mod__(left, right):
        """
        TESTS::

            sage: import sage.all__sagemath_objects
            sage: sage.all__sagemath_objects.foo = 10
            sage: lazy_import('sage.all__sagemath_objects', 'foo')
            sage: foo % 7
            3
        """
        return obj(left) % obj(right)

    def __lshift__(left, right):
        """
        TESTS::

            sage: import sage.all__sagemath_objects
            sage: sage.all__sagemath_objects.foo = 10
            sage: lazy_import('sage.all__sagemath_objects', 'foo')
            sage: foo << 3
            80
        """
        return obj(left) << obj(right)

    def __rshift__(left, right):
        """
        TESTS::

            sage: import sage.all__sagemath_objects
            sage: sage.all__sagemath_objects.foo = 10
            sage: lazy_import('sage.all__sagemath_objects', 'foo')
            sage: foo >> 2
            2
        """
        return obj(left) >> obj(right)

    def __and__(left, right):
        """
        TESTS::

            sage: import sage.all__sagemath_objects
            sage: sage.all__sagemath_objects.foo = 10
            sage: lazy_import('sage.all__sagemath_objects', 'foo')
            sage: foo & 7
            2
        """
        return obj(left) & obj(right)

    def __or__(left, right):
        """
        TESTS::

            sage: import sage.all__sagemath_objects
            sage: sage.all__sagemath_objects.foo = 10
            sage: lazy_import('sage.all__sagemath_objects', 'foo')
            sage: foo | 7
            15
        """
        return obj(left) | obj(right)

    def __xor__(left, right):
        """
        TESTS::

            sage: import sage.all__sagemath_objects
            sage: sage.all__sagemath_objects.foo = 10
            sage: lazy_import('sage.all__sagemath_objects', 'foo')
            sage: foo ^^ 7
            13
        """
        return obj(left) ^ obj(right)

    def __neg__(self):
        """
        TESTS::

            sage: import sage.all__sagemath_objects
            sage: sage.all__sagemath_objects.foo = 10
            sage: lazy_import('sage.all__sagemath_objects', 'foo')
            sage: -foo
            -10
        """
        return -self.get_object()

    def __pos__(self):
        """
        TESTS::

            sage: import sage.all__sagemath_objects
            sage: sage.all__sagemath_objects.foo = 10
            sage: lazy_import('sage.all__sagemath_objects', 'foo')
            sage: +foo
            10
        """
        return +self.get_object()

    def __abs__(self):
        """
        TESTS::

            sage: import sage.all__sagemath_objects
            sage: sage.all__sagemath_objects.foo = -1000
            sage: lazy_import('sage.all__sagemath_objects', 'foo')
            sage: abs(foo)
            1000
        """
        return abs(self.get_object())

    def __invert__(self):
        """
        TESTS::

            sage: import sage.all__sagemath_objects
            sage: sage.all__sagemath_objects.foo = 10
            sage: lazy_import('sage.all__sagemath_objects', 'foo')
            sage: ~foo
            1/10
        """
        return ~self.get_object()

    def __complex__(self):
        """
        TESTS::

            sage: import sage.all__sagemath_objects
            sage: sage.all__sagemath_objects.foo = 10
            sage: lazy_import('sage.all__sagemath_objects', 'foo')
            sage: complex(foo)
            (10+0j)
        """
        return complex(self.get_object())

    def __int__(self):
        """
        TESTS::

            sage: import sage.all__sagemath_objects
            sage: sage.all__sagemath_objects.foo = 10
            sage: lazy_import('sage.all__sagemath_objects', 'foo')
            sage: int(foo)
            10
        """
        return int(self.get_object())

    def __float__(self):
        """
        TESTS::

            sage: import sage.all__sagemath_objects
            sage: sage.all__sagemath_objects.foo = 10
            sage: lazy_import('sage.all__sagemath_objects', 'foo')
            sage: float(foo)
            10.0
        """
        return float(self.get_object())

    def __oct__(self):
        """
        TESTS::

            sage: import sage.all__sagemath_objects
            sage: sage.all__sagemath_objects.foo = 10
            sage: lazy_import('sage.all__sagemath_objects', 'foo')
            sage: oct(foo)
            '0o12'
        """
        return self.get_object().__oct__()

    def __hex__(self):
        """
        TESTS::

            sage: import sage.all__sagemath_objects
            sage: sage.all__sagemath_objects.foo = 10
            sage: lazy_import('sage.all__sagemath_objects', 'foo')
            sage: hex(foo)
            '0xa'
        """
        return self.get_object().__hex__()

    def __index__(self):
        """
        TESTS::

            sage: import sage.all__sagemath_objects
            sage: sage.all__sagemath_objects.foo = 10
            sage: lazy_import('sage.all__sagemath_objects', 'foo')
            sage: list(range(100))[foo]
            10
        """
        return PyNumber_Index(self.get_object())

    def __copy__(self):
        """
        Support copy()

        TESTS::

            sage: from sage.misc.lazy_import import LazyImport
            sage: import sage.all__sagemath_objects
            sage: sage.all__sagemath_objects.foo = [[1,2], 3]
            sage: lazy_foo = LazyImport('sage.all__sagemath_objects', 'foo')
            sage: a = copy(lazy_foo)
            sage: a is sage.all__sagemath_objects.foo        # copy
            False
            sage: a[0] is sage.all__sagemath_objects.foo[0]  # copy but not deep
            True
            sage: type(lazy_foo) is LazyImport
            True
        """
        import copy
        return copy.copy(self.get_object())

    def __deepcopy__(self, memo=None):
        """
        Support copy()

        TESTS::

            sage: from sage.misc.lazy_import import LazyImport
            sage: import sage.all__sagemath_objects
            sage: sage.all__sagemath_objects.foo = [[1,2], 3]
            sage: lazy_foo = LazyImport('sage.all__sagemath_objects', 'foo')
            sage: a = deepcopy(lazy_foo)
            sage: a is sage.all__sagemath_objects.foo        # copy
            False
            sage: a[0] is sage.all__sagemath_objects.foo[0]  # deep copy
            False
            sage: type(lazy_foo) is LazyImport
            True
        """
        import copy
        return copy.deepcopy(self.get_object())

    def __instancecheck__(self, x):
        """
        Support ``isinstance()``.

        EXAMPLES::

            sage: lazy_import('sage.rings.rational_field', 'RationalField')
            sage: isinstance(QQ, RationalField)
            True

        No object is an instance of a class that cannot be imported::

            sage: lazy_import('sage.xxxxx_does_not_exist', 'DoesNotExist')
            sage: isinstance(QQ, DoesNotExist)
            False
        """
        try:
            return isinstance(x, self.get_object())
        except ImportError:
            return False

    def __subclasscheck__(self, x):
        """
        Support ``issubclass()``.

        EXAMPLES::

            sage: lazy_import('sage.structure.parent', 'Parent')
            sage: issubclass(RationalField, Parent)
            True

        No class is a subclass of a class that cannot be imported::

            sage: lazy_import('sage.xxxxx_does_not_exist', 'DoesNotExist')
            sage: issubclass(RationalField, DoesNotExist)
            False
        """
        try:
            return issubclass(x, self.get_object())
        except ImportError:
            return False


def lazy_import(module, names, as_=None, *,
    at_startup=False, namespace=None, deprecation=None, feature=None):
    """
    Create a lazy import object and inject it into the caller's global
    namespace. For the purposes of introspection and calling, this is
    like performing a lazy "from module import name" where the import
    is delayed until the object actually is used or inspected.

    INPUT:

    - ``module`` -- a string representing the module to import

    - ``names`` -- a string or list of strings representing the names to
      import from module

    - ``as_`` -- (optional) a string or list of strings representing the
      names of the objects in the importing module. This is analogous to
      ``from ... import ... as ...``.

    - ``at_startup`` -- a boolean (default: ``False``);
      whether the lazy import is supposed to be resolved at startup time

    - ``namespace`` -- the namespace where importing the names; by default,
      import the names to current namespace

    - ``deprecation`` -- (optional) if not ``None``, a deprecation warning
      will be issued when the object is actually imported;
      ``deprecation`` should be either a trac number (integer) or a
      pair ``(issue_number, message)``

    - ``feature`` -- a python module (optional), if it cannot be imported
      an appropriate error is raised

    .. SEEALSO:: :mod:`sage.misc.lazy_import`, :class:`LazyImport`

    EXAMPLES::

        sage: lazy_import('sage.rings.integer_ring', 'ZZ')
        sage: type(ZZ)
        <class 'sage.misc.lazy_import.LazyImport'>
        sage: ZZ(4.0)
        4
        sage: lazy_import('sage.rings.real_double', 'RDF', 'my_RDF')
        sage: my_RDF._get_object() is RDF
        True
        sage: my_RDF(1/2)
        0.5

        sage: lazy_import('sage.rings.rational_field', ['QQ', 'frac'], ['my_QQ', 'my_frac'])
        sage: my_QQ._get_object() is QQ
        True
        sage: my_frac._get_object() is sage.rings.rational_field.frac
        True

    Upon the first use, the object is injected directly into
    the calling namespace::

        sage: lazy_import('sage.rings.integer_ring', 'ZZ', 'my_ZZ')
        sage: my_ZZ is ZZ
        False
        sage: my_ZZ(37)
        37
        sage: my_ZZ is ZZ
        True

    We check that :func:`lazy_import` also works for methods::

        sage: class Foo():
        ....:     lazy_import('sage.plot.plot', 'plot')
        sage: class Bar(Foo):
        ....:     pass
        sage: type(Foo.__dict__['plot'])
        <class 'sage.misc.lazy_import.LazyImport'>
        sage: 'EXAMPLES' in Bar.plot.__doc__                                            # needs sage.plot
        True
        sage: type(Foo.__dict__['plot'])                                                # needs sage.plot
        <... 'function'>

    If deprecated then a deprecation warning is issued::

        sage: lazy_import('sage.rings.padics.factory', 'Qp', 'my_Qp',
        ....:             deprecation=14275)
        sage: my_Qp(5)                                                                  # needs sage.rings.padics
        doctest:...: DeprecationWarning:
        Importing my_Qp from here is deprecated; please use "from sage.rings.padics.factory import Qp as my_Qp" instead.
        See https://github.com/sagemath/sage/issues/14275 for details.
        5-adic Field with capped relative precision 20

    An example of deprecation with a message::

        sage: lazy_import('sage.rings.padics.factory', 'Qp', 'my_Qp_msg',
        ....:             deprecation=(14275, "This is an example."))
        sage: my_Qp_msg(5)                                                              # needs sage.rings.padics
        doctest:...: DeprecationWarning: This is an example.
        See https://github.com/sagemath/sage/issues/14275 for details.
        5-adic Field with capped relative precision 20

    An example of an import relying on a feature::

        sage: from sage.features import PythonModule
<<<<<<< HEAD
        sage: lazy_import('ppl', 'equation', feature=PythonModule('ppl', spkg='pplpy', type='standard'))
        sage: equation
=======
        sage: lazy_import('ppl', 'equation',
        ....:             feature=PythonModule('ppl', spkg='pplpy', type='standard'))
        sage: equation                                                                  # needs pplpy
>>>>>>> 6ea1fe93
        <built-in function equation>
        sage: lazy_import('PyNormaliz', 'NmzListConeProperties', feature=PythonModule('PyNormaliz', spkg='pynormaliz'))  # optional - pynormaliz
        sage: NmzListConeProperties  # optional - pynormaliz
        <built-in function NmzListConeProperties>
        sage: lazy_import('foo', 'not_there', feature=PythonModule('foo', spkg='non-existing-package'))
        sage: not_there
        Failed lazy import:
        foo is not available.
        Importing not_there failed: No module named 'foo'...
        No equivalent system packages for ... are known to Sage...
    """
    if as_ is None:
        as_ = names
    if isinstance(names, str):
        names = [names]
        as_ = [as_]
    else:
        names = list(names)
        as_ = list(as_)
    if namespace is None:
        namespace = inspect.currentframe().f_locals
    if "*" in names:
        ix = names.index("*")
        all = get_star_imports(module)
        names[ix:ix+1] = all
        as_[ix:ix+1] = all
    for name, alias in zip(names, as_):
        namespace[alias] = LazyImport(module, name, alias, at_startup, namespace, deprecation, feature)


star_imports = None

def save_cache_file():
    """
    Used to save the cached * import names.

    TESTS::

        sage: import sage.misc.lazy_import
        sage: sage.misc.lazy_import.save_cache_file()
    """
    from sage.misc.temporary_file import atomic_write
    from .lazy_import_cache import get_cache_file

    global star_imports
    if star_imports is None:
        star_imports = {}
    cache_file = get_cache_file()
    cache_dir = os.path.dirname(cache_file)

    os.makedirs(cache_dir, exist_ok=True)
    with atomic_write(cache_file, binary=True) as f:
        pickle.dump(star_imports, f)

def get_star_imports(module_name):
    """
    Lookup the list of names in a module that would be imported with "import \\*"
    either via a cache or actually importing.

    EXAMPLES::

        sage: from sage.misc.lazy_import import get_star_imports
        sage: 'get_star_imports' in get_star_imports('sage.misc.lazy_import')
        True
        sage: 'EllipticCurve' in get_star_imports('sage.schemes.all')                   # needs sage.schemes
        True

    TESTS::

        sage: import os, tempfile
        sage: fd, cache_file = tempfile.mkstemp()
        sage: os.write(fd, b'invalid')
        7
        sage: os.close(fd)
        sage: import sage.misc.lazy_import as lazy
        sage: import sage.misc.lazy_import_cache as cache
        sage: cache.get_cache_file = (lambda: cache_file)
        sage: lazy.star_imports = None
        sage: lazy.get_star_imports('sage.schemes.all')                                 # needs sage.schemes
        doctest:...: UserWarning: star_imports cache is corrupted
        [...]
        sage: os.remove(cache_file)
    """
    global star_imports
    if star_imports is None:
        from .lazy_import_cache import get_cache_file
        star_imports = {}
        try:
            with open(get_cache_file(), "rb") as cache_file:
                star_imports = pickle.load(cache_file)
        except IOError:        # file does not exist
            pass
        except Exception:  # unpickling failed
            import warnings
            warnings.warn('star_imports cache is corrupted')
    try:
        return star_imports[module_name]
    except KeyError:
        module = __import__(module_name, {}, {}, ["*"])
        if hasattr(module, "__all__"):
            all = module.__all__
        else:
            all = [key for key in dir(module) if key[0] != "_"]
        star_imports[module_name] = all
        return all


def attributes(a):
    """
    Return the private attributes of a :class:`LazyImport` object in a dictionary.

    This is for debugging and doctesting purposes only.

    EXAMPLES::

        sage: from sage.misc.lazy_import import attributes
        sage: lazy_import("sage.structure.unique_representation", "foo")
        sage: attributes(foo)['_namespace'] is globals()
        True
        sage: D = attributes(foo)
        sage: del D['_namespace']
        sage: D
        {'_as_name': 'foo',
         '_at_startup': False,
         '_deprecation': None,
         '_module': 'sage.structure.unique_representation',
         '_name': 'foo',
         '_object': None}
    """
    cdef LazyImport b
    b = a
    return {"_object": b._object,
            "_module": b._module,
            "_name": b._name,
            "_as_name": b._as_name,
            "_namespace": b._namespace,
            "_at_startup": b._at_startup,
            "_deprecation": b._deprecation}


def clean_namespace(namespace=None):
    """
    Adjust :class:`LazyImport` bindings in given namespace to refer to this actual namespace.

    When :class:`LazyImport` objects are imported into other namespaces via normal ``import``
    instructions, the data stored on a :class:`LazyImport` object that helps it to adjust the
    binding in the namespace to the actual imported object upon access is not adjusted.
    This routine fixes that.

    INPUT:

    - ``namespace`` -- the namespace where importing the names; by default,
      import the names to current namespace

    EXAMPLES::

        sage: # needs sage.symbolic
        sage: from sage.misc.lazy_import import attributes, clean_namespace
        sage: from sage.calculus.calculus import maxima as C
        sage: attributes(C)['_as_name']
        'maxima'
        sage: attributes(C)['_namespace'] is sage.calculus.calculus.__dict__
        True
        sage: clean_namespace(globals())
        sage: attributes(C)['_as_name']
        'C'
        sage: attributes(C)['_namespace'] is globals()
        True
    """
    cdef LazyImport w
    if namespace is None:
        namespace = inspect.currentframe().f_locals
    for k, v in namespace.items():
        if type(v) is LazyImport:
            w = v
            if w._namespace is not None and (w._namespace is not namespace or w._as_name != k):
                namespace[k] = LazyImport(w._module, w._name, as_name=k, at_startup=w._at_startup,
                                          namespace=namespace, deprecation=w._deprecation)


# Add support for _instancedoc_
from sage.misc.instancedoc import instancedoc
instancedoc(LazyImport)<|MERGE_RESOLUTION|>--- conflicted
+++ resolved
@@ -1092,14 +1092,9 @@
     An example of an import relying on a feature::
 
         sage: from sage.features import PythonModule
-<<<<<<< HEAD
-        sage: lazy_import('ppl', 'equation', feature=PythonModule('ppl', spkg='pplpy', type='standard'))
-        sage: equation
-=======
         sage: lazy_import('ppl', 'equation',
         ....:             feature=PythonModule('ppl', spkg='pplpy', type='standard'))
         sage: equation                                                                  # needs pplpy
->>>>>>> 6ea1fe93
         <built-in function equation>
         sage: lazy_import('PyNormaliz', 'NmzListConeProperties', feature=PythonModule('PyNormaliz', spkg='pynormaliz'))  # optional - pynormaliz
         sage: NmzListConeProperties  # optional - pynormaliz
