# sage_setup: distribution = sagemath-objects
r"""
Lazy imports

This module allows one to lazily import objects into a namespace,
where the actual import is delayed until the object is actually called
or inspected. This is useful for modules that are expensive to import
or may cause circular references, though there is some overhead in its
use.

EXAMPLES::

    sage: lazy_import('sage.rings.integer_ring', 'ZZ')
    sage: type(ZZ)
    <class 'sage.misc.lazy_import.LazyImport'>
    sage: ZZ(4.0)
    4

By default, a warning is issued if a lazy import module is resolved
during Sage's startup. In case a lazy import's sole purpose is to
break a circular reference and it is known to be resolved at startup
time, one can use the ``at_startup`` option::

    sage: lazy_import('sage.rings.integer_ring', 'ZZ', at_startup=True)

This option can also be used as an intermediate step toward not
importing by default a module that is used in several places, some of
which can already afford to lazy import the module but not all.

A lazy import that is marked as "at_startup" will print a message if
it is actually resolved after the startup, so that the developer knows
that (s)he can remove the flag::

    sage: ZZ
    doctest:warning...
    UserWarning: Option ``at_startup=True`` for lazy import ZZ not needed anymore
    Integer Ring

.. SEEALSO:: :func:`lazy_import`, :class:`LazyImport`

AUTHOR:

 - Robert Bradshaw
"""

# ****************************************************************************
#       Copyright (C) 2009 Robert Bradshaw <robertwb@math.washington.edu>
#
# This program is free software: you can redistribute it and/or modify
# it under the terms of the GNU General Public License as published by
# the Free Software Foundation, either version 2 of the License, or
# (at your option) any later version.
#                  https://www.gnu.org/licenses/
# ****************************************************************************

# Keep OLD division semantics for Python 2 compatibility, such that
# lazy imports support old and true division.

cimport cython
from cpython.object cimport PyObject_RichCompare
from cpython.number cimport PyNumber_TrueDivide, PyNumber_Power, PyNumber_Index

cdef extern from *:
    int likely(int) nogil  # Defined by Cython

import os
import pickle
from warnings import warn
import inspect
from . import sageinspect


# LazyImport.__repr__ uses try... except FeatureNotPresentError.
# This is defined in sage.features, provided by the distribution sagemath-environment.
try:
    from sage.features import FeatureNotPresentError
except ImportError:
    # If sage.features cannot be imported, then FeatureNotPresentError cannot
    # be raised. In this case, use the empty tuple as the exception specification.
    FeatureNotPresentError = ()


cdef inline obj(x):
    if type(x) is LazyImport:
        return (<LazyImport>x).get_object()
    else:
        return x


# boolean to determine whether Sage is still starting up
cdef bint startup_guard = True

cdef bint finish_startup_called = False


cpdef finish_startup():
    """
    Finish the startup phase.

    This function must be called exactly once at the end of the Sage
    import process (:mod:`~sage.all`).

    TESTS::

        sage: from sage.misc.lazy_import import finish_startup
        sage: finish_startup()
        Traceback (most recent call last):
        ...
        AssertionError: finish_startup() must be called exactly once
    """
    global startup_guard, finish_startup_called
    assert startup_guard, 'finish_startup() must be called exactly once'
    startup_guard = False
    finish_startup_called = True


cpdef ensure_startup_finished():
    """
    Make sure that the startup phase is finished.

    In contrast to :func:`finish_startup`, this function can
    be called repeatedly.

    TESTS::

        sage: from sage.misc.lazy_import import ensure_startup_finished
        sage: ensure_startup_finished()
    """
    global startup_guard
    startup_guard = False


cpdef bint is_during_startup():
    """
    Return whether Sage is currently starting up.

    OUTPUT:

    Boolean

    TESTS::

        sage: from sage.misc.lazy_import import is_during_startup
        sage: is_during_startup()
        False
    """
    global startup_guard
    return startup_guard


cpdef test_fake_startup():
    """
    For testing purposes only.

    Switch the startup lazy import guard back on.

    EXAMPLES::

        sage: sage.misc.lazy_import.test_fake_startup()
        sage: lazy_import('sage.rings.integer_ring', 'ZZ', 'my_ZZ')
        sage: my_ZZ(123)
        doctest:warning...
        UserWarning: Resolving lazy import ZZ during startup
        123
        sage: sage.misc.lazy_import.finish_startup()
    """
    global startup_guard, finish_startup_called
    startup_guard = True
    finish_startup_called = False


@cython.final
cdef class LazyImport():
    """
    EXAMPLES::

        sage: from sage.misc.lazy_import import LazyImport
        sage: my_integer = LazyImport('sage.rings.integer', 'Integer')
        sage: my_integer(4)
        4
        sage: my_integer('101', base=2)
        5
        sage: my_integer(3/2)
        Traceback (most recent call last):
        ...
        TypeError: no conversion of this rational to integer
    """
    cdef readonly _object  # The actual object if imported, None otherwise
    cdef _module
    cdef _name
    cdef _as_name
    cdef _namespace
    cdef bint _at_startup
    cdef _deprecation
    cdef _feature

    def __init__(self, module, name, as_name=None, at_startup=False, namespace=None,
                 deprecation=None, feature=None):
        """
        EXAMPLES::

            sage: from sage.misc.lazy_import import LazyImport
            sage: lazy_ZZ = LazyImport('sage.rings.integer_ring', 'ZZ')
            sage: type(lazy_ZZ)
            <class 'sage.misc.lazy_import.LazyImport'>
            sage: lazy_ZZ._get_object() is ZZ
            True
            sage: type(lazy_ZZ)
            <class 'sage.misc.lazy_import.LazyImport'>
        """
        self._object = None
        self._module = module
        self._name = name
        self._as_name = name if as_name is None else as_name
        self._namespace = namespace
        self._at_startup = at_startup
        self._deprecation = deprecation
        self._feature = feature

    cdef inline get_object(self):
        """
        Faster, Cython-only partially-inlined version of ``_get_object``.
        """
        if likely(self._object is not None):
            return self._object
        return self._get_object()

    cpdef _get_object(self):
        """
        Return the wrapped object, importing it if necessary.

        OUTPUT:

        - the wrapped object

        EXAMPLES::

            sage: from sage.misc.lazy_import import LazyImport
            sage: my_integer_ring = LazyImport('sage.rings.integer_ring', 'ZZ')
            sage: my_integer_ring._object is None
            True
            sage: my_integer_ring._get_object()
            Integer Ring
            sage: my_integer_ring._object is None
            False
            sage: my_rats = LazyImport('sage.rings.rational_field', 'QQ', at_startup=True)
            sage: my_rats
            doctest:warning...
            UserWarning: Option ``at_startup=True`` for lazy import QQ not needed anymore
            Rational Field
        """
        if self._object is not None:
            return self._object

        if startup_guard and not self._at_startup:
            warn(f"Resolving lazy import {self._name} during startup")
        elif self._at_startup and not startup_guard:
            if finish_startup_called:
                warn(f"Option ``at_startup=True`` for lazy import {self._name} not needed anymore")

        feature = self._feature
        try:
            self._object = getattr(__import__(self._module, {}, {}, [self._name]), self._name)
        except ImportError as e:
            if feature:
                # Avoid warnings from static type checkers by explicitly importing FeatureNotPresentError.
                from sage.features import FeatureNotPresentError
                raise FeatureNotPresentError(feature, reason=f'Importing {self._name} failed: {e}')
            raise

        if feature:
            # for the case that the feature is hidden
            feature.require()

        if self._deprecation is not None:
            from sage.misc.superseded import deprecation_cython as deprecation
            try:
                issue_number, message = self._deprecation
            except TypeError:
                issue_number = self._deprecation
                import_command = f'from {self._module} import {self._name}'
                if self._as_name != self._name:
                    import_command += f' as {self._as_name}'
                message = f'\nImporting {self._as_name} from here is deprecated; please use "{import_command}" instead.'
            deprecation(issue_number, message)
        # Replace the lazy import in the namespace by the actual object
        name = self._as_name
        if self._namespace is not None:
            if self._namespace.get(name) is self:
                self._namespace[name] = self._object
        return self._object

    def _get_deprecation_issue(self):
        """
        Return the issue number of the deprecation, or 0 if this lazy
        import is not deprecated.

        EXAMPLES::

            sage: from sage.misc.lazy_import import LazyImport
            sage: H = LazyImport('sage.categories.homsets', 'Homsets')
            sage: H._get_deprecation_issue()
            0
            sage: H = LazyImport('sage.categories.homsets', 'Homsets', deprecation=10668)
            sage: H._get_deprecation_issue()
            10668
            sage: H = LazyImport('sage.categories.homsets', 'Homsets', deprecation=(10668, "this is deprecated"))
            sage: H._get_deprecation_issue()
            10668
        """
        if self._deprecation is None:
            return 0
        try:
            return self._deprecation[0]
        except TypeError:
            return self._deprecation

    def _instancedoc_(self):
        """
        Return the docstring of the wrapped object for introspection.

        EXAMPLES::

            sage: from sage.misc.lazy_import import LazyImport
            sage: my_isprime = LazyImport('sage.arith.misc', 'is_prime')
            sage: my_isprime.__doc__ is is_prime.__doc__
            True

        TESTS:

        Check that :trac:`19475` is fixed::

            sage: 'A subset of the real line' in RealSet.__doc__
            True
        """
        return sageinspect.sage_getdoc_original(self.get_object())

    def _sage_src_(self):
        """
        Return the source of the wrapped object for introspection.

        EXAMPLES::

            sage: from sage.misc.lazy_import import LazyImport
            sage: my_isprime = LazyImport('sage.arith.misc', 'is_prime')
            sage: 'def is_prime(' in my_isprime._sage_src_()
            True
        """
        return sageinspect.sage_getsource(self.get_object())

    def _sage_argspec_(self):
        """
        Return the argspec of the wrapped object for introspection.

        EXAMPLES::

            sage: from sage.misc.lazy_import import LazyImport
            sage: rm = LazyImport('sage.matrix.special', 'random_matrix')
            sage: rm._sage_argspec_()                                                   # needs sage.modules
            FullArgSpec(args=['ring', 'nrows', 'ncols', 'algorithm', 'implementation'],
                        varargs='args', varkw='kwds', defaults=(None, 'randomize', None),
                        kwonlyargs=[], kwonlydefaults=None, annotations={})
        """
        return sageinspect.sage_getargspec(self.get_object())

    def __getattr__(self, attr):
        """
        Attribute lookup on self defers to attribute lookup on the
        wrapped object.

        EXAMPLES::

            sage: from sage.misc.lazy_import import LazyImport
            sage: my_integer = LazyImport('sage.rings.integer', 'Integer')
            sage: my_integer.sqrt is Integer.sqrt
            True
        """
        return getattr(self.get_object(), attr)

    # We need to wrap all the slot methods, as they are not forwarded
    # via getattr.

    def __dir__(self):
        """
        Tab completion on self defers to completion on the wrapped
        object.

        EXAMPLES::

            sage: from sage.misc.lazy_import import LazyImport
            sage: lazy_ZZ = LazyImport('sage.rings.integer_ring', 'ZZ')
            sage: dir(lazy_ZZ) == dir(ZZ)
            True
        """
        return dir(self.get_object())

    def __call__(self, *args, **kwds):
        """
        Calling self calls the wrapped object.

        EXAMPLES::

            sage: from sage.misc.lazy_import import LazyImport
            sage: my_isprime = LazyImport('sage.arith.misc', 'is_prime')
            sage: is_prime(12) == my_isprime(12)
            True
            sage: is_prime(13) == my_isprime(13)
            True
        """
        return self.get_object()(*args, **kwds)

    def __repr__(self):
        """
        TESTS::

            sage: from sage.misc.lazy_import import LazyImport
            sage: lazy_ZZ = LazyImport('sage.rings.integer_ring', 'ZZ')
            sage: repr(lazy_ZZ) == repr(ZZ)
            True
        """
        try:
            obj = self.get_object()
            return repr(obj)
        except FeatureNotPresentError as e:
            return "Failed lazy import:\n" + str(e)

    def __str__(self):
        """
        TESTS::

            sage: from sage.misc.lazy_import import LazyImport
            sage: lazy_ZZ = LazyImport('sage.rings.integer_ring', 'ZZ')
            sage: str(lazy_ZZ) == str(ZZ)
            True
        """
        return str(self.get_object())

    def __bool__(self):
        """
        TESTS::

            sage: from sage.misc.lazy_import import LazyImport
            sage: lazy_ZZ = LazyImport('sage.rings.integer_ring', 'ZZ')
            sage: bool(lazy_ZZ) == bool(ZZ)
            True
        """
        return bool(self.get_object())

    def __hash__(self):
        """
        TESTS::

            sage: from sage.misc.lazy_import import LazyImport
            sage: lazy_ZZ = LazyImport('sage.rings.integer_ring', 'ZZ')
            sage: hash(lazy_ZZ) == hash(ZZ)
            True
        """
        return hash(self.get_object())

    def __richcmp__(left, right, int op):
        """
        TESTS::

            sage: from sage.misc.lazy_import import LazyImport
            sage: lazy_ZZ = LazyImport('sage.rings.integer_ring', 'ZZ')
            sage: lazy_ZZ == ZZ
            True
            sage: lazy_ZZ == RR
            False
        """
        return PyObject_RichCompare(obj(left), obj(right), op)

    def __len__(self):
        """
        TESTS::

            sage: lazy_import('sys', 'version_info')
            sage: type(version_info)
            <class 'sage.misc.lazy_import.LazyImport'>
            sage: len(version_info)
            5
        """
        return len(self.get_object())

    def __get__(self, instance, owner):
        """
        EXAMPLES:

        Here we show how to take a function in a module, and lazy
        import it as a method of a class. For the sake of this
        example, we add manually a function in :mod:`sage.all__sagemath_objects`::

            sage: def my_method(self): return self
            sage: import sage.all__sagemath_objects
            sage: sage.all__sagemath_objects.my_method = my_method

        Now we lazy import it as a method of a new class ``Foo``::

            sage: from sage.misc.lazy_import import LazyImport
            sage: class Foo():
            ....:     my_method = LazyImport('sage.all__sagemath_objects', 'my_method')

        Now we can use it as a usual method::

            sage: Foo().my_method()
            <__main__.Foo object at ...>
            sage: Foo.my_method
            <function my_method at 0x...>
            sage: Foo().my_method
            <bound method my_method of <__main__.Foo object at ...>>

        When a :class:`LazyImport` method is a method (or attribute)
        of a class, then extra work must be done to replace this
        :class:`LazyImport` object with the actual object. See the
        documentation of :meth:`_get_object` for an explanation of
        this.

        .. NOTE::

           For a :class:`LazyImport` object that appears in a class
           namespace, we need to do something special. Indeed, the
           class namespace dictionary at the time of the class
           definition is not the one that actually gets used. Thus,
           ``__get__`` needs to manually modify the class dict::

               sage: class Foo():
               ....:     lazy_import('sage.plot.plot', 'plot')
               sage: class Bar(Foo):
               ....:     pass
               sage: type(Foo.__dict__['plot'])
               <class 'sage.misc.lazy_import.LazyImport'>

           We access the ``plot`` method::

               sage: Bar.plot                                                           # needs sage.plot
               <function plot at 0x...>

           Now ``plot`` has been replaced in the dictionary of ``Foo``::

               sage: type(Foo.__dict__['plot'])                                         # needs sage.plot
               <... 'function'>
        """
        # Don't use the namespace of the class definition
        self._namespace = None
        obj = self.get_object()

        name = self._as_name
        for cls in inspect.getmro(owner):
            if cls.__dict__.get(name) is self:
                setattr(cls, name, obj)
                break

        # Check whether the imported object is itself a descriptor
        try:
            get = obj.__get__
        except AttributeError:
            return obj
        else:
            return get(instance, owner)

    def __getitem__(self, key):
        """
        TESTS::

            sage: import sys
            sage: py_version = sys.version_info[0]
            sage: lazy_import('sys', 'version_info')
            sage: version_info[0] == py_version
            True
        """
        return self.get_object()[key]

    def __setitem__(self, key, value):
        """
        TESTS::

            sage: from sage.misc.lazy_import import LazyImport
            sage: import sage.all__sagemath_objects
            sage: sage.all__sagemath_objects.foo = list(range(10))
            sage: lazy_foo = LazyImport('sage.all__sagemath_objects', 'foo')
            sage: lazy_foo[1] = 100
            sage: print(lazy_foo)
            [0, 100, 2, 3, 4, 5, 6, 7, 8, 9]
            sage: sage.all__sagemath_objects.foo
            [0, 100, 2, 3, 4, 5, 6, 7, 8, 9]
        """
        self.get_object()[key] = value

    def __delitem__(self, key):
        """
        TESTS::

            sage: from sage.misc.lazy_import import LazyImport
            sage: import sage.all__sagemath_objects
            sage: sage.all__sagemath_objects.foo = list(range(10))
            sage: lazy_foo = LazyImport('sage.all__sagemath_objects', 'foo')
            sage: del lazy_foo[1]
            sage: print(lazy_foo)
            [0, 2, 3, 4, 5, 6, 7, 8, 9]
            sage: print(sage.all__sagemath_objects.foo)
            [0, 2, 3, 4, 5, 6, 7, 8, 9]
        """
        del self.get_object()[key]

    def __iter__(self):
        """
        TESTS::

            sage: lazy_import('sys', 'version_info')
            sage: iter(version_info)
            <...iterator object at ...>
        """
        return iter(self.get_object())

    def __contains__(self, item):
        """
        TESTS::

            sage: import sys
            sage: py_version = sys.version_info[0]
            sage: lazy_import('sys', 'version_info')
            sage: py_version in version_info
            True

            sage: lazy_import('sys', 'version_info')
            sage: 2000 not in version_info
            True
        """
        return item in self.get_object()

    def __add__(left, right):
        """
        TESTS::

            sage: import sage.all__sagemath_objects
            sage: sage.all__sagemath_objects.foo = 10
            sage: lazy_import('sage.all__sagemath_objects', 'foo')
            sage: foo + 1
            11
        """
        return obj(left) + obj(right)

    def __sub__(left, right):
        """
        TESTS::

            sage: import sage.all__sagemath_objects
            sage: sage.all__sagemath_objects.foo = 10
            sage: lazy_import('sage.all__sagemath_objects', 'foo')
            sage: foo - 1
            9
        """
        return obj(left) - obj(right)

    def __mul__(left, right):
        """
        TESTS::

            sage: import sage.all__sagemath_objects
            sage: sage.all__sagemath_objects.foo = 10
            sage: lazy_import('sage.all__sagemath_objects', 'foo')
            sage: foo * 2
            20
        """
        return obj(left) * obj(right)

    def __matmul__(left, right):
        """
        TESTS::

            sage: # needs sympy
            sage: from sympy import Matrix
            sage: import sage.all__sagemath_objects
            sage: sage.all__sagemath_objects.foo = Matrix([[1,1], [0,1]])
            sage: lazy_import('sage.all__sagemath_objects', 'foo')
            sage: foo.__matmul__(foo)
            Matrix([
            [1, 2],
            [0, 1]])
        """
        return obj(left) @ obj(right)

    def __floordiv__(left, right):
        """
        TESTS::

            sage: import sage.all__sagemath_objects
            sage: sage.all__sagemath_objects.foo = 10
            sage: lazy_import('sage.all__sagemath_objects', 'foo')
            sage: foo  // 3
            3
        """
        return obj(left) // obj(right)

    def __truediv__(left, right):
        """
        TESTS::

            sage: import sage.all__sagemath_objects
            sage: sage.all__sagemath_objects.foo = 10
            sage: lazy_import('sage.all__sagemath_objects', 'foo')
            sage: operator.truediv(foo, 3)
            10/3
        """
        return PyNumber_TrueDivide(obj(left), obj(right))

    def __pow__(left, right, mod):
        """
        TESTS::

            sage: import sage.all__sagemath_objects
            sage: sage.all__sagemath_objects.foo = 10
            sage: lazy_import('sage.all__sagemath_objects', 'foo')
            sage: foo ** 2
            100
        """
        return PyNumber_Power(obj(left), obj(right), obj(mod))

    def __mod__(left, right):
        """
        TESTS::

            sage: import sage.all__sagemath_objects
            sage: sage.all__sagemath_objects.foo = 10
            sage: lazy_import('sage.all__sagemath_objects', 'foo')
            sage: foo % 7
            3
        """
        return obj(left) % obj(right)

    def __lshift__(left, right):
        """
        TESTS::

            sage: import sage.all__sagemath_objects
            sage: sage.all__sagemath_objects.foo = 10
            sage: lazy_import('sage.all__sagemath_objects', 'foo')
            sage: foo << 3
            80
        """
        return obj(left) << obj(right)

    def __rshift__(left, right):
        """
        TESTS::

            sage: import sage.all__sagemath_objects
            sage: sage.all__sagemath_objects.foo = 10
            sage: lazy_import('sage.all__sagemath_objects', 'foo')
            sage: foo >> 2
            2
        """
        return obj(left) >> obj(right)

    def __and__(left, right):
        """
        TESTS::

            sage: import sage.all__sagemath_objects
            sage: sage.all__sagemath_objects.foo = 10
            sage: lazy_import('sage.all__sagemath_objects', 'foo')
            sage: foo & 7
            2
        """
        return obj(left) & obj(right)

    def __or__(left, right):
        """
        TESTS::

            sage: import sage.all__sagemath_objects
            sage: sage.all__sagemath_objects.foo = 10
            sage: lazy_import('sage.all__sagemath_objects', 'foo')
            sage: foo | 7
            15
        """
        return obj(left) | obj(right)

    def __xor__(left, right):
        """
        TESTS::

            sage: import sage.all__sagemath_objects
            sage: sage.all__sagemath_objects.foo = 10
            sage: lazy_import('sage.all__sagemath_objects', 'foo')
            sage: foo ^^ 7
            13
        """
        return obj(left) ^ obj(right)

    def __neg__(self):
        """
        TESTS::

            sage: import sage.all__sagemath_objects
            sage: sage.all__sagemath_objects.foo = 10
            sage: lazy_import('sage.all__sagemath_objects', 'foo')
            sage: -foo
            -10
        """
        return -self.get_object()

    def __pos__(self):
        """
        TESTS::

            sage: import sage.all__sagemath_objects
            sage: sage.all__sagemath_objects.foo = 10
            sage: lazy_import('sage.all__sagemath_objects', 'foo')
            sage: +foo
            10
        """
        return +self.get_object()

    def __abs__(self):
        """
        TESTS::

            sage: import sage.all__sagemath_objects
            sage: sage.all__sagemath_objects.foo = -1000
            sage: lazy_import('sage.all__sagemath_objects', 'foo')
            sage: abs(foo)
            1000
        """
        return abs(self.get_object())

    def __invert__(self):
        """
        TESTS::

            sage: import sage.all__sagemath_objects
            sage: sage.all__sagemath_objects.foo = 10
            sage: lazy_import('sage.all__sagemath_objects', 'foo')
            sage: ~foo
            1/10
        """
        return ~self.get_object()

    def __complex__(self):
        """
        TESTS::

            sage: import sage.all__sagemath_objects
            sage: sage.all__sagemath_objects.foo = 10
            sage: lazy_import('sage.all__sagemath_objects', 'foo')
            sage: complex(foo)
            (10+0j)
        """
        return complex(self.get_object())

    def __int__(self):
        """
        TESTS::

            sage: import sage.all__sagemath_objects
            sage: sage.all__sagemath_objects.foo = 10
            sage: lazy_import('sage.all__sagemath_objects', 'foo')
            sage: int(foo)
            10
        """
        return int(self.get_object())

    def __float__(self):
        """
        TESTS::

            sage: import sage.all__sagemath_objects
            sage: sage.all__sagemath_objects.foo = 10
            sage: lazy_import('sage.all__sagemath_objects', 'foo')
            sage: float(foo)
            10.0
        """
        return float(self.get_object())

    def __oct__(self):
        """
        TESTS::

            sage: import sage.all__sagemath_objects
            sage: sage.all__sagemath_objects.foo = 10
            sage: lazy_import('sage.all__sagemath_objects', 'foo')
            sage: oct(foo)
            '0o12'
        """
        return self.get_object().__oct__()

    def __hex__(self):
        """
        TESTS::

            sage: import sage.all__sagemath_objects
            sage: sage.all__sagemath_objects.foo = 10
            sage: lazy_import('sage.all__sagemath_objects', 'foo')
            sage: hex(foo)
            '0xa'
        """
        return self.get_object().__hex__()

    def __index__(self):
        """
        TESTS::

            sage: import sage.all__sagemath_objects
            sage: sage.all__sagemath_objects.foo = 10
            sage: lazy_import('sage.all__sagemath_objects', 'foo')
            sage: list(range(100))[foo]
            10
        """
        return PyNumber_Index(self.get_object())

    def __copy__(self):
        """
        Support copy()

        TESTS::

            sage: from sage.misc.lazy_import import LazyImport
            sage: import sage.all__sagemath_objects
            sage: sage.all__sagemath_objects.foo = [[1,2], 3]
            sage: lazy_foo = LazyImport('sage.all__sagemath_objects', 'foo')
            sage: a = copy(lazy_foo)
            sage: a is sage.all__sagemath_objects.foo        # copy
            False
            sage: a[0] is sage.all__sagemath_objects.foo[0]  # copy but not deep
            True
            sage: type(lazy_foo) is LazyImport
            True
        """
        import copy
        return copy.copy(self.get_object())

    def __deepcopy__(self, memo=None):
        """
        Support copy()

        TESTS::

            sage: from sage.misc.lazy_import import LazyImport
            sage: import sage.all__sagemath_objects
            sage: sage.all__sagemath_objects.foo = [[1,2], 3]
            sage: lazy_foo = LazyImport('sage.all__sagemath_objects', 'foo')
            sage: a = deepcopy(lazy_foo)
            sage: a is sage.all__sagemath_objects.foo        # copy
            False
            sage: a[0] is sage.all__sagemath_objects.foo[0]  # deep copy
            False
            sage: type(lazy_foo) is LazyImport
            True
        """
        import copy
        return copy.deepcopy(self.get_object())

    def __instancecheck__(self, x):
        """
        Support ``isinstance()``.

        EXAMPLES::

            sage: lazy_import('sage.rings.rational_field', 'RationalField')
            sage: isinstance(QQ, RationalField)
            True

        No object is an instance of a class that cannot be imported::

            sage: lazy_import('sage.xxxxx_does_not_exist', 'DoesNotExist')
            sage: isinstance(QQ, DoesNotExist)
            False
        """
        try:
            return isinstance(x, self.get_object())
        except ImportError:
            return False

    def __subclasscheck__(self, x):
        """
        Support ``issubclass()``.

        EXAMPLES::

            sage: lazy_import('sage.structure.parent', 'Parent')
            sage: issubclass(RationalField, Parent)
            True

        No class is a subclass of a class that cannot be imported::

            sage: lazy_import('sage.xxxxx_does_not_exist', 'DoesNotExist')
            sage: issubclass(RationalField, DoesNotExist)
            False
        """
        try:
            return issubclass(x, self.get_object())
        except ImportError:
            return False


def lazy_import(module, names, as_=None, *,
    at_startup=False, namespace=None, deprecation=None, feature=None):
    """
    Create a lazy import object and inject it into the caller's global
    namespace. For the purposes of introspection and calling, this is
    like performing a lazy "from module import name" where the import
    is delayed until the object actually is used or inspected.

    INPUT:

    - ``module`` -- a string representing the module to import

    - ``names`` -- a string or list of strings representing the names to
      import from module

    - ``as_`` -- (optional) a string or list of strings representing the
      names of the objects in the importing module. This is analogous to
      ``from ... import ... as ...``.

    - ``at_startup`` -- a boolean (default: ``False``);
      whether the lazy import is supposed to be resolved at startup time

    - ``namespace`` -- the namespace where importing the names; by default,
      import the names to current namespace

    - ``deprecation`` -- (optional) if not ``None``, a deprecation warning
      will be issued when the object is actually imported;
      ``deprecation`` should be either a trac number (integer) or a
      pair ``(issue_number, message)``

    - ``feature`` -- a python module (optional), if it cannot be imported
      an appropriate error is raised

    .. SEEALSO:: :mod:`sage.misc.lazy_import`, :class:`LazyImport`

    EXAMPLES::

        sage: lazy_import('sage.rings.integer_ring', 'ZZ')
        sage: type(ZZ)
        <class 'sage.misc.lazy_import.LazyImport'>
        sage: ZZ(4.0)
        4
        sage: lazy_import('sage.rings.real_double', 'RDF', 'my_RDF')
        sage: my_RDF._get_object() is RDF
        True
        sage: my_RDF(1/2)
        0.5

        sage: lazy_import('sage.rings.rational_field', ['QQ', 'frac'], ['my_QQ', 'my_frac'])
        sage: my_QQ._get_object() is QQ
        True
        sage: my_frac._get_object() is sage.rings.rational_field.frac
        True

    Upon the first use, the object is injected directly into
    the calling namespace::

        sage: lazy_import('sage.rings.integer_ring', 'ZZ', 'my_ZZ')
        sage: my_ZZ is ZZ
        False
        sage: my_ZZ(37)
        37
        sage: my_ZZ is ZZ
        True

    We check that :func:`lazy_import` also works for methods::

        sage: class Foo():
        ....:     lazy_import('sage.plot.plot', 'plot')
        sage: class Bar(Foo):
        ....:     pass
        sage: type(Foo.__dict__['plot'])
        <class 'sage.misc.lazy_import.LazyImport'>
        sage: 'EXAMPLES' in Bar.plot.__doc__                                            # needs sage.plot
        True
        sage: type(Foo.__dict__['plot'])                                                # needs sage.plot
        <... 'function'>

    If deprecated then a deprecation warning is issued::

        sage: lazy_import('sage.rings.padics.factory', 'Qp', 'my_Qp',
        ....:             deprecation=14275)
        sage: my_Qp(5)                                                                  # needs sage.rings.padics
        doctest:...: DeprecationWarning:
        Importing my_Qp from here is deprecated;
        please use "from sage.rings.padics.factory import Qp as my_Qp" instead.
        See https://github.com/sagemath/sage/issues/14275 for details.
        5-adic Field with capped relative precision 20

    An example of deprecation with a message::

        sage: lazy_import('sage.rings.padics.factory', 'Qp', 'my_Qp_msg',
        ....:             deprecation=(14275, "This is an example."))
        sage: my_Qp_msg(5)                                                              # needs sage.rings.padics
        doctest:...: DeprecationWarning: This is an example.
        See https://github.com/sagemath/sage/issues/14275 for details.
        5-adic Field with capped relative precision 20

    An example of an import relying on a feature::

        sage: from sage.features import PythonModule
        sage: lazy_import('ppl', 'equation',
        ....:             feature=PythonModule('ppl', spkg='pplpy', type='standard'))
        sage: equation                                                                  # needs pplpy
<<<<<<< HEAD
        <built-in function equation>
        sage: lazy_import('PyNormaliz', 'NmzListConeProperties',
        ....:             feature=PythonModule('PyNormaliz', spkg='pynormaliz'))
        sage: NmzListConeProperties                            # optional - pynormaliz
=======
        <cyfunction equation at ...>
        sage: lazy_import('PyNormaliz', 'NmzListConeProperties', feature=PythonModule('PyNormaliz', spkg='pynormaliz'))  # optional - pynormaliz
        sage: NmzListConeProperties  # optional - pynormaliz
>>>>>>> 54391759
        <built-in function NmzListConeProperties>
        sage: lazy_import('foo', 'not_there',
        ....:             feature=PythonModule('foo', spkg='non-existing-package'))
        sage: not_there
        Failed lazy import:
        foo is not available.
        Importing not_there failed: No module named 'foo'...
        No equivalent system packages for ... are known to Sage...
    """
    if as_ is None:
        as_ = names
    if isinstance(names, str):
        names = [names]
        as_ = [as_]
    else:
        names = list(names)
        as_ = list(as_)
    if namespace is None:
        namespace = inspect.currentframe().f_locals
    if "*" in names:
        ix = names.index("*")
        all = get_star_imports(module)
        names[ix:ix+1] = all
        as_[ix:ix+1] = all
    for name, alias in zip(names, as_):
        namespace[alias] = LazyImport(module, name, alias, at_startup, namespace, deprecation, feature)


star_imports = None

def save_cache_file():
    """
    Used to save the cached * import names.

    TESTS::

        sage: import sage.misc.lazy_import
        sage: sage.misc.lazy_import.save_cache_file()
    """
    from sage.misc.temporary_file import atomic_write
    from .lazy_import_cache import get_cache_file

    global star_imports
    if star_imports is None:
        star_imports = {}
    cache_file = get_cache_file()
    cache_dir = os.path.dirname(cache_file)

    os.makedirs(cache_dir, exist_ok=True)
    with atomic_write(cache_file, binary=True) as f:
        pickle.dump(star_imports, f)

def get_star_imports(module_name):
    """
    Lookup the list of names in a module that would be imported with "import \\*"
    either via a cache or actually importing.

    EXAMPLES::

        sage: from sage.misc.lazy_import import get_star_imports
        sage: 'get_star_imports' in get_star_imports('sage.misc.lazy_import')
        True
        sage: 'EllipticCurve' in get_star_imports('sage.schemes.all')                   # needs sage.schemes
        True

    TESTS::

        sage: import os, tempfile
        sage: fd, cache_file = tempfile.mkstemp()
        sage: os.write(fd, b'invalid')
        7
        sage: os.close(fd)
        sage: import sage.misc.lazy_import as lazy
        sage: import sage.misc.lazy_import_cache as cache
        sage: cache.get_cache_file = (lambda: cache_file)
        sage: lazy.star_imports = None
        sage: lazy.get_star_imports('sage.schemes.all')                                 # needs sage.schemes
        doctest:...: UserWarning: star_imports cache is corrupted
        [...]
        sage: os.remove(cache_file)
    """
    global star_imports
    if star_imports is None:
        from .lazy_import_cache import get_cache_file
        star_imports = {}
        try:
            with open(get_cache_file(), "rb") as cache_file:
                star_imports = pickle.load(cache_file)
        except IOError:        # file does not exist
            pass
        except Exception:  # unpickling failed
            import warnings
            warnings.warn('star_imports cache is corrupted')
    try:
        return star_imports[module_name]
    except KeyError:
        module = __import__(module_name, {}, {}, ["*"])
        if hasattr(module, "__all__"):
            all = module.__all__
        else:
            all = [key for key in dir(module) if key[0] != "_"]
        star_imports[module_name] = all
        return all


def attributes(a):
    """
    Return the private attributes of a :class:`LazyImport` object in a dictionary.

    This is for debugging and doctesting purposes only.

    EXAMPLES::

        sage: from sage.misc.lazy_import import attributes
        sage: lazy_import("sage.structure.unique_representation", "foo")
        sage: attributes(foo)['_namespace'] is globals()
        True
        sage: D = attributes(foo)
        sage: del D['_namespace']
        sage: D
        {'_as_name': 'foo',
         '_at_startup': False,
         '_deprecation': None,
         '_module': 'sage.structure.unique_representation',
         '_name': 'foo',
         '_object': None}
    """
    cdef LazyImport b
    b = a
    return {"_object": b._object,
            "_module": b._module,
            "_name": b._name,
            "_as_name": b._as_name,
            "_namespace": b._namespace,
            "_at_startup": b._at_startup,
            "_deprecation": b._deprecation}


def clean_namespace(namespace=None):
    """
    Adjust :class:`LazyImport` bindings in given namespace to refer to this actual namespace.

    When :class:`LazyImport` objects are imported into other namespaces via normal ``import``
    instructions, the data stored on a :class:`LazyImport` object that helps it to adjust the
    binding in the namespace to the actual imported object upon access is not adjusted.
    This routine fixes that.

    INPUT:

    - ``namespace`` -- the namespace where importing the names; by default,
      import the names to current namespace

    EXAMPLES::

        sage: # needs sage.symbolic
        sage: from sage.misc.lazy_import import attributes, clean_namespace
        sage: from sage.calculus.calculus import maxima as C
        sage: attributes(C)['_as_name']
        'maxima'
        sage: attributes(C)['_namespace'] is sage.calculus.calculus.__dict__
        True
        sage: clean_namespace(globals())
        sage: attributes(C)['_as_name']
        'C'
        sage: attributes(C)['_namespace'] is globals()
        True
    """
    cdef LazyImport w
    if namespace is None:
        namespace = inspect.currentframe().f_locals
    for k, v in namespace.items():
        if type(v) is LazyImport:
            w = v
            if w._namespace is not None and (w._namespace is not namespace or w._as_name != k):
                namespace[k] = LazyImport(w._module, w._name, as_name=k, at_startup=w._at_startup,
                                          namespace=namespace, deprecation=w._deprecation)


# Add support for _instancedoc_
from sage.misc.instancedoc import instancedoc
instancedoc(LazyImport)<|MERGE_RESOLUTION|>--- conflicted
+++ resolved
@@ -1097,16 +1097,10 @@
         sage: lazy_import('ppl', 'equation',
         ....:             feature=PythonModule('ppl', spkg='pplpy', type='standard'))
         sage: equation                                                                  # needs pplpy
-<<<<<<< HEAD
-        <built-in function equation>
+        <cyfunction equation at ...>
         sage: lazy_import('PyNormaliz', 'NmzListConeProperties',
         ....:             feature=PythonModule('PyNormaliz', spkg='pynormaliz'))
-        sage: NmzListConeProperties                            # optional - pynormaliz
-=======
-        <cyfunction equation at ...>
-        sage: lazy_import('PyNormaliz', 'NmzListConeProperties', feature=PythonModule('PyNormaliz', spkg='pynormaliz'))  # optional - pynormaliz
-        sage: NmzListConeProperties  # optional - pynormaliz
->>>>>>> 54391759
+        sage: NmzListConeProperties                             # optional - pynormaliz
         <built-in function NmzListConeProperties>
         sage: lazy_import('foo', 'not_there',
         ....:             feature=PythonModule('foo', spkg='non-existing-package'))
