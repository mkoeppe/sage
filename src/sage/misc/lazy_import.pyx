r"""
Lazy imports

This module allows one to lazily import objects into a namespace,
where the actual import is delayed until the object is actually called
or inspected. This is useful for modules that are expensive to import
or may cause circular references, though there is some overhead in its
use.

EXAMPLES::

    sage: lazy_import('sage.rings.integer_ring', 'ZZ')
    sage: type(ZZ)
    <class 'sage.misc.lazy_import.LazyImport'>
    sage: ZZ(4.0)
    4

By default, a warning is issued if a lazy import module is resolved
during Sage's startup. In case a lazy import's sole purpose is to
break a circular reference and it is known to be resolved at startup
time, one can use the ``at_startup`` option::

    sage: lazy_import('sage.rings.integer_ring', 'ZZ', at_startup=True)

This option can also be used as an intermediate step toward not
importing by default a module that is used in several places, some of
which can already afford to lazy import the module but not all.

A lazy import that is marked as "at_startup" will print a message if
it is actually resolved after the startup, so that the developer knows
that (s)he can remove the flag::

    sage: ZZ
    doctest:warning...
    UserWarning: Option ``at_startup=True`` for lazy import ZZ not needed anymore
    Integer Ring

.. SEEALSO:: :func:`lazy_import`, :class:`LazyImport`

AUTHOR:

 - Robert Bradshaw
"""

# ****************************************************************************
#       Copyright (C) 2009 Robert Bradshaw <robertwb@math.washington.edu>
#
# This program is free software: you can redistribute it and/or modify
# it under the terms of the GNU General Public License as published by
# the Free Software Foundation, either version 2 of the License, or
# (at your option) any later version.
#                  https://www.gnu.org/licenses/
# ****************************************************************************

# Keep OLD division semantics for Python 2 compatibility, such that
# lazy imports support old and true division.

cimport cython
from cpython.object cimport PyObject_RichCompare
from cpython.number cimport PyNumber_TrueDivide, PyNumber_Power, PyNumber_Index

cdef extern from *:
    int likely(int) nogil  # Defined by Cython

import os
import pickle
from warnings import warn
import inspect
from . import sageinspect


# LazyImport.__repr__ uses try... except FeatureNotPresentError.
# This is defined in sage.features, provided by the distribution sagemath-environment.
try:
    from sage.features import FeatureNotPresentError
except ImportError:
    # If sage.features cannot be imported, then FeatureNotPresentError cannot
    # be raised. In this case, use the empty tuple as the exception specification.
    FeatureNotPresentError = ()


cdef inline obj(x):
    if type(x) is LazyImport:
        return (<LazyImport>x).get_object()
    else:
        return x


# boolean to determine whether Sage is still starting up
cdef bint startup_guard = True

cdef bint finish_startup_called = False


cpdef finish_startup():
    """
    Finish the startup phase.

    This function must be called exactly once at the end of the Sage
    import process (:mod:`~sage.all`).

    TESTS::

        sage: from sage.misc.lazy_import import finish_startup
        sage: finish_startup()
        Traceback (most recent call last):
        ...
        AssertionError: finish_startup() must be called exactly once
    """
    global startup_guard, finish_startup_called
    assert startup_guard, 'finish_startup() must be called exactly once'
    startup_guard = False
    finish_startup_called = True


cpdef ensure_startup_finished():
    """
    Make sure that the startup phase is finished.

    In contrast to :func:`finish_startup`, this function can
    be called repeatedly.

    TESTS::

        sage: from sage.misc.lazy_import import ensure_startup_finished
        sage: ensure_startup_finished()
    """
    global startup_guard
    startup_guard = False


cpdef bint is_during_startup():
    """
    Return whether Sage is currently starting up.

    OUTPUT:

    Boolean

    TESTS::

        sage: from sage.misc.lazy_import import is_during_startup
        sage: is_during_startup()
        False
    """
    global startup_guard
    return startup_guard


cpdef test_fake_startup():
    """
    For testing purposes only.

    Switch the startup lazy import guard back on.

    EXAMPLES::

        sage: sage.misc.lazy_import.test_fake_startup()
        sage: lazy_import('sage.rings.integer_ring', 'ZZ', 'my_ZZ')
        sage: my_ZZ(123)
        doctest:warning...
        UserWarning: Resolving lazy import ZZ during startup
        123
        sage: sage.misc.lazy_import.finish_startup()
    """
    global startup_guard, finish_startup_called
    startup_guard = True
    finish_startup_called = False


@cython.final
cdef class LazyImport():
    """
    EXAMPLES::

        sage: from sage.misc.lazy_import import LazyImport
        sage: my_integer = LazyImport('sage.rings.integer', 'Integer')
        sage: my_integer(4)
        4
        sage: my_integer('101', base=2)
        5
        sage: my_integer(3/2)
        Traceback (most recent call last):
        ...
        TypeError: no conversion of this rational to integer
    """
    cdef readonly _object  # The actual object if imported, None otherwise
    cdef _module
    cdef _name
    cdef _as_name
    cdef _namespace
    cdef bint _at_startup
    cdef _deprecation
    cdef _feature

    def __init__(self, module, name, as_name=None, at_startup=False, namespace=None,
                 deprecation=None, feature=None):
        """
        EXAMPLES::

            sage: from sage.misc.lazy_import import LazyImport
            sage: lazy_ZZ = LazyImport('sage.rings.integer_ring', 'ZZ')
            sage: type(lazy_ZZ)
            <class 'sage.misc.lazy_import.LazyImport'>
            sage: lazy_ZZ._get_object() is ZZ
            True
            sage: type(lazy_ZZ)
            <class 'sage.misc.lazy_import.LazyImport'>
        """
        self._object = None
        self._module = module
        self._name = name
        self._as_name = name if as_name is None else as_name
        self._namespace = namespace
        self._at_startup = at_startup
        self._deprecation = deprecation
        self._feature = feature

    cdef inline get_object(self):
        """
        Faster, Cython-only partially-inlined version of ``_get_object``.
        """
        if likely(self._object is not None):
            return self._object
        return self._get_object()

    cpdef _get_object(self):
        """
        Return the wrapped object, importing it if necessary.

        OUTPUT:

        - the wrapped object

        EXAMPLES::

            sage: from sage.misc.lazy_import import LazyImport
            sage: my_integer_ring = LazyImport('sage.rings.integer_ring', 'ZZ')
            sage: my_integer_ring._object is None
            True
            sage: my_integer_ring._get_object()
            Integer Ring
            sage: my_integer_ring._object is None
            False
            sage: my_rats = LazyImport('sage.rings.rational_field', 'QQ', at_startup=True)
            sage: my_rats
            doctest:warning...
            UserWarning: Option ``at_startup=True`` for lazy import QQ not needed anymore
            Rational Field
        """
        if self._object is not None:
            return self._object

        if startup_guard and not self._at_startup:
            warn(f"Resolving lazy import {self._name} during startup")
        elif self._at_startup and not startup_guard:
            if finish_startup_called:
                warn(f"Option ``at_startup=True`` for lazy import {self._name} not needed anymore")

        try:
            self._object = getattr(__import__(self._module, {}, {}, [self._name]), self._name)
        except ImportError as e:
            if self._feature:
                # Avoid warnings from static type checkers by explicitly importing FeatureNotPresentError.
                from sage.features import FeatureNotPresentError
                raise FeatureNotPresentError(self._feature, reason=f'Importing {self._name} failed: {e}')
            raise

        if self._deprecation is not None:
            from sage.misc.superseded import deprecation_cython as deprecation
            try:
                issue_number, message = self._deprecation
            except TypeError:
                issue_number = self._deprecation
                import_command = f'from {self._module} import {self._name}'
                if self._as_name != self._name:
                    import_command += f' as {self._as_name}'
                message = f'\nImporting {self._as_name} from here is deprecated; please use "{import_command}" instead.'
            deprecation(issue_number, message)
        # Replace the lazy import in the namespace by the actual object
        name = self._as_name
        if self._namespace is not None:
            if self._namespace.get(name) is self:
                self._namespace[name] = self._object
        return self._object

    def _get_deprecation_issue(self):
        """
        Return the issue number of the deprecation, or 0 if this lazy
        import is not deprecated.

        EXAMPLES::

            sage: from sage.misc.lazy_import import LazyImport
            sage: H = LazyImport('sage.categories.homsets', 'Homsets')
            sage: H._get_deprecation_issue()
            0
            sage: H = LazyImport('sage.categories.homsets', 'Homsets', deprecation=10668)
            sage: H._get_deprecation_issue()
            10668
            sage: H = LazyImport('sage.categories.homsets', 'Homsets', deprecation=(10668, "this is deprecated"))
            sage: H._get_deprecation_issue()
            10668
        """
        if self._deprecation is None:
            return 0
        try:
            return self._deprecation[0]
        except TypeError:
            return self._deprecation

    def _instancedoc_(self):
        """
        Return the docstring of the wrapped object for introspection.

        EXAMPLES::

            sage: from sage.misc.lazy_import import LazyImport
            sage: my_isprime = LazyImport('sage.arith.misc', 'is_prime')
            sage: my_isprime.__doc__ is is_prime.__doc__
            True

        TESTS:

        Check that :trac:`19475` is fixed::

            sage: 'A subset of the real line' in RealSet.__doc__
            True
        """
        return sageinspect.sage_getdoc_original(self.get_object())

    def _sage_src_(self):
        """
        Return the source of the wrapped object for introspection.

        EXAMPLES::

            sage: from sage.misc.lazy_import import LazyImport
            sage: my_isprime = LazyImport('sage.arith.misc', 'is_prime')
            sage: 'def is_prime(' in my_isprime._sage_src_()
            True
        """
        return sageinspect.sage_getsource(self.get_object())

    def _sage_argspec_(self):
        """
        Return the argspec of the wrapped object for introspection.

        EXAMPLES::

            sage: from sage.misc.lazy_import import LazyImport
            sage: rm = LazyImport('sage.matrix.special', 'random_matrix')
            sage: rm._sage_argspec_()
            FullArgSpec(args=['ring', 'nrows', 'ncols', 'algorithm', 'implementation'],
                        varargs='args', varkw='kwds', defaults=(None, 'randomize', None),
                        kwonlyargs=[], kwonlydefaults=None, annotations={})
        """
        return sageinspect.sage_getargspec(self.get_object())

    def __getattr__(self, attr):
        """
        Attribute lookup on self defers to attribute lookup on the
        wrapped object.

        EXAMPLES::

            sage: from sage.misc.lazy_import import LazyImport
            sage: my_integer = LazyImport('sage.rings.integer', 'Integer')
            sage: my_integer.sqrt is Integer.sqrt
            True
        """
        return getattr(self.get_object(), attr)

    # We need to wrap all the slot methods, as they are not forwarded
    # via getattr.

    def __dir__(self):
        """
        Tab completion on self defers to completion on the wrapped
        object.

        EXAMPLES::

            sage: from sage.misc.lazy_import import LazyImport
            sage: lazy_ZZ = LazyImport('sage.rings.integer_ring', 'ZZ')
            sage: dir(lazy_ZZ) == dir(ZZ)
            True
        """
        return dir(self.get_object())

    def __call__(self, *args, **kwds):
        """
        Calling self calls the wrapped object.

        EXAMPLES::

            sage: from sage.misc.lazy_import import LazyImport
            sage: my_isprime = LazyImport('sage.arith.misc', 'is_prime')
            sage: is_prime(12) == my_isprime(12)
            True
            sage: is_prime(13) == my_isprime(13)
            True
        """
        return self.get_object()(*args, **kwds)

    def __repr__(self):
        """
        TESTS::

            sage: from sage.misc.lazy_import import LazyImport
            sage: lazy_ZZ = LazyImport('sage.rings.integer_ring', 'ZZ')
            sage: repr(lazy_ZZ) == repr(ZZ)
            True
        """
        try:
            obj = self.get_object()
            return repr(obj)
        except FeatureNotPresentError as e:
            return "Failed lazy import:\n" + str(e)

    def __str__(self):
        """
        TESTS::

            sage: from sage.misc.lazy_import import LazyImport
            sage: lazy_ZZ = LazyImport('sage.rings.integer_ring', 'ZZ')
            sage: str(lazy_ZZ) == str(ZZ)
            True
        """
        return str(self.get_object())

    def __bool__(self):
        """
        TESTS::

            sage: from sage.misc.lazy_import import LazyImport
            sage: lazy_ZZ = LazyImport('sage.rings.integer_ring', 'ZZ')
            sage: bool(lazy_ZZ) == bool(ZZ)
            True
        """
        return bool(self.get_object())

    def __hash__(self):
        """
        TESTS::

            sage: from sage.misc.lazy_import import LazyImport
            sage: lazy_ZZ = LazyImport('sage.rings.integer_ring', 'ZZ')
            sage: hash(lazy_ZZ) == hash(ZZ)
            True
        """
        return hash(self.get_object())

    def __richcmp__(left, right, int op):
        """
        TESTS::

            sage: from sage.misc.lazy_import import LazyImport
            sage: lazy_ZZ = LazyImport('sage.rings.integer_ring', 'ZZ')
            sage: lazy_ZZ == ZZ
            True
            sage: lazy_ZZ == RR
            False
        """
        return PyObject_RichCompare(obj(left), obj(right), op)

    def __len__(self):
        """
        TESTS::

            sage: lazy_import('sys', 'version_info')
            sage: type(version_info)
            <class 'sage.misc.lazy_import.LazyImport'>
            sage: len(version_info)
            5
        """
        return len(self.get_object())

    def __get__(self, instance, owner):
        """
        EXAMPLES:

        Here we show how to take a function in a module, and lazy
        import it as a method of a class. For the sake of this
        example, we add manually a function in :mod:`sage.all__sagemath_objects`::

            sage: def my_method(self): return self
            sage: import sage.all__sagemath_objects
            sage: sage.all__sagemath_objects.my_method = my_method

        Now we lazy import it as a method of a new class ``Foo``::

            sage: from sage.misc.lazy_import import LazyImport
            sage: class Foo():
            ....:     my_method = LazyImport('sage.all__sagemath_objects', 'my_method')

        Now we can use it as a usual method::

            sage: Foo().my_method()
            <__main__.Foo object at ...>
            sage: Foo.my_method
            <function my_method at 0x...>
            sage: Foo().my_method
            <bound method my_method of <__main__.Foo object at ...>>

        When a :class:`LazyImport` method is a method (or attribute)
        of a class, then extra work must be done to replace this
        :class:`LazyImport` object with the actual object. See the
        documentation of :meth:`_get_object` for an explanation of
        this.

        .. NOTE::

           For a :class:`LazyImport` object that appears in a class
           namespace, we need to do something special. Indeed, the
           class namespace dictionary at the time of the class
           definition is not the one that actually gets used. Thus,
           ``__get__`` needs to manually modify the class dict::

               sage: class Foo():
               ....:     lazy_import('sage.plot.plot', 'plot')
               sage: class Bar(Foo):
               ....:     pass
               sage: type(Foo.__dict__['plot'])
               <class 'sage.misc.lazy_import.LazyImport'>

           We access the ``plot`` method::

               sage: Bar.plot
               <function plot at 0x...>

           Now ``plot`` has been replaced in the dictionary of ``Foo``::

               sage: type(Foo.__dict__['plot'])
               <... 'function'>
        """
        # Don't use the namespace of the class definition
        self._namespace = None
        obj = self.get_object()

        name = self._as_name
        for cls in inspect.getmro(owner):
            if cls.__dict__.get(name) is self:
                setattr(cls, name, obj)
                break

        # Check whether the imported object is itself a descriptor
        try:
            get = obj.__get__
        except AttributeError:
            return obj
        else:
            return get(instance, owner)

    def __getitem__(self, key):
        """
        TESTS::

            sage: import sys
            sage: py_version = sys.version_info[0]
            sage: lazy_import('sys', 'version_info')
            sage: version_info[0] == py_version
            True
        """
        return self.get_object()[key]

    def __setitem__(self, key, value):
        """
        TESTS::

            sage: from sage.misc.lazy_import import LazyImport
            sage: import sage.all__sagemath_objects
            sage: sage.all__sagemath_objects.foo = list(range(10))
            sage: lazy_foo = LazyImport('sage.all__sagemath_objects', 'foo')
            sage: lazy_foo[1] = 100
            sage: print(lazy_foo)
            [0, 100, 2, 3, 4, 5, 6, 7, 8, 9]
            sage: sage.all__sagemath_objects.foo
            [0, 100, 2, 3, 4, 5, 6, 7, 8, 9]
        """
        self.get_object()[key] = value

    def __delitem__(self, key):
        """
        TESTS::

            sage: from sage.misc.lazy_import import LazyImport
            sage: import sage.all__sagemath_objects
            sage: sage.all__sagemath_objects.foo = list(range(10))
            sage: lazy_foo = LazyImport('sage.all__sagemath_objects', 'foo')
            sage: del lazy_foo[1]
            sage: print(lazy_foo)
            [0, 2, 3, 4, 5, 6, 7, 8, 9]
            sage: print(sage.all__sagemath_objects.foo)
            [0, 2, 3, 4, 5, 6, 7, 8, 9]
        """
        del self.get_object()[key]

    def __iter__(self):
        """
        TESTS::

            sage: lazy_import('sys', 'version_info')
            sage: iter(version_info)
            <...iterator object at ...>
        """
        return iter(self.get_object())

    def __contains__(self, item):
        """
        TESTS::

            sage: import sys
            sage: py_version = sys.version_info[0]
            sage: lazy_import('sys', 'version_info')
            sage: py_version in version_info
            True

            sage: lazy_import('sys', 'version_info')
            sage: 2000 not in version_info
            True
        """
        return item in self.get_object()

    def __add__(left, right):
        """
        TESTS::

            sage: import sage.all__sagemath_objects
            sage: sage.all__sagemath_objects.foo = 10
            sage: lazy_import('sage.all__sagemath_objects', 'foo')
            sage: foo + 1
            11
        """
        return obj(left) + obj(right)

    def __sub__(left, right):
        """
        TESTS::

            sage: import sage.all__sagemath_objects
            sage: sage.all__sagemath_objects.foo = 10
            sage: lazy_import('sage.all__sagemath_objects', 'foo')
            sage: foo - 1
            9
        """
        return obj(left) - obj(right)

    def __mul__(left, right):
        """
        TESTS::

            sage: import sage.all__sagemath_objects
            sage: sage.all__sagemath_objects.foo = 10
            sage: lazy_import('sage.all__sagemath_objects', 'foo')
            sage: foo * 2
            20
        """
        return obj(left) * obj(right)

    def __matmul__(left, right):
        """
        TESTS::

            sage: from sympy import Matrix
            sage: import sage.all__sagemath_objects
            sage: sage.all__sagemath_objects.foo = Matrix([[1,1],[0,1]])
            sage: lazy_import('sage.all__sagemath_objects', 'foo')
            sage: foo.__matmul__(foo)
            Matrix([
            [1, 2],
            [0, 1]])
        """
        return obj(left) @ obj(right)

    def __floordiv__(left, right):
        """
        TESTS::

            sage: import sage.all__sagemath_objects
            sage: sage.all__sagemath_objects.foo = 10
            sage: lazy_import('sage.all__sagemath_objects', 'foo')
            sage: foo  // 3
            3
        """
        return obj(left) // obj(right)

    def __truediv__(left, right):
        """
        TESTS::

            sage: import sage.all__sagemath_objects
            sage: sage.all__sagemath_objects.foo = 10
            sage: lazy_import('sage.all__sagemath_objects', 'foo')
            sage: operator.truediv(foo, 3)
            10/3
        """
        return PyNumber_TrueDivide(obj(left), obj(right))

    def __pow__(left, right, mod):
        """
        TESTS::

            sage: import sage.all__sagemath_objects
            sage: sage.all__sagemath_objects.foo = 10
            sage: lazy_import('sage.all__sagemath_objects', 'foo')
            sage: foo ** 2
            100
        """
        return PyNumber_Power(obj(left), obj(right), obj(mod))

    def __mod__(left, right):
        """
        TESTS::

            sage: import sage.all__sagemath_objects
            sage: sage.all__sagemath_objects.foo = 10
            sage: lazy_import('sage.all__sagemath_objects', 'foo')
            sage: foo % 7
            3
        """
        return obj(left) % obj(right)

    def __lshift__(left, right):
        """
        TESTS::

            sage: import sage.all__sagemath_objects
            sage: sage.all__sagemath_objects.foo = 10
            sage: lazy_import('sage.all__sagemath_objects', 'foo')
            sage: foo << 3
            80
        """
        return obj(left) << obj(right)

    def __rshift__(left, right):
        """
        TESTS::

            sage: import sage.all__sagemath_objects
            sage: sage.all__sagemath_objects.foo = 10
            sage: lazy_import('sage.all__sagemath_objects', 'foo')
            sage: foo >> 2
            2
        """
        return obj(left) >> obj(right)

    def __and__(left, right):
        """
        TESTS::

            sage: import sage.all__sagemath_objects
            sage: sage.all__sagemath_objects.foo = 10
            sage: lazy_import('sage.all__sagemath_objects', 'foo')
            sage: foo & 7
            2
        """
        return obj(left) & obj(right)

    def __or__(left, right):
        """
        TESTS::

            sage: import sage.all__sagemath_objects
            sage: sage.all__sagemath_objects.foo = 10
            sage: lazy_import('sage.all__sagemath_objects', 'foo')
            sage: foo | 7
            15
        """
        return obj(left) | obj(right)

    def __xor__(left, right):
        """
        TESTS::

            sage: import sage.all__sagemath_objects
            sage: sage.all__sagemath_objects.foo = 10
            sage: lazy_import('sage.all__sagemath_objects', 'foo')
            sage: foo ^^ 7
            13
        """
        return obj(left) ^ obj(right)

    def __neg__(self):
        """
        TESTS::

            sage: import sage.all__sagemath_objects
            sage: sage.all__sagemath_objects.foo = 10
            sage: lazy_import('sage.all__sagemath_objects', 'foo')
            sage: -foo
            -10
        """
        return -self.get_object()

    def __pos__(self):
        """
        TESTS::

            sage: import sage.all__sagemath_objects
            sage: sage.all__sagemath_objects.foo = 10
            sage: lazy_import('sage.all__sagemath_objects', 'foo')
            sage: +foo
            10
        """
        return +self.get_object()

    def __abs__(self):
        """
        TESTS::

            sage: import sage.all__sagemath_objects
            sage: sage.all__sagemath_objects.foo = -1000
            sage: lazy_import('sage.all__sagemath_objects', 'foo')
            sage: abs(foo)
            1000
        """
        return abs(self.get_object())

    def __invert__(self):
        """
        TESTS::

            sage: import sage.all__sagemath_objects
            sage: sage.all__sagemath_objects.foo = 10
            sage: lazy_import('sage.all__sagemath_objects', 'foo')
            sage: ~foo
            1/10
        """
        return ~self.get_object()

    def __complex__(self):
        """
        TESTS::

            sage: import sage.all__sagemath_objects
            sage: sage.all__sagemath_objects.foo = 10
            sage: lazy_import('sage.all__sagemath_objects', 'foo')
            sage: complex(foo)
            (10+0j)
        """
        return complex(self.get_object())

    def __int__(self):
        """
        TESTS::

            sage: import sage.all__sagemath_objects
            sage: sage.all__sagemath_objects.foo = 10
            sage: lazy_import('sage.all__sagemath_objects', 'foo')
            sage: int(foo)
            10
        """
        return int(self.get_object())

    def __float__(self):
        """
        TESTS::

            sage: import sage.all__sagemath_objects
            sage: sage.all__sagemath_objects.foo = 10
            sage: lazy_import('sage.all__sagemath_objects', 'foo')
            sage: float(foo)
            10.0
        """
        return float(self.get_object())

    def __oct__(self):
        """
        TESTS::

            sage: import sage.all__sagemath_objects
            sage: sage.all__sagemath_objects.foo = 10
            sage: lazy_import('sage.all__sagemath_objects', 'foo')
            sage: oct(foo)
            '0o12'
        """
        return self.get_object().__oct__()

    def __hex__(self):
        """
        TESTS::

            sage: import sage.all__sagemath_objects
            sage: sage.all__sagemath_objects.foo = 10
            sage: lazy_import('sage.all__sagemath_objects', 'foo')
            sage: hex(foo)
            '0xa'
        """
        return self.get_object().__hex__()

    def __index__(self):
        """
        TESTS::

            sage: import sage.all__sagemath_objects
            sage: sage.all__sagemath_objects.foo = 10
            sage: lazy_import('sage.all__sagemath_objects', 'foo')
            sage: list(range(100))[foo]
            10
        """
        return PyNumber_Index(self.get_object())

    def __copy__(self):
        """
        Support copy()

        TESTS::

            sage: from sage.misc.lazy_import import LazyImport
            sage: import sage.all__sagemath_objects
            sage: sage.all__sagemath_objects.foo = [[1,2], 3]
            sage: lazy_foo = LazyImport('sage.all__sagemath_objects', 'foo')
            sage: a = copy(lazy_foo)
            sage: a is sage.all__sagemath_objects.foo        # copy
            False
            sage: a[0] is sage.all__sagemath_objects.foo[0]  # copy but not deep
            True
            sage: type(lazy_foo) is LazyImport
            True
        """
        import copy
        return copy.copy(self.get_object())

    def __deepcopy__(self, memo=None):
        """
        Support copy()

        TESTS::

            sage: from sage.misc.lazy_import import LazyImport
            sage: import sage.all__sagemath_objects
            sage: sage.all__sagemath_objects.foo = [[1,2], 3]
            sage: lazy_foo = LazyImport('sage.all__sagemath_objects', 'foo')
            sage: a = deepcopy(lazy_foo)
            sage: a is sage.all__sagemath_objects.foo        # copy
            False
            sage: a[0] is sage.all__sagemath_objects.foo[0]  # deep copy
            False
            sage: type(lazy_foo) is LazyImport
            True
        """
        import copy
        return copy.deepcopy(self.get_object())

    def __instancecheck__(self, x):
        """
        Support ``isinstance()``.

        EXAMPLES::

            sage: lazy_import('sage.rings.rational_field', 'RationalField')
            sage: isinstance(QQ, RationalField)
            True

        No object is an instance of a class that cannot be imported::

            sage: lazy_import('sage.xxxxx_does_not_exist', 'DoesNotExist')
            sage: isinstance(QQ, DoesNotExist)
            False
        """
        try:
            return isinstance(x, self.get_object())
        except ImportError:
            return False

    def __subclasscheck__(self, x):
        """
        Support ``issubclass()``.

        EXAMPLES::

            sage: lazy_import('sage.structure.parent', 'Parent')
            sage: issubclass(RationalField, Parent)
            True

        No class is a subclass of a class that cannot be imported::

            sage: lazy_import('sage.xxxxx_does_not_exist', 'DoesNotExist')
            sage: issubclass(RationalField, DoesNotExist)
            False
        """
        try:
            return issubclass(x, self.get_object())
        except ImportError:
            return False


def lazy_import(module, names, as_=None, *,
    at_startup=False, namespace=None, deprecation=None, feature=None):
    """
    Create a lazy import object and inject it into the caller's global
    namespace. For the purposes of introspection and calling, this is
    like performing a lazy "from module import name" where the import
    is delayed until the object actually is used or inspected.

    INPUT:

    - ``module`` -- a string representing the module to import

    - ``names`` -- a string or list of strings representing the names to
      import from module

    - ``as_`` -- (optional) a string or list of strings representing the
      names of the objects in the importing module. This is analogous to
      ``from ... import ... as ...``.

    - ``at_startup`` -- a boolean (default: ``False``);
      whether the lazy import is supposed to be resolved at startup time

    - ``namespace`` -- the namespace where importing the names; by default,
      import the names to current namespace

    - ``deprecation`` -- (optional) if not ``None``, a deprecation warning
      will be issued when the object is actually imported;
      ``deprecation`` should be either a trac number (integer) or a
      pair ``(issue_number, message)``

    - ``feature`` -- a python module (optional), if it cannot be imported
      an appropriate error is raised

    .. SEEALSO:: :mod:`sage.misc.lazy_import`, :class:`LazyImport`

    EXAMPLES::

        sage: lazy_import('sage.rings.integer_ring', 'ZZ')
        sage: type(ZZ)
        <class 'sage.misc.lazy_import.LazyImport'>
        sage: ZZ(4.0)
        4
        sage: lazy_import('sage.rings.real_double', 'RDF', 'my_RDF')
        sage: my_RDF._get_object() is RDF
        True
        sage: my_RDF(1/2)
        0.5

        sage: lazy_import('sage.rings.rational_field', ['QQ', 'frac'], ['my_QQ', 'my_frac'])
        sage: my_QQ._get_object() is QQ
        True
        sage: my_frac._get_object() is sage.rings.rational_field.frac
        True

    Upon the first use, the object is injected directly into
    the calling namespace::

        sage: lazy_import('sage.rings.integer_ring', 'ZZ', 'my_ZZ')
        sage: my_ZZ is ZZ
        False
        sage: my_ZZ(37)
        37
        sage: my_ZZ is ZZ
        True

    We check that :func:`lazy_import` also works for methods::

        sage: class Foo():
        ....:     lazy_import('sage.plot.plot', 'plot')
        sage: class Bar(Foo):
        ....:     pass
        sage: type(Foo.__dict__['plot'])
        <class 'sage.misc.lazy_import.LazyImport'>
        sage: 'EXAMPLES' in Bar.plot.__doc__
        True
        sage: type(Foo.__dict__['plot'])
        <... 'function'>

    If deprecated then a deprecation warning is issued::

        sage: lazy_import('sage.rings.padics.factory', 'Qp', 'my_Qp', deprecation=14275)
        sage: my_Qp(5)
        doctest:...: DeprecationWarning:
        Importing my_Qp from here is deprecated; please use "from sage.rings.padics.factory import Qp as my_Qp" instead.
<<<<<<< HEAD
        See http://trac.sagemath.org/14275 for details.
=======
        See https://github.com/sagemath/sage/issues/14275 for details.
>>>>>>> d905cc3b
        5-adic Field with capped relative precision 20

    An example of deprecation with a message::

        sage: lazy_import('sage.rings.padics.factory', 'Qp', 'my_Qp_msg', deprecation=(14275, "This is an example."))
        sage: my_Qp_msg(5)
        doctest:...: DeprecationWarning: This is an example.
        See https://github.com/sagemath/sage/issues/14275 for details.
        5-adic Field with capped relative precision 20

    An example of an import relying on a feature::

        sage: from sage.features import PythonModule
        sage: lazy_import('ppl', 'equation', feature=PythonModule('ppl', spkg='pplpy'))
        sage: equation
        <built-in function equation>
        sage: lazy_import('PyNormaliz', 'NmzListConeProperties', feature=PythonModule('PyNormaliz', spkg='pynormaliz'))  # optional - pynormaliz
        sage: NmzListConeProperties  # optional - pynormaliz
        <built-in function NmzListConeProperties>
        sage: lazy_import('foo', 'not_there', feature=PythonModule('foo', spkg='non-existing-package'))
        sage: not_there
        Failed lazy import:
        foo is not available.
        Importing not_there failed: No module named 'foo'...
        No equivalent system packages for ... are known to Sage...
    """
    if as_ is None:
        as_ = names
    if isinstance(names, basestring):
        names = [names]
        as_ = [as_]
    else:
        names = list(names)
        as_ = list(as_)
    if namespace is None:
        namespace = inspect.currentframe().f_locals
    if "*" in names:
        ix = names.index("*")
        all = get_star_imports(module)
        names[ix:ix+1] = all
        as_[ix:ix+1] = all
    for name, alias in zip(names, as_):
        namespace[alias] = LazyImport(module, name, alias, at_startup, namespace, deprecation, feature)


star_imports = None

def save_cache_file():
    """
    Used to save the cached * import names.

    TESTS::

        sage: import sage.misc.lazy_import
        sage: sage.misc.lazy_import.save_cache_file()
    """
    from sage.misc.temporary_file import atomic_write
    from .lazy_import_cache import get_cache_file

    global star_imports
    if star_imports is None:
        star_imports = {}
    cache_file = get_cache_file()
    cache_dir = os.path.dirname(cache_file)

    os.makedirs(cache_dir, exist_ok=True)
    with atomic_write(cache_file, binary=True) as f:
        pickle.dump(star_imports, f)

def get_star_imports(module_name):
    """
    Lookup the list of names in a module that would be imported with "import \\*"
    either via a cache or actually importing.

    EXAMPLES::

        sage: from sage.misc.lazy_import import get_star_imports
        sage: 'get_star_imports' in get_star_imports('sage.misc.lazy_import')
        True
        sage: 'EllipticCurve' in get_star_imports('sage.schemes.all')
        True

    TESTS::

        sage: import os, tempfile
        sage: fd, cache_file = tempfile.mkstemp()
        sage: os.write(fd, b'invalid')
        7
        sage: os.close(fd)
        sage: import sage.misc.lazy_import as lazy
        sage: import sage.misc.lazy_import_cache as cache
        sage: cache.get_cache_file = (lambda: cache_file)
        sage: lazy.star_imports = None
        sage: lazy.get_star_imports('sage.schemes.all')
        doctest:...: UserWarning: star_imports cache is corrupted
        [...]
        sage: os.remove(cache_file)
    """
    global star_imports
    if star_imports is None:
        from .lazy_import_cache import get_cache_file
        star_imports = {}
        try:
            with open(get_cache_file(), "rb") as cache_file:
                star_imports = pickle.load(cache_file)
        except IOError:        # file does not exist
            pass
        except Exception:  # unpickling failed
            import warnings
            warnings.warn('star_imports cache is corrupted')
    try:
        return star_imports[module_name]
    except KeyError:
        module = __import__(module_name, {}, {}, ["*"])
        if hasattr(module, "__all__"):
            all = module.__all__
        else:
            all = [key for key in dir(module) if key[0] != "_"]
        star_imports[module_name] = all
        return all


def attributes(a):
    """
    Return the private attributes of a :class:`LazyImport` object in a dictionary.

    This is for debugging and doctesting purposes only.

    EXAMPLES::

        sage: from sage.misc.lazy_import import attributes
        sage: lazy_import("sage.structure.unique_representation", "foo")
        sage: attributes(foo)['_namespace'] is globals()
        True
        sage: D = attributes(foo)
        sage: del D['_namespace']
        sage: D
        {'_as_name': 'foo',
         '_at_startup': False,
         '_deprecation': None,
         '_module': 'sage.structure.unique_representation',
         '_name': 'foo',
         '_object': None}
    """
    cdef LazyImport b
    b = a
    return {"_object": b._object,
            "_module": b._module,
            "_name": b._name,
            "_as_name": b._as_name,
            "_namespace": b._namespace,
            "_at_startup": b._at_startup,
            "_deprecation": b._deprecation}


def clean_namespace(namespace=None):
    """
    Adjust :class:`LazyImport` bindings in given namespace to refer to this actual namespace.

    When :class:`LazyImport` objects are imported into other namespaces via normal ``import``
    instructions, the data stored on a :class:`LazyImport` object that helps it to adjust the
    binding in the namespace to the actual imported object upon access is not adjusted.
    This routine fixes that.

    INPUT:

    - ``namespace`` -- the namespace where importing the names; by default,
      import the names to current namespace

    EXAMPLES::

        sage: from sage.misc.lazy_import import attributes, clean_namespace
        sage: from sage.calculus.calculus import maxima as C
        sage: attributes(C)['_as_name']
        'maxima'
        sage: attributes(C)['_namespace'] is sage.calculus.calculus.__dict__
        True
        sage: clean_namespace(globals())
        sage: attributes(C)['_as_name']
        'C'
        sage: attributes(C)['_namespace'] is globals()
        True
    """
    cdef LazyImport w
    if namespace is None:
        namespace = inspect.currentframe().f_locals
    for k, v in namespace.items():
        if type(v) is LazyImport:
            w = v
            if w._namespace is not None and (w._namespace is not namespace or w._as_name != k):
                namespace[k] = LazyImport(w._module, w._name, as_name=k, at_startup=w._at_startup,
                                          namespace=namespace, deprecation=w._deprecation)


# Add support for _instancedoc_
from sage.misc.instancedoc import instancedoc
instancedoc(LazyImport)<|MERGE_RESOLUTION|>--- conflicted
+++ resolved
@@ -1070,11 +1070,7 @@
         sage: my_Qp(5)
         doctest:...: DeprecationWarning:
         Importing my_Qp from here is deprecated; please use "from sage.rings.padics.factory import Qp as my_Qp" instead.
-<<<<<<< HEAD
-        See http://trac.sagemath.org/14275 for details.
-=======
         See https://github.com/sagemath/sage/issues/14275 for details.
->>>>>>> d905cc3b
         5-adic Field with capped relative precision 20
 
     An example of deprecation with a message::
