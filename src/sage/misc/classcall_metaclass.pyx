--- conflicted
+++ resolved
@@ -79,11 +79,7 @@
 
     TESTS::
 
-<<<<<<< HEAD
-        sage: PerfectMatchings(2).list()                                        # optional - sage.combinat
-=======
         sage: PerfectMatchings(2).list()                                                # optional - sage.combinat
->>>>>>> 08060ed1
         [[(1, 2)]]
 
     .. NOTE::
@@ -275,21 +271,12 @@
         The benefit, compared with using a wrapper function, is that the
         user interface has a single handle for the class::
 
-<<<<<<< HEAD
-            sage: x = Partition([3,2,2])                                        # optional - sage.combinat
-            sage: isinstance(x, Partition)          # todo: not implemented     # optional - sage.combinat
-
-        instead of::
-
-            sage: isinstance(x, sage.combinat.partition.Partition)              # optional - sage.combinat
-=======
             sage: x = Partition([3,2,2])                                                # optional - sage.combinat
             sage: isinstance(x, Partition)          # todo: not implemented             # optional - sage.combinat
 
         instead of::
 
             sage: isinstance(x, sage.combinat.partition.Partition)                      # optional - sage.combinat
->>>>>>> 08060ed1
             True
 
         Another difference is that ``__classcall__`` is inherited by
