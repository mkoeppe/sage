# -*- coding: utf-8 -*-
r"""
Elements with labels.

This module implements a simple wrapper class for pairs consisting of
an "element" and a "label".
For representation purposes (``repr``, ``str``, ``latex``), this pair
behaves like its label, while the element is "silent".
However, these pairs compare like usual pairs (i.e., both element and
label have to be equal for two such pairs to be equal).
This is used for visual representations of graphs and posets
with vertex labels.
"""

from sage.misc.latex import latex


class ElementWithLabel():
    """
    Auxiliary class for showing/viewing :class:`Poset`s with
    non-injective labelings.
    For hashing and equality testing the resulting object behaves
    like a tuple ``(element, label)``.
    For any presentation purposes it appears just as ``label`` would.

    EXAMPLES::

        sage: # needs sage.combinat sage.graphs
        sage: P = Poset({1: [2,3]})
        sage: labs = {i: P.rank(i) for i in range(1, 4)}
        sage: print(labs)
        {1: 0, 2: 1, 3: 1}
        sage: print(P.plot(element_labels=labs))                                        # needs sage.plot
        Graphics object consisting of 6 graphics primitives

<<<<<<< HEAD
        sage: # needs sage.combinat sage.modules
=======
        sage: # needs sage.combinat sage.graphs sage.modules
>>>>>>> 1575757f
        sage: from sage.misc.element_with_label import ElementWithLabel
        sage: W = WeylGroup("A1")
        sage: P = W.bruhat_poset(facade=True)                                           # needs sage.graphs
        sage: D = W.domain()                                                            # needs sage.graphs
        sage: v = D.rho() - D.fundamental_weight(1)                                     # needs sage.graphs
        sage: nP = P.relabel(lambda w: ElementWithLabel(w, w.action(v)))                # needs sage.graphs
        sage: list(nP)                                                                  # needs sage.graphs
        [(0, 0), (0, 0)]
    """
    def __init__(self, element, label):
        """
        Construct an object that wraps ``element`` but presents itself
        as ``label``.

        TESTS::

            sage: from sage.misc.element_with_label import ElementWithLabel
            sage: e = ElementWithLabel(1, 'a')
            sage: e
            'a'
            sage: e.element
            1
        """
        self.element = element
        self.label = label

    def _latex_(self):
        """
        Return the latex representation of ``self``,
        which is just the latex representation of the label.

        TESTS::

            sage: var('a_1')                                                            # needs sage.symbolic
            a_1
            sage: from sage.misc.element_with_label import ElementWithLabel
            sage: e = ElementWithLabel(1, a_1)                                          # needs sage.symbolic
            sage: latex(e)                                                              # needs sage.symbolic
            a_{1}
        """
        return latex(self.label)

    def __str__(self):
        """
        Return the string representation of ``self``, which is just
        the string representation of the label.

        TESTS::

            sage: var('a_1')                                                            # needs sage.symbolic
            a_1
            sage: from sage.misc.element_with_label import ElementWithLabel
            sage: e = ElementWithLabel(1, a_1)                                          # needs sage.symbolic
            sage: str(e)                                                                # needs sage.symbolic
            'a_1'
        """
        return str(self.label)

    def __repr__(self):
        """
        Return the representation of ``self``, which is just
        the representation of the label.

        TESTS::

            sage: var('a_1')                                                            # needs sage.symbolic
            a_1
            sage: from sage.misc.element_with_label import ElementWithLabel
            sage: e = ElementWithLabel(1, a_1)                                          # needs sage.symbolic
            sage: repr(e)                                                               # needs sage.symbolic
            'a_1'
        """
        return repr(self.label)

    def __hash__(self):
        """
        Return the hash of the labeled element ``self``,
        which is just the hash of ``self.element``.

        TESTS::

            sage: from sage.misc.element_with_label import ElementWithLabel
            sage: a = ElementWithLabel(1, 'a')
            sage: b = ElementWithLabel(1, 'b')
            sage: d = {}
            sage: d[a] = 'element 1'
            sage: d[b] = 'element 2'
            sage: print(d)
            {'a': 'element 1', 'b': 'element 2'}
            sage: a = ElementWithLabel("a", [2,3])
            sage: hash(a) == hash(a.element)
            True
        """
        return hash(self.element)

    def __eq__(self, other):
        """
        Two labeled elements are equal if and only if both of their
        constituents are equal.

        TESTS::

            sage: from sage.misc.element_with_label import ElementWithLabel
            sage: a = ElementWithLabel(1, 'a')
            sage: b = ElementWithLabel(1, 'b')
            sage: x = ElementWithLabel(1, 'a')
            sage: a == b
            False
            sage: a == x
            True
            sage: 1 == a
            False
            sage: b == 1
            False
        """
        if not (isinstance(self, ElementWithLabel) and
                isinstance(other, ElementWithLabel)):
            return False
        return self.element == other.element and self.label == other.label

    def __ne__(self, other):
        """
        Two labeled elements are not equal if and only if first or second
        constituents are not equal.

        TESTS::

            sage: from sage.misc.element_with_label import ElementWithLabel
            sage: a = ElementWithLabel(1, 'a')
            sage: b = ElementWithLabel(1, 'b')
            sage: x = ElementWithLabel(1, 'a')
            sage: a != b
            True
            sage: a != x
            False
        """
        return not(self == other)<|MERGE_RESOLUTION|>--- conflicted
+++ resolved
@@ -33,11 +33,7 @@
         sage: print(P.plot(element_labels=labs))                                        # needs sage.plot
         Graphics object consisting of 6 graphics primitives
 
-<<<<<<< HEAD
-        sage: # needs sage.combinat sage.modules
-=======
         sage: # needs sage.combinat sage.graphs sage.modules
->>>>>>> 1575757f
         sage: from sage.misc.element_with_label import ElementWithLabel
         sage: W = WeylGroup("A1")
         sage: P = W.bruhat_poset(facade=True)                                           # needs sage.graphs
