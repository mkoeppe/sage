--- conflicted
+++ resolved
@@ -1074,16 +1074,6 @@
 
         EXAMPLES::
 
-<<<<<<< HEAD
-            sage: g = CachedFunction(number_of_partitions)                      # optional - sage.combinat
-            sage: a = g(5)                                                      # optional - sage.combinat
-            sage: g.cache                                                       # optional - sage.combinat
-            {((5, 'default'), ()): 7}
-            sage: g.set_cache(17, 5)                                            # optional - sage.combinat
-            sage: g.cache                                                       # optional - sage.combinat
-            {((5, 'default'), ()): 17}
-            sage: g(5)                                                          # optional - sage.combinat
-=======
             sage: g = CachedFunction(number_of_partitions)                              # optional - sage.combinat
             sage: a = g(5)                                                              # optional - sage.combinat
             sage: g.cache                                                               # optional - sage.combinat
@@ -1092,7 +1082,6 @@
             sage: g.cache                                                               # optional - sage.combinat
             {((5, 'default'), ()): 17}
             sage: g(5)                                                                  # optional - sage.combinat
->>>>>>> a36b1230
             17
 
         TESTS:
@@ -1186,13 +1175,8 @@
         """
         EXAMPLES::
 
-<<<<<<< HEAD
-            sage: g = CachedFunction(number_of_partitions)                      # optional - sage.combinat
-            sage: g     # indirect doctest                                      # optional - sage.combinat
-=======
             sage: g = CachedFunction(number_of_partitions)                              # optional - sage.combinat
             sage: g     # indirect doctest                                              # optional - sage.combinat
->>>>>>> a36b1230
             Cached version of <function number_of_partitions at 0x...>
         """
         try:
@@ -1206,21 +1190,12 @@
 
         EXAMPLES::
 
-<<<<<<< HEAD
-            sage: g = CachedFunction(number_of_partitions)                      # optional - sage.combinat
-            sage: a = g(5)                                                      # optional - sage.combinat
-            sage: g.cache                                                       # optional - sage.combinat
-            {((5, 'default'), ()): 7}
-            sage: g.clear_cache()                                               # optional - sage.combinat
-            sage: g.cache                                                       # optional - sage.combinat
-=======
             sage: g = CachedFunction(number_of_partitions)                              # optional - sage.combinat
             sage: a = g(5)                                                              # optional - sage.combinat
             sage: g.cache                                                               # optional - sage.combinat
             {((5, 'default'), ()): 7}
             sage: g.clear_cache()                                                       # optional - sage.combinat
             sage: g.cache                                                               # optional - sage.combinat
->>>>>>> a36b1230
             {}
         """
         self.cache.clear()
@@ -3696,19 +3671,11 @@
         sage: dir = tmp_dir()
         sage: @disk_cached_function(dir)
         ....: def foo(x): return next_prime(2^x)%x
-<<<<<<< HEAD
-        sage: x = foo(200); x                                                   # optional - sage.libs.pari
-        11
-        sage: @disk_cached_function(dir)
-        ....: def foo(x): return 1/x
-        sage: foo(200)                                                          # optional - sage.libs.pari
-=======
         sage: x = foo(200); x                                                           # optional - sage.libs.pari
         11
         sage: @disk_cached_function(dir)
         ....: def foo(x): return 1/x
         sage: foo(200)                                                                  # optional - sage.libs.pari
->>>>>>> a36b1230
         11
         sage: foo.clear_cache()
         sage: foo(200)
@@ -3721,21 +3688,12 @@
             sage: dir = tmp_dir()
             sage: @disk_cached_function(dir, memory_cache=True)
             ....: def foo(x): return next_prime(2^x)
-<<<<<<< HEAD
-            sage: x = foo(200)                                                  # optional - sage.libs.pari
-            sage: x is foo(200)                                                 # optional - sage.libs.pari
-            True
-            sage: @disk_cached_function(dir, memory_cache=False)
-            ....: def foo(x): return next_prime(2^x)
-            sage: x is foo(200)                                                 # optional - sage.libs.pari
-=======
             sage: x = foo(200)                                                          # optional - sage.libs.pari
             sage: x is foo(200)                                                         # optional - sage.libs.pari
             True
             sage: @disk_cached_function(dir, memory_cache=False)
             ....: def foo(x): return next_prime(2^x)
             sage: x is foo(200)                                                         # optional - sage.libs.pari
->>>>>>> a36b1230
             False
         """
         self._dir = dir
