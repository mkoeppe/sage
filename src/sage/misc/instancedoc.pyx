r"""
Dynamic documentation for instances of classes

The functionality in this module allows to define specific docstrings
of *instances* of a class, which are different from the class docstring.
A typical use case is given by cached methods: the documentation of a
cached method should not be the documentation of the class
:class:`CachedMethod`; it should be the documentation of the underlying
method.

In order to use this, define a class docstring as usual. Also define a
method ``def _instancedoc_(self)`` which should return the docstring of
the instance ``self``. Finally, add the decorator ``@instancedoc`` to
the class.

.. WARNING::

    Since the ``__doc__`` attribute is never inherited, the decorator
    ``@instancedoc`` must be added to all subclasses of the class
    defining ``_instancedoc_``. Doing it on the base class is not
    sufficient.

EXAMPLES::

    sage: from sage.misc.instancedoc import instancedoc
    sage: @instancedoc
    ....: class X():
    ....:     "Class docstring"
    ....:     def _instancedoc_(self):
    ....:         return "Instance docstring"
    sage: X.__doc__
    'Class docstring'
    sage: X().__doc__
    'Instance docstring'

For a Cython ``cdef class``, a decorator cannot be used. Instead, call
:func:`instancedoc` as a function after defining the class::

<<<<<<< HEAD
    sage: cython(                                                               # optional - sage.misc.cython
=======
    sage: cython(                                                                       # optional - sage.misc.cython
>>>>>>> a36b1230
    ....: '''
    ....: from sage.misc.instancedoc import instancedoc
    ....: cdef class Y:
    ....:     "Class docstring"
    ....:     def _instancedoc_(self):
    ....:         return "Instance docstring"
    ....: instancedoc(Y)
    ....: ''')
<<<<<<< HEAD
    sage: Y.__doc__                                                             # optional - sage.misc.cython
    'File:...\nClass docstring'
    sage: Y().__doc__                                                           # optional - sage.misc.cython
=======
    sage: Y.__doc__                                                                     # optional - sage.misc.cython
    'File:...\nClass docstring'
    sage: Y().__doc__                                                                   # optional - sage.misc.cython
>>>>>>> a36b1230
    'Instance docstring'

One can still add a custom ``__doc__`` attribute on a particular
instance::

    sage: obj = X()
    sage: obj.__doc__ = "Very special doc"
    sage: print(obj.__doc__)
    Very special doc

This normally does not work on extension types::

<<<<<<< HEAD
    sage: Y().__doc__ = "Very special doc"                                      # optional - sage.misc.cython
=======
    sage: Y().__doc__ = "Very special doc"                                              # optional - sage.misc.cython
>>>>>>> a36b1230
    Traceback (most recent call last):
    ...
    AttributeError: attribute '__doc__' of 'Y' objects is not writable

This is an example involving a metaclass, where the instances are
classes. In this case, the ``_instancedoc_`` from the metaclass is only
used if the instance of the metaclass (the class) does not have a
docstring::

    sage: @instancedoc
    ....: class Meta(type):
    ....:     "Metaclass doc"
    ....:     def _instancedoc_(self):
    ....:         return "Docstring for {}".format(self)
    sage: class T(metaclass=Meta):
    ....:     pass
    sage: print(T.__doc__)
    Docstring for <class '__main__.T'>
    sage: class U(metaclass=Meta):
    ....:     "Special doc for U"
    sage: print(U.__doc__)
    Special doc for U

TESTS:

Check that inheritance works (after passing the subclass to
:func:`instancedoc`)::

    sage: @instancedoc
    ....: class A():
    ....:     "Class A docstring"
    ....:     def _instancedoc_(self):
    ....:         return "Instance docstring"
    sage: class B(A):
    ....:     "Class B docstring"
    sage: B.__doc__
    'Class B docstring'
    sage: B().__doc__  # Ideally, this would return the instance docstring
    'Class B docstring'
    sage: B = instancedoc(B)
    sage: B.__doc__
    'Class B docstring'
    sage: B().__doc__
    'Instance docstring'
"""

#*****************************************************************************
#       Copyright (C) 2017 Jeroen Demeyer <J.Demeyer@UGent.be>
#
# This program is free software: you can redistribute it and/or modify
# it under the terms of the GNU General Public License as published by
# the Free Software Foundation, either version 2 of the License, or
# (at your option) any later version.
#                  https://www.gnu.org/licenses/
#*****************************************************************************

from cpython.object cimport PyObject, PyTypeObject

cdef extern from *:
    cdef int PyDict_SetItemString(PyObject*, const char*, object) except -1
    cdef void PyType_Modified(PyTypeObject*)

cdef inline PyTypeObject* TypeObject(cls) except NULL:
    if not isinstance(cls, type):
        raise TypeError(f"expected type, got {cls!r}")
    return <PyTypeObject*>cls


cdef class InstanceDocDescriptor:
    """
    Descriptor for dynamic documentation, to be installed as the
    ``__doc__`` attribute.

    INPUT:

    - ``classdoc`` -- (string) class documentation

    - ``instancedoc`` -- (method) documentation for an instance

    - ``attr`` -- (string, default ``__doc__``) attribute name to use
      for custom docstring on the instance.

    EXAMPLES::

        sage: from sage.misc.instancedoc import InstanceDocDescriptor
        sage: def instancedoc(self):
        ....:     return "Instance doc"
        sage: docattr = InstanceDocDescriptor("Class doc", instancedoc)
        sage: class Z():
        ....:     __doc__ = InstanceDocDescriptor("Class doc", instancedoc)
        sage: Z.__doc__
        'Class doc'
        sage: Z().__doc__
        'Instance doc'

    We can still override the ``__doc__`` attribute of the instance::

        sage: obj = Z()
        sage: obj.__doc__ = "Custom doc"
        sage: obj.__doc__
        'Custom doc'
        sage: del obj.__doc__
        sage: obj.__doc__
        'Instance doc'
    """
    cdef classdoc
    cdef instancedoc
    cdef attr

    def __init__(self, classdoc, instancedoc, attr="__doc__"):
        """
        TESTS::

            sage: from sage.misc.instancedoc import InstanceDocDescriptor
            sage: InstanceDocDescriptor(None, None)
            <sage.misc.instancedoc.InstanceDocDescriptor object at ...>
        """
        self.classdoc = classdoc
        self.instancedoc = instancedoc
        self.attr = intern(attr)

    def __get__(self, obj, typ):
        """
        TESTS::

            sage: from sage.misc.instancedoc import InstanceDocDescriptor
            sage: def instancedoc(self):
            ....:     return "Doc for {!r}".format(self)
            sage: descr = InstanceDocDescriptor("Class doc", instancedoc)
            sage: descr.__get__(None, object)
            'Class doc'
            sage: descr.__get__(42, type(42))
            'Doc for 42'
        """
        if obj is None:
            return self.classdoc

        # First, try the attribute self.attr (typically __doc__)
        # on the instance
        try:
            objdict = obj.__dict__
        except AttributeError:
            pass
        else:
            doc = objdict.get(self.attr)
            if doc is not None:
                return doc

        return self.instancedoc(obj)

    def __set__(self, obj, value):
        """
        TESTS::

            sage: from sage.misc.instancedoc import InstanceDocDescriptor
            sage: def instancedoc(self):
            ....:     return "Doc for {!r}".format(self)
            sage: descr = InstanceDocDescriptor("Class doc", instancedoc)
            sage: class X(): pass
            sage: obj = X()
            sage: descr.__set__(obj, "Custom doc")
            sage: obj.__doc__
            'Custom doc'

            sage: descr.__set__([], "Custom doc")
            Traceback (most recent call last):
            ...
            AttributeError: attribute '__doc__' of 'list' objects is not writable
            sage: descr.__set__(object, "Custom doc")
            Traceback (most recent call last):
            ...
            AttributeError: attribute '__doc__' of 'type' objects is not writable
        """
        try:
            obj.__dict__[self.attr] = value
        except (AttributeError, TypeError):
            raise AttributeError(f"attribute '{self.attr}' of '{type(obj).__name__}' objects is not writable")

    def __delete__(self, obj):
        """
        TESTS::

            sage: from sage.misc.instancedoc import InstanceDocDescriptor
            sage: def instancedoc(self):
            ....:     return "Doc for {!r}".format(self)
            sage: descr = InstanceDocDescriptor("Class doc", instancedoc)
            sage: class X(): pass
            sage: obj = X()
            sage: obj.__doc__ = "Custom doc"
            sage: descr.__delete__(obj)
            sage: print(obj.__doc__)
            None
            sage: descr.__delete__(obj)
            Traceback (most recent call last):
            ...
            AttributeError: 'X' object has no attribute '__doc__'

            sage: descr.__delete__([])
            Traceback (most recent call last):
            ...
            AttributeError: attribute '__doc__' of 'list' objects is not writable
            sage: descr.__delete__(object)
            Traceback (most recent call last):
            ...
            AttributeError: attribute '__doc__' of 'type' objects is not writable
        """
        try:
            del obj.__dict__[self.attr]
        except (AttributeError, TypeError):
            raise AttributeError(f"attribute '{self.attr}' of '{type(obj).__name__}' objects is not writable")
        except KeyError:
            raise AttributeError(f"'{type(obj).__name__}' object has no attribute '{self.attr}'")


def instancedoc(cls):
    """
    Add support for ``_instancedoc_`` to the class ``cls``.

    Typically, this will be used as decorator.

    INPUT:

    - ``cls`` -- a new-style class

    OUTPUT: ``cls``

    .. WARNING::

        ``instancedoc`` mutates the given class. So you are *not* supposed
        to use it as ``newcls = instancedoc(cls)`` because that would
        mutate ``cls`` (and ``newcls`` would be the same object as ``cls``)

    TESTS:

    We get a useful error message if ``_instancedoc_`` is not defined::

        sage: from sage.misc.instancedoc import instancedoc
        sage: class X(): pass
        sage: instancedoc(X)
        Traceback (most recent call last):
        ...
        TypeError: instancedoc requires <class '__main__.X'> to have an '_instancedoc_' attribute

    This does not work on old-style classes or things which are not a
    class at all::

        sage: instancedoc(7)
        Traceback (most recent call last):
        ...
        TypeError: expected type, got 7

        sage: class OldStyle: pass
        sage: instancedoc(OldStyle)
        Traceback (most recent call last):
        ...
        TypeError: instancedoc requires <class '__main__.OldStyle'> to have an '_instancedoc_' attribute
    """
    cdef PyTypeObject* tp = TypeObject(cls)
    try:
        instdoc = cls._instancedoc_
    except AttributeError:
        raise TypeError(f"instancedoc requires {cls!r} to have an '_instancedoc_' attribute")
    docattr = InstanceDocDescriptor(cls.__doc__, instdoc)
    PyDict_SetItemString(tp.tp_dict, "__doc__", docattr)
    tp.tp_doc = NULL
    PyType_Modified(tp)
    return cls<|MERGE_RESOLUTION|>--- conflicted
+++ resolved
@@ -36,11 +36,7 @@
 For a Cython ``cdef class``, a decorator cannot be used. Instead, call
 :func:`instancedoc` as a function after defining the class::
 
-<<<<<<< HEAD
-    sage: cython(                                                               # optional - sage.misc.cython
-=======
     sage: cython(                                                                       # optional - sage.misc.cython
->>>>>>> a36b1230
     ....: '''
     ....: from sage.misc.instancedoc import instancedoc
     ....: cdef class Y:
@@ -49,15 +45,9 @@
     ....:         return "Instance docstring"
     ....: instancedoc(Y)
     ....: ''')
-<<<<<<< HEAD
-    sage: Y.__doc__                                                             # optional - sage.misc.cython
-    'File:...\nClass docstring'
-    sage: Y().__doc__                                                           # optional - sage.misc.cython
-=======
     sage: Y.__doc__                                                                     # optional - sage.misc.cython
     'File:...\nClass docstring'
     sage: Y().__doc__                                                                   # optional - sage.misc.cython
->>>>>>> a36b1230
     'Instance docstring'
 
 One can still add a custom ``__doc__`` attribute on a particular
@@ -70,11 +60,7 @@
 
 This normally does not work on extension types::
 
-<<<<<<< HEAD
-    sage: Y().__doc__ = "Very special doc"                                      # optional - sage.misc.cython
-=======
     sage: Y().__doc__ = "Very special doc"                                              # optional - sage.misc.cython
->>>>>>> a36b1230
     Traceback (most recent call last):
     ...
     AttributeError: attribute '__doc__' of 'Y' objects is not writable
