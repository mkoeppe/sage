# -*- coding: utf-8 -*-
"""
Lazy strings

Based on speaklater: https://github.com/mitsuhiko/speaklater.

A lazy string is an object that behaves almost exactly like a string
but where the value is not computed until needed.  To define a lazy
string you specify a function that produces a string together with the
appropriate arguments for that function.

EXAMPLES::

    sage: from sage.misc.lazy_string import lazy_string
    sage: L = []
    sage: s = lazy_string(lambda x: str(len(x)), L)
    sage: L.append(5)
    sage: s
    l'1'

Note that the function is recomputed each time::

    sage: L.append(6)
    sage: s
    l'2'
"""

#Copyright (c) 2009 by Armin Ronacher.
#
#Some rights reserved.
#
#Redistribution and use in source and binary forms, with or without
#modification, are permitted provided that the following conditions are
#met:
#
#    * Redistributions of source code must retain the above copyright
#      notice, this list of conditions and the following disclaimer.
#
#    * Redistributions in binary form must reproduce the above
#      copyright notice, this list of conditions and the following
#      disclaimer in the documentation and/or other materials provided
#      with the distribution.
#
#    * The names of the contributors may not be used to endorse or
#      promote products derived from this software without specific
#      prior written permission.
#
#THIS SOFTWARE IS PROVIDED BY THE COPYRIGHT HOLDERS AND CONTRIBUTORS
#"AS IS" AND ANY EXPRESS OR IMPLIED WARRANTIES, INCLUDING, BUT NOT
#LIMITED TO, THE IMPLIED WARRANTIES OF MERCHANTABILITY AND FITNESS FOR
#A PARTICULAR PURPOSE ARE DISCLAIMED. IN NO EVENT SHALL THE COPYRIGHT
#OWNER OR CONTRIBUTORS BE LIABLE FOR ANY DIRECT, INDIRECT, INCIDENTAL,
#SPECIAL, EXEMPLARY, OR CONSEQUENTIAL DAMAGES (INCLUDING, BUT NOT
#LIMITED TO, PROCUREMENT OF SUBSTITUTE GOODS OR SERVICES; LOSS OF USE,
#DATA, OR PROFITS; OR BUSINESS INTERRUPTION) HOWEVER CAUSED AND ON ANY
#THEORY OF LIABILITY, WHETHER IN CONTRACT, STRICT LIABILITY, OR TORT
#(INCLUDING NEGLIGENCE OR OTHERWISE) ARISING IN ANY WAY OUT OF THE USE
#OF THIS SOFTWARE, EVEN IF ADVISED OF THE POSSIBILITY OF SUCH DAMAGE.

from cpython.object cimport PyObject_Call, PyObject_RichCompare

import types

def is_lazy_string(obj):
    """
    Checks if the given object is a lazy string.

    EXAMPLES::

        sage: from sage.misc.lazy_string import lazy_string, is_lazy_string
        sage: f = lambda: "laziness"
        sage: s = lazy_string(f)
        sage: is_lazy_string(s)
        True
    """
    return isinstance(obj, _LazyString)

def lazy_string(f, *args, **kwargs):
    """
    Creates a lazy string.

    INPUT:

    - ``f``, either a callable or a (format) string
    - positional arguments that are given to ``f``, either by calling or by
      applying it as a format string
    - named arguments, that are forwarded to ``f`` if it is not a string


    EXAMPLES::

        sage: from sage.misc.lazy_string import lazy_string
        sage: f = lambda x: "laziness in "+str(x)
        sage: s = lazy_string(f, ZZ); s
        l'laziness in Integer Ring'

    Here, we demonstrate that the evaluation is postponed until the value is
    needed, and that the result is not cached::

        sage: class C:
        ....:     def __repr__(self):
        ....:         print("determining string representation")
        ....:         return "a test"
        sage: c = C()
        sage: s = lazy_string("this is %s", c)
        sage: s
        determining string representation
        l'this is a test'
        sage: s == 'this is a test'
        determining string representation
        True
    """
    return _LazyString(f, args, kwargs)


def _make_lazy_string(ftype, fpickle, args, kwargs):
    """
    Used for pickling.

    EXAMPLES::

        sage: from sage.misc.lazy_string import _make_lazy_string
        sage: s = _make_lazy_string(None, lambda: "laziness", (), {})
        sage: s
        l'laziness'
    """
    if ftype == 'func':
        from sage.misc.fpickle import unpickle_function
        f = unpickle_function(fpickle)
    else:
        f = fpickle
    return _LazyString(f, args, kwargs)

cdef class _LazyString():
    """
    Lazy class for strings created by a function call or a format string.

    INPUT:

    - ``f``, either a callable or a (format) string
    - ``args``, a tuple of arguments that are given to ``f``, either by calling
      or by applying it as a format string
    - ``kwargs``, a dictionary of optional arguments, that are forwarded to ``f``
      if it is a callable.

    .. NOTE::

        Evaluation of ``f`` is postponed until it becomes necessary, e.g., for
        comparison. The result of evaluation is not cached. The proxy
        implementation attempts to be as complete as possible, so that the
        lazy objects should mostly work as expected, for example for sorting.

        The function :func:`lazy_string` creates lazy strings in a slightly more
        convenient way, because it is then not needed to provide the arguments as
        tuple and dictionary.

    EXAMPLES::

        sage: from sage.misc.lazy_string import lazy_string, _LazyString
        sage: f = lambda x: "laziness in the " + repr(x)
        sage: s = lazy_string(f, ZZ); s
        l'laziness in the Integer Ring'
        sage: lazy_string("laziness in the %s", ZZ)
        l'laziness in the Integer Ring'

    Here, we demonstrate that the evaluation is postponed until the value is
    needed, and that the result is not cached. Also, we create a lazy string directly,
    without calling :func:`lazy_string`::

        sage: class C:
        ....:     def __repr__(self):
        ....:         print("determining string representation")
        ....:         return "a test"
        sage: c = C()
        sage: s = _LazyString("this is %s", (c,), {})
        sage: s
        determining string representation
        l'this is a test'
        sage: s == 'this is a test'
        determining string representation
        True
    """
    def __init__(self, f, args, kwargs):
        """
        INPUT:

        - ``f``, either a callable or a (format) string
        - ``args``, a tuple of arguments that are given to ``f``, either by calling
          or by applying it as a format string
        - ``kwargs``, a dictionary of optional arguments, that are forwarded to ``f``
          if it is a callable.

        EXAMPLES::

            sage: from sage.misc.lazy_string import lazy_string
            sage: f = lambda x: "laziness" + repr(x)
            sage: s = lazy_string(f, 5); s
            l'laziness5'
            sage: lazy_string("This is %s", ZZ)
            l'This is Integer Ring'
        """
        self.func = f
        self.args = <tuple?>args
        self.kwargs = <dict?>kwargs

    cdef val(self):
        cdef f = self.func
        if isinstance(f, basestring):
            return f % self.args
        return PyObject_Call(f, self.args, self.kwargs)

    @property
    def value(self):
        """
        Return the value of this lazy string, as an ordinary string.

        EXAMPLES::

            sage: from sage.misc.lazy_string import lazy_string
            sage: f = lambda: "laziness"
            sage: lazy_string(f).value
            'laziness'

        ::

            sage: from sage.misc.lazy_string import lazy_string
            sage: lazy_string("%s", "laziness").value
            'laziness'
        """
        return self.val()

    def __contains__(self, key):
        """
        EXAMPLES::

            sage: from sage.misc.lazy_string import lazy_string
            sage: f = lambda: "laziness"
            sage: s = lazy_string(f)
            sage: 'zi' in s
            True
            sage: 'ni' in s
            False
        """
        return key in self.val()

    def __bool__(self):
        """
        EXAMPLES::

            sage: from sage.misc.lazy_string import lazy_string
            sage: f = lambda: "laziness"
            sage: bool(lazy_string(f))
            True
            sage: f = lambda: ""
            sage: bool(lazy_string(f))
            False
        """
        return bool(self.val())

    def __dir__(self):
        """
        We assume that the underlying value provides the methods of a
        unicode string.

        EXAMPLES::

            sage: from sage.misc.lazy_string import lazy_string
            sage: f = lambda: "laziness"
            sage: s = lazy_string(f)
            sage: "split" in dir(s) # indirect doctest
            True
        """
        return dir(unicode)

    def __iter__(self):
        """
        EXAMPLES::

            sage: from sage.misc.lazy_string import lazy_string
            sage: f = lambda: "laziness"
            sage: s = lazy_string(f)
            sage: "".join(list(s)) # indirect doctest
            'laziness'
        """
        return iter(self.val())

    def __len__(self):
        """
        EXAMPLES::

            sage: from sage.misc.lazy_string import lazy_string
            sage: f = lambda: "laziness"
            sage: s = lazy_string(f)
            sage: len(s)
            8
        """
        return len(self.val())

    def __str__(self):
        """
        EXAMPLES::

            sage: from sage.misc.lazy_string import lazy_string
            sage: f = lambda: "laziness"
            sage: s = lazy_string(f)
            sage: str(s) # indirect doctest
            'laziness'
        """
        return str(self.val())

    def __fspath__(self):
        """
        Return the file system representation of ``self``, assuming that
        ``self`` is a path.

        This is for Python 3 compatibility: see :trac:`24046`, and also
        :pep:`519` and
        https://docs.python.org/3/library/os.html#os.fspath

        EXAMPLES::

            sage: from sage.misc.lazy_string import lazy_string
            sage: f = lambda: "/dev/null"
            sage: s = lazy_string(f)
            sage: os.fspath(s)
            '/dev/null'

        """
        return str(self)

    def __add__(self, other):
        """
        EXAMPLES::

            sage: from sage.misc.lazy_string import lazy_string
            sage: f = lambda: "laziness"
            sage: s = lazy_string(f)
            sage: s + " supreme"
            'laziness supreme'
        """
        if isinstance(self, _LazyString):
            return (<_LazyString>self).val() + other
        else:
            return self + (<_LazyString>other).val()

    def __mod__(self, other):
        """
        EXAMPLES::

            sage: from sage.misc.lazy_string import lazy_string
            sage: f = lambda: "laz%sss"
            sage: s = lazy_string(f)
            sage: s % "ine"
            'laziness'
            sage: from sage.misc.lazy_string import lazy_string
            sage: f = lambda: "ine"
            sage: s = lazy_string(f)
            sage: "laz%sss" % s
            'laziness'
        """
        if isinstance(self, _LazyString):
            return (<_LazyString>self).val() % other
        else:
            return self % (<_LazyString>other).val()

    def __mul__(self, other):
        """
        EXAMPLES::

            sage: from sage.misc.lazy_string import lazy_string
            sage: f = lambda: "laziness"
            sage: s = lazy_string(f)
            sage: s * 2
            'lazinesslaziness'
            sage: 2 * s
            'lazinesslaziness'
        """
        if isinstance(self, _LazyString):
            return (<_LazyString>self).val() * other
        else:
            return self * (<_LazyString>other).val()

    def __richcmp__(_LazyString self, other, int op):
        """
        EXAMPLES::

            sage: from sage.misc.lazy_string import lazy_string
            sage: f = lambda: "laziness"
            sage: s = lazy_string(f)
            sage: s < 'laziness'
            False
            sage: s < 'azi'
            False
            sage: s < s
            False
            sage: s <= 'laziness'
            True
            sage: s <= 'azi'
            False
            sage: s <= s
            True
            sage: s == 'laziness'
            True
            sage: s == 'azi'
            False
            sage: s == s
            True
            sage: s != 'laziness'
            False
            sage: s != 'azi'
            True
            sage: s != s
            False
            sage: s > 'laziness'
            False
            sage: s > 'azi'
            True
            sage: s > s
            False
            sage: s >= 'laziness'
            True
            sage: s >= 'azi'
            True
            sage: s >= s
            True
        """
        return PyObject_RichCompare(self.val(), other, op)

    def __getattr__(self, name):
        """
        We pass attribute lookup through to the underlying value.

        EXAMPLES::

            sage: from sage.misc.lazy_string import lazy_string
            sage: f = lambda: "laziness"
            sage: s = lazy_string(f)
            sage: s.endswith('ess')
            True
            sage: s.find('i')
            3
        """
        if name == '__members__':
            return self.__dir__()
        return getattr(self.val(), name)

    def __reduce__(self):
        """
        Pickling.

        EXAMPLES::

            sage: from sage.misc.lazy_string import lazy_string
            sage: f = lambda: "laziness"
            sage: s = lazy_string(f)
            sage: TestSuite(s).run() # indirect doctest
        """
        if isinstance(self.func, types.FunctionType):
            from sage.misc.fpickle import pickle_function
            f = pickle_function(self.func)
            ftype = 'func'
        else:
            f = self.func
            ftype = None
        return _make_lazy_string, (ftype, f, self.args, self.kwargs)

    def __getitem__(self, key):
        """
        EXAMPLES::

            sage: from sage.misc.lazy_string import lazy_string
            sage: f = lambda: "laziness"
            sage: s = lazy_string(f)
            sage: s[4]
            'n'
        """
        return self.val()[key]

    def __copy__(self):
        """
        EXAMPLES::

            sage: from sage.misc.lazy_string import lazy_string
            sage: f = lambda: "laziness"
            sage: s = lazy_string(f)
            sage: copy(s) is s
            True
        """
        return self

    def __repr__(self):
        """
        EXAMPLES::

            sage: from sage.misc.lazy_string import lazy_string
            sage: f = lambda: "laziness"
            sage: s = lazy_string(f)
            sage: s # indirect doctest
            l'laziness'
        """
        try:
            return 'l' + repr(self.val())
        except Exception:
            return '<%s broken>' % self.__class__.__name__

    cpdef update_lazy_string(self, args, kwds):
        """
        Change this lazy string in-place.

        INPUT:

        - ``args``, a tuple
        - ``kwds``, a dict

        .. NOTE::

            Lazy strings are not hashable, and thus an in-place change is
            allowed.

        EXAMPLES::

            sage: from sage.misc.lazy_string import lazy_string
            sage: def f(op, A, B):
            ....:     return "unsupported operand parent(s) for %s: '%s' and '%s'" % (op, A, B)
<<<<<<< HEAD
            sage: R = GF(5)                                                                                 # optional - sage.libs.pari
            sage: S = GF(3)                                                                                 # optional - sage.libs.pari
            sage: D = lazy_string(f, '+', R, S)                                                             # optional - sage.libs.pari
            sage: D                                                                                         # optional - sage.libs.pari
            l"unsupported operand parent(s) for +: 'Finite Field of size 5' and 'Finite Field of size 3'"
            sage: D.update_lazy_string(('+', S, R), {})                                                     # optional - sage.libs.pari

        Apparently, the lazy string got changed in-place::

            sage: D                                                                                         # optional - sage.libs.pari
=======
            sage: R = GF(5)                                                             # optional - sage.libs.pari
            sage: S = GF(3)                                                             # optional - sage.libs.pari
            sage: D = lazy_string(f, '+', R, S)                                         # optional - sage.libs.pari
            sage: D                                                                     # optional - sage.libs.pari
            l"unsupported operand parent(s) for +: 'Finite Field of size 5' and 'Finite Field of size 3'"
            sage: D.update_lazy_string(('+', S, R), {})                                 # optional - sage.libs.pari

        Apparently, the lazy string got changed in-place::

            sage: D                                                                     # optional - sage.libs.pari
>>>>>>> a36b1230
            l"unsupported operand parent(s) for +: 'Finite Field of size 3' and 'Finite Field of size 5'"

        TESTS::

<<<<<<< HEAD
            sage: D.update_lazy_string(None, None)                                                          # optional - sage.libs.pari
=======
            sage: D.update_lazy_string(None, None)                                      # optional - sage.libs.pari
>>>>>>> a36b1230
            Traceback (most recent call last):
            ...
            TypeError: Expected tuple, got NoneType
        """
        self.args = <tuple?>args
        self.kwargs = <dict?>kwds<|MERGE_RESOLUTION|>--- conflicted
+++ resolved
@@ -522,18 +522,6 @@
             sage: from sage.misc.lazy_string import lazy_string
             sage: def f(op, A, B):
             ....:     return "unsupported operand parent(s) for %s: '%s' and '%s'" % (op, A, B)
-<<<<<<< HEAD
-            sage: R = GF(5)                                                                                 # optional - sage.libs.pari
-            sage: S = GF(3)                                                                                 # optional - sage.libs.pari
-            sage: D = lazy_string(f, '+', R, S)                                                             # optional - sage.libs.pari
-            sage: D                                                                                         # optional - sage.libs.pari
-            l"unsupported operand parent(s) for +: 'Finite Field of size 5' and 'Finite Field of size 3'"
-            sage: D.update_lazy_string(('+', S, R), {})                                                     # optional - sage.libs.pari
-
-        Apparently, the lazy string got changed in-place::
-
-            sage: D                                                                                         # optional - sage.libs.pari
-=======
             sage: R = GF(5)                                                             # optional - sage.libs.pari
             sage: S = GF(3)                                                             # optional - sage.libs.pari
             sage: D = lazy_string(f, '+', R, S)                                         # optional - sage.libs.pari
@@ -544,16 +532,11 @@
         Apparently, the lazy string got changed in-place::
 
             sage: D                                                                     # optional - sage.libs.pari
->>>>>>> a36b1230
             l"unsupported operand parent(s) for +: 'Finite Field of size 3' and 'Finite Field of size 5'"
 
         TESTS::
 
-<<<<<<< HEAD
-            sage: D.update_lazy_string(None, None)                                                          # optional - sage.libs.pari
-=======
             sage: D.update_lazy_string(None, None)                                      # optional - sage.libs.pari
->>>>>>> a36b1230
             Traceback (most recent call last):
             ...
             TypeError: Expected tuple, got NoneType
