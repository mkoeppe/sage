r"""
Evaluating a String in Sage
"""
# ****************************************************************************
#       Copyright (C) 2006 William Stein <wstein@gmail.com>
#
#  Distributed under the terms of the GNU General Public License (GPL)
#
#                  https://www.gnu.org/licenses/
# ****************************************************************************
from copy import copy
import sage.repl.preparse as preparser


def sage_eval(source, locals=None, cmds='', preparse=True):
    r"""
    Obtain a Sage object from the input string by evaluating it using
    Sage. This means calling eval after preparsing and with globals
    equal to everything included in the scope of ``from sage.all
    import *``.).

    INPUT:


    -  ``source`` - a string or object with a ``_sage_``
       method

    -  ``locals`` - evaluate in namespace of :mod:`sage.all` plus
       the locals dictionary

    -  ``cmds`` - string; sequence of commands to be run
       before source is evaluated.

    -  ``preparse`` - (default: True) if True, preparse the
       string expression.


    EXAMPLES: This example illustrates that preparsing is applied.

    ::

        sage: eval('2^3')
        1
        sage: sage_eval('2^3')
        8

    However, preparsing can be turned off.

    ::

        sage: sage_eval('2^3', preparse=False)
        1

    Note that you can explicitly define variables and pass them as the
    second option::

        sage: x = PolynomialRing(RationalField(),"x").gen()
        sage: sage_eval('x^2+1', locals={'x':x})
        x^2 + 1

    This example illustrates that evaluation occurs in the context of
    ``from sage.all import *``. Even though ``bernoulli`` has
    been redefined in the local scope, when calling
    :func:`sage_eval` the default value meaning of :func:`bernoulli`
    is used. Likewise for ``QQ`` below.

    ::

        sage: bernoulli = lambda x : x^2
        sage: bernoulli(6)
        36
        sage: eval('bernoulli(6)')
        36
        sage: sage_eval('bernoulli(6)')                                                 # needs sage.libs.flint
        1/42

    ::

        sage: QQ = lambda x : x^2
        sage: QQ(2)
        4
        sage: sage_eval('QQ(2)')
        2
        sage: parent(sage_eval('QQ(2)'))
        Rational Field

    This example illustrates setting a variable for use in evaluation.

    ::

        sage: x = 5
        sage: eval('4//3 + x', {'x': 25})
        26
        sage: sage_eval('4/3 + x',  locals={'x': 25})
        79/3

    You can also specify a sequence of commands to be run before the
    expression is evaluated::

        sage: sage_eval('p', cmds='K.<x> = QQ[]\np = x^2 + 1')
        x^2 + 1

    If you give commands to execute and a dictionary of variables, then
    the dictionary will be modified by assignments in the commands::

        sage: vars = {}
        sage: sage_eval('None', cmds='y = 3', locals=vars)
        sage: vars['y'], parent(vars['y'])
        (3, Integer Ring)

    You can also specify the object to evaluate as a tuple. A 2-tuple
    is assumed to be a pair of a command sequence and an expression; a
    3-tuple is assumed to be a triple of a command sequence, an
    expression, and a dictionary holding local variables. (In this
    case, the given dictionary will not be modified by assignments in
    the commands.)

    ::

        sage: sage_eval(('f(x) = x^2', 'f(3)'))                                         # needs sage.symbolic
        9
        sage: vars = {'rt2': sqrt(2.0)}
        sage: sage_eval(('rt2 += 1', 'rt2', vars))
        2.41421356237309
        sage: vars['rt2']
        1.41421356237310

    This example illustrates how :mod:`sage_eval` can be
    useful when evaluating the output of other computer algebra
    systems.

    ::

        sage: # needs sage.libs.gap
        sage: R.<x> = PolynomialRing(RationalField())
        sage: gap.eval('R:=PolynomialRing(Rationals,["x"]);')                           # needs sage.libs.gap
        'Rationals[x]'
        sage: ff = gap.eval('x:=IndeterminatesOfPolynomialRing(R);; f:=x^2+1;'); ff     # needs sage.libs.gap
        'x^2+1'
        sage: sage_eval(ff, locals={'x':x})                                             # needs sage.libs.gap
        x^2 + 1
        sage: eval(ff)                                                                  # needs sage.libs.gap
        Traceback (most recent call last):
        ...
        RuntimeError: Use ** for exponentiation, not '^', which means xor
        in Python, and has the wrong precedence.

    Here you can see that :func:`eval` simply will not work but
    :func:`sage_eval` will.

    TESTS:

    We get a nice minimal error message for syntax errors, that still
    points to the location of the error (in the input string)::

        sage: sage_eval('RR(22/7]')
        Traceback (most recent call last):
        ...
         File "<string>", line 1
            RR(Integer(22)/Integer(7)]
                                     ^
        SyntaxError: ...

    ::

        sage: sage_eval('None', cmds='$x = $y[3] # Does Perl syntax work?')
        Traceback (most recent call last):
        ...
         File "<string>", line 1
            $x = $y[Integer(3)] # Does Perl syntax work?
            ^
        SyntaxError: invalid ...
    """
    if isinstance(source, (list, tuple)):
        cmds = source[0]
        if len(source) > 2:
            locals = copy(source[2])
        source = source[1]

    if not isinstance(source, str):
        raise TypeError("source must be a string.")

    if locals is None:
        locals = {}

    try:
        import sage.all as toplevel
    except ImportError:
        try:
            import sage.all__sagemath_modules as toplevel
        except ImportError:
            try:
                import sage.all__sagemath_categories as toplevel
            except ImportError:
                import sage.all__sagemath_objects as toplevel
    if cmds:
        cmd_seq = cmds + '\n_sage_eval_returnval_ = ' + source
        if preparse:
            cmd_seq = preparser.preparse_file(cmd_seq)
    else:
        if preparse:
            source = preparser.preparse(source)

    if cmds:
        exec(cmd_seq, toplevel.__dict__, locals)
        return locals['_sage_eval_returnval_']
    else:
        return eval(source, toplevel.__dict__, locals)


def sageobj(x, vars=None):
    """
    Return a native Sage object associated to ``x``, if possible and
    implemented.

    If the object has a ``_sage_`` method it is called and the value is
    returned. Otherwise, :func:`str` is called on the object, and all preparsing
    is applied and the resulting expression is evaluated in the context
    of ``from sage.all import *``. To evaluate the
    expression with certain variables set, use the ``vars`` argument, which
    should be a dictionary.

    EXAMPLES::

        sage: type(sageobj(gp('34/56')))                                                # needs sage.libs.pari
        <class 'sage.rings.rational.Rational'>

        sage: n = 5/2
        sage: sageobj(n) is n
        True
        sage: k = sageobj('Z(8^3/1)', {'Z':ZZ}); k
        512
        sage: type(k)
        <class 'sage.rings.integer.Integer'>

    This illustrates interfaces::

<<<<<<< HEAD
        sage: f = gp('2/3')                                                             # needs sage.libs.pari
        sage: type(f)                                                                   # needs sage.libs.pari
=======
        sage: # needs sage.libs.pari
        sage: f = gp('2/3')
        sage: type(f)
>>>>>>> 1575757f
        <class 'sage.interfaces.gp.GpElement'>
        sage: f._sage_()                                                                # needs sage.libs.pari
        2/3
        sage: type(f._sage_())                                                          # needs sage.libs.pari
        <class 'sage.rings.rational.Rational'>
<<<<<<< HEAD
        sage: a = gap(939393/2433)                                                                  # needs sage.libs.gap
        sage: a._sage_()                                                                            # needs sage.libs.gap
=======

        sage: # needs sage.libs.gap
        sage: a = gap(939393/2433)
        sage: a._sage_()
>>>>>>> 1575757f
        313131/811
        sage: type(a._sage_())                                                                      # needs sage.libs.gap
        <class 'sage.rings.rational.Rational'>
    """
    try:
        return x._sage_()
    except (TypeError, NotImplementedError, AttributeError):
        return sage_eval(str(x), vars)<|MERGE_RESOLUTION|>--- conflicted
+++ resolved
@@ -235,28 +235,18 @@
 
     This illustrates interfaces::
 
-<<<<<<< HEAD
-        sage: f = gp('2/3')                                                             # needs sage.libs.pari
-        sage: type(f)                                                                   # needs sage.libs.pari
-=======
         sage: # needs sage.libs.pari
         sage: f = gp('2/3')
         sage: type(f)
->>>>>>> 1575757f
         <class 'sage.interfaces.gp.GpElement'>
         sage: f._sage_()                                                                # needs sage.libs.pari
         2/3
         sage: type(f._sage_())                                                          # needs sage.libs.pari
         <class 'sage.rings.rational.Rational'>
-<<<<<<< HEAD
-        sage: a = gap(939393/2433)                                                                  # needs sage.libs.gap
-        sage: a._sage_()                                                                            # needs sage.libs.gap
-=======
 
         sage: # needs sage.libs.gap
         sage: a = gap(939393/2433)
         sage: a._sage_()
->>>>>>> 1575757f
         313131/811
         sage: type(a._sage_())                                                                      # needs sage.libs.gap
         <class 'sage.rings.rational.Rational'>
