--- conflicted
+++ resolved
@@ -155,15 +155,6 @@
 
             sage: a == b
             False
-<<<<<<< HEAD
-
-        In cases in which rich comparison by identity gives no final answer,
-        the comparison inherited from ``MyParent`` is consulted again::
-
-            sage: a <= b and b >= a
-            True
-            sage: a < b
-            False
 
         When comparing with an object which is not an instance of
         ``WithEqualityById``, the other object determines the
@@ -189,24 +180,6 @@
         # This only makes sense if "other" is also of type WithEqualityById
         if type(self) is not type(other):
             if not isinstance(other, WithEqualityById):
-=======
-        """
-        cdef object out
-        if self is other:
-            if m == 2: # ==
-                return True
-            elif m == 3: # !=
-                return False
-            else:
-                # <= or >= or NotImplemented
-                return m == 1 or m == 5 or NotImplemented
-        else:
-            if m == 2:
-                return False
-            elif m == 3:
-                return True
-            else:
->>>>>>> f76c829b
                 return NotImplemented
 
         if op == Py_EQ:
