--- conflicted
+++ resolved
@@ -8,19 +8,13 @@
 
 from sage.misc.banner import version
 
-<<<<<<< HEAD
-=======
 lazy_import('sage.misc.banner', 'banner', deprecation=34259)
 
->>>>>>> df15ded2
 lazy_import('sage.misc.sagedoc', ['browse_sage_doc',
                                   'search_src', 'search_def', 'search_doc',
                                   'tutorial', 'reference', 'manual', 'developer',
                                   'constructions', 'help'])
 
-<<<<<<< HEAD
-lazy_import('pydoc', 'help', 'python_help')
-=======
 lazy_import('pydoc', 'help', 'python_help')
 
 from sage.misc.explain_pickle import (explain_pickle, unpickle_newobj, unpickle_build,
@@ -49,5 +43,4 @@
 lazy_import('sage.misc.package', ('installed_packages', 'is_package_installed',
                                   'package_versions'),
             deprecation=34259)
-lazy_import('sage.misc.benchmark', 'benchmark', deprecation=34259)
->>>>>>> df15ded2
+lazy_import('sage.misc.benchmark', 'benchmark', deprecation=34259)