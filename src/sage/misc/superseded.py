--- conflicted
+++ resolved
@@ -353,15 +353,9 @@
         TESTS::
 
             sage: from sage.misc.superseded import deprecated_function_alias
-<<<<<<< HEAD
-            sage: g = deprecated_function_alias(13109, number_of_partitions)                    # optional - sage.combinat
-            sage: from sage.misc.superseded import deprecated_function_alias
-            sage: g.__doc__                                                                     # optional - sage.combinat
-=======
             sage: g = deprecated_function_alias(13109, number_of_partitions)            # optional - sage.combinat
             sage: from sage.misc.superseded import deprecated_function_alias
             sage: g.__doc__                                                             # optional - sage.combinat
->>>>>>> 08060ed1
             'Deprecated: Use :func:`number_of_partitions` instead.\nSee :trac:`13109` for details.\n\n'
         """
         _check_issue_number(issue_number)
@@ -389,13 +383,8 @@
         TESTS::
 
             sage: from sage.misc.superseded import deprecated_function_alias
-<<<<<<< HEAD
-            sage: g = deprecated_function_alias(13109, number_of_partitions)                    # optional - sage.combinat
-            sage: g.__name__                                                                    # optional - sage.combinat
-=======
             sage: g = deprecated_function_alias(13109, number_of_partitions)            # optional - sage.combinat
             sage: g.__name__                                                            # optional - sage.combinat
->>>>>>> 08060ed1
             'g'
 
             sage: from sage.misc.superseded import deprecated_function_alias
@@ -526,16 +515,10 @@
     EXAMPLES::
 
         sage: from sage.misc.superseded import deprecated_function_alias
-<<<<<<< HEAD
-        sage: g = deprecated_function_alias(13109, number_of_partitions)                        # optional - sage.combinat
-        sage: g(5)                                                                              # optional - sage.combinat
-        doctest:...: DeprecationWarning: g is deprecated. Please use sage.combinat.partition.number_of_partitions instead.
-=======
         sage: g = deprecated_function_alias(13109, number_of_partitions)                # optional - sage.combinat
         sage: g(5)                                                                      # optional - sage.combinat
         doctest:...: DeprecationWarning: g is deprecated.
         Please use sage.combinat.partition.number_of_partitions instead.
->>>>>>> 08060ed1
         See https://github.com/sagemath/sage/issues/13109 for details.
         7
 
