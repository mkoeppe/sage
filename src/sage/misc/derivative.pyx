--- conflicted
+++ resolved
@@ -1,9 +1,5 @@
-<<<<<<< HEAD
 # sage_setup: distribution = sagemath-categories
-#*****************************************************************************
-=======
 # ****************************************************************************
->>>>>>> e7477f88
 #       Copyright (C) 2008 William Stein <wstein@gmail.com>
 #
 #  Distributed under the terms of the GNU General Public License (GPL)
