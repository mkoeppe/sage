r"""
Some tools for developers

AUTHORS:

- Nicolas M. Thiery: initial version

- Vincent Delecroix (2012 and 2013): improve import_statements
"""
# ****************************************************************************
#  Copyright (C) 2011 Nicolas M. Thiery <nthiery at users.sf.net>
#
#  Distributed under the terms of the GNU General Public License (GPL)
#                  https://www.gnu.org/licenses/
# *****************************************************************************

import os
import re
import sys

from collections import defaultdict


def runsnake(command):
    """
    Graphical profiling with ``runsnake``

    INPUT:

    - ``command`` -- the command to be run as a string.

    EXAMPLES::

        sage: from sage.misc.dev_tools import runsnake
        sage: runsnake("list(SymmetricGroup(3))")        # optional - runsnake

    ``command`` is first preparsed (see :func:`preparse`)::

        sage: runsnake('for x in range(1,4): print(x^2)') # optional - runsnake
        1
        4
        9

    :func:`runsnake` requires the program ``runsnake``. Due to non
    trivial dependencies (python-wxgtk, ...), installing it within the
    Sage distribution is unpractical. Hence, we recommend installing
    it with the system wide Python. On Ubuntu 10.10, this can be done
    with::

        > sudo apt-get install python-profiler python-wxgtk2.8 python-setuptools
        > sudo easy_install RunSnakeRun

    See the ``runsnake`` website for instructions for other platforms.

    :func:`runsnake` further assumes that the system wide Python is
    installed in ``/usr/bin/python``.

    .. SEEALSO::

        - `The runsnake website <http://www.vrplumber.com/programming/runsnakerun/>`_
        - ``%prun``
        - :class:`Profiler`

    """
    import cProfile
    from sage.misc.temporary_file import tmp_filename
    from sage.misc.globals import get_main_globals
    from sage.repl.preparse import preparse
    tmpfile = tmp_filename()
    cProfile.runctx(preparse(command.lstrip().rstrip()), get_main_globals(),
                    locals(), filename=tmpfile)
    os.system("/usr/bin/python -E `which runsnake` %s &" % tmpfile)


def import_statement_string(module, names, lazy):
    r"""
    Return a (lazy) import statement for ``names`` from ``module``.

    INPUT:

    - ``module`` -- the name of a module

    - ``names`` -- a list of 2-tuples containing names and alias to
      import

    - ``lazy`` -- a boolean: whether to return a lazy import statement

    EXAMPLES::

        sage: import sage.misc.dev_tools as dt
        sage: modname = 'sage.misc.dev_tools'
        sage: names_and_aliases = [('import_statement_string', 'iss')]
        sage: dt.import_statement_string(modname, names_and_aliases, False)
        'from sage.misc.dev_tools import import_statement_string as iss'
        sage: dt.import_statement_string(modname, names_and_aliases, True)
        "lazy_import('sage.misc.dev_tools', 'import_statement_string', 'iss')"
        sage: dt.import_statement_string(modname, [('a','b'),('c','c'),('d','e')], False)
        'from sage.misc.dev_tools import a as b, c, d as e'
        sage: dt.import_statement_string(modname, [(None,None)], False)
        'import sage.misc.dev_tools'
    """
    if lazy:
        if len(names) == 1:
            name, alias = names[0]
            if name == alias:
                if name is None:
                    raise ValueError("cannot lazy import modules")
                return "lazy_import('%s', '%s')" % (module, name)
            else:
                return "lazy_import('%s', '%s', '%s')" % (module, name, alias)
        obj_names = "[" + ", ".join("'" + name[0] + "'" for name in names) + "]"
        obj_aliases = "[" + ", ".join("'" + name[1] + "'" for name in names) + "]"
        return "lazy_import('%s', %s, %s)" % (module, obj_names, obj_aliases)
    else:
        import_module = False
        name_list = []
        for name, alias in names:
            if name == alias:
                if name is None:
                    import_module = True
                    continue
                name_list.append(name)
            else:
                name_list.append("%s as %s" % (name, alias))
        res = []
        if import_module:
            res.append("import %s" % module)
        if name_list:
            res.append("from %s import %s" % (module, ', '.join(name_list)))
        return "\n".join(res)


def load_submodules(module=None, exclude_pattern=None):
    r"""
    Load all submodules of a given modules.

    This method is intended to be used by developers and especially the one
    who uses :func:`import_statements`. By default it load the sage library and
    it takes around a minute.

    INPUT:

    - ``module`` - an optional module

    - ``exclude_pattern`` - an optional regular expression pattern of module
      names that have to be excluded.

    EXAMPLES::

        sage: sage.misc.dev_tools.load_submodules(sage.combinat)
        load sage.combinat.algebraic_combinatorics... succeeded
        ...
        load sage.combinat.words.suffix_trees... succeeded

    Calling a second time has no effect (since the function does not import
    modules already imported)::

        sage: sage.misc.dev_tools.load_submodules(sage.combinat)

    The second argument allows to exclude a pattern::

        sage: sage.misc.dev_tools.load_submodules(sage.geometry, "database$|lattice")
        load sage.geometry.cone_catalog... succeeded
        load sage.geometry.fan_isomorphism... succeeded
        ...
        load sage.geometry.riemannian_manifolds.surface3d_generators... succeeded

        sage: sage.misc.dev_tools.load_submodules(sage.geometry)
        load sage.geometry.polyhedron.lattice_euclidean_group_element... succeeded
        load sage.geometry.polyhedron.palp_database... succeeded
        load sage.geometry.polyhedron.ppl_lattice_polygon... succeeded
    """
    from .package_dir import walk_packages

    if module is None:
        import sage
        module = sage
        exclude_pattern = r"^sage\.libs|^sage\.tests|tests$|^sage\.all_|all$|sage\.interacts$|^sage\.misc\.benchmark$"

    if exclude_pattern:
        exclude = re.compile(exclude_pattern)
    else:
        exclude = None

    for importer, module_name, ispkg in walk_packages(module.__path__, module.__name__ + '.'):
        if ispkg or module_name in sys.modules:
            continue

        # we exclude several sage components because loading them is much of a
        # problem...
        if exclude and exclude.search(module_name):
            continue

        try:
            sys.stdout.write("load %s..." % module_name)
            sys.stdout.flush()
            loader = importer.find_module(module_name)
            loader.load_module(module_name)
            sys.stdout.write(" succeeded\n")
        except (ValueError, AttributeError, TypeError, ImportError):
            # we might get error because of cython code that has been
            # compiled but with source removed
            sys.stdout.write("failed\n")


def find_objects_from_name(name, module_name=None):
    r"""
    Return the list of objects from ``module_name`` whose name is ``name``.

    If ``module_name`` is ``None``, the function runs through all
    loaded modules and returns the list of objects whose name matches ``name``.

    If ``module_name`` is not ``None``, then search only in submodules of
    ``module_name``.

    In order to search through more modules you might use the function
    :func:`load_submodules`.

    EXAMPLES::

        sage: import sage.misc.dev_tools as dt
        sage: dt.find_objects_from_name('FareySymbol')                                  # needs sage.modular
        [<class 'sage.modular.arithgroup.farey_symbol.Farey'>]

<<<<<<< HEAD
        sage: import sympy                                                              # needs sympy
        sage: dt.find_objects_from_name('RR')                                           # needs sympy
=======
        sage: # needs sympy
        sage: import sympy
        sage: dt.find_objects_from_name('RR')
>>>>>>> 1575757f
        [Real Field with 53 bits of precision, RR]
        sage: dt.find_objects_from_name('RR', 'sage')                                   # needs sympy
        [Real Field with 53 bits of precision]
        sage: dt.find_objects_from_name('RR', 'sympy')                                  # needs sympy
        [RR]

    Examples that do not belong to the global namespace but in a loaded module::

        sage: 'find_objects_from_name' in globals()
        False
        sage: objs = dt.find_objects_from_name('find_objects_from_name')
        sage: len(objs)
        1
        sage: dt.find_objects_from_name is dt.find_objects_from_name
        True

    .. NOTE::

        It might be a good idea to move this function into
        :mod:`sage.misc.sageinspect`.
    """
    from sage.misc.lazy_import import LazyImport

    obj = []
    for smodule_name, smodule in sys.modules.items():
        if module_name and not smodule_name.startswith(module_name):
            continue
        if smodule_name.rpartition('.')[2].startswith('all__sagemath_'):
            continue
        if hasattr(smodule, '__dict__') and name in smodule.__dict__:
            u = smodule.__dict__[name]
            if not isinstance(u, LazyImport) and all(v is not u for v in obj):
                obj.append(u)

    return obj


def find_object_modules(obj):
    r"""
    Return a dictionary whose keys are the names of the modules where ``obj``
    appear and the value at a given module name is the list of names that
    ``obj`` have in that module.

    It is very unlikely that the output dictionary has several keys except when
    ``obj`` is an instance of a class.

    EXAMPLES::

        sage: from sage.misc.dev_tools import find_object_modules
        sage: find_object_modules(RR)                                                   # needs sage.rings.real_mpfr
        {'sage.rings.real_mpfr': ['RR']}
        sage: find_object_modules(ZZ)
        {'sage.rings.integer_ring': ['Z', 'ZZ']}

    .. NOTE::

        It might be a good idea to move this function in
        :mod:`sage.misc.sageinspect`.
    """
    from sage.misc import sageinspect

    # see if the object is defined in its own module
    # might be wrong for class instances as the instanciation might appear
    # outside of the module !!
    module_name = None
    if sageinspect.isclassinstance(obj):
        module_name = obj.__class__.__module__
    elif hasattr(obj, '__module__') and obj.__module__:
        module_name = obj.__module__

    if module_name:
        if module_name not in sys.modules:
            raise ValueError("this should never happen")
        d = sys.modules[module_name].__dict__
        matching = sorted(key for key in d if d[key] is obj)
        if matching:
            return {module_name: matching}

    # otherwise, we parse all (already loaded) modules and hope to find
    # something
    module_to_obj = {}
    for module_name, module in sys.modules.items():
        if module_name != '__main__' and hasattr(module, '__dict__'):
            d = module.__dict__
            names = [key for key in d if d[key] is obj]
            if names:
                module_to_obj[module_name] = names

    # if the object is an instance, we try to guess where it is defined
    if sageinspect.isclassinstance(obj):
        dec_pattern = re.compile(r"^(\w[\w0-9\_]*)\s*=", re.MULTILINE)
        module_to_obj2 = {}
        for module_name, obj_names in module_to_obj.items():
            module_to_obj2[module_name] = []
            try:
                src = sageinspect.sage_getsource(sys.modules[module_name])
            except TypeError:
                pass
            else:
                m = dec_pattern.search(src)
                while m:
                    if m.group(1) in obj_names:
                        module_to_obj2[module_name].append(m.group(1))
                    m = dec_pattern.search(src, m.end())
            if not module_to_obj2[module_name]:
                del module_to_obj2[module_name]

        if module_to_obj2:
            return module_to_obj2

    return module_to_obj


def import_statements(*objects, **kwds):
    r"""
    Print import statements for the given objects.

    INPUT:

    - ``*objects`` -- a sequence of objects or comma-separated strings of names.

    - ``lazy`` -- a boolean (default: ``False``)
      Whether to print a lazy import statement.

    - ``verbose`` -- a boolean (default: ``True``)
      Whether to print information in case of ambiguity.

    - ``answer_as_str`` -- a boolean (default: ``False``)
      If ``True`` return a string instead of printing the statement.

    EXAMPLES::

        sage: import_statements(WeylGroup, lazy_attribute)                              # needs sage.libs.gap
        from sage.combinat.root_system.weyl_group import WeylGroup
        from sage.misc.lazy_attribute import lazy_attribute

        sage: import_statements(IntegerRing)
        from sage.rings.integer_ring import IntegerRing

    If ``lazy`` is True, then :func:`lazy_import` statements are
    displayed instead::

        sage: import_statements(WeylGroup, lazy_attribute, lazy=True)                   # needs sage.libs.gap
        from sage.misc.lazy_import import lazy_import
        lazy_import('sage.combinat.root_system.weyl_group', 'WeylGroup')
        lazy_import('sage.misc.lazy_attribute', 'lazy_attribute')

    In principle, the function should also work on object which are instances.
    In case of ambiguity, one or two warning lines are printed::

        sage: import_statements(RDF)
        from sage.rings.real_double import RDF

        sage: import_statements(ZZ)
        # ** Warning **: several names for that object: Z, ZZ
        from sage.rings.integer_ring import Z

        sage: import_statements(euler_phi)
        from sage.arith.misc import euler_phi

        sage: import_statements(x)                                                      # needs sage.symbolic
        from sage.calculus.predefined import x

    If you don't like the warning you can disable them with the option ``verbose``::

        sage: import_statements(ZZ, verbose=False)
        from sage.rings.integer_ring import Z

        sage: import_statements(x, verbose=False)                                       # needs sage.symbolic
        from sage.calculus.predefined import x

    If the object has several names, an other way to get the import
    statement you expect is to use a string instead of the object::

        sage: import_statements(matrix)                                                 # needs sage.modules
        # ** Warning **: several names for that object: Matrix, matrix
        from sage.matrix.constructor import Matrix

        sage: import_statements('cached_function')
        from sage.misc.cachefunc import cached_function
        sage: import_statements('Z')
        # **Warning**: distinct objects with name 'Z' in:
        #   - sage.calculus.predefined
        #   - sage.rings.integer_ring
        from sage.rings.integer_ring import Z

    The strings are allowed to be comma-separated names, and parenthesis
    are stripped for convenience::

        sage: import_statements('(floor, ceil)')                                        # needs sage.symbolic
        from sage.functions.other import floor, ceil

    Specifying a string is also useful for objects that are not
    imported in the Sage interpreter namespace by default. In this
    case, an object with that name is looked up in all the modules
    that have been imported in this session::

        sage: import_statement_string
        Traceback (most recent call last):
        ...
        NameError: name 'import_statement_string' is not defined

        sage: import_statements("import_statement_string")
        from sage.misc.dev_tools import import_statement_string

    Sometimes objects are imported as an alias (from XXX import YYY as ZZZ) or
    are affected (XXX = YYY) and the function might detect it::

        sage: import_statements('FareySymbol')
        from sage.modular.arithgroup.farey_symbol import Farey as FareySymbol

        sage: import_statements('power')
        from sage.arith.power import generic_power as power

    In order to be able to detect functions that belong to a non-loaded module,
    you might call the helper :func:`load_submodules` as in the following::

        sage: import_statements('HeckeMonoid')
        Traceback (most recent call last):
        ...
        LookupError: no object named 'HeckeMonoid'
        sage: from sage.misc.dev_tools import load_submodules
        sage: load_submodules(sage.monoids)
        load sage.monoids.automatic_semigroup... succeeded
        load sage.monoids.hecke_monoid... succeeded
        load sage.monoids.indexed_free_monoid... succeeded
        sage: import_statements('HeckeMonoid')
        from sage.monoids.hecke_monoid import HeckeMonoid

    We test different objects which have no appropriate answer::

        sage: import_statements('my_tailor_is_rich')
        Traceback (most recent call last):
        ...
        LookupError: no object named 'my_tailor_is_rich'
        sage: import_statements(5)
        Traceback (most recent call last):
        ...
        ValueError: no import statement found for '5'.

    We test that it behaves well with lazy imported objects (:trac:`14767`)::

        sage: import_statements(NN)
        from sage.rings.semirings.non_negative_integer_semiring import NN
        sage: import_statements('NN')
        from sage.rings.semirings.non_negative_integer_semiring import NN

    Deprecated lazy imports are ignored (see :trac:`17458`)::

        sage: lazy_import('sage.all', 'RR', 'deprecated_RR', namespace=sage.__dict__, deprecation=17458)
        sage: import_statements('deprecated_RR')
        Traceback (most recent call last):
        ...
        LookupError: object named 'deprecated_RR' is deprecated (see github issue 17458)
        sage: lazy_import('sage.all', 'RR', namespace=sage.__dict__, deprecation=17458)
        sage: import_statements('RR')
        from sage.rings.real_mpfr import RR

    The following were fixed with :trac:`15351`::

        sage: import_statements('Rationals')
        from sage.rings.rational_field import RationalField as Rationals
        sage: import_statements(sage.combinat.partition_algebra.SetPartitionsAk)
        from sage.combinat.partition_algebra import SetPartitionsAk
        sage: import_statements(CIF)
        from sage.rings.cif import CIF
        sage: import_statements(NaN)                                                    # needs sage.symbolic
        from sage.symbolic.constants import NaN
        sage: import_statements(pi)                                                     # needs sage.symbolic
        from sage.symbolic.constants import pi
        sage: import_statements('SAGE_ENV')
        from sage.env import SAGE_ENV
        sage: import_statements('graph_decompositions')
        import sage.graphs.graph_decompositions

    Check that a name from the global namespace is properly found (see
    :trac:`23779`)::

        sage: import_statements('log')
        from sage.misc.functional import log

    .. NOTE::

        The programmers try to made this function as smart as possible.
        Nevertheless it is far from being perfect (for example it does not
        detect deprecated stuff). So, if you use it, double check the answer and
        report weird behaviors.
    """
    import itertools
    import inspect
    from sage.misc.lazy_import import LazyImport

    answer = defaultdict(list)
    module_name = None
    # a dictionary module -> [(name1,alias1), (name2,alias2) ...]
    # where "nameX" is an object in "module" that has to be
    # imported with the alias "aliasX"

    lazy = kwds.pop("lazy", False)
    verbose = kwds.pop("verbose", True)
    answer_as_str = kwds.pop("answer_as_str", False)

    if kwds:
        raise TypeError("Unexpected '{}' argument".format(next(iter(kwds))))

    def expand_comma_separated_names(obj):
        if isinstance(obj, str):
            for w in obj.strip('()').split(','):
                yield w.strip()
        else:
            yield obj

    for obj in itertools.chain.from_iterable(expand_comma_separated_names(object)
                                             for object in objects):
        name = None    # the name of the object

        # 1. if obj is a string, we look for an object that has that name
        if isinstance(obj, str):
            from sage.all import sage_globals
            G = sage_globals()
            name = obj
            if name in G:
                # 1.a. object in the sage namespace
                obj = [G[name]]
            else:
                # 1.b. object inside a submodule of sage
                obj = find_objects_from_name(name, 'sage')
                if not obj:
                    # 1.c. object from something already imported
                    obj = find_objects_from_name(name)

            # remove lazy imported objects from list obj
            i = 0
            deprecation = None
            while i < len(obj):
                if isinstance(obj[i], LazyImport):
                    tmp = obj.pop(i)
                    # Ignore deprecated lazy imports
                    tmp_deprecation = tmp._get_deprecation_issue()
                    if tmp_deprecation:
                        deprecation = tmp_deprecation
                    else:
                        tmp = tmp._get_object()
                        if all(u is not tmp for u in obj):
                            obj.append(tmp)
                else:
                    i += 1

            if verbose and len(obj) > 1:
                modules = set()
                for o in obj:
                    modules.update(find_object_modules(o))
                print("# **Warning**: distinct objects with name '{}' "
                      "in:".format(name))
                for mod in sorted(modules):
                    print("#   - {}".format(mod))

            # choose a random object among the potentially enormous list of
            # objects we get from "name"
            try:
                obj = obj[0]
            except IndexError:
                if deprecation:
                    raise LookupError(
                        "object named {!r} is deprecated (see github issue "
                        "{})".format(name, deprecation))
                else:
                    raise LookupError("no object named {!r}".format(name))

        # 1'. if obj is a LazyImport we recover the real object
        if isinstance(obj, LazyImport):
            obj = obj._get_object()

        # 2. Find out in which modules obj lives
        # and update answer with a couple of strings "(name,alias)" where "name" is
        # the name of the object in the module and "alias" is the name of the
        # object

        # easy case: the object is itself a module
        if inspect.ismodule(obj):
            module_name = obj.__name__
            answer[module_name].append((None, None))
            continue

        modules = find_object_modules(obj)
        if '__main__' in modules:
            del modules['__main__']
        if '__mp_main__' in modules:
            del modules['__mp_main__']

        if not modules:
            raise ValueError("no import statement found for '{}'.".format(obj))

        if name is None:
            # if the object is available under both ascii and unicode names,
            # prefer the ascii version.
            def is_ascii(s):
                """
                Equivalent of `str.isascii` in Python >= 3.7
                """
                return all(ord(c) < 128 for c in s)
            if any(is_ascii(s)
                   for (module_name, obj_names) in modules.items()
                   for s in obj_names):
                for module_name, obj_names in list(modules.items()):
                    if any(not is_ascii(s) for s in obj_names):
                        obj_names = [name for name in obj_names if is_ascii(name)]
                        if not obj_names:
                            del modules[module_name]
                        else:
                            modules[module_name] = obj_names

        if len(modules) == 1:  # the module is well defined
            (module_name, obj_names), = modules.items()
            if name is None:
                if verbose and len(obj_names) > 1:
                    print("# ** Warning **: several names for that object: "
                          "{}".format(', '.join(sorted(obj_names))))
                name = alias = obj_names[0]
            elif name in modules[module_name]:
                alias = name
            else:
                alias = name
                name = obj_names[0]

            answer[module_name].append((name, alias))
            continue

        # here modules contain several answers and we first try to see if there
        # is a best one (i.e. the object "obj" is contained in the module and
        # has name "name")
        if name is not None:
            good_modules = []
            for mod in modules:
                if name in modules[mod]:
                    good_modules.append(mod)

            if len(good_modules) == 1:
                answer[good_modules[0]].append((name, name))
                continue

        # if the object is a class instance, it is likely that it is defined in
        # some XYZ.all module
        from .sageinspect import isclassinstance
        if isclassinstance(obj):
            module_name = type(obj).__module__
            i = module_name.rfind('.')
            all_module_name = module_name[:i] + '.all'
            if all_module_name in modules:
                module_name = all_module_name
                modules[module_name][0]
            else:
                module_name = None

        if module_name is None:
            # here, either "obj" is a class instance but there is no natural
            # candidate for its module or "obj" is not a class instance.
            all_re = re.compile(r'.+\.all(?:_\w+)?$')
            not_all_modules = [mod for mod in modules
                               if not all_re.match(mod)]
            if not not_all_modules:
                print("# ** Warning **: the object {} is only defined in "
                      ".all modules".format(obj))
                module_name = next(iter(modules))
            else:
                if len(not_all_modules) > 1:
                    print("# ** Warning **: several modules for the object "
                          "{}: {}".format(obj, ', '.join(sorted(modules))))
                module_name = not_all_modules[0]

        # 3. Now that we found the module, we fix the problem of the alias
        if name is None:
            alias = name = modules[module_name][0]
        else:
            alias = name
            name = modules[module_name][0]

        answer[module_name].append((name, alias))

    res = []

    if lazy:
        res.append("from sage.misc.lazy_import import lazy_import")

    for module_name in sorted(answer):
        res.append(import_statement_string(module_name, answer[module_name],
                                           lazy))

    if answer_as_str:
        return '\n'.join(res)
    else:
        print('\n'.join(res))<|MERGE_RESOLUTION|>--- conflicted
+++ resolved
@@ -222,14 +222,9 @@
         sage: dt.find_objects_from_name('FareySymbol')                                  # needs sage.modular
         [<class 'sage.modular.arithgroup.farey_symbol.Farey'>]
 
-<<<<<<< HEAD
-        sage: import sympy                                                              # needs sympy
-        sage: dt.find_objects_from_name('RR')                                           # needs sympy
-=======
         sage: # needs sympy
         sage: import sympy
         sage: dt.find_objects_from_name('RR')
->>>>>>> 1575757f
         [Real Field with 53 bits of precision, RR]
         sage: dt.find_objects_from_name('RR', 'sage')                                   # needs sympy
         [Real Field with 53 bits of precision]
