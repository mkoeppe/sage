--- conflicted
+++ resolved
@@ -933,11 +933,7 @@
         0
         sage: ZZ.krull_dimension()
         1
-<<<<<<< HEAD
-        sage: krull_dimension(ZZ[sqrt(5)])                                              # needs fpylll sage.rings.number_field sage.symbolic
-=======
-        sage: ZZ[sqrt(5)].krull_dimension()                                              # needs sage.rings.number_field sage.symbolic
->>>>>>> 766c7a0c
+        sage: ZZ[sqrt(5)].krull_dimension()                                             # needs fpylll sage.rings.number_field sage.symbolic
         1
         sage: U.<x,y,z> = PolynomialRing(ZZ, 3); U
         Multivariate Polynomial Ring in x, y, z over Integer Ring
