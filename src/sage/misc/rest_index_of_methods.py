--- conflicted
+++ resolved
@@ -286,13 +286,8 @@
     EXAMPLES::
 
         sage: from sage.misc.rest_index_of_methods import gen_thematic_rest_table_index, list_of_subfunctions
-<<<<<<< HEAD
-        sage: l = list_of_subfunctions(Graph)[0]                                # optional - sage.graphs
-        sage: Graph.bipartite_color in l                                        # optional - sage.graphs
-=======
         sage: l = list_of_subfunctions(Graph)[0]                                        # optional - sage.graphs
         sage: Graph.bipartite_color in l                                                # optional - sage.graphs
->>>>>>> a36b1230
         True
     """
     from collections import defaultdict
