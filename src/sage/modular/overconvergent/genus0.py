--- conflicted
+++ resolved
@@ -431,17 +431,11 @@
 
     def is_exact(self):
         r"""
-<<<<<<< HEAD
-        True if elements of this space are represented exactly, i.e., there is
-        no precision loss when doing arithmetic. As this is never true for
-        overconvergent modular forms spaces, this returns ``False``.
-=======
         Return ``True`` if elements of this space are represented exactly.
 
         This would mean that there is no precision loss when doing arithmetic.
         As this is never true for overconvergent modular forms spaces,
         this method returns ``False``.
->>>>>>> a436233a
 
         EXAMPLES::
 
@@ -502,17 +496,11 @@
 
     def character(self):
         r"""
-<<<<<<< HEAD
-        Return the character of ``self``. For overconvergent forms, the weight and
-        the character are unified into the concept of a weight-character, so
-        this returns exactly the same thing as ``self.weight()``.
-=======
         Return the character of ``self``.
 
         For overconvergent forms, the weight and the character are unified into
         the concept of a weight-character, so this returns exactly the same
         thing as :meth:`weight`.
->>>>>>> a436233a
 
         EXAMPLES::
 
@@ -527,17 +515,11 @@
 
     def weight(self):
         r"""
-<<<<<<< HEAD
-        Return the character of ``self``. For overconvergent forms, the weight and
-        the character are unified into the concept of a weight-character, so
-        this returns exactly the same thing as ``self.character()``.
-=======
         Return the weight of ``self``.
 
         For overconvergent forms, the weight and the character are unified into
         the concept of a weight-character, so this returns exactly the same
         thing as :meth:`character`.
->>>>>>> a436233a
 
         EXAMPLES::
 
@@ -692,14 +674,9 @@
 
     def prime(self):
         r"""
-<<<<<<< HEAD
-        Return the residue characteristic of ``self``, i.e. the prime `p` such that
-        this is a `p`-adic space.
-=======
         Return the residue characteristic of ``self``.
 
         This is the prime `p` such that this is a `p`-adic space.
->>>>>>> a436233a
 
         EXAMPLES::
 
@@ -920,10 +897,7 @@
     def coordinate_vector(self, x):
         r"""
         Write ``x`` as a vector with respect to the basis given by ``self.basis()``.
-<<<<<<< HEAD
-=======
-
->>>>>>> a436233a
+
         Here ``x`` must be an element of this space or something that can be
         converted into one. If ``x`` has precision less than the default precision
         of ``self``, then the returned vector will be shorter.
@@ -981,12 +955,8 @@
             sage: f = M.1
             sage: M.hecke_operator(f, 3)
             3-adic overconvergent modular form of weight-character 0 with q-expansion
-<<<<<<< HEAD
-            2430*q + 265356*q^2 + 10670373*q^3 + 249948828*q^4 + 4113612864*q^5 + 52494114852*q^6 + O(q^7)
-=======
             2430*q + 265356*q^2 + 10670373*q^3 + 249948828*q^4 + 4113612864*q^5
              + 52494114852*q^6 + O(q^7)
->>>>>>> a436233a
             sage: M.hecke_operator(f.q_expansion(), 3)
             2430*q + 265356*q^2 + 10670373*q^3 + 249948828*q^4 + 4113612864*q^5
              + 52494114852*q^6 + O(q^7)
@@ -1136,11 +1106,7 @@
 
     def slopes(self, n, use_recurrence=False):
         r"""
-<<<<<<< HEAD
-        Compute the slopes of the `U_p` operator acting on self, using an `n\times n` matrix.
-=======
         Compute the slopes of the `U_p` operator acting on ``self``, using an `n\times n` matrix.
->>>>>>> a436233a
 
         EXAMPLES::
 
@@ -1188,9 +1154,6 @@
             sage: X = OverconvergentModularForms(2, 2, 1/6).eigenfunctions(8, Qp(2, 100))
             sage: X[1]
             2-adic overconvergent modular form of weight-character 2 with q-expansion
-<<<<<<< HEAD
-            (1 + O(2^74))*q + (2^4 + 2^5 + 2^9 + 2^10 + 2^12 + 2^13 + 2^15 + 2^17 + 2^19 + 2^20 + 2^21 + 2^23 + 2^28 + 2^30 + 2^31 + 2^32 + 2^34 + 2^36 + 2^37 + 2^39 + 2^40 + 2^43 + 2^44 + 2^45 + 2^47 + 2^48 + 2^52 + 2^53 + 2^54 + 2^55 + 2^56 + 2^58 + 2^59 + 2^60 + 2^61 + 2^67 + 2^68 + 2^70 + 2^71 + 2^72 + 2^74 + 2^76 + O(2^78))*q^2 + (2^2 + 2^7 + 2^8 + 2^9 + 2^12 + 2^13 + 2^16 + 2^17 + 2^21 + 2^23 + 2^25 + 2^28 + 2^33 + 2^34 + 2^36 + 2^37 + 2^42 + 2^45 + 2^47 + 2^49 + 2^50 + 2^51 + 2^54 + 2^55 + 2^58 + 2^60 + 2^61 + 2^67 + 2^71 + 2^72 + O(2^76))*q^3 + (2^8 + 2^11 + 2^14 + 2^19 + 2^21 + 2^22 + 2^24 + 2^25 + 2^26 + 2^27 + 2^28 + 2^29 + 2^32 + 2^33 + 2^35 + 2^36 + 2^44 + 2^45 + 2^46 + 2^47 + 2^49 + 2^50 + 2^53 + 2^54 + 2^55 + 2^56 + 2^57 + 2^60 + 2^63 + 2^66 + 2^67 + 2^69 + 2^74 + 2^76 + 2^79 + 2^80 + 2^81 + O(2^82))*q^4 + (2 + 2^2 + 2^9 + 2^13 + 2^15 + 2^17 + 2^19 + 2^21 + 2^23 + 2^26 + 2^27 + 2^28 + 2^30 + 2^33 + 2^34 + 2^35 + 2^36 + 2^37 + 2^38 + 2^39 + 2^41 + 2^42 + 2^43 + 2^45 + 2^58 + 2^59 + 2^60 + 2^61 + 2^62 + 2^63 + 2^65 + 2^66 + 2^68 + 2^69 + 2^71 + 2^72 + O(2^75))*q^5 + (2^6 + 2^7 + 2^15 + 2^16 + 2^21 + 2^24 + 2^25 + 2^28 + 2^29 + 2^33 + 2^34 + 2^37 + 2^44 + 2^45 + 2^48 + 2^50 + 2^51 + 2^54 + 2^55 + 2^57 + 2^58 + 2^59 + 2^60 + 2^64 + 2^69 + 2^71 + 2^73 + 2^75 + 2^78 + O(2^80))*q^6 + (2^3 + 2^8 + 2^9 + 2^10 + 2^11 + 2^12 + 2^14 + 2^15 + 2^17 + 2^19 + 2^20 + 2^21 + 2^23 + 2^25 + 2^26 + 2^34 + 2^37 + 2^38 + 2^39 + 2^40 + 2^41 + 2^45 + 2^47 + 2^49 + 2^51 + 2^53 + 2^54 + 2^55 + 2^57 + 2^58 + 2^59 + 2^60 + 2^61 + 2^66 + 2^69 + 2^70 + 2^71 + 2^74 + 2^76 + O(2^77))*q^7 + O(q^8)
-=======
             (1 + O(2^74))*q
              + (2^4 + 2^5 + 2^9 + 2^10 + 2^12 + 2^13 + 2^15 + 2^17 + 2^19 + 2^20
                  + 2^21 + 2^23 + 2^28 + 2^30 + 2^31 + 2^32 + 2^34 + 2^36 + 2^37
@@ -1219,7 +1182,6 @@
                  + 2^51 + 2^53 + 2^54 + 2^55 + 2^57 + 2^58 + 2^59 + 2^60 + 2^61
                  + 2^66 + 2^69 + 2^70 + 2^71 + 2^74 + 2^76 + O(2^77))*q^7
              + O(q^8)
->>>>>>> a436233a
             sage: [x.slope() for x in X]
             [0, 4, 8, 14, 16, 18, 26, 30]
         """
@@ -1860,15 +1822,10 @@
 
     def additive_order(self):
         r"""
-<<<<<<< HEAD
-        Return the additive order of this element (required attribute for all
-        elements deriving from :class:`sage.modules.ModuleElement`).
-=======
         Return the additive order of this element.
 
         This implements a required method for all
         elements deriving from :class:`sage.modules.ModuleElement`.
->>>>>>> a436233a
 
         EXAMPLES::
 
@@ -1905,14 +1862,9 @@
 
     def __pari__(self):
         r"""
-<<<<<<< HEAD
-        Return the Pari object corresponding to ``self``, which is just the
-        `q`-expansion of self as a formal power series.
-=======
         Return the Pari object corresponding to ``self``.
 
         This is just the `q`-expansion of ``self`` as a formal power series.
->>>>>>> a436233a
 
         EXAMPLES::
 
