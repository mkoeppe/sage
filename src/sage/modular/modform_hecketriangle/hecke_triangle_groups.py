# sage.doctest: needs sage.libs.gap
r"""
Hecke triangle groups

AUTHORS:

- Jonas Jermann (2013): initial version
"""

# ****************************************************************************
#       Copyright (C) 2013-2014 Jonas Jermann <jjermann2@gmail.com>
#
#  Distributed under the terms of the GNU General Public License (GPL)
#  as published by the Free Software Foundation; either version 2 of
#  the License, or (at your option) any later version.
#                  https://www.gnu.org/licenses/
# ****************************************************************************

from sage.arith.misc import divisors
from sage.groups.matrix_gps.finitely_generated import FinitelyGeneratedMatrixGroup_generic
from sage.matrix.constructor import matrix
from sage.misc.cachefunc import cached_method
from sage.misc.latex import latex
from sage.misc.lazy_import import lazy_import
from sage.misc.misc_c import prod
from sage.rings.infinity import infinity
from sage.rings.integer_ring import ZZ
from sage.rings.polynomial.polynomial_ring_constructor import PolynomialRing
from sage.rings.rational_field import QQ
from sage.structure.unique_representation import UniqueRepresentation

lazy_import("sage.functions.log", "exp")
lazy_import("sage.functions.gamma", "psi1")
lazy_import("sage.functions.trig", "sec")
lazy_import("sage.rings.number_field.number_field", "NumberField")
lazy_import("sage.rings.qqbar", ["AA", "AlgebraicField"])
lazy_import("sage.rings.universal_cyclotomic_field", "E")
lazy_import("sage.symbolic.constants", "pi")

from .hecke_triangle_group_element import HeckeTriangleGroupElement, cyclic_representative, coerce_AA


class HeckeTriangleGroup(FinitelyGeneratedMatrixGroup_generic,
                         UniqueRepresentation):
    r"""
    Hecke triangle group `(2, n, \infty)`.
    """

    Element = HeckeTriangleGroupElement

    @staticmethod
    def __classcall__(cls, n=3):
        r"""
        Return a (cached) instance with canonical parameters.

        EXAMPLES::

            sage: from sage.modular.modform_hecketriangle.hecke_triangle_groups import HeckeTriangleGroup
            sage: HeckeTriangleGroup(QQ(3)) == HeckeTriangleGroup(int(3))
            True
        """
        if n == infinity:
            n = infinity
        else:
            n = ZZ(n)
            if n < 3:
                raise AttributeError("n has to be infinity or an Integer >= 3.")

        return super().__classcall__(cls, n)

    def __init__(self, n):
        r"""
        Hecke triangle group (2, n, infinity).

        Namely the von Dyck group corresponding to the triangle group
        with angles (pi/2, pi/n, 0).

        INPUT:

        - ``n`` -- ``infinity`` or an integer greater or equal to `3`

        OUTPUT: the Hecke triangle group for the given parameter `n`

        EXAMPLES::

            sage: from sage.modular.modform_hecketriangle.hecke_triangle_groups import HeckeTriangleGroup
            sage: G = HeckeTriangleGroup(12)
            sage: G
            Hecke triangle group for n = 12
            sage: G.category()
            Category of groups
        """

        self._n = n
        self.element_repr_method("default")

        if n in [3, infinity]:
            self._base_ring = ZZ
            self._lam = ZZ.one() if n == 3 else ZZ(2)
        else:
            lam_symbolic = coerce_AA(E(2 * n) + ~E(2 * n))
            K = NumberField(self.lam_minpoly(), 'lam',
                            embedding=lam_symbolic)
            # self._base_ring = K.order(K.gens())
            self._base_ring = K.maximal_order()
            self._lam = self._base_ring.gen(1)

        T = matrix(self._base_ring, [[1, self._lam], [0, 1]])
        S = matrix(self._base_ring, [[0, -1], [1, 0]])

        FinitelyGeneratedMatrixGroup_generic.__init__(self, ZZ(2), self._base_ring, [S, T])

    def _repr_(self):
        r"""
        Return the string representation of ``self``.

        EXAMPLES::

            sage: from sage.modular.modform_hecketriangle.hecke_triangle_groups import HeckeTriangleGroup
            sage: HeckeTriangleGroup(10)
            Hecke triangle group for n = 10
        """
        return f"Hecke triangle group for n = {self._n}"

    def _latex_(self):
        r"""
        Return the LaTeX representation of ``self``.

        EXAMPLES::

            sage: from sage.modular.modform_hecketriangle.hecke_triangle_groups import HeckeTriangleGroup
            sage: a = HeckeTriangleGroup(5)
            sage: latex(a)
            \Gamma^{(5)}
        """
        return '\\Gamma^{(%s)}' % latex(self._n)

    def element_repr_method(self, method=None):
        r"""
        Either return or set the representation method for elements of ``self``.

        INPUT:

        - ``method`` -- if ``method=None`` (default) the current default
          representation method is returned. Otherwise the default method is
          set to ``method``. If ``method`` is not available a
          :exc:`ValueError` is raised. Possible methods are:

          - ``default``: use the usual representation method for matrix group
            elements

          - ``basic``: the representation is given as a word in ``S`` and
            powers of ``T``

          - ``conj``: the conjugacy representative of the element is
            represented as a word in powers of the basic blocks, together with
            an unspecified conjugation matrix

          - ``block``: same as ``conj`` but the conjugation matrix is
            specified as well

        EXAMPLES::

            sage: from sage.modular.modform_hecketriangle.hecke_triangle_groups import HeckeTriangleGroup
            sage: G = HeckeTriangleGroup(5)
            sage: G.element_repr_method()
            'default'
            sage: G.element_repr_method("basic")
            sage: G.element_repr_method()
            'basic'
        """
        if method is None:
            return self._element_repr_method
        elif method in ["default", "basic", "block", "conj"]:
            self._element_repr_method = method
        else:
            raise ValueError(f"the specified method {method} is not supported")

    def one(self):
        r"""
        Return the identity element/matrix for ``self``.

        EXAMPLES::

            sage: from sage.modular.modform_hecketriangle.hecke_triangle_groups import HeckeTriangleGroup
            sage: G = HeckeTriangleGroup(10)
            sage: G(1) == G.one()
            True
            sage: G(1)
            [1 0]
            [0 1]

            sage: G(1).parent()
            Hecke triangle group for n = 10
        """
        return self.I()

    def lam_minpoly(self):
        r"""
        Return the minimal polynomial of the corresponding lambda parameter of ``self``.

        EXAMPLES::

            sage: from sage.modular.modform_hecketriangle.hecke_triangle_groups import HeckeTriangleGroup
            sage: HeckeTriangleGroup(10).lam_minpoly()
            x^4 - 5*x^2 + 5
            sage: HeckeTriangleGroup(17).lam_minpoly()
            x^8 - x^7 - 7*x^6 + 6*x^5 + 15*x^4 - 10*x^3 - 10*x^2 + 4*x + 1
            sage: HeckeTriangleGroup(infinity).lam_minpoly()
            x - 2
        """
        # TODO: Write an explicit (faster) implementation
        n = self._n
        if n == infinity:
            lam_symbolic = QQ(2)
        else:
            lam_symbolic = E(2 * n) + ~E(2 * n)
        return lam_symbolic.minpoly()

    def base_ring(self):
        r"""
        Return the base ring of ``self``.

        EXAMPLES::

            sage: from sage.modular.modform_hecketriangle.hecke_triangle_groups import HeckeTriangleGroup
            sage: HeckeTriangleGroup(n=infinity).base_ring()
            Integer Ring
            sage: HeckeTriangleGroup(n=7).base_ring()
            Maximal Order generated by lam in Number Field in lam with defining polynomial x^3 - x^2 - 2*x + 1 with lam = 1.801937735804839?
        """
        return self._base_ring

    def base_field(self):
        r"""
        Return the base field of ``self``.

        EXAMPLES::

            sage: from sage.modular.modform_hecketriangle.hecke_triangle_groups import HeckeTriangleGroup
            sage: HeckeTriangleGroup(n=infinity).base_field()
            Rational Field
            sage: HeckeTriangleGroup(n=7).base_field()
            Number Field in lam with defining polynomial x^3 - x^2 - 2*x + 1 with lam = 1.801937735804839?
        """
        if self._n in [3, infinity]:
            return QQ
        else:
            return self._base_ring.number_field()

    def n(self):
        r"""
        Return the parameter ``n`` of ``self``, where
        ``pi/n`` is the angle at ``rho`` of the corresponding
        basic hyperbolic triangle with vertices ``i``, ``rho``
        and ``infinity``.

        EXAMPLES::

            sage: from sage.modular.modform_hecketriangle.hecke_triangle_groups import HeckeTriangleGroup
            sage: HeckeTriangleGroup(10).n()
            10
            sage: HeckeTriangleGroup(infinity).n()
            +Infinity
        """
        return self._n

    def lam(self):
        r"""
        Return the parameter ``lambda`` of ``self``,
        where ``lambda`` is twice the real part of ``rho``,
        lying between ``1`` (when ``n=3``) and ``2`` (when ``n=infinity``).

        EXAMPLES::

            sage: from sage.modular.modform_hecketriangle.hecke_triangle_groups import HeckeTriangleGroup
            sage: HeckeTriangleGroup(3).lam()
            1
            sage: HeckeTriangleGroup(4).lam()
            lam
            sage: HeckeTriangleGroup(4).lam()^2
            2
            sage: HeckeTriangleGroup(6).lam()^2
            3
            sage: AA(HeckeTriangleGroup(10).lam())
            1.9021130325903...?
            sage: HeckeTriangleGroup(infinity).lam()
            2
        """
        return self._lam

    def rho(self):
        r"""
        Return the vertex ``rho`` of the basic hyperbolic
        triangle which describes ``self``. ``rho`` has
        absolute value 1 and angle ``pi/n``.

        EXAMPLES::

            sage: from sage.modular.modform_hecketriangle.hecke_triangle_groups import HeckeTriangleGroup
            sage: HeckeTriangleGroup(3).rho() == QQbar(1/2 + sqrt(3)/2*i)
            True
            sage: HeckeTriangleGroup(4).rho() == QQbar(sqrt(2)/2*(1 + i))
            True
            sage: HeckeTriangleGroup(6).rho() == QQbar(sqrt(3)/2 + 1/2*i)
            True
            sage: HeckeTriangleGroup(10).rho()
            0.95105651629515...? + 0.30901699437494...?*I
            sage: HeckeTriangleGroup(infinity).rho()
            1
        """
        # TODO: maybe rho should be replaced by -rhobar
        # Also we could use NumberFields...
        if self._n == infinity:
            return AA.one()
        else:
            rho = AlgebraicField()(E(2 * self._n))
            rho.simplify()
            return rho

    def alpha(self):
        r"""
        Return the parameter ``alpha`` of ``self``.

        This is the first parameter of the hypergeometric series used
        in the calculation of the Hauptmodul of ``self``.

        EXAMPLES::

            sage: from sage.modular.modform_hecketriangle.hecke_triangle_groups import HeckeTriangleGroup
            sage: HeckeTriangleGroup(3).alpha()
            1/12
            sage: HeckeTriangleGroup(4).alpha()
            1/8
            sage: HeckeTriangleGroup(5).alpha()
            3/20
            sage: HeckeTriangleGroup(6).alpha()
            1/6
            sage: HeckeTriangleGroup(10).alpha()
            1/5
            sage: HeckeTriangleGroup(infinity).alpha()
            1/4
        """
        return QQ((1, 2)) * (QQ((1, 2)) - ZZ.one() / self._n)

    def beta(self):
        r"""
        Return the parameter ``beta`` of ``self``.

        This is the second parameter of the hypergeometric series used
        in the calculation of the Hauptmodul of ``self``.

        EXAMPLES::

            sage: from sage.modular.modform_hecketriangle.hecke_triangle_groups import HeckeTriangleGroup
            sage: HeckeTriangleGroup(3).beta()
            5/12
            sage: HeckeTriangleGroup(4).beta()
            3/8
            sage: HeckeTriangleGroup(5).beta()
            7/20
            sage: HeckeTriangleGroup(6).beta()
            1/3
            sage: HeckeTriangleGroup(10).beta()
            3/10
            sage: HeckeTriangleGroup(infinity).beta()
            1/4
        """
        return QQ((1, 2)) * (QQ((1, 2)) + ZZ.one() / self._n)

    # We use cached method here to create unique instances of basic matrices
    # (major performance gain)
    @cached_method
    def I(self):
        r"""
        Return the identity element/matrix for ``self``.

        EXAMPLES::

            sage: from sage.modular.modform_hecketriangle.hecke_triangle_groups import HeckeTriangleGroup
            sage: HeckeTriangleGroup(10).I()
            [1 0]
            [0 1]

            sage: HeckeTriangleGroup(10).I().parent()
            Hecke triangle group for n = 10
        """
        return self(matrix(self._base_ring, [[1, 0], [0, 1]]), check=False)

    # We use cached method here to create unique instances of basic matrices
    # (major performance gain)
    @cached_method
    def T(self, m=1):
        r"""
        Return the element in ``self`` corresponding to the translation by
        ``m*self.lam()``.

        INPUT:

        - ``m`` -- integer (default: 1); namely the second generator of
          ``self``

        EXAMPLES::

            sage: from sage.modular.modform_hecketriangle.hecke_triangle_groups import HeckeTriangleGroup
            sage: HeckeTriangleGroup(3).T()
            [1 1]
            [0 1]
            sage: HeckeTriangleGroup(10).T(-4)
            [     1 -4*lam]
            [     0      1]
            sage: HeckeTriangleGroup(10).T().parent()
            Hecke triangle group for n = 10
        """
        return self(matrix(self._base_ring, [[1, self._lam * m], [0, 1]]),
                    check=False)

    # We use cached method here to create unique instances of basic matrices
    # (major performance gain)
    @cached_method
    def S(self):
        r"""
        Return the generator of ``self`` corresponding to the
        conformal circle inversion.

        EXAMPLES::

            sage: from sage.modular.modform_hecketriangle.hecke_triangle_groups import HeckeTriangleGroup
            sage: HeckeTriangleGroup(3).S()
            [ 0 -1]
            [ 1  0]
            sage: HeckeTriangleGroup(10).S()
            [ 0 -1]
            [ 1  0]
            sage: HeckeTriangleGroup(10).S()^2 == -HeckeTriangleGroup(10).I()
            True
            sage: HeckeTriangleGroup(10).S()^4 == HeckeTriangleGroup(10).I()
            True

            sage: HeckeTriangleGroup(10).S().parent()
            Hecke triangle group for n = 10
        """
        return self.gen(0)

    # We use cached method here to create unique instances of basic matrices
    # (major performance gain)
    @cached_method
    def U(self):
        r"""
        Return an alternative generator of ``self`` instead of ``T``.
        ``U`` stabilizes ``rho`` and has order ``2*self.n()``.

        If ``n=infinity`` then ``U`` is parabolic and has infinite order,
        it then fixes the cusp ``[-1]``.

        EXAMPLES::

            sage: from sage.modular.modform_hecketriangle.hecke_triangle_groups import HeckeTriangleGroup
            sage: HeckeTriangleGroup(3).U()
            [ 1 -1]
            [ 1  0]
            sage: HeckeTriangleGroup(3).U()^3 == -HeckeTriangleGroup(3).I()
            True
            sage: HeckeTriangleGroup(3).U()^6 == HeckeTriangleGroup(3).I()
            True
            sage: HeckeTriangleGroup(10).U()
            [lam  -1]
            [  1   0]
            sage: HeckeTriangleGroup(10).U()^10 == -HeckeTriangleGroup(10).I()
            True
            sage: HeckeTriangleGroup(10).U()^20 == HeckeTriangleGroup(10).I()
            True

            sage: HeckeTriangleGroup(10).U().parent()
            Hecke triangle group for n = 10
        """
        return self.T() * self.S()

    def V(self, j):
        r"""
        Return the j'th generator for the usual representatives of
        conjugacy classes of ``self``. It is given by ``V=U^(j-1)*T``.

        INPUT:

        - ``j`` --integer; to get the usual representatives
          ``j`` should range from ``1`` to ``self.n()-1``

        OUTPUT: the corresponding matrix/element

        The matrix is parabolic if ``j`` is congruent to `\pm 1` modulo ``self.n()``.
        It is elliptic if ``j`` is congruent to 0 modulo ``self.n()``.
        It is hyperbolic otherwise.

        EXAMPLES::

            sage: from sage.modular.modform_hecketriangle.hecke_triangle_groups import HeckeTriangleGroup
            sage: G = HeckeTriangleGroup(3)
            sage: G.V(0) == -G.S()
            True
            sage: G.V(1) == G.T()
            True
            sage: G.V(2)
            [1 0]
            [1 1]
            sage: G.V(3) == G.S()
            True

            sage: G = HeckeTriangleGroup(5)
            sage: G.element_repr_method("default")
            sage: G.V(1)
            [  1 lam]
            [  0   1]
            sage: G.V(2)
            [lam lam]
            [  1 lam]
            sage: G.V(3)
            [lam   1]
            [lam lam]
            sage: G.V(4)
            [  1   0]
            [lam   1]
            sage: G.V(5) == G.S()
            True
        """
        return self.U()**(j-1) * self.T()

    def dvalue(self):
        r"""
        Return a symbolic expression (or an exact value in case n=3, 4, 6)
        for the transfinite diameter (or capacity) of ``self``.

        This is the first nontrivial Fourier coefficient of the Hauptmodul
        for the Hecke triangle group in case it is normalized to ``J_inv(i)=1``.

        EXAMPLES::

            sage: from sage.modular.modform_hecketriangle.hecke_triangle_groups import HeckeTriangleGroup
            sage: HeckeTriangleGroup(3).dvalue()
            1/1728
            sage: HeckeTriangleGroup(4).dvalue()
            1/256
            sage: HeckeTriangleGroup(5).dvalue()
            e^(2*euler_gamma - 4*pi/(sqrt(5) + 1) + psi(17/20) + psi(13/20))
            sage: HeckeTriangleGroup(6).dvalue()
            1/108
            sage: HeckeTriangleGroup(10).dvalue()
            e^(2*euler_gamma - 4*pi/sqrt(2*sqrt(5) + 10) + psi(4/5) + psi(7/10))
            sage: HeckeTriangleGroup(infinity).dvalue()
            1/64
        """
        n = self._n
        if n == 3:
            return 1 / ZZ(2**6*3**3)
        if n == 4:
            return 1 / ZZ(2**8)
        if n == 6:
            return 1 / ZZ(2**2*3**3)
        if n == infinity:
            return 1 / ZZ(2**6)
        # reference for this formula ?
        return exp(-ZZ(2)*psi1(ZZ.one()) + psi1(ZZ.one()-self.alpha())
                   + psi1(ZZ.one()-self.beta()) - pi*sec(pi/self._n))

    def is_arithmetic(self) -> bool:
        r"""
        Return ``True`` if ``self`` is an arithmetic subgroup.

        EXAMPLES::

            sage: from sage.modular.modform_hecketriangle.hecke_triangle_groups import HeckeTriangleGroup
            sage: HeckeTriangleGroup(3).is_arithmetic()
            True
            sage: HeckeTriangleGroup(4).is_arithmetic()
            True
            sage: HeckeTriangleGroup(5).is_arithmetic()
            False
            sage: HeckeTriangleGroup(6).is_arithmetic()
            True
            sage: HeckeTriangleGroup(10).is_arithmetic()
            False
            sage: HeckeTriangleGroup(infinity).is_arithmetic()
            True
        """
        return self._n in [ZZ(3), ZZ(4), ZZ(6), infinity]

    def get_FD(self, z):
        r"""
        Return a tuple (A,w) which determines how to map ``z``
        to the usual (strict) fundamental domain of ``self``.

        INPUT:

        - ``z`` -- a complex number or an element of AlgebraicField()

        OUTPUT:

        A tuple ``(A, w)``.

        - ``A`` -- a matrix in ``self`` such that ``A.acton(w)==z``
          (if ``z`` is exact at least)

        - ``w`` -- a complex number or an element of AlgebraicField()
          (depending on the type ``z``) which lies inside the (strict)
          fundamental domain of ``self`` (``self.in_FD(w)==True``) and
          which is equivalent to ``z`` (by the above property)

        EXAMPLES::

            sage: from sage.modular.modform_hecketriangle.hecke_triangle_groups import HeckeTriangleGroup
            sage: G = HeckeTriangleGroup(8)
            sage: z = AlgebraicField()(1+i/2)
            sage: (A, w) = G.get_FD(z)
            sage: A
            [-lam    1]
            [  -1    0]
            sage: A.acton(w) == z
            True

            sage: from sage.modular.modform_hecketriangle.space import ModularForms
            sage: z = (134.12 + 0.22*i).n()
            sage: (A, w) = G.get_FD(z)
            sage: A
            [-73*lam^3 + 74*lam       73*lam^2 - 1]
            [        -lam^2 + 1                lam]
            sage: w
            0.769070776942... + 0.779859114103...*I
            sage: z
            134.120000000... + 0.220000000000...*I
            sage: A.acton(w)
            134.1200000... + 0.2200000000...*I
        """
        ID = self.I()
        T = self.T()
        S = self.S()
        TI = self.T(-1)

        A = ID
        w = z
        while abs(w) < ZZ.one() or abs(w.real()) > self.lam() / ZZ(2):
            if abs(w) < ZZ.one():
                w = self.S().acton(w)
                A = S*A
            while w.real() >= self.lam() / ZZ(2):
                w = TI.acton(w)
                A = TI*A
            while w.real() < -self.lam() / ZZ(2):
                w = T.acton(w)
                A = T*A
        if w.real() == self.lam() / ZZ(2):
            w = TI.acton(w)
            A = TI*A
        if abs(w) == ZZ.one() and w.real() > ZZ.zero():
            w = S.acton(w)
            A = S*A

        AI = A.inverse()

        return (AI, A.acton(z))

    def in_FD(self, z) -> bool:
        r"""
        Return ``True`` if ``z`` lies in the (strict) fundamental
        domain of ``self``.

        EXAMPLES::

            sage: from sage.modular.modform_hecketriangle.hecke_triangle_groups import HeckeTriangleGroup
            sage: HeckeTriangleGroup(5).in_FD(CC(1.5/2 + 0.9*i))
            True
            sage: HeckeTriangleGroup(4).in_FD(CC(1.5/2 + 0.9*i))
            False
        """
        return self.get_FD(z)[0] == self.I()

    def root_extension_field(self, D):
        r"""
        Return the quadratic extension field of the base field by
        the square root of the given discriminant ``D``.

        INPUT:

        - ``D`` -- an element of the base ring of ``self``
          corresponding to a discriminant

        OUTPUT:

        A relative (at most quadratic) extension to the base field
        of ``self`` in the variable ``e`` which corresponds to ``sqrt(D)``.
        If the extension degree is ``1`` then the base field is returned.

        The correct embedding is the positive resp. positive imaginary one.
        Unfortunately no default embedding can be specified for relative
        number fields yet.

        EXAMPLES::

            sage: from sage.modular.modform_hecketriangle.hecke_triangle_groups import HeckeTriangleGroup
            sage: G = HeckeTriangleGroup(n=infinity)
            sage: G.root_extension_field(32)
            Number Field in e with defining polynomial x^2 - 32
            sage: G.root_extension_field(-4)
            Number Field in e with defining polynomial x^2 + 4
            sage: G.root_extension_field(4) == G.base_field()
            True

            sage: G = HeckeTriangleGroup(n=7)
            sage: lam = G.lam()
            sage: D = 4*lam^2 + 4*lam - 4
            sage: G.root_extension_field(D)
            Number Field in e with defining polynomial x^2 - 4*lam^2 - 4*lam + 4 over its base field
            sage: G.root_extension_field(4) == G.base_field()
            True
            sage: D = lam^2 - 4
            sage: G.root_extension_field(D)
            Number Field in e with defining polynomial x^2 - lam^2 + 4 over its base field
        """
        K = self.base_field()
        x = PolynomialRing(K, 'x').gen()
        D = self.base_ring()(D)

        if D.is_square():
            return K
        else:
            # unfortunately we can't set embeddings for relative extensions :-(
            # return K.extension(x**2 - D, 'e', embedding=AA(D).sqrt())

            L = K.extension(x**2 - D, 'e')

            # e = AA(D).sqrt()
            # emb = L.hom([e])
            # L._unset_embedding()
            # L.register_embedding(emb)

            # return NumberField(L.absolute_polynomial(), 'e', structure=AbsoluteFromRelative(L), embedding=(???))
            return L

    # We cache this method for performance reasons (it is repeatedly reused)
    @cached_method
    def root_extension_embedding(self, D, K=None):
        r"""
        Return the correct embedding from the root extension field
        of the given discriminant ``D``  to the field ``K``.

        Also see the method ``root_extension_embedding(K)`` of
        ``HeckeTriangleGroupElement`` for more examples.

        INPUT:

        - ``D`` -- an element of the base ring of ``self``
          corresponding to a discriminant

        - ``K`` -- a field to which we want the (correct) embedding;
          if ``K=None`` (default) then ``AlgebraicField()`` is
          used for positive ``D`` and ``AlgebraicRealField()``
          otherwise

        OUTPUT:

        The corresponding embedding if it was found.
        Otherwise a :exc:`ValueError` is raised.

        EXAMPLES::

            sage: from sage.modular.modform_hecketriangle.hecke_triangle_groups import HeckeTriangleGroup
            sage: G = HeckeTriangleGroup(n=infinity)
            sage: G.root_extension_embedding(32)
            Ring morphism:
              From: Number Field in e with defining polynomial x^2 - 32
              To:   Algebraic Real Field
              Defn: e |--> 5.656854249492...?
            sage: G.root_extension_embedding(-4)
            Ring morphism:
              From: Number Field in e with defining polynomial x^2 + 4
              To:   Algebraic Field
              Defn: e |--> 2*I
            sage: G.root_extension_embedding(4)
            Coercion map:
              From: Rational Field
              To:   Algebraic Real Field

            sage: G = HeckeTriangleGroup(n=7)
            sage: lam = G.lam()
            sage: D = 4*lam^2 + 4*lam - 4
            sage: G.root_extension_embedding(D, CC)
            Relative number field morphism:
              From: Number Field in e with defining polynomial x^2 - 4*lam^2 - 4*lam + 4 over its base field
              To:   Complex Field with 53 bits of precision
              Defn: e |--> 4.02438434522...
                    lam |--> 1.80193773580...
            sage: D = lam^2 - 4
            sage: G.root_extension_embedding(D)
            Relative number field morphism:
              From: Number Field in e with defining polynomial x^2 - lam^2 + 4 over its base field
              To:   Algebraic Field
              Defn: e |--> 0.?... + 0.867767478235...?*I
                    lam |--> 1.801937735804...?
        """
        D = self.base_ring()(D)
        F = self.root_extension_field(D)
        if K is None:
            if coerce_AA(D) > 0:
                K = AA
            else:
                K = AlgebraicField()

        L = list(F.embeddings(K))

        # Three possibilities up to numerical artefacts:
        # (1) emb = e, purely imaginary
        # (2) emb = e or lam (can't distinguish), purely real
        # (3) emb = (e,lam), e purely imaginary, lam purely real
        # (4) emb = (e,lam), e purely real, lam purely real
        # There always exists one emb with "e" positive resp. positive imaginary
        # and if there is a lam there exists a positive one...
        #
        # Criteria to pick the correct "maximum":
        # 1. First figure out if e resp. lam is purely real or imaginary
        #    (using "abs(e.imag()) > abs(e.real())")
        # 2. In the purely imaginary case we don't want anything negative imaginary
        #    and we know the positive case is unique after sorting lam
        # 3. For the remaining cases we want the biggest real part
        #    (and lam should get comparison priority)
        def emb_key(emb):
            L = []
            gens_len = len(emb.im_gens())
            for k in range(gens_len):
                a = emb.im_gens()[k]
                try:
                    a.simplify()
                    a.exactify()
                except AttributeError:
                    pass
                # If a is purely imaginary:
                if abs(a.imag()) > abs(a.real()):
                    if a.imag() < 0:
                        a = -infinity
                    else:
                        a = ZZ(0)
                else:
                    a = a.real()

                L.append(a)

            L.reverse()
            return L

        if len(L) > 1:
            L.sort(key=emb_key)
        return L[-1]

    def _elliptic_conj_reps(self):
        r"""
        Store all elliptic conjugacy representatives in the
        internal dictionary. This is a helper function
        used by :meth:`_conjugacy_representatives`.

        EXAMPLES::

            sage: from sage.modular.modform_hecketriangle.hecke_triangle_groups import HeckeTriangleGroup
            sage: G = HeckeTriangleGroup(n=5)
            sage: G.element_repr_method("conj")
            sage: G._elliptic_conj_reps()
            sage: sorted(G._conj_prim.items())
            [(-4, [[S], [S]]), (lam - 3, [[U], [U]]), (0, [[V(4)]])]
            sage: sorted(G._conj_nonprim.items())
            [(-lam - 2, [[U^(-2)], [U^2], [U^(-2)], [U^2]]), (lam - 3, [[U^(-1)], [U^(-1)]])]
        """
        if not hasattr(self, "_max_block_length"):
            self._conjugacy_representatives()
        elif ZZ(-4) in self._conj_prim:
            return

        D = self.U().discriminant()
        if D not in self._conj_prim:
            self._conj_prim[D] = []
        self._conj_prim[D].append(self.U())

        D = self.S().discriminant()
        if D not in self._conj_prim:
            self._conj_prim[D] = []
        self._conj_prim[D].append(self.S())

        other_reps = [self.U()**k
                      for k in range(-((self.n() - 1) / 2).floor(),
                                     self.n() // 2 + 1)
                      if k not in [0, 1]]

        for v in other_reps:
            D = v.discriminant()
            if D not in self._conj_nonprim:
                self._conj_nonprim[D] = []
            self._conj_nonprim[D].append(v)

    def _conjugacy_representatives(self, max_block_length=0, D=None):
        r"""
        Store conjugacy representatives up to block length
        ``max_block_length`` (a nonnegative integer, default: 0)
        in the internal dictionary. Previously calculated data is reused.
        This is a helper function for e.g. :meth:`class_number`.

        The set of all (hyperbolic) conjugacy types of block length
        ``t`` is stored in ``self._conj_block[t]``.
        The set of all primitive representatives (so far) with
        discriminant ``D`` is stored in ``self._conj_prim[D]``.
        The set of all non-primitive representatives (so far) with
        discriminant ``D`` is stored in ``self._conj_nonprim[D]``.

        The case of nonpositive discriminants is done manually.

        INPUT:

        - ``max_block_length`` -- nonnegative integer (default: `0`); the
          maximal block length

        - ``D`` -- an element/discriminant of the base ring or more generally
          an upper bound for the involved discriminants. If ``D != None`` then
          an upper bound for ``max_block_length`` is deduced from ``D``
          (default: ``None``).

        EXAMPLES::

            sage: from sage.modular.modform_hecketriangle.hecke_triangle_groups import HeckeTriangleGroup
            sage: G = HeckeTriangleGroup(n=5)
            sage: G.element_repr_method("conj")
            sage: G._conjugacy_representatives(2)

            sage: sorted(G._conj_block[2])
            [((2, 1), (1, 1)),
             ((2, 2),),
             ((3, 1), (1, 1)),
             ((3, 1), (2, 1)),
             ((3, 2),),
             ((4, 1), (1, 1)),
             ((4, 1), (2, 1)),
             ((4, 1), (3, 1))]

            sage: [key for key in sorted(G._conj_prim)]
            [-4, lam - 3, 0, 4*lam, 7*lam + 6, 9*lam + 5, 15*lam + 6, 33*lam + 21]
            sage: for key in sorted(G._conj_prim):
            ....:     print(sorted(G._conj_prim[key]))
            [[S], [S]]
            [[U], [U]]
            [[V(4)]]
            [[V(3)], [V(2)]]
            [[V(1)*V(4)]]
            [[V(3)*V(4)], [V(1)*V(2)]]
            [[V(2)*V(4)], [V(1)*V(3)]]
            [[V(2)*V(3)]]
            sage: [key for key in sorted(G._conj_nonprim)]
            [-lam - 2, lam - 3, 32*lam + 16]

            sage: for key in sorted(G._conj_nonprim):
            ....:     print(sorted(G._conj_nonprim[key]))
            [[U^(-2)], [U^(-2)], [U^2], [U^2]]
            [[U^(-1)], [U^(-1)]]
            [[V(3)^2], [V(2)^2]]

            sage: G.element_repr_method("default")
        """
        from sage.combinat.partition import OrderedPartitions
        from sage.combinat.combinat import tuples

        if D is not None:
            max_block_length = max(AA.zero(),
                                   coerce_AA((D + 4)/(self.lam()**2))).sqrt().floor()
        else:
            try:
                max_block_length = ZZ(max_block_length)
                if max_block_length < 0:
                    raise TypeError
            except TypeError:
                raise ValueError("max_block_length must be a nonnegative integer!")

        if not hasattr(self, "_max_block_length"):
            self._max_block_length = ZZ.zero()
            self._conj_block = {}
            self._conj_nonprim = {}
            self._conj_prim = {}

            # It is not clear how to define the class number for D=0:
            # Conjugacy classes are V(n-1)^(+-k) for arbitrary k
            # and the trivial class (what about self_conj_block[0]?).
            #
            # One way is to define it using the fixed points and in
            # that case V(n-1) would be a good representative.
            # The non-primitive case is unclear however...
            #
            # We set it here to ensure that 0 is enlisted as a discriminant...
            #
            self._conj_prim[ZZ.zero()] = []
            self._conj_prim[ZZ.zero()].append(self.V(self.n()-1))

            self._elliptic_conj_reps()

        if max_block_length <= self._max_block_length:
            return

        def is_cycle(seq):
            length = len(seq)
            for n in divisors(length):
                if n < length and is_cycle_of_length(seq, n):
                    return True
            return False

        def is_cycle_of_length(seq, n):
            for j in range(n, len(seq)):
                if seq[j] != seq[j % n]:
                    return False
            return True

        j_list = range(1, self.n())

        for t in range(self._max_block_length + 1, max_block_length + 1):
            t_ZZ = ZZ(t)
            if t_ZZ not in self._conj_block:
                self._conj_block[t_ZZ] = set()

            partitions = OrderedPartitions(t).list()
            for par in partitions:
                len_par = len(par)
                exp_list = tuples(j_list, len_par)
                for ex in exp_list:
                    keep = True
                    if len_par > 1:
                        for k in range(-1, len_par - 1):
                            if ex[k] == ex[k + 1]:
                                keep = False
                                break
                    # We don't want powers of V(1)
                    elif ex[0] == 1:
                        keep = False
                    # But: Do we maybe want powers of V(n-1)??
                    # For now we exclude the parabolic cases...
                    elif ex[0] == self.n() - 1:
                        keep = False

                    if keep:
                        conj_type = cyclic_representative(tuple((ZZ(ex[k]), ZZ(par[k])) for k in range(len_par)))
                        self._conj_block[t_ZZ].add(conj_type)

            for el in self._conj_block[t_ZZ]:
                group_el = prod([self.V(el[k][0])**el[k][1] for k in range(len(el))])

                D = group_el.discriminant()
                assert coerce_AA(D) > 0

                # The primitive cases
                # if group_el.is_primitive():
                if not ((len(el) == 1 and el[0][1] > 1) or is_cycle(el)):
                    if D not in self._conj_prim:
                        self._conj_prim[D] = []
                    self._conj_prim[D].append(group_el)
                # The remaining cases
                else:
                    if D not in self._conj_nonprim:
                        self._conj_nonprim[D] = []
                    self._conj_nonprim[D].append(group_el)

        self._max_block_length = max_block_length

    def class_representatives(self, D, primitive=True):
        r"""
        Return a representative for each conjugacy class for the
        discriminant ``D`` (ignoring the sign).

        If ``primitive=True`` only one representative for each
        fixed point is returned (ignoring sign).

        INPUT:

        - ``D`` -- an element of the base ring corresponding
          to a valid discriminant

        - ``primitive`` -- if ``True`` (default) then only primitive
          representatives are considered

        EXAMPLES::

            sage: from sage.modular.modform_hecketriangle.hecke_triangle_groups import HeckeTriangleGroup
            sage: G = HeckeTriangleGroup(n=4)
            sage: G.element_repr_method("conj")

            sage: R = G.class_representatives(4)
            sage: R
            [[V(2)]]
            sage: [v.continued_fraction()[1] for v in R]
            [(2,)]

            sage: R = G.class_representatives(0)
            sage: R
            [[V(3)]]
            sage: [v.continued_fraction()[1] for v in R]
            [(1, 2)]

            sage: R = G.class_representatives(-4)
            sage: R
            [[S]]
            sage: R = G.class_representatives(-4, primitive=False)
            sage: R
            [[S], [U^2]]

            sage: R = G.class_representatives(G.lam()^2 - 4)
            sage: R
            [[U]]
            sage: R = G.class_representatives(G.lam()^2 - 4, primitive=False)
            sage: R
            [[U], [U^(-1)]]

            sage: R = G.class_representatives(14)
            sage: sorted(R)
            [[V(2)*V(3)], [V(1)*V(2)]]
            sage: sorted(v.continued_fraction()[1] for v in R)
            [(1, 2, 2), (3,)]

            sage: R = G.class_representatives(32)
            sage: sorted(R)
            [[V(3)^2*V(1)], [V(1)^2*V(3)]]
            sage: [v.continued_fraction()[1] for v in sorted(R)]
            [(1, 2, 1, 3), (1, 4)]

            sage: R = G.class_representatives(32, primitive=False)
            sage: sorted(R)
            [[V(3)^2*V(1)], [V(1)^2*V(3)], [V(2)^2]]

            sage: G.element_repr_method("default")
        """
        if coerce_AA(D) == 0 and not primitive:
            raise ValueError("There are infinitely many non-primitive conjugacy classes of discriminant 0.")

        self._conjugacy_representatives(D=D)

        L = []
        if D in self._conj_prim:
            L += self._conj_prim[D]
        if not primitive and D in self._conj_nonprim:
            L += self._conj_nonprim[D]

        if not L:
            raise ValueError("D = {} is not a{} discriminant for {}".format(D, " primitive" if primitive else "", self))
        else:
            return L

    def class_number(self, D, primitive=True):
        r"""
        Return the class number of ``self`` for the discriminant ``D``.

        This is the number of conjugacy classes of (primitive) elements
        of discriminant ``D``.

        Note: Due to the 1-1 correspondence with hyperbolic fixed
        points resp. hyperbolic binary quadratic forms
        this also gives the class number in those cases.

        INPUT:

        - ``D`` -- an element of the base ring corresponding
          to a valid discriminant

        - ``primitive`` -- if ``True`` (default) then only primitive
          elements are considered

        EXAMPLES::

            sage: from sage.modular.modform_hecketriangle.hecke_triangle_groups import HeckeTriangleGroup
            sage: G = HeckeTriangleGroup(n=4)

            sage: G.class_number(4)
            1
            sage: G.class_number(4, primitive=False)
            1
            sage: G.class_number(14)
            2
            sage: G.class_number(32)
            2
            sage: G.class_number(32, primitive=False)
            3
            sage: G.class_number(68)
            4
        """

        if coerce_AA(D) <= 0:
            raise NotImplementedError

        self._conjugacy_representatives(D=D)

        num = ZZ(0)
        if D in self._conj_prim:
            num = len(self._conj_prim[D])
        if not primitive and D in self._conj_nonprim:
            num += len(self._conj_nonprim[D])

        if num == 0:
            raise ValueError("D = {} is not a{} discriminant for {}".format(D, " primitive" if primitive else "", self))
        else:
            return num

    def is_discriminant(self, D, primitive=True) -> bool:
        r"""
        Return whether ``D`` is a discriminant of an element of ``self``.

        Note: Checking that something isn't a discriminant takes much
        longer than checking for valid discriminants.

        INPUT:

        - ``D`` -- an element of the base ring

        - ``primitive`` -- if ``True`` (default) then only primitive
          elements are considered

        OUTPUT:

        ``True`` if ``D`` is a primitive discriminant (a discriminant of
        a primitive element) and ``False`` otherwise.
        If ``primitive=False`` then also non-primitive elements are considered.

        EXAMPLES::

            sage: from sage.modular.modform_hecketriangle.hecke_triangle_groups import HeckeTriangleGroup
            sage: G = HeckeTriangleGroup(n=4)

            sage: G.is_discriminant(68)
            True
            sage: G.is_discriminant(196, primitive=False)    # long time
            True
            sage: G.is_discriminant(2)
            False
        """
        self._conjugacy_representatives(0)
        t_bound = max(AA.zero(),
                      coerce_AA((D + 4) / (self.lam()**2))).sqrt().floor()
        for t in range(self._max_block_length + 1, t_bound + 1):
            self._conjugacy_representatives(t)

            if D in self._conj_prim:
                return True
            if not primitive and D in self._conj_nonprim:
                return True

        if D in self._conj_prim:
            return True
        elif not primitive and D in self._conj_nonprim:
            return True
        else:
            return False

    def list_discriminants(self, D, primitive=True, hyperbolic=True, incomplete=False):
        r"""
        Return a list of all discriminants up to some upper bound ``D``.

        INPUT:

        - ``D`` -- an element/discriminant of the base ring or
          more generally an upper bound for the discriminant

        - ``primitive`` -- if ``True`` (default) then only primitive
          discriminants are listed

        - ``hyperbolic`` -- if ``True`` (default) then only positive
          discriminants are listed

        - ``incomplete`` -- if ``True`` (default: ``False``) then all
          (also higher) discriminants which were gathered so far are listed
          (however there might be missing discriminants in between).
<<<<<<< HEAD

        OUTPUT:
=======
>>>>>>> e042294b

        OUTPUT: list of discriminants less than or equal to ``D``

        EXAMPLES::

            sage: from sage.modular.modform_hecketriangle.hecke_triangle_groups import HeckeTriangleGroup
            sage: G = HeckeTriangleGroup(n=4)
            sage: G.list_discriminants(D=68)
            [4, 12, 14, 28, 32, 46, 60, 68]
            sage: G.list_discriminants(D=0, hyperbolic=False, primitive=False)
            [-4, -2, 0]

            sage: G = HeckeTriangleGroup(n=5)
            sage: G.list_discriminants(D=20)
            [4*lam, 7*lam + 6, 9*lam + 5]
            sage: G.list_discriminants(D=0, hyperbolic=False, primitive=False)
            [-4, -lam - 2, lam - 3, 0]
        """

        self._conjugacy_representatives(D=D)

        if incomplete:
            max_D = infinity
        else:
            max_D = coerce_AA(D)

        if hyperbolic:
            L = [key for key in self._conj_prim if 0 < coerce_AA(key) <= max_D]
        else:
            L = [key for key in self._conj_prim if coerce_AA(key) <= max_D]

        if not primitive:
            if hyperbolic:
                L += [key for key in self._conj_nonprim
                      if 0 < coerce_AA(key) <= max_D and key not in L]
            else:
                L += [key for key in self._conj_nonprim
                      if coerce_AA(key) <= max_D and key not in L]

        return sorted(L, key=coerce_AA)

    # TODO: non-primitive ones?
    def reduced_elements(self, D):
        r"""
        Return all reduced (primitive) elements of discriminant ``D``.

        Also see the element method :meth:`is_reduced` for more information.

        - ``D`` -- an element of the base ring corresponding
          to a valid discriminant

        EXAMPLES::

            sage: from sage.modular.modform_hecketriangle.hecke_triangle_groups import HeckeTriangleGroup
            sage: G = HeckeTriangleGroup(n=4)
            sage: R = G.reduced_elements(D=12)
            sage: R
            [
            [    5  -lam]  [     5 -3*lam]
            [3*lam    -1], [   lam     -1]
            ]
            sage: [v.continued_fraction() for v in R]
            [((), (1, 3)), ((), (3, 1))]
            sage: R = G.reduced_elements(D=14)
            sage: sorted(R)
            [
            [3*lam    -1]  [4*lam    -3]  [ 5*lam     -7]  [ 5*lam     -3]
            [    1     0], [    3  -lam], [     3 -2*lam], [     7 -2*lam]
            ]
            sage: sorted(v.continued_fraction() for v in R)
            [((), (1, 2, 2)), ((), (2, 1, 2)), ((), (2, 2, 1)), ((), (3,))]
        """
        L = self.class_representatives(D=D, primitive=True)
        R = []
        for v in L:
            R += v.reduced_elements()

        return R

    def simple_elements(self, D):
        r"""
        Return all simple elements of discriminant ``D``.

        Also see the element method ``is_simple()`` for more information.

        - ``D`` -- an element of the base ring corresponding to a valid
          discriminant

        EXAMPLES::

            sage: from sage.modular.modform_hecketriangle.hecke_triangle_groups import HeckeTriangleGroup
            sage: G = HeckeTriangleGroup(n=4)
            sage: sorted(G.simple_elements(D=12))
            [
            [  1 lam]  [  3 lam]
            [lam   3], [lam   1]
            ]
            sage: sorted(G.simple_elements(D=14))
            [
            [  lam     1]  [  lam     3]  [2*lam     1]  [2*lam     3]
            [    3 2*lam], [    1 2*lam], [    3   lam], [    1   lam]
            ]
        """
        L = self.class_representatives(D=D, primitive=True)
        R = []
        for v in L:
            R += v.simple_elements()

        return R

    def rational_period_functions(self, k, D):
        r"""
        Return a list of basic rational period functions of weight ``k`` for
        discriminant ``D``.

        The list is expected to be a generating set for all rational
        period functions of the given weight and discriminant (unknown).

        The method assumes that ``D > 0``.

        Also see the element method `rational_period_function` for more information.

        - ``k`` -- even integer, the desired weight of the rational period
          functions

        - ``D`` -- an element of the base ring corresponding to a valid
          discriminant

        EXAMPLES::

            sage: from sage.modular.modform_hecketriangle.hecke_triangle_groups import HeckeTriangleGroup
            sage: G = HeckeTriangleGroup(n=4)
            sage: sorted(G.rational_period_functions(k=4, D=12))
            [(z^4 - 1)/z^4]
            sage: sorted(G.rational_period_functions(k=-2, D=12))
            [-z^2 + 1, 4*lam*z^2 - 4*lam]
            sage: sorted(G.rational_period_functions(k=2, D=14))
            [(24*z^6 - 120*z^4 + 120*z^2 - 24)/(9*z^8 - 80*z^6 + 146*z^4 - 80*z^2 + 9),
             (24*z^6 - 120*z^4 + 120*z^2 - 24)/(9*z^8 - 80*z^6 + 146*z^4 - 80*z^2 + 9),
             1/z,
             (z^2 - 1)/z^2]
            sage: sorted(G.rational_period_functions(k=-4, D=14))
            [-16*z^4 + 16, -z^4 + 1, 16*z^4 - 16]
        """
        try:
            k = ZZ(k)
            if not ZZ(2).divides(k):
                raise TypeError
        except TypeError:
            raise ValueError(f"k={k} has to be an even integer!")

        z = PolynomialRing(self.base_ring(), 'z').gen()

        R = []
        if k != 0:
            R.append(ZZ(1) - z**(-k))
        if k == 2:
            R.append(z**(-1))

        L = self.class_representatives(D=D, primitive=True)
        for v in L:
            rat = v.rational_period_function(k)
            if rat != 0:
                R.append(rat)

        return R<|MERGE_RESOLUTION|>--- conflicted
+++ resolved
@@ -1263,11 +1263,6 @@
         - ``incomplete`` -- if ``True`` (default: ``False``) then all
           (also higher) discriminants which were gathered so far are listed
           (however there might be missing discriminants in between).
-<<<<<<< HEAD
-
-        OUTPUT:
-=======
->>>>>>> e042294b
 
         OUTPUT: list of discriminants less than or equal to ``D``
 
