--- conflicted
+++ resolved
@@ -129,17 +129,10 @@
       level N.
 
     - ``d`` -- (optional) when present, it must be an integral element such
-<<<<<<< HEAD
-      that `\la c\ra + \la d\ra + N = R, where `R` is the corresponding ring of integers.
-
-    - ``check`` -- bool (default ``True``). If ``check=False`` the constructor does
-      not check the condition `\la c\ra + \la d\ra + N = R`.
-=======
       that `\langle c\rangle + \langle d\rangle + N = R`, where `R` is the corresponding ring of integers.
 
     - ``check`` -- bool (default ``True``). If ``check=False`` the constructor does
       not check the condition `\langle c\rangle + \langle d\rangle + N = R`.
->>>>>>> a436233a
 
     OUTPUT:
 
@@ -162,11 +155,7 @@
         sage: MSymbol(N, (1, 0))
         M-symbol (1: 0) of level Fractional ideal (2, a + 1)
 
-<<<<<<< HEAD
-    We get an error if `\la c\ra`, `\la d\ra` and `N` are not coprime:
-=======
     We get an error if `\langle c\rangle`, `\langle d\rangle` and `N` are not coprime:
->>>>>>> a436233a
 
     ::
 
@@ -928,11 +917,7 @@
 
     def apply_T_alpha(self, i, alpha=1):
         r"""
-<<<<<<< HEAD
-        Applies the matrix `T_alpha` = [1, alpha, 0, 1] to the `i`-th M-Symbol of
-=======
         Applies the matrix `T_{alpha}` = [1, `alpha`, 0, 1] to the `i`-th M-Symbol of
->>>>>>> a436233a
         the list.
 
         INPUT:
@@ -944,11 +929,7 @@
         OUTPUT:
 
         integer -- the index of the M-Symbol obtained by the right action of
-<<<<<<< HEAD
-        the matrix `T_alpha` = [1, `alpha`, 0, 1] on the i-th M-Symbol.
-=======
         the matrix `T_{alpha}` = [1, `alpha`, 0, 1] on the i-th M-Symbol.
->>>>>>> a436233a
 
         EXAMPLES::
 
@@ -1184,11 +1165,7 @@
 def make_coprime(N, c, d):
     r"""
     Return (c, d') so d' is congruent to d modulo N, and such that c and d' are
-<<<<<<< HEAD
-    coprime (`\la c\ra + \la d'\ra = R`).
-=======
     coprime (`\langle c\rangle + \langle d'\rangle = R`).
->>>>>>> a436233a
 
     INPUT:
 
@@ -1201,11 +1178,7 @@
     OUTPUT:
 
     A pair `(c, d')` where `c`, `d'` are integral elements of the corresponding
-<<<<<<< HEAD
-    number field, with `d'` congruent to `d` mod `N`, and such that `\la c\ra + \la d'\ra = R`
-=======
     number field, with `d'` congruent to `d` mod `N`, and such that `\langle c\rangle + \langle d'\rangle = R`
->>>>>>> a436233a
     (`R` being the corresponding ring of integers).
 
     EXAMPLES::
