<<<<<<< HEAD
# sage_setup: distribution = sagemath-schemes
=======
>>>>>>> 4e335395
# sage.doctest: needs sage.libs.flint
"""
`L`-series of modular abelian varieties

AUTHOR:

- William Stein (2007-03)

TESTS::

    sage: L = J0(37)[0].padic_lseries(5)
    sage: loads(dumps(L)) == L
    True
    sage: L = J0(37)[0].lseries()
    sage: loads(dumps(L)) == L
    True
"""

###########################################################################
#       Copyright (C) 2007 William Stein <wstein@gmail.com>               #
#  Distributed under the terms of the GNU General Public License (GPL)    #
#                  http://www.gnu.org/licenses/                           #
###########################################################################

from sage.structure.sage_object import SageObject
from sage.rings.integer_ring import ZZ
from sage.rings.rational_field import QQ
from sage.rings.integer import Integer
from sage.rings.infinity import infinity
from sage.rings.cc import CC
from sage.modules.free_module import span
from sage.misc.misc_c import prod


class Lseries(SageObject):
    """
    Base class for `L`-series attached to modular abelian varieties.

    This is a common base class for complex and `p`-adic `L`-series
    of modular abelian varieties.
    """
    def __init__(self, abvar):
        """
        Called when creating an L-series.

        INPUT:

        - ``abvar`` -- a modular abelian variety

        EXAMPLES::

            sage: J0(11).lseries()
            Complex L-series attached to Abelian variety J0(11) of dimension 1
            sage: J0(11).padic_lseries(7)
            7-adic L-series attached to Abelian variety J0(11) of dimension 1
        """
        self.__abvar = abvar

    def abelian_variety(self):
        """
        Return the abelian variety that this `L`-series is attached to.

        OUTPUT:

        a modular abelian variety

        EXAMPLES::

            sage: J0(11).padic_lseries(7).abelian_variety()
            Abelian variety J0(11) of dimension 1
        """
        return self.__abvar


class Lseries_complex(Lseries):
    """
    A complex `L`-series attached to a modular abelian variety.

    EXAMPLES::

        sage: A = J0(37)
        sage: A.lseries()
        Complex L-series attached to Abelian variety J0(37) of dimension 2
    """
    def __call__(self, s, prec=53):
        """
        Evaluate this complex `L`-series at `s`.

        INPUT:

        - ``s`` -- complex number

        - ``prec`` -- integer (default: 53) the number of bits of precision
          used in computing the lseries of the newforms.

        OUTPUT:

        a complex number L(A, s).

        EXAMPLES::

            sage: L = J0(23).lseries()
            sage: L(1)                                                                  # needs sage.symbolic
            0.248431866590600
            sage: L(1, prec=100)                                                        # needs sage.symbolic
            0.24843186659059968120725033931

            sage: L = J0(389)[0].lseries()
<<<<<<< HEAD
            sage: L(1)                          # long time (2s)                        # needs sage.symbolic
            -1.33139759782370e-19
            sage: L(1, prec=100)                # long time (2s)                        # needs sage.symbolic
=======
            sage: L(1)                          # abstol 1e-10          # long time (2s), needs sage.symbolic
            -1.33139759782370e-19
            sage: L(1, prec=100)                # abstol 1e-20          # long time (2s), needs sage.symbolic
>>>>>>> 4e335395
            6.0129758648142797032650287762e-39
            sage: L.rational_part()
            0

            sage: L = J1(23)[0].lseries()
            sage: L(1)                                                                  # needs sage.symbolic
            0.248431866590600

            sage: J = J0(11) * J1(11)
            sage: J.lseries()(1)                                                        # needs sage.symbolic
            0.0644356903227915

            sage: L = JH(17,[2]).lseries()
            sage: L(1)                                                                  # needs sage.symbolic
            0.386769938387780

        """
        abelian_variety = self.abelian_variety()
        # Check for easy dimension zero case
        if abelian_variety.dimension() == 0:
            return CC(1)
        try:
            factors = self.__factors[prec]
            return prod(L(s) for L in factors)
        except AttributeError:
            self.__factors = {}
        except KeyError:
            pass
        abelian_variety = self.abelian_variety()
        newforms = abelian_variety.newform_decomposition('a')

        factors = [newform.lseries(embedding=i, prec=prec)
                for newform in newforms
                for i in range(newform.base_ring().degree())]
        self.__factors[prec] = factors

        return prod(L(s) for L in factors)

    def __eq__(self, other):
        """
        Compare this complex `L`-series to another one.

        INPUT:

        - ``other`` -- object

        OUTPUT:

        boolean

        EXAMPLES::

            sage: L = J0(37)[0].lseries()
            sage: M = J0(37)[1].lseries()
            sage: L == M
            False
            sage: L == L
            True
        """
        if not isinstance(other, Lseries_complex):
            return False
        return self.abelian_variety() == other.abelian_variety()

    def __ne__(self, other):
        """
        Check whether ``self`` is not equal to ``other``.

        INPUT:

        - ``other`` -- object

        OUTPUT:

        boolean

        EXAMPLES::

            sage: L = J0(37)[0].lseries()
            sage: M = J0(37)[1].lseries()
            sage: L != M
            True
            sage: L != L
            False
        """
        return not (self == other)

    def _repr_(self):
        """
        String representation of `L`-series.

        OUTPUT:

        a string

        EXAMPLES::

            sage: L = J0(37).lseries()
            sage: L._repr_()
            'Complex L-series attached to Abelian variety J0(37) of dimension 2'
        """
        return "Complex L-series attached to %s" % self.abelian_variety()

    def vanishes_at_1(self):
        """
        Return True if `L(1)=0` and return False otherwise.

        OUTPUT:

        a boolean

        EXAMPLES:

        Numerically, the `L`-series for `J_0(389)` appears to vanish
        at 1.  This is confirmed by this algebraic computation::

            sage: L = J0(389)[0].lseries(); L
            Complex L-series attached to Simple abelian subvariety 389a(1,389) of dimension 1 of J0(389)
            sage: L(1) # long time (2s) abstol 1e-10
            -1.33139759782370e-19
            sage: L.vanishes_at_1()
            True

        Numerically, one might guess that the `L`-series for `J_1(23)`
        and `J_1(31)` vanish at 1.  This algebraic computation shows
        otherwise::

            sage: L = J1(23).lseries(); L
            Complex L-series attached to Abelian variety J1(23) of dimension 12
            sage: L(1)  # long time (about 3 s)
            0.0001295198...
            sage: L.vanishes_at_1()
            False
            sage: abs(L(1, prec=100)- 0.00012951986142702571478817757148) < 1e-32  # long time (about 3 s)
            True

            sage: L = J1(31).lseries(); L
            Complex L-series attached to Abelian variety J1(31) of dimension 26
            sage: abs(L(1) - 3.45014267547611e-7) < 1e-15  # long time (about 8 s)
            True
            sage: L.vanishes_at_1()  # long time (about 6 s)
            False
        """
        abelian_variety = self.abelian_variety()
        # Check for easy dimension zero case
        if abelian_variety.dimension() == 0:
            return False
        if not abelian_variety.is_simple():
            from .constructor import AbelianVariety
            decomp = (AbelianVariety(f) for f in
                      abelian_variety.newform_decomposition('a'))
            return any(S.lseries().vanishes_at_1() for S in decomp)
        modular_symbols = abelian_variety.modular_symbols()
        Phi = modular_symbols.rational_period_mapping()
        ambient_module = modular_symbols.ambient_module()

        e = ambient_module([0, infinity])
        return Phi(e).is_zero()

    def rational_part(self):
        """
        Return the rational part of this `L`-function at the central critical
        value 1.

        OUTPUT:

        a rational number

        EXAMPLES::

            sage: A, B = J0(43).decomposition()
            sage: A.lseries().rational_part()
            0
            sage: B.lseries().rational_part()
            2/7
        """
        abelian_variety = self.abelian_variety()
        modular_symbols = abelian_variety.modular_symbols()
        Phi = modular_symbols.rational_period_mapping()
        ambient_module = modular_symbols.ambient_module()

        if self.vanishes_at_1():
            return QQ(0)
        else:
            s = ambient_module.sturm_bound()
            I = ambient_module.hecke_images(0, range(1, s+1))
            PhiTe = span([Phi(ambient_module(I[n]))
                for n in range(I.nrows())], ZZ)

        ambient_plus = ambient_module.sign_submodule(1)
        ambient_plus_cusp = ambient_plus.cuspidal_submodule()
        PhiH1plus = span([Phi(x) for
            x in ambient_plus_cusp.integral_basis()], ZZ)

        return PhiTe.index_in(PhiH1plus)

    lratio = rational_part


class Lseries_padic(Lseries):
    """
    A `p`-adic `L`-series attached to a modular abelian variety.
    """
    def __init__(self, abvar, p):
        """
        Create a `p`-adic `L`-series.

        EXAMPLES::

            sage: J0(37)[0].padic_lseries(389)
            389-adic L-series attached to Simple abelian subvariety 37a(1,37) of dimension 1 of J0(37)
        """
        Lseries.__init__(self, abvar)
        p = Integer(p)
        if not p.is_prime():
            raise ValueError("p (=%s) must be prime" % p)
        self.__p = p

    def __eq__(self, other):
        """
        Compare this `p`-adic `L`-series to another one.

        First the abelian varieties are compared; if they are the same,
        then the primes are compared.

        INPUT:

        other -- object

        OUTPUT:

        boolean

        EXAMPLES::

            sage: L = J0(37)[0].padic_lseries(5)
            sage: M = J0(37)[1].padic_lseries(5)
            sage: K = J0(37)[0].padic_lseries(3)
            sage: L == K
            False
            sage: L == M
            False
            sage: L == L
            True
        """
        if not isinstance(other, Lseries_padic):
            return False
        return (self.abelian_variety() == other.abelian_variety() and
                self.__p == other.__p)

    def __ne__(self, other):
        """
        Check whether ``self`` is not equal to ``other``.

        INPUT:

        other -- object

        OUTPUT:

        boolean

        EXAMPLES::

            sage: L = J0(37)[0].padic_lseries(5)
            sage: M = J0(37)[1].padic_lseries(5)
            sage: K = J0(37)[0].padic_lseries(3)
            sage: L != K
            True
            sage: L != M
            True
            sage: L != L
            False
        """
        return not (self == other)

    def prime(self):
        """
        Return the prime `p` of this `p`-adic `L`-series.

        EXAMPLES::

            sage: J0(11).padic_lseries(7).prime()
            7
        """
        return self.__p

    def power_series(self, n=2, prec=5):
        """
        Return the `n`-th approximation to this `p`-adic `L`-series as
        a power series in `T`.

        Each coefficient is a `p`-adic number
        whose precision is provably correct.

        NOTE: This is not yet implemented.

        EXAMPLES::

            sage: L = J0(37)[0].padic_lseries(5)
            sage: L.power_series()
            Traceback (most recent call last):
            ...
            NotImplementedError
            sage: L.power_series(3,7)
            Traceback (most recent call last):
            ...
            NotImplementedError
        """
        raise NotImplementedError

    def _repr_(self):
        """
        String representation of this `p`-adic `L`-series.

        EXAMPLES::

            sage: L = J0(37)[0].padic_lseries(5)
            sage: L._repr_()
            '5-adic L-series attached to Simple abelian subvariety 37a(1,37) of dimension 1 of J0(37)'
        """
        return "%s-adic L-series attached to %s" % (self.__p,
                                                    self.abelian_variety())<|MERGE_RESOLUTION|>--- conflicted
+++ resolved
@@ -1,7 +1,4 @@
-<<<<<<< HEAD
 # sage_setup: distribution = sagemath-schemes
-=======
->>>>>>> 4e335395
 # sage.doctest: needs sage.libs.flint
 """
 `L`-series of modular abelian varieties
@@ -110,15 +107,9 @@
             0.24843186659059968120725033931
 
             sage: L = J0(389)[0].lseries()
-<<<<<<< HEAD
-            sage: L(1)                          # long time (2s)                        # needs sage.symbolic
-            -1.33139759782370e-19
-            sage: L(1, prec=100)                # long time (2s)                        # needs sage.symbolic
-=======
             sage: L(1)                          # abstol 1e-10          # long time (2s), needs sage.symbolic
             -1.33139759782370e-19
             sage: L(1, prec=100)                # abstol 1e-20          # long time (2s), needs sage.symbolic
->>>>>>> 4e335395
             6.0129758648142797032650287762e-39
             sage: L.rational_part()
             0
