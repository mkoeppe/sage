--- conflicted
+++ resolved
@@ -1530,10 +1530,6 @@
             did_fixup = True
 
         if "ld_classic is deprecated" in got:
-<<<<<<< HEAD
-            ld_classic_warning_regex = re.compile(r'ld: warning: -ld_classic is deprecated and will be removed in a future release')
-            got = ld_classic_warning_regex.sub('', got)
-=======
             # New warnings as of Oct '24, Xcode 16.
             ld_warn_regex = re.compile("ld: warning: -ld_classic is deprecated and will be removed in a future release")
             got = ld_warn_regex.sub('', got)
@@ -1545,7 +1541,6 @@
             # Xcode 15.
             dup_lib_regex = re.compile("ld: warning: ignoring duplicate libraries: .*")
             got = dup_lib_regex.sub('', got)
->>>>>>> 39ebbe45
             did_fixup = True
 
         return did_fixup, want, got
