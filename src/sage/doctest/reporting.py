--- conflicted
+++ resolved
@@ -192,11 +192,7 @@
             sage: DD.long = True
             sage: print(DTR.report_head(FDS))
             sage -t --long .../sage/doctest/reporting.py
-<<<<<<< HEAD
-            sage: print(DTR.report_head(FDS), "Failed by self-sabotage")
-=======
             sage: print(DTR.report_head(FDS, "Failed by self-sabotage"))
->>>>>>> 5d5f6c15
             sage -t --long .../sage/doctest/reporting.py  # Failed by self-sabotage
         """
         cmd = "sage -t"
