# sage_setup: distribution = sagemath-repl
"""
Processes for running doctests

This module controls the processes started by Sage that actually run
the doctests.

EXAMPLES:

The following examples are used in doctesting this file::

    sage: doctest_var = 42; doctest_var^2
    1764
    sage: R.<a> = ZZ[]
    sage: a + doctest_var
    a + 42

AUTHORS:

- David Roe (2012-03-27) -- initial version, based on Robert Bradshaw's code.

- Jeroen Demeyer (2013 and 2015) -- major improvements to forking and logging
"""

# ****************************************************************************
#       Copyright (C) 2012-2013 David Roe <roed.math@gmail.com>
#                     2012      Robert Bradshaw <robertwb@gmail.com>
#                     2012      William Stein <wstein@gmail.com>
#                     2013      R. Andrew Ohana
#                     2013-2018 Jeroen Demeyer <jdemeyer@cage.ugent.be>
#                     2013-2020 John H. Palmieri
#                     2013-2017 Volker Braun
#                     2014      André Apitzsch
#                     2014      Darij Grinberg
#                     2016-2021 Frédéric Chapoton
#                     2017-2019 Erik M. Bray
#                     2018      Julian Rüth
#                     2020      Jonathan Kliem
#                     2020-2023 Matthias Koeppe
#                     2022      Markus Wageringel
#                     2022      Michael Orlitzky
#
#  Distributed under the terms of the GNU General Public License (GPL)
#  as published by the Free Software Foundation; either version 2 of
#  the License, or (at your option) any later version.
#                  https://www.gnu.org/licenses/
# ****************************************************************************


import os
import sys
import time
import signal
import linecache
import hashlib
import multiprocessing
import warnings
import re
import errno
import doctest
import traceback
import tempfile
from collections import defaultdict
from dis import findlinestarts
from queue import Empty
import gc
import IPython.lib.pretty

import sage.misc.randstate as randstate
from sage.misc.timing import walltime
from .util import Timer, RecordingDict, count_noun
from .sources import DictAsObject
from .parsing import OriginalSource, reduce_hex
from sage.structure.sage_object import SageObject
from .parsing import SageOutputChecker, pre_hash, get_source, unparse_optional_tags
from sage.repl.user_globals import set_globals
from sage.cpython.atexit import restore_atexit
from sage.cpython.string import bytes_to_str, str_to_bytes

# With OS X, Python 3.8 defaults to use 'spawn' instead of 'fork' in
# multiprocessing, and Sage doctesting doesn't work with 'spawn'. See
# trac #27754.
if os.uname().sysname == 'Darwin':
    multiprocessing.set_start_method('fork', force=True)


def _sorted_dict_pprinter_factory(start, end):
    """
    Modified version of :func:`IPython.lib.pretty._dict_pprinter_factory`
    that sorts the keys of dictionaries for printing.

    EXAMPLES::

        sage: {2: 0, 1: 0} # indirect doctest
        {1: 0, 2: 0}
    """
    def inner(obj, p, cycle):
        if cycle:
            return p.text('{...}')
        step = len(start)
        p.begin_group(step, start)
        keys = obj.keys()
        keys = IPython.lib.pretty._sorted_for_pprint(keys)
        for idx, key in p._enumerate(keys):
            if idx:
                p.text(',')
                p.breakable()
            p.pretty(key)
            p.text(': ')
            p.pretty(obj[key])
        p.end_group(step, end)
    return inner


def init_sage(controller=None):
    """
    Import the Sage library.

    This function is called once at the beginning of a doctest run
    (rather than once for each file).  It imports the Sage library,
    sets DOCTEST_MODE to True, and invalidates any interfaces.

    EXAMPLES::

        sage: from sage.doctest.forker import init_sage
        sage: sage.doctest.DOCTEST_MODE = False
        sage: init_sage()
        sage: sage.doctest.DOCTEST_MODE
        True

    Check that pexpect interfaces are invalidated, but still work::

        sage: gap.eval("my_test_var := 42;")
        '42'
        sage: gap.eval("my_test_var;")
        '42'
        sage: init_sage()
        sage: gap('Group((1,2,3)(4,5), (3,4))')
        Group( [ (1,2,3)(4,5), (3,4) ] )
        sage: gap.eval("my_test_var;")
        Traceback (most recent call last):
        ...
        RuntimeError: Gap produced error output...

    Check that SymPy equation pretty printer is limited in doctest
    mode to default width (80 chars)::

        sage: # needs sympy
        sage: from sympy import sympify
        sage: from sympy.printing.pretty.pretty import PrettyPrinter
        sage: s = sympify('+x^'.join(str(i) for i in range(30)))
        sage: print(PrettyPrinter(settings={'wrap_line': True}).doprint(s))
         29    28    27    26    25    24    23    22    21    20    19    18    17
        x   + x   + x   + x   + x   + x   + x   + x   + x   + x   + x   + x   + x   +
        <BLANKLINE>
         16    15    14    13    12    11    10    9    8    7    6    5    4    3
        x   + x   + x   + x   + x   + x   + x   + x  + x  + x  + x  + x  + x  + x  + x
        <BLANKLINE>
        2
          + x

    The displayhook sorts dictionary keys to simplify doctesting of
    dictionary output::

        sage: {'a':23, 'b':34, 'au':56, 'bbf':234, 'aaa':234}
        {'a': 23, 'aaa': 234, 'au': 56, 'b': 34, 'bbf': 234}
    """
    try:
        # We need to ensure that the Matplotlib font cache is built to
        # avoid spurious warnings (see Issue #20222).
        import matplotlib.font_manager
    except ImportError:
        # Do not require matplotlib for running doctests (Issue #25106).
        pass
    else:
        # Make sure that the agg backend is selected during doctesting.
        # This needs to be done before any other matplotlib calls.
        matplotlib.use('agg')

    # Do this once before forking off child processes running the tests.
    # This is more efficient because we only need to wait once for the
    # Sage imports.
    import sage.doctest
    sage.doctest.DOCTEST_MODE = True

    # Set the Python PRNG class to the Python 2 implementation for consistency
    # of 'random' test results that use it; see
    # https://github.com/sagemath/sage/issues/24508
    # We use the baked in copy of the random module for both Python 2 and 3
    # since, although the upstream copy is unlikely to change, this further
    # ensures consistency of test results
    import sage.misc.randstate
    from sage.cpython._py2_random import Random
    sage.misc.randstate.DEFAULT_PYTHON_RANDOM = Random

    # IPython's pretty printer sorts the repr of dicts by their keys by default
    # (or their keys' str() if they are not otherwise orderable).  However, it
    # disables this for CPython 3.6+ opting to instead display dicts' "natural"
    # insertion order, which is preserved in those versions).
    # However, this order is random in some instances.
    # Also modifications of code may affect the order.
    # So here we fore sorted dict printing.
    IPython.lib.pretty.for_type(dict, _sorted_dict_pprinter_factory('{', '}'))

    if controller is None:
        import sage.repl.ipython_kernel.all_jupyter
    else:
        import sage
        sage.all = controller.load_environment()

    try:
        from sage.interfaces.quit import invalidate_all
        invalidate_all()
    except ModuleNotFoundError:
        pass

    # Disable cysignals debug messages in doctests: this is needed to
    # make doctests pass when cysignals was built with debugging enabled
    from cysignals.signals import set_debug_level
    set_debug_level(0)

    # Use the rich output backend for doctest
    from sage.repl.rich_output import get_display_manager
    dm = get_display_manager()
    from sage.repl.rich_output.backend_doctest import BackendDoctest
    dm.switch_backend(BackendDoctest())

    # Switch on extra debugging
    from sage.structure.debug_options import debug
    debug.refine_category_hash_check = True

    # We import readline before forking, otherwise Pdb doesn't work
    # on OS X: https://github.com/sagemath/sage/issues/14289
    try:
        import readline
    except ModuleNotFoundError:
        # Do not require readline for running doctests (Issue #31160).
        pass

    try:
        import sympy
    except ImportError:
        # Do not require sympy for running doctests (Issue #25106).
        pass
    else:
        # Disable SymPy terminal width detection
        from sympy.printing.pretty.stringpict import stringPict
        stringPict.terminal_width = lambda self: 0


def showwarning_with_traceback(message, category, filename, lineno, file=None, line=None):
    r"""
    Displays a warning message with a traceback.

    INPUT: see :func:`warnings.showwarning`.

    OUTPUT: None

    EXAMPLES::

        sage: from sage.doctest.forker import showwarning_with_traceback
        sage: showwarning_with_traceback("bad stuff", UserWarning, "myfile.py", 0)
        doctest:warning
          ...
          File "<doctest sage.doctest.forker.showwarning_with_traceback[1]>", line 1, in <module>
            showwarning_with_traceback("bad stuff", UserWarning, "myfile.py", Integer(0))
        :
        UserWarning: bad stuff
    """
    # Flush stdout to get predictable ordering of output and warnings
    sys.stdout.flush()

    # Get traceback to display in warning
    tb = traceback.extract_stack()
    tb = tb[:-1]  # Drop this stack frame for showwarning_with_traceback()

    # Format warning
    lines = ["doctest:warning\n"]  # Match historical warning messages in doctests
    lines.extend(traceback.format_list(tb))
    lines.append(":\n")            # Match historical warning messages in doctests
    lines.extend(traceback.format_exception_only(category, category(message)))

    if file is None:
        file = sys.stderr
    try:
        file.writelines(lines)
        file.flush()
    except IOError:
        pass  # the file is invalid


class SageSpoofInOut(SageObject):
    r"""
    We replace the standard :class:`doctest._SpoofOut` for three reasons:

    - we need to divert the output of C programs that don't print
      through sys.stdout,
    - we want the ability to recover partial output from doctest
      processes that segfault.
    - we also redirect stdin (usually from /dev/null) during doctests.

    This class defines streams ``self.real_stdin``, ``self.real_stdout``
    and ``self.real_stderr`` which refer to the original streams.

    INPUT:

    - ``outfile`` -- (default: ``tempfile.TemporaryFile()``) a seekable open file
      object to which stdout and stderr should be redirected.

    - ``infile`` -- (default: ``open(os.devnull)``) an open file object
      from which stdin should be redirected.

    EXAMPLES::

        sage: import subprocess, tempfile
        sage: from sage.doctest.forker import SageSpoofInOut
        sage: O = tempfile.TemporaryFile()
        sage: S = SageSpoofInOut(O)
        sage: try:
        ....:     S.start_spoofing()
        ....:     print("hello world")
        ....: finally:
        ....:     S.stop_spoofing()
        ....:
        sage: S.getvalue()
        'hello world\n'
        sage: _ = O.seek(0)
        sage: S = SageSpoofInOut(outfile=sys.stdout, infile=O)
        sage: try:
        ....:     S.start_spoofing()
        ....:     _ = subprocess.check_call("cat")
        ....: finally:
        ....:     S.stop_spoofing()
        ....:
        hello world
        sage: O.close()
    """
    def __init__(self, outfile=None, infile=None):
        """
        Initialization.

        TESTS::

            sage: from tempfile import TemporaryFile
            sage: from sage.doctest.forker import SageSpoofInOut
            sage: with TemporaryFile() as outfile:
            ....:     with TemporaryFile() as infile:
            ....:         SageSpoofInOut(outfile, infile)
            <sage.doctest.forker.SageSpoofInOut object at ...>
        """
        if infile is None:
            self.infile = open(os.devnull)
            self._close_infile = True
        else:
            self.infile = infile
            self._close_infile = False
        if outfile is None:
            self.outfile = tempfile.TemporaryFile()
            self._close_outfile = True
        else:
            self.outfile = outfile
            self._close_outfile = False
        self.spoofing = False
        self.real_stdin = os.fdopen(os.dup(sys.stdin.fileno()), "r")
        self.real_stdout = os.fdopen(os.dup(sys.stdout.fileno()), "w")
        self.real_stderr = os.fdopen(os.dup(sys.stderr.fileno()), "w")
        self.position = 0

    def __del__(self):
        """
        Stop spoofing.

        TESTS::

            sage: from sage.doctest.forker import SageSpoofInOut
            sage: spoof = SageSpoofInOut()
            sage: spoof.start_spoofing()
            sage: print("Spoofed!")  # No output
            sage: del spoof
            sage: print("Not spoofed!")
            Not spoofed!
        """
        self.stop_spoofing()
        if self._close_infile:
            self.infile.close()
        if self._close_outfile:
            self.outfile.close()
        for stream in ('stdin', 'stdout', 'stderr'):
            getattr(self, 'real_' + stream).close()

    def start_spoofing(self):
        r"""
        Set stdin to read from ``self.infile`` and stdout to print to
        ``self.outfile``.

        EXAMPLES::

            sage: import os, tempfile
            sage: from sage.doctest.forker import SageSpoofInOut
            sage: O = tempfile.TemporaryFile()
            sage: S = SageSpoofInOut(O)
            sage: try:
            ....:     S.start_spoofing()
            ....:     print("this is not printed")
            ....: finally:
            ....:     S.stop_spoofing()
            ....:
            sage: S.getvalue()
            'this is not printed\n'
            sage: _ = O.seek(0)
            sage: S = SageSpoofInOut(infile=O)
            sage: try:
            ....:     S.start_spoofing()
            ....:     v = sys.stdin.read()
            ....: finally:
            ....:     S.stop_spoofing()
            ....:
            sage: v
            'this is not printed\n'

        We also catch non-Python output::

            sage: try:
            ....:     S.start_spoofing()
            ....:     retval = os.system('''echo "Hello there"\nif [ $? -eq 0 ]; then\necho "good"\nfi''')
            ....: finally:
            ....:     S.stop_spoofing()
            ....:
            sage: S.getvalue()
            'Hello there\ngood\n'
            sage: O.close()
        """
        if not self.spoofing:
            sys.stdout.flush()
            sys.stderr.flush()
            self.outfile.flush()
            os.dup2(self.infile.fileno(), sys.stdin.fileno())
            os.dup2(self.outfile.fileno(), sys.stdout.fileno())
            os.dup2(self.outfile.fileno(), sys.stderr.fileno())
            self.spoofing = True

    def stop_spoofing(self):
        """
        Reset stdin and stdout to their original values.

        EXAMPLES::

            sage: from sage.doctest.forker import SageSpoofInOut
            sage: S = SageSpoofInOut()
            sage: try:
            ....:     S.start_spoofing()
            ....:     print("this is not printed")
            ....: finally:
            ....:     S.stop_spoofing()
            ....:
            sage: print("this is now printed")
            this is now printed
        """
        if self.spoofing:
            sys.stdout.flush()
            sys.stderr.flush()
            self.real_stdout.flush()
            self.real_stderr.flush()
            os.dup2(self.real_stdin.fileno(), sys.stdin.fileno())
            os.dup2(self.real_stdout.fileno(), sys.stdout.fileno())
            os.dup2(self.real_stderr.fileno(), sys.stderr.fileno())
            self.spoofing = False

    def getvalue(self):
        r"""
        Gets the value that has been printed to ``outfile`` since the
        last time this function was called.

        EXAMPLES::

            sage: from sage.doctest.forker import SageSpoofInOut
            sage: S = SageSpoofInOut()
            sage: try:
            ....:     S.start_spoofing()
            ....:     print("step 1")
            ....: finally:
            ....:     S.stop_spoofing()
            ....:
            sage: S.getvalue()
            'step 1\n'
            sage: try:
            ....:     S.start_spoofing()
            ....:     print("step 2")
            ....: finally:
            ....:     S.stop_spoofing()
            ....:
            sage: S.getvalue()
            'step 2\n'
        """
        sys.stdout.flush()
        self.outfile.seek(self.position)
        result = self.outfile.read()
        self.position = self.outfile.tell()
        if not result.endswith(b"\n"):
            result += b"\n"
        return bytes_to_str(result)


from collections import namedtuple
TestResults = namedtuple('TestResults', 'failed attempted')


class SageDocTestRunner(doctest.DocTestRunner):
    def __init__(self, *args, **kwds):
        """
        A customized version of DocTestRunner that tracks dependencies
        of doctests.

        INPUT:

        - ``stdout`` -- an open file to restore for debugging

        - ``checker`` -- ``None``, or an instance of
          :class:`doctest.OutputChecker`

        - ``verbose`` -- boolean, determines whether verbose printing
          is enabled.

        - ``optionflags`` -- Controls the comparison with the expected
          output.  See :mod:`testmod` for more information.

        - ``baseline`` -- dictionary, the ``baseline_stats`` value

        EXAMPLES::

            sage: from sage.doctest.parsing import SageOutputChecker
            sage: from sage.doctest.forker import SageDocTestRunner
            sage: from sage.doctest.control import DocTestDefaults; DD = DocTestDefaults()
            sage: import doctest, sys, os
            sage: DTR = SageDocTestRunner(SageOutputChecker(), verbose=False, sage_options=DD,
            ....:           optionflags=doctest.NORMALIZE_WHITESPACE|doctest.ELLIPSIS)
            sage: DTR
            <sage.doctest.forker.SageDocTestRunner object at ...>
        """
        O = kwds.pop('outtmpfile', None)
        self.msgfile = kwds.pop('msgfile', None)
        self.options = kwds.pop('sage_options')
        self.baseline = kwds.pop('baseline', {})
        doctest.DocTestRunner.__init__(self, *args, **kwds)
        self._fakeout = SageSpoofInOut(O)
        if self.msgfile is None:
            self.msgfile = self._fakeout.real_stdout
        self.history = []
        self.references = []
        self.setters = defaultdict(dict)
        self.running_global_digest = hashlib.md5()
        self.total_walltime_skips = 0
        self.total_performed_tests = 0
        self.total_walltime = 0

    def _run(self, test, compileflags, out):
        """
        This function replaces :meth:`doctest.DocTestRunner.__run`.

        It changes the following behavior:

        - We call :meth:`SageDocTestRunner.execute` rather than just
          exec

        - We don't truncate _fakeout after each example since we want
          the output file to be readable by the calling
          :class:`SageWorker`.

        Since it needs to be able to read stdout, it should be called
        while spoofing using :class:`SageSpoofInOut`.

        EXAMPLES::

            sage: from sage.doctest.parsing import SageOutputChecker
            sage: from sage.doctest.forker import SageDocTestRunner
            sage: from sage.doctest.sources import FileDocTestSource
            sage: from sage.doctest.control import DocTestDefaults; DD = DocTestDefaults()
            sage: from sage.env import SAGE_SRC
            sage: import doctest, sys, os
            sage: DTR = SageDocTestRunner(SageOutputChecker(), verbose=False, sage_options=DD,
            ....:           optionflags=doctest.NORMALIZE_WHITESPACE|doctest.ELLIPSIS)
            sage: filename = os.path.join(SAGE_SRC,'sage','doctest','forker.py')
            sage: FDS = FileDocTestSource(filename,DD)
            sage: doctests, extras = FDS.create_doctests(globals())
            sage: DTR.run(doctests[0], clear_globs=False) # indirect doctest
            TestResults(failed=0, attempted=4)

        TESTS:

        Check that :trac:`26038` is fixed::

            sage: a = 1
            ....: b = 2
            Traceback (most recent call last):
            ...
            SyntaxError: multiple statements found while compiling a single statement
            sage: a = 1
            ....: @syntax error
            Traceback (most recent call last):
            ...
            SyntaxError: multiple statements found while compiling a single statement
        """
        # Ensure that injecting globals works as expected in doctests
        set_globals(test.globs)

        # Keep track of the number of failures and tries.
        failures = tries = walltime_skips = 0
        quiet = False

        # Save the option flags (since option directives can be used
        # to modify them).
        original_optionflags = self.optionflags

        SUCCESS, FAILURE, BOOM = range(3)  # `outcome` state

        check = self._checker.check_output

        # Process each example.
        for examplenum, example in enumerate(test.examples):
            if failures:
                # If exitfirst is set, abort immediately after a
                # failure.
                if self.options.exitfirst:
                    break

                # If REPORT_ONLY_FIRST_FAILURE is set, then suppress
                # reporting after the first failure (but continue
                # running the tests).
                quiet |= (self.optionflags & doctest.REPORT_ONLY_FIRST_FAILURE)

            # Merge in the example's options.
            self.optionflags = original_optionflags
            if example.options:
                for (optionflag, val) in example.options.items():
                    if val:
                        self.optionflags |= optionflag
                    else:
                        self.optionflags &= ~optionflag

            # Skip this test if we exceeded our --short budget of walltime for
            # this doctest
            if self.options.target_walltime != -1 and self.total_walltime >= self.options.target_walltime:
                walltime_skips += 1
                self.optionflags |= doctest.SKIP

            # If 'SKIP' is set, then skip this example.
            if self.optionflags & doctest.SKIP:
                continue

            # Record that we started this example.
            tries += 1

            # We print the example we're running for easier debugging
            # if this file times out or crashes.
            with OriginalSource(example):
                print("sage: " + example.source[:-1] + " ## line %s ##" % (test.lineno + example.lineno + 1))
            # Update the position so that result comparison works
            self._fakeout.getvalue()
            if not quiet:
                self.report_start(out, test, example)

            # Flush files before running the example, so we know for
            # sure that everything is reported properly if the test
            # crashes.
            sys.stdout.flush()
            sys.stderr.flush()
            self.msgfile.flush()

            # Use a special filename for compile(), so we can retrieve
            # the source code during interactive debugging (see
            # __patched_linecache_getlines).
            filename = '<doctest %s[%d]>' % (test.name, examplenum)

            # Run the example in the given context (globs), and record
            # any exception that gets raised. But for SystemExit, we
            # simply propagate the exception.
            exception = None

            def compiler(example):
                # Compile mode "single" is meant for running a single
                # statement like on the Python command line. It implies
                # in particular that the resulting value will be printed.
                code = compile(example.source, filename, "single",
                               compileflags, 1)

                # Python 2 ignores everything after the first complete
                # statement in the source code. To verify that we really
                # have just a single statement and nothing more, we also
                # compile in "exec" mode and verify that the line
                # numbers are the same.
                execcode = compile(example.source, filename, "exec",
                                   compileflags, 1)

                # findlinestarts() returns pairs (index, lineno) where
                # "index" is the index in the bytecode where the line
                # number changes to "lineno".
                linenumbers1 = {lineno for (index, lineno)
                                in findlinestarts(code)}
                linenumbers2 = {lineno for (index, lineno)
                                in findlinestarts(execcode)}
                if linenumbers1 != linenumbers2:
                    raise SyntaxError("doctest is not a single statement")

                return code

            if not self.options.gc:
                pass
            elif self.options.gc > 0:
                if gc.isenabled():
                    gc.collect()
            elif self.options.gc < 0:
                gc.disable()

            try:
                # Don't blink!  This is where the user's code gets run.
                self.compile_and_execute(example, compiler, test.globs)
            except SystemExit:
                raise
            except BaseException:
                exception = sys.exc_info()
                # On Python 2, the exception lives in sys.exc_info() as
                # long we are in the same stack frame. To ensure that
                # sig_occurred() works correctly, we need to clear the
                # exception. This is not an issue on Python 3, where the
                # exception is cleared as soon as we are outside of the
                # "except" clause.
                try:
                    sys.exc_clear()
                except AttributeError:
                    pass  # Python 3
            finally:
                if self.debugger is not None:
                    self.debugger.set_continue()  # ==== Example Finished ====
            check_starttime = walltime()
            got = self._fakeout.getvalue()

            outcome = FAILURE   # guilty until proved innocent or insane

            probed_tags = getattr(example, 'probed_tags', False)

            # If the example executed without raising any exceptions,
            # verify its output.
            if exception is None:
                if check(example.want, got, self.optionflags):
                    if probed_tags and probed_tags is not True:
                        example.warnings.append(
                            f"The tag '{unparse_optional_tags(probed_tags)}' "
                            f"may no longer be needed; these features are not present, "
                            f"but we ran the doctest anyway as requested by --probe, "
                            f"and it succeeded.")
                    outcome = SUCCESS

            # The example raised an exception: check if it was expected.
            else:
                exc_msg = traceback.format_exception_only(*exception[:2])[-1]

                if example.exc_msg is not None:
                    # On Python 3 the exception repr often includes the
                    # exception's full module name (for non-builtin
                    # exceptions), whereas on Python 2 does not, so we
                    # normalize Python 3 exceptions to match tests written to
                    # Python 2
                    # See https://github.com/sagemath/sage/issues/24271
                    exc_cls = exception[0]
                    exc_name = exc_cls.__name__
                    if exc_cls.__module__:
                        exc_fullname = (exc_cls.__module__ + '.' +
                                        exc_cls.__qualname__)
                    else:
                        exc_fullname = exc_cls.__qualname__

                    if (example.exc_msg.startswith(exc_name) and
                            exc_msg.startswith(exc_fullname)):
                        exc_msg = exc_msg.replace(exc_fullname, exc_name, 1)

                if not quiet:
                    got += doctest._exception_traceback(exception)

                # If `example.exc_msg` is None, then we weren't expecting
                # an exception.
                if example.exc_msg is None:
                    outcome = BOOM

                # We expected an exception: see whether it matches.
                elif check(example.exc_msg, exc_msg, self.optionflags):
                    if probed_tags and probed_tags is not True:
                        example.warnings.append(
                            f"The tag '{unparse_optional_tags(example.probed_tags)}' "
                            f"may no longer be needed; these features are not present, "
                            f"but we ran the doctest anyway as requested by --probe, "
                            f"and it succeeded (raised the expected exception).")
                    outcome = SUCCESS

                # Another chance if they didn't care about the detail.
                elif self.optionflags & doctest.IGNORE_EXCEPTION_DETAIL:
                    m1 = re.match(r'(?:[^:]*\.)?([^:]*:)', example.exc_msg)
                    m2 = re.match(r'(?:[^:]*\.)?([^:]*:)', exc_msg)
                    if m1 and m2 and check(m1.group(1), m2.group(1),
                                           self.optionflags):
                        if probed_tags and probed_tags is not True:
                            example.warnings.append(
                                f"The tag '{unparse_optional_tags(example.probed_tags)}' "
                                f"may no longer be needed; these features are not present, "
                                f"but we ran the doctest anyway as requested by --probe, "
                                f"and it succeeded (raised an exception as expected).")
                        outcome = SUCCESS

            check_duration = walltime(check_starttime)
            self.total_walltime += example.walltime + check_duration

            # Report the outcome.
            if example.warnings:
                for warning in example.warnings:
                    out(self._failure_header(test, example, f'Warning: {warning}'))
            if outcome is SUCCESS:
                if self.options.warn_long > 0 and example.walltime + check_duration > self.options.warn_long:
                    self.report_overtime(out, test, example, got,
                                         check_duration=check_duration)
                elif example.warnings:
                    pass
                elif not quiet:
                    self.report_success(out, test, example, got,
                                        check_duration=check_duration)
            elif probed_tags:
                pass
            elif outcome is FAILURE:
                if not quiet:
                    self.report_failure(out, test, example, got, test.globs)
                failures += 1
            elif outcome is BOOM:
                if not quiet:
                    self.report_unexpected_exception(out, test, example,
                                                     exception)
                failures += 1
            else:
                assert False, ("unknown outcome", outcome)

        # Restore the option flags (in case they were modified)
        self.optionflags = original_optionflags

        # Record and return the number of failures and tries.
        self._DocTestRunner__record_outcome(test, failures, tries)
        self.total_walltime_skips += walltime_skips
        self.total_performed_tests += tries
        return TestResults(failures, tries)

    def run(self, test, compileflags=0, out=None, clear_globs=True):
        """
        Runs the examples in a given doctest.

        This function replaces :class:`doctest.DocTestRunner.run`
        since it needs to handle spoofing. It also leaves the display
        hook in place.

        INPUT:

        - ``test`` -- an instance of :class:`doctest.DocTest`

        - ``compileflags`` -- int (default: 0) the set of compiler flags used to
          execute examples (passed in to the :func:`compile`).

        - ``out`` -- a function for writing the output (defaults to
          :func:`sys.stdout.write`).

        - ``clear_globs`` -- boolean (default True): whether to clear
          the namespace after running this doctest.

        OUTPUT:

        - ``f`` -- integer, the number of examples that failed

        - ``t`` -- the number of examples tried

        EXAMPLES::

            sage: from sage.doctest.parsing import SageOutputChecker
            sage: from sage.doctest.forker import SageDocTestRunner
            sage: from sage.doctest.sources import FileDocTestSource
            sage: from sage.doctest.control import DocTestDefaults; DD = DocTestDefaults()
            sage: from sage.env import SAGE_SRC
            sage: import doctest, sys, os
            sage: DTR = SageDocTestRunner(SageOutputChecker(), verbose=False, sage_options=DD,
            ....:                         optionflags=doctest.NORMALIZE_WHITESPACE|doctest.ELLIPSIS)
            sage: filename = os.path.join(SAGE_SRC,'sage','doctest','forker.py')
            sage: FDS = FileDocTestSource(filename,DD)
            sage: doctests, extras = FDS.create_doctests(globals())
            sage: DTR.run(doctests[0], clear_globs=False)
            TestResults(failed=0, attempted=4)
        """
        self.setters = defaultdict(dict)
        randstate.set_random_seed(self.options.random_seed)
        warnings.showwarning = showwarning_with_traceback
        self.running_doctest_digest = hashlib.md5()
        self.test = test
        # We use this slightly modified version of Pdb because it
        # interacts better with the doctesting framework (like allowing
        # doctests for sys.settrace()). Since we already have output
        # spoofing in place, there is no need for redirection.
        if self.options.debug:
            self.debugger = doctest._OutputRedirectingPdb(sys.stdout)
            self.debugger.reset()
        else:
            self.debugger = None
        self.save_linecache_getlines = linecache.getlines
        linecache.getlines = self._DocTestRunner__patched_linecache_getlines
        if out is None:
            def out(s):
                self.msgfile.write(s)
                self.msgfile.flush()

        self._fakeout.start_spoofing()
        # If self.options.initial is set, we show only the first failure in each doctest block.
        self.no_failure_yet = True
        try:
            return self._run(test, compileflags, out)
        finally:
            self._fakeout.stop_spoofing()
            linecache.getlines = self.save_linecache_getlines
            if clear_globs:
                test.globs.clear()

    def summarize(self, verbose=None):
        """
        Print results of testing to ``self.msgfile`` and return number
        of failures and tests run.

        INPUT:

        - ``verbose`` -- whether to print lots of stuff

        OUTPUT:

        - returns ``(f, t)``, a :class:`doctest.TestResults` instance
          giving the number of failures and the total number of tests
          run.

        EXAMPLES::

            sage: from sage.doctest.parsing import SageOutputChecker
            sage: from sage.doctest.forker import SageDocTestRunner
            sage: from sage.doctest.control import DocTestDefaults; DD = DocTestDefaults()
            sage: import doctest, sys, os
            sage: DTR = SageDocTestRunner(SageOutputChecker(), verbose=False, sage_options=DD,
            ....:           optionflags=doctest.NORMALIZE_WHITESPACE|doctest.ELLIPSIS)
            sage: DTR._name2ft['sage.doctest.forker'] = (1,120)
            sage: results = DTR.summarize()
            **********************************************************************
            1 item had failures:
                1 of 120 in sage.doctest.forker
            sage: results
            TestResults(failed=1, attempted=120)
        """
        if verbose is None:
            verbose = self._verbose
        m = self.msgfile
        notests = []
        passed = []
        failed = []
        totalt = totalf = 0
        for x in self._name2ft.items():
            name, (f, t) = x
            assert f <= t
            totalt += t
            totalf += f
            if not t:
                notests.append(name)
            elif not f:
                passed.append((name, t))
            else:
                failed.append(x)
        if verbose:
            if notests:
                print(count_noun(len(notests), "item"), "had no tests:", file=m)
                notests.sort()
                for thing in notests:
                    print("    %s" % thing, file=m)
            if passed:
                print(count_noun(len(passed), "item"), "passed all tests:", file=m)
                passed.sort()
                for thing, count in passed:
                    print(" %s in %s" % (count_noun(count, "test", pad_number=3, pad_noun=True), thing), file=m)
        if failed:
            print(self.DIVIDER, file=m)
            print(count_noun(len(failed), "item"), "had failures:", file=m)
            failed.sort()
            for thing, (f, t) in failed:
                print(" %3d of %3d in %s" % (f, t, thing), file=m)
        if verbose:
            print(count_noun(totalt, "test") + " in " + count_noun(len(self._name2ft), "item") + ".", file=m)
            print("%s passed and %s failed." % (totalt - totalf, totalf), file=m)
            if totalf:
                print("***Test Failed***", file=m)
            else:
                print("Test passed.", file=m)
        m.flush()
        return doctest.TestResults(totalf, totalt)

    def update_digests(self, example):
        """
        Update global and doctest digests.

        Sage's doctest runner tracks the state of doctests so that
        their dependencies are known.  For example, in the following
        two lines ::

            sage: R.<x> = ZZ[]
            sage: f = x^2 + 1

        it records that the second line depends on the first since the
        first INSERTS ``x`` into the global namespace and the second
        line RETRIEVES ``x`` from the global namespace.

        This function updates the hashes that record these
        dependencies.

        INPUT:

        - ``example`` -- a :class:`doctest.Example` instance

        EXAMPLES::

            sage: from sage.doctest.parsing import SageOutputChecker
            sage: from sage.doctest.forker import SageDocTestRunner
            sage: from sage.doctest.sources import FileDocTestSource
            sage: from sage.doctest.control import DocTestDefaults; DD = DocTestDefaults()
            sage: from sage.env import SAGE_SRC
            sage: import doctest, sys, os, hashlib
            sage: DTR = SageDocTestRunner(SageOutputChecker(), verbose=False, sage_options=DD,
            ....:           optionflags=doctest.NORMALIZE_WHITESPACE|doctest.ELLIPSIS)
            sage: filename = os.path.join(SAGE_SRC,'sage','doctest','forker.py')
            sage: FDS = FileDocTestSource(filename,DD)
            sage: doctests, extras = FDS.create_doctests(globals())
            sage: DTR.running_global_digest.hexdigest()
            'd41d8cd98f00b204e9800998ecf8427e'
            sage: DTR.running_doctest_digest = hashlib.md5()
            sage: ex = doctests[0].examples[0]; ex.predecessors = None
            sage: DTR.update_digests(ex)
            sage: DTR.running_global_digest.hexdigest()
            '3cb44104292c3a3ab4da3112ce5dc35c'
        """
        s = str_to_bytes(pre_hash(get_source(example)), 'utf-8')
        self.running_global_digest.update(s)
        self.running_doctest_digest.update(s)
        if example.predecessors is not None:
            digest = hashlib.md5(s)
            gen = (e.running_state for e in example.predecessors)
            digest.update(str_to_bytes(reduce_hex(gen), 'ascii'))
            example.running_state = digest.hexdigest()

    def compile_and_execute(self, example, compiler, globs):
        """
        Runs the given example, recording dependencies.

        Rather than using a basic dictionary, Sage's doctest runner
        uses a :class:`sage.doctest.util.RecordingDict`, which records
        every time a value is set or retrieved.  Executing the given
        code with this recording dictionary as the namespace allows
        Sage to track dependencies between doctest lines.  For
        example, in the following two lines ::

            sage: R.<x> = ZZ[]
            sage: f = x^2 + 1

        the recording dictionary records that the second line depends
        on the first since the first INSERTS ``x`` into the global
        namespace and the second line RETRIEVES ``x`` from the global
        namespace.

        INPUT:

        - ``example`` -- a :class:`doctest.Example` instance.

        - ``compiler`` -- a callable that, applied to example,
          produces a code object

        - ``globs`` -- a dictionary in which to execute the code.

        OUTPUT:

        - the output of the compiled code snippet.

        EXAMPLES::

            sage: from sage.doctest.parsing import SageOutputChecker
            sage: from sage.doctest.forker import SageDocTestRunner
            sage: from sage.doctest.sources import FileDocTestSource
            sage: from sage.doctest.util import RecordingDict
            sage: from sage.doctest.control import DocTestDefaults; DD = DocTestDefaults()
            sage: from sage.env import SAGE_SRC
            sage: import doctest, sys, os, hashlib
            sage: DTR = SageDocTestRunner(SageOutputChecker(), verbose=False, sage_options=DD,
            ....:           optionflags=doctest.NORMALIZE_WHITESPACE|doctest.ELLIPSIS)
            sage: DTR.running_doctest_digest = hashlib.md5()
            sage: filename = os.path.join(SAGE_SRC, 'sage', 'doctest', 'forker.py')
            sage: FDS = FileDocTestSource(filename, DD)
            sage: globs = RecordingDict(globals())
            sage: 'doctest_var' in globs
            False
            sage: doctests, extras = FDS.create_doctests(globs)
            sage: ex0 = doctests[0].examples[0]
            sage: flags = 32768 if sys.version_info.minor < 8 else 524288
            sage: def compiler(ex):
            ....:     return compile(ex.source, '<doctest sage.doctest.forker[0]>',
            ....:                    'single', flags, 1)
            sage: DTR.compile_and_execute(ex0, compiler, globs)
            1764
            sage: globs['doctest_var']
            42
            sage: globs.set
            {'doctest_var'}
            sage: globs.got
            {'Integer'}

        Now we can execute some more doctests to see the dependencies. ::

            sage: ex1 = doctests[0].examples[1]
            sage: def compiler(ex):
            ....:     return compile(ex.source, '<doctest sage.doctest.forker[1]>',
            ....:                    'single', flags, 1)
            sage: DTR.compile_and_execute(ex1, compiler, globs)
            sage: sorted(list(globs.set))
            ['R', 'a']
            sage: globs.got
            {'ZZ'}
            sage: ex1.predecessors
            []

        ::

            sage: ex2 = doctests[0].examples[2]
            sage: def compiler(ex):
            ....:     return compile(ex.source, '<doctest sage.doctest.forker[2]>',
            ....:                    'single', flags, 1)
            sage: DTR.compile_and_execute(ex2, compiler, globs)
            a + 42
            sage: list(globs.set)
            []
            sage: sorted(list(globs.got))
            ['a', 'doctest_var']
            sage: set(ex2.predecessors) == set([ex0,ex1])
            True
        """
        if isinstance(globs, RecordingDict):
            globs.start()
        example.sequence_number = len(self.history)
        if not hasattr(example, 'warnings'):
            example.warnings = []
        self.history.append(example)
        timer = Timer().start()
        try:
            compiled = compiler(example)
            timer.start()    # reset timer
            exec(compiled, globs)
        finally:
            timer.stop().annotate(example)
            if isinstance(globs, RecordingDict):
                example.predecessors = []
                for name in globs.got:
                    setters_dict = self.setters.get(name)  # setter_optional_tags -> setter
                    if setters_dict:
                        was_set = False
                        for setter_optional_tags, setter in setters_dict.items():
                            if setter_optional_tags.issubset(example.optional_tags):  # was set in a less constrained doctest
                                was_set = True
                                example.predecessors.append(setter)
                        if not was_set:
                            if example.probed_tags:
                                # Probing confusion.
                                # Do not issue the "was set only in doctest marked" warning;
                                # and also do not issue the "may no longer be needed" notice
                                example.probed_tags = True
                            else:
                                f_setter_optional_tags = "; ".join("'"
                                                                   + unparse_optional_tags(setter_optional_tags)
                                                                   + "'"
                                                                   for setter_optional_tags in setters_dict)
                                example.warnings.append(f"Variable '{name}' referenced here "
                                                        f"was set only in doctest marked {f_setter_optional_tags}")
                for name in globs.set:
                    self.setters[name][example.optional_tags] = example
            else:
                example.predecessors = None
            self.update_digests(example)
            example.total_state = self.running_global_digest.hexdigest()
            example.doctest_state = self.running_doctest_digest.hexdigest()

    def _failure_header(self, test, example, message='Failed example:'):
        """
        We strip out ``sage:`` prompts, so we override
        :meth:`doctest.DocTestRunner._failure_header` for better
        reporting.

        INPUT:

        - ``test`` -- a :class:`doctest.DocTest` instance

        - ``example`` -- a :class:`doctest.Example` instance in ``test``.

        OUTPUT:

        - a string used for reporting that the given example failed.

        EXAMPLES::

            sage: from sage.doctest.parsing import SageOutputChecker
            sage: from sage.doctest.forker import SageDocTestRunner
            sage: from sage.doctest.sources import FileDocTestSource
            sage: from sage.doctest.control import DocTestDefaults; DD = DocTestDefaults()
            sage: from sage.env import SAGE_SRC
            sage: import doctest, sys, os
            sage: DTR = SageDocTestRunner(SageOutputChecker(), verbose=False, sage_options=DD,
            ....:           optionflags=doctest.NORMALIZE_WHITESPACE|doctest.ELLIPSIS)
            sage: filename = os.path.join(SAGE_SRC,'sage','doctest','forker.py')
            sage: FDS = FileDocTestSource(filename,DD)
            sage: doctests, extras = FDS.create_doctests(globals())
            sage: ex = doctests[0].examples[0]
            sage: print(DTR._failure_header(doctests[0], ex))
            **********************************************************************
            File ".../sage/doctest/forker.py", line 12, in sage.doctest.forker
            Failed example:
                doctest_var = 42; doctest_var^2
            <BLANKLINE>

        Without the source swapping::

            sage: import doctest
            sage: print(doctest.DocTestRunner._failure_header(DTR, doctests[0], ex))
            **********************************************************************
            File ".../sage/doctest/forker.py", line 12, in sage.doctest.forker
            Failed example:
                doctest_var = Integer(42); doctest_var**Integer(2)
            <BLANKLINE>

        The ``'Failed example:'`` message can be customized::

            sage: print(DTR._failure_header(doctests[0], ex, message='Hello there!'))
            **********************************************************************
            File ".../sage/doctest/forker.py", line 12, in sage.doctest.forker
            Hello there!
                doctest_var = 42; doctest_var^2
            <BLANKLINE>
        """
        out = [self.DIVIDER]
        with OriginalSource(example):
            if self.options.format == 'sage':
                if test.filename:
                    if test.lineno is not None and example.lineno is not None:
                        lineno = test.lineno + example.lineno + 1
                    else:
                        lineno = '?'
                    out.append('File "%s", line %s, in %s' %
                               (test.filename, lineno, test.name))
<<<<<<< HEAD
                else:
                    out.append('Line %s, in %s' % (example.lineno + 1, test.name))
                out.append(message)
            elif self.options.format == 'github':
                # https://docs.github.com/en/actions/using-workflows/workflow-commands-for-github-actions#using-workflow-commands-to-access-toolkit-functions
                if message.startswith('Warning: '):
                    command = f'::warning title={message}'
                    message = message[len('Warning: '):]
                elif self.baseline.get('failed', False):
                    command = f'::notice title={message}'
                    message += ' [failed in baseline]'
                else:
                    command = f'::error title={message}'
                if extra := getattr(example, 'extra', None):
                    message += f': {extra}'
                if test.filename:
                    command += f',file={test.filename}'
                    if test.lineno is not None and example.lineno is not None:
                        lineno = test.lineno + example.lineno + 1
                        command += f',line={lineno}'
                    lineno = None
                else:
=======
                else:
                    out.append('Line %s, in %s' % (example.lineno + 1, test.name))
                out.append(message)
            elif self.options.format == 'github':
                # https://docs.github.com/en/actions/using-workflows/workflow-commands-for-github-actions#using-workflow-commands-to-access-toolkit-functions
                if message.startswith('Warning: '):
                    command = f'::warning title={message}'
                    message = message[len('Warning: '):]
                elif self.baseline.get('failed', False):
                    command = f'::notice title={message}'
                    message += ' [failed in baseline]'
                else:
                    command = f'::error title={message}'
                if extra := getattr(example, 'extra', None):
                    message += f': {extra}'
                if test.filename:
                    command += f',file={test.filename}'
                    if test.lineno is not None and example.lineno is not None:
                        lineno = test.lineno + example.lineno + 1
                        command += f',line={lineno}'
                    lineno = None
                else:
>>>>>>> 5eef0441
                    command += f',line={example.lineno + 1}'
                #
                # Urlencoding trick for multi-line annotations
                # https://github.com/actions/starter-workflows/issues/68#issuecomment-581479448
                #
                # This only affects the display in the workflow Summary, after clicking "Show more";
                # the message needs to be long enough so that "Show more" becomes available.
                # https://github.com/actions/toolkit/issues/193#issuecomment-1867084340
                #
                # Unfortunately, this trick does not make the annotations in the diff view multi-line.
                #
                if '\n' in message:
                    message = message.replace('\n', '%0A')
                    # The actual threshold for "Show more" to appear depends on the window size.
                    show_more_threshold = 500
                    if (pad := show_more_threshold - len(message)) > 0:
                        message += ' ' * pad
                command += f'::{message}'
                out.append(command)
            else:
                raise ValueError(f'unknown format option: {self.options.format}')
            source = example.source
            out.append(doctest._indent(source))
            return '\n'.join(out)

    def report_start(self, out, test, example):
        """
        Called when an example starts.

        INPUT:

        - ``out`` -- a function for printing

        - ``test`` -- a :class:`doctest.DocTest` instance

        - ``example`` -- a :class:`doctest.Example` instance in ``test``

        OUTPUT:

        - prints a report to ``out``

        EXAMPLES::

            sage: from sage.doctest.parsing import SageOutputChecker
            sage: from sage.doctest.forker import SageDocTestRunner
            sage: from sage.doctest.sources import FileDocTestSource
            sage: from sage.doctest.control import DocTestDefaults; DD = DocTestDefaults()
            sage: from sage.env import SAGE_SRC
            sage: import doctest, sys, os
            sage: DTR = SageDocTestRunner(SageOutputChecker(), verbose=True, sage_options=DD,
            ....:           optionflags=doctest.NORMALIZE_WHITESPACE|doctest.ELLIPSIS)
            sage: filename = os.path.join(SAGE_SRC,'sage','doctest','forker.py')
            sage: FDS = FileDocTestSource(filename,DD)
            sage: doctests, extras = FDS.create_doctests(globals())
            sage: ex = doctests[0].examples[0]
            sage: DTR.report_start(sys.stdout.write, doctests[0], ex)
            Trying (line 12):    doctest_var = 42; doctest_var^2
            Expecting:
                1764
        """
        # We completely replace doctest.DocTestRunner.report_start so that we can include line numbers
        with OriginalSource(example):
            if self._verbose:
                start_txt = ('Trying (line %s):' % (test.lineno + example.lineno + 1)
                             + doctest._indent(example.source))
                if example.want:
                    start_txt += 'Expecting:\n' + doctest._indent(example.want)
                else:
                    start_txt += 'Expecting nothing\n'
                out(start_txt)

    def report_success(self, out, test, example, got, *, check_duration=0):
        """
        Called when an example succeeds.

        INPUT:

        - ``out`` -- a function for printing

        - ``test`` -- a :class:`doctest.DocTest` instance

        - ``example`` -- a :class:`doctest.Example` instance in ``test``

        - ``got`` -- a string, the result of running ``example``

        - ``check_duration`` -- number (default: ``0``) time spent for checking
          the test output

        OUTPUT:

        - prints a report to ``out``

        - if in debugging mode, starts an IPython prompt at the point
          of the failure

        EXAMPLES::

            sage: from sage.doctest.parsing import SageOutputChecker
            sage: from sage.doctest.forker import SageDocTestRunner
            sage: from sage.doctest.sources import FileDocTestSource
            sage: from sage.doctest.control import DocTestDefaults; DD = DocTestDefaults()
            sage: from sage.misc.timing import walltime
            sage: from sage.env import SAGE_SRC
            sage: import doctest, sys, os
            sage: DTR = SageDocTestRunner(SageOutputChecker(), verbose=True, sage_options=DD,
            ....:                         optionflags=doctest.NORMALIZE_WHITESPACE|doctest.ELLIPSIS)
            sage: filename = os.path.join(SAGE_SRC,'sage','doctest','forker.py')
            sage: FDS = FileDocTestSource(filename,DD)
            sage: doctests, extras = FDS.create_doctests(globals())
            sage: ex = doctests[0].examples[0]
            sage: ex.walltime = 0.0
            sage: DTR.report_success(sys.stdout.write, doctests[0], ex, '1764')
            ok [0.00 s]
        """
        # We completely replace doctest.DocTestRunner.report_success so that we can include time taken for the test
        if self._verbose:
            out("ok [%.2f s]\n" % (example.walltime + check_duration))

    def report_failure(self, out, test, example, got, globs):
        r"""
        Called when a doctest fails.

        INPUT:

        - ``out`` -- a function for printing

        - ``test`` -- a :class:`doctest.DocTest` instance

        - ``example`` -- a :class:`doctest.Example` instance in ``test``

        - ``got`` -- a string, the result of running ``example``

        - ``globs`` -- a dictionary of globals, used if in debugging mode

        OUTPUT:

        - prints a report to ``out``

        EXAMPLES::

            sage: from sage.doctest.parsing import SageOutputChecker
            sage: from sage.doctest.forker import SageDocTestRunner
            sage: from sage.doctest.sources import FileDocTestSource
            sage: from sage.doctest.control import DocTestDefaults; DD = DocTestDefaults()
            sage: from sage.env import SAGE_SRC
            sage: import doctest, sys, os
            sage: DTR = SageDocTestRunner(SageOutputChecker(), verbose=True, sage_options=DD,
            ....:                         optionflags=doctest.NORMALIZE_WHITESPACE|doctest.ELLIPSIS)
            sage: filename = os.path.join(SAGE_SRC,'sage','doctest','forker.py')
            sage: FDS = FileDocTestSource(filename,DD)
            sage: doctests, extras = FDS.create_doctests(globals())
            sage: ex = doctests[0].examples[0]
            sage: DTR.no_failure_yet = True
            sage: DTR.report_failure(sys.stdout.write, doctests[0], ex, 'BAD ANSWER\n', {})
            **********************************************************************
            File ".../sage/doctest/forker.py", line 12, in sage.doctest.forker
            Failed example:
                doctest_var = 42; doctest_var^2
            Expected:
                1764
            Got:
                BAD ANSWER

        If debugging is turned on this function starts an IPython
        prompt when a test returns an incorrect answer::

            sage: # needs sage.symbolic (actually sage.all)
            sage: sage0.quit()
            sage: _ = sage0.eval("import doctest, sys, os, multiprocessing, subprocess")
            sage: _ = sage0.eval("from sage.doctest.parsing import SageOutputChecker")
            sage: _ = sage0.eval("import sage.doctest.forker as sdf")
            sage: _ = sage0.eval("from sage.doctest.control import DocTestDefaults")
            sage: _ = sage0.eval("DD = DocTestDefaults(debug=True)")
            sage: _ = sage0.eval("ex1 = doctest.Example('a = 17', '')")
            sage: _ = sage0.eval("ex2 = doctest.Example('2*a', '1')")
            sage: _ = sage0.eval("DT = doctest.DocTest([ex1,ex2], globals(), 'doubling', None, 0, None)")
            sage: _ = sage0.eval("DTR = sdf.SageDocTestRunner(SageOutputChecker(), verbose=False, sage_options=DD, optionflags=doctest.NORMALIZE_WHITESPACE|doctest.ELLIPSIS)")
            sage: print(sage0.eval("sdf.init_sage(); DTR.run(DT, clear_globs=False)")) # indirect doctest
            **********************************************************************
            Line 1, in doubling
            Failed example:
                2*a
            Expected:
                1
            Got:
                34
            **********************************************************************
            Previously executed commands:
            sage: sage0._expect.expect('sage: ')   # sage0 just mis-identified the output as prompt, synchronize
            0
            sage: sage0.eval("a")
            '...17'
            sage: sage0.eval("quit")
            'Returning to doctests...TestResults(failed=1, attempted=2)'
        """
        if not self.options.initial or self.no_failure_yet:
            self.no_failure_yet = False
            example.extra = f'Got: {got}'
            returnval = doctest.DocTestRunner.report_failure(self, out, test, example, got)
            if self.options.debug:
                self._fakeout.stop_spoofing()
                restore_tcpgrp = None
                try:
                    if os.isatty(0):
                        # In order to read from the terminal, we need
                        # to make the current process group the
                        # foreground group.
                        restore_tcpgrp = os.tcgetpgrp(0)
                        signal.signal(signal.SIGTTIN, signal.SIG_IGN)
                        signal.signal(signal.SIGTTOU, signal.SIG_IGN)
                        os.tcsetpgrp(0, os.getpgrp())
                    print("*" * 70)
                    print("Previously executed commands:")
                    for ex in test.examples:
                        if ex is example:
                            break
                        if hasattr(ex, 'sage_source'):
                            src = '    sage: ' + ex.sage_source
                        else:
                            src = '    sage: ' + ex.source
                        if src[-1] == '\n':
                            src = src[:-1]
                        src = src.replace('\n', '\n    ....: ')
                        print(src)
                        if ex.want:
                            print(doctest._indent(ex.want[:-1]))
                    from sage.repl.configuration import sage_ipython_config
                    from IPython.terminal.embed import InteractiveShellEmbed
                    cfg = sage_ipython_config.default()
                    # Currently this doesn't work: prompts only work in pty
                    # We keep simple_prompt=True, prompts will be "In [0]:"
                    # cfg.InteractiveShell.prompts_class = DebugPrompts
                    # cfg.InteractiveShell.simple_prompt = False
                    shell = InteractiveShellEmbed(config=cfg, banner1='', user_ns=dict(globs))
                    shell(header='', stack_depth=2)
                except KeyboardInterrupt:
                    # Assume this is a *real* interrupt. We need to
                    # escalate this to the master doctesting process.
                    if not self.options.serial:
                        os.kill(os.getppid(), signal.SIGINT)
                    raise
                finally:
                    # Restore the foreground process group.
                    if restore_tcpgrp is not None:
                        os.tcsetpgrp(0, restore_tcpgrp)
                        signal.signal(signal.SIGTTIN, signal.SIG_DFL)
                        signal.signal(signal.SIGTTOU, signal.SIG_DFL)
                    print("Returning to doctests...")
                    self._fakeout.start_spoofing()
            return returnval

    def report_overtime(self, out, test, example, got, *, check_duration=0):
        r"""
        Called when the ``warn_long`` option flag is set and a doctest
        runs longer than the specified time.

        INPUT:

        - ``out`` -- a function for printing

        - ``test`` -- a :class:`doctest.DocTest` instance

        - ``example`` -- a :class:`doctest.Example` instance in ``test``

        - ``got`` -- a string, the result of running ``example``

        - ``check_duration`` -- number (default: ``0``) time spent for checking
          the test output

        OUTPUT:

        - prints a report to ``out``

        EXAMPLES::

            sage: from sage.doctest.parsing import SageOutputChecker
            sage: from sage.doctest.forker import SageDocTestRunner
            sage: from sage.doctest.sources import FileDocTestSource
            sage: from sage.doctest.control import DocTestDefaults; DD = DocTestDefaults()
            sage: from sage.misc.timing import walltime
            sage: from sage.env import SAGE_SRC
            sage: import doctest, sys, os
            sage: DTR = SageDocTestRunner(SageOutputChecker(), verbose=True, sage_options=DD,
            ....:           optionflags=doctest.NORMALIZE_WHITESPACE|doctest.ELLIPSIS)
            sage: filename = os.path.join(SAGE_SRC,'sage','doctest','forker.py')
            sage: FDS = FileDocTestSource(filename,DD)
            sage: doctests, extras = FDS.create_doctests(globals())
            sage: ex = doctests[0].examples[0]
            sage: ex.walltime = 1.23
            sage: DTR.report_overtime(sys.stdout.write, doctests[0], ex, 'BAD ANSWER\n',
            ....:                     check_duration=2.34)
            **********************************************************************
            File ".../sage/doctest/forker.py", line 12, in sage.doctest.forker
            Warning, slow doctest:
                doctest_var = 42; doctest_var^2
            Test ran for 1.23 s, check ran for 2.34 s
        """
        out(self._failure_header(test, example, 'Warning, slow doctest:') +
            ('Test ran for %.2f s, check ran for %.2f s\n'
             % (example.walltime, check_duration)))

    def report_unexpected_exception(self, out, test, example, exc_info):
        r"""
        Called when a doctest raises an exception that's not matched by the expected output.

        If debugging has been turned on, starts an interactive debugger.

        INPUT:

        - ``out`` -- a function for printing

        - ``test`` -- a :class:`doctest.DocTest` instance

        - ``example`` -- a :class:`doctest.Example` instance in ``test``

        - ``exc_info`` -- the result of ``sys.exc_info()``

        OUTPUT:

        - prints a report to ``out``

        - if in debugging mode, starts PDB with the given traceback

        EXAMPLES::

            sage: # needs sage.symbolic (actually sage.all)
            sage: sage0.quit()
            sage: _ = sage0.eval("import doctest, sys, os, multiprocessing, subprocess")
            sage: _ = sage0.eval("from sage.doctest.parsing import SageOutputChecker")
            sage: _ = sage0.eval("import sage.doctest.forker as sdf")
            sage: _ = sage0.eval("from sage.doctest.control import DocTestDefaults")
            sage: _ = sage0.eval("DD = DocTestDefaults(debug=True)")
            sage: _ = sage0.eval("ex = doctest.Example('E = EllipticCurve([0,0]); E', 'A singular Elliptic Curve')")
            sage: _ = sage0.eval("DT = doctest.DocTest([ex], globals(), 'singular_curve', None, 0, None)")
            sage: _ = sage0.eval("DTR = sdf.SageDocTestRunner(SageOutputChecker(), verbose=False, sage_options=DD, optionflags=doctest.NORMALIZE_WHITESPACE|doctest.ELLIPSIS)")
            sage: old_prompt = sage0._prompt
            sage: sage0._prompt = r"\(Pdb\) "
            sage: sage0.eval("DTR.run(DT, clear_globs=False)") # indirect doctest
            '... ArithmeticError(self._equation_string() + " defines a singular curve")'
            sage: sage0.eval("l")
            '...if self.discriminant() == 0:...raise ArithmeticError...'
            sage: sage0.eval("u")
            '...EllipticCurve_field.__init__(self, K, ainvs)'
            sage: sage0.eval("p ainvs")
            '(0, 0, 0, 0, 0)'
            sage: sage0._prompt = old_prompt
            sage: sage0.eval("quit")
            'TestResults(failed=1, attempted=1)'
        """
        if not self.options.initial or self.no_failure_yet:
            self.no_failure_yet = False

            example.extra = "Exception raised:\n" + "".join(traceback.format_exception(*exc_info))
            returnval = doctest.DocTestRunner.report_unexpected_exception(self, out, test, example, exc_info)
            if self.options.debug:
                self._fakeout.stop_spoofing()
                restore_tcpgrp = None
                try:
                    if os.isatty(0):
                        # In order to read from the terminal, we need
                        # to make the current process group the
                        # foreground group.
                        restore_tcpgrp = os.tcgetpgrp(0)
                        signal.signal(signal.SIGTTIN, signal.SIG_IGN)
                        signal.signal(signal.SIGTTOU, signal.SIG_IGN)
                        os.tcsetpgrp(0, os.getpgrp())

                    exc_type, exc_val, exc_tb = exc_info
                    if exc_tb is None:
                        raise RuntimeError(
                            "could not start the debugger for an unexpected "
                            "exception, probably due to an unhandled error "
                            "in a C extension module")
                    self.debugger.reset()
                    self.debugger.interaction(None, exc_tb)
                except KeyboardInterrupt:
                    # Assume this is a *real* interrupt. We need to
                    # escalate this to the master doctesting process.
                    if not self.options.serial:
                        os.kill(os.getppid(), signal.SIGINT)
                    raise
                finally:
                    # Restore the foreground process group.
                    if restore_tcpgrp is not None:
                        os.tcsetpgrp(0, restore_tcpgrp)
                        signal.signal(signal.SIGTTIN, signal.SIG_DFL)
                        signal.signal(signal.SIGTTOU, signal.SIG_DFL)
                    self._fakeout.start_spoofing()
            return returnval

    def update_results(self, D):
        """
        When returning results we pick out the results of interest
        since many attributes are not pickleable.

        INPUT:

        - ``D`` -- a dictionary to update with cputime and walltime

        OUTPUT:

        - the number of failures (or False if there is no failure attribute)

        EXAMPLES::

            sage: from sage.doctest.parsing import SageOutputChecker
            sage: from sage.doctest.forker import SageDocTestRunner
            sage: from sage.doctest.sources import FileDocTestSource, DictAsObject
            sage: from sage.doctest.control import DocTestDefaults; DD = DocTestDefaults()
            sage: from sage.env import SAGE_SRC
            sage: import doctest, sys, os
            sage: DTR = SageDocTestRunner(SageOutputChecker(), verbose=False, sage_options=DD,
            ....:           optionflags=doctest.NORMALIZE_WHITESPACE|doctest.ELLIPSIS)
            sage: filename = os.path.join(SAGE_SRC,'sage','doctest','forker.py')
            sage: FDS = FileDocTestSource(filename,DD)
            sage: doctests, extras = FDS.create_doctests(globals())
            sage: from sage.doctest.util import Timer
            sage: T = Timer().start()
            sage: DTR.run(doctests[0])
            TestResults(failed=0, attempted=4)
            sage: T.stop().annotate(DTR)
            sage: D = DictAsObject({'cputime': [], 'walltime': [], 'err': None})
            sage: DTR.update_results(D)
            0
            sage: sorted(list(D.items()))
            [('cputime', [...]), ('err', None), ('failures', 0),
             ('tests', 4), ('walltime', [...]), ('walltime_skips', 0)]
        """
        for key in ["cputime", "walltime"]:
            if key not in D:
                D[key] = []
            if hasattr(self, key):
                D[key].append(self.__dict__[key])
        D['tests'] = self.total_performed_tests
        D['walltime_skips'] = self.total_walltime_skips
        if hasattr(self, 'failures'):
            D['failures'] = self.failures
            return self.failures
        else:
            return False


def dummy_handler(sig, frame):
    """
    Dummy signal handler for SIGCHLD (just to ensure the signal
    isn't ignored).

    TESTS::

        sage: import signal
        sage: from sage.doctest.forker import dummy_handler
        sage: _ = signal.signal(signal.SIGUSR1, dummy_handler)
        sage: os.kill(os.getpid(), signal.SIGUSR1)
        sage: signal.signal(signal.SIGUSR1, signal.SIG_DFL)
        <function dummy_handler at ...>
    """
    pass


class DocTestDispatcher(SageObject):
    """
    Creates parallel :class:`DocTestWorker` processes and dispatches
    doctesting tasks.
    """
    def __init__(self, controller):
        """
        INPUT:

        - ``controller`` -- a :class:`sage.doctest.control.DocTestController` instance

        EXAMPLES::

            sage: from sage.doctest.control import DocTestController, DocTestDefaults
            sage: from sage.doctest.forker import DocTestDispatcher
            sage: DocTestDispatcher(DocTestController(DocTestDefaults(), []))
            <sage.doctest.forker.DocTestDispatcher object at ...>
        """
        self.controller = controller
        init_sage(controller)

    def serial_dispatch(self):
        """
        Run the doctests from the controller's specified sources in series.

        There is no graceful handling for signals, no possibility of
        interrupting tests and no timeout.

        EXAMPLES::

            sage: from sage.doctest.control import DocTestController, DocTestDefaults
            sage: from sage.doctest.forker import DocTestDispatcher
            sage: from sage.doctest.reporting import DocTestReporter
            sage: from sage.doctest.util import Timer
            sage: from sage.env import SAGE_SRC
            sage: import os
            sage: homset = os.path.join(SAGE_SRC, 'sage', 'rings', 'homset.py')
            sage: ideal = os.path.join(SAGE_SRC, 'sage', 'rings', 'ideal.py')
            sage: DC = DocTestController(DocTestDefaults(), [homset, ideal])
            sage: DC.expand_files_into_sources()
            sage: DD = DocTestDispatcher(DC)
            sage: DR = DocTestReporter(DC)
            sage: DC.reporter = DR
            sage: DC.dispatcher = DD
            sage: DC.timer = Timer().start()
            sage: DD.serial_dispatch()
            sage -t .../rings/homset.py
                [... tests, ... s]
            sage -t .../rings/ideal.py
                [... tests, ... s]
        """
        for source in self.controller.sources:
            heading = self.controller.reporter.report_head(source)
            baseline = self.controller.source_baseline(source)
            if not self.controller.options.only_errors:
                self.controller.log(heading)

            with tempfile.TemporaryFile() as outtmpfile:
                result = DocTestTask(source)(self.controller.options,
                                             outtmpfile, self.controller.logger,
                                             baseline=baseline)
                outtmpfile.seek(0)
                output = bytes_to_str(outtmpfile.read())

            self.controller.reporter.report(source, False, 0, result, output)
            if self.controller.options.exitfirst and result[1].failures:
                break

    def parallel_dispatch(self):
        r"""
        Run the doctests from the controller's specified sources in parallel.

        This creates :class:`DocTestWorker` subprocesses, while the master
        process checks for timeouts and collects and displays the results.

        EXAMPLES::

            sage: from sage.doctest.control import DocTestController, DocTestDefaults
            sage: from sage.doctest.forker import DocTestDispatcher
            sage: from sage.doctest.reporting import DocTestReporter
            sage: from sage.doctest.util import Timer
            sage: from sage.env import SAGE_SRC
            sage: import os
            sage: crem = os.path.join(SAGE_SRC, 'sage', 'databases', 'cremona.py')
            sage: bigo = os.path.join(SAGE_SRC, 'sage', 'rings', 'big_oh.py')
            sage: DC = DocTestController(DocTestDefaults(), [crem, bigo])
            sage: DC.expand_files_into_sources()
            sage: DD = DocTestDispatcher(DC)
            sage: DR = DocTestReporter(DC)
            sage: DC.reporter = DR
            sage: DC.dispatcher = DD
            sage: DC.timer = Timer().start()
            sage: DD.parallel_dispatch()
            sage -t .../databases/cremona.py
                [... tests, ... s]
            sage -t .../rings/big_oh.py
                [... tests, ... s]

        If the ``exitfirst=True`` option is given, the results for a failing
        module will be immediately printed and any other ongoing tests
        canceled::

            sage: from tempfile import NamedTemporaryFile as NTF
            sage: with NTF(suffix=".py", mode="w+t") as f1, \
            ....:      NTF(suffix=".py", mode="w+t") as f2:
            ....:     _ = f1.write("'''\nsage: import time; time.sleep(60)\n'''")
            ....:     f1.flush()
            ....:     _ = f2.write("'''\nsage: True\nFalse\n'''")
            ....:     f2.flush()
            ....:     DC = DocTestController(DocTestDefaults(exitfirst=True,
            ....:                                            nthreads=2),
            ....:                            [f1.name, f2.name])
            ....:     DC.expand_files_into_sources()
            ....:     DD = DocTestDispatcher(DC)
            ....:     DR = DocTestReporter(DC)
            ....:     DC.reporter = DR
            ....:     DC.dispatcher = DD
            ....:     DC.timer = Timer().start()
            ....:     DD.parallel_dispatch()
            sage -t ...
            **********************************************************************
            File "...", line 2, in ...
            Failed example:
                True
            Expected:
                False
            Got:
                True
            **********************************************************************
            1 item had failures:
               1 of   1 in ...
                [1 test, 1 failure, ... s]
            Killing test ...

        """
        opt = self.controller.options

        job_client = None
        try:
            from gnumake_tokenpool import JobClient, NoJobServer
        except ImportError:
            pass
        else:
            try:
                job_client = JobClient(use_cysignals=True)
            except NoJobServer:
                pass

        source_iter = iter(self.controller.sources)

        # If timeout was 0, simply set a very long time
        if opt.timeout <= 0:
            opt.timeout = 2**60
        # Timeout we give a process to die (after it received a SIGQUIT
        # signal). If it doesn't exit by itself in this many seconds, we
        # SIGKILL it. This is 5% of doctest timeout, with a maximum of
        # 10 minutes and a minimum of 60 seconds.
        die_timeout = opt.timeout * 0.05
        if die_timeout > 600:
            die_timeout = 600
        elif die_timeout < 60:
            die_timeout = 60
        # allow override via cmdline option
        if opt.die_timeout >= 0:
            die_timeout = opt.die_timeout

        # If we think that we can not finish running all tests until
        # target_endtime, we skip individual tests. (Only enabled with
        # --short.)
        if opt.target_walltime == -1:
            target_endtime = None
        else:
            target_endtime = time.time() + opt.target_walltime
        pending_tests = len(self.controller.sources)

        # List of alive DocTestWorkers (child processes). Workers which
        # are done but whose messages have not been read are also
        # considered alive.
        workers = []

        # List of DocTestWorkers which have finished running but
        # whose results have not been reported yet.
        finished = []

        # If exitfirst is set and we got a failure.
        abort_now = False

        # One particular worker that we are "following": we report the
        # messages while it's running. For other workers, we report the
        # messages if there is no followed worker.
        follow = None

        # Install signal handler for SIGCHLD
        signal.signal(signal.SIGCHLD, dummy_handler)

        # Logger
        log = self.controller.log

        from cysignals.pselect import PSelecter
        try:
            # Block SIGCHLD and SIGINT except during the pselect() call
            with PSelecter([signal.SIGCHLD, signal.SIGINT]) as sel:
                # Function to execute in the child process which exits
                # this "with" statement (which restores the signal mask)
                # and resets to SIGCHLD handler to default.
                # Since multiprocessing.Process is implemented using
                # fork(), signals would otherwise remain blocked in the
                # child process.
                def sel_exit():
                    signal.signal(signal.SIGCHLD, signal.SIG_DFL)
                    sel.__exit__(None, None, None)

                while True:
                    # To avoid calling time.time() all the time while
                    # checking for timeouts, we call it here, once per
                    # loop. It's not a problem if this isn't very
                    # precise, doctest timeouts don't need millisecond
                    # precision.
                    now = time.time()

                    # If there were any substantial changes in the state
                    # (new worker started or finished worker reported),
                    # restart this while loop instead of calling pselect().
                    # This ensures internal consistency and a reasonably
                    # accurate value for "now".
                    restart = False

                    # Process all workers. Check for timeouts on active
                    # workers and move finished/crashed workers to the
                    # "finished" list.
                    # Create a new list "new_workers" containing the active
                    # workers (to avoid updating "workers" in place).
                    new_workers = []
                    for w in workers:
                        if w.rmessages is not None or w.is_alive():
                            if now >= w.deadline:
                                # Timeout => (try to) kill the process
                                # group (which normally includes
                                # grandchildren) and close the message
                                # pipe.
                                # We don't report the timeout yet, we wait
                                # until the process has actually died.
                                w.kill()
                                w.deadline = now + die_timeout
                            if not w.is_alive():
                                # Worker is done but we haven't read all
                                # messages (possibly a grandchild still
                                # has the messages pipe open).
                                # Adjust deadline to read all messages:
                                newdeadline = now + die_timeout
                                if w.deadline > newdeadline:
                                    w.deadline = newdeadline
                            new_workers.append(w)
                        else:
                            # Save the result and output of the worker
                            # and close the associated file descriptors.
                            # It is important to do this now. If we
                            # would leave them open until we call
                            # report(), parallel testing can easily fail
                            # with a "Too many open files" error.
                            w.save_result_output()
                            # In python3 multiprocessing.Process also
                            # opens a pipe internally, which has to be
                            # closed here, as well.
                            # But afterwards, exitcode and pid are
                            # no longer available.
                            w.copied_exitcode = w.exitcode
                            w.copied_pid = w.pid
                            w.close()
                            finished.append(w)
                            if job_client:
                                job_client.release()

                    workers = new_workers

                    # Similarly, process finished workers.
                    new_finished = []
                    for w in finished:
                        if opt.exitfirst and w.result[1].failures:
                            abort_now = True
                        elif follow is not None and follow is not w:
                            # We are following a different worker, so
                            # we cannot report now.
                            new_finished.append(w)
                            continue

                        # Report the completion of this worker
                        log(w.messages, end="")
                        self.controller.reporter.report(
                            w.source,
                            w.killed,
                            w.copied_exitcode,
                            w.result,
                            w.output,
                            pid=w.copied_pid)

                        pending_tests -= 1

                        restart = True
                        follow = None

                    finished = new_finished

                    if abort_now:
                        break

                    # Start new workers if possible
                    while (source_iter is not None and len(workers) < opt.nthreads
                           and (not job_client or job_client.acquire())):
                        try:
                            source = next(source_iter)
                        except StopIteration:
                            source_iter = None
                            if job_client:
                                job_client.release()
                        else:
                            # Start a new worker.
                            import copy
                            worker_options = copy.copy(opt)
                            baseline = self.controller.source_baseline(source)
                            if target_endtime is not None:
                                worker_options.target_walltime = (target_endtime - now) / (max(1, pending_tests / opt.nthreads))
                            w = DocTestWorker(source, options=worker_options, funclist=[sel_exit], baseline=baseline)
                            heading = self.controller.reporter.report_head(w.source)
                            if not self.controller.options.only_errors:
                                w.messages = heading + "\n"
                            # Store length of heading to detect if the
                            # worker has something interesting to report.
                            w.heading_len = len(w.messages)
                            w.start()  # This might take some time
                            w.deadline = time.time() + opt.timeout
                            workers.append(w)
                            restart = True

                    # Recompute state if needed
                    if restart:
                        continue

                    # We are finished if there are no DocTestWorkers left
                    if len(workers) == 0:
                        # If there are no active workers, we should have
                        # reported all finished workers.
                        assert len(finished) == 0
                        break

                    # The master pselect() call
                    rlist = [w.rmessages for w in workers if w.rmessages is not None]
                    tmout = min(w.deadline for w in workers) - now
                    if tmout > 5:  # Wait at most 5 seconds
                        tmout = 5
                    rlist, _, _, _ = sel.pselect(rlist, timeout=tmout)

                    # Read messages
                    for w in workers:
                        if w.rmessages is not None and w.rmessages in rlist:
                            w.read_messages()

                    # Find a worker to follow: if there is only one worker,
                    # always follow it. Otherwise, take the worker with
                    # the earliest deadline of all workers whose
                    # messages are more than just the heading.
                    if follow is None:
                        if len(workers) == 1:
                            follow = workers[0]
                        else:
                            for w in workers:
                                if len(w.messages) > w.heading_len:
                                    if follow is None or w.deadline < follow.deadline:
                                        follow = w

                    # Write messages of followed worker
                    if follow is not None:
                        log(follow.messages, end="")
                        follow.messages = ""
        finally:
            # Restore SIGCHLD handler (which is to ignore the signal)
            signal.signal(signal.SIGCHLD, signal.SIG_DFL)

            # Kill all remaining workers (in case we got interrupted)
            for w in workers:
                if w.kill():
                    log("Killing test %s" % w.source.printpath)
            # Fork a child process with the specific purpose of
            # killing the remaining workers.
            if len(workers) > 0 and os.fork() == 0:
                # Block these signals
                with PSelecter([signal.SIGQUIT, signal.SIGINT]):
                    try:
                        from time import sleep
                        sleep(die_timeout)
                        for w in workers:
                            w.kill()
                            if job_client:
                                job_client.release()
                    finally:
                        os._exit(0)

            # Hack to ensure multiprocessing leaves these processes
            # alone (in particular, it doesn't wait for them when we
            # exit).
            p = multiprocessing.process
            assert hasattr(p, '_children')
            p._children = set()

    def dispatch(self):
        """
        Run the doctests for the controller's specified sources,
        by calling :meth:`parallel_dispatch` or :meth:`serial_dispatch`
        according to the ``--serial`` option.

        EXAMPLES::

            sage: # needs sage.modules
            sage: from sage.doctest.control import DocTestController, DocTestDefaults
            sage: from sage.doctest.forker import DocTestDispatcher
            sage: from sage.doctest.reporting import DocTestReporter
            sage: from sage.doctest.util import Timer
            sage: from sage.env import SAGE_SRC
            sage: import os
            sage: freehom = os.path.join(SAGE_SRC, 'sage', 'modules', 'free_module_homspace.py')
            sage: bigo = os.path.join(SAGE_SRC, 'sage', 'rings', 'big_oh.py')
            sage: DC = DocTestController(DocTestDefaults(), [freehom, bigo])
            sage: DC.expand_files_into_sources()
            sage: DD = DocTestDispatcher(DC)
            sage: DR = DocTestReporter(DC)
            sage: DC.reporter = DR
            sage: DC.dispatcher = DD
            sage: DC.timer = Timer().start()
            sage: DD.dispatch()
            sage -t .../sage/modules/free_module_homspace.py
                [... tests, ... s]
            sage -t .../sage/rings/big_oh.py
                [... tests, ... s]
        """
        if self.controller.options.serial:
            self.serial_dispatch()
        else:
            self.parallel_dispatch()


class DocTestWorker(multiprocessing.Process):
    """
    The DocTestWorker process runs one :class:`DocTestTask` for a given
    source. It returns messages about doctest failures (or all tests if
    verbose doctesting) through a pipe and returns results through a
    ``multiprocessing.Queue`` instance (both these are created in the
    :meth:`start` method).

    It runs the task in its own process-group, such that killing the
    process group kills this process together with its child processes.

    The class has additional methods and attributes for bookkeeping
    by the master process. Except in :meth:`run`, nothing from this
    class should be accessed by the child process.

    INPUT:

    - ``source`` -- a :class:`DocTestSource` instance

    - ``options`` -- an object representing doctest options.

    - ``funclist`` -- a list of callables to be called at the start of
      the child process.

    - ``baseline`` -- dictionary, the ``baseline_stats`` value

    EXAMPLES::

        sage: from sage.doctest.forker import DocTestWorker, DocTestTask
        sage: from sage.doctest.sources import FileDocTestSource
        sage: from sage.doctest.reporting import DocTestReporter
        sage: from sage.doctest.control import DocTestController, DocTestDefaults
        sage: from sage.env import SAGE_SRC
        sage: filename = os.path.join(SAGE_SRC,'sage','doctest','util.py')
        sage: DD = DocTestDefaults()
        sage: FDS = FileDocTestSource(filename,DD)
        sage: W = DocTestWorker(FDS, DD)
        sage: W.start()
        sage: DC = DocTestController(DD, filename)
        sage: reporter = DocTestReporter(DC)
        sage: W.join()  # Wait for worker to finish
        sage: result = W.result_queue.get()
        sage: reporter.report(FDS, False, W.exitcode, result, "")
            [... tests, ... s]
    """
    def __init__(self, source, options, funclist=[], baseline=None):
        """
        Initialization.

        TESTS::

            sage: run_doctests(sage.rings.big_oh) # indirect doctest
            Running doctests with ID ...
            Doctesting 1 file.
            sage -t .../sage/rings/big_oh.py
                [... tests, ... s]
            ----------------------------------------------------------------------
            All tests passed!
            ----------------------------------------------------------------------
            Total time for all tests: ... seconds
                cpu time: ... seconds
                cumulative wall time: ... seconds
            Features detected...
        """
        multiprocessing.Process.__init__(self)

        self.source = source
        self.options = options
        self.funclist = funclist
        self.baseline = baseline

        # Open pipe for messages. These are raw file descriptors,
        # not Python file objects!
        self.rmessages, self.wmessages = os.pipe()

        # Create Queue for the result. Since we're running only one
        # doctest, this "queue" will contain only 1 element.
        self.result_queue = multiprocessing.Queue(1)

        # Temporary file for stdout/stderr of the child process.
        # Normally, this isn't used in the master process except to
        # debug timeouts/crashes.
        self.outtmpfile = tempfile.NamedTemporaryFile(delete=False)

        # Create string for the master process to store the messages
        # (usually these are the doctest failures) of the child.
        # These messages are read through the pipe created above.
        self.messages = ""

        # Has this worker been killed (because of a time out)?
        self.killed = False

    def run(self):
        """
        Runs the :class:`DocTestTask` under its own PGID.

        TESTS::

            sage: run_doctests(sage.symbolic.units)  # indirect doctest                 # needs sage.symbolic
            Running doctests with ID ...
            Doctesting 1 file.
            sage -t .../sage/symbolic/units.py
                [... tests, ... s]
            ----------------------------------------------------------------------
            All tests passed!
            ----------------------------------------------------------------------
            Total time for all tests: ... seconds
                cpu time: ... seconds
                cumulative wall time: ... seconds
            Features detected...
        """
        os.setpgid(os.getpid(), os.getpid())

        # Run functions
        for f in self.funclist:
            f()

        # Write one byte to the pipe to signal to the master process
        # that we have started properly.
        os.write(self.wmessages, b"X")

        task = DocTestTask(self.source)

        # Ensure the Python stdin is the actual stdin
        # (multiprocessing redirects this).
        # We will do a more proper redirect of stdin in SageSpoofInOut.
        try:
            sys.stdin = os.fdopen(0, "r")
        except OSError:
            # We failed to open stdin for reading, this might happen
            # for example when running under "nohup" (Issue #14307).
            # Simply redirect stdin from /dev/null and try again.
            with open(os.devnull) as f:
                os.dup2(f.fileno(), 0)
            sys.stdin = os.fdopen(0, "r")

        # Close the reading end of the pipe (only the master should
        # read from the pipe) and open the writing end.
        os.close(self.rmessages)
        msgpipe = os.fdopen(self.wmessages, "w")
        try:
            task(self.options, self.outtmpfile, msgpipe, self.result_queue,
                 baseline=self.baseline)
        finally:
            msgpipe.close()
            self.outtmpfile.close()

    def start(self):
        """
        Start the worker and close the writing end of the message pipe.

        TESTS::

            sage: from sage.doctest.forker import DocTestWorker, DocTestTask
            sage: from sage.doctest.sources import FileDocTestSource
            sage: from sage.doctest.reporting import DocTestReporter
            sage: from sage.doctest.control import DocTestController, DocTestDefaults
            sage: from sage.env import SAGE_SRC
            sage: filename = os.path.join(SAGE_SRC,'sage','doctest','util.py')
            sage: DD = DocTestDefaults()
            sage: FDS = FileDocTestSource(filename,DD)
            sage: W = DocTestWorker(FDS, DD)
            sage: W.start()
            sage: try:
            ....:     os.fstat(W.wmessages)
            ....: except OSError:
            ....:     print("Write end of pipe successfully closed")
            Write end of pipe successfully closed
            sage: W.join()  # Wait for worker to finish
        """
        super().start()

        # Close the writing end of the pipe (only the child should
        # write to the pipe).
        os.close(self.wmessages)

        # Read one byte from the pipe as a sign that the child process
        # has properly started (to avoid race conditions). In particular,
        # it will have its process group changed.
        os.read(self.rmessages, 1)

    def read_messages(self):
        """
        In the master process, read from the pipe and store the data
        read in the ``messages`` attribute.

        .. NOTE::

            This function may need to be called multiple times in
            order to read all of the messages.

        EXAMPLES::

            sage: from sage.doctest.forker import DocTestWorker, DocTestTask
            sage: from sage.doctest.sources import FileDocTestSource
            sage: from sage.doctest.reporting import DocTestReporter
            sage: from sage.doctest.control import DocTestController, DocTestDefaults
            sage: from sage.env import SAGE_SRC
            sage: filename = os.path.join(SAGE_SRC,'sage','doctest','util.py')
            sage: DD = DocTestDefaults(verbose=True,nthreads=2)
            sage: FDS = FileDocTestSource(filename,DD)
            sage: W = DocTestWorker(FDS, DD)
            sage: W.start()
            sage: while W.rmessages is not None:
            ....:     W.read_messages()
            sage: W.join()
            sage: len(W.messages) > 0
            True
        """
        # It's absolutely important to execute only one read() system
        # call, more might block. Assuming that we used pselect()
        # correctly, one read() will not block.
        if self.rmessages is not None:
            s = os.read(self.rmessages, 4096)
            self.messages += bytes_to_str(s)
            if len(s) == 0:  # EOF
                os.close(self.rmessages)
                self.rmessages = None

    def save_result_output(self):
        """
        Annotate ``self`` with ``self.result`` (the result read through
        the ``result_queue`` and with ``self.output``, the complete
        contents of ``self.outtmpfile``. Then close the Queue and
        ``self.outtmpfile``.

        EXAMPLES::

            sage: from sage.doctest.forker import DocTestWorker, DocTestTask
            sage: from sage.doctest.sources import FileDocTestSource
            sage: from sage.doctest.reporting import DocTestReporter
            sage: from sage.doctest.control import DocTestController, DocTestDefaults
            sage: from sage.env import SAGE_SRC
            sage: filename = os.path.join(SAGE_SRC,'sage','doctest','util.py')
            sage: DD = DocTestDefaults()
            sage: FDS = FileDocTestSource(filename,DD)
            sage: W = DocTestWorker(FDS, DD)
            sage: W.start()
            sage: W.join()
            sage: W.save_result_output()
            sage: sorted(W.result[1].keys())
            ['cputime', 'err', 'failures', 'optionals', 'tests', 'walltime', 'walltime_skips']
            sage: len(W.output) > 0
            True

        .. NOTE::

            This method is called from the parent process, not from the
            subprocess.
        """
        try:
            self.result = self.result_queue.get(block=False)
        except Empty:
            self.result = (0, DictAsObject({'err': 'noresult'}))
        del self.result_queue

        self.outtmpfile.seek(0)
        self.output = bytes_to_str(self.outtmpfile.read())
        self.outtmpfile.close()
        try:
            # Now it is safe to delete the outtmpfile; we manage this manually
            # so that the file does not get deleted via TemporaryFile.__del__
            # in the worker process
            os.unlink(self.outtmpfile.name)
        except OSError as exc:
            if exc.errno != errno.ENOENT:
                raise

        del self.outtmpfile

    def kill(self):
        """
        Kill this worker.  Return ``True`` if the signal(s) are sent
        successfully or ``False`` if the worker process no longer exists.

        This method is only called if there is something wrong with the
        worker. Under normal circumstances, the worker is supposed to
        exit by itself after finishing.

        The first time this is called, use ``SIGQUIT``. This will trigger
        the cysignals ``SIGQUIT`` handler and try to print an enhanced
        traceback.

        Subsequent times, use ``SIGKILL``.  Also close the message pipe
        if it was still open.

        EXAMPLES::

            sage: import time
            sage: from sage.doctest.forker import DocTestWorker, DocTestTask
            sage: from sage.doctest.sources import FileDocTestSource
            sage: from sage.doctest.reporting import DocTestReporter
            sage: from sage.doctest.control import DocTestController, DocTestDefaults
            sage: from sage.env import SAGE_SRC
            sage: filename = os.path.join(SAGE_SRC,'sage','doctest','tests','99seconds.rst')
            sage: DD = DocTestDefaults()
            sage: FDS = FileDocTestSource(filename,DD)

        We set up the worker to start by blocking ``SIGQUIT``, such that
        killing will fail initially::

            sage: from cysignals.pselect import PSelecter
            sage: import signal
            sage: def block_hup():
            ....:     # We never __exit__()
            ....:     PSelecter([signal.SIGQUIT]).__enter__()
            sage: W = DocTestWorker(FDS, DD, [block_hup])
            sage: W.start()
            sage: W.killed
            False
            sage: W.kill()
            True
            sage: W.killed
            True
            sage: time.sleep(float(0.2))  # Worker doesn't die
            sage: W.kill()         # Worker dies now
            True
            sage: time.sleep(1)
            sage: W.is_alive()
            False
        """

        if self.rmessages is not None:
            os.close(self.rmessages)
            self.rmessages = None

        try:
            if not self.killed:
                self.killed = True
                os.killpg(self.pid, signal.SIGQUIT)
            else:
                os.killpg(self.pid, signal.SIGKILL)
        except OSError as exc:
            # Handle a race condition where the process has exited on
            # its own by the time we get here, and ESRCH is returned
            # indicating no processes in the specified process group
            if exc.errno != errno.ESRCH:
                raise

            return False

        return True


class DocTestTask():
    """
    This class encapsulates the tests from a single source.

    This class does not insulate from problems in the source
    (e.g. entering an infinite loop or causing a segfault), that has to
    be dealt with at a higher level.

    INPUT:

    - ``source`` -- a :class:`sage.doctest.sources.DocTestSource` instance.

    - ``verbose`` -- boolean, controls reporting of progress by :class:`doctest.DocTestRunner`.

    EXAMPLES::

        sage: from sage.doctest.forker import DocTestTask
        sage: from sage.doctest.sources import FileDocTestSource
        sage: from sage.doctest.control import DocTestDefaults, DocTestController
        sage: from sage.env import SAGE_SRC
        sage: import os
        sage: filename = os.path.join(SAGE_SRC,'sage','doctest','sources.py')
        sage: DD = DocTestDefaults()
        sage: FDS = FileDocTestSource(filename,DD)
        sage: DTT = DocTestTask(FDS)
        sage: DC = DocTestController(DD,[filename])
        sage: ntests, results = DTT(options=DD)
        sage: ntests >= 300 or ntests
        True
        sage: sorted(results.keys())
        ['cputime', 'err', 'failures', 'optionals', 'tests', 'walltime', 'walltime_skips']
    """

    extra_globals = {}
    """
    Extra objects to place in the global namespace in which tests are run.
    Normally this should be empty but there are special cases where it may
    be useful.

    For example, in Sage versions 9.1 and earlier, on Python 3 add
    ``long`` as an alias for ``int`` so that tests that use the
    ``long`` built-in (of which there are many) still pass.  We did
    this so that the test suite could run on Python 3 while Python 2
    was still the default.
    """

    def __init__(self, source):
        """
        Initialization.

        TESTS::

            sage: from sage.doctest.forker import DocTestTask
            sage: from sage.doctest.sources import FileDocTestSource
            sage: from sage.doctest.control import DocTestDefaults
            sage: from sage.env import SAGE_SRC
            sage: import os
            sage: filename = os.path.join(SAGE_SRC,'sage','doctest','sources.py')
            sage: FDS = FileDocTestSource(filename,DocTestDefaults())
            sage: DocTestTask(FDS)
            <sage.doctest.forker.DocTestTask object at ...>
        """
        self.source = source

    def __call__(self, options, outtmpfile=None, msgfile=None, result_queue=None, *,
                 baseline=None):
        """
        Calling the task does the actual work of running the doctests.

        INPUT:

        - ``options`` -- an object representing doctest options.

        - ``outtmpfile`` -- a seekable file that's used by the doctest
          runner to redirect stdout and stderr of the doctests.

        - ``msgfile`` -- a file or pipe to send doctest messages about
          doctest failures (or all tests in verbose mode).

        - ``result_queue`` -- an instance of :class:`multiprocessing.Queue`
          to store the doctest result. For testing, this can also be None.

        - ``baseline`` -- a dictionary, the ``baseline_stats`` value.

        OUTPUT:

        - ``(doctests, result_dict)`` where ``doctests`` is the number of
          doctests and ``result_dict`` is a dictionary annotated with
          timings and error information.

        - Also put ``(doctests, result_dict)`` onto the ``result_queue``
          if the latter isn't None.

        EXAMPLES::

            sage: from sage.doctest.forker import DocTestTask
            sage: from sage.doctest.sources import FileDocTestSource
            sage: from sage.doctest.control import DocTestDefaults, DocTestController
            sage: from sage.env import SAGE_SRC
            sage: import os
            sage: filename = os.path.join(SAGE_SRC,'sage','doctest','parsing.py')
            sage: DD = DocTestDefaults()
            sage: FDS = FileDocTestSource(filename,DD)
            sage: DTT = DocTestTask(FDS)
            sage: DC = DocTestController(DD, [filename])
            sage: ntests, runner = DTT(options=DD)
            sage: runner.failures
            0
            sage: ntests >= 200 or ntests
            True
        """
        result = None
        try:
            runner = SageDocTestRunner(
                SageOutputChecker(),
                verbose=options.verbose,
                outtmpfile=outtmpfile,
                msgfile=msgfile,
                sage_options=options,
                optionflags=doctest.NORMALIZE_WHITESPACE | doctest.ELLIPSIS,
                baseline=baseline)
            runner.basename = self.source.basename
            runner.filename = self.source.path
            N = options.file_iterations
            results = DictAsObject({'walltime': [], 'cputime': [],
                                    'err': None, 'walltime_skips': 0})

            # multiprocessing.Process instances don't run exit
            # functions, so we run the functions added by doctests
            # when exiting this context.
            with restore_atexit(run=True):
                for it in range(N):
                    doctests, extras = self._run(runner, options, results)
                    runner.summarize(options.verbose)
                    if runner.update_results(results):
                        break

            if extras['tab']:
                results.err = 'tab'
                results.tab_linenos = extras['tab']
            if extras['line_number']:
                results.err = 'line_number'
            results.optionals = extras['optionals']
            # We subtract 1 to remove the sig_on_count() tests
            result = (sum(max(0, len(test.examples) - 1) for test in doctests),
                      results)

        except BaseException:
            exc_info = sys.exc_info()
            tb = "".join(traceback.format_exception(*exc_info))
            result = (0, DictAsObject({'err': exc_info[0], 'tb': tb}))

        if result_queue is not None:
            result_queue.put(result, False)

        return result

    def _run(self, runner, options, results):
        """
        Actually run the doctests with the right set of globals
        """
        # Import Jupyter globals to doctest the Jupyter
        # implementation of widgets and interacts
        from importlib import import_module
        sage_all = import_module(options.environment)
        dict_all = sage_all.__dict__
        # When using global environments other than sage.all,
        # make sure startup is finished so we don't get "Resolving lazy import"
        # warnings.
        from sage.misc.lazy_import import ensure_startup_finished
        ensure_startup_finished()
        # Remove '__package__' item from the globals since it is not
        # always in the globals in an actual Sage session.
        dict_all.pop('__package__', None)

        # Add any other special globals for testing purposes only
        dict_all.update(self.extra_globals)

        sage_namespace = RecordingDict(dict_all)
        sage_namespace['__name__'] = '__main__'
        doctests, extras = self.source.create_doctests(sage_namespace)
        timer = Timer().start()

        for test in doctests:
            result = runner.run(test)
            if options.exitfirst and result.failed:
                break

        timer.stop().annotate(runner)
        return doctests, extras<|MERGE_RESOLUTION|>--- conflicted
+++ resolved
@@ -1250,7 +1250,6 @@
                         lineno = '?'
                     out.append('File "%s", line %s, in %s' %
                                (test.filename, lineno, test.name))
-<<<<<<< HEAD
                 else:
                     out.append('Line %s, in %s' % (example.lineno + 1, test.name))
                 out.append(message)
@@ -1273,30 +1272,6 @@
                         command += f',line={lineno}'
                     lineno = None
                 else:
-=======
-                else:
-                    out.append('Line %s, in %s' % (example.lineno + 1, test.name))
-                out.append(message)
-            elif self.options.format == 'github':
-                # https://docs.github.com/en/actions/using-workflows/workflow-commands-for-github-actions#using-workflow-commands-to-access-toolkit-functions
-                if message.startswith('Warning: '):
-                    command = f'::warning title={message}'
-                    message = message[len('Warning: '):]
-                elif self.baseline.get('failed', False):
-                    command = f'::notice title={message}'
-                    message += ' [failed in baseline]'
-                else:
-                    command = f'::error title={message}'
-                if extra := getattr(example, 'extra', None):
-                    message += f': {extra}'
-                if test.filename:
-                    command += f',file={test.filename}'
-                    if test.lineno is not None and example.lineno is not None:
-                        lineno = test.lineno + example.lineno + 1
-                        command += f',line={lineno}'
-                    lineno = None
-                else:
->>>>>>> 5eef0441
                     command += f',line={example.lineno + 1}'
                 #
                 # Urlencoding trick for multi-line annotations
