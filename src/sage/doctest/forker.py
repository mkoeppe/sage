"""
Processes for running doctests

This module controls the processes started by Sage that actually run
the doctests.

EXAMPLES:

The following examples are used in doctesting this file::

    sage: doctest_var = 42; doctest_var^2
    1764
    sage: R.<a> = ZZ[]
    sage: a + doctest_var
    a + 42

AUTHORS:

- David Roe (2012-03-27) -- initial version, based on Robert Bradshaw's code.

- Jeroen Demeyer (2013 and 2015) -- major improvements to forking and logging
"""

# ****************************************************************************
#       Copyright (C) 2012 David Roe <roed.math@gmail.com>
#                          Robert Bradshaw <robertwb@gmail.com>
#                          William Stein <wstein@gmail.com>
#       Copyright (C) 2013-2015 Jeroen Demeyer <jdemeyer@cage.ugent.be>
#
#  Distributed under the terms of the GNU General Public License (GPL)
#  as published by the Free Software Foundation; either version 2 of
#  the License, or (at your option) any later version.
#                  https://www.gnu.org/licenses/
# ****************************************************************************


import os
import sys
import time
import signal
import linecache
import hashlib
import multiprocessing
import warnings
import re
import errno
import doctest
import traceback
import tempfile
from collections import defaultdict
from dis import findlinestarts
from queue import Empty
import gc
import IPython.lib.pretty

import sage.misc.randstate as randstate
from sage.misc.timing import walltime
from .util import Timer, RecordingDict, count_noun
from .sources import DictAsObject
from .parsing import OriginalSource, reduce_hex, unparse_optional_tags
from sage.structure.sage_object import SageObject
from .parsing import SageOutputChecker, pre_hash, get_source
from sage.repl.user_globals import set_globals
from sage.cpython.atexit import restore_atexit
from sage.cpython.string import bytes_to_str, str_to_bytes

# With OS X, Python 3.8 defaults to use 'spawn' instead of 'fork' in
# multiprocessing, and Sage doctesting doesn't work with 'spawn'. See
# trac #27754.
if os.uname().sysname == 'Darwin':
    multiprocessing.set_start_method('fork', force=True)


def _sorted_dict_pprinter_factory(start, end):
    """
    Modified version of :func:`IPython.lib.pretty._dict_pprinter_factory`
    that sorts the keys of dictionaries for printing.

    EXAMPLES::

        sage: {2: 0, 1: 0} # indirect doctest
        {1: 0, 2: 0}
    """
    def inner(obj, p, cycle):
        if cycle:
            return p.text('{...}')
        step = len(start)
        p.begin_group(step, start)
        keys = obj.keys()
        keys = IPython.lib.pretty._sorted_for_pprint(keys)
        for idx, key in p._enumerate(keys):
            if idx:
                p.text(',')
                p.breakable()
            p.pretty(key)
            p.text(': ')
            p.pretty(obj[key])
        p.end_group(step, end)
    return inner


def init_sage(controller=None):
    """
    Import the Sage library.

    This function is called once at the beginning of a doctest run
    (rather than once for each file).  It imports the Sage library,
    sets DOCTEST_MODE to True, and invalidates any interfaces.

    EXAMPLES::

        sage: from sage.doctest.forker import init_sage
        sage: sage.doctest.DOCTEST_MODE = False
        sage: init_sage()
        sage: sage.doctest.DOCTEST_MODE
        True

    Check that pexpect interfaces are invalidated, but still work::

        sage: gap.eval("my_test_var := 42;")
        '42'
        sage: gap.eval("my_test_var;")
        '42'
        sage: init_sage()
        sage: gap('Group((1,2,3)(4,5), (3,4))')
        Group( [ (1,2,3)(4,5), (3,4) ] )
        sage: gap.eval("my_test_var;")
        Traceback (most recent call last):
        ...
        RuntimeError: Gap produced error output...

    Check that SymPy equation pretty printer is limited in doctest
    mode to default width (80 chars)::

        sage: from sympy import sympify                                                 # optional - sympy
        sage: from sympy.printing.pretty.pretty import PrettyPrinter                    # optional - sympy
        sage: s = sympify('+x^'.join(str(i) for i in range(30)))                        # optional - sympy
        sage: print(PrettyPrinter(settings={'wrap_line': True}).doprint(s))             # optional - sympy
         29    28    27    26    25    24    23    22    21    20    19    18    17
        x   + x   + x   + x   + x   + x   + x   + x   + x   + x   + x   + x   + x   +
        <BLANKLINE>
         16    15    14    13    12    11    10    9    8    7    6    5    4    3
        x   + x   + x   + x   + x   + x   + x   + x  + x  + x  + x  + x  + x  + x  + x
        <BLANKLINE>
        2
          + x

    The displayhook sorts dictionary keys to simplify doctesting of
    dictionary output::

        sage: {'a':23, 'b':34, 'au':56, 'bbf':234, 'aaa':234}
        {'a': 23, 'aaa': 234, 'au': 56, 'b': 34, 'bbf': 234}
    """
    try:
        # We need to ensure that the Matplotlib font cache is built to
        # avoid spurious warnings (see Issue #20222).
        import matplotlib.font_manager
    except ImportError:
        # Do not require matplotlib for running doctests (Issue #25106).
        pass
    else:
        # Make sure that the agg backend is selected during doctesting.
        # This needs to be done before any other matplotlib calls.
        matplotlib.use('agg')

    # Do this once before forking off child processes running the tests.
    # This is more efficient because we only need to wait once for the
    # Sage imports.
    import sage.doctest
    sage.doctest.DOCTEST_MODE = True

    # Set the Python PRNG class to the Python 2 implementation for consistency
    # of 'random' test results that use it; see
    # https://github.com/sagemath/sage/issues/24508
    # We use the baked in copy of the random module for both Python 2 and 3
    # since, although the upstream copy is unlikely to change, this further
    # ensures consistency of test results
    import sage.misc.randstate
    from sage.cpython._py2_random import Random
    sage.misc.randstate.DEFAULT_PYTHON_RANDOM = Random

    # IPython's pretty printer sorts the repr of dicts by their keys by default
    # (or their keys' str() if they are not otherwise orderable).  However, it
    # disables this for CPython 3.6+ opting to instead display dicts' "natural"
    # insertion order, which is preserved in those versions).
    # However, this order is random in some instances.
    # Also modifications of code may affect the order.
    # So here we fore sorted dict printing.
    IPython.lib.pretty.for_type(dict, _sorted_dict_pprinter_factory('{', '}'))

    if controller is None:
        import sage.repl.ipython_kernel.all_jupyter
    else:
        controller.load_environment()

    try:
        from sage.interfaces.quit import invalidate_all
        invalidate_all()
    except ModuleNotFoundError:
        pass

    # Disable cysignals debug messages in doctests: this is needed to
    # make doctests pass when cysignals was built with debugging enabled
    from cysignals.signals import set_debug_level
    set_debug_level(0)

    # Use the rich output backend for doctest
    from sage.repl.rich_output import get_display_manager
    dm = get_display_manager()
    from sage.repl.rich_output.backend_doctest import BackendDoctest
    dm.switch_backend(BackendDoctest())

    # Switch on extra debugging
    from sage.structure.debug_options import debug
    debug.refine_category_hash_check = True

    # We import readline before forking, otherwise Pdb doesn't work
    # on OS X: https://github.com/sagemath/sage/issues/14289
    try:
        import readline
    except ModuleNotFoundError:
        # Do not require readline for running doctests (Issue #31160).
        pass

    try:
        import sympy
    except ImportError:
        # Do not require sympy for running doctests (Issue #25106).
        pass
    else:
        # Disable SymPy terminal width detection
        from sympy.printing.pretty.stringpict import stringPict
        stringPict.terminal_width = lambda self: 0


def showwarning_with_traceback(message, category, filename, lineno, file=None, line=None):
    r"""
    Displays a warning message with a traceback.

    INPUT: see :func:`warnings.showwarning`.

    OUTPUT: None

    EXAMPLES::

        sage: from sage.doctest.forker import showwarning_with_traceback
        sage: showwarning_with_traceback("bad stuff", UserWarning, "myfile.py", 0)
        doctest:warning
          ...
          File "<doctest sage.doctest.forker.showwarning_with_traceback[1]>", line 1, in <module>
            showwarning_with_traceback("bad stuff", UserWarning, "myfile.py", Integer(0))
        :
        UserWarning: bad stuff
    """
    # Flush stdout to get predictable ordering of output and warnings
    sys.stdout.flush()

    # Get traceback to display in warning
    tb = traceback.extract_stack()
    tb = tb[:-1]  # Drop this stack frame for showwarning_with_traceback()

    # Format warning
    lines = ["doctest:warning\n"]  # Match historical warning messages in doctests
    lines.extend(traceback.format_list(tb))
    lines.append(":\n")            # Match historical warning messages in doctests
    lines.extend(traceback.format_exception_only(category, category(message)))

    if file is None:
        file = sys.stderr
    try:
        file.writelines(lines)
        file.flush()
    except IOError:
        pass  # the file is invalid


class SageSpoofInOut(SageObject):
    r"""
    We replace the standard :class:`doctest._SpoofOut` for three reasons:

    - we need to divert the output of C programs that don't print
      through sys.stdout,
    - we want the ability to recover partial output from doctest
      processes that segfault.
    - we also redirect stdin (usually from /dev/null) during doctests.

    This class defines streams ``self.real_stdin``, ``self.real_stdout``
    and ``self.real_stderr`` which refer to the original streams.

    INPUT:

    - ``outfile`` -- (default: ``tempfile.TemporaryFile()``) a seekable open file
      object to which stdout and stderr should be redirected.

    - ``infile`` -- (default: ``open(os.devnull)``) an open file object
      from which stdin should be redirected.

    EXAMPLES::

        sage: import subprocess, tempfile
        sage: from sage.doctest.forker import SageSpoofInOut
        sage: O = tempfile.TemporaryFile()
        sage: S = SageSpoofInOut(O)
        sage: try:
        ....:     S.start_spoofing()
        ....:     print("hello world")
        ....: finally:
        ....:     S.stop_spoofing()
        ....:
        sage: S.getvalue()
        'hello world\n'
        sage: _ = O.seek(0)
        sage: S = SageSpoofInOut(outfile=sys.stdout, infile=O)
        sage: try:
        ....:     S.start_spoofing()
        ....:     _ = subprocess.check_call("cat")
        ....: finally:
        ....:     S.stop_spoofing()
        ....:
        hello world
        sage: O.close()
    """
    def __init__(self, outfile=None, infile=None):
        """
        Initialization.

        TESTS::

            sage: from tempfile import TemporaryFile
            sage: from sage.doctest.forker import SageSpoofInOut
            sage: with TemporaryFile() as outfile:
            ....:     with TemporaryFile() as infile:
            ....:         SageSpoofInOut(outfile, infile)
            <sage.doctest.forker.SageSpoofInOut object at ...>
        """
        if infile is None:
            self.infile = open(os.devnull)
            self._close_infile = True
        else:
            self.infile = infile
            self._close_infile = False
        if outfile is None:
            self.outfile = tempfile.TemporaryFile()
            self._close_outfile = True
        else:
            self.outfile = outfile
            self._close_outfile = False
        self.spoofing = False
        self.real_stdin = os.fdopen(os.dup(sys.stdin.fileno()), "r")
        self.real_stdout = os.fdopen(os.dup(sys.stdout.fileno()), "w")
        self.real_stderr = os.fdopen(os.dup(sys.stderr.fileno()), "w")
        self.position = 0

    def __del__(self):
        """
        Stop spoofing.

        TESTS::

            sage: from sage.doctest.forker import SageSpoofInOut
            sage: spoof = SageSpoofInOut()
            sage: spoof.start_spoofing()
            sage: print("Spoofed!")  # No output
            sage: del spoof
            sage: print("Not spoofed!")
            Not spoofed!
        """
        self.stop_spoofing()
        if self._close_infile:
            self.infile.close()
        if self._close_outfile:
            self.outfile.close()
        for stream in ('stdin', 'stdout', 'stderr'):
            getattr(self, 'real_' + stream).close()

    def start_spoofing(self):
        r"""
        Set stdin to read from ``self.infile`` and stdout to print to
        ``self.outfile``.

        EXAMPLES::

            sage: import os, tempfile
            sage: from sage.doctest.forker import SageSpoofInOut
            sage: O = tempfile.TemporaryFile()
            sage: S = SageSpoofInOut(O)
            sage: try:
            ....:     S.start_spoofing()
            ....:     print("this is not printed")
            ....: finally:
            ....:     S.stop_spoofing()
            ....:
            sage: S.getvalue()
            'this is not printed\n'
            sage: _ = O.seek(0)
            sage: S = SageSpoofInOut(infile=O)
            sage: try:
            ....:     S.start_spoofing()
            ....:     v = sys.stdin.read()
            ....: finally:
            ....:     S.stop_spoofing()
            ....:
            sage: v
            'this is not printed\n'

        We also catch non-Python output::

            sage: try:
            ....:     S.start_spoofing()
            ....:     retval = os.system('''echo "Hello there"\nif [ $? -eq 0 ]; then\necho "good"\nfi''')
            ....: finally:
            ....:     S.stop_spoofing()
            ....:
            sage: S.getvalue()
            'Hello there\ngood\n'
            sage: O.close()
        """
        if not self.spoofing:
            sys.stdout.flush()
            sys.stderr.flush()
            self.outfile.flush()
            os.dup2(self.infile.fileno(), sys.stdin.fileno())
            os.dup2(self.outfile.fileno(), sys.stdout.fileno())
            os.dup2(self.outfile.fileno(), sys.stderr.fileno())
            self.spoofing = True

    def stop_spoofing(self):
        """
        Reset stdin and stdout to their original values.

        EXAMPLES::

            sage: from sage.doctest.forker import SageSpoofInOut
            sage: S = SageSpoofInOut()
            sage: try:
            ....:     S.start_spoofing()
            ....:     print("this is not printed")
            ....: finally:
            ....:     S.stop_spoofing()
            ....:
            sage: print("this is now printed")
            this is now printed
        """
        if self.spoofing:
            sys.stdout.flush()
            sys.stderr.flush()
            self.real_stdout.flush()
            self.real_stderr.flush()
            os.dup2(self.real_stdin.fileno(), sys.stdin.fileno())
            os.dup2(self.real_stdout.fileno(), sys.stdout.fileno())
            os.dup2(self.real_stderr.fileno(), sys.stderr.fileno())
            self.spoofing = False

    def getvalue(self):
        r"""
        Gets the value that has been printed to ``outfile`` since the
        last time this function was called.

        EXAMPLES::

            sage: from sage.doctest.forker import SageSpoofInOut
            sage: S = SageSpoofInOut()
            sage: try:
            ....:     S.start_spoofing()
            ....:     print("step 1")
            ....: finally:
            ....:     S.stop_spoofing()
            ....:
            sage: S.getvalue()
            'step 1\n'
            sage: try:
            ....:     S.start_spoofing()
            ....:     print("step 2")
            ....: finally:
            ....:     S.stop_spoofing()
            ....:
            sage: S.getvalue()
            'step 2\n'
        """
        sys.stdout.flush()
        self.outfile.seek(self.position)
        result = self.outfile.read()
        self.position = self.outfile.tell()
        if not result.endswith(b"\n"):
            result += b"\n"
        return bytes_to_str(result)


from collections import namedtuple
TestResults = namedtuple('TestResults', 'failed attempted')


class SageDocTestRunner(doctest.DocTestRunner, object):
    def __init__(self, *args, **kwds):
        """
        A customized version of DocTestRunner that tracks dependencies
        of doctests.

        INPUT:

        - ``stdout`` -- an open file to restore for debugging

        - ``checker`` -- None, or an instance of
          :class:`doctest.OutputChecker`

        - ``verbose`` -- boolean, determines whether verbose printing
          is enabled.

        - ``optionflags`` -- Controls the comparison with the expected
          output.  See :mod:`testmod` for more information.

        EXAMPLES::

            sage: from sage.doctest.parsing import SageOutputChecker
            sage: from sage.doctest.forker import SageDocTestRunner
            sage: from sage.doctest.control import DocTestDefaults; DD = DocTestDefaults()
            sage: import doctest, sys, os
            sage: DTR = SageDocTestRunner(SageOutputChecker(), verbose=False, sage_options=DD,
            ....:           optionflags=doctest.NORMALIZE_WHITESPACE|doctest.ELLIPSIS)
            sage: DTR
            <sage.doctest.forker.SageDocTestRunner object at ...>
        """
        O = kwds.pop('outtmpfile', None)
        self.msgfile = kwds.pop('msgfile', None)
        self.options = kwds.pop('sage_options')
        doctest.DocTestRunner.__init__(self, *args, **kwds)
        self._fakeout = SageSpoofInOut(O)
        if self.msgfile is None:
            self.msgfile = self._fakeout.real_stdout
        self.history = []
        self.references = []
        self.setters = defaultdict(dict)
        self.running_global_digest = hashlib.md5()
        self.total_walltime_skips = 0
        self.total_performed_tests = 0
        self.total_walltime = 0

    def _run(self, test, compileflags, out):
        """
        This function replaces :meth:`doctest.DocTestRunner.__run`.

        It changes the following behavior:

        - We call :meth:`SageDocTestRunner.execute` rather than just
          exec

        - We don't truncate _fakeout after each example since we want
          the output file to be readable by the calling
          :class:`SageWorker`.

        Since it needs to be able to read stdout, it should be called
        while spoofing using :class:`SageSpoofInOut`.

        EXAMPLES::

            sage: from sage.doctest.parsing import SageOutputChecker
            sage: from sage.doctest.forker import SageDocTestRunner
            sage: from sage.doctest.sources import FileDocTestSource
            sage: from sage.doctest.control import DocTestDefaults; DD = DocTestDefaults()
            sage: from sage.env import SAGE_SRC
            sage: import doctest, sys, os
            sage: DTR = SageDocTestRunner(SageOutputChecker(), verbose=False, sage_options=DD,
            ....:           optionflags=doctest.NORMALIZE_WHITESPACE|doctest.ELLIPSIS)
            sage: filename = os.path.join(SAGE_SRC,'sage','doctest','forker.py')
            sage: FDS = FileDocTestSource(filename,DD)
            sage: doctests, extras = FDS.create_doctests(globals())
            sage: DTR.run(doctests[0], clear_globs=False) # indirect doctest
            TestResults(failed=0, attempted=4)

        TESTS:

        Check that :trac:`26038` is fixed::

            sage: a = 1
            ....: b = 2
            Traceback (most recent call last):
            ...
            SyntaxError: multiple statements found while compiling a single statement
            sage: a = 1
            ....: @syntax error
            Traceback (most recent call last):
            ...
            SyntaxError: multiple statements found while compiling a single statement
        """
        # Ensure that injecting globals works as expected in doctests
        set_globals(test.globs)

        # Keep track of the number of failures and tries.
        failures = tries = walltime_skips = 0
        quiet = False

        # Save the option flags (since option directives can be used
        # to modify them).
        original_optionflags = self.optionflags

        SUCCESS, FAILURE, BOOM = range(3)  # `outcome` state

        check = self._checker.check_output

        # Process each example.
        for examplenum, example in enumerate(test.examples):
            if failures:
                # If exitfirst is set, abort immediately after a
                # failure.
                if self.options.exitfirst:
                    break

                # If REPORT_ONLY_FIRST_FAILURE is set, then suppress
                # reporting after the first failure (but continue
                # running the tests).
                quiet |= (self.optionflags & doctest.REPORT_ONLY_FIRST_FAILURE)

            # Merge in the example's options.
            self.optionflags = original_optionflags
            if example.options:
                for (optionflag, val) in example.options.items():
                    if val:
                        self.optionflags |= optionflag
                    else:
                        self.optionflags &= ~optionflag

            # Skip this test if we exceeded our --short budget of walltime for
            # this doctest
            if self.options.target_walltime != -1 and self.total_walltime >= self.options.target_walltime:
                walltime_skips += 1
                self.optionflags |= doctest.SKIP

            # If 'SKIP' is set, then skip this example.
            if self.optionflags & doctest.SKIP:
                continue

            # Record that we started this example.
            tries += 1

            # We print the example we're running for easier debugging
            # if this file times out or crashes.
            with OriginalSource(example):
                print("sage: " + example.source[:-1] + " ## line %s ##" % (test.lineno + example.lineno + 1))
            # Update the position so that result comparison works
            self._fakeout.getvalue()
            if not quiet:
                self.report_start(out, test, example)

            # Flush files before running the example, so we know for
            # sure that everything is reported properly if the test
            # crashes.
            sys.stdout.flush()
            sys.stderr.flush()
            self.msgfile.flush()

            # Use a special filename for compile(), so we can retrieve
            # the source code during interactive debugging (see
            # __patched_linecache_getlines).
            filename = '<doctest %s[%d]>' % (test.name, examplenum)

            # Run the example in the given context (globs), and record
            # any exception that gets raised. But for SystemExit, we
            # simply propagate the exception.
            exception = None

            def compiler(example):
                # Compile mode "single" is meant for running a single
                # statement like on the Python command line. It implies
                # in particular that the resulting value will be printed.
                code = compile(example.source, filename, "single",
                               compileflags, 1)

                # Python 2 ignores everything after the first complete
                # statement in the source code. To verify that we really
                # have just a single statement and nothing more, we also
                # compile in "exec" mode and verify that the line
                # numbers are the same.
                execcode = compile(example.source, filename, "exec",
                                   compileflags, 1)

                # findlinestarts() returns pairs (index, lineno) where
                # "index" is the index in the bytecode where the line
                # number changes to "lineno".
                linenumbers1 = set(lineno for (index, lineno)
                                   in findlinestarts(code))
                linenumbers2 = set(lineno for (index, lineno)
                                   in findlinestarts(execcode))
                if linenumbers1 != linenumbers2:
                    raise SyntaxError("doctest is not a single statement")

                return code

            if not self.options.gc:
                pass
            elif self.options.gc > 0:
                if gc.isenabled():
                    gc.collect()
            elif self.options.gc < 0:
                gc.disable()

            try:
                # Don't blink!  This is where the user's code gets run.
                self.compile_and_execute(example, compiler, test.globs)
            except SystemExit:
                raise
            except BaseException:
                exception = sys.exc_info()
                # On Python 2, the exception lives in sys.exc_info() as
                # long we are in the same stack frame. To ensure that
                # sig_occurred() works correctly, we need to clear the
                # exception. This is not an issue on Python 3, where the
                # exception is cleared as soon as we are outside of the
                # "except" clause.
                try:
                    sys.exc_clear()
                except AttributeError:
                    pass  # Python 3
            finally:
                if self.debugger is not None:
                    self.debugger.set_continue()  # ==== Example Finished ====
            check_starttime = walltime()
            got = self._fakeout.getvalue()

            outcome = FAILURE   # guilty until proved innocent or insane

            # If the example executed without raising any exceptions,
            # verify its output.
            if exception is None:
                if check(example.want, got, self.optionflags):
                    outcome = SUCCESS

            # The example raised an exception: check if it was expected.
            else:
                exc_msg = traceback.format_exception_only(*exception[:2])[-1]

                if example.exc_msg is not None:
                    # On Python 3 the exception repr often includes the
                    # exception's full module name (for non-builtin
                    # exceptions), whereas on Python 2 does not, so we
                    # normalize Python 3 exceptions to match tests written to
                    # Python 2
                    # See https://github.com/sagemath/sage/issues/24271
                    exc_cls = exception[0]
                    exc_name = exc_cls.__name__
                    if exc_cls.__module__:
                        exc_fullname = (exc_cls.__module__ + '.' +
                                        exc_cls.__qualname__)
                    else:
                        exc_fullname = exc_cls.__qualname__

                    if (example.exc_msg.startswith(exc_name) and
                            exc_msg.startswith(exc_fullname)):
                        exc_msg = exc_msg.replace(exc_fullname, exc_name, 1)

                if not quiet:
                    got += doctest._exception_traceback(exception)

                # If `example.exc_msg` is None, then we weren't expecting
                # an exception.
                if example.exc_msg is None:
                    outcome = BOOM

                # We expected an exception: see whether it matches.
                elif check(example.exc_msg, exc_msg, self.optionflags):
                    outcome = SUCCESS

                # Another chance if they didn't care about the detail.
                elif self.optionflags & doctest.IGNORE_EXCEPTION_DETAIL:
                    m1 = re.match(r'(?:[^:]*\.)?([^:]*:)', example.exc_msg)
                    m2 = re.match(r'(?:[^:]*\.)?([^:]*:)', exc_msg)
                    if m1 and m2 and check(m1.group(1), m2.group(1),
                                           self.optionflags):
                        outcome = SUCCESS

            check_duration = walltime(check_starttime)
            self.total_walltime += example.walltime + check_duration

            # Report the outcome.
            if outcome is SUCCESS:
                if self.options.warn_long > 0 and example.walltime + check_duration > self.options.warn_long:
                    self.report_overtime(out, test, example, got,
                                         check_duration=check_duration)
                elif example.warnings:
                    for warning in example.warnings:
                        out(self._failure_header(test, example, f'Warning: {warning}'))
                elif not quiet:
                    self.report_success(out, test, example, got,
                                        check_duration=check_duration)
            elif outcome is FAILURE:
                if not quiet:
                    self.report_failure(out, test, example, got, test.globs)
                failures += 1
            elif outcome is BOOM:
                if not quiet:
                    self.report_unexpected_exception(out, test, example,
                                                     exception)
                failures += 1
            else:
                assert False, ("unknown outcome", outcome)

        # Restore the option flags (in case they were modified)
        self.optionflags = original_optionflags

        # Record and return the number of failures and tries.
        self._DocTestRunner__record_outcome(test, failures, tries)
        self.total_walltime_skips += walltime_skips
        self.total_performed_tests += tries
        return TestResults(failures, tries)

    def run(self, test, compileflags=0, out=None, clear_globs=True):
        """
        Runs the examples in a given doctest.

        This function replaces :class:`doctest.DocTestRunner.run`
        since it needs to handle spoofing. It also leaves the display
        hook in place.

        INPUT:

        - ``test`` -- an instance of :class:`doctest.DocTest`

        - ``compileflags`` -- int (default: 0) the set of compiler flags used to
          execute examples (passed in to the :func:`compile`).

        - ``out`` -- a function for writing the output (defaults to
          :func:`sys.stdout.write`).

        - ``clear_globs`` -- boolean (default True): whether to clear
          the namespace after running this doctest.

        OUTPUT:

        - ``f`` -- integer, the number of examples that failed

        - ``t`` -- the number of examples tried

        EXAMPLES::

            sage: from sage.doctest.parsing import SageOutputChecker
            sage: from sage.doctest.forker import SageDocTestRunner
            sage: from sage.doctest.sources import FileDocTestSource
            sage: from sage.doctest.control import DocTestDefaults; DD = DocTestDefaults()
            sage: from sage.env import SAGE_SRC
            sage: import doctest, sys, os
            sage: DTR = SageDocTestRunner(SageOutputChecker(), verbose=False, sage_options=DD,
<<<<<<< HEAD
            ....:           optionflags=doctest.NORMALIZE_WHITESPACE|doctest.ELLIPSIS)
=======
            ....:                         optionflags=doctest.NORMALIZE_WHITESPACE|doctest.ELLIPSIS)
>>>>>>> 55f51970
            sage: filename = os.path.join(SAGE_SRC,'sage','doctest','forker.py')
            sage: FDS = FileDocTestSource(filename,DD)
            sage: doctests, extras = FDS.create_doctests(globals())
            sage: DTR.run(doctests[0], clear_globs=False)
            TestResults(failed=0, attempted=4)
        """
        self.setters = defaultdict(dict)
        randstate.set_random_seed(self.options.random_seed)
        warnings.showwarning = showwarning_with_traceback
        self.running_doctest_digest = hashlib.md5()
        self.test = test
        # We use this slightly modified version of Pdb because it
        # interacts better with the doctesting framework (like allowing
        # doctests for sys.settrace()). Since we already have output
        # spoofing in place, there is no need for redirection.
        if self.options.debug:
            self.debugger = doctest._OutputRedirectingPdb(sys.stdout)
            self.debugger.reset()
        else:
            self.debugger = None
        self.save_linecache_getlines = linecache.getlines
        linecache.getlines = self._DocTestRunner__patched_linecache_getlines
        if out is None:
            def out(s):
                self.msgfile.write(s)
                self.msgfile.flush()

        self._fakeout.start_spoofing()
        # If self.options.initial is set, we show only the first failure in each doctest block.
        self.no_failure_yet = True
        try:
            return self._run(test, compileflags, out)
        finally:
            self._fakeout.stop_spoofing()
            linecache.getlines = self.save_linecache_getlines
            if clear_globs:
                test.globs.clear()

    def summarize(self, verbose=None):
        """
        Print results of testing to ``self.msgfile`` and return number
        of failures and tests run.

        INPUT:

        - ``verbose`` -- whether to print lots of stuff

        OUTPUT:

        - returns ``(f, t)``, a :class:`doctest.TestResults` instance
          giving the number of failures and the total number of tests
          run.

        EXAMPLES::

            sage: from sage.doctest.parsing import SageOutputChecker
            sage: from sage.doctest.forker import SageDocTestRunner
            sage: from sage.doctest.control import DocTestDefaults; DD = DocTestDefaults()
            sage: import doctest, sys, os
            sage: DTR = SageDocTestRunner(SageOutputChecker(), verbose=False, sage_options=DD,
            ....:           optionflags=doctest.NORMALIZE_WHITESPACE|doctest.ELLIPSIS)
            sage: DTR._name2ft['sage.doctest.forker'] = (1,120)
            sage: results = DTR.summarize()
            **********************************************************************
            1 item had failures:
                1 of 120 in sage.doctest.forker
            sage: results
            TestResults(failed=1, attempted=120)
        """
        if verbose is None:
            verbose = self._verbose
        m = self.msgfile
        notests = []
        passed = []
        failed = []
        totalt = totalf = 0
        for x in self._name2ft.items():
            name, (f, t) = x
            assert f <= t
            totalt += t
            totalf += f
            if not t:
                notests.append(name)
            elif not f:
                passed.append((name, t))
            else:
                failed.append(x)
        if verbose:
            if notests:
                print(count_noun(len(notests), "item"), "had no tests:", file=m)
                notests.sort()
                for thing in notests:
                    print("    %s" % thing, file=m)
            if passed:
                print(count_noun(len(passed), "item"), "passed all tests:", file=m)
                passed.sort()
                for thing, count in passed:
                    print(" %s in %s" % (count_noun(count, "test", pad_number=3, pad_noun=True), thing), file=m)
        if failed:
            print(self.DIVIDER, file=m)
            print(count_noun(len(failed), "item"), "had failures:", file=m)
            failed.sort()
            for thing, (f, t) in failed:
                print(" %3d of %3d in %s" % (f, t, thing), file=m)
        if verbose:
            print(count_noun(totalt, "test") + " in " + count_noun(len(self._name2ft), "item") + ".", file=m)
            print("%s passed and %s failed." % (totalt - totalf, totalf), file=m)
            if totalf:
                print("***Test Failed***", file=m)
            else:
                print("Test passed.", file=m)
        m.flush()
        return doctest.TestResults(totalf, totalt)

    def update_digests(self, example):
        """
        Update global and doctest digests.

        Sage's doctest runner tracks the state of doctests so that
        their dependencies are known.  For example, in the following
        two lines ::

            sage: R.<x> = ZZ[]
            sage: f = x^2 + 1

        it records that the second line depends on the first since the
        first INSERTS ``x`` into the global namespace and the second
        line RETRIEVES ``x`` from the global namespace.

        This function updates the hashes that record these
        dependencies.

        INPUT:

        - ``example`` -- a :class:`doctest.Example` instance

        EXAMPLES::

            sage: from sage.doctest.parsing import SageOutputChecker
            sage: from sage.doctest.forker import SageDocTestRunner
            sage: from sage.doctest.sources import FileDocTestSource
            sage: from sage.doctest.control import DocTestDefaults; DD = DocTestDefaults()
            sage: from sage.env import SAGE_SRC
            sage: import doctest, sys, os, hashlib
            sage: DTR = SageDocTestRunner(SageOutputChecker(), verbose=False, sage_options=DD,
            ....:           optionflags=doctest.NORMALIZE_WHITESPACE|doctest.ELLIPSIS)
            sage: filename = os.path.join(SAGE_SRC,'sage','doctest','forker.py')
            sage: FDS = FileDocTestSource(filename,DD)
            sage: doctests, extras = FDS.create_doctests(globals())
            sage: DTR.running_global_digest.hexdigest()
            'd41d8cd98f00b204e9800998ecf8427e'
            sage: DTR.running_doctest_digest = hashlib.md5()
            sage: ex = doctests[0].examples[0]; ex.predecessors = None
            sage: DTR.update_digests(ex)
            sage: DTR.running_global_digest.hexdigest()
            '3cb44104292c3a3ab4da3112ce5dc35c'
        """
        s = str_to_bytes(pre_hash(get_source(example)), 'utf-8')
        self.running_global_digest.update(s)
        self.running_doctest_digest.update(s)
        if example.predecessors is not None:
            digest = hashlib.md5(s)
            gen = (e.running_state for e in example.predecessors)
            digest.update(str_to_bytes(reduce_hex(gen), 'ascii'))
            example.running_state = digest.hexdigest()

    def compile_and_execute(self, example, compiler, globs):
        """
        Runs the given example, recording dependencies.

        Rather than using a basic dictionary, Sage's doctest runner
        uses a :class:`sage.doctest.util.RecordingDict`, which records
        every time a value is set or retrieved.  Executing the given
        code with this recording dictionary as the namespace allows
        Sage to track dependencies between doctest lines.  For
        example, in the following two lines ::

            sage: R.<x> = ZZ[]
            sage: f = x^2 + 1

        the recording dictionary records that the second line depends
        on the first since the first INSERTS ``x`` into the global
        namespace and the second line RETRIEVES ``x`` from the global
        namespace.

        INPUT:

        - ``example`` -- a :class:`doctest.Example` instance.

        - ``compiler`` -- a callable that, applied to example,
          produces a code object

        - ``globs`` -- a dictionary in which to execute the code.

        OUTPUT:

        - the output of the compiled code snippet.

        EXAMPLES::

            sage: from sage.doctest.parsing import SageOutputChecker
            sage: from sage.doctest.forker import SageDocTestRunner
            sage: from sage.doctest.sources import FileDocTestSource
            sage: from sage.doctest.util import RecordingDict
            sage: from sage.doctest.control import DocTestDefaults; DD = DocTestDefaults()
            sage: from sage.env import SAGE_SRC
            sage: import doctest, sys, os, hashlib
            sage: DTR = SageDocTestRunner(SageOutputChecker(), verbose=False, sage_options=DD,
            ....:           optionflags=doctest.NORMALIZE_WHITESPACE|doctest.ELLIPSIS)
            sage: DTR.running_doctest_digest = hashlib.md5()
            sage: filename = os.path.join(SAGE_SRC, 'sage', 'doctest', 'forker.py')
            sage: FDS = FileDocTestSource(filename, DD)
            sage: globs = RecordingDict(globals())
            sage: 'doctest_var' in globs
            False
            sage: doctests, extras = FDS.create_doctests(globs)
            sage: ex0 = doctests[0].examples[0]
            sage: flags = 32768 if sys.version_info.minor < 8 else 524288
            sage: def compiler(ex):
            ....:     return compile(ex.source, '<doctest sage.doctest.forker[0]>',
            ....:                    'single', flags, 1)
            sage: DTR.compile_and_execute(ex0, compiler, globs)
            1764
            sage: globs['doctest_var']
            42
            sage: globs.set
            {'doctest_var'}
            sage: globs.got
            {'Integer'}

        Now we can execute some more doctests to see the dependencies. ::

            sage: ex1 = doctests[0].examples[1]
            sage: def compiler(ex):
<<<<<<< HEAD
            ....:      return compile(ex.source, '<doctest sage.doctest.forker[1]>',
            ....:                     'single', flags, 1)
=======
            ....:     return compile(ex.source, '<doctest sage.doctest.forker[1]>',
            ....:                    'single', flags, 1)
>>>>>>> 55f51970
            sage: DTR.compile_and_execute(ex1, compiler, globs)
            sage: sorted(list(globs.set))
            ['R', 'a']
            sage: globs.got
            {'ZZ'}
            sage: ex1.predecessors
            []

        ::

            sage: ex2 = doctests[0].examples[2]
            sage: def compiler(ex):
            ....:     return compile(ex.source, '<doctest sage.doctest.forker[2]>',
            ....:                    'single', flags, 1)
            sage: DTR.compile_and_execute(ex2, compiler, globs)
            a + 42
            sage: list(globs.set)
            []
            sage: sorted(list(globs.got))
            ['a', 'doctest_var']
            sage: set(ex2.predecessors) == set([ex0,ex1])
            True
        """
        if isinstance(globs, RecordingDict):
            globs.start()
        example.sequence_number = len(self.history)
        example.warnings = []
        self.history.append(example)
        timer = Timer().start()
        try:
            compiled = compiler(example)
            timer.start()    # reset timer
            exec(compiled, globs)
        finally:
            timer.stop().annotate(example)
            if isinstance(globs, RecordingDict):
                example.predecessors = []
                for name in globs.got:
                    setters_dict = self.setters.get(name)  # setter_optional_tags -> setter
                    if setters_dict:
                        for setter_optional_tags, setter in setters_dict.items():
                            if setter_optional_tags.issubset(example.optional_tags):
                                example.predecessors.append(setter)
                        if not example.predecessors:
                            f_setter_optional_tags = "; ".join("'"
                                                               + unparse_optional_tags(setter_optional_tags)
                                                               + "'"
                                                               for setter_optional_tags in setters_dict)
                            example.warnings.append(f"Variable '{name}' referenced here "
                                                    f"was set only in doctest marked {f_setter_optional_tags}")
                for name in globs.set:
                    self.setters[name][example.optional_tags] = example
            else:
                example.predecessors = None
            self.update_digests(example)
            example.total_state = self.running_global_digest.hexdigest()
            example.doctest_state = self.running_doctest_digest.hexdigest()

    def _failure_header(self, test, example, message='Failed example:'):
        """
        We strip out ``sage:`` prompts, so we override
        :meth:`doctest.DocTestRunner._failure_header` for better
        reporting.

        INPUT:

        - ``test`` -- a :class:`doctest.DocTest` instance

        - ``example`` -- a :class:`doctest.Example` instance in ``test``.

        OUTPUT:

        - a string used for reporting that the given example failed.

        EXAMPLES::

            sage: from sage.doctest.parsing import SageOutputChecker
            sage: from sage.doctest.forker import SageDocTestRunner
            sage: from sage.doctest.sources import FileDocTestSource
            sage: from sage.doctest.control import DocTestDefaults; DD = DocTestDefaults()
            sage: from sage.env import SAGE_SRC
            sage: import doctest, sys, os
            sage: DTR = SageDocTestRunner(SageOutputChecker(), verbose=False, sage_options=DD,
            ....:           optionflags=doctest.NORMALIZE_WHITESPACE|doctest.ELLIPSIS)
            sage: filename = os.path.join(SAGE_SRC,'sage','doctest','forker.py')
            sage: FDS = FileDocTestSource(filename,DD)
            sage: doctests, extras = FDS.create_doctests(globals())
            sage: ex = doctests[0].examples[0]
            sage: print(DTR._failure_header(doctests[0], ex))
            **********************************************************************
            File ".../sage/doctest/forker.py", line 11, in sage.doctest.forker
            Failed example:
                doctest_var = 42; doctest_var^2
            <BLANKLINE>

       Without the source swapping::

            sage: import doctest
            sage: print(doctest.DocTestRunner._failure_header(DTR, doctests[0], ex))
            **********************************************************************
            File ".../sage/doctest/forker.py", line 11, in sage.doctest.forker
            Failed example:
                doctest_var = Integer(42); doctest_var**Integer(2)
            <BLANKLINE>

        The ``'Failed example:'`` message can be customized::

            sage: print(DTR._failure_header(doctests[0], ex, message='Hello there!'))
            **********************************************************************
            File ".../sage/doctest/forker.py", line 11, in sage.doctest.forker
            Hello there!
                doctest_var = 42; doctest_var^2
            <BLANKLINE>
        """
        out = [self.DIVIDER]
        with OriginalSource(example):
            if test.filename:
                if test.lineno is not None and example.lineno is not None:
                    lineno = test.lineno + example.lineno + 1
                else:
                    lineno = '?'
                out.append('File "%s", line %s, in %s' %
                           (test.filename, lineno, test.name))
            else:
                out.append('Line %s, in %s' % (example.lineno + 1, test.name))
            out.append(message)
            source = example.source
            out.append(doctest._indent(source))
            return '\n'.join(out)

    def report_start(self, out, test, example):
        """
        Called when an example starts.

        INPUT:

        - ``out`` -- a function for printing

        - ``test`` -- a :class:`doctest.DocTest` instance

        - ``example`` -- a :class:`doctest.Example` instance in ``test``

        OUTPUT:

        - prints a report to ``out``

        EXAMPLES::

            sage: from sage.doctest.parsing import SageOutputChecker
            sage: from sage.doctest.forker import SageDocTestRunner
            sage: from sage.doctest.sources import FileDocTestSource
            sage: from sage.doctest.control import DocTestDefaults; DD = DocTestDefaults()
            sage: from sage.env import SAGE_SRC
            sage: import doctest, sys, os
            sage: DTR = SageDocTestRunner(SageOutputChecker(), verbose=True, sage_options=DD,
            ....:           optionflags=doctest.NORMALIZE_WHITESPACE|doctest.ELLIPSIS)
            sage: filename = os.path.join(SAGE_SRC,'sage','doctest','forker.py')
            sage: FDS = FileDocTestSource(filename,DD)
            sage: doctests, extras = FDS.create_doctests(globals())
            sage: ex = doctests[0].examples[0]
            sage: DTR.report_start(sys.stdout.write, doctests[0], ex)
            Trying (line 11):    doctest_var = 42; doctest_var^2
            Expecting:
                1764
        """
        # We completely replace doctest.DocTestRunner.report_start so that we can include line numbers
        with OriginalSource(example):
            if self._verbose:
                start_txt = ('Trying (line %s):' % (test.lineno + example.lineno + 1)
                             + doctest._indent(example.source))
                if example.want:
                    start_txt += 'Expecting:\n' + doctest._indent(example.want)
                else:
                    start_txt += 'Expecting nothing\n'
                out(start_txt)

    def report_success(self, out, test, example, got, *, check_duration=0):
        """
        Called when an example succeeds.

        INPUT:

        - ``out`` -- a function for printing

        - ``test`` -- a :class:`doctest.DocTest` instance

        - ``example`` -- a :class:`doctest.Example` instance in ``test``

        - ``got`` -- a string, the result of running ``example``

        - ``check_duration`` -- number (default: ``0``) time spent for checking
          the test output

        OUTPUT:

        - prints a report to ``out``

        - if in debugging mode, starts an IPython prompt at the point
          of the failure

        EXAMPLES::

            sage: from sage.doctest.parsing import SageOutputChecker
            sage: from sage.doctest.forker import SageDocTestRunner
            sage: from sage.doctest.sources import FileDocTestSource
            sage: from sage.doctest.control import DocTestDefaults; DD = DocTestDefaults()
            sage: from sage.misc.timing import walltime
            sage: from sage.env import SAGE_SRC
            sage: import doctest, sys, os
            sage: DTR = SageDocTestRunner(SageOutputChecker(), verbose=True, sage_options=DD,
            ....:                         optionflags=doctest.NORMALIZE_WHITESPACE|doctest.ELLIPSIS)
            sage: filename = os.path.join(SAGE_SRC,'sage','doctest','forker.py')
            sage: FDS = FileDocTestSource(filename,DD)
            sage: doctests, extras = FDS.create_doctests(globals())
            sage: ex = doctests[0].examples[0]
            sage: ex.walltime = 0.0
            sage: DTR.report_success(sys.stdout.write, doctests[0], ex, '1764')
            ok [0.00 s]
        """
        # We completely replace doctest.DocTestRunner.report_success so that we can include time taken for the test
        if self._verbose:
            out("ok [%.2f s]\n" % (example.walltime + check_duration))

    def report_failure(self, out, test, example, got, globs):
        r"""
        Called when a doctest fails.

        INPUT:

        - ``out`` -- a function for printing

        - ``test`` -- a :class:`doctest.DocTest` instance

        - ``example`` -- a :class:`doctest.Example` instance in ``test``

        - ``got`` -- a string, the result of running ``example``

        - ``globs`` -- a dictionary of globals, used if in debugging mode

        OUTPUT:

        - prints a report to ``out``

        EXAMPLES::

            sage: from sage.doctest.parsing import SageOutputChecker
            sage: from sage.doctest.forker import SageDocTestRunner
            sage: from sage.doctest.sources import FileDocTestSource
            sage: from sage.doctest.control import DocTestDefaults; DD = DocTestDefaults()
            sage: from sage.env import SAGE_SRC
            sage: import doctest, sys, os
            sage: DTR = SageDocTestRunner(SageOutputChecker(), verbose=True, sage_options=DD,
            ....:                         optionflags=doctest.NORMALIZE_WHITESPACE|doctest.ELLIPSIS)
            sage: filename = os.path.join(SAGE_SRC,'sage','doctest','forker.py')
            sage: FDS = FileDocTestSource(filename,DD)
            sage: doctests, extras = FDS.create_doctests(globals())
            sage: ex = doctests[0].examples[0]
            sage: DTR.no_failure_yet = True
            sage: DTR.report_failure(sys.stdout.write, doctests[0], ex, 'BAD ANSWER\n', {})
            **********************************************************************
            File ".../sage/doctest/forker.py", line 11, in sage.doctest.forker
            Failed example:
                doctest_var = 42; doctest_var^2
            Expected:
                1764
            Got:
                BAD ANSWER

        If debugging is turned on this function starts an IPython
        prompt when a test returns an incorrect answer::

            sage: sage0.quit()
            sage: _ = sage0.eval("import doctest, sys, os, multiprocessing, subprocess")
            sage: _ = sage0.eval("from sage.doctest.parsing import SageOutputChecker")
            sage: _ = sage0.eval("import sage.doctest.forker as sdf")
            sage: _ = sage0.eval("from sage.doctest.control import DocTestDefaults")
            sage: _ = sage0.eval("DD = DocTestDefaults(debug=True)")
            sage: _ = sage0.eval("ex1 = doctest.Example('a = 17', '')")
            sage: _ = sage0.eval("ex2 = doctest.Example('2*a', '1')")
            sage: _ = sage0.eval("DT = doctest.DocTest([ex1,ex2], globals(), 'doubling', None, 0, None)")
            sage: _ = sage0.eval("DTR = sdf.SageDocTestRunner(SageOutputChecker(), verbose=False, sage_options=DD, optionflags=doctest.NORMALIZE_WHITESPACE|doctest.ELLIPSIS)")
            sage: print(sage0.eval("sdf.init_sage(); DTR.run(DT, clear_globs=False)")) # indirect doctest
            **********************************************************************
            Line 1, in doubling
            Failed example:
                2*a
            Expected:
                1
            Got:
                34
            **********************************************************************
            Previously executed commands:
            sage: sage0._expect.expect('sage: ')   # sage0 just mis-identified the output as prompt, synchronize
            0
            sage: sage0.eval("a")
            '...17'
            sage: sage0.eval("quit")
            'Returning to doctests...TestResults(failed=1, attempted=2)'
        """
        if not self.options.initial or self.no_failure_yet:
            self.no_failure_yet = False
            returnval = doctest.DocTestRunner.report_failure(self, out, test, example, got)
            if self.options.debug:
                self._fakeout.stop_spoofing()
                restore_tcpgrp = None
                try:
                    if os.isatty(0):
                        # In order to read from the terminal, we need
                        # to make the current process group the
                        # foreground group.
                        restore_tcpgrp = os.tcgetpgrp(0)
                        signal.signal(signal.SIGTTIN, signal.SIG_IGN)
                        signal.signal(signal.SIGTTOU, signal.SIG_IGN)
                        os.tcsetpgrp(0, os.getpgrp())
                    print("*" * 70)
                    print("Previously executed commands:")
                    for ex in test.examples:
                        if ex is example:
                            break
                        if hasattr(ex, 'sage_source'):
                            src = '    sage: ' + ex.sage_source
                        else:
                            src = '    sage: ' + ex.source
                        if src[-1] == '\n':
                            src = src[:-1]
                        src = src.replace('\n', '\n    ....: ')
                        print(src)
                        if ex.want:
                            print(doctest._indent(ex.want[:-1]))
                    from sage.repl.configuration import sage_ipython_config
                    from IPython.terminal.embed import InteractiveShellEmbed
                    cfg = sage_ipython_config.default()
                    # Currently this doesn't work: prompts only work in pty
                    # We keep simple_prompt=True, prompts will be "In [0]:"
                    # cfg.InteractiveShell.prompts_class = DebugPrompts
                    # cfg.InteractiveShell.simple_prompt = False
                    shell = InteractiveShellEmbed(config=cfg, banner1='', user_ns=dict(globs))
                    shell(header='', stack_depth=2)
                except KeyboardInterrupt:
                    # Assume this is a *real* interrupt. We need to
                    # escalate this to the master doctesting process.
                    if not self.options.serial:
                        os.kill(os.getppid(), signal.SIGINT)
                    raise
                finally:
                    # Restore the foreground process group.
                    if restore_tcpgrp is not None:
                        os.tcsetpgrp(0, restore_tcpgrp)
                        signal.signal(signal.SIGTTIN, signal.SIG_DFL)
                        signal.signal(signal.SIGTTOU, signal.SIG_DFL)
                    print("Returning to doctests...")
                    self._fakeout.start_spoofing()
            return returnval

    def report_overtime(self, out, test, example, got, *, check_duration=0):
        r"""
        Called when the ``warn_long`` option flag is set and a doctest
        runs longer than the specified time.

        INPUT:

        - ``out`` -- a function for printing

        - ``test`` -- a :class:`doctest.DocTest` instance

        - ``example`` -- a :class:`doctest.Example` instance in ``test``

        - ``got`` -- a string, the result of running ``example``

        - ``check_duration`` -- number (default: ``0``) time spent for checking
          the test output

        OUTPUT:

        - prints a report to ``out``

        EXAMPLES::

            sage: from sage.doctest.parsing import SageOutputChecker
            sage: from sage.doctest.forker import SageDocTestRunner
            sage: from sage.doctest.sources import FileDocTestSource
            sage: from sage.doctest.control import DocTestDefaults; DD = DocTestDefaults()
            sage: from sage.misc.timing import walltime
            sage: from sage.env import SAGE_SRC
            sage: import doctest, sys, os
            sage: DTR = SageDocTestRunner(SageOutputChecker(), verbose=True, sage_options=DD,
            ....:           optionflags=doctest.NORMALIZE_WHITESPACE|doctest.ELLIPSIS)
            sage: filename = os.path.join(SAGE_SRC,'sage','doctest','forker.py')
            sage: FDS = FileDocTestSource(filename,DD)
            sage: doctests, extras = FDS.create_doctests(globals())
            sage: ex = doctests[0].examples[0]
            sage: ex.walltime = 1.23
            sage: DTR.report_overtime(sys.stdout.write, doctests[0], ex, 'BAD ANSWER\n',
            ....:                     check_duration=2.34)
            **********************************************************************
            File ".../sage/doctest/forker.py", line 11, in sage.doctest.forker
            Warning, slow doctest:
                doctest_var = 42; doctest_var^2
            Test ran for 1.23 s, check ran for 2.34 s
        """
        out(self._failure_header(test, example, 'Warning, slow doctest:') +
            ('Test ran for %.2f s, check ran for %.2f s\n'
             % (example.walltime, check_duration)))

    def report_unexpected_exception(self, out, test, example, exc_info):
        r"""
        Called when a doctest raises an exception that's not matched by the expected output.

        If debugging has been turned on, starts an interactive debugger.

        INPUT:

        - ``out`` -- a function for printing

        - ``test`` -- a :class:`doctest.DocTest` instance

        - ``example`` -- a :class:`doctest.Example` instance in ``test``

        - ``exc_info`` -- the result of ``sys.exc_info()``

        OUTPUT:

        - prints a report to ``out``

        - if in debugging mode, starts PDB with the given traceback

        EXAMPLES::

            sage: sage0.quit()
            sage: _ = sage0.eval("import doctest, sys, os, multiprocessing, subprocess")
            sage: _ = sage0.eval("from sage.doctest.parsing import SageOutputChecker")
            sage: _ = sage0.eval("import sage.doctest.forker as sdf")
            sage: _ = sage0.eval("from sage.doctest.control import DocTestDefaults")
            sage: _ = sage0.eval("DD = DocTestDefaults(debug=True)")
            sage: _ = sage0.eval("ex = doctest.Example('E = EllipticCurve([0,0]); E', 'A singular Elliptic Curve')")
            sage: _ = sage0.eval("DT = doctest.DocTest([ex], globals(), 'singular_curve', None, 0, None)")
            sage: _ = sage0.eval("DTR = sdf.SageDocTestRunner(SageOutputChecker(), verbose=False, sage_options=DD, optionflags=doctest.NORMALIZE_WHITESPACE|doctest.ELLIPSIS)")
            sage: old_prompt = sage0._prompt
            sage: sage0._prompt = r"\(Pdb\) "
            sage: sage0.eval("DTR.run(DT, clear_globs=False)") # indirect doctest
            '... ArithmeticError(self._equation_string() + " defines a singular curve")'
            sage: sage0.eval("l")
            '...if self.discriminant() == 0:...raise ArithmeticError...'
            sage: sage0.eval("u")
            '...EllipticCurve_field.__init__(self, K, ainvs)'
            sage: sage0.eval("p ainvs")
            '(0, 0, 0, 0, 0)'
            sage: sage0._prompt = old_prompt
            sage: sage0.eval("quit")
            'TestResults(failed=1, attempted=1)'
        """
        if not self.options.initial or self.no_failure_yet:
            self.no_failure_yet = False
            returnval = doctest.DocTestRunner.report_unexpected_exception(self, out, test, example, exc_info)
            if self.options.debug:
                self._fakeout.stop_spoofing()
                restore_tcpgrp = None
                try:
                    if os.isatty(0):
                        # In order to read from the terminal, we need
                        # to make the current process group the
                        # foreground group.
                        restore_tcpgrp = os.tcgetpgrp(0)
                        signal.signal(signal.SIGTTIN, signal.SIG_IGN)
                        signal.signal(signal.SIGTTOU, signal.SIG_IGN)
                        os.tcsetpgrp(0, os.getpgrp())

                    exc_type, exc_val, exc_tb = exc_info
                    if exc_tb is None:
                        raise RuntimeError(
                            "could not start the debugger for an unexpected "
                            "exception, probably due to an unhandled error "
                            "in a C extension module")
                    self.debugger.reset()
                    self.debugger.interaction(None, exc_tb)
                except KeyboardInterrupt:
                    # Assume this is a *real* interrupt. We need to
                    # escalate this to the master doctesting process.
                    if not self.options.serial:
                        os.kill(os.getppid(), signal.SIGINT)
                    raise
                finally:
                    # Restore the foreground process group.
                    if restore_tcpgrp is not None:
                        os.tcsetpgrp(0, restore_tcpgrp)
                        signal.signal(signal.SIGTTIN, signal.SIG_DFL)
                        signal.signal(signal.SIGTTOU, signal.SIG_DFL)
                    self._fakeout.start_spoofing()
            return returnval

    def update_results(self, D):
        """
        When returning results we pick out the results of interest
        since many attributes are not pickleable.

        INPUT:

        - ``D`` -- a dictionary to update with cputime and walltime

        OUTPUT:

        - the number of failures (or False if there is no failure attribute)

        EXAMPLES::

            sage: from sage.doctest.parsing import SageOutputChecker
            sage: from sage.doctest.forker import SageDocTestRunner
            sage: from sage.doctest.sources import FileDocTestSource, DictAsObject
            sage: from sage.doctest.control import DocTestDefaults; DD = DocTestDefaults()
            sage: from sage.env import SAGE_SRC
            sage: import doctest, sys, os
            sage: DTR = SageDocTestRunner(SageOutputChecker(), verbose=False, sage_options=DD,
            ....:           optionflags=doctest.NORMALIZE_WHITESPACE|doctest.ELLIPSIS)
            sage: filename = os.path.join(SAGE_SRC,'sage','doctest','forker.py')
            sage: FDS = FileDocTestSource(filename,DD)
            sage: doctests, extras = FDS.create_doctests(globals())
            sage: from sage.doctest.util import Timer
            sage: T = Timer().start()
            sage: DTR.run(doctests[0])
            TestResults(failed=0, attempted=4)
            sage: T.stop().annotate(DTR)
            sage: D = DictAsObject({'cputime': [], 'walltime': [], 'err': None})
            sage: DTR.update_results(D)
            0
            sage: sorted(list(D.items()))
            [('cputime', [...]), ('err', None), ('failures', 0),
             ('tests', 4), ('walltime', [...]), ('walltime_skips', 0)]
        """
        for key in ["cputime", "walltime"]:
            if key not in D:
                D[key] = []
            if hasattr(self, key):
                D[key].append(self.__dict__[key])
        D['tests'] = self.total_performed_tests
        D['walltime_skips'] = self.total_walltime_skips
        if hasattr(self, 'failures'):
            D['failures'] = self.failures
            return self.failures
        else:
            return False


def dummy_handler(sig, frame):
    """
    Dummy signal handler for SIGCHLD (just to ensure the signal
    isn't ignored).

    TESTS::

        sage: import signal
        sage: from sage.doctest.forker import dummy_handler
        sage: _ = signal.signal(signal.SIGUSR1, dummy_handler)
        sage: os.kill(os.getpid(), signal.SIGUSR1)
        sage: signal.signal(signal.SIGUSR1, signal.SIG_DFL)
        <function dummy_handler at ...>
    """
    pass


class DocTestDispatcher(SageObject):
    """
    Creates parallel :class:`DocTestWorker` processes and dispatches
    doctesting tasks.
    """
    def __init__(self, controller):
        """
        INPUT:

        - ``controller`` -- a :class:`sage.doctest.control.DocTestController` instance

        EXAMPLES::

            sage: from sage.doctest.control import DocTestController, DocTestDefaults
            sage: from sage.doctest.forker import DocTestDispatcher
            sage: DocTestDispatcher(DocTestController(DocTestDefaults(), []))
            <sage.doctest.forker.DocTestDispatcher object at ...>
        """
        self.controller = controller
        init_sage(controller)

    def serial_dispatch(self):
        """
        Run the doctests from the controller's specified sources in series.

        There is no graceful handling for signals, no possibility of
        interrupting tests and no timeout.

        EXAMPLES::

            sage: from sage.doctest.control import DocTestController, DocTestDefaults
            sage: from sage.doctest.forker import DocTestDispatcher
            sage: from sage.doctest.reporting import DocTestReporter
            sage: from sage.doctest.util import Timer
            sage: from sage.env import SAGE_SRC
            sage: import os
            sage: homset = os.path.join(SAGE_SRC, 'sage', 'rings', 'homset.py')
            sage: ideal = os.path.join(SAGE_SRC, 'sage', 'rings', 'ideal.py')
            sage: DC = DocTestController(DocTestDefaults(), [homset, ideal])
            sage: DC.expand_files_into_sources()
            sage: DD = DocTestDispatcher(DC)
            sage: DR = DocTestReporter(DC)
            sage: DC.reporter = DR
            sage: DC.dispatcher = DD
            sage: DC.timer = Timer().start()
            sage: DD.serial_dispatch()
            sage -t .../rings/homset.py
                [... tests, ... s]
            sage -t .../rings/ideal.py
                [... tests, ... s]
        """
        for source in self.controller.sources:
            heading = self.controller.reporter.report_head(source)
            if not self.controller.options.only_errors:
                self.controller.log(heading)

            with tempfile.TemporaryFile() as outtmpfile:
                result = DocTestTask(source)(self.controller.options,
                        outtmpfile, self.controller.logger)
                outtmpfile.seek(0)
                output = bytes_to_str(outtmpfile.read())

            self.controller.reporter.report(source, False, 0, result, output)
            if self.controller.options.exitfirst and result[1].failures:
                break

    def parallel_dispatch(self):
        r"""
        Run the doctests from the controller's specified sources in parallel.

        This creates :class:`DocTestWorker` subprocesses, while the master
        process checks for timeouts and collects and displays the results.

        EXAMPLES::

            sage: from sage.doctest.control import DocTestController, DocTestDefaults
            sage: from sage.doctest.forker import DocTestDispatcher
            sage: from sage.doctest.reporting import DocTestReporter
            sage: from sage.doctest.util import Timer
            sage: from sage.env import SAGE_SRC
            sage: import os
            sage: crem = os.path.join(SAGE_SRC, 'sage', 'databases', 'cremona.py')
            sage: bigo = os.path.join(SAGE_SRC, 'sage', 'rings', 'big_oh.py')
            sage: DC = DocTestController(DocTestDefaults(), [crem, bigo])
            sage: DC.expand_files_into_sources()
            sage: DD = DocTestDispatcher(DC)
            sage: DR = DocTestReporter(DC)
            sage: DC.reporter = DR
            sage: DC.dispatcher = DD
            sage: DC.timer = Timer().start()
            sage: DD.parallel_dispatch()
            sage -t .../databases/cremona.py
                [... tests, ... s]
            sage -t .../rings/big_oh.py
                [... tests, ... s]

        If the ``exitfirst=True`` option is given, the results for a failing
        module will be immediately printed and any other ongoing tests
        canceled::

            sage: from tempfile import NamedTemporaryFile as NTF
            sage: with NTF(suffix=".py", mode="w+t") as f1, \
            ....:      NTF(suffix=".py", mode="w+t") as f2:
            ....:     _ = f1.write("'''\nsage: import time; time.sleep(60)\n'''")
            ....:     f1.flush()
            ....:     _ = f2.write("'''\nsage: True\nFalse\n'''")
            ....:     f2.flush()
            ....:     DC = DocTestController(DocTestDefaults(exitfirst=True,
            ....:                                            nthreads=2),
            ....:                            [f1.name, f2.name])
            ....:     DC.expand_files_into_sources()
            ....:     DD = DocTestDispatcher(DC)
            ....:     DR = DocTestReporter(DC)
            ....:     DC.reporter = DR
            ....:     DC.dispatcher = DD
            ....:     DC.timer = Timer().start()
            ....:     DD.parallel_dispatch()
            sage -t ...
            **********************************************************************
            File "...", line 2, in ...
            Failed example:
                True
            Expected:
                False
            Got:
                True
            **********************************************************************
            1 item had failures:
               1 of   1 in ...
                [1 test, 1 failure, ... s]
            Killing test ...

        """
        opt = self.controller.options

        source_iter = iter(self.controller.sources)

        # If timeout was 0, simply set a very long time
        if opt.timeout <= 0:
            opt.timeout = 2**60
        # Timeout we give a process to die (after it received a SIGQUIT
        # signal). If it doesn't exit by itself in this many seconds, we
        # SIGKILL it. This is 5% of doctest timeout, with a maximum of
        # 10 minutes and a minimum of 60 seconds.
        die_timeout = opt.timeout * 0.05
        if die_timeout > 600:
            die_timeout = 600
        elif die_timeout < 60:
            die_timeout = 60
        # allow override via cmdline option
        if opt.die_timeout >= 0:
            die_timeout = opt.die_timeout

        # If we think that we can not finish running all tests until
        # target_endtime, we skip individual tests. (Only enabled with
        # --short.)
        if opt.target_walltime == -1:
            target_endtime = None
        else:
            target_endtime = time.time() + opt.target_walltime
        pending_tests = len(self.controller.sources)

        # List of alive DocTestWorkers (child processes). Workers which
        # are done but whose messages have not been read are also
        # considered alive.
        workers = []

        # List of DocTestWorkers which have finished running but
        # whose results have not been reported yet.
        finished = []

        # If exitfirst is set and we got a failure.
        abort_now = False

        # One particular worker that we are "following": we report the
        # messages while it's running. For other workers, we report the
        # messages if there is no followed worker.
        follow = None

        # Install signal handler for SIGCHLD
        signal.signal(signal.SIGCHLD, dummy_handler)

        # Logger
        log = self.controller.log

        from cysignals.pselect import PSelecter
        try:
            # Block SIGCHLD and SIGINT except during the pselect() call
            with PSelecter([signal.SIGCHLD, signal.SIGINT]) as sel:
                # Function to execute in the child process which exits
                # this "with" statement (which restores the signal mask)
                # and resets to SIGCHLD handler to default.
                # Since multiprocessing.Process is implemented using
                # fork(), signals would otherwise remain blocked in the
                # child process.
                def sel_exit():
                    signal.signal(signal.SIGCHLD, signal.SIG_DFL)
                    sel.__exit__(None, None, None)

                while True:
                    # To avoid calling time.time() all the time while
                    # checking for timeouts, we call it here, once per
                    # loop. It's not a problem if this isn't very
                    # precise, doctest timeouts don't need millisecond
                    # precision.
                    now = time.time()

                    # If there were any substantial changes in the state
                    # (new worker started or finished worker reported),
                    # restart this while loop instead of calling pselect().
                    # This ensures internal consistency and a reasonably
                    # accurate value for "now".
                    restart = False

                    # Process all workers. Check for timeouts on active
                    # workers and move finished/crashed workers to the
                    # "finished" list.
                    # Create a new list "new_workers" containing the active
                    # workers (to avoid updating "workers" in place).
                    new_workers = []
                    for w in workers:
                        if w.rmessages is not None or w.is_alive():
                            if now >= w.deadline:
                                # Timeout => (try to) kill the process
                                # group (which normally includes
                                # grandchildren) and close the message
                                # pipe.
                                # We don't report the timeout yet, we wait
                                # until the process has actually died.
                                w.kill()
                                w.deadline = now + die_timeout
                            if not w.is_alive():
                                # Worker is done but we haven't read all
                                # messages (possibly a grandchild still
                                # has the messages pipe open).
                                # Adjust deadline to read all messages:
                                newdeadline = now + die_timeout
                                if w.deadline > newdeadline:
                                    w.deadline = newdeadline
                            new_workers.append(w)
                        else:
                            # Save the result and output of the worker
                            # and close the associated file descriptors.
                            # It is important to do this now. If we
                            # would leave them open until we call
                            # report(), parallel testing can easily fail
                            # with a "Too many open files" error.
                            w.save_result_output()
                            # In python3 multiprocessing.Process also
                            # opens a pipe internally, which has to be
                            # closed here, as well.
                            # But afterwards, exitcode and pid are
                            # no longer available.
                            w.copied_exitcode = w.exitcode
                            w.copied_pid = w.pid
                            w.close()
                            finished.append(w)
                    workers = new_workers

                    # Similarly, process finished workers.
                    new_finished = []
                    for w in finished:
                        if opt.exitfirst and w.result[1].failures:
                            abort_now = True
                        elif follow is not None and follow is not w:
                            # We are following a different worker, so
                            # we cannot report now.
                            new_finished.append(w)
                            continue

                        # Report the completion of this worker
                        log(w.messages, end="")
                        self.controller.reporter.report(
                            w.source,
                            w.killed,
                            w.copied_exitcode,
                            w.result,
                            w.output,
                            pid=w.copied_pid)

                        pending_tests -= 1

                        restart = True
                        follow = None

                    finished = new_finished

                    if abort_now:
                        break

                    # Start new workers if possible
                    while source_iter is not None and len(workers) < opt.nthreads:
                        try:
                            source = next(source_iter)
                        except StopIteration:
                            source_iter = None
                        else:
                            # Start a new worker.
                            import copy
                            worker_options = copy.copy(opt)
                            if target_endtime is not None:
                                worker_options.target_walltime = (target_endtime - now) / (max(1, pending_tests / opt.nthreads))
                            w = DocTestWorker(source, options=worker_options, funclist=[sel_exit])
                            heading = self.controller.reporter.report_head(w.source)
                            if not self.controller.options.only_errors:
                                w.messages = heading + "\n"
                            # Store length of heading to detect if the
                            # worker has something interesting to report.
                            w.heading_len = len(w.messages)
                            w.start()  # This might take some time
                            w.deadline = time.time() + opt.timeout
                            workers.append(w)
                            restart = True

                    # Recompute state if needed
                    if restart:
                        continue

                    # We are finished if there are no DocTestWorkers left
                    if len(workers) == 0:
                        # If there are no active workers, we should have
                        # reported all finished workers.
                        assert len(finished) == 0
                        break

                    # The master pselect() call
                    rlist = [w.rmessages for w in workers if w.rmessages is not None]
                    tmout = min(w.deadline for w in workers) - now
                    if tmout > 5:  # Wait at most 5 seconds
                        tmout = 5
                    rlist, _, _, _ = sel.pselect(rlist, timeout=tmout)

                    # Read messages
                    for w in workers:
                        if w.rmessages is not None and w.rmessages in rlist:
                            w.read_messages()

                    # Find a worker to follow: if there is only one worker,
                    # always follow it. Otherwise, take the worker with
                    # the earliest deadline of all workers whose
                    # messages are more than just the heading.
                    if follow is None:
                        if len(workers) == 1:
                            follow = workers[0]
                        else:
                            for w in workers:
                                if len(w.messages) > w.heading_len:
                                    if follow is None or w.deadline < follow.deadline:
                                        follow = w

                    # Write messages of followed worker
                    if follow is not None:
                        log(follow.messages, end="")
                        follow.messages = ""
        finally:
            # Restore SIGCHLD handler (which is to ignore the signal)
            signal.signal(signal.SIGCHLD, signal.SIG_DFL)

            # Kill all remaining workers (in case we got interrupted)
            for w in workers:
                if w.kill():
                    log("Killing test %s" % w.source.printpath)
            # Fork a child process with the specific purpose of
            # killing the remaining workers.
            if len(workers) > 0 and os.fork() == 0:
                # Block these signals
                with PSelecter([signal.SIGQUIT, signal.SIGINT]):
                    try:
                        from time import sleep
                        sleep(die_timeout)
                        for w in workers:
                            w.kill()
                    finally:
                        os._exit(0)

            # Hack to ensure multiprocessing leaves these processes
            # alone (in particular, it doesn't wait for them when we
            # exit).
            p = multiprocessing.process
            assert hasattr(p, '_children')
            p._children = set()

    def dispatch(self):
        """
        Run the doctests for the controller's specified sources,
        by calling :meth:`parallel_dispatch` or :meth:`serial_dispatch`
        according to the ``--serial`` option.

        EXAMPLES::

            sage: from sage.doctest.control import DocTestController, DocTestDefaults
            sage: from sage.doctest.forker import DocTestDispatcher
            sage: from sage.doctest.reporting import DocTestReporter
            sage: from sage.doctest.util import Timer
            sage: from sage.env import SAGE_SRC
            sage: import os
            sage: freehom = os.path.join(SAGE_SRC, 'sage', 'modules', 'free_module_homspace.py')
            sage: bigo = os.path.join(SAGE_SRC, 'sage', 'rings', 'big_oh.py')
            sage: DC = DocTestController(DocTestDefaults(), [freehom, bigo])
            sage: DC.expand_files_into_sources()
            sage: DD = DocTestDispatcher(DC)
            sage: DR = DocTestReporter(DC)
            sage: DC.reporter = DR
            sage: DC.dispatcher = DD
            sage: DC.timer = Timer().start()
            sage: DD.dispatch()
            sage -t .../sage/modules/free_module_homspace.py
                [... tests, ... s]
            sage -t .../sage/rings/big_oh.py
                [... tests, ... s]
        """
        if self.controller.options.serial:
            self.serial_dispatch()
        else:
            self.parallel_dispatch()


class DocTestWorker(multiprocessing.Process):
    """
    The DocTestWorker process runs one :class:`DocTestTask` for a given
    source. It returns messages about doctest failures (or all tests if
    verbose doctesting) through a pipe and returns results through a
    ``multiprocessing.Queue`` instance (both these are created in the
    :meth:`start` method).

    It runs the task in its own process-group, such that killing the
    process group kills this process together with its child processes.

    The class has additional methods and attributes for bookkeeping
    by the master process. Except in :meth:`run`, nothing from this
    class should be accessed by the child process.

    INPUT:

    - ``source`` -- a :class:`DocTestSource` instance

    - ``options`` -- an object representing doctest options.

    - ``funclist`` -- a list of callables to be called at the start of
      the child process.

    EXAMPLES::

        sage: from sage.doctest.forker import DocTestWorker, DocTestTask
        sage: from sage.doctest.sources import FileDocTestSource
        sage: from sage.doctest.reporting import DocTestReporter
        sage: from sage.doctest.control import DocTestController, DocTestDefaults
        sage: from sage.env import SAGE_SRC
        sage: filename = os.path.join(SAGE_SRC,'sage','doctest','util.py')
        sage: DD = DocTestDefaults()
        sage: FDS = FileDocTestSource(filename,DD)
        sage: W = DocTestWorker(FDS, DD)
        sage: W.start()
        sage: DC = DocTestController(DD, filename)
        sage: reporter = DocTestReporter(DC)
        sage: W.join()  # Wait for worker to finish
        sage: result = W.result_queue.get()
        sage: reporter.report(FDS, False, W.exitcode, result, "")
            [... tests, ... s]
    """
    def __init__(self, source, options, funclist=[]):
        """
        Initialization.

        TESTS::

            sage: run_doctests(sage.rings.big_oh) # indirect doctest
            Running doctests with ID ...
            Doctesting 1 file.
            sage -t .../sage/rings/big_oh.py
                [... tests, ... s]
            ----------------------------------------------------------------------
            All tests passed!
            ----------------------------------------------------------------------
            Total time for all tests: ... seconds
                cpu time: ... seconds
                cumulative wall time: ... seconds
            Features detected...
        """
        multiprocessing.Process.__init__(self)

        self.source = source
        self.options = options
        self.funclist = funclist

        # Open pipe for messages. These are raw file descriptors,
        # not Python file objects!
        self.rmessages, self.wmessages = os.pipe()

        # Create Queue for the result. Since we're running only one
        # doctest, this "queue" will contain only 1 element.
        self.result_queue = multiprocessing.Queue(1)

        # Temporary file for stdout/stderr of the child process.
        # Normally, this isn't used in the master process except to
        # debug timeouts/crashes.
        self.outtmpfile = tempfile.NamedTemporaryFile(delete=False)

        # Create string for the master process to store the messages
        # (usually these are the doctest failures) of the child.
        # These messages are read through the pipe created above.
        self.messages = ""

        # Has this worker been killed (because of a time out)?
        self.killed = False

    def run(self):
        """
        Runs the :class:`DocTestTask` under its own PGID.

        TESTS::

            sage: run_doctests(sage.symbolic.units)  # indirect doctest                 # optional - sage.symbolic
            Running doctests with ID ...
            Doctesting 1 file.
            sage -t .../sage/symbolic/units.py
                [... tests, ... s]
            ----------------------------------------------------------------------
            All tests passed!
            ----------------------------------------------------------------------
            Total time for all tests: ... seconds
                cpu time: ... seconds
                cumulative wall time: ... seconds
            Features detected...
        """
        os.setpgid(os.getpid(), os.getpid())

        # Run functions
        for f in self.funclist:
            f()

        # Write one byte to the pipe to signal to the master process
        # that we have started properly.
        os.write(self.wmessages, b"X")

        task = DocTestTask(self.source)

        # Ensure the Python stdin is the actual stdin
        # (multiprocessing redirects this).
        # We will do a more proper redirect of stdin in SageSpoofInOut.
        try:
            sys.stdin = os.fdopen(0, "r")
        except OSError:
            # We failed to open stdin for reading, this might happen
            # for example when running under "nohup" (Issue #14307).
            # Simply redirect stdin from /dev/null and try again.
            with open(os.devnull) as f:
                os.dup2(f.fileno(), 0)
            sys.stdin = os.fdopen(0, "r")

        # Close the reading end of the pipe (only the master should
        # read from the pipe) and open the writing end.
        os.close(self.rmessages)
        msgpipe = os.fdopen(self.wmessages, "w")
        try:
            task(self.options, self.outtmpfile, msgpipe, self.result_queue)
        finally:
            msgpipe.close()
            self.outtmpfile.close()

    def start(self):
        """
        Start the worker and close the writing end of the message pipe.

        TESTS::

            sage: from sage.doctest.forker import DocTestWorker, DocTestTask
            sage: from sage.doctest.sources import FileDocTestSource
            sage: from sage.doctest.reporting import DocTestReporter
            sage: from sage.doctest.control import DocTestController, DocTestDefaults
            sage: from sage.env import SAGE_SRC
            sage: filename = os.path.join(SAGE_SRC,'sage','doctest','util.py')
            sage: DD = DocTestDefaults()
            sage: FDS = FileDocTestSource(filename,DD)
            sage: W = DocTestWorker(FDS, DD)
            sage: W.start()
            sage: try:
            ....:     os.fstat(W.wmessages)
            ....: except OSError:
            ....:     print("Write end of pipe successfully closed")
            Write end of pipe successfully closed
            sage: W.join()  # Wait for worker to finish
        """
        super().start()

        # Close the writing end of the pipe (only the child should
        # write to the pipe).
        os.close(self.wmessages)

        # Read one byte from the pipe as a sign that the child process
        # has properly started (to avoid race conditions). In particular,
        # it will have its process group changed.
        os.read(self.rmessages, 1)

    def read_messages(self):
        """
        In the master process, read from the pipe and store the data
        read in the ``messages`` attribute.

        .. NOTE::

            This function may need to be called multiple times in
            order to read all of the messages.

        EXAMPLES::

            sage: from sage.doctest.forker import DocTestWorker, DocTestTask
            sage: from sage.doctest.sources import FileDocTestSource
            sage: from sage.doctest.reporting import DocTestReporter
            sage: from sage.doctest.control import DocTestController, DocTestDefaults
            sage: from sage.env import SAGE_SRC
            sage: filename = os.path.join(SAGE_SRC,'sage','doctest','util.py')
            sage: DD = DocTestDefaults(verbose=True,nthreads=2)
            sage: FDS = FileDocTestSource(filename,DD)
            sage: W = DocTestWorker(FDS, DD)
            sage: W.start()
            sage: while W.rmessages is not None:
            ....:     W.read_messages()
            sage: W.join()
            sage: len(W.messages) > 0
            True
        """
        # It's absolutely important to execute only one read() system
        # call, more might block. Assuming that we used pselect()
        # correctly, one read() will not block.
        if self.rmessages is not None:
            s = os.read(self.rmessages, 4096)
            self.messages += bytes_to_str(s)
            if len(s) == 0:  # EOF
                os.close(self.rmessages)
                self.rmessages = None

    def save_result_output(self):
        """
        Annotate ``self`` with ``self.result`` (the result read through
        the ``result_queue`` and with ``self.output``, the complete
        contents of ``self.outtmpfile``. Then close the Queue and
        ``self.outtmpfile``.

        EXAMPLES::

            sage: from sage.doctest.forker import DocTestWorker, DocTestTask
            sage: from sage.doctest.sources import FileDocTestSource
            sage: from sage.doctest.reporting import DocTestReporter
            sage: from sage.doctest.control import DocTestController, DocTestDefaults
            sage: from sage.env import SAGE_SRC
            sage: filename = os.path.join(SAGE_SRC,'sage','doctest','util.py')
            sage: DD = DocTestDefaults()
            sage: FDS = FileDocTestSource(filename,DD)
            sage: W = DocTestWorker(FDS, DD)
            sage: W.start()
            sage: W.join()
            sage: W.save_result_output()
            sage: sorted(W.result[1].keys())
            ['cputime', 'err', 'failures', 'optionals', 'tests', 'walltime', 'walltime_skips']
            sage: len(W.output) > 0
            True

        .. NOTE::

            This method is called from the parent process, not from the
            subprocess.
        """
        try:
            self.result = self.result_queue.get(block=False)
        except Empty:
            self.result = (0, DictAsObject(dict(err='noresult')))
        del self.result_queue

        self.outtmpfile.seek(0)
        self.output = bytes_to_str(self.outtmpfile.read())
        self.outtmpfile.close()
        try:
            # Now it is safe to delete the outtmpfile; we manage this manually
            # so that the file does not get deleted via TemporaryFile.__del__
            # in the worker process
            os.unlink(self.outtmpfile.name)
        except OSError as exc:
            if exc.errno != errno.ENOENT:
                raise

        del self.outtmpfile

    def kill(self):
        """
        Kill this worker.  Return ``True`` if the signal(s) are sent
        successfully or ``False`` if the worker process no longer exists.

        This method is only called if there is something wrong with the
        worker. Under normal circumstances, the worker is supposed to
        exit by itself after finishing.

        The first time this is called, use ``SIGQUIT``. This will trigger
        the cysignals ``SIGQUIT`` handler and try to print an enhanced
        traceback.

        Subsequent times, use ``SIGKILL``.  Also close the message pipe
        if it was still open.

        EXAMPLES::

            sage: import time
            sage: from sage.doctest.forker import DocTestWorker, DocTestTask
            sage: from sage.doctest.sources import FileDocTestSource
            sage: from sage.doctest.reporting import DocTestReporter
            sage: from sage.doctest.control import DocTestController, DocTestDefaults
            sage: from sage.env import SAGE_SRC
            sage: filename = os.path.join(SAGE_SRC,'sage','doctest','tests','99seconds.rst')
            sage: DD = DocTestDefaults()
            sage: FDS = FileDocTestSource(filename,DD)

        We set up the worker to start by blocking ``SIGQUIT``, such that
        killing will fail initially::

            sage: from cysignals.pselect import PSelecter
            sage: import signal
            sage: def block_hup():
            ....:     # We never __exit__()
            ....:     PSelecter([signal.SIGQUIT]).__enter__()
            sage: W = DocTestWorker(FDS, DD, [block_hup])
            sage: W.start()
            sage: W.killed
            False
            sage: W.kill()
            True
            sage: W.killed
            True
            sage: time.sleep(float(0.2))  # Worker doesn't die
            sage: W.kill()         # Worker dies now
            True
            sage: time.sleep(1)
            sage: W.is_alive()
            False
        """

        if self.rmessages is not None:
            os.close(self.rmessages)
            self.rmessages = None

        try:
            if not self.killed:
                self.killed = True
                os.killpg(self.pid, signal.SIGQUIT)
            else:
                os.killpg(self.pid, signal.SIGKILL)
        except OSError as exc:
            # Handle a race condition where the process has exited on
            # its own by the time we get here, and ESRCH is returned
            # indicating no processes in the specified process group
            if exc.errno != errno.ESRCH:
                raise

            return False

        return True


class DocTestTask():
    """
    This class encapsulates the tests from a single source.

    This class does not insulate from problems in the source
    (e.g. entering an infinite loop or causing a segfault), that has to
    be dealt with at a higher level.

    INPUT:

    - ``source`` -- a :class:`sage.doctest.sources.DocTestSource` instance.

    - ``verbose`` -- boolean, controls reporting of progress by :class:`doctest.DocTestRunner`.

    EXAMPLES::

        sage: from sage.doctest.forker import DocTestTask
        sage: from sage.doctest.sources import FileDocTestSource
        sage: from sage.doctest.control import DocTestDefaults, DocTestController
        sage: from sage.env import SAGE_SRC
        sage: import os
        sage: filename = os.path.join(SAGE_SRC,'sage','doctest','sources.py')
        sage: DD = DocTestDefaults()
        sage: FDS = FileDocTestSource(filename,DD)
        sage: DTT = DocTestTask(FDS)
        sage: DC = DocTestController(DD,[filename])
        sage: ntests, results = DTT(options=DD)
        sage: ntests >= 300 or ntests
        True
        sage: sorted(results.keys())
        ['cputime', 'err', 'failures', 'optionals', 'tests', 'walltime', 'walltime_skips']
    """

    extra_globals = {}
    """
    Extra objects to place in the global namespace in which tests are run.
    Normally this should be empty but there are special cases where it may
    be useful.

    For example, in Sage versions 9.1 and earlier, on Python 3 add
    ``long`` as an alias for ``int`` so that tests that use the
    ``long`` built-in (of which there are many) still pass.  We did
    this so that the test suite could run on Python 3 while Python 2
    was still the default.
    """

    def __init__(self, source):
        """
        Initialization.

        TESTS::

            sage: from sage.doctest.forker import DocTestTask
            sage: from sage.doctest.sources import FileDocTestSource
            sage: from sage.doctest.control import DocTestDefaults
            sage: from sage.env import SAGE_SRC
            sage: import os
            sage: filename = os.path.join(SAGE_SRC,'sage','doctest','sources.py')
            sage: FDS = FileDocTestSource(filename,DocTestDefaults())
            sage: DocTestTask(FDS)
            <sage.doctest.forker.DocTestTask object at ...>
        """
        self.source = source

    def __call__(self, options, outtmpfile=None, msgfile=None, result_queue=None):
        """
        Calling the task does the actual work of running the doctests.

        INPUT:

        - ``options`` -- an object representing doctest options.

        - ``outtmpfile`` -- a seekable file that's used by the doctest
          runner to redirect stdout and stderr of the doctests.

        - ``msgfile`` -- a file or pipe to send doctest messages about
          doctest failures (or all tests in verbose mode).

        - ``result_queue`` -- an instance of :class:`multiprocessing.Queue`
          to store the doctest result. For testing, this can also be None.

        OUTPUT:

        - ``(doctests, result_dict)`` where ``doctests`` is the number of
          doctests and ``result_dict`` is a dictionary annotated with
          timings and error information.

        - Also put ``(doctests, result_dict)`` onto the ``result_queue``
          if the latter isn't None.

        EXAMPLES::

            sage: from sage.doctest.forker import DocTestTask
            sage: from sage.doctest.sources import FileDocTestSource
            sage: from sage.doctest.control import DocTestDefaults, DocTestController
            sage: from sage.env import SAGE_SRC
            sage: import os
            sage: filename = os.path.join(SAGE_SRC,'sage','doctest','parsing.py')
            sage: DD = DocTestDefaults()
            sage: FDS = FileDocTestSource(filename,DD)
            sage: DTT = DocTestTask(FDS)
            sage: DC = DocTestController(DD, [filename])
            sage: ntests, runner = DTT(options=DD)
            sage: runner.failures
            0
            sage: ntests >= 200 or ntests
            True
        """
        result = None
        try:
            runner = SageDocTestRunner(
                    SageOutputChecker(),
                    verbose=options.verbose,
                    outtmpfile=outtmpfile,
                    msgfile=msgfile,
                    sage_options=options,
                    optionflags=doctest.NORMALIZE_WHITESPACE | doctest.ELLIPSIS)
            runner.basename = self.source.basename
            runner.filename = self.source.path
            N = options.file_iterations
            results = DictAsObject(dict(walltime=[], cputime=[],
                                        err=None, walltime_skips=0))

            # multiprocessing.Process instances don't run exit
            # functions, so we run the functions added by doctests
            # when exiting this context.
            with restore_atexit(run=True):
                for it in range(N):
                    doctests, extras = self._run(runner, options, results)
                    runner.summarize(options.verbose)
                    if runner.update_results(results):
                        break

            if extras['tab']:
                results.err = 'tab'
                results.tab_linenos = extras['tab']
            if extras['line_number']:
                results.err = 'line_number'
            results.optionals = extras['optionals']
            # We subtract 1 to remove the sig_on_count() tests
            result = (sum(max(0, len(test.examples) - 1) for test in doctests),
                      results)

        except BaseException:
            exc_info = sys.exc_info()
            tb = "".join(traceback.format_exception(*exc_info))
            result = (0, DictAsObject(dict(err=exc_info[0], tb=tb)))

        if result_queue is not None:
            result_queue.put(result, False)

        return result

    def _run(self, runner, options, results):
        """
        Actually run the doctests with the right set of globals
        """
        # Import Jupyter globals to doctest the Jupyter
        # implementation of widgets and interacts
        from importlib import import_module
        sage_all = import_module(options.environment)
        dict_all = sage_all.__dict__
        # When using global environments other than sage.all,
        # make sure startup is finished so we don't get "Resolving lazy import"
        # warnings.
        from sage.misc.lazy_import import ensure_startup_finished
        ensure_startup_finished()
        # Remove '__package__' item from the globals since it is not
        # always in the globals in an actual Sage session.
        dict_all.pop('__package__', None)

        # Add any other special globals for testing purposes only
        dict_all.update(self.extra_globals)

        sage_namespace = RecordingDict(dict_all)
        sage_namespace['__name__'] = '__main__'
        doctests, extras = self.source.create_doctests(sage_namespace)
        timer = Timer().start()

        for test in doctests:
            result = runner.run(test)
            if options.exitfirst and result.failed:
                break

        timer.stop().annotate(runner)
        return doctests, extras<|MERGE_RESOLUTION|>--- conflicted
+++ resolved
@@ -838,11 +838,7 @@
             sage: from sage.env import SAGE_SRC
             sage: import doctest, sys, os
             sage: DTR = SageDocTestRunner(SageOutputChecker(), verbose=False, sage_options=DD,
-<<<<<<< HEAD
-            ....:           optionflags=doctest.NORMALIZE_WHITESPACE|doctest.ELLIPSIS)
-=======
             ....:                         optionflags=doctest.NORMALIZE_WHITESPACE|doctest.ELLIPSIS)
->>>>>>> 55f51970
             sage: filename = os.path.join(SAGE_SRC,'sage','doctest','forker.py')
             sage: FDS = FileDocTestSource(filename,DD)
             sage: doctests, extras = FDS.create_doctests(globals())
@@ -1077,13 +1073,8 @@
 
             sage: ex1 = doctests[0].examples[1]
             sage: def compiler(ex):
-<<<<<<< HEAD
-            ....:      return compile(ex.source, '<doctest sage.doctest.forker[1]>',
-            ....:                     'single', flags, 1)
-=======
             ....:     return compile(ex.source, '<doctest sage.doctest.forker[1]>',
             ....:                    'single', flags, 1)
->>>>>>> 55f51970
             sage: DTR.compile_and_execute(ex1, compiler, globs)
             sage: sorted(list(globs.set))
             ['R', 'a']
