--- conflicted
+++ resolved
@@ -525,14 +525,10 @@
             self.__values = {}
         except KeyError:
             pass
-<<<<<<< HEAD
-        z = self._gp_call_inst('L', s)
-=======
         if c is None:
             z = self._gp_call_inst('L', s)
         else:
             z = self._gp_call_inst('L', s, c)
->>>>>>> b9e396a7
         CC = self.__CC
         if 'pole' in z:
             print(z)
@@ -545,17 +541,10 @@
             msg = z[:i].replace('digits', 'decimal digits')
             verbose(msg, level=-1)
             ans = CC(z[i + 1:])
-<<<<<<< HEAD
-            self.__values[s] = ans
-            return ans
-        ans = CC(z)
-        self.__values[s] = ans
-=======
             self.__values[s, c] = ans
             return ans
         ans = CC(z)
         self.__values[s, c] = ans
->>>>>>> b9e396a7
         return ans
 
     def derivative(self, s, k=1):
