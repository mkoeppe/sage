"""
all.py -- much of sage is imported into this module, so you don't
          have to import everything individually.

TESTS:

This is to test :trac:`10570`. If the number of stackframes at startup
changes due to a patch you made, please check that this was an
intended effect of your patch.

::

    sage: import gc
    sage: import inspect
    sage: from sage import *
    sage: frames = [x for x in gc.get_objects() if inspect.isframe(x)]

We exclude the dependencies and check to see that there are no others
except for the known bad apples::

    sage: allowed = [
    ....:     'IPython', 'prompt_toolkit', 'jedi',     # sage dependencies
    ....:     'threading', 'multiprocessing',  # doctest dependencies
    ....:     'pytz', 'importlib.resources',   # doctest dependencies
    ....:     '__main__', 'sage.doctest',      # doctesting
    ....:     'signal', 'enum', 'types'        # may appear in Python 3
    ....: ]
    sage: def is_not_allowed(frame):
    ....:     module = inspect.getmodule(frame)
    ....:     if module is None: return False
    ....:     return not any(module.__name__.startswith(name) for name in allowed)
    sage: [inspect.getmodule(f).__name__ for f in frames if is_not_allowed(f)]
    []

Check lazy import of ``interacts``::

    sage: type(interacts)
    <class 'sage.misc.lazy_import.LazyImport'>
    sage: interacts
    <module 'sage.interacts.all' from '...'>

Check that :trac:`34506` is resolved::

    sage: x = int('1'*4301)
"""
# ****************************************************************************
#       Copyright (C) 2005-2012 William Stein <wstein@gmail.com>
#
# This program is free software: you can redistribute it and/or modify
# it under the terms of the GNU General Public License as published by
# the Free Software Foundation, either version 2 of the License, or
# (at your option) any later version.
#                  https://www.gnu.org/licenses/
# ****************************************************************************

import os
import operator
import math

################ end setup warnings ###############################

from .all__sagemath_repl import *  # includes .all__sagemath_objects, .all__sagemath_environment
from .all__sagemath_modules import *

###################################################################

import sage.misc.lazy_import

from sage.misc.all       import *         # takes a while

from sage.misc.sh import sh

from sage.libs.all       import *
from sage.data_structures.all import *

from sage.rings.all      import *

from sage.algebras.all   import *

from sage.all__sagemath_schemes import *
from sage.all__sagemath_combinat import *
from sage.all__sagemath_graphs import *
from sage.all__sagemath_groups import *
from sage.all__sagemath_polyhedra import *

from sage.databases.all  import *
from sage.sets.all       import *
from sage.interfaces.all import *

lazy_import('sage.tests', 'all', as_='tests', deprecation=27337)

from sage.combinat.all   import *

from sage.geometry.all   import *
from sage.geometry.triangulation.all   import *

from sage.dynamics.all   import *

from sage.homology.all   import *

from sage.quadratic_forms.all import *

<<<<<<< HEAD
lazy_import('sage.media.wav', 'Wave', as_='wave', deprecation=12673)
=======
from sage.games.all      import *
>>>>>>> 095476f3

from sage.logic.all      import *

from sage.numerical.all  import *

lazy_import("sage.finance", "all", as_="finance", deprecation=32427)

from cysignals.alarm import alarm, cancel_alarm

# Lazily import interacts (#15335)
lazy_import('sage.interacts', 'all', 'interacts')

try:
    from .all__sagemath_plot import *
    from .all__sagemath_symbolics import *
    from sage.lfunctions.all import *
except ImportError:
    pass

from sage.combinat.all import Posets  # so that sage.combinat.all.Posets wins over sage.categories.all.Posets


###########################################################
#### WARNING:
# DO *not* import numpy / matplotlib / networkx here!!
# Each takes a surprisingly long time to initialize,
# and that initialization should be done more on-the-fly
# when they are first needed.
###########################################################

from sage.rings.imaginary_unit import I
i = I

from sage.misc.copying import license
copying = license
copyright = license

def quit_sage(verbose=True):
    """
    Does nothing. Code that needs cleanup should register its own
    handler using the atexit module.
    """
    from sage.misc.superseded import deprecation
    deprecation(8784, 'quit_sage is deprecated and now does nothing; please simply delete it')


from sage.misc.persist import register_unpickle_override
register_unpickle_override('sage.categories.category', 'Sets', Sets)
register_unpickle_override('sage.categories.category_types', 'HeckeModules', HeckeModules)
register_unpickle_override('sage.categories.category_types', 'Objects', Objects)
register_unpickle_override('sage.categories.category_types', 'Rings', Rings)
register_unpickle_override('sage.categories.category_types', 'Fields', Fields)
register_unpickle_override('sage.categories.category_types', 'VectorSpaces', VectorSpaces)
register_unpickle_override('sage.categories.category_types', 'Schemes_over_base', sage.categories.schemes.Schemes_over_base)
register_unpickle_override('sage.categories.category_types', 'ModularAbelianVarieties', ModularAbelianVarieties)
register_unpickle_override('sage.libs.pari.gen_py', 'pari', pari)

# Cache the contents of star imports.
sage.misc.lazy_import.save_cache_file()


### Debugging for Singular, see trac #10903
# from sage.libs.singular.ring import poison_currRing
# sys.settrace(poison_currRing)


# Deprecated leftover of monkey-patching inspect.isfunction() to support Cython functions.
lazy_import('sage.misc.sageinspect', 'is_function_or_cython_function',
            as_='isfunction', namespace=sage.__dict__, deprecation=32479)


# Set a new random number seed as the very last thing
# (so that printing initial_seed() and using that seed
# in set_random_seed() will result in the same sequence you got at
# Sage startup).
set_random_seed()


# Relink imported lazy_import objects to point to the appropriate namespace

from sage.misc.lazy_import import clean_namespace
clean_namespace()
del clean_namespace

# From now on it is ok to resolve lazy imports
sage.misc.lazy_import.finish_startup()


### Python broke large ints; see trac #34506

if hasattr(sys, "set_int_max_str_digits"):
    sys.set_int_max_str_digits(0)


def sage_globals():
    r"""
    Return the Sage namespace.

    EXAMPLES::

        sage: 'log' in sage_globals()
        True
        sage: 'MatrixSpace' in sage_globals()
        True
        sage: 'Permutations' in sage_globals()
        True
        sage: 'TheWholeUniverse' in sage_globals()
        False
    """
    return globals()<|MERGE_RESOLUTION|>--- conflicted
+++ resolved
@@ -100,12 +100,6 @@
 
 from sage.quadratic_forms.all import *
 
-<<<<<<< HEAD
-lazy_import('sage.media.wav', 'Wave', as_='wave', deprecation=12673)
-=======
-from sage.games.all      import *
->>>>>>> 095476f3
-
 from sage.logic.all      import *
 
 from sage.numerical.all  import *
