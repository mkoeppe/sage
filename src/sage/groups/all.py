--- conflicted
+++ resolved
@@ -9,12 +9,6 @@
 
 from sage.groups.perm_gps.all import *
 
-<<<<<<< HEAD
-=======
-from sage.groups.generic import (discrete_log, discrete_log_rho, discrete_log_lambda,
-                      linear_relation, multiple, multiples, order_from_multiple)
-
->>>>>>> 3b3b72bc
 lazy_import('sage.groups.class_function', 'ClassFunction')
 
 from sage.groups.additive_abelian.all import *
