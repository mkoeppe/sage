--- conflicted
+++ resolved
@@ -331,10 +331,6 @@
         sage: sage.groups.perm_gps.partn_ref.refinement_matrices.random_tests()  # long time (up to 30s on sage.math, 2011)
         All passed: ... random tests on ... matrices.
     """
-<<<<<<< HEAD
-    from sage.misc.timing import walltime
-=======
->>>>>>> d1d5d603
     from sage.misc.prandom import random, randint
     from sage.combinat.permutation import Permutations
     from sage.matrix.constructor import random_matrix, matrix
