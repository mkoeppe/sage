--- conflicted
+++ resolved
@@ -88,16 +88,10 @@
         return self.domain().subgroup(gap_group=self._gap_().Kernel())
 
     def image(self, J):
-<<<<<<< HEAD
-        """
-        `J` must be a subgroup of the domain `G`. Computes the subgroup of the codomain `H`
-        which is the image of `J`.
-=======
         r"""
         Compute the subgroup of the codomain `H` which is the image of `J`.
 
         `J` must be a subgroup of the domain `G`.
->>>>>>> 556ebad9
 
         EXAMPLES::
 
@@ -147,15 +141,9 @@
             return H.subgroup(gap_group=G)
 
     def __call__(self, g):
-<<<<<<< HEAD
-        """
-        Some python code for wrapping GAP's ``Images`` function but only for
-        permutation groups. This returns an error if g is not in G.
-=======
         r"""
         Some python code for wrapping GAP's ``Images`` function but only for
         permutation groups. This raises an error if g is not in G.
->>>>>>> 556ebad9
 
         EXAMPLES::
 
@@ -257,11 +245,7 @@
 
 class PermutationGroupMorphism_im_gens(PermutationGroupMorphism):
     def __init__(self, G, H, gens=None):
-<<<<<<< HEAD
-        """
-=======
-        r"""
->>>>>>> 556ebad9
+        r"""
         Some python code for wrapping GAP's ``GroupHomomorphismByImages``
         function but only for permutation groups. Can be expensive if G is
         large. This returns "fail" if gens does not generate self or if the map
@@ -329,11 +313,7 @@
 
 
 def is_PermutationGroupMorphism(f) -> bool:
-<<<<<<< HEAD
-    """
-=======
     r"""
->>>>>>> 556ebad9
     Return ``True`` if the argument ``f`` is a :class:`PermutationGroupMorphism`.
 
     EXAMPLES::
