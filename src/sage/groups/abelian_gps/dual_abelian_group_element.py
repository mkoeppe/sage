--- conflicted
+++ resolved
@@ -1,7 +1,3 @@
-<<<<<<< HEAD
-# sage_setup: distribution = sagemath-modules
-=======
->>>>>>> 1d77a49a
 # sage.doctest: needs sage.rings.number_field
 """
 Elements (characters) of the dual group of a finite Abelian group
