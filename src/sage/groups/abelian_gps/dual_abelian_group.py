# sage_setup: distribution = sagemath-modules
# sage.doctest: needs sage.rings.number_field
r"""
Dual groups of Finite Multiplicative Abelian Groups

The basic idea is very simple. Let G be an abelian group and `G^*` its
dual (i.e., the group of homomorphisms from G to `\CC^\times`). Let
`g_j`, `j=1,..,n`, denote generators of `G` - say `g_j` is of order
`m_j>1`. There are generators `X_j`, `j=1,..,n`, of `G^*` for which
`X_j(g_j)=\exp(2\pi i/m_j)` and `X_i(g_j)=1` if `i\not= j`. These are
used to construct `G^*`.

Sage supports multiplicative abelian groups on any prescribed finite
number `n > 0` of generators. Use
:func:`~sage.groups.abelian_gps.abelian_group.AbelianGroup` function
to create an abelian group, the
:meth:`~sage.groups.abelian_gps.abelian_group.AbelianGroup_class.dual_group`
method to create its dual, and then the :meth:`gen` and :meth:`gens`
methods to obtain the corresponding generators. You can print the
generators as arbitrary strings using the optional ``names`` argument
to the
:meth:`~sage.groups.abelian_gps.abelian_group.AbelianGroup_class.dual_group`
method.

EXAMPLES::

    sage: F = AbelianGroup(5, [2,5,7,8,9], names='abcde')
    sage: (a, b, c, d, e) = F.gens()

<<<<<<< HEAD
    sage:
=======
    sage: # needs sage.rings.number_field
>>>>>>> 556ebad9
    sage: Fd = F.dual_group(names='ABCDE')
    sage: Fd.base_ring()
    Cyclotomic Field of order 2520 and degree 576
    sage: A,B,C,D,E = Fd.gens()
    sage: A(a)
    -1
    sage: A(b), A(c), A(d), A(e)
    (1, 1, 1, 1)

    sage: # needs sage.rings.real_mpfr
    sage: Fd = F.dual_group(names='ABCDE', base_ring=CC)
    sage: A,B,C,D,E = Fd.gens()
    sage: A(a)    # abs tol 1e-8
    -1.00000000000000 + 0.00000000000000*I
    sage: A(b); A(c); A(d); A(e)
    1.00000000000000
    1.00000000000000
    1.00000000000000
    1.00000000000000

AUTHORS:

- David Joyner (2006-08) (based on abelian_groups)

- David Joyner (2006-10) modifications suggested by William Stein

- Volker Braun (2012-11) port to new Parent base. Use tuples for immutables.
  Default to cyclotomic base ring.
"""

###########################################################################
#  Copyright (C) 2006 William Stein <wstein@gmail.com>
#  Copyright (C) 2006 David Joyner  <wdjoyner@gmail.com>
#  Copyright (C) 2012 Volker Braun  <vbraun.name@gmail.com>
#
#  Distributed under the terms of the GNU General Public License (GPL)
#                  http://www.gnu.org/licenses/
###########################################################################

from sage.structure.category_object import normalize_names
from sage.structure.unique_representation import UniqueRepresentation
from sage.groups.abelian_gps.dual_abelian_group_element import (
    DualAbelianGroupElement, is_DualAbelianGroupElement)
from sage.misc.mrange import mrange
from sage.misc.cachefunc import cached_method
from sage.groups.group import AbelianGroup as AbelianGroupBase


def is_DualAbelianGroup(x):
    """
    Return True if `x` is the dual group of an abelian group.

    EXAMPLES::

        sage: # needs sage.rings.number_field
        sage: from sage.groups.abelian_gps.dual_abelian_group import is_DualAbelianGroup
        sage: F = AbelianGroup(5,[3,5,7,8,9], names=list("abcde"))
        sage: Fd = F.dual_group()
        sage: is_DualAbelianGroup(Fd)
        True
        sage: F = AbelianGroup(3,[1,2,3], names='a')
        sage: Fd = F.dual_group()
        sage: Fd.gens()
        (1, X1, X2)
        sage: F.gens()
        (1, a1, a2)
    """
    return isinstance(x, DualAbelianGroup_class)


class DualAbelianGroup_class(UniqueRepresentation, AbelianGroupBase):
    """
    Dual of abelian group.

    EXAMPLES::

        sage: F = AbelianGroup(5,[3,5,7,8,9], names="abcde")
        sage: F.dual_group()                                                            # needs sage.rings.number_field
        Dual of Abelian Group isomorphic to Z/3Z x Z/5Z x Z/7Z x Z/8Z x Z/9Z
        over Cyclotomic Field of order 2520 and degree 576

        sage: F = AbelianGroup(4,[15,7,8,9], names="abcd")
        sage: F.dual_group(base_ring=CC)                                                # needs sage.rings.real_mpfr
        Dual of Abelian Group isomorphic to Z/15Z x Z/7Z x Z/8Z x Z/9Z
        over Complex Field with 53 bits of precision
    """
    Element = DualAbelianGroupElement

    def __init__(self, G, names, base_ring):
        """
        The Python constructor

        EXAMPLES::

            sage: F = AbelianGroup(5,[3,5,7,8,9], names="abcde")
            sage: F.dual_group()                                                        # needs sage.rings.number_field
            Dual of Abelian Group isomorphic to Z/3Z x Z/5Z x Z/7Z x Z/8Z x Z/9Z
            over Cyclotomic Field of order 2520 and degree 576
       """
        self._base_ring = base_ring
        self._group = G
        names = normalize_names(G.ngens(), names)
        self._assign_names(names)
        AbelianGroupBase.__init__(self)  # TODO: category=CommutativeGroups()

    def group(self):
        """
        Return the group that ``self`` is the dual of.

        EXAMPLES::

            sage: F = AbelianGroup(3,[5,64,729], names=list("abc"))
            sage: Fd = F.dual_group(base_ring=CC)
            sage: Fd.group() is F
            True
        """
        return self._group

    def base_ring(self):
        """
        Return the scalars over which the group is dualized.

        EXAMPLES::

            sage: F = AbelianGroup(3,[5,64,729], names=list("abc"))
            sage: Fd = F.dual_group(base_ring=CC)
            sage: Fd.base_ring()
            Complex Field with 53 bits of precision
        """
        return self._base_ring

    def __str__(self):
        """
        Print method.

        EXAMPLES::

            sage: F = AbelianGroup(3,[5,64,729], names=list("abc"))
            sage: Fd = F.dual_group(base_ring=CC)
            sage: print(Fd)
            DualAbelianGroup( AbelianGroup ( 3, (5, 64, 729) ) )
        """
        s = "DualAbelianGroup( AbelianGroup ( %s, %s ) )" % (self.ngens(), self.gens_orders())
        return s

    def _repr_(self):
        """
        Return a string representation.

        EXAMPLES::

            sage: F = AbelianGroup(5, [2,5,7,8,9], names='abcde')
            sage: Fd = F.dual_group(names='ABCDE',                                      # needs sage.rings.number_field
            ....:                   base_ring=CyclotomicField(2*5*7*8*9))
            sage: Fd   # indirect doctest                                               # needs sage.rings.number_field
            Dual of Abelian Group isomorphic to Z/2Z x Z/5Z x Z/7Z x Z/8Z x Z/9Z
            over Cyclotomic Field of order 5040 and degree 1152
            sage: Fd = F.dual_group(names='ABCDE', base_ring=CC)                        # needs sage.rings.real_mpfr
            sage: Fd                                                                    # needs sage.rings.real_mpfr
            Dual of Abelian Group isomorphic to Z/2Z x Z/5Z x Z/7Z x Z/8Z x Z/9Z
            over Complex Field with 53 bits of precision
        """
        G = self.group()
        eldv = G.gens_orders()
        gp = ""
        for x in eldv:
            if x != 0:
                gp = gp + "Z/%sZ x " % x
            if x == 0:
                gp = gp + "Z x "
        gp = gp[:-2].strip()
        s = 'Dual of Abelian Group isomorphic to ' + gp + ' over ' + str(self.base_ring())
        return s

    def _latex_(self):
        r"""
        Return latex representation of this group.

        EXAMPLES::

            sage: F = AbelianGroup(3, [2]*3)
            sage: Fd = F.dual_group()                                                   # needs sage.rings.number_field
            sage: Fd._latex_()                                                          # needs sage.rings.number_field
            '$\\mathrm{DualAbelianGroup}( AbelianGroup ( 3, (2, 2, 2) ) )$'
        """
        return r"$\mathrm{DualAbelianGroup}( AbelianGroup ( %s, %s ) )$" % (self.ngens(), self.gens_orders())

    def random_element(self):
        """
        Return a random element of this dual group.

        EXAMPLES::

            sage: G = AbelianGroup([2,3,9])
            sage: Gd = G.dual_group(base_ring=CC)                                       # needs sage.rings.real_mpfr
            sage: Gd.random_element().parent() is Gd                                    # needs sage.rings.real_mpfr
            True

            sage: # needs sage.rings.real_mpfr
            sage: N = 43^2 - 1
            sage: G = AbelianGroup([N], names="a")
            sage: Gd = G.dual_group(names="A", base_ring=CC)
            sage: a, = G.gens()
            sage: A, = Gd.gens()
            sage: x = a^(N/4); y = a^(N/3); z = a^(N/14)
            sage: found = [False]*4
            sage: while not all(found):
            ....:     X = A*Gd.random_element()
            ....:     found[len([b for b in [x,y,z] if abs(X(b)-1)>10^(-8)])] = True
        """
        from sage.misc.prandom import randint
        result = self.one()
        for g in self.gens():
            order = g.order()
            result *= g**(randint(0, order))
        return result

    def gen(self, i=0):
        """
        The `i`-th generator of the abelian group.

        EXAMPLES::

            sage: # needs sage.rings.number_field
            sage: F = AbelianGroup(3, [1,2,3], names='a')
            sage: Fd = F.dual_group(names="A")
            sage: Fd.0
            1
            sage: Fd.1
            A1
            sage: Fd.gens_orders()
            (1, 2, 3)
        """
        n = self.group().ngens()
        if i < 0 or i >= n:
            raise IndexError("Argument i (= %s) must be between 0 and %s." % (i, n - 1))
        x = [0] * n
        if self.gens_orders()[i] != 1:
            x[i] = 1
        return self.element_class(self, x)

    def gens(self):
        """
        Return the generators for the group.

        OUTPUT:

        A tuple of group elements generating the group.

        EXAMPLES::

            sage: F = AbelianGroup([7,11]).dual_group()                                 # needs sage.rings.number_field
            sage: F.gens()                                                              # needs sage.rings.number_field
            (X0, X1)
        """
        n = self.group().ngens()
        return tuple(self.gen(i) for i in range(n))

    def ngens(self):
        """
        The number of generators of the dual group.

        EXAMPLES::

            sage: F = AbelianGroup([7]*100)
            sage: Fd = F.dual_group()                                                   # needs sage.rings.number_field
            sage: Fd.ngens()                                                            # needs sage.rings.number_field
            100
        """
        return self.group().ngens()

    def gens_orders(self):
        """
        The orders of the generators of the dual group.

        OUTPUT:

        A tuple of integers.

        EXAMPLES::

            sage: F = AbelianGroup([5]*1000)
            sage: Fd = F.dual_group()                                                   # needs sage.rings.number_field
            sage: invs = Fd.gens_orders(); len(invs)                                    # needs sage.rings.number_field
            1000
        """
        return self.group().gens_orders()

    def invariants(self):
        """
        The invariants of the dual group.

        You should use :meth:`gens_orders` instead.

        EXAMPLES::

            sage: F = AbelianGroup([5]*1000)
            sage: Fd = F.dual_group()                                                   # needs sage.rings.number_field
            sage: invs = Fd.gens_orders(); len(invs)                                    # needs sage.rings.number_field
            1000
        """
        # TODO: deprecate
        return self.group().gens_orders()

    def __contains__(self, X):
        """
        Implements "in".

        EXAMPLES::

            sage: F = AbelianGroup(5,[2, 3, 5, 7, 8], names="abcde")
            sage: a,b,c,d,e = F.gens()
            sage: Fd = F.dual_group(names="ABCDE")                                      # needs sage.rings.number_field
            sage: A,B,C,D,E = Fd.gens()                                                 # needs sage.rings.number_field
            sage: A*B^2*D^7 in Fd                                                       # needs sage.rings.number_field
            True
        """
        return X.parent() == self and is_DualAbelianGroupElement(X)

    def order(self):
        """
        Return the order of this group.

        EXAMPLES::

            sage: G = AbelianGroup([2,3,9])
            sage: Gd = G.dual_group()                                                   # needs sage.rings.number_field
            sage: Gd.order()                                                            # needs sage.rings.number_field
            54
        """
        G = self.group()
        return G.order()

    def is_commutative(self):
        """
        Return True since this group is commutative.

        EXAMPLES::

            sage: G = AbelianGroup([2,3,9])
            sage: Gd = G.dual_group()                                                   # needs sage.rings.number_field
            sage: Gd.is_commutative()                                                   # needs sage.rings.number_field
            True
            sage: Gd.is_abelian()                                                       # needs sage.rings.number_field
            True
        """
        return True

    @cached_method
    def list(self):
        """
        Return tuple of all elements of this group.

        EXAMPLES::

            sage: G = AbelianGroup([2,3], names="ab")
            sage: Gd = G.dual_group(names="AB")                                         # needs sage.rings.number_field
            sage: Gd.list()                                                             # needs sage.rings.number_field
            (1, B, B^2, A, A*B, A*B^2)
        """
        if not self.is_finite():
            raise NotImplementedError("the group must be finite")
        invs = self.gens_orders()
        return tuple(self(t) for t in mrange(invs))

    def __iter__(self):
        """
        Return an iterator over the elements of this group.

        EXAMPLES::

            sage: G = AbelianGroup([2,3], names="ab")
            sage: Gd = G.dual_group(names="AB")                                         # needs sage.rings.number_field
            sage: [X for X in Gd]                                                       # needs sage.rings.number_field
            [1, B, B^2, A, A*B, A*B^2]

            sage: # needs sage.rings.real_mpfr
            sage: N = 43^2 - 1
            sage: G = AbelianGroup([N], names="a")
            sage: Gd = G.dual_group(names="A", base_ring=CC)
            sage: a, = G.gens()
            sage: A, = Gd.gens()
            sage: x = a^(N/4)
            sage: y = a^(N/3)
            sage: z = a^(N/14)
            sage: len([X for X in Gd
            ....:      if abs(X(x)-1)>0.01 and abs(X(y)-1)>0.01 and abs(X(z)-1)>0.01])
            880
        """
        yield from self.list()<|MERGE_RESOLUTION|>--- conflicted
+++ resolved
@@ -27,11 +27,7 @@
     sage: F = AbelianGroup(5, [2,5,7,8,9], names='abcde')
     sage: (a, b, c, d, e) = F.gens()
 
-<<<<<<< HEAD
-    sage:
-=======
     sage: # needs sage.rings.number_field
->>>>>>> 556ebad9
     sage: Fd = F.dual_group(names='ABCDE')
     sage: Fd.base_ring()
     Cyclotomic Field of order 2520 and degree 576
