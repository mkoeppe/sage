r"""
Finitely generated abelian groups with GAP.

This module provides a python wrapper for abelian groups in GAP.

EXAMPLES::

    sage: from sage.groups.abelian_gps.abelian_group_gap import AbelianGroupGap
    sage: AbelianGroupGap([3,5])
    Abelian group with gap, generator orders (3, 5)

For infinite abelian groups we use the GAP package ``Polycyclic``::

    sage: AbelianGroupGap([3,0])   # optional - gap_package_polycyclic
    Abelian group with gap, generator orders (3, 0)

AUTHORS:

- Simon Brandhorst (2018-01-17): initial version
"""

# ****************************************************************************
#       Copyright (C) 2018 Simon Brandhorst <sbrandhorst@web.de>
#
# This program is free software: you can redistribute it and/or modify
# it under the terms of the GNU General Public License as published by
# the Free Software Foundation, either version 2 of the License, or
# (at your option) any later version.
#                  http://www.gnu.org/licenses/
# ****************************************************************************

from sage.groups.libgap_wrapper import ParentLibGAP, ElementLibGAP
from sage.groups.libgap_mixin import GroupMixinLibGAP
from sage.groups.group import AbelianGroup as AbelianGroupBase
from sage.libs.gap.element import GapElement
from sage.libs.gap.libgap import libgap
from sage.misc.cachefunc import cached_method
from sage.rings.integer_ring import ZZ
from sage.structure.unique_representation import UniqueRepresentation
from sage.categories.groups import Groups

class AbelianGroupElement_gap(ElementLibGAP):
    r"""
    An element of an abelian group via libgap.

    EXAMPLES::

        sage: from sage.groups.abelian_gps.abelian_group_gap import AbelianGroupGap
        sage: G = AbelianGroupGap([3,6])
        sage: G.gens()
        (f1, f2)
    """
    def __init__(self, parent, x, check=True):
        """
        The Python constructor.

        See :class:`AbelianGroupElement_gap` for details.

        INPUT:

        - ``parent`` -- an instance of :class:`AbelianGroup_gap`
        - ``x`` -- an instance of :class:`sage.libs.gap.element.GapElement`
        - ``check`` -- boolean (default: ``True``); check
          if ``x`` is an element  of the group

        TESTS::

            sage: from sage.groups.abelian_gps.abelian_group_gap import AbelianGroupGap
            sage: G = AbelianGroupGap([3,6])
            sage: g = G.an_element()
            sage: TestSuite(g).run()
        """
        if check and x not in parent.gap():
            raise ValueError("%s is not in the group %s" % (x, parent))
        ElementLibGAP.__init__(self, parent, x)

    def __hash__(self):
        r"""
        Return the hash of this element.

        EXAMPLES::

            sage: from sage.groups.abelian_gps.abelian_group_gap import AbelianGroupGap
            sage: G = AbelianGroupGap([3,2,4])
            sage: g = G.an_element()
            sage: g.__hash__()    # random
            1693277541873681615
        """
        return hash(self.parent()) ^ hash(self.exponents())

    def __reduce__(self):
        r"""
        Implement pickling.

        OUTPUT:

        - a tuple ``f`` such that this element is ``f[0](*f[1])``

        EXAMPLES::

            sage: from sage.groups.abelian_gps.abelian_group_gap import AbelianGroupGap
            sage: G = AbelianGroupGap([3,2,4])
            sage: g = G.an_element()
            sage: g == loads(dumps(g))
            True
            sage: g.__reduce__()
            (Abelian group with gap, generator orders (3, 2, 4), ((1, 1, 1),))
        """
        return self.parent(), (self.exponents(),)

    def exponents(self):
        r"""
        Return the tuple of exponents of this element.

        OUTPUT:

        - a tuple of integers

        EXAMPLES::

            sage: from sage.groups.abelian_gps.abelian_group_gap import AbelianGroupGap
            sage: G = AbelianGroupGap([4,7,9])
            sage: gens = G.gens()
            sage: g = gens[0]^2 * gens[1]^4 * gens[2]^8
            sage: g.exponents()
            (2, 4, 8)
            sage: S = G.subgroup(G.gens()[:1])
            sage: s = S.gens()[0]
            sage: s
            f1
            sage: s.exponents()
            (1,)

        It can handle quite large groups too::

            sage: G = AbelianGroupGap([2^10, 5^10])
            sage: f1, f2 = G.gens()
            sage: g = f1^123*f2^789
            sage: g.exponents()
            (123, 789)

        .. WARNING::

            Crashes for very large groups.

        .. TODO::

            Make exponents work for very large groups.
            This could be done by using Pcgs in gap.
        """

        P = self.parent()
        # better than Factorization as this does not create the
        # whole group in memory.
        f = P.gap().EpimorphismFromFreeGroup()
        x = f.PreImagesRepresentative(self.gap())
        L = x.ExtRepOfObj().sage()
        Lgens = L[::2]
        Lexpo = L[1::2]
        exp = []
        orders = P.gens_orders()
        i = 0
        for k in range(len(P.gens())):
            if k + 1 not in Lgens:
                exp.append(0)
            else:
                i = Lgens.index(k + 1)
                exp.append(Lexpo[i] % orders[k])
        return tuple(exp)

    def order(self):
        r"""
        Return the order of this element.

        OUTPUT:

        - an integer or infinity

        EXAMPLES::

            sage: from sage.groups.abelian_gps.abelian_group_gap import AbelianGroupGap
            sage: G = AbelianGroupGap([4])
            sage: g = G.gens()[0]
            sage: g.order()
            4
            sage: G = AbelianGroupGap([0])          # optional - gap_package_polycyclic
            sage: g = G.gens()[0]                   # optional - gap_package_polycyclic
            sage: g.order()                         # optional - gap_package_polycyclic
            +Infinity
        """
        return self.gap().Order().sage()

class AbelianGroupElement_polycyclic(AbelianGroupElement_gap):
    r"""
    An element of an abelian group using the GAP package ``Polycyclic``.

    TESTS::

        sage: from sage.groups.abelian_gps.abelian_group_gap import AbelianGroupGap
        sage: G = AbelianGroupGap([4,7,0])          # optional - gap_package_polycyclic
        sage: TestSuite(G.an_element()).run()       # optional - gap_package_polycyclic
    """
    def exponents(self):
        r"""
        Return the tuple of exponents of ``self``.

        OUTPUT:

        - a tuple of integers

        EXAMPLES::

<<<<<<< HEAD
            sage: # optional - gap_packages
=======
            sage: # optional - gap_package_polycyclic
>>>>>>> babd64f3
            sage: from sage.groups.abelian_gps.abelian_group_gap import AbelianGroupGap
            sage: G = AbelianGroupGap([4,7,0])
            sage: gens = G.gens()
            sage: g = gens[0]^2 * gens[1]^4 * gens[2]^8
            sage: g.exponents()
            (2, 4, 8)

        Efficiently handles very large groups::

            sage: # optional - gap_package_polycyclic
            sage: G = AbelianGroupGap([2^30,5^30,0])
            sage: f1, f2, f3 = G.gens()
            sage: (f1^12345*f2^123456789).exponents()
            (12345, 123456789, 0)
        """
        return tuple(self.gap().Exponents().sage())

class AbelianGroup_gap(UniqueRepresentation, GroupMixinLibGAP, ParentLibGAP, AbelianGroupBase):
    r"""
    Finitely generated abelian groups implemented in GAP.

    Needs the gap package ``Polycyclic`` in case the group is infinite.

    INPUT:

    - ``G`` -- a GAP group
    - ``category`` -- a category
    - ``ambient`` -- (optional) an :class:`AbelianGroupGap`

    EXAMPLES::

        sage: from sage.groups.abelian_gps.abelian_group_gap import AbelianGroupGap
        sage: G = AbelianGroupGap([3, 2, 5])
        sage: G
        Abelian group with gap, generator orders (3, 2, 5)
    """
    def __init__(self, G, category, ambient=None):
        r"""
        Create an instance of this class.

        See :class:`AbelianGroup_gap` for details

        TESTS::

            sage: from sage.groups.abelian_gps.abelian_group_gap import AbelianGroupGap
            sage: G = AbelianGroupGap([3,2,5])
            sage: TestSuite(G).run()
        """
        AbelianGroupBase.__init__(self, category=category)
        ParentLibGAP.__init__(self, G, ambient=ambient)

    Element = AbelianGroupElement_gap

    def _coerce_map_from_(self, S):
        r"""
        Return whether ``S`` canonically coerces to ``self``.

        INPUT:

        - ``S`` -- anything

        OUTPUT:

        Boolean.

        EXAMPLES::

            sage: from sage.groups.abelian_gps.abelian_group_gap import AbelianGroupGap
            sage: G = AbelianGroupGap([2,3,4,5])
            sage: gen = G.gens()[:2]
            sage: S = G.subgroup(gen)
            sage: G._coerce_map_from_(S)
            True
            sage: S._coerce_map_from_(G)
            False
        """
        if isinstance(S, AbelianGroup_gap):
            return S.is_subgroup_of(self)
        return super()._coerce_map_from_(S)

    def _element_constructor_(self, x, check=True):
        r"""
        Defines coercions and conversions.

        INPUT:

        - ``x`` -- an element of this group, a GAP element

        EXAMPLES::

            sage: from sage.groups.abelian_gps.abelian_group_gap import AbelianGroupGap
            sage: G = AbelianGroupGap([2,3])
            sage: A = AbelianGroup([2,3])
            sage: a = A.an_element()
            sage: a
            f0*f1
            sage: G(a)
            f1*f2
            sage: A = AdditiveAbelianGroup([2,3])
            sage: a = A.an_element()
            sage: a
            (1, 0)
            sage: G(a)
            f1

        For general ``fgp_modules`` conversion is implemented if our
        group is in Smith form::

            sage: G = AbelianGroupGap([6])
            sage: A = ZZ^2
            sage: e0,e1 = A.gens()
            sage: A = A / A.submodule([2*e0, 3*e1])
            sage: a = 2 * A.an_element()
            sage: a
            (2)
            sage: G(a)
            f2

        TESTS:

        Document that :trac:`31428` is fixed::

            sage: A = AbelianGroupGap([])
            sage: A([]) == A.one()
            True
        """
        if isinstance(x, AbelianGroupElement_gap):
            try:
                if x in self._cover:
                    x = self._cover.gap().NaturalHomomorphismByNormalSubgroup(self._relations).Image(x.gap())
                else:
                    x = x.gap()
            except AttributeError:
                x = x.gap()
        elif x == 1 or x == ():
            x = self.gap().Identity()
        elif not isinstance(x, GapElement):
            from sage.groups.abelian_gps.abelian_group_element import AbelianGroupElement
            from sage.groups.additive_abelian.additive_abelian_group import AdditiveAbelianGroupElement
            from sage.modules.fg_pid.fgp_element import FGP_Element
            if isinstance(x, AbelianGroupElement):
                exp = x.exponents()
            elif isinstance(x, AdditiveAbelianGroupElement):
                exp = x._hermite_lift()
            elif isinstance(x, FGP_Element):
                exp = x.vector()
            else:
                from sage.modules.free_module_element import vector
                exp = vector(ZZ, x)
            # turn the exponents into a gap element
            gens_gap = self.gens()
            orders = self.gens_orders()
            if len(exp) != len(gens_gap):
                raise ValueError("input does not match the number of generators")
            x = self.one()
            for g, e, m in zip(gens_gap, exp, orders):
                if m != 0:
                    e = e % m
                x *= g**e
            x = x.gap()
        return self.element_class(self, x, check=check)

    def all_subgroups(self):
        r"""
        Return the list of all subgroups of this group.

        EXAMPLES::

            sage: from sage.groups.abelian_gps.abelian_group_gap import AbelianGroupGap
            sage: G = AbelianGroupGap([2, 3])
            sage: G.all_subgroups()
            [Subgroup of Abelian group with gap, generator orders (2, 3) generated by (),
             Subgroup of Abelian group with gap, generator orders (2, 3) generated by (f1,),
             Subgroup of Abelian group with gap, generator orders (2, 3) generated by (f2,),
             Subgroup of Abelian group with gap, generator orders (2, 3) generated by (f2, f1)]
        """
        subgroups_gap = self.gap().AllSubgroups()
        subgroups_sage = []
        for G in subgroups_gap:
            S = self.subgroup(G.GeneratorsOfGroup())
            subgroups_sage.append(S)
        return subgroups_sage

    def automorphism_group(self):
        r"""
        Return the group of automorphisms of ``self``.

        EXAMPLES::

            sage: from sage.groups.abelian_gps.abelian_group_gap import AbelianGroupGap
            sage: G = AbelianGroupGap([2, 3])
            sage: G.aut()
            Full group of automorphisms of Abelian group with gap, generator orders (2, 3)
        """
        from sage.groups.abelian_gps.abelian_aut import AbelianGroupAutomorphismGroup
        return AbelianGroupAutomorphismGroup(self)

    aut = automorphism_group

    def is_trivial(self):
        r"""
        Return ``True`` if this group is the trivial group.

        EXAMPLES::

            sage: from sage.groups.abelian_gps.abelian_group_gap import AbelianGroupGap
            sage: G = AbelianGroupGap([])
            sage: G
            Abelian group with gap, generator orders ()
            sage: G.is_trivial()
            True
            sage: AbelianGroupGap([1]).is_trivial()
            True
            sage: AbelianGroupGap([1,1,1]).is_trivial()
            True
            sage: AbelianGroupGap([2]).is_trivial()
            False
            sage: AbelianGroupGap([2,1]).is_trivial()
            False
        """
        return 1 == self.order()

    def identity(self):
        r"""
        Return the identity element of this group.

        EXAMPLES::

            sage: from sage.groups.abelian_gps.abelian_group_gap import AbelianGroupGap
            sage: G = AbelianGroupGap([4,10])
            sage: G.identity()
            1
        """
        return self.one()

    @cached_method
    def elementary_divisors(self):
        r"""
        Return the elementary divisors of this group.

        See :meth:`sage.groups.abelian_gps.abelian_group_gap.elementary_divisors`.

        EXAMPLES::

            sage: from sage.groups.abelian_gps.abelian_group_gap import AbelianGroupGap
            sage: G = AbelianGroupGap([2,3,4,5])
            sage: G.elementary_divisors()
            (2, 60)
        """
        ediv = self.gap().AbelianInvariants().sage()
        from sage.matrix.constructor import diagonal_matrix
        ed = diagonal_matrix(ZZ, ediv).elementary_divisors()
        return tuple(d for d in ed if d != 1)

    @cached_method
    def exponent(self):
        r"""
        Return the exponent of this abelian group.

        EXAMPLES::

            sage: from sage.groups.abelian_gps.abelian_group_gap import AbelianGroupGap
            sage: G = AbelianGroupGap([2,3,7])
            sage: G
            Abelian group with gap, generator orders (2, 3, 7)
            sage: G = AbelianGroupGap([2,4,6])
            sage: G
            Abelian group with gap, generator orders (2, 4, 6)
            sage: G.exponent()
            12
        """
        return self.gap().Exponent().sage()

    @cached_method
    def gens_orders(self):
        r"""
        Return the orders of the generators.

        Use :meth:`elementary_divisors` if you are looking for an
        invariant of the group.

        OUTPUT:

        - a tuple of integers

        EXAMPLES::

            sage: from sage.groups.abelian_gps.abelian_group_gap import AbelianGroupGap
            sage: Z2xZ3 = AbelianGroupGap([2,3])
            sage: Z2xZ3.gens_orders()
            (2, 3)
            sage: Z2xZ3.elementary_divisors()
            (6,)
            sage: Z6 = AbelianGroupGap([6])
            sage: Z6.gens_orders()
            (6,)
            sage: Z6.elementary_divisors()
            (6,)
            sage: Z2xZ3.is_isomorphic(Z6)
            True
            sage: Z2xZ3 is Z6
            False
        """
        from sage.rings.infinity import Infinity
        orders = []
        for g in self.gens():
            order = g.order()
            if order == Infinity:
                order = 0
            orders.append(order)
        return tuple(orders)

    def is_subgroup_of(self, G):
        r"""
        Return if ``self`` is a subgroup of ``G`` considered in
        the same ambient group.

        EXAMPLES::

            sage: from sage.groups.abelian_gps.abelian_group_gap import AbelianGroupGap
            sage: G = AbelianGroupGap([2,3,4,5])
            sage: gen = G.gens()[:2]
            sage: S1 = G.subgroup(gen)
            sage: S1.is_subgroup_of(G)
            True
            sage: S2 = G.subgroup(G.gens()[1:])
            sage: S2.is_subgroup_of(S1)
            False
        """
        if not isinstance(G, AbelianGroup_gap):
            raise ValueError("input must be an instance of AbelianGroup_gap")
        if not self.ambient() is G.ambient():
            return False
        return G.gap().IsSubsemigroup(self).sage()

    def _subgroup_constructor(self, libgap_subgroup):
        r"""
        Create a subgroup from the input.

        See :class:`~sage.groups.libgap_wrapper`. Override this in derived
        classes.

        EXAMPLES::

            sage: from sage.groups.abelian_gps.abelian_group_gap import AbelianGroupGap
            sage: A = AbelianGroupGap([2,3,4,5])
            sage: S = A.subgroup(A.gens()[:1])
            sage: T = A._subgroup_constructor(S.gap())
            sage: S is T
            True
        """
        ambient = self.ambient()
        generators = libgap_subgroup.GeneratorsOfGroup()
        generators = tuple([ambient(g) for g in generators])
        return AbelianGroupSubgroup_gap(ambient, generators)

    def quotient(self, N):
        r"""
        Return the quotient of this group by the normal subgroup `N`.

        INPUT:

        - ``N`` -- a subgroup
        - ``check`` -- bool (default: ``True``) check if `N` is normal

        EXAMPLES::

            sage: from sage.groups.abelian_gps.abelian_group_gap import AbelianGroupGap
            sage: A = AbelianGroupGap([2,3,4,5])
            sage: S = A.subgroup(A.gens()[:1])
            sage: A.quotient(S)
            Quotient abelian group with generator orders (1, 3, 4, 5)
        """
        if not isinstance(N, AbelianGroup_gap):
            raise TypeError("not an abelian group")
        if not N.is_subgroup_of(self):
            raise ValueError("not a subgroup")
        return AbelianGroupQuotient_gap(self, N)

    def subgroup(self, gens):
        r"""
        Return the subgroup of this group generated by ``gens``.

        INPUT:

        - ``gens`` -- a list of elements coercible into this group

        OUTPUT:

        - a subgroup

        EXAMPLES::

            sage: from sage.groups.abelian_gps.abelian_group_gap import AbelianGroupGap
            sage: G = AbelianGroupGap([2,3,4,5])
            sage: gen = G.gens()[:2]
            sage: S = G.subgroup(gen)
            sage: S
            Subgroup of Abelian group with gap, generator orders (2, 3, 4, 5)
             generated by (f1, f2)
            sage: g = G.an_element()
            sage: s = S.an_element()
            sage: g * s
            f2^2*f3*f5

            sage: # optional - gap_package_polycyclic
            sage: G = AbelianGroupGap([3,4,0,2])
            sage: gen = G.gens()[:2]
            sage: S = G.subgroup(gen)
            sage: g = G.an_element()
            sage: s = S.an_element()
            sage: g * s
            g1^2*g2^2*g3*g4

        TESTS::

            sage: h = G.gens()[3]
            sage: h in S
            False
        """
        gens = tuple([self(g) for g in gens])
        return AbelianGroupSubgroup_gap(self.ambient(), gens)

class AbelianGroupGap(AbelianGroup_gap):
    r"""
    Abelian groups implemented using GAP.

    INPUT:

    - ``generator_orders`` -- a list of nonnegative integers where `0`
      gives a factor isomorphic to `\ZZ`

    OUTPUT:

    - an abelian group

    EXAMPLES::

        sage: from sage.groups.abelian_gps.abelian_group_gap import AbelianGroupGap
        sage: AbelianGroupGap([3,6])
        Abelian group with gap, generator orders (3, 6)
        sage: AbelianGroupGap([3,6,5])
        Abelian group with gap, generator orders (3, 6, 5)
        sage: AbelianGroupGap([3,6,0])      # optional - gap_package_polycyclic
        Abelian group with gap, generator orders (3, 6, 0)

    .. WARNING::

        Needs the GAP package ``Polycyclic`` in case the group is infinite.
    """
    @staticmethod
    def __classcall_private__(cls, generator_orders):
        r"""
        Normalize input to ensure a unique representation.

        EXAMPLES::

            sage: from sage.groups.abelian_gps.abelian_group_gap import AbelianGroupGap
            sage: A1 = AbelianGroupGap((2,3,4))
            sage: A2 = AbelianGroupGap([4/2,3,4])
            sage: A1 is A2
            True
        """
        generator_orders = tuple([ZZ(e) for e in generator_orders])
        if any(e < 0 for e in generator_orders):
            return ValueError("generator orders must be nonnegative")
        return super().__classcall__(cls, generator_orders)

    def __init__(self, generator_orders):
        r"""
        Constructor.

        TESTS::

            sage: from sage.groups.abelian_gps.abelian_group_gap import AbelianGroupGap
            sage: A = AbelianGroup((2,3,4))
            sage: TestSuite(A).run()
        """
        category = Groups().Commutative()
        if 0 in generator_orders:
            if not libgap.LoadPackage("Polycyclic"):
                raise ImportError("unable to import polycyclic package")
            G = libgap.eval("AbelianPcpGroup(%s)" % list(generator_orders))
            category = category.Infinite()
            self.Element = AbelianGroupElement_polycyclic
        else:
            G = libgap.AbelianGroup(generator_orders)
            category = category.Finite().Enumerated()
        AbelianGroup_gap.__init__(self, G, category=category)

    def _latex_(self):
        r"""
        Return a latex representation of this group.

        EXAMPLES::

            sage: from sage.groups.abelian_gps.abelian_group_gap import AbelianGroupGap
            sage: G = AbelianGroupGap([2,6])
            sage: G._latex_()
            \text{\texttt{Abelian group with gap, generator orders }} \left(2, 6\right)
        """
        from sage.misc.latex import latex
        base = r"\text{\texttt{Abelian group with gap, generator orders }}"
        return base + latex(self.gens_orders())

    def _repr_(self):
        r"""
        Return a string representation of this group.

        EXAMPLES::

            sage: from sage.groups.abelian_gps.abelian_group_gap import AbelianGroupGap
            sage: G = AbelianGroupGap([2,6])
            sage: G._repr_()
            'Abelian group with gap, generator orders (2, 6)'
        """
        return "Abelian group with gap, generator orders " + str(self.gens_orders())

    def __reduce__(self):
        r"""
        Implements pickling.

        We have to work around the fact that gap does not provide pickling.

        EXAMPLES::

            sage: from sage.groups.abelian_gps.abelian_group_gap import AbelianGroupGap
            sage: G = AbelianGroupGap([3,2,5])
            sage: G == loads(dumps(G))
            True
            sage: G is loads(dumps(G))
            True
        """
        return AbelianGroupGap, (self.gens_orders(),)

class AbelianGroupSubgroup_gap(AbelianGroup_gap):
    r"""
    Subgroups of abelian groups with GAP.

    INPUT:

    - ``ambient`` -- the ambient group
    - ``gens`` -- generators of the subgroup

    .. NOTE::

        Do not construct this class directly. Instead use
        :meth:`~sage.groups.abelian_groups.AbelianGroupGap.subgroup`.

    EXAMPLES::

        sage: from sage.groups.abelian_gps.abelian_group_gap import AbelianGroupGap
        sage: G = AbelianGroupGap([2,3,4,5])
        sage: gen = G.gens()[:2]
        sage: S = G.subgroup(gen)
    """
    def __init__(self, ambient, gens):
        r"""
        Initialize this subgroup.

        TESTS::

            sage: from sage.groups.abelian_gps.abelian_group_gap import AbelianGroupGap, AbelianGroupSubgroup_gap
            sage: G = AbelianGroupGap([])
            sage: gen = G.gens()
            sage: A = AbelianGroupSubgroup_gap(G, gen)
            sage: TestSuite(A).run()

        Check that we are in the correct category::

<<<<<<< HEAD
            sage: # optional - gap_packages
=======
            sage: # optional - gap_package_polycyclic
>>>>>>> babd64f3
            sage: G = AbelianGroupGap([2,3,0])
            sage: g = G.gens()
            sage: H1 = G.subgroup([g[0],g[1]])
            sage: H1 in Groups().Finite()
            True
            sage: H2 = G.subgroup([g[0],g[2]])
            sage: H2 in Groups().Infinite()
            True
        """
        gens_gap = tuple([g.gap() for g in gens])
        G = ambient.gap().Subgroup(gens_gap)
        from sage.rings.infinity import Infinity
        category = Groups().Commutative()
        if G.Size().sage() < Infinity:
            category = category.Finite()
        else:
            category = category.Infinite()
        category = category.Subobjects()
        AbelianGroup_gap.__init__(self, G, ambient=ambient, category=category)

    def _repr_(self):
        r"""
        Return a string representation of this subgroup.

        EXAMPLES::

            sage: from sage.groups.abelian_gps.abelian_group_gap import AbelianGroupGap
            sage: G = AbelianGroupGap([2,3,4,5])
            sage: gen = G.gens()[:2]
            sage: S = G.subgroup(gen)
            sage: S
            Subgroup of Abelian group with gap, generator orders (2, 3, 4, 5)
             generated by (f1, f2)
        """
        return "Subgroup of %s generated by %s"%(self.ambient(),self.gens())

    def __reduce__(self):
        r"""
        Implements pickling.

        We have to work around the fact that gap does not provide pickling.

        EXAMPLES::

            sage: from sage.groups.abelian_gps.abelian_group_gap import AbelianGroupGap
            sage: G = AbelianGroupGap([2,3,4,5])
            sage: gen = G.gens()[:2]
            sage: S = G.subgroup(gen)
            sage: S == loads(dumps(S))
            True
            sage: S is loads(dumps(S))
            True
        """
        amb = self.ambient()
        # avoid infinite loop
        gens = tuple([amb(g) for g in self.gens()])
        return amb.subgroup, (gens,)

    def lift(self, x):
        """
        Coerce to the ambient group.

        The terminology comes from the category framework and the more general notion of a subquotient.

        INPUT:

        - ``x`` -- an element of this subgroup

        OUTPUT:

        The corresponding element of the ambient group

        EXAMPLES::

            sage: from sage.groups.abelian_gps.abelian_group_gap import AbelianGroupGap
            sage: G = AbelianGroupGap([4])
            sage: g = G.gen(0)
            sage: H = G.subgroup([g^2])
            sage: h = H.gen(0); h
            f2
            sage: h.parent()
            Subgroup of Abelian group with gap, generator orders (4,) generated by (f2,)
            sage: H.lift(h)
            f2
            sage: H.lift(h).parent()
            Abelian group with gap, generator orders (4,)
        """
        return self.ambient()(x)

    def retract(self, x):
        """
        Convert an element of the ambient group into this subgroup.

        The terminology comes from the category framework and the more general notion of a subquotient.

        INPUT:

        - ``x`` -- an element of the ambient group that actually lies in this subgroup.

        OUTPUT:

        The corresponding element of this subgroup

        EXAMPLES::

            sage: from sage.groups.abelian_gps.abelian_group_gap import AbelianGroupGap
            sage: G = AbelianGroupGap([4])
            sage: g = G.gen(0)
            sage: H = G.subgroup([g^2])
            sage: H.retract(g^2)
            f2
            sage: H.retract(g^2).parent()
            Subgroup of Abelian group with gap, generator orders (4,) generated by (f2,)
        """
        return self(x)

class AbelianGroupQuotient_gap(AbelianGroup_gap):
    r"""
    Quotients of abelian groups by a subgroup.

    .. NOTE::

        Do not call this directly. Instead use :meth:`quotient`.

    EXAMPLES::

        sage: from sage.groups.abelian_gps.abelian_group_gap import AbelianGroupGap
        sage: A = AbelianGroupGap([4,3])
        sage: N = A.subgroup([A.gen(0)^2])
        sage: Q1 = A.quotient(N)
        sage: Q1
        Quotient abelian group with generator orders (2, 3)
        sage: Q2 = Q1.quotient(Q1.subgroup(Q1.gens()[:1]))
        sage: Q2
        Quotient abelian group with generator orders (1, 3)
    """
    def __init__(self, G, N):
        r"""
        Constructor.

        TESTS::

            sage: from sage.groups.abelian_gps.abelian_group_gap import AbelianGroupGap
            sage: G = AbelianGroupGap([2,3,4,5])
            sage: gen = G.gens()[:2]
            sage: S = G.subgroup(gen)
            sage: Q = G.quotient(S)
            sage: TestSuite(Q).run()
        """
        self._cover = G
        self._relations = N
        libgap_group = G.gap().FactorGroup(N.gap())
        category = G.category()
        AbelianGroup_gap.__init__(self, libgap_group, category=category, ambient=None)

    def _repr_(self):
        r"""
        Return a string representation of this subgroup.

        EXAMPLES::

            sage: from sage.groups.abelian_gps.abelian_group_gap import AbelianGroupGap
            sage: G = AbelianGroupGap([2,3,4,5])
            sage: gen = G.gens()[:2]
            sage: S = G.subgroup(gen)
            sage: G.quotient(S)
            Quotient abelian group with generator orders (1, 1, 4, 5)
        """
        return "Quotient abelian group with generator orders " + str(
               self.gens_orders())

    def __reduce__(self):
        r"""
        Implements pickling.

        We have to work around the fact that gap does not provide pickling.

        EXAMPLES::

            sage: from sage.groups.abelian_gps.abelian_group_gap import AbelianGroupGap
            sage: A = AbelianGroupGap([4])
            sage: N = A.subgroup([A.gen(0)^2])
            sage: Q = A.quotient(N)
            sage: Q is loads(dumps(Q))
            True
        """
        G = self._cover
        N = self._relations
        return G.quotient, (N, )

    def _coerce_map_from_(self, S):
        r"""
        Return whether ``S`` canonically coerces to ``self``.

        INPUT:

        - ``S`` -- anything

        OUTPUT:

        Boolean.

        EXAMPLES::

            sage: from sage.groups.abelian_gps.abelian_group_gap import AbelianGroupGap
            sage: G = AbelianGroupGap([2,3,4,5])
            sage: gen = G.gens()[:2]
            sage: S = G.subgroup(gen)
            sage: Q = G.quotient(S)
            sage: Q._coerce_map_from_(G)
            True
            sage: G._coerce_map_from_(Q)
            False
        """
        if isinstance(S, AbelianGroup_gap):
            return self._cover._coerce_map_from_(S)

    def cover(self):
        r"""
        Return the covering group of this quotient group.

        EXAMPLES::

            sage: from sage.groups.abelian_gps.abelian_group_gap import AbelianGroupGap
            sage: G = AbelianGroupGap([2,3,4,5])
            sage: gen = G.gens()[:2]
            sage: S = G.subgroup(gen)
            sage: Q = G.quotient(S)
            sage: Q.cover() is G
            True
        """
        return self._cover

    def relations(self):
        r"""
        Return the relations of this quotient group.

        EXAMPLES::

            sage: from sage.groups.abelian_gps.abelian_group_gap import AbelianGroupGap
            sage: G = AbelianGroupGap([2,3,4,5])
            sage: gen = G.gens()[:2]
            sage: S = G.subgroup(gen)
            sage: Q = G.quotient(S)
            sage: Q.relations() is S
            True
        """
        return self._relations

    @cached_method
    def natural_homomorphism(self):
        r"""
        Return the defining homomorphism into ``self``.

        EXAMPLES::

            sage: from sage.groups.abelian_gps.abelian_group_gap import AbelianGroupGap
            sage: A = AbelianGroupGap([4])
            sage: N = A.subgroup([A.gen(0)^2])
            sage: Q = A.quotient(N)
            sage: Q.natural_homomorphism()
            Group morphism:
            From: Abelian group with gap, generator orders (4,)
            To:   Quotient abelian group with generator orders (2,)
        """
        phi = self._cover.gap().NaturalHomomorphismByNormalSubgroup(self._relations)
        Hom = self._cover.Hom(self)
        return Hom(phi)

    def lift(self, x):
        r"""
        Lift an element to the cover.

        EXAMPLES::

            sage: from sage.groups.abelian_gps.abelian_group_gap import AbelianGroupGap
            sage: A = AbelianGroupGap([4])
            sage: N = A.subgroup([A.gen(0)^2])
            sage: Q = A.quotient(N)
            sage: Q.lift(Q.0)
            f1
        """
        x = self(x)
        return self.natural_homomorphism().lift(x)<|MERGE_RESOLUTION|>--- conflicted
+++ resolved
@@ -210,11 +210,7 @@
 
         EXAMPLES::
 
-<<<<<<< HEAD
-            sage: # optional - gap_packages
-=======
             sage: # optional - gap_package_polycyclic
->>>>>>> babd64f3
             sage: from sage.groups.abelian_gps.abelian_group_gap import AbelianGroupGap
             sage: G = AbelianGroupGap([4,7,0])
             sage: gens = G.gens()
@@ -785,11 +781,7 @@
 
         Check that we are in the correct category::
 
-<<<<<<< HEAD
-            sage: # optional - gap_packages
-=======
             sage: # optional - gap_package_polycyclic
->>>>>>> babd64f3
             sage: G = AbelianGroupGap([2,3,0])
             sage: g = G.gens()
             sage: H1 = G.subgroup([g[0],g[1]])
