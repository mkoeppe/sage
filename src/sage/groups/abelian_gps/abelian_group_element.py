--- conflicted
+++ resolved
@@ -95,12 +95,7 @@
 
         EXAMPLES::
 
-<<<<<<< HEAD
-            sage: # needs sage.groups sage.libs.gap
-            sage: G = AbelianGroup(3,[2,3,4],names="abc"); G
-=======
             sage: G = AbelianGroup(3, [2,3,4], names="abc"); G
->>>>>>> 556ebad9
             Multiplicative Abelian group isomorphic to C2 x C3 x C4
             sage: a,b,c = G.gens()
             sage: Gp = G.permutation_group(); Gp                                        # needs sage.groups
@@ -142,21 +137,13 @@
         EXAMPLES::
 
             sage: # needs sage.libs.gap
-<<<<<<< HEAD
-            sage: G = AbelianGroup(2,[2,3], names="xy")
-=======
             sage: G = AbelianGroup(2, [2,3], names="xy")
->>>>>>> 556ebad9
             sage: x,y = G.gens()
             sage: x.word_problem([x,y])
             [[x, 1]]
             sage: y.word_problem([x,y])
             [[y, 1]]
-<<<<<<< HEAD
-            sage: v = (y*x).word_problem([x,y]); v  #random
-=======
             sage: v = (y*x).word_problem([x,y]); v  # random
->>>>>>> 556ebad9
             [[x, 1], [y, 1]]
             sage: prod([x^i for x,i in v]) == y*x
             True
