r"""
Named Finitely Presented Groups

Construct groups of small order and "named" groups as quotients of free groups. These
groups are available through tab completion by typing ``groups.presentation.<tab>``
or by importing the required methods. Tab completion is made available through
Sage's :ref:`group catalog <sage.groups.groups_catalog>`. Some examples are engineered
from entries in [TW1980]_.

Groups available as finite presentations:

- Alternating group, `A_n` of order `n!/2` --
  :func:`groups.presentation.Alternating <sage.groups.finitely_presented_named.AlternatingPresentation>`

- the `n`-fruit Cactus group, a standard notation for which is `J_n` --
  :func:`groups.presentation.Cactus <sage.groups.finitely_presented_named.CactusPresentation>`

- Cyclic group, `C_n` of order `n` --
  :func:`groups.presentation.Cyclic <sage.groups.finitely_presented_named.CyclicPresentation>`

- Dicyclic group, nonabelian groups of order `4n` with a unique element of
  order 2 --
  :func:`groups.presentation.DiCyclic <sage.groups.finitely_presented_named.DiCyclicPresentation>`

- Dihedral group, `D_n` of order `2n` --
  :func:`groups.presentation.Dihedral <sage.groups.finitely_presented_named.DihedralPresentation>`

- Finitely generated abelian group, `\ZZ_{n_1} \times \ZZ_{n_2} \times \cdots \times \ZZ_{n_k}` --
  :func:`groups.presentation.FGAbelian <sage.groups.finitely_presented_named.FinitelyGeneratedAbelianPresentation>`

- Finitely generated Heisenberg group --
  :func:`groups.presentation.Heisenberg <sage.groups.finitely_presented_named.FinitelyGeneratedHeisenbergPresentation>`

- Klein four group, `C_2 \times C_2` --
  :func:`groups.presentation.KleinFour <sage.groups.finitely_presented_named.KleinFourPresentation>`

- Quaternion group of order 8 --
  :func:`groups.presentation.Quaternion <sage.groups.finitely_presented_named.QuaternionPresentation>`

- Symmetric group, `S_n` of order `n!` --
  :func:`groups.presentation.Symmetric <sage.groups.finitely_presented_named.SymmetricPresentation>`

AUTHORS:

- Davis Shurbert (2013-06-21): initial version

EXAMPLES::

    sage: groups.presentation.Cyclic(4)
    Finitely presented group < a | a^4 >

You can also import the desired functions::

    sage: from sage.groups.finitely_presented_named import CyclicPresentation
    sage: CyclicPresentation(4)
    Finitely presented group < a | a^4 >
"""
# ****************************************************************************
#       Copyright (C) 2013 Davis Shurbert <davis.sprout@gmail.com>
#
#  Distributed under the terms of the GNU General Public License (GPL)
#                  https://www.gnu.org/licenses/
# ****************************************************************************

from sage.rings.integer import Integer
from sage.groups.free_group import FreeGroup
from sage.groups.finitely_presented import FinitelyPresentedGroup
from sage.libs.gap.libgap import libgap
from sage.matrix.constructor import diagonal_matrix
from sage.modules.fg_pid.fgp_module import FGP_Module
from sage.rings.integer_ring import ZZ


def CyclicPresentation(n):
    r"""
    Build cyclic group of order `n` as a finitely presented group.

    INPUT:

    - ``n`` -- The order of the cyclic presentation to be returned.

    OUTPUT:

    The cyclic group of order `n` as finite presentation.

    EXAMPLES::

        sage: groups.presentation.Cyclic(10)
        Finitely presented group < a | a^10 >
        sage: n = 8; C = groups.presentation.Cyclic(n)
        sage: C.as_permutation_group().is_isomorphic(CyclicPermutationGroup(n))
        True

    TESTS::

        sage: groups.presentation.Cyclic(0)
        Traceback (most recent call last):
        ...
        ValueError: finitely presented group order must be positive
    """
    n = Integer(n)
    if n < 1:
        raise ValueError('finitely presented group order must be positive')
    F = FreeGroup( 'a' )
    rls = F([1])**n,
    return FinitelyPresentedGroup( F, rls )

def FinitelyGeneratedAbelianPresentation(int_list):
    r"""
    Return canonical presentation of finitely generated abelian group.

    INPUT:

    - ``int_list`` -- List of integers defining the group to be returned, the defining list
      is reduced to the invariants of the input list before generating the corresponding
      group.

    OUTPUT:

    Finitely generated abelian group, `\ZZ_{n_1} \times \ZZ_{n_2} \times \cdots \times \ZZ_{n_k}`
    as a finite presentation, where `n_i` forms the invariants of the input list.

    EXAMPLES::

        sage: groups.presentation.FGAbelian([2,2])
        Finitely presented group < a, b | a^2, b^2, a^-1*b^-1*a*b >
        sage: groups.presentation.FGAbelian([2,3])
        Finitely presented group < a | a^6 >
        sage: groups.presentation.FGAbelian([2,4])
        Finitely presented group < a, b | a^2, b^4, a^-1*b^-1*a*b >

    You can create free abelian groups::

        sage: groups.presentation.FGAbelian([0])
        Finitely presented group < a |  >
        sage: groups.presentation.FGAbelian([0,0])
        Finitely presented group < a, b | a^-1*b^-1*a*b >
        sage: groups.presentation.FGAbelian([0,0,0])
        Finitely presented group < a, b, c | a^-1*b^-1*a*b, a^-1*c^-1*a*c, b^-1*c^-1*b*c >

    And various infinite abelian groups::

        sage: groups.presentation.FGAbelian([0,2])
        Finitely presented group < a, b | a^2, a^-1*b^-1*a*b >
        sage: groups.presentation.FGAbelian([0,2,2])
        Finitely presented group < a, b, c | a^2, b^2, a^-1*b^-1*a*b, a^-1*c^-1*a*c, b^-1*c^-1*b*c >

    Outputs are reduced to minimal generators and relations::

        sage: groups.presentation.FGAbelian([3,5,2,7,3])
        Finitely presented group < a, b | a^3, b^210, a^-1*b^-1*a*b >
        sage: groups.presentation.FGAbelian([3,210])
        Finitely presented group < a, b | a^3, b^210, a^-1*b^-1*a*b >

    The trivial group is an acceptable output::

        sage: groups.presentation.FGAbelian([])
        Finitely presented group <  |  >
        sage: groups.presentation.FGAbelian([1])
        Finitely presented group <  |  >
        sage: groups.presentation.FGAbelian([1,1,1,1,1,1,1,1,1,1])
        Finitely presented group <  |  >

    Input list must consist of positive integers::

        sage: groups.presentation.FGAbelian([2,6,3,9,-4])
        Traceback (most recent call last):
        ...
        ValueError: input list must contain nonnegative entries
        sage: groups.presentation.FGAbelian([2,'a',4])
        Traceback (most recent call last):
        ...
        TypeError: unable to convert 'a' to an integer

    TESTS::

        sage: ag = groups.presentation.FGAbelian([2,2])
        sage: ag.as_permutation_group().is_isomorphic(groups.permutation.KleinFour())
        True
        sage: G = groups.presentation.FGAbelian([2,4,8])
        sage: C2 = CyclicPermutationGroup(2)
        sage: C4 = CyclicPermutationGroup(4)
        sage: C8 = CyclicPermutationGroup(8)
        sage: gg = (C2.direct_product(C4)[0]).direct_product(C8)[0]
        sage: gg.is_isomorphic(G.as_permutation_group())
        True
        sage: all(groups.presentation.FGAbelian([i]).as_permutation_group().is_isomorphic(groups.presentation.Cyclic(i).as_permutation_group()) for i in [2..35])
        True
    """
    from sage.groups.free_group import _lexi_gen
    check_ls = [Integer(x) for x in int_list if Integer(x) >= 0]
    if len(check_ls) != len(int_list):
        raise ValueError('input list must contain nonnegative entries')

    col_sp = diagonal_matrix(int_list).column_space()
    invariants = FGP_Module(ZZ**(len(int_list)), col_sp).invariants()
    name_gen = _lexi_gen()
    F = FreeGroup([next(name_gen) for i in invariants])
    ret_rls = [F([i+1])**invariants[i] for i in range(len(invariants)) if invariants[i]!=0]

    # Build commutator relations
    gen_pairs = [[F.gen(i),F.gen(j)] for i in range(F.ngens()-1) for j in range(i+1,F.ngens())]
    ret_rls = ret_rls + [x[0]**(-1)*x[1]**(-1)*x[0]*x[1] for x in gen_pairs]
    return FinitelyPresentedGroup(F, tuple(ret_rls))

def FinitelyGeneratedHeisenbergPresentation(n=1, p=0):
    r"""
    Return a finite presentation of the Heisenberg group.

    The Heisenberg group is the group of `(n+2) \times (n+2)` matrices
    over a ring `R` with diagonal elements equal to 1, first row and
    last column possibly nonzero, and all the other entries equal to zero.

    INPUT:

    - ``n`` -- the degree of the Heisenberg group

    - ``p`` -- (optional) a prime number, where we construct the
      Heisenberg group over the finite field `\ZZ/p\ZZ`

    OUTPUT:

    Finitely generated Heisenberg group over the finite field
    of order ``p`` or over the integers.

    .. SEEALSO::

        :class:`~sage.groups.matrix_gps.heisenberg.HeisenbergGroup`

    EXAMPLES::

        sage: H = groups.presentation.Heisenberg(); H
        Finitely presented group < x1, y1, z |
         x1*y1*x1^-1*y1^-1*z^-1, z*x1*z^-1*x1^-1, z*y1*z^-1*y1^-1 >
        sage: H.order()
        +Infinity
        sage: r1, r2, r3 = H.relations()
        sage: A = matrix([[1, 1, 0], [0, 1, 0], [0, 0, 1]])
        sage: B = matrix([[1, 0, 0], [0, 1, 1], [0, 0, 1]])
        sage: C = matrix([[1, 0, 1], [0, 1, 0], [0, 0, 1]])
        sage: r1(A, B, C)
        [1 0 0]
        [0 1 0]
        [0 0 1]
        sage: r2(A, B, C)
        [1 0 0]
        [0 1 0]
        [0 0 1]
        sage: r3(A, B, C)
        [1 0 0]
        [0 1 0]
        [0 0 1]
        sage: p = 3
        sage: Hp = groups.presentation.Heisenberg(p=3)
        sage: Hp.order() == p**3
        True
        sage: Hnp = groups.presentation.Heisenberg(n=2, p=3)
        sage: len(Hnp.relations())
        13

    REFERENCES:

    - :wikipedia:`Heisenberg_group`
    """
    n = Integer(n)
    if n < 1:
        raise ValueError('n must be a positive integer')

    # generators' names are x1, .., xn, y1, .., yn, z
    vx = ['x' + str(i) for i in range(1,n+1)]
    vy = ['y' + str(i) for i in range(1,n+1)]
    str_generators = ', '.join(vx + vy + ['z'])

    F = FreeGroup(str_generators)
    x = F.gens()[0:n] # list of generators x1, x2, ..., xn
    y = F.gens()[n:2*n] # list of generators x1, x2, ..., xn
    z = F.gen(n*2)

    def commutator(a, b):
        return a * b * a**-1 * b**-1
    # First set of relations: [xi, yi] = z
    r1 = [commutator(x[i], y[i]) * z**-1 for i in range(n)]
    # Second set of relations: [z, xi] = 1
    r2 = [commutator(z, x[i]) for i in range(n)]
    # Third set of relations: [z, yi] = 1
    r3 = [commutator(z, y[i]) for i in range(n)]
    # Fourth set of relations: [xi, yi] = 1 for i != j
    r4 = [commutator(x[i], y[j]) for i in range(n) for j in range(n) if i!=j]
    rls = r1 + r2 + r3 + r4

    from sage.sets.primes import Primes
    if p not in Primes() and p != 0:
        raise ValueError("p must be 0 or a prime number")
    if p > 0:
        rls += [w**p for w in F.gens()]
    return FinitelyPresentedGroup(F, tuple(rls))

def DihedralPresentation(n):
    r"""
    Build the Dihedral group of order `2n` as a finitely presented group.

    INPUT:

    - ``n`` -- The size of the set that `D_n` is acting on.

    OUTPUT:

    Dihedral group of order `2n`.

    EXAMPLES::

        sage: D = groups.presentation.Dihedral(7); D
        Finitely presented group < a, b | a^7, b^2, (a*b)^2 >
        sage: D.as_permutation_group().is_isomorphic(DihedralGroup(7))
        True

    TESTS::

        sage: n = 9
        sage: D = groups.presentation.Dihedral(n)
        sage: D.ngens() == 2
        True
        sage: groups.presentation.Dihedral(0)
        Traceback (most recent call last):
        ...
        ValueError: finitely presented group order must be positive
    """
    n = Integer( n )
    if n < 1:
        raise ValueError('finitely presented group order must be positive')
    F = FreeGroup([ 'a', 'b' ])
    rls = F([1])**n, F([2])**2, (F([1])*F([2]))**2
    return FinitelyPresentedGroup( F, rls )

def DiCyclicPresentation(n):
    r"""
    Build the dicyclic group of order `4n`, for `n \geq 2`, as a finitely
    presented group.

    INPUT:

    - ``n`` -- positive integer, 2 or greater, determining the order of
      the group (`4n`).

    OUTPUT:

    The dicyclic group of order `4n` is defined by the presentation

    .. MATH::

        \langle a, x \mid a^{2n}=1, x^{2}=a^{n}, x^{-1}ax=a^{-1} \rangle

    .. NOTE::

        This group is also available as a permutation group via
        :class:`groups.permutation.DiCyclic <sage.groups.perm_gps.permgroup_named.DiCyclicGroup>`.

    EXAMPLES::

        sage: D = groups.presentation.DiCyclic(9); D
        Finitely presented group < a, b | a^18, b^2*a^-9, b^-1*a*b*a >
        sage: D.as_permutation_group().is_isomorphic(groups.permutation.DiCyclic(9))
        True

    TESTS::

        sage: Q = groups.presentation.DiCyclic(2)
        sage: Q.as_permutation_group().is_isomorphic(QuaternionGroup())
        True
        sage: for i in [5, 8, 12, 32]:
        ....:     A = groups.presentation.DiCyclic(i).as_permutation_group()
        ....:     B = groups.permutation.DiCyclic(i)
        ....:     assert A.is_isomorphic(B)
        sage: groups.presentation.DiCyclic(1)
        Traceback (most recent call last):
        ...
        ValueError: input integer must be greater than 1
    """
    n = Integer(n)
    if n < 2:
        raise ValueError('input integer must be greater than 1')

    F = FreeGroup(['a','b'])
    rls =  F([1])**(2*n), F([2,2])*F([-1])**n, F([-2,1,2,1])
    return FinitelyPresentedGroup(F, rls)

def SymmetricPresentation(n):
    r"""
    Build the Symmetric group of order `n!` as a finitely presented group.

    INPUT:

    - ``n`` -- The size of the underlying set of arbitrary symbols being acted
      on by the Symmetric group of order `n!`.

    OUTPUT:

    Symmetric group as a finite presentation, implementation uses GAP to find an
    isomorphism from a permutation representation to a finitely presented group
    representation. Due to this fact, the exact output presentation may not be
    the same for every method call on a constant ``n``.

    EXAMPLES::

        sage: S4 = groups.presentation.Symmetric(4)
        sage: S4.as_permutation_group().is_isomorphic(SymmetricGroup(4))
        True

    TESTS::

        sage: S = [groups.presentation.Symmetric(i) for i in range(1,4)]; S[0].order()
        1
        sage: S[1].order(), S[2].as_permutation_group().is_isomorphic(DihedralGroup(3))
        (2, True)
        sage: S5 = groups.presentation.Symmetric(5)
        sage: perm_S5 = S5.as_permutation_group(); perm_S5.is_isomorphic(SymmetricGroup(5))
        True
        sage: groups.presentation.Symmetric(8).order()
        40320
    """
    from sage.groups.perm_gps.permgroup_named import SymmetricGroup
    from sage.groups.free_group import _lexi_gen

    n = Integer(n)
    perm_rep = SymmetricGroup(n)
    GAP_fp_rep = libgap.Image(libgap.IsomorphismFpGroupByGenerators(perm_rep, perm_rep.gens()))
    image_gens = GAP_fp_rep.FreeGeneratorsOfFpGroup()
    name_itr = _lexi_gen() # Python generator object for variable names
    F = FreeGroup([next(name_itr) for x in perm_rep.gens()])
    ret_rls = tuple([F(rel_word.TietzeWordAbstractWord(image_gens).sage())
                for rel_word in GAP_fp_rep.RelatorsOfFpGroup()])
    return FinitelyPresentedGroup(F,ret_rls)

def QuaternionPresentation():
    r"""
    Build the Quaternion group of order 8 as a finitely presented group.

    OUTPUT:

    Quaternion group as a finite presentation.

    EXAMPLES::

        sage: Q = groups.presentation.Quaternion(); Q
        Finitely presented group < a, b | a^4, b^2*a^-2, a*b*a*b^-1 >
        sage: Q.as_permutation_group().is_isomorphic(QuaternionGroup())
        True

    TESTS::

        sage: Q = groups.presentation.Quaternion()
        sage: Q.order(), Q.is_abelian()
        (8, False)
        sage: Q.is_isomorphic(groups.presentation.DiCyclic(2))
        #I  Forcing finiteness test
        True
    """
    F = FreeGroup(['a','b'])
    rls = F([1])**4, F([2,2,-1,-1]), F([1,2,1,-2])
    return FinitelyPresentedGroup(F, rls)

def AlternatingPresentation(n):
    r"""
    Build the Alternating group of order `n!/2` as a finitely presented group.

    INPUT:

    - ``n`` -- The size of the underlying set of arbitrary symbols being acted
      on by the Alternating group of order `n!/2`.

    OUTPUT:

    Alternating group as a finite presentation, implementation uses GAP to find an
    isomorphism from a permutation representation to a finitely presented group
    representation. Due to this fact, the exact output presentation may not be
    the same for every method call on a constant ``n``.

    EXAMPLES::

        sage: A6 = groups.presentation.Alternating(6)
        sage: A6.as_permutation_group().is_isomorphic(AlternatingGroup(6)), A6.order()
        (True, 360)

    TESTS::

        sage: #even permutation test..
        sage: A1 = groups.presentation.Alternating(1); A2 = groups.presentation.Alternating(2)
        sage: A1.is_isomorphic(A2), A1.order()
        (True, 1)
        sage: A3 = groups.presentation.Alternating(3); A3.order(), A3.as_permutation_group().is_cyclic()
        (3, True)
        sage: A8 = groups.presentation.Alternating(8); A8.order()
        20160
    """
    from sage.groups.perm_gps.permgroup_named import AlternatingGroup
    from sage.groups.free_group import _lexi_gen

    n = Integer(n)
    perm_rep = AlternatingGroup(n)
    GAP_fp_rep = libgap.Image(libgap.IsomorphismFpGroupByGenerators(perm_rep, perm_rep.gens()))
    image_gens = GAP_fp_rep.FreeGeneratorsOfFpGroup()
    name_itr = _lexi_gen() # Python generator object for variable names
    F = FreeGroup([next(name_itr) for x in perm_rep.gens()])
    ret_rls = tuple([F(rel_word.TietzeWordAbstractWord(image_gens).sage())
                for rel_word in GAP_fp_rep.RelatorsOfFpGroup()])
    return FinitelyPresentedGroup(F,ret_rls)

def KleinFourPresentation():
    r"""
    Build the Klein group of order `4` as a finitely presented group.

    OUTPUT:

    Klein four group (`C_2 \times C_2`) as a finitely presented group.

    EXAMPLES::

        sage: K = groups.presentation.KleinFour(); K
        Finitely presented group < a, b | a^2, b^2, a^-1*b^-1*a*b >
    """
    F = FreeGroup(['a','b'])
    rls = F([1])**2, F([2])**2, F([-1])*F([-2])*F([1])*F([2])
    return FinitelyPresentedGroup(F, rls)

def BinaryDihedralPresentation(n):
    r"""
    Build a binary dihedral group of order `4n` as a finitely presented group.

    The binary dihedral group `BD_n` has the following presentation
    (note that there is a typo in [Sun2010]_):

    .. MATH::

        BD_n = \langle x, y, z | x^2 = y^2 = z^n = x y z \rangle.

    INPUT:

    - ``n`` -- the value `n`

    OUTPUT:

    The binary dihedral group of order `4n` as finite presentation.

    EXAMPLES::

        sage: groups.presentation.BinaryDihedral(9)
        Finitely presented group < x, y, z | x^-2*y^2, x^-2*z^9, x^-1*y*z >

    TESTS::

        sage: for n in range(3, 9):
        ....:     P = groups.presentation.BinaryDihedral(n)
        ....:     M = groups.matrix.BinaryDihedral(n)
        ....:     assert P.is_isomorphic(M)
        #I  Forcing finiteness test
        #I  Forcing finiteness test
        #I  Forcing finiteness test
        #I  Forcing finiteness test
        #I  Forcing finiteness test
        #I  Forcing finiteness test
    """
    F = FreeGroup('x,y,z')
    x,y,z = F.gens()
    rls = (x**-2 * y**2, x**-2 * z**n, x**-2 * x*y*z)
    return FinitelyPresentedGroup(F, rls)

def CactusPresentation(n):
    r"""
    Build the `n`-fruit cactus group as a finitely presented group.

    OUTPUT:

    Cactus group `J_n` as a finitely presented group.

    EXAMPLES::

        sage: J3 = groups.presentation.Cactus(3); J3
        Finitely presented group < s12, s13, s23 |
         s12^2, s13^2, s23^2, s13*s12*s13^-1*s23^-1, s13*s23*s13^-1*s12^-1 >
    """
    from sage.groups.cactus_group import CactusGroup
    G = CactusGroup(n)
    F = FreeGroup(G.variable_names())
    gens = F.gens()
    rls = [g**2 for g in gens]
    Gg = G.group_generators()
    K = Gg.keys()
    for i,key in enumerate(K):
        for j,key2 in enumerate(K):
            if i == j:
                continue
            x,y = (Gg[key] * Gg[key2])._data
            if key == x and key2 == y:
                continue
            elt = gens[i] * gens[j] * ~gens[K.index(y)] * ~gens[K.index(x)]
            rls.append(elt)
<<<<<<< HEAD
    return FinitelyPresentedGroup(F, tuple(rls))
=======
    return FinitelyPresentedGroup(F, tuple(rls))
>>>>>>> 2ae03fb9
<|MERGE_RESOLUTION|>--- conflicted
+++ resolved
@@ -594,8 +594,4 @@
                 continue
             elt = gens[i] * gens[j] * ~gens[K.index(y)] * ~gens[K.index(x)]
             rls.append(elt)
-<<<<<<< HEAD
-    return FinitelyPresentedGroup(F, tuple(rls))
-=======
-    return FinitelyPresentedGroup(F, tuple(rls))
->>>>>>> 2ae03fb9
+    return FinitelyPresentedGroup(F, tuple(rls))