--- conflicted
+++ resolved
@@ -1,8 +1,5 @@
 # sage_setup: distribution = sagemath-gap
-<<<<<<< HEAD
-
-=======
->>>>>>> 5ae0bc7a
+
 r"""
 Matrix group elements implemented in GAP
 """
