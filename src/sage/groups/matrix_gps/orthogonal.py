r"""
Orthogonal Linear Groups

The general orthogonal group `GO(n,R)` consists of all `n \times n`
matrices over the ring `R` preserving an `n`-ary positive definite
quadratic form. In cases where there are multiple non-isomorphic
quadratic forms, additional data needs to be specified to
disambiguate. The special orthogonal group is the normal subgroup of
matrices of determinant one.

In characteristics different from 2, a quadratic form is equivalent to
a bilinear symmetric form. Furthermore, over the real numbers a
positive definite quadratic form is equivalent to the diagonal
quadratic form, equivalent to the bilinear symmetric form defined by
the identity matrix. Hence, the orthogonal group `GO(n,\RR)` is the
group of orthogonal matrices in the usual sense.

In the case of a finite field and if the degree `n` is even, then
there are two inequivalent quadratic forms and a third parameter ``e``
must be specified to disambiguate these two possibilities. The index
of `SO(e,d,q)` in `GO(e,d,q)` is `2` if `q` is odd, but `SO(e,d,q) =
GO(e,d,q)` if `q` is even.)

.. warning::

   GAP and Sage use different notations:

   * GAP notation: The optional ``e`` comes first, that is, ``GO([e,]
     d, q)``, ``SO([e,] d, q)``.

   * Sage notation: The optional ``e`` comes last, the standard Python
     convention: ``GO(d, GF(q), e=0)``, ``SO(d, GF(q), e=0)``.

EXAMPLES::

<<<<<<< HEAD
    sage: GO(3,7)                                                                                   # optional - sage.libs.pari
    General Orthogonal Group of degree 3 over Finite Field of size 7

    sage: G = SO(4, GF(7), 1); G                                                                    # optional - sage.libs.pari
    Special Orthogonal Group of degree 4 and form parameter 1 over Finite Field of size 7
    sage: G.random_element()   # random                                                             # optional - sage.libs.pari
=======
    sage: GO(3,7)                                                                       # optional - sage.rings.finite_rings
    General Orthogonal Group of degree 3 over Finite Field of size 7

    sage: G = SO(4, GF(7), 1); G                                                        # optional - sage.rings.finite_rings
    Special Orthogonal Group of degree 4 and form parameter 1
     over Finite Field of size 7
    sage: G.random_element()   # random                                                 # optional - sage.rings.finite_rings
>>>>>>> 08060ed1
    [4 3 5 2]
    [6 6 4 0]
    [0 4 6 0]
    [4 4 5 1]

TESTS::

<<<<<<< HEAD
    sage: G = GO(3, GF(5))                                                                          # optional - sage.libs.pari
    sage: latex(G)                                                                                  # optional - sage.libs.pari
    \text{GO}_{3}(\Bold{F}_{5})
    sage: G = SO(3, GF(5))                                                                          # optional - sage.libs.pari
    sage: latex(G)                                                                                  # optional - sage.libs.pari
    \text{SO}_{3}(\Bold{F}_{5})
    sage: G = SO(4, GF(5), 1)                                                                       # optional - sage.libs.pari
    sage: latex(G)                                                                                  # optional - sage.libs.pari
=======
    sage: G = GO(3, GF(5))                                                              # optional - sage.rings.finite_rings
    sage: latex(G)                                                                      # optional - sage.rings.finite_rings
    \text{GO}_{3}(\Bold{F}_{5})
    sage: G = SO(3, GF(5))                                                              # optional - sage.rings.finite_rings
    sage: latex(G)                                                                      # optional - sage.rings.finite_rings
    \text{SO}_{3}(\Bold{F}_{5})
    sage: G = SO(4, GF(5), 1)                                                           # optional - sage.rings.finite_rings
    sage: latex(G)                                                                      # optional - sage.rings.finite_rings
>>>>>>> 08060ed1
    \text{SO}_{4}(\Bold{F}_{5}, +)

AUTHORS:

- David Joyner (2006-03): initial version

- David Joyner (2006-05): added examples, _latex_, __str__, gens,
  as_matrix_group

- William Stein (2006-12-09): rewrite

- Volker Braun (2013-1) port to new Parent, libGAP, extreme refactoring.

- Sebastian Oehms (2018-8) add
  :meth:`~sage.groups.matrix_gps.orthogonal.OrthogonalMatrixGroup_generic.invariant_form`
  (as alias), ``_OG``, option for user defined invariant bilinear form,
  and bug-fix in cmd-string for calling GAP (see :trac:`26028`)
"""

# ****************************************************************************
#       Copyright (C) 2006 David Joyner and William Stein
#       Copyright (C) 2013 Volker Braun <vbraun.name@gmail.com>
#
# This program is free software: you can redistribute it and/or modify
# it under the terms of the GNU General Public License as published by
# the Free Software Foundation, either version 2 of the License, or
# (at your option) any later version.
#                  https://www.gnu.org/licenses/
# ****************************************************************************

from sage.rings.integer_ring import ZZ
from sage.rings.finite_rings.finite_field_base import FiniteField
from sage.misc.latex import latex
from sage.misc.cachefunc import cached_method
from sage.groups.matrix_gps.named_group import (
    normalize_args_vectorspace, normalize_args_invariant_form,
    NamedMatrixGroup_generic)


def normalize_args_e(degree, ring, e):
    """
    Normalize the arguments that relate the choice of quadratic form
    for special orthogonal groups over finite fields.

    INPUT:

    - ``degree`` -- integer. The degree of the affine group, that is,
      the dimension of the affine space the group is acting on.

    - ``ring`` -- a ring. The base ring of the affine space.

    - ``e`` -- integer, one of `+1`, `0`, `-1`.  Only relevant for
      finite fields and if the degree is even. A parameter that
      distinguishes inequivalent invariant forms.

    OUTPUT:

    The integer ``e`` with values required by GAP.

    TESTS::

        sage: from sage.groups.matrix_gps.orthogonal import normalize_args_e
<<<<<<< HEAD
        sage: normalize_args_e(2, GF(3), +1)                                                        # optional - sage.libs.pari
        1
        sage: normalize_args_e(3, GF(3), 0)                                                         # optional - sage.libs.pari
        0
        sage: normalize_args_e(3, GF(3), +1)                                                        # optional - sage.libs.pari
        0
        sage: normalize_args_e(2, GF(3), 0)                                                         # optional - sage.libs.pari
=======
        sage: normalize_args_e(2, GF(3), +1)                                            # optional - sage.rings.finite_rings
        1
        sage: normalize_args_e(3, GF(3), 0)                                             # optional - sage.rings.finite_rings
        0
        sage: normalize_args_e(3, GF(3), +1)                                            # optional - sage.rings.finite_rings
        0
        sage: normalize_args_e(2, GF(3), 0)                                             # optional - sage.rings.finite_rings
>>>>>>> 08060ed1
        Traceback (most recent call last):
        ...
        ValueError: must have e=-1 or e=1 for even degree
    """
    if isinstance(ring, FiniteField) and degree%2 == 0:
        if e not in (-1, +1):
            raise ValueError('must have e=-1 or e=1 for even degree')
    else:
        e = 0
    return ZZ(e)


###############################################################################
# Orthogonal Group: common Code for both GO and SO
###############################################################################

def _OG(n, R, special, e=0, var='a', invariant_form=None):
    r"""
    This function is commonly used by the functions GO and SO to avoid
    unnecessarily duplicated code. For documentation and examples see
    the individual functions.

    TESTS:

    Check that :trac:`26028` is fixed::

<<<<<<< HEAD
        sage: GO(3,25).order()  # indirect doctest                                                  # optional - sage.libs.pari
=======
        sage: GO(3,25).order()  # indirect doctest                                      # optional - sage.rings.finite_rings
>>>>>>> 08060ed1
        31200

    Check that :trac:`28054` is fixed::

<<<<<<< HEAD
        sage: G = SO(2, GF(3), -1)                                                                  # optional - sage.libs.pari
        sage: m = G.invariant_form()                                                                # optional - sage.libs.pari
        sage: G2 = SO(2, GF(3), 1, invariant_form=m)                                                # optional - sage.libs.pari
=======
        sage: G = SO(2, GF(3), -1)                                                      # optional - sage.rings.finite_rings
        sage: m = G.invariant_form()                                                    # optional - sage.rings.finite_rings
        sage: G2 = SO(2, GF(3), 1, invariant_form=m)                                    # optional - sage.rings.finite_rings
>>>>>>> 08060ed1
        Traceback (most recent call last):
        ...
        NotImplementedError: invariant_form for finite groups is fixed by GAP
    """
    prefix = 'General'
    ltx_prefix ='G'
    if special:
        prefix = 'Special'
        ltx_prefix ='S'

    degree, ring = normalize_args_vectorspace(n, R, var=var)
    e = normalize_args_e(degree, ring, e)

    if invariant_form is not None:
        if isinstance(ring, FiniteField):
            raise NotImplementedError("invariant_form for finite groups is fixed by GAP")

    if e == 0:
        if invariant_form is not None:
            invariant_form = normalize_args_invariant_form(ring, degree, invariant_form)
            if not invariant_form.is_symmetric():
                raise ValueError("invariant_form must be symmetric")

            try:
                if invariant_form.is_positive_definite():
                    inserted_text = "with respect to positive definite symmetric form"
                else:
                    inserted_text = "with respect to non positive definite symmetric form"
            except ValueError:
                inserted_text = "with respect to symmetric form"

            name = '{0} Orthogonal Group of degree {1} over {2} {3}\n{4}'.format(
                            prefix, degree, ring, inserted_text,invariant_form)
            ltx  = r'\text{{{0}O}}_{{{1}}}({2})\text{{ {3} }}{4}'.format(
                            ltx_prefix, degree, latex(ring), inserted_text,
                            latex(invariant_form))
        else:
            name = '{0} Orthogonal Group of degree {1} over {2}'.format(prefix, degree, ring)
            ltx  = r'\text{{{0}O}}_{{{1}}}({2})'.format(ltx_prefix, degree, latex(ring))
    else:
        name = '{0} Orthogonal Group of degree {1} and form parameter {2} over {3}'.format(prefix, degree, e, ring)
        ltx  = r'\text{{{0}O}}_{{{1}}}({2}, {3})'.format(ltx_prefix, degree,
                                                         latex(ring),
                                                         '+' if e == 1 else '-')

    if isinstance(ring, FiniteField):
        try:
            from .orthogonal_gap import OrthogonalMatrixGroup_gap
        except ImportError:
            pass
        else:
            cmd = '{0}O({1}, {2}, {3})'.format(ltx_prefix, e, degree, ring.order())
            return OrthogonalMatrixGroup_gap(degree, ring, False, name, ltx, cmd)
<<<<<<< HEAD

    return OrthogonalMatrixGroup_generic(degree, ring, False, name, ltx, invariant_form=invariant_form)
=======
>>>>>>> 08060ed1

    return OrthogonalMatrixGroup_generic(degree, ring, False, name, ltx, invariant_form=invariant_form)


########################################################################
# General Orthogonal Group
########################################################################

def GO(n, R, e=0, var='a', invariant_form=None):
    r"""
    Return the general orthogonal group.

    The general orthogonal group `GO(n,R)` consists of all `n \times n`
    matrices over the ring `R` preserving an `n`-ary positive definite
    quadratic form. In cases where there are multiple non-isomorphic
    quadratic forms, additional data needs to be specified to
    disambiguate.

    In the case of a finite field and if the degree `n` is even, then
    there are two inequivalent quadratic forms and a third parameter
    ``e`` must be specified to disambiguate these two possibilities.

    .. NOTE::

        This group is also available via ``groups.matrix.GO()``.

    INPUT:

    - ``n`` -- integer; the degree

    - ``R`` -- ring or an integer; if an integer is specified, the
      corresponding finite field is used

    - ``e`` -- ``+1`` or ``-1``, and ignored by default; only relevant
      for finite fields and if the degree is even: a parameter that
      distinguishes inequivalent invariant forms

    - ``var`` -- (optional, default: ``'a'``) variable used to
      represent generator of the finite field, if needed

    - ``invariant_form`` -- (optional) instances being accepted by
      the matrix-constructor which define a `n \times n` square matrix
      over ``R`` describing the symmetric form to be kept invariant
      by the orthogonal group; the form is checked to be
      non-degenerate and symmetric but not to be positive definite

    OUTPUT:

    The general orthogonal group of given degree, base ring, and
    choice of invariant form.

    EXAMPLES::

<<<<<<< HEAD
        sage: GO( 3, GF(7))                                                                         # optional - sage.libs.pari
        General Orthogonal Group of degree 3 over Finite Field of size 7
        sage: GO( 3, GF(7)).order()                                                                 # optional - sage.libs.pari
        672
        sage: GO( 3, GF(7)).gens()                                                                  # optional - sage.libs.pari
=======
        sage: GO(3, GF(7))                                                              # optional - sage.rings.finite_rings
        General Orthogonal Group of degree 3 over Finite Field of size 7
        sage: GO(3, GF(7)).order()                                                      # optional - sage.rings.finite_rings
        672
        sage: GO(3, GF(7)).gens()                                                       # optional - sage.rings.finite_rings
>>>>>>> 08060ed1
        (
        [3 0 0]  [0 1 0]
        [0 5 0]  [1 6 6]
        [0 0 1], [0 2 1]
        )

    Using the ``invariant_form`` option::

        sage: m = matrix(QQ, 3, 3, [[0, 1, 0], [1, 0, 0], [0, 0, 3]])
        sage: GO3  = GO(3, QQ)
        sage: GO3m = GO(3, QQ, invariant_form=m)
        sage: GO3 == GO3m
        False
        sage: GO3.invariant_form()
        [1 0 0]
        [0 1 0]
        [0 0 1]
        sage: GO3m.invariant_form()
        [0 1 0]
        [1 0 0]
        [0 0 3]
<<<<<<< HEAD
        sage: pm = Permutation([2,3,1]).to_matrix()                                                 # optional - sage.combinat
        sage: g = GO3(pm); g in GO3; g                                                              # optional - sage.combinat
=======
        sage: pm = Permutation([2,3,1]).to_matrix()                                     # optional - sage.combinat
        sage: g = GO3(pm); g in GO3; g                                                  # optional - sage.combinat
>>>>>>> 08060ed1
        True
        [0 0 1]
        [1 0 0]
        [0 1 0]
<<<<<<< HEAD
        sage: GO3m(pm)                                                                              # optional - sage.combinat
=======
        sage: GO3m(pm)                                                                  # optional - sage.combinat
>>>>>>> 08060ed1
        Traceback (most recent call last):
        ...
        TypeError: matrix must be orthogonal with respect to the symmetric form
        [0 1 0]
        [1 0 0]
        [0 0 3]

        sage: GO(3,3, invariant_form=[[1,0,0], [0,2,0], [0,0,1]])
        Traceback (most recent call last):
        ...
        NotImplementedError: invariant_form for finite groups is fixed by GAP
        sage: 5 + 5
        10
        sage: R.<x> = ZZ[]
<<<<<<< HEAD
        sage: GO(2, R, invariant_form=[[x,0],[0,1]])
=======
        sage: GO(2, R, invariant_form=[[x,0], [0,1]])
>>>>>>> 08060ed1
        General Orthogonal Group of degree 2 over
         Univariate Polynomial Ring in x over Integer Ring with respect to symmetric form
        [x 0]
        [0 1]

    TESTS::

        sage: TestSuite(GO3).run()
        sage: groups.matrix.GO(2, 3, e=-1)
        General Orthogonal Group of degree 2 and form parameter -1 over Finite Field of size 3
    """
    return _OG(n, R, False, e=e, var=var, invariant_form=invariant_form)


########################################################################
# Special Orthogonal Group
########################################################################

def SO(n, R, e=None, var='a', invariant_form=None):
    r"""
    Return the special orthogonal group.

    The special orthogonal group `GO(n,R)` consists of all `n \times n`
    matrices with determinant one over the ring `R` preserving an
    `n`-ary positive definite quadratic form. In cases where there are
    multiple non-isomorphic quadratic forms, additional data needs to
    be specified to disambiguate.

    .. NOTE::

        This group is also available via ``groups.matrix.SO()``.

    INPUT:

    - ``n`` -- integer; the degree

    - ``R`` -- ring or an integer; if an integer is specified, the
      corresponding finite field is used

    - ``e`` -- ``+1`` or ``-1``, and ignored by default; only relevant
      for finite fields and if the degree is even: a parameter that
      distinguishes inequivalent invariant forms

    - ``var`` -- (optional, default: ``'a'``) variable used to
      represent generator of the finite field, if needed

    - ``invariant_form`` -- (optional) instances being accepted by
      the matrix-constructor which define a `n \times n` square matrix
      over ``R`` describing the symmetric form to be kept invariant
      by the orthogonal group; the form is checked to be
      non-degenerate and symmetric but not to be positive definite

    OUTPUT:

    The special orthogonal group of given degree, base ring, and choice of
    invariant form.

    EXAMPLES::

<<<<<<< HEAD
        sage: G = SO(3,GF(5))                                                                       # optional - sage.libs.pari
        sage: G                                                                                     # optional - sage.libs.pari
        Special Orthogonal Group of degree 3 over Finite Field of size 5

        sage: G = SO(3,GF(5))                                                                       # optional - sage.libs.pari
        sage: G.gens()                                                                              # optional - sage.libs.pari
=======
        sage: G = SO(3,GF(5))                                                           # optional - sage.rings.finite_rings
        sage: G                                                                         # optional - sage.rings.finite_rings
        Special Orthogonal Group of degree 3 over Finite Field of size 5

        sage: G = SO(3,GF(5))                                                           # optional - sage.rings.finite_rings
        sage: G.gens()                                                                  # optional - sage.rings.finite_rings
>>>>>>> 08060ed1
        (
        [2 0 0]  [3 2 3]  [1 4 4]
        [0 3 0]  [0 2 0]  [4 0 0]
        [0 0 1], [0 3 1], [2 0 4]
        )
<<<<<<< HEAD
        sage: G = SO(3,GF(5))                                                                       # optional - sage.libs.pari
        sage: G.as_matrix_group()                                                                   # optional - sage.libs.pari
=======
        sage: G = SO(3,GF(5))                                                           # optional - sage.rings.finite_rings
        sage: G.as_matrix_group()                                                       # optional - sage.rings.finite_rings
>>>>>>> 08060ed1
        Matrix group over Finite Field of size 5 with 3 generators (
        [2 0 0]  [3 2 3]  [1 4 4]
        [0 3 0]  [0 2 0]  [4 0 0]
        [0 0 1], [0 3 1], [2 0 4]
        )

    Using the ``invariant_form`` option::

<<<<<<< HEAD
        sage: CF3 = CyclotomicField(3); e3 = CF3.gen()                                              # optional - sage.rings.number_field
        sage: m = matrix(CF3, 3,3, [[1,e3,0],[e3,2,0],[0,0,1]])                                     # optional - sage.rings.number_field
        sage: SO3  = SO(3, CF3)                                                                     # optional - sage.rings.number_field
        sage: SO3m = SO(3, CF3, invariant_form=m)                                                   # optional - sage.rings.number_field
        sage: SO3 == SO3m                                                                           # optional - sage.rings.number_field
        False
        sage: SO3.invariant_form()                                                                  # optional - sage.rings.number_field
        [1 0 0]
        [0 1 0]
        [0 0 1]
        sage: SO3m.invariant_form()                                                                 # optional - sage.rings.number_field
        [    1 zeta3     0]
        [zeta3     2     0]
        [    0     0     1]
        sage: pm = Permutation([2,3,1]).to_matrix()                                                 # optional - sage.combinat
        sage: g = SO3(pm); g in SO3; g                                                              # optional - sage.combinat sage.rings.number_field
=======
        sage: CF3 = CyclotomicField(3); e3 = CF3.gen()                                  # optional - sage.rings.number_field
        sage: m = matrix(CF3, 3, 3, [[1,e3,0], [e3,2,0], [0,0,1]])                      # optional - sage.rings.number_field
        sage: SO3  = SO(3, CF3)                                                         # optional - sage.rings.number_field
        sage: SO3m = SO(3, CF3, invariant_form=m)                                       # optional - sage.rings.number_field
        sage: SO3 == SO3m                                                               # optional - sage.rings.number_field
        False
        sage: SO3.invariant_form()                                                      # optional - sage.rings.number_field
        [1 0 0]
        [0 1 0]
        [0 0 1]
        sage: SO3m.invariant_form()                                                     # optional - sage.rings.number_field
        [    1 zeta3     0]
        [zeta3     2     0]
        [    0     0     1]
        sage: pm = Permutation([2,3,1]).to_matrix()                                     # optional - sage.combinat
        sage: g = SO3(pm); g in SO3; g                                                  # optional - sage.combinat sage.rings.number_field
>>>>>>> 08060ed1
        True
        [0 0 1]
        [1 0 0]
        [0 1 0]
<<<<<<< HEAD
        sage: SO3m(pm)                                                                              # optional - sage.combinat sage.rings.number_field
=======
        sage: SO3m(pm)                                                                  # optional - sage.combinat sage.rings.number_field
>>>>>>> 08060ed1
        Traceback (most recent call last):
        ...
        TypeError: matrix must be orthogonal with respect to the symmetric form
        [    1 zeta3     0]
        [zeta3     2     0]
        [    0     0     1]

<<<<<<< HEAD
        sage: SO(3,5, invariant_form=[[1,0,0],[0,2,0],[0,0,3]])                                     # optional - sage.combinat sage.rings.number_field
=======
        sage: SO(3, 5, invariant_form=[[1,0,0], [0,2,0], [0,0,3]])                      # optional - sage.combinat sage.rings.number_field
>>>>>>> 08060ed1
        Traceback (most recent call last):
        ...
        NotImplementedError: invariant_form for finite groups is fixed by GAP
        sage: 5+5
        10

    TESTS::

        sage: TestSuite(SO3m).run()                                                                 # optional - sage.rings.number_field
        sage: groups.matrix.SO(2, 3, e=1)                                                           # optional - sage.rings.number_field
        Special Orthogonal Group of degree 2 and form parameter 1 over Finite Field of size 3
    """
    return _OG(n, R, True, e=e, var=var, invariant_form=invariant_form)


########################################################################
# Orthogonal Group class
########################################################################

class OrthogonalMatrixGroup_generic(NamedMatrixGroup_generic):
    r"""
    General Orthogonal Group over arbitrary rings.

    EXAMPLES::

<<<<<<< HEAD
        sage: G = GO(3, GF(7)); G                                                                   # optional - sage.libs.pari
        General Orthogonal Group of degree 3 over Finite Field of size 7
        sage: latex(G)                                                                              # optional - sage.libs.pari
        \text{GO}_{3}(\Bold{F}_{7})

        sage: G = SO(3, GF(5));  G                                                                  # optional - sage.libs.pari
        Special Orthogonal Group of degree 3 over Finite Field of size 5
        sage: latex(G)                                                                              # optional - sage.libs.pari
        \text{SO}_{3}(\Bold{F}_{5})

        sage: CF3 = CyclotomicField(3); e3 = CF3.gen()                                              # optional - sage.rings.number_field
        sage: m = matrix(CF3, 3,3, [[1,e3,0],[e3,2,0],[0,0,1]])                                     # optional - sage.rings.number_field
        sage: G = SO(3, CF3, invariant_form=m)                                                      # optional - sage.rings.number_field
        sage: latex(G)                                                                              # optional - sage.rings.number_field
=======
        sage: G = GO(3, GF(7)); G                                                       # optional - sage.rings.finite_rings
        General Orthogonal Group of degree 3 over Finite Field of size 7
        sage: latex(G)                                                                  # optional - sage.rings.finite_rings
        \text{GO}_{3}(\Bold{F}_{7})

        sage: G = SO(3, GF(5));  G                                                      # optional - sage.rings.finite_rings
        Special Orthogonal Group of degree 3 over Finite Field of size 5
        sage: latex(G)                                                                  # optional - sage.rings.finite_rings
        \text{SO}_{3}(\Bold{F}_{5})

        sage: CF3 = CyclotomicField(3); e3 = CF3.gen()                                  # optional - sage.rings.number_field
        sage: m = matrix(CF3, 3,3, [[1,e3,0],[e3,2,0],[0,0,1]])                         # optional - sage.rings.number_field
        sage: G = SO(3, CF3, invariant_form=m)                                          # optional - sage.rings.number_field
        sage: latex(G)                                                                  # optional - sage.rings.number_field
>>>>>>> 08060ed1
        \text{SO}_{3}(\Bold{Q}(\zeta_{3}))\text{ with respect to non positive definite symmetric form }\left(\begin{array}{rrr}
        1 & \zeta_{3} & 0 \\
        \zeta_{3} & 2 & 0 \\
        0 & 0 & 1
        \end{array}\right)
    """

    @cached_method
    def invariant_bilinear_form(self):
        """
        Return the symmetric bilinear form preserved by ``self``.

        OUTPUT:

        A matrix.

        EXAMPLES::

<<<<<<< HEAD
            sage: GO(2,3,+1).invariant_bilinear_form()                                              # optional - sage.libs.pari
            [0 1]
            [1 0]
            sage: GO(2,3,-1).invariant_bilinear_form()                                              # optional - sage.libs.pari
=======
            sage: GO(2,3,+1).invariant_bilinear_form()                                  # optional - sage.rings.finite_rings
            [0 1]
            [1 0]
            sage: GO(2,3,-1).invariant_bilinear_form()                                  # optional - sage.rings.finite_rings
>>>>>>> 08060ed1
            [2 1]
            [1 1]
            sage: G = GO(4, QQ)
            sage: G.invariant_bilinear_form()
            [1 0 0 0]
            [0 1 0 0]
            [0 0 1 0]
            [0 0 0 1]
            sage: GO3m = GO(3, QQ, invariant_form=(1,0,0, 0,2,0, 0,0,3))
            sage: GO3m.invariant_bilinear_form()
            [1 0 0]
            [0 2 0]
            [0 0 3]

        TESTS::

            sage: GO3m.invariant_form()
            [1 0 0]
            [0 2 0]
            [0 0 3]
        """
        if self._invariant_form is not None:
            return self._invariant_form

        from sage.matrix.constructor import identity_matrix
        m = identity_matrix(self.base_ring(), self.degree())
        m.set_immutable()
        return m

    invariant_quadratic_form = invariant_bilinear_form # this is identical in the generic case
    invariant_form           = invariant_bilinear_form # alias (analogues to symplectic and unitary cases)

    def _check_matrix(self, x, *args):
        """a
        Check whether the matrix ``x`` is orthogonal.

        See :meth:`~sage.groups.matrix_gps.matrix_group._check_matrix`
        for details.

        EXAMPLES::

<<<<<<< HEAD
            sage: G = GO(4, GF(5), +1)                                                              # optional - sage.libs.pari
            sage: G._check_matrix(G.an_element().matrix())                                          # optional - sage.libs.pari
=======
            sage: G = GO(4, GF(5), +1)                                                              # optional - sage.rings.finite_rings
            sage: G._check_matrix(G.an_element().matrix())                                          # optional - sage.rings.finite_rings
>>>>>>> 08060ed1
        """
        if self._special and x.determinant() != 1:
            raise TypeError('matrix must have determinant one')
        F = self.invariant_bilinear_form()
        if x * F * x.transpose() != F:
            if F == self.one().matrix():
                raise TypeError('matrix must be orthogonal')
            else:
                raise TypeError('matrix must be orthogonal with respect to the symmetric form\n%s' %(F))
        # TODO: check that quadratic form is preserved in characteristic two<|MERGE_RESOLUTION|>--- conflicted
+++ resolved
@@ -33,14 +33,6 @@
 
 EXAMPLES::
 
-<<<<<<< HEAD
-    sage: GO(3,7)                                                                                   # optional - sage.libs.pari
-    General Orthogonal Group of degree 3 over Finite Field of size 7
-
-    sage: G = SO(4, GF(7), 1); G                                                                    # optional - sage.libs.pari
-    Special Orthogonal Group of degree 4 and form parameter 1 over Finite Field of size 7
-    sage: G.random_element()   # random                                                             # optional - sage.libs.pari
-=======
     sage: GO(3,7)                                                                       # optional - sage.rings.finite_rings
     General Orthogonal Group of degree 3 over Finite Field of size 7
 
@@ -48,7 +40,6 @@
     Special Orthogonal Group of degree 4 and form parameter 1
      over Finite Field of size 7
     sage: G.random_element()   # random                                                 # optional - sage.rings.finite_rings
->>>>>>> 08060ed1
     [4 3 5 2]
     [6 6 4 0]
     [0 4 6 0]
@@ -56,16 +47,6 @@
 
 TESTS::
 
-<<<<<<< HEAD
-    sage: G = GO(3, GF(5))                                                                          # optional - sage.libs.pari
-    sage: latex(G)                                                                                  # optional - sage.libs.pari
-    \text{GO}_{3}(\Bold{F}_{5})
-    sage: G = SO(3, GF(5))                                                                          # optional - sage.libs.pari
-    sage: latex(G)                                                                                  # optional - sage.libs.pari
-    \text{SO}_{3}(\Bold{F}_{5})
-    sage: G = SO(4, GF(5), 1)                                                                       # optional - sage.libs.pari
-    sage: latex(G)                                                                                  # optional - sage.libs.pari
-=======
     sage: G = GO(3, GF(5))                                                              # optional - sage.rings.finite_rings
     sage: latex(G)                                                                      # optional - sage.rings.finite_rings
     \text{GO}_{3}(\Bold{F}_{5})
@@ -74,7 +55,6 @@
     \text{SO}_{3}(\Bold{F}_{5})
     sage: G = SO(4, GF(5), 1)                                                           # optional - sage.rings.finite_rings
     sage: latex(G)                                                                      # optional - sage.rings.finite_rings
->>>>>>> 08060ed1
     \text{SO}_{4}(\Bold{F}_{5}, +)
 
 AUTHORS:
@@ -137,15 +117,6 @@
     TESTS::
 
         sage: from sage.groups.matrix_gps.orthogonal import normalize_args_e
-<<<<<<< HEAD
-        sage: normalize_args_e(2, GF(3), +1)                                                        # optional - sage.libs.pari
-        1
-        sage: normalize_args_e(3, GF(3), 0)                                                         # optional - sage.libs.pari
-        0
-        sage: normalize_args_e(3, GF(3), +1)                                                        # optional - sage.libs.pari
-        0
-        sage: normalize_args_e(2, GF(3), 0)                                                         # optional - sage.libs.pari
-=======
         sage: normalize_args_e(2, GF(3), +1)                                            # optional - sage.rings.finite_rings
         1
         sage: normalize_args_e(3, GF(3), 0)                                             # optional - sage.rings.finite_rings
@@ -153,7 +124,6 @@
         sage: normalize_args_e(3, GF(3), +1)                                            # optional - sage.rings.finite_rings
         0
         sage: normalize_args_e(2, GF(3), 0)                                             # optional - sage.rings.finite_rings
->>>>>>> 08060ed1
         Traceback (most recent call last):
         ...
         ValueError: must have e=-1 or e=1 for even degree
@@ -180,24 +150,14 @@
 
     Check that :trac:`26028` is fixed::
 
-<<<<<<< HEAD
-        sage: GO(3,25).order()  # indirect doctest                                                  # optional - sage.libs.pari
-=======
         sage: GO(3,25).order()  # indirect doctest                                      # optional - sage.rings.finite_rings
->>>>>>> 08060ed1
         31200
 
     Check that :trac:`28054` is fixed::
 
-<<<<<<< HEAD
-        sage: G = SO(2, GF(3), -1)                                                                  # optional - sage.libs.pari
-        sage: m = G.invariant_form()                                                                # optional - sage.libs.pari
-        sage: G2 = SO(2, GF(3), 1, invariant_form=m)                                                # optional - sage.libs.pari
-=======
         sage: G = SO(2, GF(3), -1)                                                      # optional - sage.rings.finite_rings
         sage: m = G.invariant_form()                                                    # optional - sage.rings.finite_rings
         sage: G2 = SO(2, GF(3), 1, invariant_form=m)                                    # optional - sage.rings.finite_rings
->>>>>>> 08060ed1
         Traceback (most recent call last):
         ...
         NotImplementedError: invariant_form for finite groups is fixed by GAP
@@ -251,11 +211,6 @@
         else:
             cmd = '{0}O({1}, {2}, {3})'.format(ltx_prefix, e, degree, ring.order())
             return OrthogonalMatrixGroup_gap(degree, ring, False, name, ltx, cmd)
-<<<<<<< HEAD
-
-    return OrthogonalMatrixGroup_generic(degree, ring, False, name, ltx, invariant_form=invariant_form)
-=======
->>>>>>> 08060ed1
 
     return OrthogonalMatrixGroup_generic(degree, ring, False, name, ltx, invariant_form=invariant_form)
 
@@ -309,19 +264,11 @@
 
     EXAMPLES::
 
-<<<<<<< HEAD
-        sage: GO( 3, GF(7))                                                                         # optional - sage.libs.pari
-        General Orthogonal Group of degree 3 over Finite Field of size 7
-        sage: GO( 3, GF(7)).order()                                                                 # optional - sage.libs.pari
-        672
-        sage: GO( 3, GF(7)).gens()                                                                  # optional - sage.libs.pari
-=======
         sage: GO(3, GF(7))                                                              # optional - sage.rings.finite_rings
         General Orthogonal Group of degree 3 over Finite Field of size 7
         sage: GO(3, GF(7)).order()                                                      # optional - sage.rings.finite_rings
         672
         sage: GO(3, GF(7)).gens()                                                       # optional - sage.rings.finite_rings
->>>>>>> 08060ed1
         (
         [3 0 0]  [0 1 0]
         [0 5 0]  [1 6 6]
@@ -343,22 +290,13 @@
         [0 1 0]
         [1 0 0]
         [0 0 3]
-<<<<<<< HEAD
-        sage: pm = Permutation([2,3,1]).to_matrix()                                                 # optional - sage.combinat
-        sage: g = GO3(pm); g in GO3; g                                                              # optional - sage.combinat
-=======
         sage: pm = Permutation([2,3,1]).to_matrix()                                     # optional - sage.combinat
         sage: g = GO3(pm); g in GO3; g                                                  # optional - sage.combinat
->>>>>>> 08060ed1
         True
         [0 0 1]
         [1 0 0]
         [0 1 0]
-<<<<<<< HEAD
-        sage: GO3m(pm)                                                                              # optional - sage.combinat
-=======
         sage: GO3m(pm)                                                                  # optional - sage.combinat
->>>>>>> 08060ed1
         Traceback (most recent call last):
         ...
         TypeError: matrix must be orthogonal with respect to the symmetric form
@@ -373,11 +311,7 @@
         sage: 5 + 5
         10
         sage: R.<x> = ZZ[]
-<<<<<<< HEAD
-        sage: GO(2, R, invariant_form=[[x,0],[0,1]])
-=======
         sage: GO(2, R, invariant_form=[[x,0], [0,1]])
->>>>>>> 08060ed1
         General Orthogonal Group of degree 2 over
          Univariate Polynomial Ring in x over Integer Ring with respect to symmetric form
         [x 0]
@@ -437,33 +371,19 @@
 
     EXAMPLES::
 
-<<<<<<< HEAD
-        sage: G = SO(3,GF(5))                                                                       # optional - sage.libs.pari
-        sage: G                                                                                     # optional - sage.libs.pari
-        Special Orthogonal Group of degree 3 over Finite Field of size 5
-
-        sage: G = SO(3,GF(5))                                                                       # optional - sage.libs.pari
-        sage: G.gens()                                                                              # optional - sage.libs.pari
-=======
         sage: G = SO(3,GF(5))                                                           # optional - sage.rings.finite_rings
         sage: G                                                                         # optional - sage.rings.finite_rings
         Special Orthogonal Group of degree 3 over Finite Field of size 5
 
         sage: G = SO(3,GF(5))                                                           # optional - sage.rings.finite_rings
         sage: G.gens()                                                                  # optional - sage.rings.finite_rings
->>>>>>> 08060ed1
         (
         [2 0 0]  [3 2 3]  [1 4 4]
         [0 3 0]  [0 2 0]  [4 0 0]
         [0 0 1], [0 3 1], [2 0 4]
         )
-<<<<<<< HEAD
-        sage: G = SO(3,GF(5))                                                                       # optional - sage.libs.pari
-        sage: G.as_matrix_group()                                                                   # optional - sage.libs.pari
-=======
         sage: G = SO(3,GF(5))                                                           # optional - sage.rings.finite_rings
         sage: G.as_matrix_group()                                                       # optional - sage.rings.finite_rings
->>>>>>> 08060ed1
         Matrix group over Finite Field of size 5 with 3 generators (
         [2 0 0]  [3 2 3]  [1 4 4]
         [0 3 0]  [0 2 0]  [4 0 0]
@@ -472,24 +392,6 @@
 
     Using the ``invariant_form`` option::
 
-<<<<<<< HEAD
-        sage: CF3 = CyclotomicField(3); e3 = CF3.gen()                                              # optional - sage.rings.number_field
-        sage: m = matrix(CF3, 3,3, [[1,e3,0],[e3,2,0],[0,0,1]])                                     # optional - sage.rings.number_field
-        sage: SO3  = SO(3, CF3)                                                                     # optional - sage.rings.number_field
-        sage: SO3m = SO(3, CF3, invariant_form=m)                                                   # optional - sage.rings.number_field
-        sage: SO3 == SO3m                                                                           # optional - sage.rings.number_field
-        False
-        sage: SO3.invariant_form()                                                                  # optional - sage.rings.number_field
-        [1 0 0]
-        [0 1 0]
-        [0 0 1]
-        sage: SO3m.invariant_form()                                                                 # optional - sage.rings.number_field
-        [    1 zeta3     0]
-        [zeta3     2     0]
-        [    0     0     1]
-        sage: pm = Permutation([2,3,1]).to_matrix()                                                 # optional - sage.combinat
-        sage: g = SO3(pm); g in SO3; g                                                              # optional - sage.combinat sage.rings.number_field
-=======
         sage: CF3 = CyclotomicField(3); e3 = CF3.gen()                                  # optional - sage.rings.number_field
         sage: m = matrix(CF3, 3, 3, [[1,e3,0], [e3,2,0], [0,0,1]])                      # optional - sage.rings.number_field
         sage: SO3  = SO(3, CF3)                                                         # optional - sage.rings.number_field
@@ -506,16 +408,11 @@
         [    0     0     1]
         sage: pm = Permutation([2,3,1]).to_matrix()                                     # optional - sage.combinat
         sage: g = SO3(pm); g in SO3; g                                                  # optional - sage.combinat sage.rings.number_field
->>>>>>> 08060ed1
         True
         [0 0 1]
         [1 0 0]
         [0 1 0]
-<<<<<<< HEAD
-        sage: SO3m(pm)                                                                              # optional - sage.combinat sage.rings.number_field
-=======
         sage: SO3m(pm)                                                                  # optional - sage.combinat sage.rings.number_field
->>>>>>> 08060ed1
         Traceback (most recent call last):
         ...
         TypeError: matrix must be orthogonal with respect to the symmetric form
@@ -523,11 +420,7 @@
         [zeta3     2     0]
         [    0     0     1]
 
-<<<<<<< HEAD
-        sage: SO(3,5, invariant_form=[[1,0,0],[0,2,0],[0,0,3]])                                     # optional - sage.combinat sage.rings.number_field
-=======
         sage: SO(3, 5, invariant_form=[[1,0,0], [0,2,0], [0,0,3]])                      # optional - sage.combinat sage.rings.number_field
->>>>>>> 08060ed1
         Traceback (most recent call last):
         ...
         NotImplementedError: invariant_form for finite groups is fixed by GAP
@@ -553,22 +446,6 @@
 
     EXAMPLES::
 
-<<<<<<< HEAD
-        sage: G = GO(3, GF(7)); G                                                                   # optional - sage.libs.pari
-        General Orthogonal Group of degree 3 over Finite Field of size 7
-        sage: latex(G)                                                                              # optional - sage.libs.pari
-        \text{GO}_{3}(\Bold{F}_{7})
-
-        sage: G = SO(3, GF(5));  G                                                                  # optional - sage.libs.pari
-        Special Orthogonal Group of degree 3 over Finite Field of size 5
-        sage: latex(G)                                                                              # optional - sage.libs.pari
-        \text{SO}_{3}(\Bold{F}_{5})
-
-        sage: CF3 = CyclotomicField(3); e3 = CF3.gen()                                              # optional - sage.rings.number_field
-        sage: m = matrix(CF3, 3,3, [[1,e3,0],[e3,2,0],[0,0,1]])                                     # optional - sage.rings.number_field
-        sage: G = SO(3, CF3, invariant_form=m)                                                      # optional - sage.rings.number_field
-        sage: latex(G)                                                                              # optional - sage.rings.number_field
-=======
         sage: G = GO(3, GF(7)); G                                                       # optional - sage.rings.finite_rings
         General Orthogonal Group of degree 3 over Finite Field of size 7
         sage: latex(G)                                                                  # optional - sage.rings.finite_rings
@@ -583,7 +460,6 @@
         sage: m = matrix(CF3, 3,3, [[1,e3,0],[e3,2,0],[0,0,1]])                         # optional - sage.rings.number_field
         sage: G = SO(3, CF3, invariant_form=m)                                          # optional - sage.rings.number_field
         sage: latex(G)                                                                  # optional - sage.rings.number_field
->>>>>>> 08060ed1
         \text{SO}_{3}(\Bold{Q}(\zeta_{3}))\text{ with respect to non positive definite symmetric form }\left(\begin{array}{rrr}
         1 & \zeta_{3} & 0 \\
         \zeta_{3} & 2 & 0 \\
@@ -602,17 +478,10 @@
 
         EXAMPLES::
 
-<<<<<<< HEAD
-            sage: GO(2,3,+1).invariant_bilinear_form()                                              # optional - sage.libs.pari
-            [0 1]
-            [1 0]
-            sage: GO(2,3,-1).invariant_bilinear_form()                                              # optional - sage.libs.pari
-=======
             sage: GO(2,3,+1).invariant_bilinear_form()                                  # optional - sage.rings.finite_rings
             [0 1]
             [1 0]
             sage: GO(2,3,-1).invariant_bilinear_form()                                  # optional - sage.rings.finite_rings
->>>>>>> 08060ed1
             [2 1]
             [1 1]
             sage: G = GO(4, QQ)
@@ -654,13 +523,8 @@
 
         EXAMPLES::
 
-<<<<<<< HEAD
-            sage: G = GO(4, GF(5), +1)                                                              # optional - sage.libs.pari
-            sage: G._check_matrix(G.an_element().matrix())                                          # optional - sage.libs.pari
-=======
             sage: G = GO(4, GF(5), +1)                                                              # optional - sage.rings.finite_rings
             sage: G._check_matrix(G.an_element().matrix())                                          # optional - sage.rings.finite_rings
->>>>>>> 08060ed1
         """
         if self._special and x.determinant() != 1:
             raise TypeError('matrix must have determinant one')
