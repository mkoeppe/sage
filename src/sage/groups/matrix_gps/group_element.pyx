"""
Matrix Group Elements

EXAMPLES::

    sage: F = GF(3); MS = MatrixSpace(F,2,2)
    sage: gens = [MS([[1,0],[0,1]]),MS([[1,1],[0,1]])]
    sage: G = MatrixGroup(gens); G
    Matrix group over Finite Field of size 3 with 2 generators (
    [1 0]  [1 1]
    [0 1], [0 1]
    )
    sage: g = G([[1,1],[0,1]])
    sage: h = G([[1,2],[0,1]])
    sage: g*h
    [1 0]
    [0 1]

You cannot add two matrices, since this is not a group operation.
You can coerce matrices back to the matrix space and add them
there::

    sage: g + h
    Traceback (most recent call last):
    ...
    TypeError: unsupported operand parent(s) for +:
    'Matrix group over Finite Field of size 3 with 2 generators (
    [1 0]  [1 1]
    [0 1], [0 1]
    )' and
    'Matrix group over Finite Field of size 3 with 2 generators (
    [1 0]  [1 1]
    [0 1], [0 1]
    )'

    sage: g.matrix() + h.matrix()
    [2 0]
    [0 2]

Similarly, you cannot multiply group elements by scalars but you can
do it with the underlying matrices::

    sage: 2*g
    Traceback (most recent call last):
    ...
    TypeError: unsupported operand parent(s) for *: 'Integer Ring' and 'Matrix group over Finite Field of size 3 with 2 generators (
    [1 0]  [1 1]
    [0 1], [0 1]
    )'

AUTHORS:

- David Joyner (2006-05): initial version David Joyner

- David Joyner (2006-05): various modifications to address William
  Stein's TODO's.

- William Stein (2006-12-09): many revisions.

- Volker Braun (2013-1) port to new Parent, libGAP.

- Travis Scrimshaw (2016-01): reworks class hierarchy in order
  to cythonize
"""

#*****************************************************************************
#       Copyright (C) 2006 David Joyner and William Stein <wstein@gmail.com>
#       Copyright (C) 2013 Volker Braun <vbraun.name@gmail.com>
#       Copyright (C) 2016 Travis Scrimshaw <tscrimsh at umn.edu>
#
# This program is free software: you can redistribute it and/or modify
# it under the terms of the GNU General Public License as published by
# the Free Software Foundation, either version 2 of the License, or
# (at your option) any later version.
#                  http://www.gnu.org/licenses/
#*****************************************************************************

from sage.misc.cachefunc import cached_method
from sage.rings.integer_ring import ZZ
from sage.structure.element cimport MultiplicativeGroupElement, Matrix
from sage.structure.element import is_Matrix
from sage.structure.parent cimport Parent
from sage.structure.richcmp cimport richcmp


try:
    from .group_element_gap import MatrixGroupElement_gap
except ImportError:
    MatrixGroupElement_gap = ()


cpdef is_MatrixGroupElement(x):
    """
    Test whether ``x`` is a matrix group element

    INPUT:

    - ``x`` -- anything.

    OUTPUT:

    Boolean.

    EXAMPLES::

        sage: from sage.groups.matrix_gps.group_element import is_MatrixGroupElement
        sage: is_MatrixGroupElement('helloooo')
        False

        sage: G = GL(2,3)
        sage: is_MatrixGroupElement(G.an_element())
        True
    """
    return isinstance(x, (MatrixGroupElement_generic, MatrixGroupElement_gap))

###################################################################
#
# Matrix group elements implemented in Sage
#
###################################################################

cdef class MatrixGroupElement_generic(MultiplicativeGroupElement):
    """
    Element of a matrix group over a generic ring.

    The group elements are implemented as Sage matrices.

    INPUT:

    - ``M`` -- a matrix

    - ``parent`` -- the parent

    - ``check`` -- bool (default: ``True``); if ``True``, then
       does some type checking

    - ``convert`` -- bool (default: ``True``); if ``True``, then
      convert ``M`` to the right matrix space

    EXAMPLES::

        sage: W = CoxeterGroup(['A',3], base_ring=ZZ)
        sage: g = W.an_element()
        sage: g
        [ 0  0 -1]
        [ 1  0 -1]
        [ 0  1 -1]
    """
    def __init__(self, parent, M, check=True, convert=True):
        r"""
        Initialize ``self``.

        TESTS::

            sage: W = CoxeterGroup(['A',3], base_ring=ZZ)
            sage: g = W.an_element()
            sage: TestSuite(g).run()
        """
        if convert:
            M = parent.matrix_space()(M)
        if check:
            if not is_Matrix(M):
                raise TypeError('M must be a matrix')
            if M.parent() is not parent.matrix_space():
                raise TypeError('M must be a in the matrix space of the group')
            parent._check_matrix(M)
        super().__init__(parent)
        if M.is_immutable():
            self._matrix = M
        else:
            self._matrix = M.__copy__()
            self._matrix.set_immutable()

    def __hash__(self):
        r"""
        TESTS::

            sage: W = CoxeterGroup(['A',3], base_ring=ZZ)
            sage: g = W.an_element()
            sage: hash(g)
            660522311176098153  # 64-bit
            -606138007          # 32-bit
        """
        return hash(self._matrix)

    def __reduce__(self):
        """
        Implement pickling.

        TESTS::

            sage: W = CoxeterGroup(['A',3], base_ring=ZZ)
            sage: g = W.an_element()
            sage: loads(g.dumps()) == g
            True
        """
        return (_unpickle_generic_element, (self.parent(), self._matrix,))

    def _repr_(self):
        """
        Return string representation of this matrix.

        EXAMPLES::

            sage: W = CoxeterGroup(['A',3], base_ring=ZZ)
            sage: W.an_element()
            [ 0  0 -1]
            [ 1  0 -1]
            [ 0  1 -1]
        """
        return str(self._matrix)

    def _latex_(self):
        r"""
        EXAMPLES::

            sage: W = CoxeterGroup(['A',3], base_ring=ZZ)
            sage: g = W.an_element()
            sage: latex(g)
            \left(\begin{array}{rrr}
            0 & 0 & -1 \\
            1 & 0 & -1 \\
            0 & 1 & -1
            \end{array}\right)
        """
        return self._matrix._latex_()

    cpdef _act_on_(self, x, bint self_on_left):
        """
        EXAMPLES::

            sage: W = CoxeterGroup(['A',4], base_ring=ZZ)
            sage: g = W.gen(0)
            sage: g * vector([1,1,1,1])
            (0, 1, 1, 1)
            sage: v = vector([3,2,1,-1])
            sage: g = W.gen(1)
            sage: v * g == v * g.matrix()   # indirect doctest
            True
        """
        if not is_MatrixGroupElement(x) and x not in self.parent().base_ring():
            try:
                if self_on_left:
                    return self._matrix * x
                else:
                    return x * self._matrix
            except TypeError:
                return None

    cpdef _richcmp_(self, other, int op):
        """
        EXAMPLES::

            sage: W = CoxeterGroup(['A',3], base_ring=ZZ)
            sage: g = W.an_element()
            sage: TestSuite(g).run()
            sage: h = W.gen(0) * W.gen(1) * W.gen(2)
            sage: g == h
            True
            sage: a = W.gen(0)
            sage: a == g
            False
            sage: a != g
            True
        """
        cdef MatrixGroupElement_generic x = <MatrixGroupElement_generic>self
        cdef MatrixGroupElement_generic y = <MatrixGroupElement_generic>other
        return richcmp(x._matrix, y._matrix, op)

    cpdef list list(self):
        """
        Return list representation of this matrix.

        EXAMPLES::

            sage: W = CoxeterGroup(['A',3], base_ring=ZZ)
            sage: g = W.gen(0)
            sage: g
            [-1  1  0]
            [ 0  1  0]
            [ 0  0  1]
            sage: g.list()
            [[-1, 1, 0], [0, 1, 0], [0, 0, 1]]
        """
        return [r.list() for r in self._matrix.rows()]

    def matrix(self):
        """
        Obtain the usual matrix (as an element of a matrix space)
        associated to this matrix group element.

        One reason to compute the associated matrix is that matrices
        support a huge range of functionality.

        EXAMPLES::

            sage: W = CoxeterGroup(['A',3], base_ring=ZZ)
            sage: g = W.gen(0)
            sage: g.matrix()
            [-1  1  0]
            [ 0  1  0]
            [ 0  0  1]
            sage: parent(g.matrix())
            Full MatrixSpace of 3 by 3 dense matrices over Integer Ring

        Matrices have extra functionality that matrix group elements
        do not have::

            sage: g.matrix().charpoly('t')
            t^3 - t^2 - t + 1
        """
        return self._matrix

    def _matrix_(self, base=None):
        """
        Method used by the :func:`matrix` constructor.

        EXAMPLES::

            sage: W = CoxeterGroup(['A', 3], base_ring=ZZ)
            sage: g = W.gen(0)
            sage: matrix(RDF, g)
            [-1.0  1.0  0.0]
            [ 0.0  1.0  0.0]
            [ 0.0  0.0  1.0]
        """
        return self.matrix()

    cpdef _mul_(self, other):
        """
        Return the product of ``self`` and`` other``, which must
        have identical parents.

        EXAMPLES::

            sage: W = CoxeterGroup(['A',3], base_ring=ZZ)
            sage: g = W.gen(0)
            sage: h = W.an_element()
            sage: g * h
            [ 1  0  0]
            [ 1  0 -1]
            [ 0  1 -1]
        """
        cdef Parent parent = self.parent()
        cdef MatrixGroupElement_generic y = <MatrixGroupElement_generic>other
        cdef Matrix M = self._matrix * y._matrix
        # Make it immutable so the constructor doesn't make a copy
        M.set_immutable()
        return parent.element_class(parent, M, check=False, convert=False)

    def is_one(self):
        """
        Return whether ``self`` is the identity of the group.

        EXAMPLES::

            sage: W = CoxeterGroup(['A',3])
            sage: g = W.gen(0)
            sage: g.is_one()
            False

            sage: W.an_element().is_one()
            False
            sage: W.one().is_one()
            True
        """
        return self._matrix.is_one()

    def __invert__(self):
        """
        Return the inverse group element

        OUTPUT:

        A matrix group element.

        EXAMPLES::

            sage: W = CoxeterGroup(['A',3], base_ring=ZZ)
            sage: g = W.an_element()
            sage: ~g
            [-1  1  0]
            [-1  0  1]
            [-1  0  0]
            sage: g * ~g == W.one()
            True
            sage: ~g * g == W.one()
            True

            sage: W = CoxeterGroup(['B',3])
            sage: W.base_ring()
            Number Field in a with defining polynomial x^2 - 2 with a = 1.414213562373095?
            sage: g = W.an_element()
            sage: ~g
            [-1  1  0]
            [-1  0  a]
            [-a  0  1]
        """
        cdef Parent parent = self.parent()
        cdef Matrix M = self._matrix
        # We have a special method for dense matrices over ZZ
        if M.base_ring() is ZZ and M.is_dense():
            M = M.inverse_of_unit()
        else:
            M = ~M
            if M.base_ring() is not parent.base_ring():
                M = M.change_ring(parent.base_ring())
        # Make it immutable so the constructor doesn't make a copy
        M.set_immutable()
        return parent.element_class(parent, M, check=False, convert=False)

    inverse = __invert__

<<<<<<< HEAD
###################################################################
#
# Matrix group elements implemented in GAP
#
###################################################################

cdef class MatrixGroupElement_gap(ElementLibGAP):
    """
    Element of a matrix group over a generic ring.

    The group elements are implemented as wrappers around libGAP matrices.

    INPUT:

    - ``M`` -- a matrix

    - ``parent`` -- the parent

    - ``check`` -- bool (default: ``True``); if ``True`` does some
      type checking

    - ``convert`` -- bool (default: ``True``); if ``True`` convert
      ``M`` to the right matrix space
    """
    def __init__(self, parent, M, check=True, convert=True):
        r"""
        Initialize ``self``.

        TESTS::

            sage: MS = MatrixSpace(GF(3),2,2)
            sage: G = MatrixGroup(MS([[1,0],[0,1]]), MS([[1,1],[0,1]]))
            sage: G.gen(0)
            [1 0]
            [0 1]
            sage: g = G.random_element()
            sage: TestSuite(g).run()
        """
        if isinstance(M, GapElement):
            ElementLibGAP.__init__(self, parent, M)
            return
        if convert:
            M = parent.matrix_space()(M)
        from sage.libs.gap.libgap import libgap
        M_gap = libgap(M)
        if check:
            if not is_Matrix(M):
                raise TypeError('M must be a matrix')
            if M.parent() is not parent.matrix_space():
                raise TypeError('M must be a in the matrix space of the group')
            parent._check_matrix(M, M_gap)
        ElementLibGAP.__init__(self, parent, M_gap)

    def __reduce__(self):
        """
        Implement pickling.

        TESTS::

            sage: MS = MatrixSpace(GF(3), 2, 2)
            sage: G = MatrixGroup(MS([[1,0],[0,1]]), MS([[1,1],[0,1]]))
            sage: loads(G.gen(0).dumps())
            [1 0]
            [0 1]
        """
        return (self.parent(), (self.matrix(),))

    def __hash__(self):
        r"""
        TESTS::

            sage: MS = MatrixSpace(GF(3), 2)
            sage: G = MatrixGroup([MS([1,1,0,1]), MS([1,0,1,1])])
            sage: g = G.an_element()
            sage: hash(g)
            -5306160029685893860  # 64-bit
            -181258980            # 32-bit
        """
        return hash(self.matrix())

    def _repr_(self):
        r"""
        Return string representation of this matrix.

        EXAMPLES::

            sage: F = GF(3); MS = MatrixSpace(F,2,2)
            sage: gens = [MS([[1,0],[0,1]]),MS([[1,1],[0,1]])]
            sage: G = MatrixGroup(gens)
            sage: g = G([[1, 1], [0, 1]])
            sage: g  # indirect doctest
            [1 1]
            [0 1]
            sage: g._repr_()
            '[1 1]\n[0 1]'
        """
        return str(self.matrix())

    def _latex_(self):
        r"""
        EXAMPLES::

            sage: F = GF(3); MS = MatrixSpace(F,2,2)
            sage: gens = [MS([[1,0],[0,1]]),MS([[1,1],[0,1]])]
            sage: G = MatrixGroup(gens)
            sage: g = G([[1, 1], [0, 1]])
            sage: print(g._latex_())
            \left(\begin{array}{rr}
            1 & 1 \\
            0 & 1
            \end{array}\right)

        Type ``view(g._latex_())`` to see the object in an
        xdvi window (assuming you have latex and xdvi installed).
        """
        return self.matrix()._latex_()

    cpdef _act_on_(self, x, bint self_on_left):
        """
        EXAMPLES::

            sage: G = GL(4,7)
            sage: G.0 * vector([1,2,3,4])
            (3, 2, 3, 4)
            sage: v = vector(GF(7), [3,2,1,-1])
            sage: g = G.1
            sage: v * g == v * g.matrix()   # indirect doctest
            True
        """
        if not is_MatrixGroupElement(x) and x not in self.parent().base_ring():
            try:
                if self_on_left:
                    return self.matrix() * x
                else:
                    return x * self.matrix()
            except TypeError:
                return None

    cpdef _richcmp_(self, other, int op):
        """
        EXAMPLES::

            sage: F = GF(3); MS = MatrixSpace(F,2)
            sage: gens = [MS([1,0, 0,1]), MS([1,1, 0,1])]
            sage: G = MatrixGroup(gens)
            sage: g = G([1,1, 0,1])
            sage: h = G([1,1, 0,1])
            sage: g == h
            True
            sage: g == G.one()
            False
        """
        return richcmp(self.matrix(), other.matrix(), op)

    @cached_method
    def matrix(self):
        """
        Obtain the usual matrix (as an element of a matrix space)
        associated to this matrix group element.

        EXAMPLES::

            sage: F = GF(3); MS = MatrixSpace(F,2,2)
            sage: gens = [MS([[1,0],[0,1]]),MS([[1,1],[0,1]])]
            sage: G = MatrixGroup(gens)
            sage: m = G.gen(0).matrix(); m
            [1 0]
            [0 1]
            sage: m.parent()
            Full MatrixSpace of 2 by 2 dense matrices over Finite Field of size 3

            sage: k = GF(7); G = MatrixGroup([matrix(k,2,[1,1,0,1]), matrix(k,2,[1,0,0,2])])
            sage: g = G.0
            sage: g.matrix()
            [1 1]
            [0 1]
            sage: parent(g.matrix())
            Full MatrixSpace of 2 by 2 dense matrices over Finite Field of size 7

        Matrices have extra functionality that matrix group elements
        do not have::

            sage: g.matrix().charpoly('t')
            t^2 + 5*t + 1
        """
        # We do a slightly specialized version of sage.libs.gap.element.GapElement.matrix()
        #   in order to use our current matrix space directly and avoid
        #   some overhead safety checks.
        entries = self.gap().Flat()
        MS = self.parent().matrix_space()
        ring = MS.base_ring()
        m = MS([x.sage(ring=ring) for x in entries])
        m.set_immutable()
        return m

    def _matrix_(self, base=None):
        """
        Method used by the :func:`matrix` constructor.

        EXAMPLES::

            sage: F = GF(3); MS = MatrixSpace(F,2,2)
            sage: G = MatrixGroup([MS([1,1,0,1])])
            sage: g = G.gen(0)
            sage: M = matrix(GF(9), g); M; parent(M)
            [1 1]
            [0 1]
            Full MatrixSpace of 2 by 2 dense matrices over Finite Field in z2 of size 3^2
        """
        return self.matrix()

    cpdef list list(self):
        """
        Return list representation of this matrix.

        EXAMPLES::

            sage: F = GF(3); MS = MatrixSpace(F,2,2)
            sage: gens = [MS([[1,0],[0,1]]),MS([[1,1],[0,1]])]
            sage: G = MatrixGroup(gens)
            sage: g = G.0
            sage: g
            [1 0]
            [0 1]
            sage: g.list()
            [[1, 0], [0, 1]]
        """
        return [r.list() for r in self.matrix().rows()]

    @cached_method
    def multiplicative_order(self):
        """
        Return the order of this group element, which is the smallest
        positive integer `n` such that `g^n = 1`, or
        +Infinity if no such integer exists.

        EXAMPLES::

            sage: k = GF(7)
            sage: G = MatrixGroup([matrix(k,2,[1,1,0,1]), matrix(k,2,[1,0,0,2])]); G
            Matrix group over Finite Field of size 7 with 2 generators (
            [1 1]  [1 0]
            [0 1], [0 2]
            )
            sage: G.order()
            21
            sage: G.gen(0).multiplicative_order(), G.gen(1).multiplicative_order()
            (7, 3)

        ``order`` is just an alias for ``multiplicative_order``::

            sage: G.gen(0).order(), G.gen(1).order()
            (7, 3)

            sage: k = QQ
            sage: G = MatrixGroup([matrix(k,2,[1,1,0,1]), matrix(k,2,[1,0,0,2])]); G
            Matrix group over Rational Field with 2 generators (
            [1 1]  [1 0]
            [0 1], [0 2]
            )
            sage: G.order()
            +Infinity
            sage: G.gen(0).order(), G.gen(1).order()
            (+Infinity, +Infinity)

            sage: gl = GL(2, ZZ);  gl
            General Linear Group of degree 2 over Integer Ring
            sage: g = gl.gen(2);  g
            [1 1]
            [0 1]
            sage: g.order()
            +Infinity
        """
        order = self.gap().Order()
        if order.IsInt():
            return order.sage()
        else:
            assert order.IsInfinity()
            from sage.rings.infinity import Infinity
            return Infinity

    def word_problem(self, gens=None):
        r"""
        Solve the word problem.

        This method writes the group element as a product of the
        elements of the list ``gens``, or the standard generators of
        the parent of self if ``gens`` is None.

        INPUT:

        - ``gens`` -- a list/tuple/iterable of elements (or objects
          that can be converted to group elements), or ``None``
          (default). By default, the generators of the parent group
          are used.

        OUTPUT:

        A factorization object that contains information about the
        order of factors and the exponents. A ``ValueError`` is raised
        if the group element cannot be written as a word in ``gens``.

        ALGORITHM:

        Use GAP, which has optimized algorithms for solving the word
        problem (the GAP functions ``EpimorphismFromFreeGroup`` and
        ``PreImagesRepresentative``).

        EXAMPLES::

            sage: G = GL(2,5); G
            General Linear Group of degree 2 over Finite Field of size 5
            sage: G.gens()
            (
            [2 0]  [4 1]
            [0 1], [4 0]
            )
            sage: G(1).word_problem([G.gen(0)])
            1
            sage: type(_)
            <class 'sage.structure.factorization.Factorization'>

            sage: g = G([0,4,1,4])
            sage: g.word_problem()
            ([4 1]
             [4 0])^-1

        Next we construct a more complicated element of the group from the
        generators::

            sage: s,t = G.0, G.1
            sage: a = (s * t * s); b = a.word_problem(); b
            ([2 0]
             [0 1]) *
            ([4 1]
             [4 0]) *
            ([2 0]
             [0 1])
            sage: flatten(b)
            [
            [2 0]     [4 1]     [2 0]
            [0 1], 1, [4 0], 1, [0 1], 1
            ]
            sage: b.prod() == a
            True

        We solve the word problem using some different generators::

            sage: s = G([2,0,0,1]); t = G([1,1,0,1]); u = G([0,-1,1,0])
            sage: a.word_problem([s,t,u])
            ([2 0]
             [0 1])^-1 *
            ([1 1]
             [0 1])^-1 *
            ([0 4]
             [1 0]) *
            ([2 0]
             [0 1])^-1

        We try some elements that don't actually generate the group::

            sage: a.word_problem([t,u])
            Traceback (most recent call last):
            ...
            ValueError: word problem has no solution

        AUTHORS:

        - David Joyner and William Stein
        - David Loeffler (2010): fixed some bugs
        - Volker Braun (2013): LibGAP
        """
        from sage.libs.gap.libgap import libgap
        G = self.parent()
        if gens:
            gen = lambda i:gens[i]
            H = libgap.Group([G(x).gap() for x in gens])
        else:
            gen = G.gen
            H = G.gap()
        hom = H.EpimorphismFromFreeGroup()
        preimg = hom.PreImagesRepresentative(self.gap())

        if preimg.is_bool():
            assert preimg == libgap.eval('fail')
            raise ValueError('word problem has no solution')

        result = []
        n = preimg.NumberSyllables().sage()
        exponent_syllable  = libgap.eval('ExponentSyllable')
        generator_syllable = libgap.eval('GeneratorSyllable')
        for i in range(n):
            exponent  = exponent_syllable(preimg, i+1).sage()
            generator = gen(generator_syllable(preimg, i+1).sage() - 1)
            result.append( (generator, exponent) )
        result = Factorization(result)
        result._set_cr(True)
        return result
=======
>>>>>>> 961fa727

def _unpickle_generic_element(G, mat):
    """
    Unpickle the element in ``G`` given by ``mat``.

    EXAMPLES::

        sage: m1 = matrix(SR, [[1,2],[3,4]])
        sage: m2 = matrix(SR, [[1,3],[-1,0]])
        sage: G = MatrixGroup(m1, m2)
        sage: m = G.an_element()
        sage: from sage.groups.matrix_gps.group_element import _unpickle_generic_element
        sage: _unpickle_generic_element(G, m.matrix()) == m
        True
    """
    return G.element_class(G, mat, False, False)<|MERGE_RESOLUTION|>--- conflicted
+++ resolved
@@ -411,407 +411,6 @@
 
     inverse = __invert__
 
-<<<<<<< HEAD
-###################################################################
-#
-# Matrix group elements implemented in GAP
-#
-###################################################################
-
-cdef class MatrixGroupElement_gap(ElementLibGAP):
-    """
-    Element of a matrix group over a generic ring.
-
-    The group elements are implemented as wrappers around libGAP matrices.
-
-    INPUT:
-
-    - ``M`` -- a matrix
-
-    - ``parent`` -- the parent
-
-    - ``check`` -- bool (default: ``True``); if ``True`` does some
-      type checking
-
-    - ``convert`` -- bool (default: ``True``); if ``True`` convert
-      ``M`` to the right matrix space
-    """
-    def __init__(self, parent, M, check=True, convert=True):
-        r"""
-        Initialize ``self``.
-
-        TESTS::
-
-            sage: MS = MatrixSpace(GF(3),2,2)
-            sage: G = MatrixGroup(MS([[1,0],[0,1]]), MS([[1,1],[0,1]]))
-            sage: G.gen(0)
-            [1 0]
-            [0 1]
-            sage: g = G.random_element()
-            sage: TestSuite(g).run()
-        """
-        if isinstance(M, GapElement):
-            ElementLibGAP.__init__(self, parent, M)
-            return
-        if convert:
-            M = parent.matrix_space()(M)
-        from sage.libs.gap.libgap import libgap
-        M_gap = libgap(M)
-        if check:
-            if not is_Matrix(M):
-                raise TypeError('M must be a matrix')
-            if M.parent() is not parent.matrix_space():
-                raise TypeError('M must be a in the matrix space of the group')
-            parent._check_matrix(M, M_gap)
-        ElementLibGAP.__init__(self, parent, M_gap)
-
-    def __reduce__(self):
-        """
-        Implement pickling.
-
-        TESTS::
-
-            sage: MS = MatrixSpace(GF(3), 2, 2)
-            sage: G = MatrixGroup(MS([[1,0],[0,1]]), MS([[1,1],[0,1]]))
-            sage: loads(G.gen(0).dumps())
-            [1 0]
-            [0 1]
-        """
-        return (self.parent(), (self.matrix(),))
-
-    def __hash__(self):
-        r"""
-        TESTS::
-
-            sage: MS = MatrixSpace(GF(3), 2)
-            sage: G = MatrixGroup([MS([1,1,0,1]), MS([1,0,1,1])])
-            sage: g = G.an_element()
-            sage: hash(g)
-            -5306160029685893860  # 64-bit
-            -181258980            # 32-bit
-        """
-        return hash(self.matrix())
-
-    def _repr_(self):
-        r"""
-        Return string representation of this matrix.
-
-        EXAMPLES::
-
-            sage: F = GF(3); MS = MatrixSpace(F,2,2)
-            sage: gens = [MS([[1,0],[0,1]]),MS([[1,1],[0,1]])]
-            sage: G = MatrixGroup(gens)
-            sage: g = G([[1, 1], [0, 1]])
-            sage: g  # indirect doctest
-            [1 1]
-            [0 1]
-            sage: g._repr_()
-            '[1 1]\n[0 1]'
-        """
-        return str(self.matrix())
-
-    def _latex_(self):
-        r"""
-        EXAMPLES::
-
-            sage: F = GF(3); MS = MatrixSpace(F,2,2)
-            sage: gens = [MS([[1,0],[0,1]]),MS([[1,1],[0,1]])]
-            sage: G = MatrixGroup(gens)
-            sage: g = G([[1, 1], [0, 1]])
-            sage: print(g._latex_())
-            \left(\begin{array}{rr}
-            1 & 1 \\
-            0 & 1
-            \end{array}\right)
-
-        Type ``view(g._latex_())`` to see the object in an
-        xdvi window (assuming you have latex and xdvi installed).
-        """
-        return self.matrix()._latex_()
-
-    cpdef _act_on_(self, x, bint self_on_left):
-        """
-        EXAMPLES::
-
-            sage: G = GL(4,7)
-            sage: G.0 * vector([1,2,3,4])
-            (3, 2, 3, 4)
-            sage: v = vector(GF(7), [3,2,1,-1])
-            sage: g = G.1
-            sage: v * g == v * g.matrix()   # indirect doctest
-            True
-        """
-        if not is_MatrixGroupElement(x) and x not in self.parent().base_ring():
-            try:
-                if self_on_left:
-                    return self.matrix() * x
-                else:
-                    return x * self.matrix()
-            except TypeError:
-                return None
-
-    cpdef _richcmp_(self, other, int op):
-        """
-        EXAMPLES::
-
-            sage: F = GF(3); MS = MatrixSpace(F,2)
-            sage: gens = [MS([1,0, 0,1]), MS([1,1, 0,1])]
-            sage: G = MatrixGroup(gens)
-            sage: g = G([1,1, 0,1])
-            sage: h = G([1,1, 0,1])
-            sage: g == h
-            True
-            sage: g == G.one()
-            False
-        """
-        return richcmp(self.matrix(), other.matrix(), op)
-
-    @cached_method
-    def matrix(self):
-        """
-        Obtain the usual matrix (as an element of a matrix space)
-        associated to this matrix group element.
-
-        EXAMPLES::
-
-            sage: F = GF(3); MS = MatrixSpace(F,2,2)
-            sage: gens = [MS([[1,0],[0,1]]),MS([[1,1],[0,1]])]
-            sage: G = MatrixGroup(gens)
-            sage: m = G.gen(0).matrix(); m
-            [1 0]
-            [0 1]
-            sage: m.parent()
-            Full MatrixSpace of 2 by 2 dense matrices over Finite Field of size 3
-
-            sage: k = GF(7); G = MatrixGroup([matrix(k,2,[1,1,0,1]), matrix(k,2,[1,0,0,2])])
-            sage: g = G.0
-            sage: g.matrix()
-            [1 1]
-            [0 1]
-            sage: parent(g.matrix())
-            Full MatrixSpace of 2 by 2 dense matrices over Finite Field of size 7
-
-        Matrices have extra functionality that matrix group elements
-        do not have::
-
-            sage: g.matrix().charpoly('t')
-            t^2 + 5*t + 1
-        """
-        # We do a slightly specialized version of sage.libs.gap.element.GapElement.matrix()
-        #   in order to use our current matrix space directly and avoid
-        #   some overhead safety checks.
-        entries = self.gap().Flat()
-        MS = self.parent().matrix_space()
-        ring = MS.base_ring()
-        m = MS([x.sage(ring=ring) for x in entries])
-        m.set_immutable()
-        return m
-
-    def _matrix_(self, base=None):
-        """
-        Method used by the :func:`matrix` constructor.
-
-        EXAMPLES::
-
-            sage: F = GF(3); MS = MatrixSpace(F,2,2)
-            sage: G = MatrixGroup([MS([1,1,0,1])])
-            sage: g = G.gen(0)
-            sage: M = matrix(GF(9), g); M; parent(M)
-            [1 1]
-            [0 1]
-            Full MatrixSpace of 2 by 2 dense matrices over Finite Field in z2 of size 3^2
-        """
-        return self.matrix()
-
-    cpdef list list(self):
-        """
-        Return list representation of this matrix.
-
-        EXAMPLES::
-
-            sage: F = GF(3); MS = MatrixSpace(F,2,2)
-            sage: gens = [MS([[1,0],[0,1]]),MS([[1,1],[0,1]])]
-            sage: G = MatrixGroup(gens)
-            sage: g = G.0
-            sage: g
-            [1 0]
-            [0 1]
-            sage: g.list()
-            [[1, 0], [0, 1]]
-        """
-        return [r.list() for r in self.matrix().rows()]
-
-    @cached_method
-    def multiplicative_order(self):
-        """
-        Return the order of this group element, which is the smallest
-        positive integer `n` such that `g^n = 1`, or
-        +Infinity if no such integer exists.
-
-        EXAMPLES::
-
-            sage: k = GF(7)
-            sage: G = MatrixGroup([matrix(k,2,[1,1,0,1]), matrix(k,2,[1,0,0,2])]); G
-            Matrix group over Finite Field of size 7 with 2 generators (
-            [1 1]  [1 0]
-            [0 1], [0 2]
-            )
-            sage: G.order()
-            21
-            sage: G.gen(0).multiplicative_order(), G.gen(1).multiplicative_order()
-            (7, 3)
-
-        ``order`` is just an alias for ``multiplicative_order``::
-
-            sage: G.gen(0).order(), G.gen(1).order()
-            (7, 3)
-
-            sage: k = QQ
-            sage: G = MatrixGroup([matrix(k,2,[1,1,0,1]), matrix(k,2,[1,0,0,2])]); G
-            Matrix group over Rational Field with 2 generators (
-            [1 1]  [1 0]
-            [0 1], [0 2]
-            )
-            sage: G.order()
-            +Infinity
-            sage: G.gen(0).order(), G.gen(1).order()
-            (+Infinity, +Infinity)
-
-            sage: gl = GL(2, ZZ);  gl
-            General Linear Group of degree 2 over Integer Ring
-            sage: g = gl.gen(2);  g
-            [1 1]
-            [0 1]
-            sage: g.order()
-            +Infinity
-        """
-        order = self.gap().Order()
-        if order.IsInt():
-            return order.sage()
-        else:
-            assert order.IsInfinity()
-            from sage.rings.infinity import Infinity
-            return Infinity
-
-    def word_problem(self, gens=None):
-        r"""
-        Solve the word problem.
-
-        This method writes the group element as a product of the
-        elements of the list ``gens``, or the standard generators of
-        the parent of self if ``gens`` is None.
-
-        INPUT:
-
-        - ``gens`` -- a list/tuple/iterable of elements (or objects
-          that can be converted to group elements), or ``None``
-          (default). By default, the generators of the parent group
-          are used.
-
-        OUTPUT:
-
-        A factorization object that contains information about the
-        order of factors and the exponents. A ``ValueError`` is raised
-        if the group element cannot be written as a word in ``gens``.
-
-        ALGORITHM:
-
-        Use GAP, which has optimized algorithms for solving the word
-        problem (the GAP functions ``EpimorphismFromFreeGroup`` and
-        ``PreImagesRepresentative``).
-
-        EXAMPLES::
-
-            sage: G = GL(2,5); G
-            General Linear Group of degree 2 over Finite Field of size 5
-            sage: G.gens()
-            (
-            [2 0]  [4 1]
-            [0 1], [4 0]
-            )
-            sage: G(1).word_problem([G.gen(0)])
-            1
-            sage: type(_)
-            <class 'sage.structure.factorization.Factorization'>
-
-            sage: g = G([0,4,1,4])
-            sage: g.word_problem()
-            ([4 1]
-             [4 0])^-1
-
-        Next we construct a more complicated element of the group from the
-        generators::
-
-            sage: s,t = G.0, G.1
-            sage: a = (s * t * s); b = a.word_problem(); b
-            ([2 0]
-             [0 1]) *
-            ([4 1]
-             [4 0]) *
-            ([2 0]
-             [0 1])
-            sage: flatten(b)
-            [
-            [2 0]     [4 1]     [2 0]
-            [0 1], 1, [4 0], 1, [0 1], 1
-            ]
-            sage: b.prod() == a
-            True
-
-        We solve the word problem using some different generators::
-
-            sage: s = G([2,0,0,1]); t = G([1,1,0,1]); u = G([0,-1,1,0])
-            sage: a.word_problem([s,t,u])
-            ([2 0]
-             [0 1])^-1 *
-            ([1 1]
-             [0 1])^-1 *
-            ([0 4]
-             [1 0]) *
-            ([2 0]
-             [0 1])^-1
-
-        We try some elements that don't actually generate the group::
-
-            sage: a.word_problem([t,u])
-            Traceback (most recent call last):
-            ...
-            ValueError: word problem has no solution
-
-        AUTHORS:
-
-        - David Joyner and William Stein
-        - David Loeffler (2010): fixed some bugs
-        - Volker Braun (2013): LibGAP
-        """
-        from sage.libs.gap.libgap import libgap
-        G = self.parent()
-        if gens:
-            gen = lambda i:gens[i]
-            H = libgap.Group([G(x).gap() for x in gens])
-        else:
-            gen = G.gen
-            H = G.gap()
-        hom = H.EpimorphismFromFreeGroup()
-        preimg = hom.PreImagesRepresentative(self.gap())
-
-        if preimg.is_bool():
-            assert preimg == libgap.eval('fail')
-            raise ValueError('word problem has no solution')
-
-        result = []
-        n = preimg.NumberSyllables().sage()
-        exponent_syllable  = libgap.eval('ExponentSyllable')
-        generator_syllable = libgap.eval('GeneratorSyllable')
-        for i in range(n):
-            exponent  = exponent_syllable(preimg, i+1).sage()
-            generator = gen(generator_syllable(preimg, i+1).sage() - 1)
-            result.append( (generator, exponent) )
-        result = Factorization(result)
-        result._set_cr(True)
-        return result
-=======
->>>>>>> 961fa727
 
 def _unpickle_generic_element(G, mat):
     """
