# sage_setup: distribution = sagemath-modules
"""
Matrix Group Elements

EXAMPLES::

<<<<<<< HEAD
    sage: # needs sage.rings.finite_rings
=======
>>>>>>> 556ebad9
    sage: F = GF(3); MS = MatrixSpace(F, 2, 2)
    sage: gens = [MS([[1,0], [0,1]]), MS([[1,1], [0,1]])]
    sage: G = MatrixGroup(gens); G
    Matrix group over Finite Field of size 3 with 2 generators (
    [1 0]  [1 1]
    [0 1], [0 1] )
    sage: g = G([[1,1], [0,1]])
    sage: h = G([[1,2], [0,1]])
    sage: g*h
    [1 0]
    [0 1]

You cannot add two matrices, since this is not a group operation.
You can coerce matrices back to the matrix space and add them
there::

<<<<<<< HEAD
    sage: g + h                                                                         # needs sage.rings.finite_rings
=======
    sage: g + h
>>>>>>> 556ebad9
    Traceback (most recent call last):
    ...
    TypeError: unsupported operand parent(s) for +:
    'Matrix group over Finite Field of size 3 with 2 generators (
    [1 0]  [1 1]
    [0 1], [0 1]
    )' and
    'Matrix group over Finite Field of size 3 with 2 generators (
    [1 0]  [1 1]
    [0 1], [0 1]
    )'

<<<<<<< HEAD
    sage: g.matrix() + h.matrix()                                                       # needs sage.rings.finite_rings
=======
    sage: g.matrix() + h.matrix()
>>>>>>> 556ebad9
    [2 0]
    [0 2]

Similarly, you cannot multiply group elements by scalars but you can
do it with the underlying matrices::

<<<<<<< HEAD
    sage: 2*g                                                                           # needs sage.rings.finite_rings
=======
    sage: 2*g
>>>>>>> 556ebad9
    Traceback (most recent call last):
    ...
    TypeError: unsupported operand parent(s) for *: 'Integer Ring'
    and 'Matrix group over Finite Field of size 3 with 2 generators (
    [1 0]  [1 1]
    [0 1], [0 1] )'

AUTHORS:

- David Joyner (2006-05): initial version David Joyner

- David Joyner (2006-05): various modifications to address William
  Stein's TODO's.

- William Stein (2006-12-09): many revisions.

- Volker Braun (2013-1) port to new Parent, libGAP.

- Travis Scrimshaw (2016-01): reworks class hierarchy in order
  to cythonize
"""

#*****************************************************************************
#       Copyright (C) 2006      David Joyner and William Stein <wstein@gmail.com>
#                     2013      Volker Braun <vbraun.name@gmail.com>
#                     2016      Travis Scrimshaw <tscrimsh at umn.edu>
#                     2016-2018 Jeroen Demeyer
#                     2023      Matthias Koeppe
#
# This program is free software: you can redistribute it and/or modify
# it under the terms of the GNU General Public License as published by
# the Free Software Foundation, either version 2 of the License, or
# (at your option) any later version.
#                  https://www.gnu.org/licenses/
#*****************************************************************************

from sage.rings.integer_ring import ZZ
from sage.structure.element cimport MultiplicativeGroupElement, Matrix
from sage.structure.element import is_Matrix
from sage.structure.parent cimport Parent
from sage.structure.richcmp cimport richcmp


try:
    from .group_element_gap import MatrixGroupElement_gap
except ImportError:
    MatrixGroupElement_gap = ()


cpdef is_MatrixGroupElement(x):
    """
    Test whether ``x`` is a matrix group element

    INPUT:

    - ``x`` -- anything.

    OUTPUT: Boolean.

    EXAMPLES::

        sage: from sage.groups.matrix_gps.group_element import is_MatrixGroupElement
        sage: is_MatrixGroupElement('helloooo')
        False

        sage: G = GL(2,3)
        sage: is_MatrixGroupElement(G.an_element())
        True
    """
    return isinstance(x, (MatrixGroupElement_generic, MatrixGroupElement_gap))

###################################################################
#
# Matrix group elements implemented in Sage
#
###################################################################

cdef class MatrixGroupElement_generic(MultiplicativeGroupElement):
    """
    Element of a matrix group over a generic ring.

    The group elements are implemented as Sage matrices.

    INPUT:

    - ``M`` -- a matrix

    - ``parent`` -- the parent

    - ``check`` -- bool (default: ``True``); if ``True``, then
      do some type checking

    - ``convert`` -- bool (default: ``True``); if ``True``, then
      convert ``M`` to the right matrix space

    EXAMPLES::

<<<<<<< HEAD
        sage: W = CoxeterGroup(['A',3], base_ring=ZZ)                                   # needs sage.combinat sage.libs.gap
        sage: g = W.an_element(); g                                                     # needs sage.combinat sage.libs.gap
=======
        sage: W = CoxeterGroup(['A',3], base_ring=ZZ)                                   # needs sage.graphs
        sage: g = W.an_element(); g                                                     # needs sage.graphs
>>>>>>> 556ebad9
        [ 0  0 -1]
        [ 1  0 -1]
        [ 0  1 -1]
    """
    def __init__(self, parent, M, check=True, convert=True):
        r"""
        Initialize ``self``.

        TESTS::

<<<<<<< HEAD
            sage: W = CoxeterGroup(['A',3], base_ring=ZZ)                               # needs sage.combinat sage.libs.gap
            sage: g = W.an_element()                                                    # needs sage.combinat sage.libs.gap
            sage: TestSuite(g).run()                                                    # needs sage.combinat sage.libs.gap
=======
            sage: W = CoxeterGroup(['A',3], base_ring=ZZ)                               # needs sage.graphs
            sage: g = W.an_element()                                                    # needs sage.graphs
            sage: TestSuite(g).run()                                                    # needs sage.graphs
>>>>>>> 556ebad9
        """
        if convert:
            M = parent.matrix_space()(M)
        if check:
            if not is_Matrix(M):
                raise TypeError('M must be a matrix')
            if M.parent() is not parent.matrix_space():
                raise TypeError('M must be a in the matrix space of the group')
            parent._check_matrix(M)
        super().__init__(parent)
        if M.is_immutable():
            self._matrix = M
        else:
            self._matrix = M.__copy__()
            self._matrix.set_immutable()

    def __hash__(self):
        r"""
        TESTS::

<<<<<<< HEAD
            sage: W = CoxeterGroup(['A',3], base_ring=ZZ)                               # needs sage.combinat sage.libs.gap
            sage: g = W.an_element()                                                    # needs sage.combinat sage.libs.gap
            sage: hash(g)                                                               # needs sage.combinat sage.libs.gap
=======
            sage: W = CoxeterGroup(['A',3], base_ring=ZZ)                               # needs sage.graphs
            sage: g = W.an_element()                                                    # needs sage.graphs
            sage: hash(g)                                                               # needs sage.graphs
>>>>>>> 556ebad9
            660522311176098153  # 64-bit
            -606138007          # 32-bit
        """
        return hash(self._matrix)

    def __reduce__(self):
        """
        Implement pickling.

        TESTS::

<<<<<<< HEAD
            sage: W = CoxeterGroup(['A',3], base_ring=ZZ)                               # needs sage.combinat sage.libs.gap
            sage: g = W.an_element()                                                    # needs sage.combinat sage.libs.gap
            sage: loads(g.dumps()) == g                                                 # needs sage.combinat sage.libs.gap
=======
            sage: W = CoxeterGroup(['A',3], base_ring=ZZ)                               # needs sage.graphs
            sage: g = W.an_element()                                                    # needs sage.graphs
            sage: loads(g.dumps()) == g                                                 # needs sage.graphs
>>>>>>> 556ebad9
            True
        """
        return (_unpickle_generic_element, (self.parent(), self._matrix,))

    def _repr_(self):
        """
        Return string representation of this matrix.

        EXAMPLES::

<<<<<<< HEAD
            sage: W = CoxeterGroup(['A',3], base_ring=ZZ)                               # needs sage.combinat sage.libs.gap
            sage: W.an_element()                                                        # needs sage.combinat sage.libs.gap
=======
            sage: W = CoxeterGroup(['A',3], base_ring=ZZ)                               # needs sage.graphs
            sage: W.an_element()                                                        # needs sage.graphs
>>>>>>> 556ebad9
            [ 0  0 -1]
            [ 1  0 -1]
            [ 0  1 -1]
        """
        return str(self._matrix)

    def _latex_(self):
        r"""
        EXAMPLES::

<<<<<<< HEAD
            sage: W = CoxeterGroup(['A',3], base_ring=ZZ)                               # needs sage.combinat sage.libs.gap
            sage: g = W.an_element()                                                    # needs sage.combinat sage.libs.gap
            sage: latex(g)                                                              # needs sage.combinat sage.libs.gap
=======
            sage: W = CoxeterGroup(['A',3], base_ring=ZZ)                               # needs sage.graphs
            sage: g = W.an_element()                                                    # needs sage.graphs
            sage: latex(g)                                                              # needs sage.graphs
>>>>>>> 556ebad9
            \left(\begin{array}{rrr}
            0 & 0 & -1 \\
            1 & 0 & -1 \\
            0 & 1 & -1
            \end{array}\right)
        """
        return self._matrix._latex_()

    cpdef _act_on_(self, x, bint self_on_left):
        """
        EXAMPLES::

            sage: # needs sage.combinat sage.libs.gap
            sage: W = CoxeterGroup(['A',4], base_ring=ZZ)
            sage: g = W.gen(0)
            sage: g * vector([1,1,1,1])
            (0, 1, 1, 1)
            sage: v = vector([3,2,1,-1])
            sage: g = W.gen(1)
            sage: v * g == v * g.matrix()   # indirect doctest
            True
        """
        if not is_MatrixGroupElement(x) and x not in self.parent().base_ring():
            try:
                if self_on_left:
                    return self._matrix * x
                else:
                    return x * self._matrix
            except TypeError:
                return None

    cpdef _richcmp_(self, other, int op):
        """
        EXAMPLES::

            sage: # needs sage.combinat sage.libs.gap
            sage: W = CoxeterGroup(['A',3], base_ring=ZZ)
            sage: g = W.an_element()
            sage: TestSuite(g).run()
            sage: h = W.gen(0) * W.gen(1) * W.gen(2)
            sage: g == h
            True
            sage: a = W.gen(0)
            sage: a == g
            False
            sage: a != g
            True
        """
        cdef MatrixGroupElement_generic x = <MatrixGroupElement_generic>self
        cdef MatrixGroupElement_generic y = <MatrixGroupElement_generic>other
        return richcmp(x._matrix, y._matrix, op)

    cpdef list list(self):
        """
        Return list representation of this matrix.

        EXAMPLES::

            sage: # needs sage.combinat sage.libs.gap
            sage: W = CoxeterGroup(['A',3], base_ring=ZZ)
            sage: g = W.gen(0)
            sage: g
            [-1  1  0]
            [ 0  1  0]
            [ 0  0  1]
            sage: g.list()
            [[-1, 1, 0], [0, 1, 0], [0, 0, 1]]
        """
        return [r.list() for r in self._matrix.rows()]

    def matrix(self):
        """
        Obtain the usual matrix (as an element of a matrix space)
        associated to this matrix group element.

        One reason to compute the associated matrix is that matrices
        support a huge range of functionality.

        EXAMPLES::

            sage: # needs sage.combinat sage.libs.gap
            sage: W = CoxeterGroup(['A',3], base_ring=ZZ)
            sage: g = W.gen(0)
            sage: g.matrix()
            [-1  1  0]
            [ 0  1  0]
            [ 0  0  1]
            sage: parent(g.matrix())
            Full MatrixSpace of 3 by 3 dense matrices over Integer Ring

        Matrices have extra functionality that matrix group elements
        do not have::

            sage: g.matrix().charpoly('t')                                              # needs sage.combinat sage.libs.gap
            t^3 - t^2 - t + 1
        """
        return self._matrix

    def _matrix_(self, base=None):
        """
        Method used by the :func:`matrix` constructor.

        EXAMPLES::

<<<<<<< HEAD
            sage: W = CoxeterGroup(['A', 3], base_ring=ZZ)                              # needs sage.combinat sage.libs.gap
            sage: g = W.gen(0)                                                          # needs sage.combinat sage.libs.gap
            sage: matrix(RDF, g)                                                        # needs sage.combinat sage.libs.gap
=======
            sage: W = CoxeterGroup(['A', 3], base_ring=ZZ)                              # needs sage.graphs
            sage: g = W.gen(0)                                                          # needs sage.graphs
            sage: matrix(RDF, g)                                                        # needs sage.graphs
>>>>>>> 556ebad9
            [-1.0  1.0  0.0]
            [ 0.0  1.0  0.0]
            [ 0.0  0.0  1.0]
        """
        return self.matrix()

    cpdef _mul_(self, other):
        """
        Return the product of ``self`` and`` other``, which must
        have identical parents.

        EXAMPLES::

            sage: # needs sage.combinat sage.libs.gap
            sage: W = CoxeterGroup(['A',3], base_ring=ZZ)
            sage: g = W.gen(0)
            sage: h = W.an_element()
            sage: g * h
            [ 1  0  0]
            [ 1  0 -1]
            [ 0  1 -1]
        """
        cdef Parent parent = self.parent()
        cdef MatrixGroupElement_generic y = <MatrixGroupElement_generic>other
        cdef Matrix M = self._matrix * y._matrix
        # Make it immutable so the constructor doesn't make a copy
        M.set_immutable()
        return parent.element_class(parent, M, check=False, convert=False)

    def is_one(self):
        """
        Return whether ``self`` is the identity of the group.

        EXAMPLES::

<<<<<<< HEAD
            sage: W = CoxeterGroup(['A',3])                                             # needs sage.combinat sage.libs.gap
            sage: g = W.gen(0)                                                          # needs sage.combinat sage.libs.gap
            sage: g.is_one()                                                            # needs sage.combinat sage.libs.gap
            False

            sage: W.an_element().is_one()                                               # needs sage.combinat sage.libs.gap
            False
            sage: W.one().is_one()                                                      # needs sage.combinat sage.libs.gap
=======
            sage: # needs sage.graphs
            sage: W = CoxeterGroup(['A',3])
            sage: g = W.gen(0)
            sage: g.is_one()
            False
            sage: W.an_element().is_one()
            False
            sage: W.one().is_one()
>>>>>>> 556ebad9
            True
        """
        return self._matrix.is_one()

    def __invert__(self):
        """
        Return the inverse group element

        OUTPUT: A matrix group element.

        EXAMPLES::

            sage: # needs sage.combinat sage.libs.gap
            sage: W = CoxeterGroup(['A',3], base_ring=ZZ)
            sage: g = W.an_element()
            sage: ~g
            [-1  1  0]
            [-1  0  1]
            [-1  0  0]
            sage: g * ~g == W.one()
            True
            sage: ~g * g == W.one()
            True

            sage: # needs sage.combinat sage.libs.gap sage.rings.number_field
            sage: W = CoxeterGroup(['B',3])
            sage: W.base_ring()
            Number Field in a with defining polynomial x^2 - 2 with a = 1.414213562373095?
            sage: g = W.an_element()
            sage: ~g
            [-1  1  0]
            [-1  0  a]
            [-a  0  1]
        """
        cdef Parent parent = self.parent()
        cdef Matrix M = self._matrix
        # We have a special method for dense matrices over ZZ
        if M.base_ring() is ZZ and M.is_dense():
            M = M.inverse_of_unit()
        else:
            M = ~M
            if M.base_ring() is not parent.base_ring():
                M = M.change_ring(parent.base_ring())
        # Make it immutable so the constructor doesn't make a copy
        M.set_immutable()
        return parent.element_class(parent, M, check=False, convert=False)

    inverse = __invert__


def _unpickle_generic_element(G, mat):
    """
    Unpickle the element in ``G`` given by ``mat``.

    EXAMPLES::

        sage: # needs sage.symbolic
        sage: m1 = matrix(SR, [[1,2], [3,4]])
        sage: m2 = matrix(SR, [[1,3], [-1,0]])
        sage: G = MatrixGroup(m1, m2)
        sage: m = G.an_element()
        sage: from sage.groups.matrix_gps.group_element import _unpickle_generic_element
        sage: _unpickle_generic_element(G, m.matrix()) == m
        True
    """
    return G.element_class(G, mat, False, False)<|MERGE_RESOLUTION|>--- conflicted
+++ resolved
@@ -4,10 +4,6 @@
 
 EXAMPLES::
 
-<<<<<<< HEAD
-    sage: # needs sage.rings.finite_rings
-=======
->>>>>>> 556ebad9
     sage: F = GF(3); MS = MatrixSpace(F, 2, 2)
     sage: gens = [MS([[1,0], [0,1]]), MS([[1,1], [0,1]])]
     sage: G = MatrixGroup(gens); G
@@ -24,11 +20,7 @@
 You can coerce matrices back to the matrix space and add them
 there::
 
-<<<<<<< HEAD
-    sage: g + h                                                                         # needs sage.rings.finite_rings
-=======
     sage: g + h
->>>>>>> 556ebad9
     Traceback (most recent call last):
     ...
     TypeError: unsupported operand parent(s) for +:
@@ -41,22 +33,14 @@
     [0 1], [0 1]
     )'
 
-<<<<<<< HEAD
-    sage: g.matrix() + h.matrix()                                                       # needs sage.rings.finite_rings
-=======
     sage: g.matrix() + h.matrix()
->>>>>>> 556ebad9
     [2 0]
     [0 2]
 
 Similarly, you cannot multiply group elements by scalars but you can
 do it with the underlying matrices::
 
-<<<<<<< HEAD
-    sage: 2*g                                                                           # needs sage.rings.finite_rings
-=======
     sage: 2*g
->>>>>>> 556ebad9
     Traceback (most recent call last):
     ...
     TypeError: unsupported operand parent(s) for *: 'Integer Ring'
@@ -154,13 +138,8 @@
 
     EXAMPLES::
 
-<<<<<<< HEAD
-        sage: W = CoxeterGroup(['A',3], base_ring=ZZ)                                   # needs sage.combinat sage.libs.gap
-        sage: g = W.an_element(); g                                                     # needs sage.combinat sage.libs.gap
-=======
         sage: W = CoxeterGroup(['A',3], base_ring=ZZ)                                   # needs sage.graphs
         sage: g = W.an_element(); g                                                     # needs sage.graphs
->>>>>>> 556ebad9
         [ 0  0 -1]
         [ 1  0 -1]
         [ 0  1 -1]
@@ -171,15 +150,9 @@
 
         TESTS::
 
-<<<<<<< HEAD
-            sage: W = CoxeterGroup(['A',3], base_ring=ZZ)                               # needs sage.combinat sage.libs.gap
-            sage: g = W.an_element()                                                    # needs sage.combinat sage.libs.gap
-            sage: TestSuite(g).run()                                                    # needs sage.combinat sage.libs.gap
-=======
             sage: W = CoxeterGroup(['A',3], base_ring=ZZ)                               # needs sage.graphs
             sage: g = W.an_element()                                                    # needs sage.graphs
             sage: TestSuite(g).run()                                                    # needs sage.graphs
->>>>>>> 556ebad9
         """
         if convert:
             M = parent.matrix_space()(M)
@@ -200,15 +173,9 @@
         r"""
         TESTS::
 
-<<<<<<< HEAD
-            sage: W = CoxeterGroup(['A',3], base_ring=ZZ)                               # needs sage.combinat sage.libs.gap
-            sage: g = W.an_element()                                                    # needs sage.combinat sage.libs.gap
-            sage: hash(g)                                                               # needs sage.combinat sage.libs.gap
-=======
             sage: W = CoxeterGroup(['A',3], base_ring=ZZ)                               # needs sage.graphs
             sage: g = W.an_element()                                                    # needs sage.graphs
             sage: hash(g)                                                               # needs sage.graphs
->>>>>>> 556ebad9
             660522311176098153  # 64-bit
             -606138007          # 32-bit
         """
@@ -220,15 +187,9 @@
 
         TESTS::
 
-<<<<<<< HEAD
-            sage: W = CoxeterGroup(['A',3], base_ring=ZZ)                               # needs sage.combinat sage.libs.gap
-            sage: g = W.an_element()                                                    # needs sage.combinat sage.libs.gap
-            sage: loads(g.dumps()) == g                                                 # needs sage.combinat sage.libs.gap
-=======
             sage: W = CoxeterGroup(['A',3], base_ring=ZZ)                               # needs sage.graphs
             sage: g = W.an_element()                                                    # needs sage.graphs
             sage: loads(g.dumps()) == g                                                 # needs sage.graphs
->>>>>>> 556ebad9
             True
         """
         return (_unpickle_generic_element, (self.parent(), self._matrix,))
@@ -239,13 +200,8 @@
 
         EXAMPLES::
 
-<<<<<<< HEAD
-            sage: W = CoxeterGroup(['A',3], base_ring=ZZ)                               # needs sage.combinat sage.libs.gap
-            sage: W.an_element()                                                        # needs sage.combinat sage.libs.gap
-=======
             sage: W = CoxeterGroup(['A',3], base_ring=ZZ)                               # needs sage.graphs
             sage: W.an_element()                                                        # needs sage.graphs
->>>>>>> 556ebad9
             [ 0  0 -1]
             [ 1  0 -1]
             [ 0  1 -1]
@@ -256,15 +212,9 @@
         r"""
         EXAMPLES::
 
-<<<<<<< HEAD
-            sage: W = CoxeterGroup(['A',3], base_ring=ZZ)                               # needs sage.combinat sage.libs.gap
-            sage: g = W.an_element()                                                    # needs sage.combinat sage.libs.gap
-            sage: latex(g)                                                              # needs sage.combinat sage.libs.gap
-=======
             sage: W = CoxeterGroup(['A',3], base_ring=ZZ)                               # needs sage.graphs
             sage: g = W.an_element()                                                    # needs sage.graphs
             sage: latex(g)                                                              # needs sage.graphs
->>>>>>> 556ebad9
             \left(\begin{array}{rrr}
             0 & 0 & -1 \\
             1 & 0 & -1 \\
@@ -369,15 +319,9 @@
 
         EXAMPLES::
 
-<<<<<<< HEAD
-            sage: W = CoxeterGroup(['A', 3], base_ring=ZZ)                              # needs sage.combinat sage.libs.gap
-            sage: g = W.gen(0)                                                          # needs sage.combinat sage.libs.gap
-            sage: matrix(RDF, g)                                                        # needs sage.combinat sage.libs.gap
-=======
             sage: W = CoxeterGroup(['A', 3], base_ring=ZZ)                              # needs sage.graphs
             sage: g = W.gen(0)                                                          # needs sage.graphs
             sage: matrix(RDF, g)                                                        # needs sage.graphs
->>>>>>> 556ebad9
             [-1.0  1.0  0.0]
             [ 0.0  1.0  0.0]
             [ 0.0  0.0  1.0]
@@ -413,16 +357,6 @@
 
         EXAMPLES::
 
-<<<<<<< HEAD
-            sage: W = CoxeterGroup(['A',3])                                             # needs sage.combinat sage.libs.gap
-            sage: g = W.gen(0)                                                          # needs sage.combinat sage.libs.gap
-            sage: g.is_one()                                                            # needs sage.combinat sage.libs.gap
-            False
-
-            sage: W.an_element().is_one()                                               # needs sage.combinat sage.libs.gap
-            False
-            sage: W.one().is_one()                                                      # needs sage.combinat sage.libs.gap
-=======
             sage: # needs sage.graphs
             sage: W = CoxeterGroup(['A',3])
             sage: g = W.gen(0)
@@ -431,7 +365,6 @@
             sage: W.an_element().is_one()
             False
             sage: W.one().is_one()
->>>>>>> 556ebad9
             True
         """
         return self._matrix.is_one()
