--- conflicted
+++ resolved
@@ -8,21 +8,12 @@
 
     sage: G = GL(2,5); G
     General Linear Group of degree 2 over Finite Field of size 5
-<<<<<<< HEAD
-    sage: TestSuite(G).run()                                                            # needs sage.rings.finite_rings
-
-    sage: g = G.1; g                                                                    # needs sage.rings.finite_rings
-    [4 1]
-    [4 0]
-    sage: TestSuite(g).run()                                                            # needs sage.rings.finite_rings
-=======
     sage: TestSuite(G).run()
 
     sage: g = G.1; g
     [4 1]
     [4 0]
     sage: TestSuite(g).run()
->>>>>>> 556ebad9
 
 We test that :trac:`9437` is fixed::
 
@@ -178,11 +169,7 @@
             )
 
             sage: G = GO(3,GF(5))
-<<<<<<< HEAD
-            sage: G.as_matrix_group()                                                   # needs sage.rings.finite_rings
-=======
             sage: G.as_matrix_group()
->>>>>>> 556ebad9
             Matrix group over Finite Field of size 5 with 2 generators (
             [2 0 0]  [0 1 0]
             [0 3 0]  [1 4 4]
@@ -205,11 +192,7 @@
 
         EXAMPLES::
 
-<<<<<<< HEAD
-            sage: # needs sage.rings.number_field
-=======
             sage: # needs sage.libs.gap sage.rings.number_field
->>>>>>> 556ebad9
             sage: UCF = UniversalCyclotomicField()
             sage: G  = GL(3, UCF)
             sage: e3 = UCF.gen(3); e5 = UCF.gen(5)
@@ -334,13 +317,8 @@
 
         EXAMPLES::
 
-<<<<<<< HEAD
-            sage: SO3 = groups.matrix.SO(3, QQ)                                         # needs sage.groups
-            sage: SO3._repr_option('element_ascii_art')                                 # needs sage.groups
-=======
             sage: SO3 = groups.matrix.SO(3, QQ)                                         # needs sage.groups sage.modules
             sage: SO3._repr_option('element_ascii_art')                                 # needs sage.groups sage.modules
->>>>>>> 556ebad9
             True
         """
         if key == 'element_ascii_art':
@@ -503,17 +481,10 @@
         EXAMPLES::
 
             sage: G = GL(2,3)
-<<<<<<< HEAD
-            sage: H = MatrixGroup(G.gens())                                             # needs sage.rings.finite_rings
-            sage: H == G                                                                # needs sage.rings.finite_rings
-            True
-            sage: G == H                                                                # needs sage.rings.finite_rings
-=======
             sage: H = MatrixGroup(G.gens())
             sage: H == G
             True
             sage: G == H
->>>>>>> 556ebad9
             True
 
             sage: MS = MatrixSpace(QQ, 2, 2)
