--- conflicted
+++ resolved
@@ -11,25 +11,15 @@
     Special Linear Group of degree 2 over Integer Ring
     sage: G = SL(2, GF(3)); G
     Special Linear Group of degree 2 over Finite Field of size 3
-<<<<<<< HEAD
-    sage: G.is_finite()                                                                 # needs sage.rings.finite_rings
-    True
-    sage: G.conjugacy_classes_representatives()                                         # needs sage.rings.finite_rings
-=======
     sage: G.is_finite()
     True
     sage: G.conjugacy_classes_representatives()
->>>>>>> 556ebad9
     (
     [1 0]  [0 2]  [0 1]  [2 0]  [0 2]  [0 1]  [0 2]
     [0 1], [1 1], [2 1], [0 2], [1 2], [2 2], [1 0]
     )
     sage: G = SL(6, GF(5))
-<<<<<<< HEAD
-    sage: G.gens()                                                                      # needs sage.rings.finite_rings
-=======
     sage: G.gens()
->>>>>>> 556ebad9
     (
     [2 0 0 0 0 0]  [4 0 0 0 0 1]
     [0 3 0 0 0 0]  [4 0 0 0 0 0]
@@ -300,19 +290,11 @@
         EXAMPLES::
 
             sage: G = GL(2,3)
-<<<<<<< HEAD
-            sage: G == MatrixGroup(G.gens())                                            # needs sage.rings.finite_rings
-            True
-
-            sage: # needs sage.rings.finite_rings
-            sage: G = groups.matrix.GL(4,2)
-=======
             sage: G == MatrixGroup(G.gens())
             True
 
             sage: # needs sage.rings.finite_rings
             sage: G = groups.matrix.GL(4,2)                                             # needs sage.modules
->>>>>>> 556ebad9
             sage: H = MatrixGroup(G.gens())
             sage: G == H
             True
