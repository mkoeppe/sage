<<<<<<< HEAD
# sage_setup: distribution = sagemath-modules
=======
# sage.doctest: needs sage.graphs
>>>>>>> 556ebad9
"""
Coxeter Groups As Matrix Groups

This implements a general Coxeter group as a matrix group by using the
reflection representation.

AUTHORS:

- Travis Scrimshaw (2013-08-28): Initial version
"""

##############################################################################
#       Copyright (C) 2013 Travis Scrimshaw <tscrim at ucdavis.edu>
#
#  Distributed under the terms of the GNU General Public License (GPL)
#
#  The full text of the GPL is available at:
#
#                  http://www.gnu.org/licenses/
##############################################################################

import sage.rings.abc

from sage.categories.coxeter_groups import CoxeterGroups
from sage.combinat.root_system.coxeter_matrix import CoxeterMatrix
from sage.groups.matrix_gps.finitely_generated import FinitelyGeneratedMatrixGroup_generic
from sage.groups.matrix_gps.group_element import MatrixGroupElement_generic
from sage.matrix.args import SparseEntry
from sage.matrix.matrix_space import MatrixSpace
from sage.misc.cachefunc import cached_method
from sage.rings.integer_ring import ZZ
from sage.rings.infinity import infinity
from sage.sets.family import Family
from sage.structure.unique_representation import UniqueRepresentation


class CoxeterMatrixGroup(UniqueRepresentation, FinitelyGeneratedMatrixGroup_generic):
    r"""
    A Coxeter group represented as a matrix group.

    Let `(W, S)` be a Coxeter system. We construct a vector space `V`
    over `\RR` with a basis of `\{ \alpha_s \}_{s \in S}` and inner product

    .. MATH::

        B(\alpha_s, \alpha_t) = -\cos\left( \frac{\pi}{m_{st}} \right)

    where we have `B(\alpha_s, \alpha_t) = -1` if `m_{st} = \infty`. Next we
    define a representation `\sigma_s : V \to V` by

    .. MATH::

        \sigma_s \lambda = \lambda - 2 B(\alpha_s, \lambda) \alpha_s.

    This representation is faithful so we can represent the Coxeter group `W`
    by the set of matrices `\sigma_s` acting on `V`.

    INPUT:

    - ``data`` -- a Coxeter matrix or graph or a Cartan type
    - ``base_ring`` -- (default: the universal cyclotomic field or
      a number field) the base ring which contains all values
      `\cos(\pi/m_{ij})` where `(m_{ij})_{ij}` is the Coxeter matrix
    - ``index_set`` -- (optional) an indexing set for the generators

    For finite Coxeter groups, the default base ring is taken to be `\QQ` or
    a quadratic number field when possible.

    For more on creating Coxeter groups, see
    :meth:`~sage.combinat.root_system.coxeter_group.CoxeterGroup`.

    .. TODO::

        Currently the label `\infty` is implemented as `-1` in the Coxeter
        matrix.

    EXAMPLES:

    We can create Coxeter groups from Coxeter matrices::

        sage: # needs sage.rings.number_field
        sage: W = CoxeterGroup([[1, 6, 3], [6, 1, 10], [3, 10, 1]]); W
        Coxeter group over Universal Cyclotomic Field with Coxeter matrix:
        [ 1  6  3]
        [ 6  1 10]
        [ 3 10  1]
        sage: W.gens()
        (
        [                 -1 -E(12)^7 + E(12)^11                   1]
        [                  0                   1                   0]
        [                  0                   0                   1],
        <BLANKLINE>
        [                  1                   0                   0]
        [-E(12)^7 + E(12)^11                  -1     E(20) - E(20)^9]
        [                  0                   0                   1],
        <BLANKLINE>
        [              1               0               0]
        [              0               1               0]
        [              1 E(20) - E(20)^9              -1]
        )

        sage: m = matrix([[1,3,3,3], [3,1,3,2], [3,3,1,2], [3,2,2,1]])
        sage: W = CoxeterGroup(m)
        sage: W.gens()
        (
        [-1  1  1  1]  [ 1  0  0  0]  [ 1  0  0  0]  [ 1  0  0  0]
        [ 0  1  0  0]  [ 1 -1  1  0]  [ 0  1  0  0]  [ 0  1  0  0]
        [ 0  0  1  0]  [ 0  0  1  0]  [ 1  1 -1  0]  [ 0  0  1  0]
        [ 0  0  0  1], [ 0  0  0  1], [ 0  0  0  1], [ 1  0  0 -1]
        )
        sage: a,b,c,d = W.gens()
        sage: (a*b*c)^3
        [ 5  1 -5  7]
        [ 5  0 -4  5]
        [ 4  1 -4  4]
        [ 0  0  0  1]
        sage: (a*b)^3
        [1 0 0 0]
        [0 1 0 0]
        [0 0 1 0]
        [0 0 0 1]
        sage: b*d == d*b
        True
        sage: a*c*a == c*a*c
        True

    We can create the matrix representation over different base rings and with
    different index sets. Note that the base ring must contain all
    `2*\cos(\pi/m_{ij})` where `(m_{ij})_{ij}` is the Coxeter matrix::

        sage: W = CoxeterGroup(m, base_ring=RR, index_set=['a','b','c','d'])
        sage: W.base_ring()
        Real Field with 53 bits of precision
        sage: W.index_set()
        ('a', 'b', 'c', 'd')

        sage: CoxeterGroup(m, base_ring=ZZ)
        Coxeter group over Integer Ring with Coxeter matrix:
        [1 3 3 3]
        [3 1 3 2]
        [3 3 1 2]
        [3 2 2 1]
        sage: CoxeterGroup([[1,4],[4,1]], base_ring=QQ)                                 # needs sage.symbolic
        Traceback (most recent call last):
        ...
        TypeError: unable to convert sqrt(2) to a rational

    Using the well-known conversion between Coxeter matrices and Coxeter
    graphs, we can input a Coxeter graph. Following the standard convention,
    edges with no label (i.e. labelled by ``None``) are treated as 3::

        sage: # needs sage.rings.number_field
        sage: G = Graph([(0,3,None), (1,3,15), (2,3,7), (0,1,3)])
        sage: W = CoxeterGroup(G); W
        Coxeter group over Universal Cyclotomic Field with Coxeter matrix:
        [ 1  3  2  3]
        [ 3  1  2 15]
        [ 2  2  1  7]
        [ 3 15  7  1]
        sage: G2 = W.coxeter_diagram()
        sage: CoxeterGroup(G2) is W
        True

    Because there currently is no class for `\ZZ \cup \{ \infty \}`, labels
    of `\infty` are given by `-1` in the Coxeter matrix::

        sage: # needs sage.rings.number_field
        sage: G = Graph([(0,1,None), (1,2,4), (0,2,oo)])
        sage: W = CoxeterGroup(G)
        sage: W.coxeter_matrix()
        [ 1  3 -1]
        [ 3  1  4]
        [-1  4  1]

    We can also create Coxeter groups from Cartan types using the
    ``implementation`` keyword::

        sage: W = CoxeterGroup(['D',5], implementation="reflection"); W
        Finite Coxeter group over Integer Ring with Coxeter matrix:
        [1 3 2 2 2]
        [3 1 3 2 2]
        [2 3 1 3 3]
        [2 2 3 1 2]
        [2 2 3 2 1]
        sage: W = CoxeterGroup(['H',3], implementation="reflection"); W                 # needs sage.rings.number_field
        Finite Coxeter group over
         Number Field in a with defining polynomial x^2 - 5 with a = 2.236067977499790?
         with Coxeter matrix:
         [1 3 2]
         [3 1 5]
         [2 5 1]
    """
    @staticmethod
    def __classcall_private__(cls, data, base_ring=None, index_set=None):
        """
        Normalize arguments to ensure a unique representation.

        EXAMPLES::

            sage: W1 = CoxeterGroup(['A',2], implementation="reflection", base_ring=ZZ)
            sage: W2 = CoxeterGroup([[1,3],[3,1]], index_set=(1,2))
            sage: W1 is W2
            True
            sage: G1 = Graph([(1,2)])
            sage: W3 = CoxeterGroup(G1)
            sage: W1 is W3
            True
            sage: G2 = Graph([(1,2,3)])
            sage: W4 = CoxeterGroup(G2)
            sage: W1 is W4
            True
        """
        data = CoxeterMatrix(data, index_set=index_set)

        if base_ring is None:
            if data.is_simply_laced():
                base_ring = ZZ
            elif data.is_finite():
                from sage.rings.number_field.number_field import QuadraticField
                letter = data.coxeter_type().cartan_type().type()
                if letter in ['B', 'C', 'F']:
                    base_ring = QuadraticField(2)
                elif letter == 'G':
                    base_ring = QuadraticField(3)
                elif letter == 'H':
                    base_ring = QuadraticField(5)
                else:
                    from sage.rings.universal_cyclotomic_field import UniversalCyclotomicField
                    base_ring = UniversalCyclotomicField()
            else:
                from sage.rings.universal_cyclotomic_field import UniversalCyclotomicField
                base_ring = UniversalCyclotomicField()
        return super().__classcall__(cls, data, base_ring, data.index_set())

    def __init__(self, coxeter_matrix, base_ring, index_set):
        """
        Initialize ``self``.

        EXAMPLES::

            sage: W = CoxeterGroup([[1,3,2],[3,1,3],[2,3,1]])
            sage: TestSuite(W).run() # long time

            sage: # needs sage.rings.number_field
            sage: W = CoxeterGroup([[1,3,2],[3,1,4],[2,4,1]], base_ring=QQbar)
            sage: TestSuite(W).run() # long time
            sage: W = CoxeterGroup([[1,3,2],[3,1,6],[2,6,1]])
            sage: TestSuite(W).run(max_runs=30) # long time
            sage: W = CoxeterGroup([[1,3,2],[3,1,-1],[2,-1,1]])
            sage: TestSuite(W).run(max_runs=30) # long time

        We check that :trac:`16630` is fixed::

            sage: CoxeterGroup(['D',4], base_ring=QQ).category()
            Category of finite irreducible coxeter groups

            sage: # needs sage.rings.number_field
            sage: CoxeterGroup(['H',4], base_ring=QQbar).category()
            Category of finite irreducible coxeter groups
            sage: F = CoxeterGroups().Finite()
            sage: all(CoxeterGroup([letter,i]) in F
            ....:     for i in range(2,5) for letter in ['A','B','D'])
            True
            sage: all(CoxeterGroup(['E',i]) in F for i in range(6,9))
            True
            sage: CoxeterGroup(['F',4]).category()
            Category of finite irreducible coxeter groups
            sage: CoxeterGroup(['G',2]).category()
            Category of finite irreducible coxeter groups
            sage: all(CoxeterGroup(['H',i]) in F for i in range(3,5))
            True
            sage: all(CoxeterGroup(['I',i]) in F for i in range(2,5))
            True
        """
        self._matrix = coxeter_matrix
        n = coxeter_matrix.rank()
        # Compute the matrix with entries `2 \cos( \pi / m_{ij} )`.
        MS = MatrixSpace(base_ring, n, sparse=True)
        one = MS.one()
        # FIXME: Hack because there is no ZZ \cup \{ \infty \}: -1 represents \infty
        if isinstance(base_ring, sage.rings.abc.UniversalCyclotomicField):
            E = base_ring.gen

            def val(x):
                if x == -1:
                    return 2
                else:
                    return E(2 * x) + ~E(2 * x)
        elif isinstance(base_ring, sage.rings.abc.NumberField_quadratic):
            from sage.rings.universal_cyclotomic_field import UniversalCyclotomicField

            E = UniversalCyclotomicField().gen

            def val(x):
                if x == -1:
                    return 2
                else:
                    return base_ring((E(2 * x) + ~E(2 * x)).to_cyclotomic_field())
        else:
            def val(x):
                if x == -1:
                    return 2
                elif x == 1:
                    return -2
                elif x == 2:
                    return 0
                elif x == 3:
                    return 1
                else:
                    from sage.functions.trig import cos
                    from sage.symbolic.constants import pi
                    return base_ring(2 * cos(pi / x))
        gens = [one + MS([SparseEntry(i, j, val(coxeter_matrix[index_set[i], index_set[j]]))
                          for j in range(n)])
                for i in range(n)]
        # Make the generators dense matrices for consistency and speed
        gens = [g.dense_matrix() for g in gens]
        category = CoxeterGroups()
        # Now we shall see if the group is finite, and, if so, refine
        # the category to ``category.Finite()``. Otherwise the group is
        # infinite and we refine the category to ``category.Infinite()``.
        if self._matrix.is_finite():
            category = category.Finite()
        else:
            category = category.Infinite()
        if all(self._matrix._matrix[i, j] == 2
               for i in range(n) for j in range(i)):
            category = category.Commutative()
        if self._matrix.is_irreducible():
            category = category.Irreducible()
        self._index_set_inverse = {i: ii
                                   for ii, i in enumerate(self._matrix.index_set())}
        FinitelyGeneratedMatrixGroup_generic.__init__(self, ZZ(n), base_ring,
                                                      gens, category=category)

    def _repr_(self):
        """
        Return a string representation of ``self``.

        EXAMPLES::

            sage: CoxeterGroup([[1,3,2],[3,1,4],[2,4,1]])                               # needs sage.rings.number_field
            Finite Coxeter group over Number Field in a with defining polynomial x^2 - 2 with a = 1.414213562373095? with Coxeter matrix:
            [1 3 2]
            [3 1 4]
            [2 4 1]
        """
        rep = "Finite " if self.is_finite() else ""
        rep += "Coxeter group over {} with Coxeter matrix:\n{}".format(self.base_ring(), self._matrix)
        return rep

    def _coerce_map_from_(self, P):
        """
        Return ``True`` if ``P`` is a Coxeter group of the same
        Coxeter type and ``False`` otherwise.

        EXAMPLES::

            sage: # needs sage.combinat
            sage: W = CoxeterGroup(["A",4])
            sage: W2 = WeylGroup(["A",4])
            sage: W._coerce_map_from_(W2)
            True
            sage: W3 = WeylGroup(["A",4], implementation="permutation")
            sage: W._coerce_map_from_(W3)
            True
            sage: W4 = WeylGroup(["A",3])
            sage: W.has_coerce_map_from(W4)
            False
        """
        if P in CoxeterGroups() and P.coxeter_type() is self.coxeter_type():
            return True
        return super()._coerce_map_from_(P)

    def coxeter_matrix(self):
        """
        Return the Coxeter matrix of ``self``.

        EXAMPLES::

            sage: W = CoxeterGroup([[1,3],[3,1]])
            sage: W.coxeter_matrix()
            [1 3]
            [3 1]
            sage: W = CoxeterGroup(['H',3])                                             # needs sage.rings.number_field
            sage: W.coxeter_matrix()
            [1 3 2]
            [3 1 5]
            [2 5 1]
        """
        return self._matrix

    def bilinear_form(self):
        r"""
        Return the bilinear form associated to ``self``.

        Given a Coxeter group `G` with Coxeter matrix `M = (m_{ij})_{ij}`,
        the associated bilinear form `A = (a_{ij})_{ij}` is given by

        .. MATH::

            a_{ij} = -\cos\left( \frac{\pi}{m_{ij}} \right).

        If `A` is positive definite, then `G` is of finite type (and so
        the associated Coxeter group is a finite group). If `A` is
        positive semidefinite, then `G` is affine type.

        EXAMPLES::

            sage: W = CoxeterGroup(['D',4])
            sage: W.bilinear_form()                                                     # needs sage.symbolic
            [   1 -1/2    0    0]
            [-1/2    1 -1/2 -1/2]
            [   0 -1/2    1    0]
            [   0 -1/2    0    1]
        """
        return self._matrix.bilinear_form(self.base_ring().fraction_field())

    def is_finite(self):
        """
        Return ``True`` if this group is finite.

        EXAMPLES::

            sage: # needs sage.rings.number_field
            sage: [l for l in range(2, 9) if
            ....:  CoxeterGroup([[1,3,2],[3,1,l],[2,l,1]]).is_finite()]
            [2, 3, 4, 5]
            sage: [l for l in range(2, 9) if
            ....:  CoxeterGroup([[1,3,2,2],[3,1,l,2],[2,l,1,3],[2,2,3,1]]).is_finite()]
            [2, 3, 4]
            sage: [l for l in range(2, 9) if
            ....:  CoxeterGroup([[1,3,2,2,2], [3,1,3,3,2], [2,3,1,2,2],
            ....:                [2,3,2,1,l], [2,2,2,l,1]]).is_finite()]
            [2, 3]
            sage: [l for l in range(2, 9) if
            ....:  CoxeterGroup([[1,3,2,2,2], [3,1,2,3,3], [2,2,1,l,2],
            ....:                [2,3,l,1,2], [2,3,2,2,1]]).is_finite()]
            [2, 3]
            sage: [l for l in range(2, 9) if
            ....:  CoxeterGroup([[1,3,2,2,2,2], [3,1,l,2,2,2], [2,l,1,3,l,2],
            ....:                [2,2,3,1,2,2], [2,2,l,2,1,3], [2,2,2,2,3,1]]).is_finite()]
            [2, 3]
        """
        # Finite Coxeter groups are marked as finite in
        # their ``__init__`` method, so we can just check
        # the category of ``self``.
        return "Finite" in self.category().axioms()

    def is_commutative(self):
        """
        Return whether ``self`` is commutative.

        EXAMPLES::

            sage: CoxeterGroup(['A', 2]).is_commutative()
            False
            sage: W = CoxeterGroup(['I',2])
            sage: W.is_commutative()
            True

        TESTS::

            sage: CoxeterGroup([['A', 2], ['A', 1]]).is_commutative()
            False
            sage: CoxeterGroup([['A', 1]] * 3).is_commutative()
            True
        """
        return "Commutative" in self.category().axioms()

    @cached_method
    def order(self):
        """
        Return the order of ``self``.

        If the Coxeter group is finite, this uses an iterator.

        EXAMPLES::

            sage: # needs sage.rings.number_field
            sage: W = CoxeterGroup([[1,3],[3,1]])
            sage: W.order()
            6
            sage: W = CoxeterGroup([[1,-1],[-1,1]])
            sage: W.order()
            +Infinity
        """
        if self.is_finite():
            return len(self)
        return infinity

    def canonical_representation(self):
        r"""
        Return the canonical faithful representation of ``self``, which
        is ``self``.

        EXAMPLES::

            sage: W = CoxeterGroup([[1,3],[3,1]])
            sage: W.canonical_representation() is W
            True
        """
        return self

    def simple_reflection(self, i):
        """
        Return the simple reflection `s_i`.

        INPUT:

        - ``i`` -- an element from the index set

        EXAMPLES::

            sage: W = CoxeterGroup(['A',3], implementation="reflection")
            sage: W.simple_reflection(1)
            [-1  1  0]
            [ 0  1  0]
            [ 0  0  1]
            sage: W.simple_reflection(2)
            [ 1  0  0]
            [ 1 -1  1]
            [ 0  0  1]
            sage: W.simple_reflection(3)
            [ 1  0  0]
            [ 0  1  0]
            [ 0  1 -1]
        """
        return self.gen(self._index_set_inverse[i])

    @cached_method
    def _positive_roots_reflections(self):
        """
        Return a family whose keys are the positive roots
        and values are the reflections.

        EXAMPLES::

            sage: W = CoxeterGroup(['A', 2])
            sage: F = W._positive_roots_reflections()
            sage: F.keys()
            [(1, 0), (1, 1), (0, 1)]
            sage: list(F)
            [
            [-1  1]  [ 0 -1]  [ 1  0]
            [ 0  1], [-1  0], [ 1 -1]
            ]
        """
        if not self.is_finite():
            raise NotImplementedError('not available for infinite groups')

        word = self.long_element(as_word=True)
        N = len(word)

        from sage.modules.free_module import FreeModule
        simple_roots = FreeModule(self.base_ring(), self.ngens()).gens()

        refls = self.simple_reflections()
        resu = []
        d = {}
        for i in range(1, N + 1):
            segment = word[:i]
            last = segment.pop()
            ref = refls[last]
            rt = simple_roots[last - 1]
            while segment:
                last = segment.pop()
                cr = refls[last]
                ref = cr * ref * cr
                rt = refls[last] * rt
            rt.set_immutable()
            resu += [rt]
            d[rt] = ref
        return Family(resu, lambda rt: d[rt])

    def positive_roots(self):
        """
        Return the positive roots.

        These are roots in the Coxeter sense, that all have the
        same norm. They are given by their coefficients in the
        base of simple roots, also taken to have all the same
        norm.

        .. SEEALSO::

            :meth:`reflections`

        EXAMPLES::

            sage: W = CoxeterGroup(['A',3], implementation='reflection')
            sage: W.positive_roots()
            ((1, 0, 0), (1, 1, 0), (0, 1, 0), (1, 1, 1), (0, 1, 1), (0, 0, 1))

            sage: # needs sage.rings.number_field
            sage: W = CoxeterGroup(['I',5], implementation='reflection')
            sage: W.positive_roots()
            ((1, 0),
             (-E(5)^2 - E(5)^3, 1),
             (-E(5)^2 - E(5)^3, -E(5)^2 - E(5)^3),
             (1, -E(5)^2 - E(5)^3),
             (0, 1))
        """
        return tuple(self._positive_roots_reflections().keys())

    def reflections(self):
        """
        Return the set of reflections.

        The order is the one given by :meth:`positive_roots`.

        EXAMPLES::

            sage: W = CoxeterGroup(['A',2], implementation='reflection')
            sage: list(W.reflections())
            [
            [-1  1]  [ 0 -1]  [ 1  0]
            [ 0  1], [-1  0], [ 1 -1]
            ]
        """
        return self._positive_roots_reflections()

    @cached_method
    def roots(self):
        """
        Return the roots.

        These are roots in the Coxeter sense, that all have the
        same norm. They are given by their coefficients in the
        base of simple roots, also taken to have all the same
        norm.

        The positive roots are listed first, then the negative roots
        in the same order. The order is the one given by :meth:`roots`.

        EXAMPLES::

            sage: W = CoxeterGroup(['A',3], implementation='reflection')
            sage: W.roots()
            ((1, 0, 0),
             (1, 1, 0),
             (0, 1, 0),
             (1, 1, 1),
             (0, 1, 1),
             (0, 0, 1),
             (-1, 0, 0),
             (-1, -1, 0),
             (0, -1, 0),
             (-1, -1, -1),
             (0, -1, -1),
             (0, 0, -1))

            sage: # needs sage.rings.number_field
            sage: W = CoxeterGroup(['I',5], implementation='reflection')
            sage: len(W.roots())
            10
        """
        if not self.is_finite():
            raise NotImplementedError('not available for infinite groups')
        positive = self.positive_roots()
        return positive + tuple([-v for v in positive])

    def simple_root_index(self, i):
        r"""
        Return the index of the simple root `\alpha_i`.

        This is the position of `\alpha_i` in the list of all roots
        as given be :meth:`roots`.

        EXAMPLES::

            sage: W = CoxeterGroup(['A',3], implementation='reflection')
            sage: [W.simple_root_index(i) for i in W.index_set()]
            [0, 2, 5]
        """
        roots = self.roots()
        rt = roots[0].parent().gen(self._index_set_inverse[i])
        return roots.index(rt)

    @cached_method
    def fundamental_weights(self):
        """
        Return the fundamental weights for ``self``.

        This is the dual basis to the basis of simple roots.

        The base ring must be a field.

        .. SEEALSO:: :meth:`fundamental_weight`

        EXAMPLES::

            sage: W = CoxeterGroup(['A',3], implementation='reflection')
            sage: W.fundamental_weights()                                               # needs sage.symbolic
            Finite family {1: (3/2, 1, 1/2), 2: (1, 2, 1), 3: (1/2, 1, 3/2)}
        """
        simple_weights = self.bilinear_form().inverse()
        I = self.index_set()
        D = {i: simple_weights[k] for k, i in enumerate(I)}
        return Family(I, D.__getitem__)

    def fundamental_weight(self, i):
        r"""
        Return the fundamental weight with index ``i``.

        .. SEEALSO:: :meth:`fundamental_weights`

        EXAMPLES::

            sage: W = CoxeterGroup(['A',3], implementation='reflection')
            sage: W.fundamental_weight(1)                                               # needs sage.symbolic
            (3/2, 1, 1/2)
        """
        return self.fundamental_weights()[i]

    class Element(MatrixGroupElement_generic):
        """
        A Coxeter group element.
        """
        def first_descent(self, side='right', index_set=None, positive=False):
            """
            Return the first left (resp. right) descent of ``self``, as
            ane element of ``index_set``, or ``None`` if there is none.

            See :meth:`descents` for a description of the options.

            EXAMPLES::

                sage: W = CoxeterGroup(['A',3], implementation="reflection")
                sage: a,b,c = W.gens()
                sage: elt = b*a*c
                sage: elt.first_descent()
                1
                sage: elt.first_descent(side='left')
                2
            """
            M = self.matrix()
            if side != 'right':
                M = ~M
            I = self.parent().index_set()
            n = len(I)
            zero = M.base_ring().zero()
            if index_set is None:
                index_set = range(n)
            else:
                I_inv = self.parent()._index_set_inverse
                index_set = [I_inv[i] for i in index_set]
            if positive:
                for i in index_set:
                    if not _matrix_test_right_descent(M, i, n, zero):
                        return I[i]
            else:
                for i in index_set:
                    if _matrix_test_right_descent(M, i, n, zero):
                        return I[i]
            return None

        def descents(self, side='right', index_set=None, positive=False):
            """
            Return the descents of ``self``, as a list of elements of the
            ``index_set``.

            INPUT:

            - ``index_set`` -- (default: all of them) a subset (as a list
              or iterable) of the nodes of the Dynkin diagram
            - ``side`` -- (default: ``'right'``) ``'left'`` or ``'right'``
            - ``positive`` -- (default: ``False``) boolean

            EXAMPLES::

                sage: W = CoxeterGroup(['A',3], implementation="reflection")
                sage: a,b,c = W.gens()
                sage: elt = b*a*c
                sage: elt.descents()
                [1, 3]
                sage: elt.descents(positive=True)
                [2]
                sage: elt.descents(index_set=[1,2])
                [1]
                sage: elt.descents(side='left')
                [2]
            """
            M = self.matrix()
            if side != 'right':
                M = ~M
            I = self.parent().index_set()
            n = len(I)
            zero = M.base_ring().zero()
            if index_set is None:
                index_set = range(n)
            else:
                I_inv = self.parent()._index_set_inverse
                index_set = [I_inv[i] for i in index_set]
            if positive:
                return [I[i] for i in index_set if not _matrix_test_right_descent(M, i, n, zero)]
            return [I[i] for i in index_set if _matrix_test_right_descent(M, i, n, zero)]

        def has_right_descent(self, i):
            r"""
            Return whether ``i`` is a right descent of ``self``.

            A Coxeter system `(W, S)` has a root system defined as
            `\{ w(\alpha_s) \}_{w \in W}` and we define the positive
            (resp. negative) roots `\alpha = \sum_{s \in S} c_s \alpha_s`
            by all `c_s \geq 0` (resp. `c_s \leq 0`). In particular, we note
            that if `\ell(w s) > \ell(w)` then `w(\alpha_s) > 0` and if
            `\ell(ws) < \ell(w)` then `w(\alpha_s) < 0`.
            Thus `i \in I` is a right descent if `w(\alpha_{s_i}) < 0`
            or equivalently if the matrix representing `w` has all entries
            of the `i`-th column being non-positive.

            INPUT:

            - ``i`` -- an element in the index set

            EXAMPLES::

                sage: W = CoxeterGroup(['A',3], implementation="reflection")
                sage: a,b,c = W.gens()
                sage: elt = b*a*c
                sage: [elt.has_right_descent(i) for i in [1, 2, 3]]
                [True, False, True]
            """
            i = self.parent()._index_set_inverse[i]
            n = len(self.parent().index_set())
            M = self.matrix()
            zero = M.base_ring().zero()
            return _matrix_test_right_descent(M, i, n, zero)

        def canonical_matrix(self):
            r"""
            Return the matrix of ``self`` in the canonical faithful
            representation, which is ``self`` as a matrix.

            EXAMPLES::

                sage: W = CoxeterGroup(['A',3], implementation="reflection")
                sage: a,b,c = W.gens()
                sage: elt = a*b*c
                sage: elt.canonical_matrix()
                [ 0  0 -1]
                [ 1  0 -1]
                [ 0  1 -1]
            """
            return self.matrix()

        @cached_method
        def action_on_root_indices(self, i, side="left"):
            """
            Return the action on the set of roots.

            The roots are ordered as in the output of the method :meth:`roots`.

            EXAMPLES::

                sage: W = CoxeterGroup(['A',3], implementation="reflection")
                sage: w = W.w0
                sage: w.action_on_root_indices(0)
                11
            """
            if side == "left":
                w = self
            elif side == "right":
                w = ~self
            else:
                raise ValueError('side must be "left" or "right"')
            roots = self.parent().roots()
            rt = w * roots[i]
            return roots.index(rt)


def _matrix_test_right_descent(M, i, n, zero):
    """
    Test if the matrix ``M`` has a right ``i``-descent.

    INPUT:

    - ``M`` -- the matrix
    - ``i`` -- the index
    - ``n`` -- the size of the matrix
    - ``zero`` -- the zero element in the base ring of ``M``

    .. NOTE::

        This is a helper function for :class:`CoxeterMatrixGroup.Element`
        and optimized for speed. Specifically, it is called often and
        there is no need to recompute ``n`` (and ``zero``) each time this
        function is called.

    .. TODO::

        Cythonize this function.

    EXAMPLES::

        sage: from sage.groups.matrix_gps.coxeter_group import _matrix_test_right_descent
        sage: W = CoxeterGroup(['A',3], implementation="reflection")
        sage: a,b,c = W.gens()
        sage: elt = b*a*c
        sage: zero = W.base_ring().zero()
        sage: [_matrix_test_right_descent(elt.matrix(), i, 3, zero)
        ....:  for i in range(3)]
        [True, False, True]
    """
    for j in range(n):
        c = M[j, i]
        if c < zero:
            return True
        elif c > zero:
            return False
    raise AssertionError('a zero column, so there must be a bug')<|MERGE_RESOLUTION|>--- conflicted
+++ resolved
@@ -1,8 +1,5 @@
-<<<<<<< HEAD
 # sage_setup: distribution = sagemath-modules
-=======
 # sage.doctest: needs sage.graphs
->>>>>>> 556ebad9
 """
 Coxeter Groups As Matrix Groups
 
