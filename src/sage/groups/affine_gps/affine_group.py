r"""
Affine Groups

AUTHORS:

- Volker Braun: initial version
"""

##############################################################################
#       Copyright (C) 2013 Volker Braun <vbraun.name@gmail.com>
#
#  Distributed under the terms of the GNU General Public License (GPL)
#
#  The full text of the GPL is available at:
#
#                  https://www.gnu.org/licenses/
##############################################################################


from sage.groups.group import Group
from sage.categories.groups import Groups
from sage.groups.matrix_gps.linear import GL
from sage.categories.rings import Rings
from sage.matrix.matrix_space import MatrixSpace
from sage.modules.free_module import FreeModule
from sage.structure.unique_representation import UniqueRepresentation
from sage.misc.cachefunc import cached_method

from sage.groups.affine_gps.group_element import AffineGroupElement


#################################################################

class AffineGroup(UniqueRepresentation, Group):
    r"""
    An affine group.

    The affine group `\mathrm{Aff}(A)` (or general affine group) of an affine
    space `A` is the group of all invertible affine transformations from the
    space into itself.

    If we let `A_V` be the affine space of a vector space `V`
    (essentially, forgetting what is the origin) then the affine group
    `\mathrm{Aff}(A_V)` is the group generated by the general linear group
    `GL(V)` together with the translations. Recall that the group of
    translations acting on `A_V` is just `V` itself. The general linear and
    translation subgroups do not quite commute, and in fact generate the
    semidirect product

    .. MATH::

        \mathrm{Aff}(A_V) = GL(V) \ltimes V.

    As such, the group elements can be represented by pairs `(A, b)` of a
    matrix and a vector. This pair then represents the transformation

    .. MATH::

        x \mapsto A x + b.

    We can also represent affine transformations as linear transformations by
    considering `\dim(V) + 1` dimensional space. We take the affine
    transformation `(A, b)` to

    .. MATH::

        \begin{pmatrix}
        A & b \\
        0 & 1
        \end{pmatrix}

    and lifting `x = (x_1, \ldots, x_n)` to `(x_1, \ldots, x_n, 1)`. Here
    the `(n + 1)`-th component is always 1, so the linear representations
    acts on the affine hyperplane `x_{n+1} = 1` as affine transformations
    which can be seen directly from the matrix multiplication.

    INPUT:

    Something that defines an affine space. For example

    - An affine space itself:

      * ``A`` -- affine space

    - A vector space:

      * ``V`` -- a vector space

    - Degree and base ring:

      * ``degree`` -- An integer. The degree of the affine group, that
        is, the dimension of the affine space the group is acting on.

      * ``ring`` -- A ring or an integer. The base ring of the affine
        space. If an integer is given, it must be a prime power and
        the corresponding finite field is constructed.

      * ``var`` -- (default: ``'a'``) Keyword argument to specify the finite
        field generator name in the case where ``ring`` is a prime power.

    EXAMPLES::

        sage: F = AffineGroup(3, QQ); F
        Affine Group of degree 3 over Rational Field
        sage: F(matrix(QQ,[[1,2,3],[4,5,6],[7,8,0]]), vector(QQ,[10,11,12]))
              [1 2 3]     [10]
        x |-> [4 5 6] x + [11]
              [7 8 0]     [12]
        sage: F([[1,2,3],[4,5,6],[7,8,0]], [10,11,12])
              [1 2 3]     [10]
        x |-> [4 5 6] x + [11]
              [7 8 0]     [12]
        sage: F([1,2,3,4,5,6,7,8,0], [10,11,12])
              [1 2 3]     [10]
        x |-> [4 5 6] x + [11]
              [7 8 0]     [12]

    Instead of specifying the complete matrix/vector information, you can
    also create special group elements::

        sage: F.linear([1,2,3,4,5,6,7,8,0])
              [1 2 3]     [0]
        x |-> [4 5 6] x + [0]
              [7 8 0]     [0]
        sage: F.translation([1,2,3])
              [1 0 0]     [1]
        x |-> [0 1 0] x + [2]
              [0 0 1]     [3]

    Some additional ways to create affine groups::

<<<<<<< HEAD
        sage: A = AffineSpace(2, GF(4,'a'));  A                                         # optional - sage.libs.pari
        Affine Space of dimension 2 over Finite Field in a of size 2^2
        sage: G = AffineGroup(A); G                                                     # optional - sage.libs.pari
        Affine Group of degree 2 over Finite Field in a of size 2^2
        sage: G is AffineGroup(2,4) # shorthand                                         # optional - sage.libs.pari
=======
        sage: A = AffineSpace(2, GF(4,'a'));  A                                         # optional - sage.rings.finite_rings
        Affine Space of dimension 2 over Finite Field in a of size 2^2
        sage: G = AffineGroup(A); G                                                     # optional - sage.rings.finite_rings
        Affine Group of degree 2 over Finite Field in a of size 2^2
        sage: G is AffineGroup(2,4) # shorthand                                         # optional - sage.rings.finite_rings
>>>>>>> 08060ed1
        True

        sage: V = ZZ^3;  V
        Ambient free module of rank 3 over the principal ideal domain Integer Ring
        sage: AffineGroup(V)
        Affine Group of degree 3 over Integer Ring

    REFERENCES:

    -  :wikipedia:`Affine_group`
    """
    @staticmethod
    def __classcall__(cls, *args, **kwds):
        """
        Normalize input to ensure a unique representation.

        EXAMPLES::

<<<<<<< HEAD
            sage: A = AffineSpace(2, GF(4,'a'))                                         # optional - sage.libs.pari
            sage: AffineGroup(A) is AffineGroup(2,4)                                    # optional - sage.libs.pari
            True
            sage: AffineGroup(A) is AffineGroup(2, GF(4,'a'))                           # optional - sage.libs.pari
=======
            sage: A = AffineSpace(2, GF(4,'a'))                                         # optional - sage.rings.finite_rings
            sage: AffineGroup(A) is AffineGroup(2,4)                                    # optional - sage.rings.finite_rings
            True
            sage: AffineGroup(A) is AffineGroup(2, GF(4,'a'))                           # optional - sage.rings.finite_rings
>>>>>>> 08060ed1
            True
            sage: A = AffineGroup(2, QQ)
            sage: V = QQ^2
            sage: A is AffineGroup(V)
            True
        """
        if len(args) == 1:
            V = args[0]
            if isinstance(V, AffineGroup):
                return V
            try:
                degree = V.dimension_relative()
            except AttributeError:
                degree = V.dimension()
            ring = V.base_ring()
        if len(args) == 2:
            degree, ring = args
            from sage.rings.integer import is_Integer
            if is_Integer(ring):
                from sage.rings.finite_rings.finite_field_constructor import FiniteField
                var = kwds.get('var', 'a')
                ring = FiniteField(ring, var)
        return super().__classcall__(cls, degree, ring)

    def __init__(self, degree, ring):
        """
        Initialize ``self``.

        INPUT:

        - ``degree`` -- integer. The degree of the affine group, that
          is, the dimension of the affine space the group is acting on
          naturally.

        - ``ring`` -- a ring. The base ring of the affine space.

        EXAMPLES::

            sage: Aff6 = AffineGroup(6, QQ)
            sage: Aff6 == Aff6
            True
            sage: Aff6 != Aff6
            False

        TESTS::

<<<<<<< HEAD
            sage: G = AffineGroup(2, GF(5)); G                                          # optional - sage.libs.pari
            Affine Group of degree 2 over Finite Field of size 5
            sage: TestSuite(G).run()                                                    # optional - sage.libs.pari
            sage: G.category()                                                          # optional - sage.libs.pari
=======
            sage: G = AffineGroup(2, GF(5)); G                                          # optional - sage.rings.finite_rings
            Affine Group of degree 2 over Finite Field of size 5
            sage: TestSuite(G).run()                                                    # optional - sage.rings.finite_rings
            sage: G.category()                                                          # optional - sage.rings.finite_rings
>>>>>>> 08060ed1
            Category of finite groups

            sage: Aff6 = AffineGroup(6, QQ)
            sage: Aff6.category()
            Category of infinite groups
        """
        self._degree = degree
        cat = Groups()
        if degree == 0 or ring in Rings().Finite():
            cat = cat.Finite()
        elif ring in Rings().Infinite():
            cat = cat.Infinite()
        self._GL = GL(degree, ring)
        Group.__init__(self, base=ring, category=cat)

    Element = AffineGroupElement

    def _element_constructor_check(self, A, b):
        """
        Verify that ``A``, ``b`` define an affine group element and raises a
        ``TypeError`` if the input does not define a valid group element.

        This is called from the group element constructor and can be
        overridden for subgroups of the affine group. It is guaranteed
        that ``A``, ``b`` are in the correct matrix/vector space.

        INPUT:

        - ``A`` -- an element of :meth:`matrix_space`

        - ``b`` -- an element of :meth:`vector_space`

        TESTS::

            sage: Aff3 = AffineGroup(3, QQ)
            sage: A = Aff3.matrix_space()([1,2,3,4,5,6,7,8,0])
            sage: det(A)
            27
            sage: b = Aff3.vector_space().an_element()
            sage: Aff3._element_constructor_check(A, b)

            sage: A = Aff3.matrix_space()([1,2,3,4,5,6,7,8,9])
            sage: det(A)
            0
            sage: Aff3._element_constructor_check(A, b)
            Traceback (most recent call last):
            ...
            TypeError: A must be invertible
        """
        if not A.is_invertible():
            raise TypeError('A must be invertible')

    def _latex_(self):
        r"""
        Return a LaTeX representation of ``self``.

        EXAMPLES::

<<<<<<< HEAD
            sage: G = AffineGroup(6, GF(5))                                             # optional - sage.libs.pari
            sage: latex(G)                                                              # optional - sage.libs.pari
=======
            sage: G = AffineGroup(6, GF(5))                                             # optional - sage.rings.finite_rings
            sage: latex(G)                                                              # optional - sage.rings.finite_rings
>>>>>>> 08060ed1
            \mathrm{Aff}_{6}(\Bold{F}_{5})
        """
        return "\\mathrm{Aff}_{%s}(%s)" % (self.degree(),
                                           self.base_ring()._latex_())

    def _repr_(self):
        """
        Return a string representation of ``self``.

        EXAMPLES::

<<<<<<< HEAD
            sage: AffineGroup(6, GF(5))                                                 # optional - sage.libs.pari
=======
            sage: AffineGroup(6, GF(5))                                                 # optional - sage.rings.finite_rings
>>>>>>> 08060ed1
            Affine Group of degree 6 over Finite Field of size 5
        """
        return "Affine Group of degree %s over %s" % (self.degree(),
                                                      self.base_ring())

    def cardinality(self):
        """
        Return the cardinality of ``self``.

        EXAMPLES::

<<<<<<< HEAD
            sage: AffineGroup(6, GF(5)).cardinality()                                   # optional - sage.libs.pari
=======
            sage: AffineGroup(6, GF(5)).cardinality()                                   # optional - sage.rings.finite_rings
>>>>>>> 08060ed1
            172882428468750000000000000000
            sage: AffineGroup(6, ZZ).cardinality()
            +Infinity
        """
        card_GL = self._GL.cardinality()
        return card_GL * self.base_ring().cardinality()**self.degree()

    def degree(self):
        """
        Return the dimension of the affine space.

        OUTPUT:

        An integer.

        EXAMPLES::

<<<<<<< HEAD
            sage: G = AffineGroup(6, GF(5))                                             # optional - sage.libs.pari
            sage: g = G.an_element()                                                    # optional - sage.libs.pari
            sage: G.degree()                                                            # optional - sage.libs.pari
            6
            sage: G.degree() == g.A().nrows() == g.A().ncols() == g.b().degree()        # optional - sage.libs.pari
=======
            sage: G = AffineGroup(6, GF(5))                                             # optional - sage.rings.finite_rings
            sage: g = G.an_element()                                                    # optional - sage.rings.finite_rings
            sage: G.degree()                                                            # optional - sage.rings.finite_rings
            6
            sage: G.degree() == g.A().nrows() == g.A().ncols() == g.b().degree()        # optional - sage.rings.finite_rings
>>>>>>> 08060ed1
            True
        """
        return self._degree

    @cached_method
    def matrix_space(self):
        """
        Return the space of matrices representing the general linear
        transformations.

        OUTPUT:

        The parent of the matrices `A` defining the affine group
        element `Ax+b`.

        EXAMPLES::

<<<<<<< HEAD
            sage: G = AffineGroup(3, GF(5))                                             # optional - sage.libs.pari
            sage: G.matrix_space()                                                      # optional - sage.libs.pari
=======
            sage: G = AffineGroup(3, GF(5))                                             # optional - sage.rings.finite_rings
            sage: G.matrix_space()                                                      # optional - sage.rings.finite_rings
>>>>>>> 08060ed1
            Full MatrixSpace of 3 by 3 dense matrices over Finite Field of size 5
        """
        d = self.degree()
        return MatrixSpace(self.base_ring(), d, d)

    @cached_method
    def vector_space(self):
        """
        Return the vector space of the underlying affine space.

        EXAMPLES::

<<<<<<< HEAD
            sage: G = AffineGroup(3, GF(5))                                             # optional - sage.libs.pari
            sage: G.vector_space()                                                      # optional - sage.libs.pari
=======
            sage: G = AffineGroup(3, GF(5))                                             # optional - sage.rings.finite_rings
            sage: G.vector_space()                                                      # optional - sage.rings.finite_rings
>>>>>>> 08060ed1
            Vector space of dimension 3 over Finite Field of size 5
        """
        return FreeModule(self.base_ring(), self.degree())

    @cached_method
    def linear_space(self):
        r"""
        Return the space of the affine transformations represented as linear
        transformations.

        We can represent affine transformations `Ax + b` as linear
        transformations by

        .. MATH::

            \begin{pmatrix}
            A & b \\
            0 & 1
            \end{pmatrix}

        and lifting `x = (x_1, \ldots, x_n)` to `(x_1, \ldots, x_n, 1)`.

        .. SEEALSO::

            - :meth:`sage.groups.affine_gps.group_element.AffineGroupElement.matrix()`

        EXAMPLES::

<<<<<<< HEAD
            sage: G = AffineGroup(3, GF(5))                                             # optional - sage.libs.pari
            sage: G.linear_space()                                                      # optional - sage.libs.pari
=======
            sage: G = AffineGroup(3, GF(5))                                             # optional - sage.rings.finite_rings
            sage: G.linear_space()                                                      # optional - sage.rings.finite_rings
>>>>>>> 08060ed1
            Full MatrixSpace of 4 by 4 dense matrices over Finite Field of size 5
        """
        dp = self.degree() + 1
        return MatrixSpace(self.base_ring(), dp, dp)

    def linear(self, A):
        r"""
        Construct the general linear transformation by ``A``.

        INPUT:

        - ``A`` -- anything that determines a matrix

        OUTPUT:

        The affine group element `x \mapsto A x`.

        EXAMPLES::

<<<<<<< HEAD
            sage: G = AffineGroup(3, GF(5))                                             # optional - sage.libs.pari
            sage: G.linear([1,2,3,4,5,6,7,8,0])                                         # optional - sage.libs.pari
=======
            sage: G = AffineGroup(3, GF(5))                                             # optional - sage.rings.finite_rings
            sage: G.linear([1,2,3,4,5,6,7,8,0])                                         # optional - sage.rings.finite_rings
>>>>>>> 08060ed1
                  [1 2 3]     [0]
            x |-> [4 0 1] x + [0]
                  [2 3 0]     [0]
        """
        A = self.matrix_space()(A)
        return self.element_class(self, A, self.vector_space().zero(), check=True, convert=False)

    def translation(self, b):
        r"""
        Construct the translation by ``b``.

        INPUT:

        - ``b`` -- anything that determines a vector

        OUTPUT:

        The affine group element `x \mapsto x + b`.

        EXAMPLES::

<<<<<<< HEAD
            sage: G = AffineGroup(3, GF(5))                                             # optional - sage.libs.pari
            sage: G.translation([1,4,8])                                                # optional - sage.libs.pari
=======
            sage: G = AffineGroup(3, GF(5))                                             # optional - sage.rings.finite_rings
            sage: G.translation([1,4,8])                                                # optional - sage.rings.finite_rings
>>>>>>> 08060ed1
                  [1 0 0]     [1]
            x |-> [0 1 0] x + [4]
                  [0 0 1]     [3]
        """
        b = self.vector_space()(b)
        return self.element_class(self, self.matrix_space().one(), b, check=False, convert=False)

    def reflection(self, v):
        """
        Construct the Householder reflection.

        A Householder reflection (transformation) is the affine transformation
        corresponding to an elementary reflection at the hyperplane
        perpendicular to `v`.

        INPUT:

        - ``v`` -- a vector, or something that determines a vector.

        OUTPUT:

        The affine group element that is just the Householder
        transformation (a.k.a. Householder reflection, elementary
        reflection) at the hyperplane perpendicular to `v`.

        EXAMPLES::

<<<<<<< HEAD
            sage: G = AffineGroup(3, QQ)                                                # optional - sage.libs.pari
            sage: G.reflection([1,0,0])                                                 # optional - sage.libs.pari
                  [-1  0  0]     [0]
            x |-> [ 0  1  0] x + [0]
                  [ 0  0  1]     [0]
            sage: G.reflection([3,4,-5])                                                # optional - sage.libs.pari
=======
            sage: G = AffineGroup(3, QQ)                                                # optional - sage.rings.finite_rings
            sage: G.reflection([1,0,0])                                                 # optional - sage.rings.finite_rings
                  [-1  0  0]     [0]
            x |-> [ 0  1  0] x + [0]
                  [ 0  0  1]     [0]
            sage: G.reflection([3,4,-5])                                                # optional - sage.rings.finite_rings
>>>>>>> 08060ed1
                  [ 16/25 -12/25    3/5]     [0]
            x |-> [-12/25   9/25    4/5] x + [0]
                  [   3/5    4/5      0]     [0]
        """
        v = self.vector_space()(v)
        try:
            two_norm2inv = self.base_ring()(2) / sum([vi**2 for vi in v])
        except ZeroDivisionError:
            raise ValueError('v has norm zero')
        A = self.matrix_space().one() - v.column() * (v.row() * two_norm2inv)
        return self.element_class(self, A, self.vector_space().zero(), check=True, convert=False)

    def random_element(self):
        """
        Return a random element of this group.

        EXAMPLES::

<<<<<<< HEAD
            sage: G = AffineGroup(4, GF(3))                                             # optional - sage.libs.pari
            sage: G.random_element()  # random                                          # optional - sage.libs.pari
=======
            sage: G = AffineGroup(4, GF(3))                                             # optional - sage.rings.finite_rings
            sage: G.random_element()  # random                                          # optional - sage.rings.finite_rings
>>>>>>> 08060ed1
                  [2 0 1 2]     [1]
                  [2 1 1 2]     [2]
            x |-> [1 0 2 2] x + [2]
                  [1 1 1 1]     [2]
<<<<<<< HEAD
            sage: G.random_element() in G                                               # optional - sage.libs.pari
=======
            sage: G.random_element() in G                                               # optional - sage.rings.finite_rings
>>>>>>> 08060ed1
            True
        """
        A = self._GL.random_element()
        b = self.vector_space().random_element()
        return self.element_class(self, A, b, check=False, convert=False)

    @cached_method
    def _an_element_(self):
        """
        Return an element.

        TESTS::

<<<<<<< HEAD
            sage: G = AffineGroup(4,5)                                                  # optional - sage.libs.pari
            sage: G.an_element() in G                                                   # optional - sage.libs.pari
=======
            sage: G = AffineGroup(4,5)                                                  # optional - sage.rings.finite_rings
            sage: G.an_element() in G                                                   # optional - sage.rings.finite_rings
>>>>>>> 08060ed1
            True
        """
        A = self._GL.an_element()
        b = self.vector_space().an_element()
        return self.element_class(self, A, b, check=False, convert=False)

    def some_elements(self):
        """
        Return some elements.

        EXAMPLES::

<<<<<<< HEAD
            sage: G = AffineGroup(4,5)                                                  # optional - sage.libs.pari
            sage: G.some_elements()                                                     # optional - sage.libs.pari
=======
            sage: G = AffineGroup(4,5)                                                  # optional - sage.rings.finite_rings
            sage: G.some_elements()                                                     # optional - sage.rings.finite_rings
>>>>>>> 08060ed1
            [      [2 0 0 0]     [1]
                   [0 1 0 0]     [0]
             x |-> [0 0 1 0] x + [0]
                   [0 0 0 1]     [0],
                   [2 0 0 0]     [0]
                   [0 1 0 0]     [0]
             x |-> [0 0 1 0] x + [0]
                   [0 0 0 1]     [0],
                   [2 0 0 0]     [...]
                   [0 1 0 0]     [...]
             x |-> [0 0 1 0] x + [...]
                   [0 0 0 1]     [...]]
<<<<<<< HEAD
            sage: all(v.parent() is G for v in G.some_elements())                       # optional - sage.libs.pari
=======
            sage: all(v.parent() is G for v in G.some_elements())                       # optional - sage.rings.finite_rings
>>>>>>> 08060ed1
            True

            sage: G = AffineGroup(2,QQ)
            sage: G.some_elements()
            [      [1 0]     [1]
             x |-> [0 1] x + [0],
             ...]
        """
        mats = self._GL.some_elements()
        vecs = self.vector_space().some_elements()
        return [self.element_class(self, A, b, check=False, convert=False)
                for A in mats for b in vecs]<|MERGE_RESOLUTION|>--- conflicted
+++ resolved
@@ -129,19 +129,11 @@
 
     Some additional ways to create affine groups::
 
-<<<<<<< HEAD
-        sage: A = AffineSpace(2, GF(4,'a'));  A                                         # optional - sage.libs.pari
-        Affine Space of dimension 2 over Finite Field in a of size 2^2
-        sage: G = AffineGroup(A); G                                                     # optional - sage.libs.pari
-        Affine Group of degree 2 over Finite Field in a of size 2^2
-        sage: G is AffineGroup(2,4) # shorthand                                         # optional - sage.libs.pari
-=======
         sage: A = AffineSpace(2, GF(4,'a'));  A                                         # optional - sage.rings.finite_rings
         Affine Space of dimension 2 over Finite Field in a of size 2^2
         sage: G = AffineGroup(A); G                                                     # optional - sage.rings.finite_rings
         Affine Group of degree 2 over Finite Field in a of size 2^2
         sage: G is AffineGroup(2,4) # shorthand                                         # optional - sage.rings.finite_rings
->>>>>>> 08060ed1
         True
 
         sage: V = ZZ^3;  V
@@ -160,17 +152,10 @@
 
         EXAMPLES::
 
-<<<<<<< HEAD
-            sage: A = AffineSpace(2, GF(4,'a'))                                         # optional - sage.libs.pari
-            sage: AffineGroup(A) is AffineGroup(2,4)                                    # optional - sage.libs.pari
-            True
-            sage: AffineGroup(A) is AffineGroup(2, GF(4,'a'))                           # optional - sage.libs.pari
-=======
             sage: A = AffineSpace(2, GF(4,'a'))                                         # optional - sage.rings.finite_rings
             sage: AffineGroup(A) is AffineGroup(2,4)                                    # optional - sage.rings.finite_rings
             True
             sage: AffineGroup(A) is AffineGroup(2, GF(4,'a'))                           # optional - sage.rings.finite_rings
->>>>>>> 08060ed1
             True
             sage: A = AffineGroup(2, QQ)
             sage: V = QQ^2
@@ -217,17 +202,10 @@
 
         TESTS::
 
-<<<<<<< HEAD
-            sage: G = AffineGroup(2, GF(5)); G                                          # optional - sage.libs.pari
-            Affine Group of degree 2 over Finite Field of size 5
-            sage: TestSuite(G).run()                                                    # optional - sage.libs.pari
-            sage: G.category()                                                          # optional - sage.libs.pari
-=======
             sage: G = AffineGroup(2, GF(5)); G                                          # optional - sage.rings.finite_rings
             Affine Group of degree 2 over Finite Field of size 5
             sage: TestSuite(G).run()                                                    # optional - sage.rings.finite_rings
             sage: G.category()                                                          # optional - sage.rings.finite_rings
->>>>>>> 08060ed1
             Category of finite groups
 
             sage: Aff6 = AffineGroup(6, QQ)
@@ -286,13 +264,8 @@
 
         EXAMPLES::
 
-<<<<<<< HEAD
-            sage: G = AffineGroup(6, GF(5))                                             # optional - sage.libs.pari
-            sage: latex(G)                                                              # optional - sage.libs.pari
-=======
             sage: G = AffineGroup(6, GF(5))                                             # optional - sage.rings.finite_rings
             sage: latex(G)                                                              # optional - sage.rings.finite_rings
->>>>>>> 08060ed1
             \mathrm{Aff}_{6}(\Bold{F}_{5})
         """
         return "\\mathrm{Aff}_{%s}(%s)" % (self.degree(),
@@ -304,11 +277,7 @@
 
         EXAMPLES::
 
-<<<<<<< HEAD
-            sage: AffineGroup(6, GF(5))                                                 # optional - sage.libs.pari
-=======
             sage: AffineGroup(6, GF(5))                                                 # optional - sage.rings.finite_rings
->>>>>>> 08060ed1
             Affine Group of degree 6 over Finite Field of size 5
         """
         return "Affine Group of degree %s over %s" % (self.degree(),
@@ -320,11 +289,7 @@
 
         EXAMPLES::
 
-<<<<<<< HEAD
-            sage: AffineGroup(6, GF(5)).cardinality()                                   # optional - sage.libs.pari
-=======
             sage: AffineGroup(6, GF(5)).cardinality()                                   # optional - sage.rings.finite_rings
->>>>>>> 08060ed1
             172882428468750000000000000000
             sage: AffineGroup(6, ZZ).cardinality()
             +Infinity
@@ -342,19 +307,11 @@
 
         EXAMPLES::
 
-<<<<<<< HEAD
-            sage: G = AffineGroup(6, GF(5))                                             # optional - sage.libs.pari
-            sage: g = G.an_element()                                                    # optional - sage.libs.pari
-            sage: G.degree()                                                            # optional - sage.libs.pari
-            6
-            sage: G.degree() == g.A().nrows() == g.A().ncols() == g.b().degree()        # optional - sage.libs.pari
-=======
             sage: G = AffineGroup(6, GF(5))                                             # optional - sage.rings.finite_rings
             sage: g = G.an_element()                                                    # optional - sage.rings.finite_rings
             sage: G.degree()                                                            # optional - sage.rings.finite_rings
             6
             sage: G.degree() == g.A().nrows() == g.A().ncols() == g.b().degree()        # optional - sage.rings.finite_rings
->>>>>>> 08060ed1
             True
         """
         return self._degree
@@ -372,13 +329,8 @@
 
         EXAMPLES::
 
-<<<<<<< HEAD
-            sage: G = AffineGroup(3, GF(5))                                             # optional - sage.libs.pari
-            sage: G.matrix_space()                                                      # optional - sage.libs.pari
-=======
             sage: G = AffineGroup(3, GF(5))                                             # optional - sage.rings.finite_rings
             sage: G.matrix_space()                                                      # optional - sage.rings.finite_rings
->>>>>>> 08060ed1
             Full MatrixSpace of 3 by 3 dense matrices over Finite Field of size 5
         """
         d = self.degree()
@@ -391,13 +343,8 @@
 
         EXAMPLES::
 
-<<<<<<< HEAD
-            sage: G = AffineGroup(3, GF(5))                                             # optional - sage.libs.pari
-            sage: G.vector_space()                                                      # optional - sage.libs.pari
-=======
             sage: G = AffineGroup(3, GF(5))                                             # optional - sage.rings.finite_rings
             sage: G.vector_space()                                                      # optional - sage.rings.finite_rings
->>>>>>> 08060ed1
             Vector space of dimension 3 over Finite Field of size 5
         """
         return FreeModule(self.base_ring(), self.degree())
@@ -426,13 +373,8 @@
 
         EXAMPLES::
 
-<<<<<<< HEAD
-            sage: G = AffineGroup(3, GF(5))                                             # optional - sage.libs.pari
-            sage: G.linear_space()                                                      # optional - sage.libs.pari
-=======
             sage: G = AffineGroup(3, GF(5))                                             # optional - sage.rings.finite_rings
             sage: G.linear_space()                                                      # optional - sage.rings.finite_rings
->>>>>>> 08060ed1
             Full MatrixSpace of 4 by 4 dense matrices over Finite Field of size 5
         """
         dp = self.degree() + 1
@@ -452,13 +394,8 @@
 
         EXAMPLES::
 
-<<<<<<< HEAD
-            sage: G = AffineGroup(3, GF(5))                                             # optional - sage.libs.pari
-            sage: G.linear([1,2,3,4,5,6,7,8,0])                                         # optional - sage.libs.pari
-=======
             sage: G = AffineGroup(3, GF(5))                                             # optional - sage.rings.finite_rings
             sage: G.linear([1,2,3,4,5,6,7,8,0])                                         # optional - sage.rings.finite_rings
->>>>>>> 08060ed1
                   [1 2 3]     [0]
             x |-> [4 0 1] x + [0]
                   [2 3 0]     [0]
@@ -480,13 +417,8 @@
 
         EXAMPLES::
 
-<<<<<<< HEAD
-            sage: G = AffineGroup(3, GF(5))                                             # optional - sage.libs.pari
-            sage: G.translation([1,4,8])                                                # optional - sage.libs.pari
-=======
             sage: G = AffineGroup(3, GF(5))                                             # optional - sage.rings.finite_rings
             sage: G.translation([1,4,8])                                                # optional - sage.rings.finite_rings
->>>>>>> 08060ed1
                   [1 0 0]     [1]
             x |-> [0 1 0] x + [4]
                   [0 0 1]     [3]
@@ -514,21 +446,12 @@
 
         EXAMPLES::
 
-<<<<<<< HEAD
-            sage: G = AffineGroup(3, QQ)                                                # optional - sage.libs.pari
-            sage: G.reflection([1,0,0])                                                 # optional - sage.libs.pari
-                  [-1  0  0]     [0]
-            x |-> [ 0  1  0] x + [0]
-                  [ 0  0  1]     [0]
-            sage: G.reflection([3,4,-5])                                                # optional - sage.libs.pari
-=======
             sage: G = AffineGroup(3, QQ)                                                # optional - sage.rings.finite_rings
             sage: G.reflection([1,0,0])                                                 # optional - sage.rings.finite_rings
                   [-1  0  0]     [0]
             x |-> [ 0  1  0] x + [0]
                   [ 0  0  1]     [0]
             sage: G.reflection([3,4,-5])                                                # optional - sage.rings.finite_rings
->>>>>>> 08060ed1
                   [ 16/25 -12/25    3/5]     [0]
             x |-> [-12/25   9/25    4/5] x + [0]
                   [   3/5    4/5      0]     [0]
@@ -547,22 +470,13 @@
 
         EXAMPLES::
 
-<<<<<<< HEAD
-            sage: G = AffineGroup(4, GF(3))                                             # optional - sage.libs.pari
-            sage: G.random_element()  # random                                          # optional - sage.libs.pari
-=======
             sage: G = AffineGroup(4, GF(3))                                             # optional - sage.rings.finite_rings
             sage: G.random_element()  # random                                          # optional - sage.rings.finite_rings
->>>>>>> 08060ed1
                   [2 0 1 2]     [1]
                   [2 1 1 2]     [2]
             x |-> [1 0 2 2] x + [2]
                   [1 1 1 1]     [2]
-<<<<<<< HEAD
-            sage: G.random_element() in G                                               # optional - sage.libs.pari
-=======
             sage: G.random_element() in G                                               # optional - sage.rings.finite_rings
->>>>>>> 08060ed1
             True
         """
         A = self._GL.random_element()
@@ -576,13 +490,8 @@
 
         TESTS::
 
-<<<<<<< HEAD
-            sage: G = AffineGroup(4,5)                                                  # optional - sage.libs.pari
-            sage: G.an_element() in G                                                   # optional - sage.libs.pari
-=======
             sage: G = AffineGroup(4,5)                                                  # optional - sage.rings.finite_rings
             sage: G.an_element() in G                                                   # optional - sage.rings.finite_rings
->>>>>>> 08060ed1
             True
         """
         A = self._GL.an_element()
@@ -595,13 +504,8 @@
 
         EXAMPLES::
 
-<<<<<<< HEAD
-            sage: G = AffineGroup(4,5)                                                  # optional - sage.libs.pari
-            sage: G.some_elements()                                                     # optional - sage.libs.pari
-=======
             sage: G = AffineGroup(4,5)                                                  # optional - sage.rings.finite_rings
             sage: G.some_elements()                                                     # optional - sage.rings.finite_rings
->>>>>>> 08060ed1
             [      [2 0 0 0]     [1]
                    [0 1 0 0]     [0]
              x |-> [0 0 1 0] x + [0]
@@ -614,11 +518,7 @@
                    [0 1 0 0]     [...]
              x |-> [0 0 1 0] x + [...]
                    [0 0 0 1]     [...]]
-<<<<<<< HEAD
-            sage: all(v.parent() is G for v in G.some_elements())                       # optional - sage.libs.pari
-=======
             sage: all(v.parent() is G for v in G.some_elements())                       # optional - sage.rings.finite_rings
->>>>>>> 08060ed1
             True
 
             sage: G = AffineGroup(2,QQ)
