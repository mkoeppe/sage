<<<<<<< HEAD
# sage_setup: distribution = sagemath-modules
=======
>>>>>>> 1d77a49a
r"""
Elements of Affine Groups

The class in this module is used to represent the elements of
:func:`~sage.groups.affine_gps.affine_group.AffineGroup` and its
subgroups.

EXAMPLES::

    sage: F = AffineGroup(3, QQ)
    sage: F([1,2,3,4,5,6,7,8,0], [10,11,12])
          [1 2 3]     [10]
    x |-> [4 5 6] x + [11]
          [7 8 0]     [12]

    sage: G = AffineGroup(2, ZZ)
    sage: g = G([[1,1],[0,1]], [1,0])
    sage: h = G([[1,2],[0,1]], [0,1])
    sage: g*h
          [1 3]     [2]
    x |-> [0 1] x + [1]
    sage: h*g
          [1 3]     [1]
    x |-> [0 1] x + [1]
    sage: g*h != h*g
    True

AUTHORS:

- Volker Braun
"""

#*****************************************************************************
#       Copyright (C) 2013 Volker Braun <vbraun.name@gmail.com>
#
# This program is free software: you can redistribute it and/or modify
# it under the terms of the GNU General Public License as published by
# the Free Software Foundation, either version 2 of the License, or
# (at your option) any later version.
#                  http://www.gnu.org/licenses/
#*****************************************************************************

from sage.structure.element import is_Matrix
from sage.misc.cachefunc import cached_method
from sage.structure.element import MultiplicativeGroupElement
from sage.structure.richcmp import richcmp, richcmp_not_equal


class AffineGroupElement(MultiplicativeGroupElement):
    r"""
    An affine group element.

    INPUT:

    - ``A`` -- an invertible matrix, or something defining a
      matrix if ``convert==True``.

    - ``b``-- a vector, or something defining a vector if
      ``convert==True`` (default: ``0``, defining the zero
      vector).

    - ``parent`` -- the parent affine group.

    - ``convert`` - bool (default: ``True``). Whether to convert
      ``A`` into the correct matrix space and ``b`` into the
      correct vector space.

    - ``check`` - bool (default: ``True``). Whether to do some
      checks or just accept the input as valid.

    As a special case, ``A`` can be a matrix obtained from
    :meth:`matrix`, that is, one row and one column larger. In
    that case, the group element defining that matrix is
    reconstructed.

    OUTPUT: The affine group element `x \mapsto Ax + b`

    EXAMPLES::

        sage: G = AffineGroup(2, GF(3))

        sage: # needs sage.libs.gap
        sage: g = G.random_element()
        sage: type(g)
        <class 'sage.groups.affine_gps.affine_group.AffineGroup_with_category.element_class'>
        sage: G(g.matrix()) == g
        True

        sage: G(2)
              [2 0]     [0]
        x |-> [0 2] x + [0]

    Conversion from a matrix and a matrix group element::

        sage: M = Matrix(4, 4, [0, 0, -1, 1, 0, -1, 0, 1, -1, 0, 0, 1, 0, 0, 0, 1])
        sage: A = AffineGroup(3, ZZ)
        sage: A(M)
              [ 0  0 -1]     [1]
        x |-> [ 0 -1  0] x + [1]
              [-1  0  0]     [1]
        sage: G = MatrixGroup([M])
        sage: A(G.0)
              [ 0  0 -1]     [1]
        x |-> [ 0 -1  0] x + [1]
              [-1  0  0]     [1]
    """
    def __init__(self, parent, A, b=0, convert=True, check=True):
        r"""
        Create element of an affine group.

        TESTS::

            sage: # needs sage.libs.gap
            sage: G = AffineGroup(4, GF(5))
            sage: g = G.random_element()
            sage: TestSuite(g).run()
        """
        try:
            A = A.matrix()
        except AttributeError:
            pass
        if is_Matrix(A) and A.nrows() == A.ncols() == parent.degree()+1:
            g = A
            d = parent.degree()
            A = g.submatrix(0, 0, d, d)
            b = [ g[i,d] for i in range(d) ]
            convert = True
        if convert:
            A = parent.matrix_space()(A)
            b = parent.vector_space()(b)
        if check:
            # Note: the coercion framework expects that we raise TypeError for invalid input
            if not is_Matrix(A):
                raise TypeError('A must be a matrix')
            if not (A.parent() is parent.matrix_space()):
                raise TypeError('A must be an element of ' + str(parent.matrix_space()))
            if not (b.parent() is parent.vector_space()):
                raise TypeError('b must be an element of ' + str(parent.vector_space()))
            parent._element_constructor_check(A, b)
        super().__init__(parent)
        self._A = A
        self._b = b

    def A(self):
        """
        Return the general linear part of an affine group element.

        OUTPUT: The matrix `A` of the affine group element `Ax + b`.

        EXAMPLES::

            sage: G = AffineGroup(3, QQ)
            sage: g = G([1,2,3,4,5,6,7,8,0], [10,11,12])
            sage: g.A()
            [1 2 3]
            [4 5 6]
            [7 8 0]
        """
        return self._A

    def b(self):
        """
        Return the translation part of an affine group element.

        OUTPUT: The vector `b` of the affine group element `Ax + b`.

        EXAMPLES::

            sage: G = AffineGroup(3, QQ)
            sage: g = G([1,2,3,4,5,6,7,8,0], [10,11,12])
            sage: g.b()
            (10, 11, 12)
        """
        return self._b

    @cached_method
    def matrix(self):
        """
        Return the standard matrix representation of ``self``.

        .. SEEALSO::

            - :meth:`AffineGroup.linear_space()`

        EXAMPLES::

            sage: G = AffineGroup(3, GF(7))
            sage: g = G([1,2,3,4,5,6,7,8,0], [10,11,12])
            sage: g
                  [1 2 3]     [3]
            x |-> [4 5 6] x + [4]
                  [0 1 0]     [5]
            sage: g.matrix()
            [1 2 3|3]
            [4 5 6|4]
            [0 1 0|5]
            [-----+-]
            [0 0 0|1]
            sage: parent(g.matrix())
            Full MatrixSpace of 4 by 4 dense matrices over Finite Field of size 7
            sage: g.matrix() == matrix(g)
            True

        Composition of affine group elements equals multiplication of
        the matrices::

            sage: # needs sage.libs.gap
            sage: g1 = G.random_element()
            sage: g2 = G.random_element()
            sage: g1.matrix() * g2.matrix() == (g1*g2).matrix()
            True
        """
        A = self._A
        b = self._b
        parent = self.parent()
        d = parent.degree()
        from sage.matrix.constructor import matrix, zero_matrix, block_matrix
        zero = zero_matrix(parent.base_ring(), 1, d)
        one = matrix(parent.base_ring(), [[1]])
        m = block_matrix(2,2, [A, b.column(), zero, one])
        m.set_immutable()
        return m

    _matrix_ = matrix

    def _repr_(self):
        """
        Return a string representation of ``self``.

        EXAMPLES::

            sage: G = AffineGroup(2, QQ)
            sage: g = G([[1, 1], [0, 1]], [3,4])
            sage: g
                  [1 1]     [3]
            x |-> [0 1] x + [4]
        """
        A = str(self._A)
        b = str(self._b.column())
        deg = self.parent().degree()
        indices = range(deg)
        s = []
        for Ai, bi, i in zip(A.splitlines(), b.splitlines(), indices):
            if i == deg//2:
                s.append('x |-> '+Ai+' x + '+bi)
            else:
                s.append('      '+Ai+'     '+bi)
        return '\n'.join(s)

    def _latex_(self):
        r"""
        Return a LaTeX representation of ``self``.

        EXAMPLES::

            sage: G = AffineGroup(2, QQ)
            sage: g = G([[1, 1], [0, 1]], [3,4])
            sage: latex(g)
            \vec{x}\mapsto \left(\begin{array}{rr}
            1 & 1 \\
            0 & 1
            \end{array}\right)\vec{x} + \left(\begin{array}{r}
            3 \\
            4
            \end{array}\right)
            sage: g._latex_()
            '\\vec{x}\\mapsto \\left(\\begin{array}{rr}\n1 & 1 \\\\\n0 &
            1\n\\end{array}\\right)\\vec{x} + \\left(\\begin{array}{r}\n3
            \\\\\n4\n\\end{array}\\right)'
        """
        return r'\vec{x}\mapsto '+self.A()._latex_()+r'\vec{x} + '+self.b().column()._latex_()

    def _ascii_art_(self):
        r"""
        Return an ascii art representation of ``self``.

        EXAMPLES::

            sage: G2 = AffineGroup(2, QQ)
            sage: g2 = G2([[1, 1], [0, 1]], [3,4])
            sage: ascii_art(g2)
            x |-> [1 1] x + [3]
                  [0 1]     [4]

            sage: G3 = AffineGroup(3, QQ)
            sage: g3 = G3([[1,1,-1], [0,1,2], [0,10,2]], [3,4,5/2])
            sage: ascii_art(g3)
                  [ 1  1 -1]     [  3]
            x |-> [ 0  1  2] x + [  4]
                  [ 0 10  2]     [5/2]
        """
        from sage.typeset.ascii_art import ascii_art
        deg = self.parent().degree()
        A = ascii_art(self._A, baseline=deg//2)
        b = ascii_art(self._b.column(), baseline=deg//2)
        return ascii_art("x |-> ") + A + ascii_art(" x + ") + b

    def _unicode_art_(self):
        r"""
        Return a unicode art representation of ``self``.

        EXAMPLES::

            sage: G2 = AffineGroup(2, QQ)
            sage: g2 = G2([[1, 1], [0, 1]], [3,4])
            sage: unicode_art(g2)
            x ↦ ⎛1 1⎞ x + ⎛3⎞
                ⎝0 1⎠     ⎝4⎠

            sage: G3 = AffineGroup(3, QQ)
            sage: g3 = G3([[1,1,-1], [0,1,2], [0,10,2]], [3,4,5/2])
            sage: unicode_art(g3)
                ⎛ 1  1 -1⎞     ⎛  3⎞
            x ↦ ⎜ 0  1  2⎟ x + ⎜  4⎟
                ⎝ 0 10  2⎠     ⎝5/2⎠
        """
        from sage.typeset.unicode_art import unicode_art
        deg = self.parent().degree()
        A = unicode_art(self._A, baseline=deg//2)
        b = unicode_art(self._b.column(), baseline=deg//2)
        return unicode_art("x ↦ ") + A + unicode_art(" x + ") + b

    def _mul_(self, other):
        """
        Return the composition of ``self`` and ``other``.

        INPUT:

        - ``other`` -- another element of the same affine group.

        OUTPUT:

        The product of the affine group elements ``self`` and
        ``other`` defined by the composition of the two affine
        transformations.

        EXAMPLES::

            sage: G = AffineGroup(2, GF(3))
            sage: g = G([1,1, 0,1], [0,1])
            sage: h = G([1,1, 0,1], [1,2])
            sage: g*h
                  [1 2]     [0]
            x |-> [0 1] x + [0]
            sage: g.matrix() * h.matrix() == (g*h).matrix()
            True
        """
        parent = self.parent()
        A = self._A * other._A
        b = self._b + self._A * other._b
        return parent.element_class(parent, A, b, check=False)

    def __call__(self, v):
        """
        Apply the affine transformation to ``v``.

        INPUT:

        - ``v`` -- a polynomial, a multivariate polynomial, a polyhedron, a
          vector, or anything that can be converted into a vector.

        OUTPUT: The image of ``v`` under the affine group element.

        EXAMPLES::

            sage: G = AffineGroup(2, QQ)
            sage: g = G([0,1,-1,0],[2,3]);  g
                  [ 0  1]     [2]
            x |-> [-1  0] x + [3]
            sage: v = vector([4,5])
            sage: g(v)
            (7, -1)

            sage: R.<x,y> = QQ[]
            sage: g(x), g(y)
            (y + 2, -x + 3)
            sage: p = x^2 + 2*x*y + y + 1
            sage: g(p)
            -2*x*y + y^2 - 5*x + 10*y + 20

        The action on polynomials is such that it intertwines with
        evaluation. That is::

            sage: p(*g(v)) == g(p)(*v)
            True

        Test that the univariate polynomial ring is covered::

            sage: H = AffineGroup(1, QQ)
            sage: h = H([2],[3]);  h
            x |-> [2] x + [3]
            sage: R.<z> = QQ[]
            sage: h(z+1)
            3*z + 2

        The action on a polyhedron is defined (see :trac:`30327`)::

            sage: F = AffineGroup(3, QQ)
            sage: M = matrix(3, [-1, -2, 0, 0, 0, 1, -2, 1, -1])
            sage: v = vector(QQ,(1,2,3))
            sage: f = F(M, v)
            sage: cube = polytopes.cube()                                               # needs sage.geometry.polyhedron
            sage: f(cube)                                                               # needs sage.geometry.polyhedron
            A 3-dimensional polyhedron in QQ^3 defined as the convex hull of 8 vertices

        """
        parent = self.parent()

        # start with the most probable case, i.e., v is in the vector space
        if v in parent.vector_space():
            return self._A*v + self._b

        from sage.rings.polynomial.polynomial_element import Polynomial
        if isinstance(v, Polynomial) and parent.degree() == 1:
            ring = v.parent()
            return ring([self._A[0,0], self._b[0]])

        from sage.rings.polynomial.multi_polynomial import MPolynomial
        if isinstance(v, MPolynomial) and parent.degree() == v.parent().ngens():
            ring = v.parent()
            from sage.modules.free_module_element import vector
            image_coords = self._A * vector(ring, ring.gens()) + self._b
            return v(*image_coords)

        import sage.geometry.abc
        if isinstance(v, sage.geometry.abc.Polyhedron):
            return self._A*v + self._b

        # otherwise, coerce v into the vector space
        v = parent.vector_space()(v)
        return self._A*v + self._b

    def _act_on_(self, x, self_on_left):
        """
        Define the multiplicative action of the affine group elements.

        EXAMPLES::

            sage: G = AffineGroup(2, GF(3))
            sage: g = G([1,2,3,4], [5,6])
            sage: g
                  [1 2]     [2]
            x |-> [0 1] x + [0]
            sage: v = vector(GF(3), [1,-1]); v
            (1, 2)
            sage: g*v
            (1, 2)
            sage: g*v == g.A() * v + g.b()
            True
        """
        if self_on_left:
            return self(x)

    def __invert__(self):
        """
        Return the inverse group element.

        OUTPUT: Another affine group element.

        EXAMPLES::

            sage: G = AffineGroup(2, GF(3))
            sage: g = G([1,2,3,4], [5,6])
            sage: g
                  [1 2]     [2]
            x |-> [0 1] x + [0]
            sage: ~g
                  [1 1]     [1]
            x |-> [0 1] x + [0]
            sage: g * g.inverse()   # indirect doctest
                  [1 0]     [0]
            x |-> [0 1] x + [0]
            sage: g * g.inverse() == g.inverse() * g == G(1)
            True
        """
        parent = self.parent()
        A = parent.matrix_space()(~self._A)
        b = -A * self.b()
        return parent.element_class(parent, A, b, check=False)

    def _richcmp_(self, other, op):
        """
        Compare ``self`` with ``other``.

        OUTPUT: boolean

        EXAMPLES::

            sage: F = AffineGroup(3, QQ)
            sage: g = F([1,2,3,4,5,6,7,8,0], [10,11,12])
            sage: h = F([1,2,3,4,5,6,7,8,0], [10,11,0])
            sage: g == h
            False
            sage: g == g
            True
        """
        lx = self._A
        rx = other._A
        if lx != rx:
            return richcmp_not_equal(lx, rx, op)

        return richcmp(self._b, other._b, op)

    def list(self):
        """
        Return list representation of ``self``.

        EXAMPLES::

            sage: F = AffineGroup(3, QQ)
            sage: g = F([1,2,3,4,5,6,7,8,0], [10,11,12])
            sage: g
                  [1 2 3]     [10]
            x |-> [4 5 6] x + [11]
                  [7 8 0]     [12]
            sage: g.matrix()
            [ 1  2  3|10]
            [ 4  5  6|11]
            [ 7  8  0|12]
            [--------+--]
            [ 0  0  0| 1]
            sage: g.list()
            [[1, 2, 3, 10], [4, 5, 6, 11], [7, 8, 0, 12], [0, 0, 0, 1]]
        """
        return [r.list() for r in self.matrix().rows()]<|MERGE_RESOLUTION|>--- conflicted
+++ resolved
@@ -1,7 +1,3 @@
-<<<<<<< HEAD
-# sage_setup: distribution = sagemath-modules
-=======
->>>>>>> 1d77a49a
 r"""
 Elements of Affine Groups
 
