--- conflicted
+++ resolved
@@ -10,11 +10,7 @@
 
 EXAMPLES::
 
-<<<<<<< HEAD
     sage: R.<x> = GF(2^8,'a')[]                                                         # optional - sage.rings.finite_rings
-=======
-    sage: R.<x> = GF(2^8,'a')[]
->>>>>>> 1e24dff2
     sage: from sage.crypto.boolean_function import BooleanFunction
     sage: B = BooleanFunction(x^254); B  # the Boolean function Tr(x^254)               # optional - sage.rings.finite_rings
     Boolean function with 8 variables
