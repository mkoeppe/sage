<<<<<<< HEAD
# sage_setup: distribution = sagemath-modules
cdef inline unsigned int hamming_weight(unsigned int x):
=======
cdef inline unsigned int hamming_weight(unsigned int x) noexcept:
>>>>>>> 1f0c2a2d
    # valid for 32bits
    x -= (x>>1) & 0x55555555UL                        # 0-2 in 2 bits
    x = ((x>>2) & 0x33333333UL) + (x & 0x33333333UL)  # 0-4 in 4 bits
    x = ((x>>4) + x) & 0x0f0f0f0fUL                   # 0-8 in 8 bits
    x *= 0x01010101UL
    return x>>24

cdef walsh_hadamard(long *f, int ldn) noexcept<|MERGE_RESOLUTION|>--- conflicted
+++ resolved
@@ -1,9 +1,5 @@
-<<<<<<< HEAD
 # sage_setup: distribution = sagemath-modules
-cdef inline unsigned int hamming_weight(unsigned int x):
-=======
 cdef inline unsigned int hamming_weight(unsigned int x) noexcept:
->>>>>>> 1f0c2a2d
     # valid for 32bits
     x -= (x>>1) & 0x55555555UL                        # 0-2 in 2 bits
     x = ((x>>2) & 0x33333333UL) + (x & 0x33333333UL)  # 0-4 in 4 bits
