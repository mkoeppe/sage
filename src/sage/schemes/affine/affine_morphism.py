r"""
Morphisms on affine schemes

This module implements morphisms from affine schemes. A morphism from
an affine scheme to an affine scheme is determined by rational functions that
define what the morphism does on points in the ambient affine space. A morphism
from an affine scheme to a projective scheme is determined by homogeneous
polynomials.

EXAMPLES::

    sage: A2.<x,y> = AffineSpace(QQ, 2)
    sage: P2.<x0,x1,x2> = ProjectiveSpace(QQ, 2)
    sage: A2.hom([x, x + y], A2)
    Scheme endomorphism of Affine Space of dimension 2 over Rational Field
      Defn: Defined on coordinates by sending (x, y) to (x, x + y)
    sage: A2.hom([1, x, x + y], P2)
    Scheme morphism:
      From: Affine Space of dimension 2 over Rational Field
      To:   Projective Space of dimension 2 over Rational Field
      Defn: Defined on coordinates by sending (x, y) to (1 : x : x + y)

AUTHORS:

- David Kohel, William Stein: initial version

- Volker Braun (2011-08-08): renamed classes, more documentation, misc
  cleanups

- Ben Hutz (2013-03): iteration functionality and new directory structure
  for affine/projective

- Kwankyu Lee (2020-02): added indeterminacy_locus() and image()

"""

# ****************************************************************************
#       Copyright (C) 2011 Volker Braun <vbraun.name@gmail.com>
#       Copyright (C) 2006 David Kohel <kohel@maths.usyd.edu.au>
#       Copyright (C) 2006 William Stein <wstein@gmail.com>
#
# This program is free software: you can redistribute it and/or modify
# it under the terms of the GNU General Public License as published by
# the Free Software Foundation, either version 2 of the License, or
# (at your option) any later version.
#                  http://www.gnu.org/licenses/
# ****************************************************************************

import sys

from sage.calculus.functions import jacobian

from sage.categories.homset import Hom, End
from sage.categories.fields import Fields

from sage.misc.misc_c import prod
from sage.misc.cachefunc import cached_method
from sage.misc.lazy_attribute import lazy_attribute

from sage.arith.misc import GCD as gcd

from sage.rings.integer import Integer
from sage.rings.fraction_field import FractionField
from sage.rings.fraction_field_element import FractionFieldElement
from sage.rings.integer_ring import ZZ
from sage.rings.rational_field import QQ
from sage.rings.finite_rings.finite_field_base import FiniteField

from sage.schemes.generic.morphism import SchemeMorphism_polynomial

from sage.ext.fast_callable import fast_callable

from sage.categories.number_fields import NumberFields
from sage.rings.number_field.order import is_NumberFieldOrder

_NumberFields = NumberFields()
_Fields = Fields()


class SchemeMorphism_polynomial_affine_space(SchemeMorphism_polynomial):
    """
    A morphism of schemes determined by rational functions.

    EXAMPLES::

        sage: RA.<x,y> = QQ[]
        sage: A2 = AffineSpace(RA)
        sage: RP.<u,v,w> = QQ[]
        sage: P2 = ProjectiveSpace(RP)
        sage: H = A2.Hom(P2)
        sage: f = H([x, y, 1])
        sage: f
        Scheme morphism:
          From: Affine Space of dimension 2 over Rational Field
          To:   Projective Space of dimension 2 over Rational Field
          Defn: Defined on coordinates by sending (x, y) to (x : y : 1)
    """
    def __init__(self, parent, polys, check=True):
        r"""
        Initialize.

        INPUT:

        - ``parent`` -- Hom

        - ``polys`` -- list or tuple of polynomials or rational functions

        - ``check`` -- boolean

        EXAMPLES::

            sage: A.<x,y> = AffineSpace(ZZ, 2)
            sage: H = Hom(A, A)
            sage: H([3/5*x^2, y^2/(2*x^2)])
            Scheme endomorphism of Affine Space of dimension 2 over Integer Ring
              Defn: Defined on coordinates by sending (x, y) to
                    (3*x^2/5, y^2/(2*x^2))

        ::

            sage: A.<x,y> = AffineSpace(ZZ, 2)
            sage: H = Hom(A, A)
            sage: H([3*x^2/(5*y), y^2/(2*x^2)])
            Scheme endomorphism of Affine Space of dimension 2 over Integer Ring
              Defn: Defined on coordinates by sending (x, y) to
                    (3*x^2/(5*y), y^2/(2*x^2))

        ::

            sage: A.<x,y> = AffineSpace(QQ, 2)
            sage: H = Hom(A, A)
            sage: H([3/2*x^2, y^2])
            Scheme endomorphism of Affine Space of dimension 2 over Rational Field
              Defn: Defined on coordinates by sending (x, y) to (3/2*x^2, y^2)

        ::

            sage: A.<x,y> = AffineSpace(QQ, 2)
            sage: X = A.subscheme([x - y^2])
            sage: H = Hom(X, X)
            sage: H([9/4*x^2, 3/2*y])
            Scheme endomorphism of Closed subscheme of Affine Space of dimension 2
            over Rational Field defined by: -y^2 + x
              Defn: Defined on coordinates by sending (x, y) to (9/4*x^2, 3/2*y)

            sage: P.<x,y,z> = ProjectiveSpace(ZZ, 2)
            sage: H = Hom(P, P)
            sage: f = H([5*x^3 + 3*x*y^2-y^3, 3*z^3 + y*x^2, x^3-z^3])
            sage: f.dehomogenize(2)
            Scheme endomorphism of Affine Space of dimension 2 over Integer Ring
              Defn: Defined on coordinates by sending (x, y) to
                    ((5*x^3 + 3*x*y^2 - y^3)/(x^3 - 1), (x^2*y + 3)/(x^3 - 1))

        If you pass in quotient ring elements, they are reduced::

            sage: A.<x,y,z> = AffineSpace(QQ, 3)
            sage: X = A.subscheme([x - y])
            sage: H = Hom(X, X)
            sage: u,v,w = X.coordinate_ring().gens()
            sage: H([u, v, u + v])
            Scheme endomorphism of Closed subscheme of Affine Space of dimension 3
            over Rational Field defined by: x - y
              Defn: Defined on coordinates by sending (x, y, z) to (y, y, 2*y)

        You must use the ambient space variables to create rational functions::

            sage: A.<x,y,z> = AffineSpace(QQ, 3)
            sage: X = A.subscheme([x^2 - y^2])
            sage: H = Hom(X, X)
            sage: u,v,w = X.coordinate_ring().gens()
            sage: H([u, v, (u+1)/v])
            Traceback (most recent call last):
            ...
            ArithmeticError: Division failed. The numerator is not a multiple of the denominator.
            sage: H([x, y, (x+1)/y])
            Scheme endomorphism of Closed subscheme of Affine Space of dimension 3
            over Rational Field defined by:
              x^2 - y^2
              Defn: Defined on coordinates by sending (x, y, z) to
                    (x, y, (x + 1)/y)

            ::

            sage: R.<t> = PolynomialRing(QQ)
            sage: A.<x,y,z> = AffineSpace(R, 3)
            sage: X = A.subscheme(x^2 - y^2)
            sage: H = End(X)
            sage: H([x^2/(t*y), t*y^2, x*z])
            Scheme endomorphism of Closed subscheme of Affine Space of dimension 3
            over Univariate Polynomial Ring in t over Rational Field defined by:
              x^2 - y^2
              Defn: Defined on coordinates by sending (x, y, z) to
                    (x^2/(t*y), t*y^2, x*z)
        """
        if check:
            if not isinstance(polys, (list, tuple)):
                raise TypeError("polys (=%s) must be a list or tuple"%polys)
            source_ring = parent.domain().ambient_space().coordinate_ring()
            target = parent.codomain().ambient_space()
            if len(polys) != target.ngens():
                raise ValueError("there must be %s polynomials"%target.ngens())
            try:
                polys = [source_ring(poly) for poly in polys]
            except TypeError:  # maybe given quotient ring elements
                try:
                    polys = [source_ring(poly.lift()) for poly in polys]
                except (TypeError, AttributeError):
                    # must be a rational function since we cannot have
                    # rational functions for quotient rings
                    try:
                        if not all(p.base_ring().fraction_field()==source_ring.base_ring().fraction_field() for p in polys):
                            raise TypeError("polys (=%s) must be rational functions in %s"%(polys, source_ring))
                        K = FractionField(source_ring)
                        polys = [K(p) for p in polys]
                        # polys = [source_ring(poly.numerator())/source_ring(poly.denominator()) for poly in polys]
                    except TypeError: # can't seem to coerce
                        raise TypeError("polys (=%s) must be rational functions in %s"%(polys, source_ring))
            check = False

        SchemeMorphism_polynomial.__init__(self, parent, polys, check)

        # used in _fast_eval and _fastpolys
        R = polys[0].base_ring()
        self._is_prime_finite_field = isinstance(R, FiniteField) and R.is_prime_field()

    def __call__(self, x, check=True):
        """
        Evaluate affine morphism at point described by ``x``.

        EXAMPLES::

            sage: P.<x,y,z> = AffineSpace(QQ, 3)
            sage: H = Hom(P, P)
            sage: f = H([x^2 + y^2, y^2, z^2 + y*z])
            sage: f(P([1, 1, 1]))
            (2, 1, 2)

        TESTS:

        Check that :trac:`32209` is fixed::

            sage: S.<x,y> = AffineSpace(ZZ, 2)
            sage: T.<u,v> = AffineSpace(ZZ, 2)
            sage: h = T.hom([u + v, u*v], S); h
            Scheme morphism:
              From: Affine Space of dimension 2 over Integer Ring
              To:   Affine Space of dimension 2 over Integer Ring
              Defn: Defined on coordinates by sending (u, v) to
                    (u + v, u*v)

            sage: F.<a> = GF(4)                                                         # optional - sage.rings.finite_rings
            sage: P = T(F)(1, a)                                                        # optional - sage.rings.finite_rings
            sage: h(P)                                                                  # optional - sage.rings.finite_rings
            (a + 1, a)
            sage: h(P).domain()                                                         # optional - sage.rings.finite_rings
            Spectrum of Finite Field in a of size 2^2
            sage: h.change_ring(F)(P)                                                   # optional - sage.rings.finite_rings
            (a + 1, a)
        """
        from sage.schemes.affine.affine_point import SchemeMorphism_point_affine
        if check:
            if not isinstance(x, SchemeMorphism_point_affine) or self.domain() != x.codomain():
                try:
                    x = self.domain()(x)
                except (TypeError, NotImplementedError):
                    raise TypeError("%s fails to convert into the map's domain %s, but a `pushforward` method is not properly implemented"%(x, self.domain()))

        R = x.domain().coordinate_ring()
        if R is self.base_ring():
            P = self._fast_eval(x._coords)
        else:
            P = [f(x._coords) for f in self._polys]
        return self.codomain().point_homset(R)(P, check=check)

    def __eq__(self, right):
        """
        Tests the equality of two affine maps.

        INPUT:

        - ``right`` -- a map on affine space

        OUTPUT:

        ``True`` if the two affine maps define the same map.

        EXAMPLES::

            sage: A.<x,y> = AffineSpace(QQ, 2)
            sage: A2.<u,v> = AffineSpace(QQ, 2)
            sage: H = End(A)
            sage: H2 = End(A2)
            sage: f = H([x^2 - 2*x*y, y/(x+1)])
            sage: g = H2([u^3 - v, v^2])
            sage: f == g
            False

        ::

            sage: A.<x,y,z> = AffineSpace(CC, 3)
            sage: H = End(A)
            sage: f = H([x^2 - CC.0*x*y + z*x, 1/z^2 - y^2, 5*x])
            sage: f == f
            True
        """
        if not isinstance(right, SchemeMorphism_polynomial):
            return False
        if self.parent() != right.parent():
            return False
        return all(val == right._polys[i] for i,val in enumerate(self._polys))

    def __ne__(self, right):
        """
        Tests the inequality of two affine maps.

        INPUT:

        - ``right`` -- a map on affine space

        OUTPUT:

        ``True`` if the two affine maps define the same map.

        EXAMPLES::

            sage: A.<x,y> = AffineSpace(RR, 2)
            sage: H = End(A)
            sage: f = H([x^2 - y, y^2])
            sage: g = H([x^3 - x*y, x*y^2])
            sage: f != g
            True
            sage: f != f
            False
        """
        if not isinstance(right, SchemeMorphism_polynomial):
            return True
        if self.parent() != right.parent():
            return True
        return any(val != right._polys[i] for i,val in enumerate(self._polys))

    @lazy_attribute
    def _fastpolys(self):
        """
        Lazy attribute for fast_callable polynomials for affine morphisms.

        EXAMPLES::

            sage: P.<x,y> = AffineSpace(QQ, 2)
            sage: H = Hom(P, P)
            sage: f = H([x^2 + y^2, y^2/(1+x)])
            sage: [t.op_list() for g in f._fastpolys for t in g]
            [[('load_const', 0), ('load_const', 1), ('load_arg', ...), ('ipow', 2),
            'mul', 'add', ('load_const', 1), ('load_arg', ...), ('ipow', 2), 'mul',
            'add', 'return'], [('load_const', 0), ('load_const', 1), ('load_arg',
            ...), ('ipow', 2), 'mul', 'add', 'return'], [('load_const', 0),
            ('load_const', 1), 'add', 'return'], [('load_const', 0), ('load_const',
            1), ('load_arg', ...), ('ipow', 1), 'mul', 'add', ('load_const', 1),
            'add', 'return']]
        """
        polys = self._polys

        R = self.domain().ambient_space().coordinate_ring()
        # fastpolys[0] corresponds to the numerator polys, fastpolys[1] corresponds to denominator polys
        fastpolys = [[], []]
        for poly in polys:
            # Determine if truly polynomials. Store the numerator and denominator as separate polynomials
            # and repeat the normal process for both.
            try:
                poly_numerator = R(poly)
                poly_denominator = R.one()
            except TypeError:
                poly_numerator = R(poly.numerator())
                poly_denominator = R(poly.denominator())

            # These tests are in place because the float and integer domain evaluate
            # faster than using the base_ring
            if self._is_prime_finite_field:
                prime = polys[0].base_ring().characteristic()
                degree = max(poly_numerator.degree(), poly_denominator.degree())
                height = max([abs(c.lift()) for c in poly_numerator.coefficients()]\
                              + [abs(c.lift()) for c in poly_denominator.coefficients()])
                num_terms = max(len(poly_numerator.coefficients()), len(poly_denominator.coefficients()))
                largest_value = num_terms * height * (prime - 1) ** degree
                # If the calculations will not overflow the float data type use domain float
                # Else use domain integer
                if largest_value < (2 ** sys.float_info.mant_dig):
                    fastpolys[0].append(fast_callable(poly_numerator, domain=float))
                    fastpolys[1].append(fast_callable(poly_denominator, domain=float))
                else:
                    fastpolys[0].append(fast_callable(poly_numerator, domain=ZZ))
                    fastpolys[1].append(fast_callable(poly_denominator, domain=ZZ))
            else:
                fastpolys[0].append(fast_callable(poly_numerator, domain=poly.base_ring()))
                fastpolys[1].append(fast_callable(poly_denominator, domain=poly.base_ring()))
        return fastpolys

    def _fast_eval(self, x):
        """
        Evaluate affine morphism at point described by ``x``.

        EXAMPLES::

            sage: P.<x,y,z> = AffineSpace(QQ, 3)
            sage: H = Hom(P, P)
            sage: f = H([x^2 + y^2, y^2, z^2 + y*z])
            sage: f._fast_eval([1, 1, 1])
            [2, 1, 2]

        ::

            sage: P.<x,y,z> = AffineSpace(QQ, 3)
            sage: H = Hom(P, P)
            sage: f = H([x^2/y, y/x, (y^2+z)/(x*y)])
            sage: f._fast_eval([2, 3, 1])
            [4/3, 3/2, 5/3]
        """
        R = self.domain().ambient_space().coordinate_ring()

        P = []
        for i in range(len(self._fastpolys[0])):
            # Check if denominator is the identity;
            #if not, then must append the fraction evaluated at the point
            if self._fastpolys[1][i] is R.one():
                P.append(self._fastpolys[0][i](*x))
            else:
                P.append(self._fastpolys[0][i](*x)/self._fastpolys[1][i](*x))
        return P

    def homogenize(self, n):
        r"""
        Return the homogenization of this map.

        If it's domain is a subscheme, the domain of the homogenized map is the
        projective embedding of the domain. The domain and codomain can be
        homogenized at different coordinates: ``n[0]`` for the domain and
        ``n[1]`` for the codomain.

        INPUT:

        - ``n`` -- a tuple of nonnegative integers. If ``n`` is an integer,
          then the two values of the tuple are assumed to be the same

        OUTPUT: a morphism from the projective embedding of the domain of this map

        EXAMPLES::

            sage: A.<x,y> = AffineSpace(ZZ, 2)
            sage: H = Hom(A, A)
            sage: f = H([(x^2-2)/x^5, y^2])
            sage: f.homogenize(2)
            Scheme endomorphism of Projective Space of dimension 2 over Integer Ring
              Defn: Defined on coordinates by sending (x0 : x1 : x2) to
                    (x0^2*x2^5 - 2*x2^7 : x0^5*x1^2 : x0^5*x2^2)

        ::

            sage: A.<x,y> = AffineSpace(CC, 2)
            sage: H = Hom(A, A)
            sage: f = H([(x^2-2)/(x*y), y^2 - x])
            sage: f.homogenize((2, 0))
            Scheme endomorphism of Projective Space of dimension 2
            over Complex Field with 53 bits of precision
              Defn: Defined on coordinates by sending (x0 : x1 : x2) to
                    (x0*x1*x2^2 : x0^2*x2^2 + (-2.00000000000000)*x2^4 : x0*x1^3 - x0^2*x1*x2)

        ::

            sage: A.<x,y> = AffineSpace(ZZ, 2)
            sage: X = A.subscheme([x - y^2])
            sage: H = Hom(X, X)
            sage: f = H([9*y^2, 3*y])
            sage: f.homogenize(2)
            Scheme endomorphism of Closed subscheme of Projective Space
            of dimension 2 over Integer Ring defined by: x1^2 - x0*x2
              Defn: Defined on coordinates by sending (x0 : x1 : x2) to
                    (9*x1^2 : 3*x1*x2 : x2^2)

        ::

            sage: R.<t> = PolynomialRing(ZZ)
            sage: A.<x,y> = AffineSpace(R, 2)
            sage: H = Hom(A, A)
            sage: f = H([(x^2-2)/y, y^2 - x])
            sage: f.homogenize((2, 0))
            Scheme endomorphism of Projective Space of dimension 2
            over Univariate Polynomial Ring in t over Integer Ring
              Defn: Defined on coordinates by sending (x0 : x1 : x2) to
                    (x1*x2^2 : x0^2*x2 + (-2)*x2^3 : x1^3 - x0*x1*x2)

        ::

            sage: A.<x> = AffineSpace(QQ, 1)
            sage: H = End(A)
            sage: f = H([x^2 - 1])
            sage: f.homogenize((1, 0))
            Scheme endomorphism of Projective Space of dimension 1 over Rational Field
              Defn: Defined on coordinates by sending (x0 : x1) to
                    (x1^2 : x0^2 - x1^2)

        ::

            sage: R.<a> = PolynomialRing(QQbar)                                         # optional - sage.rings.number_field
            sage: A.<x,y> = AffineSpace(R, 2)                                           # optional - sage.rings.number_field
            sage: H = End(A)                                                            # optional - sage.rings.number_field
            sage: f = H([QQbar(sqrt(2))*x*y, a*x^2])                                    # optional - sage.rings.number_field sage.symbolic
            sage: f.homogenize(2)                                                       # optional - sage.rings.number_field sage.symbolic
<<<<<<< HEAD
            Scheme endomorphism of Projective Space of dimension 2 over Univariate
            Polynomial Ring in a over Algebraic Field
=======
            Scheme endomorphism of Projective Space of dimension 2
            over Univariate Polynomial Ring in a over Algebraic Field
>>>>>>> 15315e36
              Defn: Defined on coordinates by sending (x0 : x1 : x2) to
                    (1.414213562373095?*x0*x1 : a*x0^2 : x2^2)

        ::

            sage: P.<x,y,z> = AffineSpace(QQ, 3)
            sage: H = End(P)
            sage: f = H([x^2 - 2*x*y + z*x, z^2 -y^2 , 5*z*y])
            sage: f.homogenize(2).dehomogenize(2) == f
            True

        ::

            sage: K.<c> = FunctionField(QQ)
            sage: A.<x> = AffineSpace(K, 1)
            sage: f = Hom(A, A)([x^2 + c])
            sage: f.homogenize(1)
            Scheme endomorphism of Projective Space of
            dimension 1 over Rational function field in c over Rational Field
              Defn: Defined on coordinates by sending (x0 : x1) to
                    (x0^2 + c*x1^2 : x1^2)

        ::

            sage: A.<z> = AffineSpace(QQbar, 1)                                         # optional - sage.rings.number_field
            sage: H = End(A)                                                            # optional - sage.rings.number_field
            sage: f = H([2*z / (z^2 + 2*z + 3)])                                        # optional - sage.rings.number_field
            sage: f.homogenize(1)                                                       # optional - sage.rings.number_field
<<<<<<< HEAD
            Scheme endomorphism of Projective Space of dimension 1 over Algebraic
            Field
                Defn: Defined on coordinates by sending (x0 : x1) to
=======
            Scheme endomorphism of Projective Space of dimension 1
            over Algebraic Field
              Defn: Defined on coordinates by sending (x0 : x1) to
>>>>>>> 15315e36
                    (x0*x1 : 1/2*x0^2 + x0*x1 + 3/2*x1^2)

        ::

            sage: R.<c,d> = QQbar[]                                                     # optional - sage.rings.number_field
            sage: A.<x> = AffineSpace(R, 1)                                             # optional - sage.rings.number_field
            sage: H = Hom(A, A)                                                         # optional - sage.rings.number_field
            sage: F = H([d*x^2 + c])                                                    # optional - sage.rings.number_field
            sage: F.homogenize(1)                                                       # optional - sage.rings.number_field
<<<<<<< HEAD
            Scheme endomorphism of Projective Space of dimension 1 over Multivariate Polynomial Ring in c, d over Algebraic Field
            Defn: Defined on coordinates by sending (x0 : x1) to
            (d*x0^2 + c*x1^2 : x1^2)
=======
            Scheme endomorphism of Projective Space of dimension 1
            over Multivariate Polynomial Ring in c, d over Algebraic Field
              Defn: Defined on coordinates by sending (x0 : x1) to
                    (d*x0^2 + c*x1^2 : x1^2)
>>>>>>> 15315e36

        TESTS::

            sage: A2.<u,v> = AffineSpace(QQ, 2)
            sage: P2.<x,y,z> = ProjectiveSpace(QQ, 2)
            sage: f = A2.hom([u, v, u*v], P2)
            sage: g = f.homogenize(0)
            sage: i = A2.projective_embedding(0, g.domain())
            sage: g*i == f
            True
            sage: g = f.homogenize(1)
            sage: i = A2.projective_embedding(1, g.domain())
            sage: g*i == f
            True
            sage: g = f.homogenize(2)
            sage: i = A2.projective_embedding(2, g.domain())
            sage: g*i == f
            True
        """
        # it is possible to homogenize the domain and codomain at different coordinates
        if isinstance(n, (tuple, list)):
            ind = tuple(n)
        else:
            ind = (n, n)

        # homogenize the domain and codomain
        A = self.domain().projective_embedding(ind[0]).codomain()
        if self.is_endomorphism():
            B = A
            H = End(A)
        else:
            B = self.codomain()
            if not B.is_projective():
                B = B.projective_embedding(ind[1]).codomain()
            H = Hom(A, B)

        newvar = A.ambient_space().coordinate_ring().gen(ind[0])

        N = A.ambient_space().dimension_relative()
        M = B.ambient_space().dimension_relative()

        # create dictionary for mapping of coordinate rings
        R = self.domain().ambient_space().coordinate_ring()
        S = A.ambient_space().coordinate_ring()
        D = dict(zip(R.gens(), [S.gen(i) for i in range(N+1) if i != ind[0]]))

        if self.codomain().is_projective():
            L = [self[i].denominator() for i in range(M+1)]
            l = [prod(L[:j] + L[j+1:M+1]) for j in range(M+1)]
            F = [S(R(self[i].numerator()*l[i]).subs(D)) for i in range(M+1)]
        else:
            # clear the denominators if a rational function
            L = [self[i].denominator() for i in range(M)]
            l = [prod(L[:j] + L[j+1:M]) for j in range(M)]
            F = [S(R(self[i].numerator()*l[i]).subs(D)) for i in range(M)]
            F.insert(ind[1], S(R(prod(L)).subs(D)))  # coerce in case l is a constant

        try:
            # remove possible gcd of the polynomials
            g = gcd(F)
            F = [S(f/g) for f in F]
            # remove possible gcd of coefficients
            gc = gcd([f.content() for f in F])
            F = [S(f/gc) for f in F]
        except (AttributeError, ValueError, NotImplementedError, TypeError, ArithmeticError): # no gcd
            pass

        # homogenize
        d = max([F[i].degree() for i in range(M+1)])
        F = [F[i].homogenize(str(newvar))*newvar**(d-F[i].degree()) for i in range(M+1)]

        return H(F)

    def as_dynamical_system(self):
        """
        Return this endomorphism as a :class:`DynamicalSystem_affine`.

        OUTPUT:

        - :class:`DynamicalSystem_affine`

        EXAMPLES::

            sage: A.<x,y,z> = AffineSpace(ZZ, 3)
            sage: H = End(A)
            sage: f = H([x^2, y^2, z^2])
            sage: type(f.as_dynamical_system())
            <class 'sage.dynamics.arithmetic_dynamics.affine_ds.DynamicalSystem_affine'>

        ::

            sage: A.<x,y> = AffineSpace(ZZ, 2)
            sage: H = End(A)
            sage: f = H([x^2 - y^2, y^2])
            sage: type(f.as_dynamical_system())
            <class 'sage.dynamics.arithmetic_dynamics.affine_ds.DynamicalSystem_affine'>

        ::

            sage: A.<x> = AffineSpace(GF(5), 1)                                         # optional - sage.rings.finite_rings
            sage: H = End(A)                                                            # optional - sage.rings.finite_rings
            sage: f = H([x^2])                                                          # optional - sage.rings.finite_rings
            sage: type(f.as_dynamical_system())                                         # optional - sage.rings.finite_rings
            <class 'sage.dynamics.arithmetic_dynamics.affine_ds.DynamicalSystem_affine_finite_field'>

        ::

            sage: P.<x,y> = AffineSpace(RR, 2)
            sage: f = DynamicalSystem([x^2 + y^2, y^2], P)
            sage: g = f.as_dynamical_system()
            sage: g is f
            True
        """
        from sage.dynamics.arithmetic_dynamics.generic_ds import DynamicalSystem
        if isinstance(self, DynamicalSystem):
            return self
        if not self.domain() == self.codomain():
            raise TypeError("must be an endomorphism")
        from sage.dynamics.arithmetic_dynamics.affine_ds import DynamicalSystem_affine
        from sage.dynamics.arithmetic_dynamics.affine_ds import DynamicalSystem_affine_field
        from sage.dynamics.arithmetic_dynamics.affine_ds import DynamicalSystem_affine_finite_field
        R = self.base_ring()
        if R not in _Fields:
            return DynamicalSystem_affine(list(self), self.domain())
        if isinstance(R, FiniteField):
                return DynamicalSystem_affine_finite_field(list(self), self.domain())
        return DynamicalSystem_affine_field(list(self), self.domain())

    def global_height(self, prec=None):
        """
        Take the height of the homogenization, and return the global height of
        the coefficients as a projective point.

        INPUT:

        - ``prec`` -- desired floating point precision (default:
          default RealField precision).

        OUTPUT: A real number.

        EXAMPLES::

            sage: A.<x> = AffineSpace(QQ, 1)
            sage: H = Hom(A, A)
            sage: f = H([1/1331*x^2 + 4000])
            sage: f.global_height()
            15.4877354584971

        ::

            sage: R.<x> = PolynomialRing(QQ)
            sage: k.<w> = NumberField(x^2 + 5)                                          # optional - sage.rings.number_field
            sage: A.<x,y> = AffineSpace(k, 2)                                           # optional - sage.rings.number_field
            sage: H = Hom(A, A)                                                         # optional - sage.rings.number_field
            sage: f = H([13*w*x^2 + 4*y, 1/w*y^2])                                      # optional - sage.rings.number_field
            sage: f.global_height(prec=2)                                               # optional - sage.rings.number_field
            4.0

        ::

            sage: A.<x> = AffineSpace(ZZ, 1)
            sage: H = Hom(A, A)
            sage: f = H([7*x^2 + 1513])
            sage: f.global_height()
            7.32184971378836

        ::

            sage: A.<x> = AffineSpace(QQ, 1)
            sage: B.<y,z> = AffineSpace(QQ, 2)
            sage: H = Hom(A, B)
            sage: f = H([1/3*x^2 + 10, 7*x^3])
            sage: f.global_height()
            3.40119738166216

        ::

            sage: P.<x,y> = AffineSpace(QQ, 2)
            sage: A.<z> = AffineSpace(QQ, 1)
            sage: H = Hom(P, A)
            sage: f = H([1/1331*x^2 + 4000*y])
            sage: f.global_height()
            15.4877354584971
        """
        return self.homogenize(0).global_height(prec=prec)

    def local_height(self, v, prec=None):
        """
        Return the maximum of the local heights of the coefficients in any
        of the coordinate functions of this map.

        INPUT:

        - ``v`` -- a prime or prime ideal of the base ring.

        - ``prec`` -- desired floating point precision (default:
          default RealField precision).

        OUTPUT:

        - a real number.

        EXAMPLES::

            sage: P.<x,y> = AffineSpace(QQ, 2)
            sage: H = Hom(P, P)
            sage: f = H([1/1331*x^2 + 1/4000*y^2, 210*x*y])
            sage: f.local_height(1331)
            7.19368581839511

        ::

            sage: P.<x,y,z> = AffineSpace(QQ, 3)
            sage: H = Hom(P, P)
            sage: f = H([4*x^2 + 3/100*y^2, 8/210*x*y, 1/10000*z^2])
            sage: f.local_height(2)
            2.77258872223978

        ::

            sage: P.<x,y,z> = AffineSpace(QQ, 3)
            sage: H = Hom(P, P)
            sage: f = H([4*x^2 + 3/100*y^2, 8/210*x*y, 1/10000*z^2])
            sage: f.local_height(2, prec=2)
            3.0

        ::

            sage: R.<z> = PolynomialRing(QQ)
            sage: K.<w> = NumberField(z^2 - 2)                                          # optional - sage.rings.number_field
            sage: P.<x,y> = AffineSpace(K, 2)                                           # optional - sage.rings.number_field
            sage: H = Hom(P, P)                                                         # optional - sage.rings.number_field
            sage: f = H([2*x^2 + w/3*y^2, 1/w*y^2])                                     # optional - sage.rings.number_field
            sage: f.local_height(K.ideal(3))                                            # optional - sage.rings.number_field
            1.09861228866811
        """
        K = FractionField(self.domain().base_ring())
        if K not in _NumberFields or is_NumberFieldOrder(K):
            raise TypeError("must be over a number field or a number field order")
        return max([K(c).local_height(v, prec=prec) for f in self for c in f.coefficients()])

    def local_height_arch(self, i, prec=None):
        """
        Return the maximum of the local height at the ``i``-th infinite place
        of the coefficients in any of the coordinate functions of this map.

        INPUT:

        - ``i`` -- an integer.

        - ``prec`` -- desired floating point precision (default:
          default RealField precision).

        OUTPUT:

        - a real number.

        EXAMPLES::

            sage: P.<x,y> = AffineSpace(QQ, 2)
            sage: H = Hom(P, P)
            sage: f = H([1/1331*x^2 + 1/4000*y^2, 210*x*y]);
            sage: f.local_height_arch(0)
            5.34710753071747

        ::

            sage: P.<x,y> = AffineSpace(QQ, 2)
            sage: H = Hom(P, P)
            sage: f = H([1/1331*x^2 + 1/4000*y^2, 210*x*y]);
            sage: f.local_height_arch(0, prec=5)
            5.2

        ::

            sage: R.<z> = PolynomialRing(QQ)
            sage: K.<w> = NumberField(z^2 - 2)                                          # optional - sage.rings.number_field
            sage: P.<x,y> = AffineSpace(K, 2)                                           # optional - sage.rings.number_field
            sage: H = Hom(P, P)                                                         # optional - sage.rings.number_field
            sage: f = H([2*x^2 + w/3*y^2, 1/w*y^2])                                     # optional - sage.rings.number_field
            sage: f.local_height_arch(1)                                                # optional - sage.rings.number_field
            0.6931471805599453094172321214582
        """
        K = FractionField(self.domain().base_ring())
        if K not in _NumberFields or is_NumberFieldOrder(K):
            raise TypeError("must be over a number field or a number field order")

        if K == QQ:
            return max([K(c).local_height_arch(prec=prec) for f in self for c in f.coefficients()])
        return max([K(c).local_height_arch(i, prec=prec) for f in self for c in f.coefficients()])

    def jacobian(self):
        r"""
        Return the Jacobian matrix of partial derivative of this map.

        The `(i, j)` entry of the Jacobian matrix is the partial derivative
        ``diff(functions[i], variables[j])``.

        OUTPUT:

        - matrix with coordinates in the coordinate ring of the map.

        EXAMPLES::

            sage: A.<z> = AffineSpace(QQ, 1)
            sage: H = End(A)
            sage: f = H([z^2 - 3/4])
            sage: f.jacobian()
            [2*z]

        ::

            sage: A.<x,y> = AffineSpace(QQ, 2)
            sage: H = End(A)
            sage: f = H([x^3 - 25*x + 12*y, 5*y^2*x - 53*y + 24])
            sage: f.jacobian()
            [ 3*x^2 - 25          12]
            [      5*y^2 10*x*y - 53]

        ::

            sage: A.<x,y> = AffineSpace(ZZ, 2)
            sage: H = End(A)
            sage: f = H([(x^2 - x*y)/(1+y), (5+y)/(2+x)])
            sage: f.jacobian()
            [         (2*x - y)/(y + 1) (-x^2 - x)/(y^2 + 2*y + 1)]
            [  (-y - 5)/(x^2 + 4*x + 4)                  1/(x + 2)]
        """
        try:
            return self.__jacobian
        except AttributeError:
            pass
        self.__jacobian = jacobian(list(self),self.domain().ambient_space().gens())
        return self.__jacobian

    def _matrix_times_polymap_(self, mat, h):
        """
        Multiply the morphism on the left by a matrix ``mat``.

        INPUT:

        - ``mat`` -- a matrix

        OUTPUT: a scheme morphism given by ``self*mat``

        EXAMPLES::

            sage: A.<x> = AffineSpace(ZZ, 1)
            sage: H = Hom(A, A)
            sage: f = H([x^2 + 1])
            sage: matrix([[1,2], [0,1]]) * f
            Scheme endomorphism of Affine Space of dimension 1 over Integer Ring
              Defn: Defined on coordinates by sending (x) to
                    (x^2 + 3)

        ::

            sage: A1 = AffineSpace(ZZ, 1)
            sage: A2 = AffineSpace(ZZ, 2)
            sage: H = Hom(A1, A2)
            sage: f = H([x^2 + 1, x^2 - 1])
            sage: matrix([[1,2,3], [0,1,2], [0,0,1]]) * f
            Scheme morphism:
              From: Affine Space of dimension 1 over Integer Ring
              To:   Affine Space of dimension 2 over Integer Ring
              Defn: Defined on coordinates by sending (x) to
                    (3*x^2 + 2, x^2 + 1)
        """
        if not mat.is_square():
            raise TypeError("matrix must be square")
        if mat.ncols() != self.codomain().ngens() + 1:
            raise TypeError("the size of the matrix must be n + 1, where n is the dimension of the codomain")
        if self.is_endomorphism():
            d = self.domain().ngens()
        else:
            d = (self.domain().ngens(), self.codomain().ngens())
        f = mat * self.homogenize(d)
        return f.dehomogenize(d)

    def _polymap_times_matrix_(self, mat, h):
        """
        Multiply the morphism on the right by a matrix ``mat``.

        INPUT:

        - ``mat`` -- a matrix

        OUTPUT: a scheme morphism given by ``mat*self``

        EXAMPLES::

            sage: A.<x> = AffineSpace(ZZ, 1)
            sage: H = Hom(A, A)
            sage: f = H([x^2 + 1])
            sage: f * matrix([[1,2], [0,1]])
            Scheme endomorphism of Affine Space of dimension 1 over Integer Ring
              Defn: Defined on coordinates by sending (x) to
                    (x^2 + 4*x + 5)

        ::

            sage: A1 = AffineSpace(ZZ, 1)
            sage: A2 = AffineSpace(ZZ, 2)
            sage: H = Hom(A1, A2)
            sage: f = H([x^2 + 1, x^2 - 1])
            sage: f * matrix([[1,2], [0,1]])
            Scheme morphism:
              From: Affine Space of dimension 1 over Integer Ring
              To:   Affine Space of dimension 2 over Integer Ring
              Defn: Defined on coordinates by sending (x) to
                    (x^2 + 4*x + 5, x^2 + 4*x + 3)

        ::

            sage: P.<x, y> = AffineSpace(QQ, 2)
            sage: P2.<u,v,w> = AffineSpace(QQ, 3)
            sage: H = Hom(P2, P)
            sage: f = H([u^2 + v^2, w^2])
            sage: m = matrix([[1,1,1], [1,0,1], [0,0,1]])
            sage: m*f
            Scheme morphism:
              From: Affine Space of dimension 3 over Rational Field
              To:   Affine Space of dimension 2 over Rational Field
              Defn: Defined on coordinates by sending (u, v, w) to
                    (u^2 + v^2 + w^2 + 1, u^2 + v^2 + 1)
        """
        if not mat.is_square():
            raise TypeError("matrix must be square")
        if mat.nrows() != self.domain().ngens() + 1:
            raise TypeError("the size of the matrix must be n + 1, where n is the dimension of the domain")
        if self.is_endomorphism():
            d = self.domain().ngens()
        else:
            d = (self.domain().ngens(), self.codomain().ngens())
        f = self.homogenize(d) * mat
        return f.dehomogenize(d)

    def degree(self):
        r"""
        Return the degree of the affine morphism.

        EXAMPLES::

            sage: R.<x> = AffineSpace(QQ, 1)
            sage: H = Hom(R, R)
            sage: f = H([x^7])
            sage: f.degree()
            7

        ::

            sage: R.<x,y,z> = AffineSpace(QQ, 3)
            sage: H = Hom(R, R)
            sage: f = H([x^3, y^2 + 5, z^4 + y])
            sage: f.degree()
            4
        """
        polys = self._polys
        max_degree = 0
        for poly in polys:
            # rational affine map
            if isinstance(poly, FractionFieldElement):
                poly_numerator = poly.numerator()
                poly_denominator = poly.denominator()
                degree = max(poly_numerator.degree(), poly_denominator.degree())
                if degree > max_degree:
                    max_degree = degree
            # polynomial affine map
            elif poly.degree() > max_degree:
                max_degree = poly.degree()
        return max_degree

class SchemeMorphism_polynomial_affine_space_field(SchemeMorphism_polynomial_affine_space):

    @cached_method
    def weil_restriction(self):
        r"""
        Compute the Weil restriction of this morphism over some extension field.

        If the field is a finite field, then this computes
        the Weil restriction to the prime subfield.

        A Weil restriction of scalars - denoted `Res_{L/k}` - is a
        functor which, for any finite extension of fields `L/k` and
        any algebraic variety `X` over `L`, produces another
        corresponding variety `Res_{L/k}(X)`, defined over `k`. It is
        useful for reducing questions about varieties over large
        fields to questions about more complicated varieties over
        smaller fields. Since it is a functor it also applied to morphisms.
        In particular, the functor applied to a morphism gives the equivalent
        morphism from the Weil restriction of the domain to the Weil restriction
        of the codomain.

        OUTPUT: Scheme morphism on the Weil restrictions of the domain
                and codomain of the map.

        EXAMPLES::

            sage: K.<v> = QuadraticField(5)                                             # optional - sage.rings.number_field
            sage: A.<x,y> = AffineSpace(K, 2)                                           # optional - sage.rings.number_field
            sage: H = End(A)                                                            # optional - sage.rings.number_field
            sage: f = H([x^2 - y^2, y^2])                                               # optional - sage.rings.number_field
            sage: f.weil_restriction()                                                  # optional - sage.rings.number_field
            Scheme endomorphism of Affine Space of dimension 4 over Rational Field
              Defn: Defined on coordinates by sending (z0, z1, z2, z3) to
                    (z0^2 + 5*z1^2 - z2^2 - 5*z3^2, 2*z0*z1 - 2*z2*z3, z2^2 + 5*z3^2, 2*z2*z3)

        ::

            sage: K.<v> = QuadraticField(5)                                             # optional - sage.rings.number_field
            sage: PS.<x,y> = AffineSpace(K, 2)                                          # optional - sage.rings.number_field
            sage: H = Hom(PS, PS)                                                       # optional - sage.rings.number_field
            sage: f = H([x, y])                                                         # optional - sage.rings.number_field
            sage: F = f.weil_restriction()                                              # optional - sage.rings.number_field
            sage: P = PS(2, 1)                                                          # optional - sage.rings.number_field
            sage: Q = P.weil_restriction()                                              # optional - sage.rings.number_field
            sage: f(P).weil_restriction() == F(Q)                                       # optional - sage.rings.number_field
            True
        """
        if any(isinstance(f, FractionFieldElement) for f in self):
            raise TypeError("coordinate functions must be polynomials")

        DS = self.domain()
        R = DS.coordinate_ring()
        # using the Weil restriction on ideal generators to not duplicate code
        result = R.ideal(self._polys).weil_restriction().gens()
        H = Hom(DS.weil_restriction(), self.codomain().weil_restriction())

        return H(result)

    def reduce_base_field(self):
        """
        Return this map defined over the field of definition of the coefficients.

        The base field of the map could be strictly larger than the field where
        all of the coefficients are defined. This function reduces the base
        field to the minimal possible. This can be done when the base ring is a
        number field, QQbar, a finite field, or algebraic closure of a finite
        field.

        OUTPUT: a scheme morphism

        EXAMPLES::

            sage: K.<t> = GF(5^4)                                                       # optional - sage.rings.finite_rings
            sage: A.<x> = AffineSpace(K, 1)                                             # optional - sage.rings.finite_rings
            sage: A2.<a,b> = AffineSpace(K, 2)                                          # optional - sage.rings.finite_rings
            sage: H = End(A)                                                            # optional - sage.rings.finite_rings
            sage: H2 = Hom(A, A2)                                                       # optional - sage.rings.finite_rings
            sage: H3 = Hom(A2, A)                                                       # optional - sage.rings.finite_rings
            sage: f = H([x^2 + 2*(t^3 + t^2 + t + 3)])                                  # optional - sage.rings.finite_rings
            sage: f.reduce_base_field()                                                 # optional - sage.rings.finite_rings
<<<<<<< HEAD
            Scheme endomorphism of Affine Space of dimension 1 over Finite Field in t2 of size 5^2
              Defn: Defined on coordinates by sending (x) to
                    (x^2 + (2*t2))
=======
            Scheme endomorphism of Affine Space of dimension 1
            over Finite Field in t2 of size 5^2
              Defn: Defined on coordinates by sending (x) to (x^2 + (2*t2))
>>>>>>> 15315e36
            sage: f2 = H2([x^2 + 4, 2*x])                                               # optional - sage.rings.finite_rings
            sage: f2.reduce_base_field()                                                # optional - sage.rings.finite_rings
            Scheme morphism:
              From: Affine Space of dimension 1 over Finite Field of size 5
              To:   Affine Space of dimension 2 over Finite Field of size 5
<<<<<<< HEAD
              Defn: Defined on coordinates by sending (x) to
                    (x^2 - 1, 2*x)
=======
              Defn: Defined on coordinates by sending (x) to (x^2 - 1, 2*x)
>>>>>>> 15315e36
            sage: f3 = H3([a^2 + t*b])                                                  # optional - sage.rings.finite_rings
            sage: f3.reduce_base_field()                                                # optional - sage.rings.finite_rings
            Scheme morphism:
              From: Affine Space of dimension 2 over Finite Field in t of size 5^4
              To:   Affine Space of dimension 1 over Finite Field in t of size 5^4
              Defn: Defined on coordinates by sending (a, b) to (a^2 + t*b)

        ::

            sage: K.<v> = CyclotomicField(4)                                            # optional - sage.rings.number_field
            sage: A.<x> = AffineSpace(K, 1)                                             # optional - sage.rings.number_field
            sage: H = End(A)                                                            # optional - sage.rings.number_field
            sage: f = H([x^2 + v])                                                      # optional - sage.rings.number_field
            sage: g = f.reduce_base_field(); g                                          # optional - sage.rings.number_field
            Scheme endomorphism of Affine Space of dimension 1 over
             Cyclotomic Field of order 4 and degree 2
<<<<<<< HEAD
              Defn: Defined on coordinates by sending (x) to
                (x^2 + v)
=======
              Defn: Defined on coordinates by sending (x) to (x^2 + v)
>>>>>>> 15315e36
            sage: g.base_ring() is K                                                    # optional - sage.rings.number_field
            True

        ::

            sage: A.<x> = AffineSpace(QQbar, 1)                                         # optional - sage.rings.number_field
            sage: H = End(A)                                                            # optional - sage.rings.number_field
            sage: f = H([(QQbar(sqrt(2))*x^2 + 1/QQbar(sqrt(3))) / (5*x)])              # optional - sage.rings.number_field
            sage: f.reduce_base_field()                                                 # optional - sage.rings.number_field
            Scheme endomorphism of Affine Space of dimension 1 over Number Field in a
             with defining polynomial y^4 - 4*y^2 + 1 with a = ...?
              Defn: Defined on coordinates by sending (x) to
                    (((a^3 - 3*a)*x^2 + (-1/3*a^2 + 2/3))/(5*x))

        ::

            sage: R.<x> = PolynomialRing(QQ)
            sage: A.<x> = AffineSpace(QQbar, 1)                                         # optional - sage.rings.number_field
            sage: H = End(A)                                                            # optional - sage.rings.number_field
            sage: f = H([QQbar(3^(1/3))*x^2 + QQbar(sqrt(-2))])                         # optional - sage.rings.number_field
            sage: f.reduce_base_field()                                                 # optional - sage.rings.number_field
            Scheme endomorphism of Affine Space of dimension 1 over Number
            Field in a with defining polynomial y^6 + 6*y^4 - 6*y^3 + 12*y^2 + 36*y + 17
            with a = 1.442249570307409? + 1.414213562373095?*I
              Defn: Defined on coordinates by sending (x) to
                    ((-48/269*a^5 + 27/269*a^4 - 320/269*a^3 + 468/269*a^2 - 772/269*a
                    - 1092/269)*x^2 + (48/269*a^5 - 27/269*a^4 + 320/269*a^3 - 468/269*a^2
                    + 1041/269*a + 1092/269))

        ::

            sage: R.<x> = PolynomialRing(QQ)
            sage: K.<a> = NumberField(x^3 - x + 1,                                      # optional - sage.rings.number_field
            ....:                     embedding=(x^3+x+1).roots(ring=CC)[0][0])
            sage: A.<x> = AffineSpace(K, 1)                                             # optional - sage.rings.number_field
            sage: A2.<u,v> = AffineSpace(K, 2)                                          # optional - sage.rings.number_field
            sage: H = Hom(A, A2)                                                        # optional - sage.rings.number_field
            sage: f = H([x^2 + a*x + 3, 5*x])                                           # optional - sage.rings.number_field
            sage: f.reduce_base_field()                                                 # optional - sage.rings.number_field
            Scheme morphism:
              From: Affine Space of dimension 1 over Number Field in a with
                    defining polynomial x^3 - x + 1 with a = -1.324717957244746?
              To:   Affine Space of dimension 2 over Number Field in a with
                    defining polynomial x^3 - x + 1 with a = -1.324717957244746?
              Defn: Defined on coordinates by sending (x) to (x^2 + a*x + 3, 5*x)

        ::

            sage: K.<v> = QuadraticField(2)                                             # optional - sage.rings.number_field
            sage: A.<x> = AffineSpace(K, 1)                                             # optional - sage.rings.number_field
            sage: H = End(A)                                                            # optional - sage.rings.number_field
            sage: f = H([3*x^2 + x + 1])                                                # optional - sage.rings.number_field
            sage: f.reduce_base_field()                                                 # optional - sage.rings.number_field
            Scheme endomorphism of Affine Space of dimension 1 over Rational Field
              Defn: Defined on coordinates by sending (x) to (3*x^2 + x + 1)

        ::

            sage: K.<t> = GF(5^6)                                                       # optional - sage.rings.finite_rings
            sage: A.<x> = AffineSpace(K, 1)                                             # optional - sage.rings.finite_rings
            sage: H = End(A)                                                            # optional - sage.rings.finite_rings
            sage: f = H([x^2 + x*(t^3 + 2*t^2 + 4*t) + (t^5 + 3*t^4 + t^2 + 4*t)])      # optional - sage.rings.finite_rings
            sage: f.reduce_base_field()                                                 # optional - sage.rings.finite_rings
            Scheme endomorphism of Affine Space of dimension 1 over
             Finite Field in t of size 5^6
              Defn: Defined on coordinates by sending (x) to
                    (x^2 + (t^3 + 2*t^2 - t)*x + (t^5 - 2*t^4 + t^2 - t))
        """
        g = self.homogenize(0).reduce_base_field().dehomogenize(0)
        from sage.schemes.affine.affine_space import AffineSpace
        new_domain = AffineSpace(g.domain().base_ring(),
                                 self.domain().dimension_relative(),
                                 self.domain().variable_names())
        new_codomain = AffineSpace(g.codomain().base_ring(),
                                   self.codomain().dimension_relative(),
                                   self.codomain().variable_names())
        R = new_domain.coordinate_ring()
        H = Hom(new_domain, new_codomain)
        if isinstance(g[0], FractionFieldElement):
            return H([R(G.numerator())/R(G.denominator()) for G in g])
        return H([R(G) for G in g])

    def indeterminacy_locus(self):
        r"""
        Return the indeterminacy locus of this map as a rational map on the domain.

        The indeterminacy locus is the intersection of all the base indeterminacy
        locuses of maps that define the same rational map as by this map.

        OUTPUT: a subscheme of the domain of the map

        EXAMPLES::

            sage: A.<x,y> = AffineSpace(QQ, 2)
            sage: H = End(A)
            sage: f = H([x - y, x^2 - y^2])
            sage: f.indeterminacy_locus()
            Closed subscheme of Affine Space of dimension 2 over Rational Field defined by:
              1

        ::

            sage: A.<x,y> = AffineSpace(QQ, 2)
            sage: f = A.hom([x, x/y], A)
            sage: f.indeterminacy_locus()
            Closed subscheme of Affine Space of dimension 2 over Rational Field defined by:
              y
        """
        A = self.domain()
        X = A.subscheme(0)  # affine space as a subscheme
        return (self*X.hom(A.gens(), A)).indeterminacy_locus()

    def indeterminacy_points(self, F=None):
        r"""
        Return the points in the indeterminacy locus of this map.

        If the dimension of the indeterminacy locus is not zero, an error is raised.

        INPUT:

        - ``F`` -- a field; if not given, the base ring of the domain is assumed

        OUTPUT: indeterminacy points of the map defined over ``F``

        EXAMPLES::

            sage: A.<x,y> = AffineSpace(QQ, 2)
            sage: H = End(A)
            sage: f = H([x - y, x^2 - y^2])
            sage: f.indeterminacy_points()
            []

        ::

            sage: A2.<x,y> = AffineSpace(QQ, 2)
            sage: P2.<x0,x1,x2> = ProjectiveSpace(QQ, 2)
            sage: f = A2.hom([x*y, y, x], P2)
            sage: f.indeterminacy_points()
            [(0, 0)]

        """
        if F is None:
            fcn = self
        else:
            if not F.is_field():
                raise NotImplementedError("indeterminacy points only implemented for fields")
            fcn = self.change_ring(F)

        indScheme = fcn.indeterminacy_locus()

        if indScheme.dimension() > 0:
            raise ValueError("indeterminacy scheme is not dimension 0")

        return indScheme.rational_points()

    def image(self):
        """
        Return the scheme-theoretic image of the morphism.

        OUTPUT: a subscheme of the ambient space of the codomain

        EXAMPLES::

            sage: A1.<w> = AffineSpace(QQ, 1)
            sage: A2.<x,y> = AffineSpace(QQ, 2)
            sage: f = A2.hom([x + y], A1)
            sage: f.image()
            Closed subscheme of Affine Space of dimension 1 over Rational Field defined by:
              (no polynomials)
            sage: f = A2.hom([x, x], A2)
            sage: f.image()
            Closed subscheme of Affine Space of dimension 2 over Rational Field defined by:
              x - y
            sage: f = A2.hom([x^2, x^3], A2)
            sage: f.image()
            Closed subscheme of Affine Space of dimension 2 over Rational Field defined by:
              x^3 - y^2
            sage: P2.<x0,x1,x2> = ProjectiveSpace(QQ, 2)
            sage: f = A2.hom([x, x^2, x^3], P2)
            sage: f.image()
            Closed subscheme of Projective Space of dimension 2 over Rational Field defined by:
              x1^2 - x0*x2
        """
        X = self.domain().subscheme(0)
        e = X.embedding_morphism()
        return (self*e).image()


class SchemeMorphism_polynomial_affine_space_finite_field(SchemeMorphism_polynomial_affine_space_field):

    def _fast_eval(self, x):
        """
        Evaluate affine morphism at point described by ``x``.

        EXAMPLES::

            sage: P.<x,y,z> = AffineSpace(GF(7), 3)                                     # optional - sage.rings.finite_rings
            sage: H = Hom(P, P)                                                         # optional - sage.rings.finite_rings
            sage: f = H([x^2 + y^2,y ^2, z^2 + y*z])                                    # optional - sage.rings.finite_rings
            sage: f._fast_eval([1, 1, 1])                                               # optional - sage.rings.finite_rings
            [2, 1, 2]

        ::

            sage: P.<x,y,z> = AffineSpace(GF(19), 3)                                    # optional - sage.rings.finite_rings
            sage: H = Hom(P, P)                                                         # optional - sage.rings.finite_rings
            sage: f = H([x/(y+1), y, (z^2 + y^2)/(x^2 + 1)])                            # optional - sage.rings.finite_rings
            sage: f._fast_eval([2, 1, 3])                                               # optional - sage.rings.finite_rings
            [1, 1, 2]
        """
        R = self.domain().ambient_space().coordinate_ring()
        P=[]
        for i in range(len(self._fastpolys[0])):
            r = self._fastpolys[0][i](*x)
            if self._fastpolys[1][i] is R.one():
                if self._is_prime_finite_field:
                    p = self.base_ring().characteristic()
                    r = Integer(r) % p
                P.append(r)
            else:
                s = self._fastpolys[1][i](*x)
                if self._is_prime_finite_field:
                    p = self.base_ring().characteristic()
                    r = Integer(r) % p
                    s = Integer(s) % p
                P.append(r/s)
        return P


class SchemeMorphism_polynomial_affine_subscheme_field(SchemeMorphism_polynomial_affine_space_field):
    """
    Morphisms from subschemes of affine spaces defined over fields.
    """
    @cached_method
    def representatives(self):
        """
        Return all maps representing the same rational map as by this map.

        EXAMPLES::

            sage: A2.<x,y> = AffineSpace(QQ, 2)
            sage: X = A2.subscheme(0)
            sage: f = X.hom([x, x/y], A2)
            sage: f.representatives()
            [Scheme morphism:
               From: Closed subscheme of Affine Space of dimension 2 over Rational Field
                     defined by: 0
               To:   Affine Space of dimension 2 over Rational Field
               Defn: Defined on coordinates by sending (x, y) to (x, x/y)]

        ::

            sage: A2.<x,y> = AffineSpace(QQ, 2)
            sage: A1.<a> = AffineSpace(QQ, 1)
            sage: X = A2.subscheme([x^2 - y^2 - y])
            sage: f = X.hom([x/y], A1)
            sage: f.representatives()
            [Scheme morphism:
               From: Closed subscheme of Affine Space of dimension 2 over Rational Field
                     defined by: x^2 - y^2 - y
               To:   Affine Space of dimension 1 over Rational Field
               Defn: Defined on coordinates by sending (x, y) to (x/y),
             Scheme morphism:
               From: Closed subscheme of Affine Space of dimension 2 over Rational Field
                     defined by: x^2 - y^2 - y
               To:   Affine Space of dimension 1 over Rational Field
               Defn: Defined on coordinates by sending (x, y) to ((y + 1)/x)]
            sage: g = _[1]
            sage: g.representatives()
            [Scheme morphism:
               From: Closed subscheme of Affine Space of dimension 2 over Rational Field
                     defined by: x^2 - y^2 - y
               To:   Affine Space of dimension 1 over Rational Field
               Defn: Defined on coordinates by sending (x, y) to (x/y),
             Scheme morphism:
               From: Closed subscheme of Affine Space of dimension 2 over Rational Field
                     defined by: x^2 - y^2 - y
               To:   Affine Space of dimension 1 over Rational Field
               Defn: Defined on coordinates by sending (x, y) to ((y + 1)/x)]

        ::

            sage: A2.<x,y> = AffineSpace(QQ, 2)
            sage: P1.<a,b> = ProjectiveSpace(QQ, 1)
            sage: X = A2.subscheme([x^2 - y^2 - y])
            sage: f = X.hom([x, y], P1)
            sage: f.representatives()
            [Scheme morphism:
               From: Closed subscheme of Affine Space of dimension 2 over Rational Field
                     defined by: x^2 - y^2 - y
               To:   Projective Space of dimension 1 over Rational Field
               Defn: Defined on coordinates by sending (x, y) to
                     (x : y),
             Scheme morphism:
               From: Closed subscheme of Affine Space of dimension 2 over Rational Field
                     defined by: x^2 - y^2 - y
               To:   Projective Space of dimension 1 over Rational Field
               Defn: Defined on coordinates by sending (x, y) to (y + 1 : x)]
        """
        X = self.domain()
        Y = self.codomain()

        if not X.is_irreducible():
            raise ValueError("domain is not irreducible")

        h = self.homogenize(0)
        if Y.is_projective():
            reprs = []
            for r in h.representatives():
                i = X.projective_embedding(0, h.domain().ambient_space())
                reprs.append(r*i)
        else:
            reprs = []
            for r in h.representatives():
                reprs.append(r.dehomogenize(0))

        return reprs

    def indeterminacy_locus(self):
        """
        Return the indeterminacy locus of this map.

        The map defines a rational map on the domain. The output is the
        subscheme of the domain on which the rational map is not defined by any
        representative of the rational map. See :meth:`representatives()`.

        EXAMPLES::

            sage: A2.<x1,x2> = AffineSpace(QQ, 2)
            sage: X = A2.subscheme(0)
            sage: A1.<x> = AffineSpace(QQ, 1)
            sage: f = X.hom([x1/x2], A1)
            sage: f.indeterminacy_locus()
            Closed subscheme of Affine Space of dimension 2 over Rational Field defined by:
              x2

        ::

            sage: A2.<x1,x2> = AffineSpace(QQ, 2)
            sage: X = A2.subscheme(0)
            sage: P1.<a,b> = ProjectiveSpace(QQ, 1)
            sage: f = X.hom([x1,x2], P1)
            sage: L = f.indeterminacy_locus()
            sage: L.rational_points()
            [(0, 0)]

        ::

            sage: A2.<x,y> = AffineSpace(QQ, 2)
            sage: X = A2.subscheme([x^2 - y^2 - y])
            sage: A1.<a> = AffineSpace(QQ,1)
            sage: f = X.hom([x/y], A1)
            sage: f.indeterminacy_locus()
            Closed subscheme of Affine Space of dimension 2 over Rational Field defined by:
              y,
              x

        ::

            sage: A3.<x,y,z> = AffineSpace(QQ, 3)
            sage: X = A3.subscheme(x^2 - y*z - x)
            sage: A2.<a,b> = AffineSpace(QQ, 2)
            sage: f = X.hom([y, y/x], A2)
            sage: L = f.indeterminacy_locus()
            sage: L
            Closed subscheme of Affine Space of dimension 3 over Rational Field defined by:
              x,
              y*z
            sage: L.dimension()
            1

        """
        # homogenize using 0th affine patch both for domain and codomain
        h = self.homogenize(0)

        locus = h.indeterminacy_locus()

        if not self.codomain().is_projective():
            # cut out points mapping to the horizon
            A = h.domain().ambient_space()
            Z = h.domain().intersection(A.subscheme(h[0]))

            locus = locus.union(Z)

        return locus.affine_patch(0, self.domain().ambient_space()).reduce()

    def is_morphism(self):
        """
        Return ``True`` if the map is defined everywhere on the domain.

        EXAMPLES::

            sage: P2.<x,y,z> = ProjectiveSpace(QQ,2)
            sage: P1.<a,b> = ProjectiveSpace(QQ,1)
            sage: X = P2.subscheme([x^2 - y^2 - y*z])
            sage: f = X.hom([x,y], P1)
            sage: f.is_morphism()
            True
        """
        return self.indeterminacy_locus().dimension() < 0

    def image(self):
        """
        Return the scheme-theoretic image of the morphism.

        OUTPUT: a subscheme of the ambient space of the codomain

        EXAMPLES::

            sage: A1.<w> = AffineSpace(QQ, 1)
            sage: A2.<x,y> = AffineSpace(QQ, 2)
            sage: X = A2.subscheme(0)
            sage: f = X.hom([x + y], A1)
            sage: f.image()
            Closed subscheme of Affine Space of dimension 1 over Rational Field defined by:
              (no polynomials)

        ::

            sage: A2.<x,y> = AffineSpace(QQ, 2)
            sage: X = A2.subscheme([x*y^2 - y^3 - 1])
            sage: f = X.hom([y, y/x], A2)
            sage: f.image()
            Closed subscheme of Affine Space of dimension 2 over Rational Field defined by:
              -x^3*y + x^3 - y
        """
        Y = self.codomain()

        if Y.is_projective():
            return self.homogenize(0).image()

        e = Y.projective_embedding(0)
        h = (e*self).homogenize(0)
        return h.image().affine_patch(0, Y.ambient_space())<|MERGE_RESOLUTION|>--- conflicted
+++ resolved
@@ -504,13 +504,8 @@
             sage: H = End(A)                                                            # optional - sage.rings.number_field
             sage: f = H([QQbar(sqrt(2))*x*y, a*x^2])                                    # optional - sage.rings.number_field sage.symbolic
             sage: f.homogenize(2)                                                       # optional - sage.rings.number_field sage.symbolic
-<<<<<<< HEAD
-            Scheme endomorphism of Projective Space of dimension 2 over Univariate
-            Polynomial Ring in a over Algebraic Field
-=======
             Scheme endomorphism of Projective Space of dimension 2
             over Univariate Polynomial Ring in a over Algebraic Field
->>>>>>> 15315e36
               Defn: Defined on coordinates by sending (x0 : x1 : x2) to
                     (1.414213562373095?*x0*x1 : a*x0^2 : x2^2)
 
@@ -539,15 +534,9 @@
             sage: H = End(A)                                                            # optional - sage.rings.number_field
             sage: f = H([2*z / (z^2 + 2*z + 3)])                                        # optional - sage.rings.number_field
             sage: f.homogenize(1)                                                       # optional - sage.rings.number_field
-<<<<<<< HEAD
-            Scheme endomorphism of Projective Space of dimension 1 over Algebraic
-            Field
-                Defn: Defined on coordinates by sending (x0 : x1) to
-=======
             Scheme endomorphism of Projective Space of dimension 1
             over Algebraic Field
               Defn: Defined on coordinates by sending (x0 : x1) to
->>>>>>> 15315e36
                     (x0*x1 : 1/2*x0^2 + x0*x1 + 3/2*x1^2)
 
         ::
@@ -557,16 +546,10 @@
             sage: H = Hom(A, A)                                                         # optional - sage.rings.number_field
             sage: F = H([d*x^2 + c])                                                    # optional - sage.rings.number_field
             sage: F.homogenize(1)                                                       # optional - sage.rings.number_field
-<<<<<<< HEAD
-            Scheme endomorphism of Projective Space of dimension 1 over Multivariate Polynomial Ring in c, d over Algebraic Field
-            Defn: Defined on coordinates by sending (x0 : x1) to
-            (d*x0^2 + c*x1^2 : x1^2)
-=======
             Scheme endomorphism of Projective Space of dimension 1
             over Multivariate Polynomial Ring in c, d over Algebraic Field
               Defn: Defined on coordinates by sending (x0 : x1) to
                     (d*x0^2 + c*x1^2 : x1^2)
->>>>>>> 15315e36
 
         TESTS::
 
@@ -1119,26 +1102,15 @@
             sage: H3 = Hom(A2, A)                                                       # optional - sage.rings.finite_rings
             sage: f = H([x^2 + 2*(t^3 + t^2 + t + 3)])                                  # optional - sage.rings.finite_rings
             sage: f.reduce_base_field()                                                 # optional - sage.rings.finite_rings
-<<<<<<< HEAD
-            Scheme endomorphism of Affine Space of dimension 1 over Finite Field in t2 of size 5^2
-              Defn: Defined on coordinates by sending (x) to
-                    (x^2 + (2*t2))
-=======
             Scheme endomorphism of Affine Space of dimension 1
             over Finite Field in t2 of size 5^2
               Defn: Defined on coordinates by sending (x) to (x^2 + (2*t2))
->>>>>>> 15315e36
             sage: f2 = H2([x^2 + 4, 2*x])                                               # optional - sage.rings.finite_rings
             sage: f2.reduce_base_field()                                                # optional - sage.rings.finite_rings
             Scheme morphism:
               From: Affine Space of dimension 1 over Finite Field of size 5
               To:   Affine Space of dimension 2 over Finite Field of size 5
-<<<<<<< HEAD
-              Defn: Defined on coordinates by sending (x) to
-                    (x^2 - 1, 2*x)
-=======
               Defn: Defined on coordinates by sending (x) to (x^2 - 1, 2*x)
->>>>>>> 15315e36
             sage: f3 = H3([a^2 + t*b])                                                  # optional - sage.rings.finite_rings
             sage: f3.reduce_base_field()                                                # optional - sage.rings.finite_rings
             Scheme morphism:
@@ -1155,12 +1127,7 @@
             sage: g = f.reduce_base_field(); g                                          # optional - sage.rings.number_field
             Scheme endomorphism of Affine Space of dimension 1 over
              Cyclotomic Field of order 4 and degree 2
-<<<<<<< HEAD
-              Defn: Defined on coordinates by sending (x) to
-                (x^2 + v)
-=======
               Defn: Defined on coordinates by sending (x) to (x^2 + v)
->>>>>>> 15315e36
             sage: g.base_ring() is K                                                    # optional - sage.rings.number_field
             True
 
