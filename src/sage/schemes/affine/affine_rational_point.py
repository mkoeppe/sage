# sage_setup: distribution = sagemath-categories
r"""
Enumeration of rational points on affine schemes

Naive algorithms for enumerating rational points over `\QQ` or finite fields
over for general schemes.

.. WARNING::

    Incorrect results and infinite loops may occur if using a wrong function.

    (For instance using an affine function for a projective scheme or a finite
    field function for a scheme defined over an infinite field.)

EXAMPLES:

Affine, over `\QQ`::

    sage: from sage.schemes.affine.affine_rational_point import enum_affine_rational_field
    sage: A.<x,y,z> = AffineSpace(3, QQ)
    sage: S = A.subscheme([2*x - 3*y])
    sage: enum_affine_rational_field(S, 2)
    [(0, 0, -2), (0, 0, -1), (0, 0, -1/2), (0, 0, 0),
     (0, 0, 1/2), (0, 0, 1), (0, 0, 2)]

Affine over a finite field::

    sage: from sage.schemes.affine.affine_rational_point import enum_affine_finite_field
    sage: A.<w,x,y,z> = AffineSpace(4, GF(2))
    sage: enum_affine_finite_field(A(GF(2)))
    [(0, 0, 0, 0), (0, 0, 0, 1), (0, 0, 1, 0), (0, 0, 1, 1), (0, 1, 0, 0),
     (0, 1, 0, 1), (0, 1, 1, 0), (0, 1, 1, 1), (1, 0, 0, 0), (1, 0, 0, 1),
     (1, 0, 1, 0), (1, 0, 1, 1), (1, 1, 0, 0), (1, 1, 0, 1), (1, 1, 1, 0),
     (1, 1, 1, 1)]

AUTHORS:

- David R. Kohel <kohel@maths.usyd.edu.au>: original version.

- John Cremona and Charlie Turner <charlotteturner@gmail.com> (06-2010):
  improvements to clarity and documentation.

"""

# ****************************************************************************
#       Copyright (C) 2010 William Stein, David Kohel, John Cremona, Charlie Turner
#
# This program is free software: you can redistribute it and/or modify
# it under the terms of the GNU General Public License as published by
# the Free Software Foundation, either version 2 of the License, or
# (at your option) any later version.
#                  https://www.gnu.org/licenses/
# ****************************************************************************

from sage.rings.integer_ring import ZZ
from sage.rings.rational_field import QQ
from sage.misc.mrange import cartesian_product_iterator
from sage.schemes.generic.scheme import is_Scheme


def enum_affine_rational_field(X, B):
    """
    Enumerates affine rational points on scheme ``X`` up to bound ``B``.

    INPUT:

    - ``X`` -  a scheme or set of abstract rational points of a scheme.
    - ``B`` -  a positive integer bound.

    OUTPUT:

    - a list containing the affine points of ``X`` of height up to ``B``,
      sorted.

    EXAMPLES::

        sage: A.<x,y,z> = AffineSpace(3, QQ)
        sage: from sage.schemes.affine.affine_rational_point import enum_affine_rational_field
        sage: enum_affine_rational_field(A(QQ), 1)
        [(-1, -1, -1), (-1, -1, 0), (-1, -1, 1), (-1, 0, -1), (-1, 0, 0), (-1, 0, 1),
         (-1, 1, -1), (-1, 1, 0), (-1, 1, 1), (0, -1, -1), (0, -1, 0), (0, -1, 1),
         (0, 0, -1), (0, 0, 0), (0, 0, 1), (0, 1, -1), (0, 1, 0), (0, 1, 1), (1, -1, -1),
         (1, -1, 0), (1, -1, 1), (1, 0, -1), (1, 0, 0), (1, 0, 1), (1, 1, -1), (1, 1, 0),
         (1, 1, 1)]

    ::

        sage: A.<w,x,y,z> = AffineSpace(4, QQ)
        sage: S = A.subscheme([x^2 - y*z + 1, w^3 + z + y^2])
        sage: enum_affine_rational_field(S(QQ), 1)
        [(0, 0, -1, -1)]
        sage: enum_affine_rational_field(S(QQ), 2)
        [(0, 0, -1, -1), (1, -1, -1, -2), (1, 1, -1, -2)]

    ::

        sage: A.<x,y> = AffineSpace(2, QQ)
        sage: C = Curve(x^2 + y - x)                                                    # needs sage.libs.singular
        sage: enum_affine_rational_field(C, 10)         # long time (3 s)               # needs sage.libs.singular
        [(-2, -6), (-1, -2), (-2/3, -10/9), (-1/2, -3/4), (-1/3, -4/9),
         (0, 0), (1/3, 2/9), (1/2, 1/4), (2/3, 2/9), (1, 0),
         (4/3, -4/9), (3/2, -3/4), (5/3, -10/9), (2, -2), (3, -6)]

    AUTHORS:

    - David R. Kohel <kohel@maths.usyd.edu.au>: original version.

    - Charlie Turner (06-2010): small adjustments.

    - Raman Raghukul 2018: updated.
    """
    from sage.schemes.affine.affine_space import is_AffineSpace
    if is_Scheme(X):
        if not is_AffineSpace(X.ambient_space()):
            raise TypeError("ambient space must be affine space over the rational field")
        X = X(X.base_ring())
    elif not is_AffineSpace(X.codomain().ambient_space()):
        raise TypeError("codomain must be affine space over the rational field")

    n = X.codomain().ambient_space().ngens()
    VR = X.value_ring()
    if VR is ZZ:
        R = [0] + [s * k for k in range(1, B + 1) for s in [1, -1]]
        iters = [iter(R) for _ in range(n)]
    else:  # rational field
        iters = [QQ.range_by_height(B + 1) for _ in range(n)]
    pts = []
    P = [0] * n
    try:
        pts.append(X(P))
    except TypeError:
        pass

    for it in iters:
        next(it)
    i = 0
    while i < n:
        try:
            a = VR(next(iters[i]))
        except StopIteration:
            if VR is ZZ:
                iters[i] = iter(R)
            else:  # rational field
                iters[i] = QQ.range_by_height(B + 1)
            P[i] = next(iters[i])  # reset P[i] to 0 and increment
            i += 1
            continue
        P[i] = a
        try:
            pts.append(X(P))
        except TypeError:
            pass
        i = 0
    pts.sort()
    return pts


def enum_affine_number_field(X, **kwds):
    """
    Enumerates affine points on scheme ``X`` defined over a number field. Simply checks all of the
    points of absolute height up to ``B`` and adds those that are on the scheme to the list.

    This algorithm computes 2 lists: L containing elements x in `K` such that
    H_k(x) <= B, and a list L' containing elements x in `K` that, due to
    floating point issues,
    may be slightly larger then the bound. This can be controlled
    by lowering the tolerance.

    ALGORITHM:

    This is an implementation of the revised algorithm (Algorithm 4) in
    [DK2013]_. Algorithm 5 is used for imaginary quadratic fields.


    INPUT:

    kwds:

    - ``bound`` - a real number

    - ``tolerance`` - a rational number in (0,1] used in doyle-krumm algorithm-4

    - ``precision`` - the precision to use for computing the elements of bounded height of number fields.

    OUTPUT:

    - a list containing the affine points of ``X`` of absolute height up to ``B``,
      sorted.

    EXAMPLES::

        sage: # needs sage.rings.number_field
        sage: from sage.schemes.affine.affine_rational_point import enum_affine_number_field
        sage: u = QQ['u'].0
<<<<<<< HEAD
        sage: K = NumberField(u^2 + 2, 'v')                                             # needs sage.rings.number_field
        sage: A.<x,y,z> = AffineSpace(K, 3)                                             # needs sage.rings.number_field
        sage: X = A.subscheme([y^2 - x])                                                # needs sage.rings.number_field
        sage: enum_affine_number_field(X(K), bound=2**0.5)                              # needs sage.rings.number_field
=======
        sage: K = NumberField(u^2 + 2, 'v')
        sage: A.<x,y,z> = AffineSpace(K, 3)
        sage: X = A.subscheme([y^2 - x])
        sage: enum_affine_number_field(X(K), bound=2**0.5)
>>>>>>> 3e2de54f
        [(0, 0, -1), (0, 0, -v), (0, 0, -1/2*v), (0, 0, 0), (0, 0, 1/2*v),
         (0, 0, v), (0, 0, 1), (1, -1, -1), (1, -1, -v), (1, -1, -1/2*v),
         (1, -1, 0), (1, -1, 1/2*v), (1, -1, v), (1, -1, 1), (1, 1, -1),
         (1, 1, -v), (1, 1, -1/2*v), (1, 1, 0), (1, 1, 1/2*v), (1, 1, v), (1, 1, 1)]

    ::

        sage: # needs sage.rings.number_field
        sage: from sage.schemes.affine.affine_rational_point import enum_affine_number_field
        sage: u = QQ['u'].0
<<<<<<< HEAD
        sage: K = NumberField(u^2 + 3, 'v')                                             # needs sage.rings.number_field
        sage: A.<x,y> = AffineSpace(K, 2)                                               # needs sage.rings.number_field
        sage: X = A.subscheme(x - y)                                                    # needs sage.rings.number_field
        sage: enum_affine_number_field(X, bound=3**0.25)                                # needs sage.rings.number_field
=======
        sage: K = NumberField(u^2 + 3, 'v')
        sage: A.<x,y> = AffineSpace(K, 2)
        sage: X = A.subscheme(x - y)
        sage: enum_affine_number_field(X, bound=3**0.25)
>>>>>>> 3e2de54f
        [(-1, -1), (-1/2*v - 1/2, -1/2*v - 1/2), (1/2*v - 1/2, 1/2*v - 1/2),
         (0, 0), (-1/2*v + 1/2, -1/2*v + 1/2), (1/2*v + 1/2, 1/2*v + 1/2), (1, 1)]
    """
    B = kwds.pop('bound')
    tol = kwds.pop('tolerance', 1e-2)
    prec = kwds.pop('precision', 53)
    from sage.schemes.affine.affine_space import is_AffineSpace
    if is_Scheme(X):
        if not is_AffineSpace(X.ambient_space()):
            raise TypeError("ambient space must be affine space over a number field")
        X = X(X.base_ring())
    elif not is_AffineSpace(X.codomain().ambient_space()):
        raise TypeError("codomain must be affine space over a number field")

    R = X.codomain().ambient_space()

    pts = []
    for P in R.points_of_bounded_height(bound=B, tolerance=tol, precision=prec):
        try:
            pts.append(X(P))
        except TypeError:
            pass
    pts.sort()
    return pts


def enum_affine_finite_field(X):
    r"""
    Enumerates affine points on scheme ``X`` defined over a finite field.

    INPUT:

    - ``X`` -  a scheme defined over a finite field or a set of abstract
      rational points of such a scheme.

    OUTPUT:

    - a list containing the affine points of ``X`` over the finite field,
      sorted.

    EXAMPLES::

        sage: from sage.schemes.affine.affine_rational_point import enum_affine_finite_field
        sage: F = GF(7)
        sage: A.<w,x,y,z> = AffineSpace(4, F)
        sage: C = A.subscheme([w^2 + x + 4, y*z*x - 6, z*y + w*x])
        sage: enum_affine_finite_field(C(F))
        []
        sage: C = A.subscheme([w^2 + x + 4, y*z*x - 6])
        sage: enum_affine_finite_field(C(F))
        [(0, 3, 1, 2), (0, 3, 2, 1), (0, 3, 3, 3), (0, 3, 4, 4), (0, 3, 5, 6),
         (0, 3, 6, 5), (1, 2, 1, 3), (1, 2, 2, 5), (1, 2, 3, 1), (1, 2, 4, 6),
         (1, 2, 5, 2), (1, 2, 6, 4), (2, 6, 1, 1), (2, 6, 2, 4), (2, 6, 3, 5),
         (2, 6, 4, 2), (2, 6, 5, 3), (2, 6, 6, 6), (3, 1, 1, 6), (3, 1, 2, 3),
         (3, 1, 3, 2), (3, 1, 4, 5), (3, 1, 5, 4), (3, 1, 6, 1), (4, 1, 1, 6),
         (4, 1, 2, 3), (4, 1, 3, 2), (4, 1, 4, 5), (4, 1, 5, 4), (4, 1, 6, 1),
         (5, 6, 1, 1), (5, 6, 2, 4), (5, 6, 3, 5), (5, 6, 4, 2), (5, 6, 5, 3),
         (5, 6, 6, 6), (6, 2, 1, 3), (6, 2, 2, 5), (6, 2, 3, 1), (6, 2, 4, 6),
         (6, 2, 5, 2), (6, 2, 6, 4)]

    ::

        sage: A.<x,y,z> = AffineSpace(3, GF(3))
        sage: S = A.subscheme(x + y)
        sage: enum_affine_finite_field(S)
        [(0, 0, 0), (0, 0, 1), (0, 0, 2), (1, 2, 0), (1, 2, 1), (1, 2, 2),
         (2, 1, 0), (2, 1, 1), (2, 1, 2)]

    ALGORITHM:

    Checks all points in affine space to see if they lie on X.

    .. WARNING::

        If ``X`` is defined over an infinite field, this code will not finish!

    AUTHORS:

    - John Cremona and Charlie Turner (06-2010)
    """
    from sage.schemes.affine.affine_space import is_AffineSpace
    if is_Scheme(X):
        if not is_AffineSpace(X.ambient_space()):
            raise TypeError("ambient space must be affine space over a finite field")
        X = X(X.base_ring())
    elif not is_AffineSpace(X.codomain().ambient_space()):
        raise TypeError("codomain must be affine space over a finite field")

    n = X.codomain().ambient_space().ngens()
    F = X.value_ring()
    pts = []
    for c in cartesian_product_iterator([F] * n):
        try:
            pts.append(X(c))
        except Exception:
            pass
    pts.sort()
    return pts<|MERGE_RESOLUTION|>--- conflicted
+++ resolved
@@ -192,17 +192,10 @@
         sage: # needs sage.rings.number_field
         sage: from sage.schemes.affine.affine_rational_point import enum_affine_number_field
         sage: u = QQ['u'].0
-<<<<<<< HEAD
-        sage: K = NumberField(u^2 + 2, 'v')                                             # needs sage.rings.number_field
-        sage: A.<x,y,z> = AffineSpace(K, 3)                                             # needs sage.rings.number_field
-        sage: X = A.subscheme([y^2 - x])                                                # needs sage.rings.number_field
-        sage: enum_affine_number_field(X(K), bound=2**0.5)                              # needs sage.rings.number_field
-=======
         sage: K = NumberField(u^2 + 2, 'v')
         sage: A.<x,y,z> = AffineSpace(K, 3)
         sage: X = A.subscheme([y^2 - x])
         sage: enum_affine_number_field(X(K), bound=2**0.5)
->>>>>>> 3e2de54f
         [(0, 0, -1), (0, 0, -v), (0, 0, -1/2*v), (0, 0, 0), (0, 0, 1/2*v),
          (0, 0, v), (0, 0, 1), (1, -1, -1), (1, -1, -v), (1, -1, -1/2*v),
          (1, -1, 0), (1, -1, 1/2*v), (1, -1, v), (1, -1, 1), (1, 1, -1),
@@ -213,17 +206,10 @@
         sage: # needs sage.rings.number_field
         sage: from sage.schemes.affine.affine_rational_point import enum_affine_number_field
         sage: u = QQ['u'].0
-<<<<<<< HEAD
-        sage: K = NumberField(u^2 + 3, 'v')                                             # needs sage.rings.number_field
-        sage: A.<x,y> = AffineSpace(K, 2)                                               # needs sage.rings.number_field
-        sage: X = A.subscheme(x - y)                                                    # needs sage.rings.number_field
-        sage: enum_affine_number_field(X, bound=3**0.25)                                # needs sage.rings.number_field
-=======
         sage: K = NumberField(u^2 + 3, 'v')
         sage: A.<x,y> = AffineSpace(K, 2)
         sage: X = A.subscheme(x - y)
         sage: enum_affine_number_field(X, bound=3**0.25)
->>>>>>> 3e2de54f
         [(-1, -1), (-1/2*v - 1/2, -1/2*v - 1/2), (1/2*v - 1/2, 1/2*v - 1/2),
          (0, 0), (-1/2*v + 1/2, -1/2*v + 1/2), (1/2*v + 1/2, 1/2*v + 1/2), (1, 1)]
     """
