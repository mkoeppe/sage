# sage_setup: distribution = sagemath-categories
"""
Affine `n` space over a ring
"""

# ****************************************************************************
#       Copyright (C) 2006 William Stein <wstein@gmail.com>
#
#  Distributed under the terms of the GNU General Public License (GPL)
#
#                  https://www.gnu.org/licenses/
# ****************************************************************************

from sage.rings.integer import Integer
from sage.rings.integer_ring import ZZ
from sage.rings.polynomial.polynomial_ring_constructor import PolynomialRing
from sage.rings.rational_field import is_RationalField
from sage.rings.polynomial.polynomial_ring import is_PolynomialRing
from sage.rings.polynomial.multi_polynomial_ring import is_MPolynomialRing
from sage.rings.finite_rings.finite_field_base import FiniteField
from sage.categories.map import Map
from sage.categories.fields import Fields
from sage.categories.number_fields import NumberFields
from sage.misc.latex import latex
from sage.misc.mrange import cartesian_product_iterator
from sage.structure.category_object import normalize_names
from sage.schemes.generic.scheme import AffineScheme
from sage.schemes.generic.ambient_space import AmbientSpace
from sage.schemes.affine.affine_homset import (SchemeHomset_points_affine,
                                               SchemeHomset_polynomial_affine_space)
from sage.schemes.affine.affine_morphism import (SchemeMorphism_polynomial_affine_space,
                                                 SchemeMorphism_polynomial_affine_space_field,
                                                 SchemeMorphism_polynomial_affine_space_finite_field)
from sage.schemes.affine.affine_point import (SchemeMorphism_point_affine,
                                              SchemeMorphism_point_affine_field,
                                              SchemeMorphism_point_affine_finite_field)
from sage.misc.persist import register_unpickle_override

_Fields = Fields()


def is_AffineSpace(x) -> bool:
    r"""
    Return ``True`` if ``x`` is an affine space.

    EXAMPLES::

        sage: from sage.schemes.affine.affine_space import is_AffineSpace
        sage: is_AffineSpace(AffineSpace(5, names='x'))
        True
        sage: is_AffineSpace(AffineSpace(5, GF(9, 'alpha'), names='x'))                 # needs sage.rings.finite_rings
        True
        sage: is_AffineSpace(Spec(ZZ))
        False
    """
    return isinstance(x, AffineSpace_generic)


def AffineSpace(n, R=None, names=None, ambient_projective_space=None,
                default_embedding_index=None):
    r"""
    Return affine space of dimension ``n`` over the ring ``R``.

    EXAMPLES:

    The dimension and ring can be given in either order::

        sage: AffineSpace(3, QQ, 'x')
        Affine Space of dimension 3 over Rational Field
        sage: AffineSpace(5, QQ, 'x')
        Affine Space of dimension 5 over Rational Field
        sage: A = AffineSpace(2, QQ, names='XY'); A
        Affine Space of dimension 2 over Rational Field
        sage: A.coordinate_ring()
        Multivariate Polynomial Ring in X, Y over Rational Field

    Use the divide operator for base extension::

        sage: AffineSpace(5, names='x')/GF(17)
        Affine Space of dimension 5 over Finite Field of size 17

    The default base ring is `\ZZ`::

        sage: AffineSpace(5, names='x')
        Affine Space of dimension 5 over Integer Ring

    There is also an affine space associated to each polynomial ring::

        sage: R = GF(7)['x, y, z']
        sage: A = AffineSpace(R); A
        Affine Space of dimension 3 over Finite Field of size 7
        sage: A.coordinate_ring() is R
        True

    TESTS::

        sage: R.<w> = QQ[]
        sage: A.<w> = AffineSpace(R)
        sage: A.gens() == R.gens()
        True

        sage: R.<x> = QQ[]
        sage: A.<z> = AffineSpace(R)
        Traceback (most recent call last):
        ...
        NameError: variable names passed to AffineSpace conflict with names in ring
    """
    if (is_MPolynomialRing(n) or is_PolynomialRing(n)) and R is None:
        R = n
        if names is not None:
            # Check for the case that the user provided a variable name
            # That does not match what we wanted to use from R
            names = normalize_names(R.ngens(), names)
            if n.variable_names() != names:
                # The provided name doesn't match the name of R's variables
                raise NameError("variable names passed to AffineSpace conflict with names in ring")
        A = AffineSpace(R.ngens(), R.base_ring(), R.variable_names())
        A._coordinate_ring = R
        return A
    if names is None:
        if n == 0:
            names = ''
        else:
            names = 'x'
    if isinstance(R, (Integer, int)):
        n, R = R, n
    if R is None:
        R = ZZ  # default is the integers
    names = normalize_names(n, names)
    if default_embedding_index is not None and ambient_projective_space is None:
        from sage.schemes.projective.projective_space import ProjectiveSpace
        ambient_projective_space = ProjectiveSpace(n, R)
    if R in _Fields:
        if isinstance(R, FiniteField):
            return AffineSpace_finite_field(n, R, names,
                                            ambient_projective_space, default_embedding_index)
        else:
            return AffineSpace_field(n, R, names,
                                     ambient_projective_space, default_embedding_index)
    return AffineSpace_generic(n, R, names, ambient_projective_space, default_embedding_index)


class AffineSpace_generic(AmbientSpace, AffineScheme):
    """
    Affine space of dimension `n` over the ring `R`.

    EXAMPLES::

        sage: X.<x,y,z> = AffineSpace(3, QQ)
        sage: X.base_scheme()
        Spectrum of Rational Field
        sage: X.base_ring()
        Rational Field
        sage: X.category()
        Category of schemes over Rational Field
        sage: X.structure_morphism()
        Scheme morphism:
          From: Affine Space of dimension 3 over Rational Field
          To:   Spectrum of Rational Field
          Defn: Structure map

    Loading and saving::

        sage: loads(X.dumps()) == X
        True

    We create several other examples of affine spaces::

        sage: AffineSpace(5, PolynomialRing(QQ, 'z'), 'Z')
        Affine Space of dimension 5 over Univariate Polynomial Ring in z over Rational Field

        sage: AffineSpace(RealField(), 3, 'Z')                                          # needs sage.rings.real_mpfr
        Affine Space of dimension 3 over Real Field with 53 bits of precision

        sage: AffineSpace(Qp(7), 2, 'x')                                                # needs sage.rings.padics
        Affine Space of dimension 2 over 7-adic Field with capped relative precision 20

    Even 0-dimensional affine spaces are supported::

        sage: AffineSpace(0)
        Affine Space of dimension 0 over Integer Ring
    """
    def __init__(self, n, R, names, ambient_projective_space, default_embedding_index):
        """
        EXAMPLES::

            sage: AffineSpace(3, Zp(5), 'y')                                            # needs sage.rings.padics
            Affine Space of dimension 3 over 5-adic Ring with capped relative precision 20
        """
        AmbientSpace.__init__(self, n, R)
        self._assign_names(names)
        AffineScheme.__init__(self, self.coordinate_ring(), R)

        index = default_embedding_index
        if index is not None:
            index = int(index)

        self._default_embedding_index = index
        self._ambient_projective_space = ambient_projective_space

    def __iter__(self):
        """
        Return iterator over the elements of this affine space when defined over a finite field.

        EXAMPLES::

            sage: FF = FiniteField(3)
            sage: AA = AffineSpace(FF, 0)
            sage: [ x for x in AA ]
            [()]
            sage: AA = AffineSpace(FF, 1, 'Z')
            sage: [ x for x in AA ]
            [(0), (1), (2)]
            sage: AA.<z,w> = AffineSpace(FF, 2)
            sage: [ x for x in AA ]
            [(0, 0), (0, 1), (0, 2), (1, 0), (1, 1), (1, 2), (2, 0), (2, 1), (2, 2)]

        AUTHOR:

        - David Kohel
        """
        n = self.dimension_relative()
        R = self.base_ring()
        AHom = self.point_homset()
        C = AHom.codomain()

        for v in cartesian_product_iterator([R for _ in range(n)]):
            yield C._point(AHom, v, check=False)

    def ngens(self):
        """
        Return the number of generators of self, i.e. the number of
        variables in the coordinate ring of self.

        EXAMPLES::

            sage: AffineSpace(3, QQ).ngens()
            3
            sage: AffineSpace(7, ZZ).ngens()
            7
        """
        return self.dimension_relative()

    def rational_points(self, F=None):
        """
        Return the list of ``F``-rational points on the affine space self,
        where ``F`` is a given finite field, or the base ring of self.

        EXAMPLES::

            sage: A = AffineSpace(1, GF(3))
            sage: A.rational_points()
            [(0), (1), (2)]
            sage: A.rational_points(GF(3^2, 'b'))                                       # needs sage.rings.finite_rings
            [(0), (b), (b + 1), (2*b + 1), (2), (2*b), (2*b + 2), (b + 2), (1)]

            sage: AffineSpace(2, ZZ).rational_points(GF(2))
            [(0, 0), (0, 1), (1, 0), (1, 1)]

        TESTS::

            sage: AffineSpace(2, QQ).rational_points()
            Traceback (most recent call last):
            ...
            TypeError: base ring (= Rational Field) must be a finite field
            sage: AffineSpace(1, GF(3)).rational_points(ZZ)
            Traceback (most recent call last):
            ...
            TypeError: second argument (= Integer Ring) must be a finite field
        """
        if F is None:
            if not isinstance(self.base_ring(), FiniteField):
                raise TypeError("base ring (= %s) must be a finite field" % self.base_ring())
            return [P for P in self]
        elif not isinstance(F, FiniteField):
            raise TypeError("second argument (= %s) must be a finite field" % F)
        return [P for P in self.base_extend(F)]

    def __eq__(self, right):
        """
        Compare the space with ``right``.

        EXAMPLES::

            sage: AffineSpace(QQ, 3, 'a') == AffineSpace(ZZ, 3, 'a')
            False
            sage: AffineSpace(ZZ, 1, 'a') == AffineSpace(ZZ, 0, 'a')
            False
            sage: A = AffineSpace(ZZ, 1, 'x')
            sage: loads(A.dumps()) == A
            True
        """
        if not isinstance(right, AffineSpace_generic):
            return False
        return (self.dimension_relative() == right.dimension_relative() and
                self.coordinate_ring() == right.coordinate_ring())

    def __ne__(self, other):
        """
        Check whether the space is not equal to ``other``.

        EXAMPLES::

            sage: AffineSpace(QQ, 3, 'a') != AffineSpace(ZZ, 3, 'a')
            True
            sage: AffineSpace(ZZ, 1, 'a') != AffineSpace(ZZ, 0, 'a')
            True
        """
        return not (self == other)

    def __hash__(self):
        """
        Return the hash of ``self``.

        EXAMPLES::

            sage: hash(AffineSpace(QQ, 3, 'a')) == hash(AffineSpace(ZZ, 3, 'a'))
            False
            sage: hash(AffineSpace(ZZ, 1, 'a')) == hash(AffineSpace(ZZ, 0, 'a'))
            False
        """
        return hash((self.dimension_relative(), self.coordinate_ring()))

    def _latex_(self):
        r"""
        Return a LaTeX representation of this affine space.

        EXAMPLES::

            sage: print(latex(AffineSpace(1, ZZ, 'x')))
            \mathbf{A}_{\Bold{Z}}^1

        TESTS::

            sage: AffineSpace(3, Zp(5), 'y')._latex_()                                  # needs sage.rings.padics
            '\\mathbf{A}_{\\Bold{Z}_{5}}^3'
        """
        return "\\mathbf{A}_{%s}^%s" % (latex(self.base_ring()), self.dimension_relative())

    def _morphism(self, *args, **kwds):
        """
        Construct a morphism determined by action on points of this affine space.

        INPUT:

        Same as for
        :class:`~sage.schemes.affine.affine_morphism.SchemeMorphism_polynomial_affine_space`.

        OUTPUT:

        A new instance of
        :class:`~sage.schemes.affine.affine_morphism.SchemeMorphism_polynomial_affine_space`.

        EXAMPLES::

            sage: AA = AffineSpace(QQ, 3, 'a')
            sage: AA.inject_variables()
            Defining a0, a1, a2
            sage: EndAA = AA.Hom(AA)
            sage: AA._morphism(EndAA, [a0*a1, a1*a2, a0*a2])
            Scheme endomorphism of Affine Space of dimension 3 over Rational Field
              Defn: Defined on coordinates by sending (a0, a1, a2) to
                    (a0*a1, a1*a2, a0*a2)
        """
        return SchemeMorphism_polynomial_affine_space(*args, **kwds)

    def _homset(self, *args, **kwds):
        """
        Construct the Hom-set.

        EXAMPLES::

            sage: A.<x,y> = AffineSpace(2, QQ)
            sage: Hom(A, A)
            Set of morphisms
              From: Affine Space of dimension 2 over Rational Field
              To:   Affine Space of dimension 2 over Rational Field
        """
        return SchemeHomset_polynomial_affine_space(*args, **kwds)

    def _point_homset(self, *args, **kwds):
        """
        Construct a Hom-set for this affine space.

        INPUT:

        Same as for
        :class:`~sage.schemes.affine.affine_homset.SchemeHomset_points_affine`.

        OUTPUT:

        A new instance of
        :class:`~sage.schemes.affine.affine_homset.SchemeHomset_points_affine`.

        EXAMPLES::

            sage: AA = AffineSpace(QQ, 3, 'a')
            sage: AA._point_homset(Spec(QQ), AA)
            Set of rational points of Affine Space of dimension 3 over Rational Field
        """
        return SchemeHomset_points_affine(*args, **kwds)

    def _point(self, *args, **kwds):
        r"""
        Construct a point of affine space.

        INPUT:

        Same as for
        :class:`~sage.schemes.affine.affine_point.SchemeMorphism_point_affine`.

        OUTPUT:

        A new instance of
        :class:`~sage.schemes.affine.affine_point.SchemeMorphism_point_affine`.

        TESTS::

            sage: AA = AffineSpace(QQ, 3, 'a')
            sage: AA._point(AA.point_homset(), [0, 1, 2])
            (0, 1, 2)
        """
        return SchemeMorphism_point_affine(*args, **kwds)

    def _repr_(self):
        """
        Return a string representation of this affine space.

        EXAMPLES::

            sage: AffineSpace(1, ZZ, 'x')
            Affine Space of dimension 1 over Integer Ring

        TESTS::

            sage: AffineSpace(3, Zp(5), 'y')._repr_()                                   # needs sage.rings.padics
            'Affine Space of dimension 3 over 5-adic Ring with capped relative precision 20'
        """
        return "Affine Space of dimension %s over %s" % (self.dimension_relative(), self.base_ring())

    def _repr_generic_point(self, polys=None):
        """
        Return a string representation of the generic point
        corresponding to the list of polys on this affine space.

        If polys is None, the representation of the generic point of
        the affine space is returned.

        EXAMPLES::

            sage: A.<x, y> = AffineSpace(2, ZZ)
            sage: A._repr_generic_point([y - x^2])
            '(-x^2 + y)'
            sage: A._repr_generic_point()
            '(x, y)'
        """
        if polys is None:
            polys = self.gens()
        return '(%s)' % (", ".join(str(f) for f in polys))

    def _latex_generic_point(self, v=None):
        """
        Return a LaTeX representation of the generic point
        corresponding to the list of polys ``v`` on this affine space.

        If ``v`` is None, the representation of the generic point of
        the affine space is returned.

        EXAMPLES::

            sage: A.<x, y> = AffineSpace(2, ZZ)
            sage: A._latex_generic_point([y - x^2])
            '\\left(-x^{2} + y\\right)'
            sage: A._latex_generic_point()
            '\\left(x, y\\right)'
        """
        if v is None:
            v = self.gens()
        return '\\left(%s\\right)' % (", ".join(str(latex(f)) for f in v))

    def _check_satisfies_equations(self, v):
        """
        Return True if ``v`` defines a point on the scheme self; raise a
        TypeError otherwise.

        EXAMPLES::

            sage: A = AffineSpace(3, ZZ)
            sage: A._check_satisfies_equations([1, 1, 0])
            True
            sage: A._check_satisfies_equations((0, 1, 0))
            True
            sage: A._check_satisfies_equations([0, 0, 0])
            True
            sage: A._check_satisfies_equations([1, 2, 3, 4, 5])
            Traceback (most recent call last):
            ...
            TypeError: the list v=[1, 2, 3, 4, 5] must have 3 components
            sage: A._check_satisfies_equations([1/2, 1, 1])
            Traceback (most recent call last):
            ...
            TypeError: the components of v=[1/2, 1, 1] must be elements of Integer Ring
            sage: A._check_satisfies_equations(5)
            Traceback (most recent call last):
            ...
            TypeError: the argument v=5 must be a list or tuple
        """
        if not isinstance(v, (list, tuple)):
            raise TypeError('the argument v=%s must be a list or tuple' % v)
        n = self.ngens()
        if not len(v) == n:
            raise TypeError('the list v=%s must have %s components' % (v, n))
        R = self.base_ring()
        from sage.structure.sequence import Sequence
        if not Sequence(v).universe() == R:
            raise TypeError('the components of v=%s must be elements of %s' % (v, R))
        return True

    def __pow__(self, m):
        """
        Return the Cartesian power of this space.

        INPUT:

        - ``m`` -- integer.

        OUTPUT:

        - affine ambient space.

        EXAMPLES::

            sage: A = AffineSpace(1, QQ, 'x')
            sage: A5 = A^5; A5
            Affine Space of dimension 5 over Rational Field
            sage: A5.variable_names()
            ('x0', 'x1', 'x2', 'x3', 'x4')
            sage: A2 = AffineSpace(2, QQ, "x, y")
            sage: A4 = A2^2; A4
            Affine Space of dimension 4 over Rational Field
            sage: A4.variable_names()
            ('x0', 'x1', 'x2', 'x3')

        As you see, custom variable names are not preserved by power operator,
        since there is no natural way to make new ones in general.
        """
        mm = int(m)
        if mm != m:
            raise ValueError("m must be an integer")
        return AffineSpace(self.dimension_relative() * mm, self.base_ring())

    def __mul__(self, right):
        r"""
        Create the product of affine spaces.

        INPUT:

        - ``right`` - an affine space or subscheme.

        OUTPUT: an affine space.= or subscheme.

        EXAMPLES::

            sage: A1 = AffineSpace(QQ, 1, 'x')
            sage: A2 = AffineSpace(QQ, 2, 'y')
            sage: A3 = A1*A2; A3
            Affine Space of dimension 3 over Rational Field
            sage: A3.variable_names()
            ('x', 'y0', 'y1')

            ::

            sage: A2 = AffineSpace(ZZ, 2, 't')
            sage: A3 = AffineSpace(ZZ, 3, 'x')
            sage: A3.inject_variables()
            Defining x0, x1, x2
            sage: X = A3.subscheme([x0*x2 - x1])
            sage: A2*X
            Closed subscheme of Affine Space of dimension 5 over Integer Ring defined by:
              x0*x2 - x1

        ::

            sage: S = ProjectiveSpace(QQ, 3, 'x')
            sage: T = AffineSpace(2, QQ, 'y')
            sage: T*S
            Traceback (most recent call last):
            ...
            TypeError: Projective Space of dimension 3 over Rational Field
            must be an affine space or affine subscheme
        """
        if self.base_ring() != right.base_ring():
            raise ValueError('Must have the same base ring')

        from sage.schemes.generic.algebraic_scheme import AlgebraicScheme_subscheme

        if isinstance(right, AffineSpace_generic):
            if self is right:
                return self.__pow__(2)
            return AffineSpace(self.dimension_relative() + right.dimension_relative(),
                    self.base_ring(), self.variable_names() + right.variable_names())
        if isinstance(right, AlgebraicScheme_subscheme):
            AS = self * right.ambient_space()
            CR = AS.coordinate_ring()
            n = self.ambient_space().coordinate_ring().ngens()

            phi = self.ambient_space().coordinate_ring().hom(list(CR.gens()[:n]), CR)
            psi = right.ambient_space().coordinate_ring().hom(list(CR.gens()[n:]), CR)
            return AS.subscheme([phi(t) for t in self.defining_polynomials()] +
                                [psi(t) for t in right.defining_polynomials()])

        raise TypeError('%s must be an affine space or affine subscheme' % right)

    def change_ring(self, R):
        r"""
        Return an affine space over ring ``R`` and otherwise the same as this space.

        INPUT:

        - ``R`` -- commutative ring or morphism.

        OUTPUT: An affine space over ``R``.

        .. NOTE::

            There is no need to have any relation between ``R`` and the base ring
            of  this space, if you want to have such a relation, use
            ``self.base_extend(R)`` instead.

        EXAMPLES::

            sage: A.<x,y,z> = AffineSpace(3, ZZ)
            sage: AQ = A.change_ring(QQ); AQ
            Affine Space of dimension 3 over Rational Field
            sage: AQ.change_ring(GF(5))
            Affine Space of dimension 3 over Finite Field of size 5

        ::

            sage: K.<w> = QuadraticField(5)                                             # needs sage.rings.number_field
            sage: A = AffineSpace(K, 2, 't')                                            # needs sage.rings.number_field
            sage: A.change_ring(K.embeddings(CC)[1])                                    # needs sage.rings.number_field
            Affine Space of dimension 2 over Complex Field with 53 bits of precision
        """
        if isinstance(R, Map):
            return AffineSpace(self.dimension_relative(), R.codomain(), self.variable_names())
        else:
            return AffineSpace(self.dimension_relative(), R, self.variable_names())

    def coordinate_ring(self):
        """
        Return the coordinate ring of this scheme, if defined.

        EXAMPLES::

            sage: R = AffineSpace(2, GF(9,'alpha'), 'z').coordinate_ring(); R           # needs sage.rings.finite_rings
            Multivariate Polynomial Ring in z0, z1 over Finite Field in alpha of size 3^2
            sage: AffineSpace(3, R, 'x').coordinate_ring()                              # needs sage.rings.finite_rings
            Multivariate Polynomial Ring in x0, x1, x2 over Multivariate Polynomial Ring
            in z0, z1 over Finite Field in alpha of size 3^2
        """
        try:
            return self._coordinate_ring
        except AttributeError:
            pass
        self._coordinate_ring = PolynomialRing(self.base_ring(),
                                               self.dimension_relative(),
                                               names=self.variable_names())
        return self._coordinate_ring

    def _validate(self, polynomials):
        """
        If ``polynomials`` is a tuple of valid polynomial functions on the affine space,
        return ``polynomials``, otherwise raise :class:`TypeError`.

        Since this is an affine space, all polynomials are valid.

        INPUT:

        - ``polynomials`` -- tuple of polynomials in the coordinate ring of
          this space.

        OUTPUT:

        - tuple of polynomials in the coordinate ring of this space.

        EXAMPLES::

            sage: A.<x, y, z> = AffineSpace(3, ZZ)
            sage: A._validate((x*y - z, 1))
            (x*y - z, 1)
        """
        return polynomials

    def projective_embedding(self, i=None, PP=None):
        """
        Return a morphism from this space into an ambient projective space
        of the same dimension.

        INPUT:


        -  ``i`` -- integer (default: dimension of self = last
           coordinate) determines which projective embedding to compute. The
           embedding is that which has a 1 in the i-th coordinate, numbered
           from 0.

        -  ``PP`` -- (default: None) ambient projective space, i.e.,
           codomain of morphism; this is constructed if it is not
           given.

        EXAMPLES::

            sage: AA = AffineSpace(2, QQ, 'x')
            sage: pi = AA.projective_embedding(0); pi
            Scheme morphism:
              From: Affine Space of dimension 2 over Rational Field
              To:   Projective Space of dimension 2 over Rational Field
              Defn: Defined on coordinates by sending (x0, x1) to (1 : x0 : x1)
            sage: z = AA(3, 4)
            sage: pi(z)
            (1/4 : 3/4 : 1)
            sage: pi(AA(0,2))
            (1/2 : 0 : 1)
            sage: pi = AA.projective_embedding(1); pi
            Scheme morphism:
              From: Affine Space of dimension 2 over Rational Field
              To:   Projective Space of dimension 2 over Rational Field
              Defn: Defined on coordinates by sending (x0, x1) to (x0 : 1 : x1)
            sage: pi(z)
            (3/4 : 1/4 : 1)
            sage: pi = AA.projective_embedding(2)
            sage: pi(z)
            (3 : 4 : 1)

        ::

            sage: A.<x,y> = AffineSpace(ZZ, 2)
            sage: A.projective_embedding(2).codomain().affine_patch(2) == A
            True

        TESTS:

        Check that :trac:`25897` is fixed::

            sage: A.<x,y> = AffineSpace(ZZ, 2)
            sage: A.projective_embedding(4)
            Traceback (most recent call last):
            ...
            ValueError: argument i (=4) must be between 0 and 2, inclusive
        """
        n = self.dimension_relative()
        if i is None:
            if self._default_embedding_index is not None:
                i = self._default_embedding_index
            else:
                i = int(n)
        else:
            i = int(i)

        try:
            phi = self.__projective_embedding[i]
            # assume that if you've passed in a new codomain you want to override
            # the existing embedding
            if PP is None or phi.codomain() == PP:
                return phi
        except AttributeError:
            self.__projective_embedding = {}
        except KeyError:
            pass

        # if no i-th embedding exists, we may still be here with PP==None
        if PP is None:
            if self._ambient_projective_space is not None:
                PP = self._ambient_projective_space
            else:
                from sage.schemes.projective.projective_space import ProjectiveSpace
                PP = ProjectiveSpace(n, self.base_ring())
        elif PP.dimension_relative() != n:
            raise ValueError("projective Space must be of dimension %s" % (n))

        R = self.coordinate_ring()
        v = list(R.gens())
        if i < 0 or i > n:
            raise ValueError("argument i (=%s) must be between 0 and %s, inclusive" % (i, n))
        v.insert(i, R(1))
        phi = self.hom(v, PP)
        self.__projective_embedding[i] = phi
        # make affine patch and projective embedding match
        PP.affine_patch(i, self)
        return phi

    def subscheme(self, X, **kwds):
        """
        Return the closed subscheme defined by ``X``.

        INPUT:

        -  ``X`` - a list or tuple of equations.

        EXAMPLES::

            sage: A.<x,y> = AffineSpace(QQ, 2)
            sage: X = A.subscheme([x, y^2, x*y^2]); X
            Closed subscheme of Affine Space of dimension 2 over Rational Field defined by:
              x,
              y^2,
              x*y^2

        ::

            sage: # needs sage.libs.singular
            sage: X.defining_polynomials ()
            (x, y^2, x*y^2)
            sage: I = X.defining_ideal(); I
            Ideal (x, y^2, x*y^2) of Multivariate Polynomial Ring in x, y over Rational Field
            sage: I.groebner_basis()
            [y^2, x]
            sage: X.dimension()
            0
            sage: X.base_ring()
            Rational Field
            sage: X.base_scheme()
            Spectrum of Rational Field
            sage: X.structure_morphism()
            Scheme morphism:
              From: Closed subscheme of Affine Space of dimension 2 over Rational Field
                    defined by: x, y^2, x*y^2
              To:   Spectrum of Rational Field
              Defn: Structure map
            sage: X.dimension()
            0
        """
        from sage.schemes.affine.affine_subscheme import (AlgebraicScheme_subscheme_affine,
                                                          AlgebraicScheme_subscheme_affine_field)

        if self.base_ring().is_field():
            return AlgebraicScheme_subscheme_affine_field(self, X, **kwds)

        return AlgebraicScheme_subscheme_affine(self, X, **kwds)

    def _an_element_(self):
        r"""
        Return an element of this affine space, used both for illustration and
        testing purposes.

        OUTPUT: a point in the affine space

        EXAMPLES::

            sage: AffineSpace(ZZ, 2, 'x').an_element()
            (5, 4)

            sage: AffineSpace(Qp(5), 2, 'x').an_element()                               # needs sage.rings.padics
            (5^2 + O(5^22), 4*5 + O(5^21))
        """
        n = self.dimension_relative()
        R = self.base_ring()
        return self([(5 - i) * R.an_element() for i in range(n)])

    def chebyshev_polynomial(self, n, kind='first', monic=False):
        """
        Generate an endomorphism of this affine line by a Chebyshev polynomial.

        Chebyshev polynomials are a sequence of recursively defined orthogonal
        polynomials. Chebyshev of the first kind are defined as `T_0(x) = 1`,
        `T_1(x) = x`, and `T_{n+1}(x) = 2xT_n(x) - T_{n-1}(x)`. Chebyshev of
        the second kind are defined as `U_0(x) = 1`,
        `U_1(x) = 2x`, and `U_{n+1}(x) = 2xU_n(x) - U_{n-1}(x)`.

        INPUT:

        - ``n`` -- a non-negative integer.

        - ``kind`` -- ``first`` or ``second`` specifying which kind of chebyshev the user would like
          to generate. Defaults to ``first``.

        - ``monic`` -- ``True`` or ``False`` specifying if the polynomial defining the system
          should be monic or not. Defaults to ``False``.

        OUTPUT: :class:`DynamicalSystem_affine`

        EXAMPLES::

            sage: A.<x> = AffineSpace(QQ, 1)
            sage: A.chebyshev_polynomial(5, 'first')                                    # needs sage.schemes
            Dynamical System of Affine Space of dimension 1 over Rational Field
              Defn: Defined on coordinates by sending (x) to (16*x^5 - 20*x^3 + 5*x)

        ::

            sage: A.<x> = AffineSpace(QQ, 1)
            sage: A.chebyshev_polynomial(3, 'second')                                   # needs sage.schemes
            Dynamical System of Affine Space of dimension 1 over Rational Field
              Defn: Defined on coordinates by sending (x) to (8*x^3 - 4*x)

        ::

            sage: A.<x> = AffineSpace(QQ, 1)
            sage: A.chebyshev_polynomial(3, 2)                                          # needs sage.schemes
            Traceback (most recent call last):
            ...
            ValueError: keyword 'kind' must have a value of either 'first' or 'second'

        ::

            sage: A.<x> = AffineSpace(QQ, 1)
            sage: A.chebyshev_polynomial(-4, 'second')
            Traceback (most recent call last):
            ...
            ValueError: first parameter 'n' must be a non-negative integer

        ::

            sage: A = AffineSpace(QQ, 2, 'x')
            sage: A.chebyshev_polynomial(2)
            Traceback (most recent call last):
            ...
            TypeError: affine space must be of dimension 1

        ::

            sage: A.<x> = AffineSpace(QQ, 1)
            sage: A.chebyshev_polynomial(7, monic=True)                                 # needs sage.schemes
            Dynamical System of Affine Space of dimension 1 over Rational Field
              Defn: Defined on coordinates by sending (x) to (x^7 - 7*x^5 + 14*x^3 - 7*x)

        ::

            sage: F.<t> = FunctionField(QQ)
            sage: A.<x> = AffineSpace(F, 1)
            sage: A.chebyshev_polynomial(4, monic=True)                                 # needs sage.schemes
            Dynamical System of Affine Space of dimension 1
            over Rational function field in t over Rational Field
              Defn: Defined on coordinates by sending (x) to (x^4 + (-4)*x^2 + 2)
        """
        if self.dimension_relative() != 1:
            raise TypeError("affine space must be of dimension 1")
        n = ZZ(n)
        if n < 0:
            raise ValueError("first parameter 'n' must be a non-negative integer")

        from sage.dynamics.arithmetic_dynamics.affine_ds import DynamicalSystem_affine
        from sage.functions.orthogonal_polys import chebyshev_T, chebyshev_U
        from sage.matrix.constructor import matrix

        if kind == 'first':
            if monic and self.base().characteristic() != 2:
                f = DynamicalSystem_affine([chebyshev_T(n, self.gen(0))], domain=self)
                f = f.homogenize(1)
                f = f.conjugate(matrix([[~ZZ(2), 0], [0, 1]]))
                f = f.dehomogenize(1)
                return f
            return DynamicalSystem_affine([chebyshev_T(n, self.gen(0))], domain=self)
        elif kind == 'second':
            if monic and self.base().characteristic() != 2:
                f = DynamicalSystem_affine([chebyshev_T(n, self.gen(0))], domain=self)
                f = f.homogenize(1)
                f = f.conjugate(matrix([[~ZZ(2), 0], [0, 1]]))
                f = f.dehomogenize(1)
                return f
            return DynamicalSystem_affine([chebyshev_U(n, self.gen(0))], domain=self)
        else:
            raise ValueError("keyword 'kind' must have a value of either 'first' or 'second'")

    def origin(self):
        """
        Return the rational point at the origin of this affine space.

        EXAMPLES::

            sage: A.<x,y,z> = AffineSpace(QQ, 3)
            sage: A.origin()
            (0, 0, 0)
            sage: _ == A(0,0,0)
            True
        """
        return self([0] * self.ngens())


class AffineSpace_field(AffineSpace_generic):
    def _point(self, *args, **kwds):
        """
        Construct a point.

        For internal use only. See :mod:`morphism` for details.

        TESTS::

            sage: P2.<x,y,z> = AffineSpace(3, GF(3))
            sage: point_homset = P2._point_homset(Spec(GF(3)), P2)
            sage: P2._point(point_homset, [1, 2, 3])
            (1, 2, 0)
        """
        return SchemeMorphism_point_affine_field(*args, **kwds)

    def _morphism(self, *args, **kwds):
        """
        Construct a morphism.

        For internal use only. See :mod:`morphism` for details.

        TESTS::

            sage: P2.<x,y,z> = AffineSpace(3, GF(3))
            sage: P2._morphism(P2.Hom(P2), [x, y, z])
            Scheme endomorphism of Affine Space of dimension 3 over Finite Field of size 3
              Defn: Defined on coordinates by sending (x, y, z) to
                    (x, y, z)
        """
        return SchemeMorphism_polynomial_affine_space_field(*args, **kwds)

    def points_of_bounded_height(self, **kwds):
        r"""
        Return an iterator of the points in this affine space of
        absolute height of at most the given bound.

        Bound check  is strict for the rational field.
        Requires this space to be affine space over a number field. Uses the
        Doyle-Krumm algorithm 4 (algorithm 5 for imaginary quadratic) for
        computing algebraic numbers up to a given height [DK2013]_.

        The algorithm requires floating point arithmetic, so the user is
        allowed to specify the precision for such calculations.
        Additionally, due to floating point issues, points
        slightly larger than the bound may be returned. This can be controlled
        by lowering the tolerance.

        INPUT:

        kwds:

        - ``bound`` - a real number

        - ``tolerance`` - a rational number in (0,1] used in doyle-krumm algorithm-4

        - ``precision`` - the precision to use for computing the elements of bounded height of number fields

        OUTPUT:

        - an iterator of points in self

        EXAMPLES::

            sage: A.<x,y> = AffineSpace(QQ, 2)
            sage: list(A.points_of_bounded_height(bound=3))
            [(0, 0), (1, 0), (-1, 0), (1/2, 0), (-1/2, 0), (2, 0), (-2, 0), (0, 1),
             (1, 1), (-1, 1), (1/2, 1), (-1/2, 1), (2, 1), (-2, 1), (0, -1), (1, -1),
             (-1, -1), (1/2, -1), (-1/2, -1), (2, -1), (-2, -1), (0, 1/2), (1, 1/2),
             (-1, 1/2), (1/2, 1/2), (-1/2, 1/2), (2, 1/2), (-2, 1/2), (0, -1/2), (1, -1/2),
             (-1, -1/2), (1/2, -1/2), (-1/2, -1/2), (2, -1/2), (-2, -1/2), (0, 2), (1, 2),
             (-1, 2), (1/2, 2), (-1/2, 2), (2, 2), (-2, 2), (0, -2), (1, -2), (-1, -2),
             (1/2, -2), (-1/2, -2), (2, -2), (-2, -2)]

        ::

            sage: u = QQ['u'].0
            sage: A.<x,y> = AffineSpace(NumberField(u^2 - 2, 'v'), 2)                   # needs sage.rings.number_field
            sage: len(list(A.points_of_bounded_height(bound=2, tolerance=0.1)))         # needs sage.rings.number_field
            529
        """
        if is_RationalField(self.base_ring()):
            ftype = False  # stores whether field is a number field or the rational field
        elif self.base_ring() in NumberFields():  # true for rational field as well, so check is_RationalField first
            ftype = True
        else:
            raise NotImplementedError("self must be affine space over a number field.")
        bound = kwds.pop('bound')
        B = bound**self.base_ring().absolute_degree()  # convert to relative height

        n = self.dimension_relative()
        R = self.base_ring()
        zero = R.zero()
        P = [zero] * n
        yield self(P)
        if not ftype:
            iters = [R.range_by_height(B) for _ in range(n)]
        else:
            tol = kwds.pop('tolerance', 1e-2)
            prec = kwds.pop('precision', 53)
            iters = [R.elements_of_bounded_height(bound=B, tolerance=tol, precision=prec) for _ in range(n)]
        for x in iters:
            next(x)  # put at zero
        i = 0
        while i < n:
            try:
                P[i] = next(iters[i])
                yield self(P)
                i = 0
            except StopIteration:
                if not ftype:
                    iters[i] = R.range_by_height(B)  # reset
                else:
                    iters[i] = R.elements_of_bounded_height(bound=B, tolerance=tol, precision=prec)
                next(iters[i])  # put at zero
                P[i] = zero
                i += 1

    def weil_restriction(self):
        r"""
        Compute the Weil restriction of this affine space over some extension
        field.

        If the field is a finite field, then this computes
        the Weil restriction to the prime subfield.

        OUTPUT: Affine space of dimension ``d * self.dimension_relative()``
        over the base field of ``self.base_ring()``.

        EXAMPLES::

            sage: # needs sage.rings.number_field
            sage: R.<x> = QQ[]
<<<<<<< HEAD
            sage: K.<w> = NumberField(x^5 - 2)                                          # needs sage.rings.number_field
            sage: AK.<x,y> = AffineSpace(K, 2)                                          # needs sage.rings.number_field
            sage: AK.weil_restriction()                                                 # needs sage.rings.number_field
            Affine Space of dimension 10 over Rational Field
            sage: R.<x> = K[]                                                           # needs sage.rings.number_field
            sage: L.<v> = K.extension(x^2 + 1)                                          # needs sage.rings.number_field
            sage: AL.<x,y> = AffineSpace(L, 2)                                          # needs sage.rings.number_field
            sage: AL.weil_restriction()                                                 # needs sage.rings.number_field
=======
            sage: K.<w> = NumberField(x^5 - 2)
            sage: AK.<x,y> = AffineSpace(K, 2)
            sage: AK.weil_restriction()
            Affine Space of dimension 10 over Rational Field
            sage: R.<x> = K[]
            sage: L.<v> = K.extension(x^2 + 1)
            sage: AL.<x,y> = AffineSpace(L, 2)
            sage: AL.weil_restriction()
>>>>>>> 3e2de54f
            Affine Space of dimension 4 over Number Field in w
             with defining polynomial x^5 - 2
        """
        try:
            X = self.__weil_restriction
        except AttributeError:
            L = self.base_ring()
            if L.is_finite():
                d = L.degree()
                K = L.prime_subfield()
            else:
                d = L.relative_degree()
                K = L.base_field()

            if d == 1:
                X = self
            else:
                X = AffineSpace(K, d * self.dimension_relative(), 'z')
            self.__weil_restriction = X
        return X

    def curve(self, F):
        r"""
        Return a curve defined by ``F`` in this affine space.

        INPUT:

        - ``F`` -- a polynomial, or a list or tuple of polynomials in
          the coordinate ring of this affine space

        EXAMPLES::

            sage: A.<x,y,z> = AffineSpace(QQ, 3)
            sage: A.curve([y - x^4, z - y^5])                                           # needs sage.libs.pari
            Affine Curve over Rational Field defined by -x^4 + y, -y^5 + z
        """
        from sage.schemes.curves.constructor import Curve
        return Curve(F, self)

    def line_through(self, p, q):
        """
        Return the line through ``p`` and ``q``.

        INPUT:

        - ``p``, ``q`` -- distinct rational points of the affine space

        EXAMPLES::

            sage: # needs sage.libs.singular sage.schemes
            sage: A3.<x,y,z> = AffineSpace(3, QQ)
            sage: p1 = A3(1, 2, 3)
            sage: p2 = A3(4, 5, 6)
            sage: L = A3.line_through(p1, p2); L
            Affine Curve over Rational Field defined by -1/6*x + 1/6*y - 1/6,
              -1/6*x + 1/6*z - 1/3, -1/6*y + 1/6*z - 1/6, -1/6*x + 1/3*y - 1/6*z
            sage: L(p1)
            (1, 2, 3)
            sage: L(p2)
            (4, 5, 6)
            sage: A3.line_through(p1, p1)
            Traceback (most recent call last):
            ...
            ValueError: not distinct points
        """
        if p == q:
            raise ValueError("not distinct points")

        proj = self.projective_embedding(0)
        P = proj.codomain()
        return P.line_through(proj(p), proj(q)).affine_patch(0, self)

    def translation(self, p, q=None):
        """
        Return the automorphism of the affine space translating ``p`` to the origin.

        If ``q`` is given, the automorphism translates ``p`` to ``q``.

        INPUT:

        - ``p`` -- a rational point

        - ``q`` -- (default: ``None``) a rational point

        EXAMPLES::

            sage: A.<x,y,z> = AffineSpace(QQ, 3)
            sage: p = A(1,2,3)
            sage: q = A(4,5,6)
            sage: A.translation(p, q)
            Scheme endomorphism of Affine Space of dimension 3 over Rational Field
              Defn: Defined on coordinates by sending (x, y, z) to
                    (x + 3, y + 3, z + 3)
            sage: phi = A.translation(p)
            sage: psi = A.translation(A.origin(), q)
            sage: psi * phi
            Scheme endomorphism of Affine Space of dimension 3 over Rational Field
              Defn: Defined on coordinates by sending (x, y, z) to
                    (x + 3, y + 3, z + 3)
            sage: psi * phi == A.translation(p, q)
            True

        """
        gens = self.gens()

        if q is not None:
            v = [cp - cq for cp, cq in zip(p, q)]
        else:
            v = [cp for cp in p]

        return self._morphism(self.Hom(self), [x - c for x, c in zip(gens, v)])


class AffineSpace_finite_field(AffineSpace_field):
    def _point(self, *args, **kwds):
        """
        Construct a point.

        For internal use only. See :mod:`morphism` for details.

        TESTS::

            sage: P2.<x,y,z> = AffineSpace(3, GF(3))
            sage: point_homset = P2._point_homset(Spec(GF(3)), P2)
            sage: P2._point(point_homset, [1, 2, 3])
            (1, 2, 0)
        """
        return SchemeMorphism_point_affine_finite_field(*args, **kwds)

    def _morphism(self, *args, **kwds):
        """
        Construct a morphism.

        For internal use only. See :mod:`morphism` for details.

        TESTS::

            sage: P2.<x,y,z> = AffineSpace(3, GF(3))
            sage: P2._morphism(P2.Hom(P2), [x, y, z])
            Scheme endomorphism of Affine Space of dimension 3 over Finite Field of size 3
              Defn: Defined on coordinates by sending (x, y, z) to
                    (x, y, z)
        """
        return SchemeMorphism_polynomial_affine_space_finite_field(*args, **kwds)


# fix the pickles from moving affine_space.py
register_unpickle_override('sage.schemes.generic.affine_space',
                           'AffineSpace_generic',
                           AffineSpace_generic)<|MERGE_RESOLUTION|>--- conflicted
+++ resolved
@@ -1111,16 +1111,6 @@
 
             sage: # needs sage.rings.number_field
             sage: R.<x> = QQ[]
-<<<<<<< HEAD
-            sage: K.<w> = NumberField(x^5 - 2)                                          # needs sage.rings.number_field
-            sage: AK.<x,y> = AffineSpace(K, 2)                                          # needs sage.rings.number_field
-            sage: AK.weil_restriction()                                                 # needs sage.rings.number_field
-            Affine Space of dimension 10 over Rational Field
-            sage: R.<x> = K[]                                                           # needs sage.rings.number_field
-            sage: L.<v> = K.extension(x^2 + 1)                                          # needs sage.rings.number_field
-            sage: AL.<x,y> = AffineSpace(L, 2)                                          # needs sage.rings.number_field
-            sage: AL.weil_restriction()                                                 # needs sage.rings.number_field
-=======
             sage: K.<w> = NumberField(x^5 - 2)
             sage: AK.<x,y> = AffineSpace(K, 2)
             sage: AK.weil_restriction()
@@ -1129,7 +1119,6 @@
             sage: L.<v> = K.extension(x^2 + 1)
             sage: AL.<x,y> = AffineSpace(L, 2)
             sage: AL.weil_restriction()
->>>>>>> 3e2de54f
             Affine Space of dimension 4 over Number Field in w
              with defining polynomial x^5 - 2
         """
