--- conflicted
+++ resolved
@@ -217,11 +217,7 @@
         ::
 
             sage: A.<x,y> = ZZ[]
-<<<<<<< HEAD
-            sage: I = A.ideal(x^2 - y^2-1)
-=======
             sage: I = A.ideal(x^2 - y^2 - 1)
->>>>>>> 08060ed1
             sage: V = AffineSpace(ZZ, 2)
             sage: X = V.subscheme(I)
             sage: M = X(ZZ)
