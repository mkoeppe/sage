--- conflicted
+++ resolved
@@ -1113,14 +1113,9 @@
             sage: p = 1117
             sage: x = PolynomialRing(GF(p), "x").gen()
             sage: f = x^9 + 4*x^2 + 10*x + 4
-<<<<<<< HEAD
-            sage: CyclicCover(2, f).frobenius_polynomial() == \
-            ....: HyperellipticCurve(f).frobenius_polynomial()  # long time
-=======
             sage: P1 = CyclicCover(2, f).frobenius_polynomial()
             sage: P2 = HyperellipticCurve(f).frobenius_polynomial()
             sage: P1 == P2  # long time
->>>>>>> 08060ed1
             True
             sage: f = 2*x^5 + 4*x^3 + x^2 + 2*x + 1
             sage: CyclicCover(2, f).frobenius_polynomial() == \
