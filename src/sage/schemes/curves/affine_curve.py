<<<<<<< HEAD
# sage_setup: distribution = sagemath-schemes
=======
>>>>>>> 3e2de54f
# sage.doctest: needs sage.libs.singular
r"""
Affine curves

Affine curves in Sage are curves in an affine space or an affine plane.

EXAMPLES:

We can construct curves in either an affine plane::

    sage: A.<x,y> = AffineSpace(QQ, 2)
    sage: C = Curve([y - x^2], A); C
    Affine Plane Curve over Rational Field defined by -x^2 + y

or in higher dimensional affine space::

    sage: A.<x,y,z,w> = AffineSpace(QQ, 4)
    sage: C = Curve([y - x^2, z - w^3, w - y^4], A); C
    Affine Curve over Rational Field defined by -x^2 + y, -w^3 + z, -y^4 + w

Integral affine curves over finite fields
-----------------------------------------

If the curve is defined over a finite field and integral, that is reduced and
irreducible, its function field is tightly coupled with the curve so that
advanced computations based on Sage's global function field machinery are
available.

EXAMPLES::

<<<<<<< HEAD
    sage: # needs sage.rings.finite_rings
=======
>>>>>>> 3e2de54f
    sage: k.<a> = GF(2)
    sage: A.<x,y,z> = AffineSpace(k, 3)
    sage: C = Curve([x^2 + x - y^3, y^4 - y - z^3], A)
    sage: C.genus()
    10
    sage: C.function_field()
    Function field in z defined by z^9 + x^8 + x^6 + x^5 + x^4 + x^3 + x

Closed points of arbitrary degree can be computed::

<<<<<<< HEAD
    sage: # long time, needs sage.rings.finite_rings
=======
    sage: # long time
>>>>>>> 3e2de54f
    sage: C.closed_points()
    [Point (x, y, z), Point (x + 1, y, z)]
    sage: C.closed_points(2)
    [Point (x^2 + x + 1, y + 1, z),
     Point (y^2 + y + 1, x + y, z),
     Point (y^2 + y + 1, x + y + 1, z)]
    sage: p = _[0]
    sage: p.places()
    [Place (x^2 + x + 1, (1/(x^4 + x^2 + 1))*z^7 + (1/(x^4 + x^2 + 1))*z^6 + 1)]

The places at infinity correspond to the extra closed points of the curve's
projective closure::

<<<<<<< HEAD
    sage: C.places_at_infinity()                # long time                             # needs sage.rings.finite_rings
=======
    sage: C.places_at_infinity()                # long time
>>>>>>> 3e2de54f
    [Place (1/x, 1/x*z)]

It is easy to transit to and from the function field of the curve::

<<<<<<< HEAD
    sage: # needs sage.rings.finite_rings
=======
>>>>>>> 3e2de54f
    sage: fx = C(x)
    sage: fy = C(y)
    sage: fx^2 + fx - fy^3
    0
    sage: fx.divisor()
    -9*Place (1/x, 1/x*z)
     + 9*Place (x, z)
    sage: p, = fx.zeros()
    sage: C.place_to_closed_point(p)
    Point (x, y, z)
    sage: _.rational_point()
    (0, 0, 0)
    sage: _.closed_point()
    Point (x, y, z)
    sage: _.place()
    Place (x, z)

Integral affine curves over `\QQ`
---------------------------------

An integral curve over `\QQ` is equipped also with the function field. Unlike
over finite fields, it is not possible to enumerate closed points.

EXAMPLES::

    sage: A.<x,y> = AffineSpace(QQ, 2)
    sage: C = Curve(x^2 + y^2 -1)
    sage: p = C(0,1)
    sage: p
    (0, 1)
    sage: p.closed_point()
    Point (x, y - 1)
    sage: pl = _.place()
    sage: C.parametric_representation(pl)
    (s + ..., 1 - 1/2*s^2 - 1/8*s^4 - 1/16*s^6 + ...)
    sage: sx, sy = _
    sage: sx = sx.polynomial(10); sx
    s
    sage: sy = sy.polynomial(10); sy
    -7/256*s^10 - 5/128*s^8 - 1/16*s^6 - 1/8*s^4 - 1/2*s^2 + 1
    sage: s = var('s')                                                                  # needs sage.symbolic
    sage: P1 = parametric_plot([sx, sy], (s, -1, 1), color='red')                       # needs sage.plot sage.symbolic
    sage: P2 = C.plot((x, -1, 1), (y, 0, 2))  # half circle                             # needs sage.plot sage.symbolic
    sage: P1 + P2                                                                       # needs sage.plot sage.symbolic
    Graphics object consisting of 2 graphics primitives

AUTHORS:

- William Stein (2005-11-13)

- David Joyner (2005-11-13)

- David Kohel (2006-01)

- Grayson Jorgenson (2016-08)

- Kwankyu Lee (2019-05): added integral affine curves

"""
# ****************************************************************************
#       Copyright (C) 2005 William Stein <wstein@gmail.com>
#
#  Distributed under the terms of the GNU General Public License (GPL)
#  as published by the Free Software Foundation; either version 2 of
#  the License, or (at your option) any later version.
#                  https://www.gnu.org/licenses/
# ****************************************************************************

from builtins import sum as add

from sage.arith.misc import binomial
from sage.categories.fields import Fields
from sage.categories.finite_fields import FiniteFields
from sage.categories.homset import Hom, End, hom
from sage.categories.number_fields import NumberFields
from sage.matrix.constructor import matrix
from sage.misc.lazy_attribute import lazy_attribute
from sage.misc.lazy_import import lazy_import
from sage.misc.cachefunc import cached_method
from sage.rings.infinity import infinity
from sage.rings.polynomial.multi_polynomial_element import degree_lowest_rational_function
from sage.rings.polynomial.polynomial_ring_constructor import PolynomialRing
from sage.rings.rational_field import is_RationalField

from sage.schemes.affine.affine_space import AffineSpace, is_AffineSpace
from sage.schemes.affine.affine_subscheme import (AlgebraicScheme_subscheme_affine,
                                                  AlgebraicScheme_subscheme_affine_field)

lazy_import('sage.interfaces.singular', 'singular')
lazy_import('sage.rings.number_field.number_field', 'NumberField')
lazy_import('sage.rings.qqbar', ['number_field_elements_from_algebraics', 'QQbar'])

from .curve import Curve_generic

from .point import (AffineCurvePoint_field,
                    AffinePlaneCurvePoint_field,
                    AffinePlaneCurvePoint_finite_field,
                    IntegralAffineCurvePoint,
                    IntegralAffineCurvePoint_finite_field,
                    IntegralAffinePlaneCurvePoint,
                    IntegralAffinePlaneCurvePoint_finite_field)

from .closed_point import IntegralAffineCurveClosedPoint


class AffineCurve(Curve_generic, AlgebraicScheme_subscheme_affine):
    """
    Affine curves.

    EXAMPLES::

        sage: R.<v> = QQ[]
        sage: K.<u> = NumberField(v^2 + 3)                                              # needs sage.rings.number_field
        sage: A.<x,y,z> = AffineSpace(K, 3)                                             # needs sage.rings.number_field
        sage: C = Curve([z - u*x^2, y^2], A); C                                         # needs sage.rings.number_field
        Affine Curve over Number Field in u with defining polynomial v^2 + 3
        defined by (-u)*x^2 + z, y^2

    ::

        sage: A.<x,y,z> = AffineSpace(GF(7), 3)
<<<<<<< HEAD
        sage: C = Curve([x^2 - z, z - 8*x], A); C                                       # needs sage.rings.finite_rings
=======
        sage: C = Curve([x^2 - z, z - 8*x], A); C
>>>>>>> 3e2de54f
        Affine Curve over Finite Field of size 7 defined by x^2 - z, -x + z
    """

    def __init__(self, A, X):
        r"""
        Initialize.

        EXAMPLES::

            sage: R.<v> = QQ[]
            sage: K.<u> = NumberField(v^2 + 3)                                          # needs sage.rings.number_field
            sage: A.<x,y,z> = AffineSpace(K, 3)                                         # needs sage.rings.number_field
            sage: C = Curve([z - u*x^2, y^2], A); C                                     # needs sage.rings.number_field
            Affine Curve over Number Field in u with defining polynomial v^2 + 3
            defined by (-u)*x^2 + z, y^2

        ::

            sage: A.<x,y,z> = AffineSpace(GF(7), 3)
<<<<<<< HEAD
            sage: C = Curve([x^2 - z, z - 8*x], A); C                                   # needs sage.rings.finite_rings
=======
            sage: C = Curve([x^2 - z, z - 8*x], A); C
>>>>>>> 3e2de54f
            Affine Curve over Finite Field of size 7 defined by x^2 - z, -x + z
        """
        if not is_AffineSpace(A):
            raise TypeError("A (={}) must be an affine space".format(A))

        Curve_generic.__init__(self, A, X)

    def _repr_type(self):
        r"""
        Return a string representation of the type of this curve.

        EXAMPLES::

            sage: A.<x,y,z,w> = AffineSpace(QQ, 4)
            sage: C = Curve([x - y, z - w, w - x], A)
            sage: C._repr_type()
            'Affine'
        """
        return "Affine"

    def projective_closure(self, i=0, PP=None):
        r"""
        Return the projective closure of this affine curve.

        INPUT:

        - ``i`` -- (default: 0) the index of the affine coordinate chart of the projective space that the affine
          ambient space of this curve embeds into.

        - ``PP`` -- (default: None) ambient projective space to compute the projective closure in. This is
          constructed if it is not given.

        OUTPUT: A curve in projective space.

        EXAMPLES::

            sage: A.<x,y,z> = AffineSpace(QQ, 3)
            sage: C = Curve([y-x^2,z-x^3], A)
            sage: C.projective_closure()
            Projective Curve over Rational Field defined by x1^2 - x0*x2,
            x1*x2 - x0*x3, x2^2 - x1*x3

        ::

            sage: A.<x,y,z> = AffineSpace(QQ, 3)
            sage: C = Curve([y - x^2, z - x^3], A)
            sage: C.projective_closure()
            Projective Curve over Rational Field defined by
            x1^2 - x0*x2, x1*x2 - x0*x3, x2^2 - x1*x3

        ::

            sage: A.<x,y> = AffineSpace(CC, 2)
            sage: C = Curve(y - x^3 + x - 1, A)
            sage: C.projective_closure(1)
            Projective Plane Curve over Complex Field with 53 bits of precision defined by
            x0^3 - x0*x1^2 + x1^3 - x1^2*x2

        ::

            sage: A.<x,y> = AffineSpace(QQ, 2)
            sage: P.<u,v,w> = ProjectiveSpace(QQ, 2)
            sage: C = Curve([y - x^2], A)
            sage: C.projective_closure(1, P).ambient_space() == P
            True
        """
        from .constructor import Curve
        return Curve(AlgebraicScheme_subscheme_affine.projective_closure(self, i, PP))


class AffinePlaneCurve(AffineCurve):
    """
    Affine plane curves.
    """

    def __init__(self, A, f):
        r"""
        Initialize.

        EXAMPLES::

            sage: A.<x,y> = AffineSpace(QQ, 2)
            sage: C = Curve([x^3 - y^2], A); C
            Affine Plane Curve over Rational Field defined by x^3 - y^2

        ::

            sage: A.<x,y> = AffineSpace(CC, 2)
            sage: C = Curve([y^2 + x^2], A); C
            Affine Plane Curve over Complex Field with 53 bits of precision defined
            by x^2 + y^2
        """
        if not (is_AffineSpace(A) and A.dimension != 2):
            raise TypeError("Argument A (= %s) must be an affine plane." % A)

        super().__init__(A, [f])

    def _repr_type(self):
        r"""
        Return a string representation of the type of this curve.

        EXAMPLES::

            sage: A.<x,y> = AffineSpace(QQ, 2)
            sage: C = Curve([y - 7/2*x^5 + x - 3], A)
            sage: C._repr_type()
            'Affine Plane'
        """
        return "Affine Plane"

    def divisor_of_function(self, r):
        """
        Return the divisor of a function on a curve.

        INPUT: r is a rational function on X

        OUTPUT:


        -  ``list`` - The divisor of r represented as a list of
           coefficients and points. (TODO: This will change to a more
           structural output in the future.)


        EXAMPLES::

<<<<<<< HEAD
            sage: # needs sage.rings.finite_rings
=======
>>>>>>> 3e2de54f
            sage: F = GF(5)
            sage: P2 = AffineSpace(2, F, names='xy')
            sage: R = P2.coordinate_ring()
            sage: x, y = R.gens()
            sage: f = y^2 - x^9 - x
            sage: C = Curve(f)
            sage: K = FractionField(R)
            sage: r = 1/x
            sage: C.divisor_of_function(r)      # not implemented (broken)
                  [[-1, (0, 0, 1)]]
            sage: r = 1/x^3
            sage: C.divisor_of_function(r)      # not implemented (broken)
                  [[-3, (0, 0, 1)]]
        """
        F = self.base_ring()
        f = self.defining_polynomial()
        pts = self.places_on_curve()
        R = f.parent()
        x, y = R.gens()
        R0 = PolynomialRing(F, 3, names=[str(x), str(y), "t"])
        vars0 = R0.gens()
        t = vars0[2]
        divf = []
        for pt0 in pts:
            if pt0[2] != F(0):
                lcs = self.local_coordinates(pt0, 5)
                yt = lcs[1]
                xt = lcs[0]
                ldg = degree_lowest_rational_function(r(xt, yt), t)
                if ldg != 0:
                    divf.append([ldg, pt0])
        return divf

    def local_coordinates(self, pt, n):
        r"""
        Return local coordinates to precision n at the given point.

        Behaviour is flaky - some choices of `n` are worst that
        others.


        INPUT:


        -  ``pt`` - an F-rational point on X which is not a
           point of ramification for the projection (x,y) - x.

        -  ``n`` - the number of terms desired


        OUTPUT: x = x0 + t y = y0 + power series in t

        EXAMPLES::

<<<<<<< HEAD
            sage: # needs sage.rings.finite_rings
=======
>>>>>>> 3e2de54f
            sage: F = GF(5)
            sage: pt = (2,3)
            sage: R = PolynomialRing(F, 2, names = ['x','y'])
            sage: x,y = R.gens()
            sage: f = y^2 - x^9 - x
            sage: C = Curve(f)
            sage: C.local_coordinates(pt, 9)
            [t + 2, -2*t^12 - 2*t^11 + 2*t^9 + t^8 - 2*t^7 - 2*t^6 - 2*t^4 + t^3 - 2*t^2 - 2]
        """
        f = self.defining_polynomial()
        R = f.parent()
        F = self.base_ring()
        p = F.characteristic()
        x0 = F(pt[0])
        y0 = F(pt[1])
        astr = ["a" + str(i) for i in range(1, 2 * n)]
        x, y = R.gens()
        R0 = PolynomialRing(F, 2 * n + 2, names=[str(x), str(y), "t"] + astr)
        vars0 = R0.gens()
        t = vars0[2]
        yt = y0*t**0+add([vars0[i]*t**(i-2) for i in range(3, 2*n+2)])
        xt = x0+t
        ft = f(xt, yt)
        S = singular
        S.eval('ring s = '+str(p)+','+str(R0.gens())+',lp;')
        S.eval('poly f = '+str(ft) + ';')
        c = S('coeffs(%s, t)' % ft)
        N = int(c.size())
        b = ','.join("%s[%s,1]" % (c.name(), i) for i in range(2, N//2-4))
        cmd = 'ideal I = ' + b
        S.eval(cmd)
        S.eval('short=0')    # print using *'s and ^'s.
        c = S.eval('slimgb(I)')
        d = c.split("=")
        d = d[1:]
        d[len(d)-1] += "\n"
        e = [xx[:xx.index("\n")] for xx in d]
        vals = []
        for x in e:
            for y in vars0:
                if str(y) in x:
                    if x.replace(str(y), ""):
                        i = x.find("-")
                        if i > 0:
                            vals.append([eval(x[1:i]), x[:i], F(eval(x[i+1:]))])
                        i = x.find("+")
                        if i > 0:
                            vals.append([eval(x[1:i]), x[:i], -F(eval(x[i+1:]))])
                    else:
                        vals.append([eval(str(y)[1:]), str(y), F(0)])
        vals.sort()
        return [x0 + t, y0 + add(v[2] * t**(j + 1) for j, v in enumerate(vals))]

    def plot(self, *args, **kwds):
        r"""
        Plot the real points on this affine plane curve.

        INPUT:

        -  ``*args`` - optional tuples (variable, minimum, maximum) for
           plotting dimensions

        -  ``**kwds`` - optional keyword arguments passed on to
           ``implicit_plot``

        EXAMPLES:

        A cuspidal curve::

            sage: R.<x, y> = QQ[]
            sage: C = Curve(x^3 - y^2)
            sage: C.plot()                                                              # needs sage.plot
            Graphics object consisting of 1 graphics primitive

        A 5-nodal curve of degree 11.  This example also illustrates
        some of the optional arguments::

            sage: R.<x, y> = ZZ[]
            sage: C = Curve(32*x^2 - 2097152*y^11 + 1441792*y^9
            ....:            - 360448*y^7 + 39424*y^5 - 1760*y^3 + 22*y - 1)
            sage: C.plot((x, -1, 1), (y, -1, 1), plot_points=400)                       # needs sage.plot
            Graphics object consisting of 1 graphics primitive

        A line over `\mathbf{RR}`::

            sage: R.<x, y> = RR[]
            sage: C = Curve(R(y - sqrt(2)*x))                                           # needs sage.symbolic
            sage: C.plot()                                                              # needs sage.plot
            Graphics object consisting of 1 graphics primitive
        """
        Id = self.defining_ideal()
        return Id.plot(*args, **kwds)

    def is_transverse(self, C, P):
        r"""
        Return whether the intersection of this curve with the curve ``C`` at the point ``P`` is transverse.

        The intersection at ``P`` is transverse if ``P`` is a nonsingular point of both curves, and if the
        tangents of the curves at ``P`` are distinct.

        INPUT:

        - ``C`` -- a curve in the ambient space of this curve.

        - ``P`` -- a point in the intersection of both curves.

        OUTPUT: A boolean.

        EXAMPLES::

            sage: A.<x,y> = AffineSpace(QQ, 2)
            sage: C = Curve([x^2 + y^2 - 1], A)
            sage: D = Curve([x - 1], A)
            sage: Q = A([1,0])
            sage: C.is_transverse(D, Q)
            False

        ::

            sage: # needs sage.rings.number_field
            sage: R.<a> = QQ[]
<<<<<<< HEAD
            sage: K.<b> = NumberField(a^3 + 2)                                          # needs sage.rings.number_field
            sage: A.<x,y> = AffineSpace(K, 2)                                           # needs sage.rings.number_field
            sage: C = A.curve([x*y])                                                    # needs sage.rings.number_field
            sage: D = A.curve([y - b*x])                                                # needs sage.rings.number_field
            sage: Q = A([0,0])                                                          # needs sage.rings.number_field
            sage: C.is_transverse(D, Q)                                                 # needs sage.rings.number_field
=======
            sage: K.<b> = NumberField(a^3 + 2)
            sage: A.<x,y> = AffineSpace(K, 2)
            sage: C = A.curve([x*y])
            sage: D = A.curve([y - b*x])
            sage: Q = A([0,0])
            sage: C.is_transverse(D, Q)
>>>>>>> 3e2de54f
            False

        ::

            sage: A.<x,y> = AffineSpace(QQ, 2)
            sage: C = Curve([y - x^3], A)
            sage: D = Curve([y + x], A)
            sage: Q = A([0,0])
            sage: C.is_transverse(D, Q)
            True
        """
        if not self.intersects_at(C, P):
            raise TypeError("(=%s) must be a point in the intersection of (=%s) and this curve" % (P, C))
        if self.is_singular(P) or C.is_singular(P):
            return False

        # there is only one tangent at a nonsingular point of a plane curve
        return not self.tangents(P)[0] == C.tangents(P)[0]

    def multiplicity(self, P):
        r"""
        Return the multiplicity of this affine plane curve at the point ``P``.

        In the special case of affine plane curves, the multiplicity of an affine
        plane curve at the point (0,0) can be computed as the minimum of the degrees
        of the homogeneous components of its defining polynomial. To compute the
        multiplicity of a different point, a linear change of coordinates is used.

        This curve must be defined over a field. An error if raised if ``P`` is
        not a point on this curve.

        INPUT:

        - ``P`` -- a point in the ambient space of this curve.

        OUTPUT: An integer.

        EXAMPLES::

            sage: A.<x,y> = AffineSpace(QQ, 2)
            sage: C = Curve([y^2 - x^3], A)
            sage: Q1 = A([1,1])
            sage: C.multiplicity(Q1)
            1
            sage: Q2 = A([0,0])
            sage: C.multiplicity(Q2)
            2

        ::

            sage: # needs sage.rings.number_field
            sage: A.<x,y> = AffineSpace(QQbar,2)
            sage: C = Curve([-x^7 + (-7)*x^6 + y^6 + (-21)*x^5 + 12*y^5
            ....:            + (-35)*x^4 + 60*y^4 + (-35)*x^3 + 160*y^3
            ....:            + (-21)*x^2 + 240*y^2 + (-7)*x + 192*y + 63], A)
            sage: Q = A([-1,-2])
            sage: C.multiplicity(Q)
            6

        ::

            sage: A.<x,y> = AffineSpace(QQ, 2)
            sage: C = A.curve([y^3 - x^3 + x^6])
            sage: Q = A([1,1])
            sage: C.multiplicity(Q)
            Traceback (most recent call last):
            ...
            TypeError: (=(1, 1)) is not a point on (=Affine Plane Curve over
            Rational Field defined by x^6 - x^3 + y^3)
        """
        if not self.base_ring() in Fields():
            raise TypeError("curve must be defined over a field")

        # Check whether P is a point on this curve
        try:
            P = self(P)
        except TypeError:
            raise TypeError("(=%s) is not a point on (=%s)" % (P, self))

        # Apply a linear change of coordinates to self so that P becomes (0,0)
        AA = self.ambient_space()
        f = self.defining_polynomials()[0](AA.gens()[0] + P[0], AA.gens()[1] + P[1])

        # Compute the multiplicity of the new curve at (0,0), which is the minimum of the degrees of its
        # nonzero terms
        return min([g.degree() for g in f.monomials()])

    def tangents(self, P, factor=True):
        r"""
        Return the tangents of this affine plane curve at the point ``P``.

        The point ``P`` must be a point on this curve.

        INPUT:

        - ``P`` -- a point on this curve

        - ``factor`` -- (default: True) whether to attempt computing the
          polynomials of the individual tangent lines over the base field of this
          curve, or to just return the polynomial corresponding to the union of
          the tangent lines (which requires fewer computations)

        OUTPUT: A list of polynomials in the coordinate ring of the ambient space.

        EXAMPLES::

            sage: # needs sage.rings.number_field
            sage: set_verbose(-1)
<<<<<<< HEAD
            sage: A.<x,y> = AffineSpace(QQbar, 2)                                       # needs sage.rings.number_field
            sage: C = Curve([x^5*y^3 + 2*x^4*y^4 + x^3*y^5 + 3*x^4*y^3                  # needs sage.rings.number_field
            ....:            + 6*x^3*y^4 + 3*x^2*y^5 + 3*x^3*y^3
            ....:            + 6*x^2*y^4 + 3*x*y^5 + x^5 + 10*x^4*y
            ....:            + 40*x^3*y^2 + 81*x^2*y^3 + 82*x*y^4 + 33*y^5], A)
            sage: Q = A([0,0])                                                          # needs sage.rings.number_field
            sage: C.tangents(Q)                                                         # needs sage.rings.number_field
=======
            sage: A.<x,y> = AffineSpace(QQbar, 2)
            sage: C = Curve([x^5*y^3 + 2*x^4*y^4 + x^3*y^5 + 3*x^4*y^3
            ....:            + 6*x^3*y^4 + 3*x^2*y^5 + 3*x^3*y^3
            ....:            + 6*x^2*y^4 + 3*x*y^5 + x^5 + 10*x^4*y
            ....:            + 40*x^3*y^2 + 81*x^2*y^3 + 82*x*y^4 + 33*y^5], A)
            sage: Q = A([0,0])
            sage: C.tangents(Q)
>>>>>>> 3e2de54f
            [x + 3.425299577684700?*y,
             x + (1.949159013086856? + 1.179307909383728?*I)*y,
             x + (1.949159013086856? - 1.179307909383728?*I)*y,
             x + (1.338191198070795? + 0.2560234251008043?*I)*y,
             x + (1.338191198070795? - 0.2560234251008043?*I)*y]
<<<<<<< HEAD
            sage: C.tangents(Q, factor=False)                                           # needs sage.rings.number_field
=======
            sage: C.tangents(Q, factor=False)
>>>>>>> 3e2de54f
            [120*x^5 + 1200*x^4*y + 4800*x^3*y^2 + 9720*x^2*y^3 + 9840*x*y^4 + 3960*y^5]

        ::

            sage: # needs sage.rings.number_field
            sage: R.<a> = QQ[]
<<<<<<< HEAD
            sage: K.<b> = NumberField(a^2 - 3)                                          # needs sage.rings.number_field
            sage: A.<x,y> = AffineSpace(K, 2)                                           # needs sage.rings.number_field
            sage: C = Curve([(x^2 + y^2 - 2*x)^2 - x^2 - y^2], A)                       # needs sage.rings.number_field
            sage: Q = A([0,0])                                                          # needs sage.rings.number_field
            sage: C.tangents(Q)                                                         # needs sage.rings.number_field
=======
            sage: K.<b> = NumberField(a^2 - 3)
            sage: A.<x,y> = AffineSpace(K, 2)
            sage: C = Curve([(x^2 + y^2 - 2*x)^2 - x^2 - y^2], A)
            sage: Q = A([0,0])
            sage: C.tangents(Q)
>>>>>>> 3e2de54f
            [x + (-1/3*b)*y, x + (1/3*b)*y]

        ::

            sage: A.<x,y> = AffineSpace(QQ, 2)
            sage: C = A.curve([y^2 - x^3 - x^2])
            sage: Q = A([0,0])
            sage: C.tangents(Q)
            [x - y, x + y]

        ::

            sage: A.<x,y> = AffineSpace(QQ, 2)
            sage: C = A.curve([y*x - x^4 + 2*x^2])
            sage: Q = A([1,1])
            sage: C.tangents(Q)
            Traceback (most recent call last):
            ...
            TypeError: (=(1, 1)) is not a point on (=Affine Plane Curve over
            Rational Field defined by -x^4 + 2*x^2 + x*y)
        """
        r = self.multiplicity(P)
        f = self.defining_polynomial()
        # move P to (0,0)
        vars = self.ambient_space().gens()
        coords = [vars[0] + P[0], vars[1] + P[1]]
        f = f(coords)
        coords = [vars[0] - P[0], vars[1] - P[1]]  # coords to change back with
        deriv = [f.derivative(vars[0], i).derivative(vars[1], r-i)([0, 0]) for i in range(r+1)]
        T = sum([binomial(r, i)*deriv[i]*(vars[0])**i*(vars[1])**(r-i) for i in range(r+1)])
        if not factor:
            return [T(coords)]
        if self.base_ring() == QQbar:
            fact = []
            # first add tangents corresponding to vars[0], vars[1] if they divide T
            t = min([e[0] for e in T.exponents()])
            # vars[0] divides T
            if t > 0:
                fact.append(vars[0])
                # divide T by that power of vars[0]
                T = self.ambient_space().coordinate_ring()(dict([((v[0] - t, v[1]), h) for (v, h) in T.dict().items()]))
            t = min([e[1] for e in T.exponents()])
            # vars[1] divides T
            if t > 0:
                fact.append(vars[1])
                # divide T by that power of vars[1]
                T = self.ambient_space().coordinate_ring()(dict([((v[0], v[1] - t), h) for (v, h) in T.dict().items()]))
            # T is homogeneous in var[0], var[1] if nonconstant, so dehomogenize
            if T not in self.base_ring():
                if T.degree(vars[0]) > 0:
                    T = T(vars[0], 1)
                    roots = T.univariate_polynomial().roots()
                    fact.extend([vars[0] - roots[i][0]*vars[1] for i in range(len(roots))])
                else:
                    T = T(1, vars[1])
                    roots = T.univariate_polynomial().roots()
                    fact.extend([vars[1] - roots[i][0]*vars[0] for i in range(len(roots))])
            return [ff(coords) for ff in fact]
        else:
            return [ll[0](coords) for ll in T.factor()]

    def is_ordinary_singularity(self, P):
        r"""
        Return whether the singular point ``P`` of this affine plane curve is
        an ordinary singularity.

        The point ``P`` is an ordinary singularity of this curve if it is a
        singular point, and if the tangents of this curve at ``P`` are
        distinct.

        INPUT:

        - ``P`` -- a point on this curve

        OUTPUT:

        ``True`` or ``False`` depending on whether ``P`` is or is not an ordinary
        singularity of this curve, respectively. An error is raised if ``P`` is
        not a singular point of this curve.

        EXAMPLES::

            sage: A.<x,y> = AffineSpace(QQ, 2)
            sage: C = Curve([y^2 - x^3], A)
            sage: Q = A([0,0])
            sage: C.is_ordinary_singularity(Q)
            False

        ::

            sage: # needs sage.rings.number_field
            sage: R.<a> = QQ[]
<<<<<<< HEAD
            sage: K.<b> = NumberField(a^2 - 3)                                          # needs sage.rings.number_field
            sage: A.<x,y> = AffineSpace(K, 2)                                           # needs sage.rings.number_field
            sage: C = Curve([(x^2 + y^2 - 2*x)^2 - x^2 - y^2], A)                       # needs sage.rings.number_field
            sage: Q = A([0,0])                                                          # needs sage.rings.number_field
            sage: C.is_ordinary_singularity(Q)                                          # needs sage.rings.number_field
=======
            sage: K.<b> = NumberField(a^2 - 3)
            sage: A.<x,y> = AffineSpace(K, 2)
            sage: C = Curve([(x^2 + y^2 - 2*x)^2 - x^2 - y^2], A)
            sage: Q = A([0,0])
            sage: C.is_ordinary_singularity(Q)
>>>>>>> 3e2de54f
            True

        ::

            sage: A.<x,y> = AffineSpace(QQ, 2)
            sage: C = A.curve([x^2*y - y^2*x + y^2 + x^3])
            sage: Q = A([-1,-1])
            sage: C.is_ordinary_singularity(Q)
            Traceback (most recent call last):
            ...
            TypeError: (=(-1, -1)) is not a singular point of (=Affine Plane Curve
            over Rational Field defined by x^3 + x^2*y - x*y^2 + y^2)
        """
        r = self.multiplicity(P)
        if r < 2:
            raise TypeError("(=%s) is not a singular point of (=%s)" % (P, self))

        T = self.tangents(P, factor=False)[0]
        vars = self.ambient_space().gens()

        # use resultants to determine if there is a higher multiplicity tangent
        if T.degree(vars[0]) > 0:
            return T.resultant(T.derivative(vars[0]), vars[0]) != 0
        else:
            return T.resultant(T.derivative(vars[1]), vars[1]) != 0

    def rational_parameterization(self):
        r"""
        Return a rational parameterization of this curve.

        This curve must have rational coefficients and be absolutely irreducible (i.e. irreducible
        over the algebraic closure of the rational field). The curve must also be rational (have
        geometric genus zero).

        The rational parameterization may have coefficients in a quadratic extension of the rational
        field.

        OUTPUT:

        - a birational map between `\mathbb{A}^{1}` and this curve, given as a scheme morphism.

        EXAMPLES::

            sage: A.<x,y> = AffineSpace(QQ, 2)
            sage: C = Curve([y^2 - x], A)
            sage: C.rational_parameterization()
            Scheme morphism:
              From: Affine Space of dimension 1 over Rational Field
              To:   Affine Plane Curve over Rational Field defined by y^2 - x
              Defn: Defined on coordinates by sending (t) to
                    (t^2, t)

        ::

            sage: A.<x,y> = AffineSpace(QQ, 2)
            sage: C = Curve([(x^2 + y^2 - 2*x)^2 - x^2 - y^2], A)
            sage: C.rational_parameterization()
            Scheme morphism:
              From: Affine Space of dimension 1 over Rational Field
              To:   Affine Plane Curve over Rational Field defined by x^4 +
            2*x^2*y^2 + y^4 - 4*x^3 - 4*x*y^2 + 3*x^2 - y^2
              Defn: Defined on coordinates by sending (t) to
                    ((-12*t^4 + 6*t^3 + 4*t^2 - 2*t)/(-25*t^4 + 40*t^3 - 26*t^2 +
            8*t - 1), (-9*t^4 + 12*t^3 - 4*t + 1)/(-25*t^4 + 40*t^3 - 26*t^2 + 8*t - 1))

        ::

            sage: A.<x,y> = AffineSpace(QQ, 2)
            sage: C = Curve([x^2 + y^2 + 7], A)
            sage: C.rational_parameterization()
            Scheme morphism:
              From: Affine Space of dimension 1 over Number Field in a with defining polynomial a^2 + 7
              To:   Affine Plane Curve over Number Field in a with defining
            polynomial a^2 + 7 defined by x^2 + y^2 + 7
              Defn: Defined on coordinates by sending (t) to
                    ((-7*t^2 + 7)/((-a)*t^2 + (-a)), 14*t/((-a)*t^2 + (-a)))
        """
        para = self.projective_closure(i=0).rational_parameterization().defining_polynomials()
        # these polynomials are homogeneous in two indeterminants, so dehomogenize wrt one of the variables
        R = para[0].parent()
        A_line = AffineSpace(R.base_ring(), 1, 't')
        para = [A_line.coordinate_ring()(para[i].substitute({R.gens()[0]: 1})) for i in range(3)]
        C = self.change_ring(R.base_ring())
        # because of the parameter i=0, the projective closure is constructed with respect to the
        # affine patch corresponding to the first coordinate being nonzero. Thus para[0] will not be
        # the zero polynomial, and dehomogenization won't change this
        H = Hom(A_line, C)
        return H([para[1]/para[0], para[2]/para[0]])


class AffineCurve_field(AffineCurve, AlgebraicScheme_subscheme_affine_field):
    """
    Affine curves over fields.
    """
    _point = AffineCurvePoint_field

    def __init__(self, A, X):
        r"""
        Initialize.

        EXAMPLES::

            sage: R.<v> = QQ[]
            sage: K.<u> = NumberField(v^2 + 3)                                          # needs sage.rings.number_field
            sage: A.<x,y,z> = AffineSpace(K, 3)                                         # needs sage.rings.number_field
            sage: C = Curve([z - u*x^2, y^2], A); C                                     # needs sage.rings.number_field
            Affine Curve over Number Field in u with defining polynomial v^2 + 3
            defined by (-u)*x^2 + z, y^2

        ::

            sage: A.<x,y,z> = AffineSpace(GF(7), 3)
<<<<<<< HEAD
            sage: C = Curve([x^2 - z, z - 8*x], A); C                                   # needs sage.rings.number_field
=======
            sage: C = Curve([x^2 - z, z - 8*x], A); C
>>>>>>> 3e2de54f
            Affine Curve over Finite Field of size 7 defined by x^2 - z, -x + z
        """
        super().__init__(A, X)

        if not A.base_ring() in Fields():
            raise TypeError("curve not defined over a field")

        d = self.dimension()
        if d != 1:
            raise ValueError("defining equations (={}) define a scheme of dimension {} != 1".format(X, d))

    def projection(self, indices, AS=None):
        r"""
        Return the projection of this curve onto the coordinates specified by
        ``indices``.

        INPUT:

        - ``indices`` -- a list or tuple of distinct integers specifying the
          indices of the coordinates to use in the projection. Can also be a list
          or tuple consisting of variables of the coordinate ring of the ambient
          space of this curve. If integers are used to specify the coordinates, 0
          denotes the first coordinate. The length of ``indices`` must be between
          two and one less than the dimension of the ambient space of this curve,
          inclusive.

        - ``AS`` -- (default: None) the affine space the projected curve will
          be defined in. This space must be defined over the same base field as
          this curve, and must have dimension equal to the length of ``indices``.
          This space is constructed if not specified.

        OUTPUT: A tuple of

        - a scheme morphism from this curve to affine space of dimension equal
          to the number of coordinates specified in ``indices``

        - the affine subscheme that is the image of that morphism. If the image
          is a curve, the second element of the tuple will be a curve.

        EXAMPLES::

            sage: A.<x,y,z> = AffineSpace(QQ, 3)
            sage: C = Curve([y^7 - x^2 + x^3 - 2*z, z^2 - x^7 - y^2], A)
            sage: C.projection([0,1])
            (Scheme morphism:
               From: Affine Curve over Rational Field
                     defined by y^7 + x^3 - x^2 - 2*z, -x^7 - y^2 + z^2
               To:   Affine Space of dimension 2 over Rational Field
               Defn: Defined on coordinates by sending (x, y, z) to
                     (x, y),
             Affine Plane Curve over Rational Field defined by x1^14 + 2*x0^3*x1^7 -
            2*x0^2*x1^7 - 4*x0^7 + x0^6 - 2*x0^5 + x0^4 - 4*x1^2)
            sage: C.projection([0,1,3,4])
            Traceback (most recent call last):
            ...
            ValueError: (=[0, 1, 3, 4]) must be a list or tuple of length between 2
            and (=2), inclusive

        ::

            sage: A.<x,y,z,w> = AffineSpace(QQ, 4)
            sage: C = Curve([x - 2, y - 3, z - 1], A)
            sage: B.<a,b,c> = AffineSpace(QQ, 3)
            sage: C.projection([0,1,2], AS=B)
            (Scheme morphism:
               From: Affine Curve over Rational Field defined by x - 2, y - 3, z - 1
               To:   Affine Space of dimension 3 over Rational Field
               Defn: Defined on coordinates by sending (x, y, z, w) to
                     (x, y, z),
             Affine Curve over Rational Field defined by c - 1, b - 3, a - 2)

        ::

<<<<<<< HEAD
            sage: # needs sage.rings.finite_rings
=======
>>>>>>> 3e2de54f
            sage: A.<x,y,z,w,u> = AffineSpace(GF(11), 5)
            sage: C = Curve([x^3 - 5*y*z + u^2, x - y^2 + 3*z^2,
            ....:            w^2 + 2*u^3*y, y - u^2 + z*x], A)
            sage: B.<a,b,c> = AffineSpace(GF(11), 3)
<<<<<<< HEAD
            sage: proj1 = C.projection([1,2,4], AS=B)
            sage: proj1
=======
            sage: proj1 = C.projection([1,2,4], AS=B); proj1
>>>>>>> 3e2de54f
            (Scheme morphism:
               From: Affine Curve over Finite Field of size 11 defined by x^3 -
                     5*y*z + u^2, -y^2 + 3*z^2 + x, 2*y*u^3 + w^2, x*z - u^2 + y
               To:   Affine Space of dimension 3 over Finite Field of size 11
               Defn: Defined on coordinates by sending (x, y, z, w, u) to
                     (y, z, u),
             Affine Curve over Finite Field of size 11 defined by a^2*b - 3*b^3 -
            c^2 + a, c^6 - 5*a*b^4 + b^3*c^2 - 3*a*c^4 + 3*a^2*c^2 - a^3, a^2*c^4 -
            3*b^2*c^4 - 2*a^3*c^2 - 5*a*b^2*c^2 + a^4 - 5*a*b^3 + 2*b^4 + b^2*c^2 -
            3*b*c^2 + 3*a*b, a^4*c^2 + 2*b^4*c^2 - a^5 - 2*a*b^4 + 5*b*c^4 + a*b*c^2
            - 5*a*b^2 + 4*b^3 + b*c^2 + 5*c^2 - 5*a, a^6 - 5*b^6 - 5*b^3*c^2 +
            5*a*b^3 + 2*c^4 - 4*a*c^2 + 2*a^2 - 5*a*b + c^2)
            sage: proj1[1].ambient_space() is B
            True
            sage: proj2 = C.projection([1,2,4])
            sage: proj2[1].ambient_space() is B
            False
            sage: C.projection([1,2,3,5], AS=B)
            Traceback (most recent call last):
            ...
            TypeError: (=Affine Space of dimension 3 over Finite Field of size 11)
            must have dimension (=4)

        ::

            sage: A.<x,y,z,w> = AffineSpace(QQ, 4)
            sage: C = A.curve([x*y - z^3, x*z - w^3, w^2 - x^3])
            sage: C.projection([y,z])
            (Scheme morphism:
               From: Affine Curve over Rational Field defined by
                     -z^3 + x*y, -w^3 + x*z, -x^3 + w^2
               To:   Affine Space of dimension 2 over Rational Field
               Defn: Defined on coordinates by sending (x, y, z, w) to (y, z),
             Affine Plane Curve over Rational Field defined by x1^23 - x0^7*x1^4)
            sage: B.<x,y,z> = AffineSpace(QQ, 3)
            sage: C.projection([x,y,z], AS=B)
            (Scheme morphism:
               From: Affine Curve over Rational Field defined by
                     -z^3 + x*y, -w^3 + x*z, -x^3 + w^2
               To:   Affine Space of dimension 3 over Rational Field
               Defn: Defined on coordinates by sending (x, y, z, w) to
                     (x, y, z),
             Affine Curve over Rational Field defined by
             z^3 - x*y, x^8 - x*z^2, x^7*z^2 - x*y*z)
            sage: C.projection([y,z,z])
            Traceback (most recent call last):
            ...
            ValueError: (=[y, z, z]) must be a list or tuple of distinct indices or
            variables
        """
        AA = self.ambient_space()
        n = AA.dimension_relative()
        if n == 2:
            raise TypeError("this curve is already a plane curve")
        if self.base_ring() not in Fields():
            raise TypeError("this curve must be defined over a field")
        if len(indices) < 2 or len(indices) >= n:
            raise ValueError("(=%s) must be a list or tuple of length between 2 and (=%s), inclusive" % (indices, n - 1))
        if len(set(indices)) < len(indices):
            raise ValueError("(=%s) must be a list or tuple of distinct indices or variables" % indices)
        if AS is not None:
            if not is_AffineSpace(AS):
                raise TypeError("(=%s) must be an affine space" % AS)
            if AS.dimension_relative() != len(indices):
                raise TypeError("(=%s) must have dimension (=%s)" % (AS, len(indices)))
            if AS.base_ring() != AA.base_ring():
                raise TypeError("(=%s) must be defined over the same base field as this curve" % AS)
        indices = list(indices)
        if all(f in AA.gens() for f in indices):
            indices = [AA.gens().index(f) for f in indices]
            indices.sort()
        else:
            indices = [int(i) for i in indices]  # type checking
            indices.sort()
            if indices[0] < 0 or indices[-1] > n - 1:
                raise ValueError("index values must be between 0 and one "
                                 "minus the dimension of the ambient space "
                                 "of this curve")
        # construct the projection map
        if AS is None:
            AA2 = AffineSpace(self.base_ring(), len(indices))
        else:
            AA2 = AS
        H = Hom(self, AA2)
        psi = H([AA.gens()[i] for i in indices])
        # compute the image via elimination
        removecoords = list(AA.gens())
        for i in range(len(indices) - 1, -1, -1):
            removecoords.pop(indices[i])
        J = self.defining_ideal().elimination_ideal(removecoords)
        K = Hom(AA.coordinate_ring(), AA2.coordinate_ring())
        ll = [0]*(n)
        for i in range(len(indices)):
            ll[indices[i]] = AA2.gens()[i]
        phi = K(ll)
        G = [phi(f) for f in J.gens()]
        try:
            C = AA2.curve(G)
        except (TypeError, ValueError):
            C = AA2.subscheme(G)
        return tuple([psi, C])

    def plane_projection(self, AP=None):
        r"""
        Return a projection of this curve into an affine plane so that the
        image of the projection is a plane curve.

        INPUT:

        - ``AP`` -- (default: None) the affine plane to project this curve
          into. This space must be defined over the same base field as this
          curve, and must have dimension two. This space will be constructed if
          not specified.

        OUTPUT: A tuple of

        - a scheme morphism from this curve into an affine plane

        - the plane curve that defines the image of that morphism

        EXAMPLES::

            sage: A.<x,y,z,w> = AffineSpace(QQ, 4)
            sage: C = Curve([x^2 - y*z*w, z^3 - w, w + x*y - 3*z^3], A)
            sage: C.plane_projection()
            (Scheme morphism:
              From: Affine Curve over Rational Field defined by
                    -y*z*w + x^2, z^3 - w, -3*z^3 + x*y + w
              To:   Affine Space of dimension 2 over Rational Field
              Defn: Defined on coordinates by sending (x, y, z, w) to (x, y),
             Affine Plane Curve over Rational Field defined by
             x0^2*x1^7 - 16*x0^4)

        ::

            sage: # needs sage.rings.number_field
            sage: R.<a> = QQ[]
<<<<<<< HEAD
            sage: K.<b> = NumberField(a^2 + 2)                                          # needs sage.rings.number_field
            sage: A.<x,y,z> = AffineSpace(K, 3)                                         # needs sage.rings.number_field
            sage: C = A.curve([x - b, y - 2])                                           # needs sage.rings.number_field
            sage: B.<a,b> = AffineSpace(K, 2)                                           # needs sage.rings.number_field
            sage: proj1 = C.plane_projection(AP=B)                                      # needs sage.rings.number_field
            sage: proj1                                                                 # needs sage.rings.number_field
=======
            sage: K.<b> = NumberField(a^2 + 2)
            sage: A.<x,y,z> = AffineSpace(K, 3)
            sage: C = A.curve([x - b, y - 2])
            sage: B.<a,b> = AffineSpace(K, 2)
            sage: proj1 = C.plane_projection(AP=B)
            sage: proj1
>>>>>>> 3e2de54f
            (Scheme morphism:
               From: Affine Curve over Number Field in b
                     with defining polynomial a^2 + 2 defined by x + (-b), y - 2
               To:   Affine Space of dimension 2 over Number Field in b
                     with defining polynomial a^2 + 2
               Defn: Defined on coordinates by sending (x, y, z) to
                     (x, z),
             Affine Plane Curve over Number Field in b
             with defining polynomial a^2 + 2 defined by a + (-b))
<<<<<<< HEAD
            sage: proj1[1].ambient_space() is B                                         # needs sage.rings.number_field
            True
            sage: proj2 = C.plane_projection()                                          # needs sage.rings.number_field
            sage: proj2[1].ambient_space() is B                                         # needs sage.rings.number_field
=======
            sage: proj1[1].ambient_space() is B
            True
            sage: proj2 = C.plane_projection()
            sage: proj2[1].ambient_space() is B
>>>>>>> 3e2de54f
            False
        """
        n = self.ambient_space().dimension_relative()
        # finds a projection that will have a plane curve as its image
        # the following iterates over all pairs (i,j) with j > i to test all
        # possible projections
        for i in range(n - 1):
            for j in range(i + 1, n):
                L = self.projection([i, j], AP)
                if isinstance(L[1], Curve_generic):
                    return L

    def blowup(self, P=None):
        r"""
        Return the blow up of this affine curve at the point ``P``.

        The blow up is described by affine charts. This curve must be irreducible.

        INPUT:

        - ``P`` -- (default: None) a point on this curve at which to blow up;
          if ``None``, then ``P`` is taken to be the origin.

        OUTPUT: A tuple of

        - a tuple of curves in affine space of the same dimension as the
          ambient space of this curve, which define the blow up in each affine
          chart.

        - a tuple of tuples such that the jth element of the ith tuple is the
          transition map from the ith affine patch to the jth affine patch.

        - a tuple consisting of the restrictions of the projection map from the
          blow up back to the original curve, restricted to each affine patch.
          There the ith element will be the projection from the ith affine patch.

        EXAMPLES::

            sage: A.<x,y> = AffineSpace(QQ, 2)
            sage: C = Curve([y^2 - x^3], A)
            sage: C.blowup()
            ((Affine Plane Curve over Rational Field defined by s1^2 - x,
              Affine Plane Curve over Rational Field defined by y*s0^3 - 1),
            ([Scheme endomorphism of Affine Plane Curve over Rational Field
               defined by s1^2 - x
                Defn: Defined on coordinates by sending (x, s1) to (x, s1),
              Scheme morphism:
                From: Affine Plane Curve over Rational Field defined by s1^2 - x
                To:   Affine Plane Curve over Rational Field defined by y*s0^3 - 1
                Defn: Defined on coordinates by sending (x, s1) to (x*s1, 1/s1)],
             [Scheme morphism:
                From: Affine Plane Curve over Rational Field defined by y*s0^3 - 1
                To:   Affine Plane Curve over Rational Field defined by s1^2 - x
                Defn: Defined on coordinates by sending (y, s0) to (y*s0, 1/s0),
              Scheme endomorphism of Affine Plane Curve over Rational Field
               defined by y*s0^3 - 1
                Defn: Defined on coordinates by sending (y, s0) to (y, s0)]),
            (Scheme morphism:
               From: Affine Plane Curve over Rational Field defined by s1^2 - x
               To:   Affine Plane Curve over Rational Field defined by -x^3 + y^2
               Defn: Defined on coordinates by sending (x, s1) to (x, x*s1),
             Scheme morphism:
               From: Affine Plane Curve over Rational Field defined by y*s0^3 - 1
               To:   Affine Plane Curve over Rational Field defined by -x^3 + y^2
               Defn: Defined on coordinates by sending (y, s0) to (y*s0, y)))

        ::

            sage: # needs sage.rings.number_field
            sage: K.<a> = QuadraticField(2)
            sage: A.<x,y,z> = AffineSpace(K, 3)
            sage: C = Curve([y^2 - a*x^5, x - z], A)
            sage: B = C.blowup()
            sage: B[0]
            (Affine Curve over Number Field in a with defining polynomial x^2 - 2
              with a = 1.414213562373095? defined by s2 - 1, 2*x^3 + (-a)*s1^2,
             Affine Curve over Number Field in a with defining polynomial x^2 - 2
              with a = 1.414213562373095? defined by s0 - s2, 2*y^3*s2^5 + (-a),
             Affine Curve over Number Field in a with defining polynomial x^2 - 2
              with a = 1.414213562373095? defined by s0 - 1, 2*z^3 + (-a)*s1^2)
            sage: B[1][0][2]
            Scheme morphism:
              From: Affine Curve over Number Field in a
                    with defining polynomial x^2 - 2 with a = 1.414213562373095?
                    defined by s2 - 1, 2*x^3 + (-a)*s1^2
              To:   Affine Curve over Number Field in a
                    with defining polynomial x^2 - 2 with a = 1.414213562373095?
                    defined by s0 - 1, 2*z^3 + (-a)*s1^2
              Defn: Defined on coordinates by sending (x, s1, s2) to
                    (x*s2, 1/s2, s1/s2)
            sage: B[1][2][0]
            Scheme morphism:
              From: Affine Curve over Number Field in a
                    with defining polynomial x^2 - 2 with a = 1.414213562373095?
                    defined by s0 - 1, 2*z^3 + (-a)*s1^2
              To:   Affine Curve over Number Field in a
                    with defining polynomial x^2 - 2 with a = 1.414213562373095?
                    defined by s2 - 1, 2*x^3 + (-a)*s1^2
              Defn: Defined on coordinates by sending (z, s0, s1) to
                    (z*s0, s1/s0, 1/s0)
            sage: B[2]
            (Scheme morphism:
               From: Affine Curve over Number Field in a
                     with defining polynomial x^2 - 2 with a = 1.414213562373095?
                     defined by s2 - 1, 2*x^3 + (-a)*s1^2
               To:   Affine Curve over Number Field in a
                     with defining polynomial x^2 - 2 with a = 1.414213562373095?
                     defined by (-a)*x^5 + y^2, x - z
               Defn: Defined on coordinates by sending (x, s1, s2) to
                     (x, x*s1, x*s2),
             Scheme morphism:
               From: Affine Curve over Number Field in a
                     with defining polynomial x^2 - 2 with a = 1.414213562373095?
                     defined by s0 - s2, 2*y^3*s2^5 + (-a)
               To:   Affine Curve over Number Field in a
                     with defining polynomial x^2 - 2 with a = 1.414213562373095?
                     defined by (-a)*x^5 + y^2, x - z
               Defn: Defined on coordinates by sending (y, s0, s2) to
                     (y*s0, y, y*s2),
             Scheme morphism:
               From: Affine Curve over Number Field in a
                     with defining polynomial x^2 - 2 with a = 1.414213562373095?
                     defined by s0 - 1, 2*z^3 + (-a)*s1^2
               To:   Affine Curve over Number Field in a
                     with defining polynomial x^2 - 2 with a = 1.414213562373095?
                     defined by (-a)*x^5 + y^2, x - z
               Defn: Defined on coordinates by sending (z, s0, s1) to
                     (z*s0, z*s1, z))

        ::

            sage: A.<x,y> = AffineSpace(QQ, 2)
            sage: C = A.curve((y - 3/2)^3 - (x + 2)^5 - (x + 2)^6)
            sage: Q = A([-2,3/2])
            sage: C.blowup(Q)
            ((Affine Plane Curve over Rational Field
               defined by x^3 - s1^3 + 7*x^2 + 16*x + 12,
              Affine Plane Curve over Rational Field
               defined by 8*y^3*s0^6 - 36*y^2*s0^6 + 8*y^2*s0^5
                          + 54*y*s0^6 - 24*y*s0^5 - 27*s0^6 + 18*s0^5 - 8),
             ([Scheme endomorphism of Affine Plane Curve over Rational Field
                defined by x^3 - s1^3 + 7*x^2 + 16*x + 12
                 Defn: Defined on coordinates by sending (x, s1) to (x, s1),
               Scheme morphism:
                 From: Affine Plane Curve over Rational Field
                       defined by x^3 - s1^3 + 7*x^2 + 16*x + 12
                 To:   Affine Plane Curve over Rational Field
                       defined by 8*y^3*s0^6 - 36*y^2*s0^6 + 8*y^2*s0^5
                                  + 54*y*s0^6 - 24*y*s0^5 - 27*s0^6 + 18*s0^5 - 8
                 Defn: Defined on coordinates by sending (x, s1) to
                       (x*s1 + 2*s1 + 3/2, 1/s1)],
              [Scheme morphism:
                 From: Affine Plane Curve over Rational Field
                       defined by 8*y^3*s0^6 - 36*y^2*s0^6 + 8*y^2*s0^5
                                  + 54*y*s0^6 - 24*y*s0^5 - 27*s0^6 + 18*s0^5 - 8
                 To:   Affine Plane Curve over Rational Field
                       defined by x^3 - s1^3 + 7*x^2 + 16*x + 12
                 Defn: Defined on coordinates by sending (y, s0) to
                       (y*s0 - 3/2*s0 - 2, 1/s0),
               Scheme endomorphism of Affine Plane Curve over Rational Field
                defined by 8*y^3*s0^6 - 36*y^2*s0^6 + 8*y^2*s0^5 + 54*y*s0^6
                           - 24*y*s0^5 - 27*s0^6 + 18*s0^5 - 8
                 Defn: Defined on coordinates by sending (y, s0) to (y, s0)]),
             (Scheme morphism:
                From: Affine Plane Curve over Rational Field
                      defined by x^3 - s1^3 + 7*x^2 + 16*x + 12
                To:   Affine Plane Curve over Rational Field
                      defined by -x^6 - 13*x^5 - 70*x^4 - 200*x^3 + y^3
                                 - 320*x^2 - 9/2*y^2 - 272*x + 27/4*y - 795/8
                Defn: Defined on coordinates by sending (x, s1) to
                      (x, x*s1 + 2*s1 + 3/2),
              Scheme morphism:
                From: Affine Plane Curve over Rational Field
                      defined by 8*y^3*s0^6 - 36*y^2*s0^6 + 8*y^2*s0^5
                                 + 54*y*s0^6 - 24*y*s0^5 - 27*s0^6 + 18*s0^5 - 8
                To:   Affine Plane Curve over Rational Field
                      defined by -x^6 - 13*x^5 - 70*x^4 - 200*x^3 + y^3
                                 - 320*x^2 - 9/2*y^2 - 272*x + 27/4*y - 795/8
                Defn: Defined on coordinates by sending (y, s0) to
                      (y*s0 - 3/2*s0 - 2, y)))

        ::

            sage: A.<x,y,z,w> = AffineSpace(QQ, 4)
            sage: C = A.curve([((x + 1)^2 + y^2)^3 - 4*(x + 1)^2*y^2, y - z, w - 4])
            sage: Q = C([-1,0,0,4])
            sage: B = C.blowup(Q)
            sage: B[0]
            (Affine Curve over Rational Field defined by s3, s1 - s2,
              x^2*s2^6 + 2*x*s2^6 + 3*x^2*s2^4 + s2^6 + 6*x*s2^4
              + 3*x^2*s2^2 + 3*s2^4 + 6*x*s2^2 + x^2 - s2^2 + 2*x + 1,
             Affine Curve over Rational Field defined by s3, s2 - 1,
              y^2*s0^6 + 3*y^2*s0^4 + 3*y^2*s0^2 + y^2 - 4*s0^2,
             Affine Curve over Rational Field defined by s3, s1 - 1,
              z^2*s0^6 + 3*z^2*s0^4 + 3*z^2*s0^2 + z^2 - 4*s0^2,
             Closed subscheme of Affine Space of dimension 4 over Rational Field
              defined by: 1)
            sage: Q = A([6,2,3,1])
            sage: B = C.blowup(Q)
            Traceback (most recent call last):
            ...
            TypeError: (=(6, 2, 3, 1)) must be a point on this curve

        ::

            sage: A.<x,y> = AffineSpace(QuadraticField(-1), 2)                          # needs sage.rings.number_field
            sage: C = A.curve([y^2 + x^2])                                              # needs sage.rings.number_field
            sage: C.blowup()                                                            # needs sage.rings.number_field
            Traceback (most recent call last):
            ...
            TypeError: this curve must be irreducible
        """
        A = self.ambient_space()
        n = A.dimension_relative()
        if P is None:
            P = A([0]*n)
        try:
            self(P)
        except TypeError:
            raise TypeError("(=%s) must be a point on this curve" % P)
        if not self.base_ring() in Fields():
            raise TypeError("the base ring of this curve must be a field")
        if not self.is_irreducible():
            raise TypeError("this curve must be irreducible")
        # attempt to make the variable names more organized
        # the convention used here is to have the homogeneous coordinates for the projective component of the
        # product space the blow up resides in be generated from the letter 's'. The following loop is in place
        # to prevent conflicts in the names from occurring
        rf = 1
        for i in range(n):
            if str(A.gens()[i])[0] == 's' and len(str(A.gens()[i])) > rf:
                rf = len(str(A.gens()[i]))
        var_names = [str(A.gens()[i]) for i in range(n)] + ['s'*rf + str(i) for i in range(n)]
        R = PolynomialRing(A.base_ring(), 2*n, var_names)
        # move the defining polynomials of this curve into R
        H = Hom(A.coordinate_ring(), R)
        psi = H([R.gens()[i] for i in range(n)])
        n_polys = [psi(f) for f in self.defining_polynomials()]
        # the blow up ideal of A at P is the ideal generated by
        # (z_i - p_i)*s_j - (z_j - p_j)*s_i for i != j from 0,...,n-1
        # in the mixed product space of A^n and P^{n-1} where the z_i are the gens
        # of A^n, the s_i are the gens for P^{n-1}, and P = (p_1,...,p_n). We describe the
        # blow up of this curve at P in each affine chart
        patches = []
        for i in range(n):
            # in this chart, s_i is assumed to be 1
            # substitute in z_j = (z_i - p_i)*s_j + p_j for each j != i
            coords = list(R.gens())
            for j in range(n):
                if j != i:
                    coords[j] = (R.gens()[i] - P[i])*R.gens()[j + n] + P[j]
            c_polys = [f(coords) for f in n_polys]
            var_names = list(R.gens())[n:2*n]
            var_names.pop(i)
            var_names.insert(0, R.gens()[i])
            c_A = AffineSpace(R.base_ring(), n, var_names)
            H = Hom(R, c_A.coordinate_ring())
            coords = [0]*(2*n)
            coords[i] = c_A.gens()[0]
            t = 1
            for j in range(n):
                if j != i:
                    coords[j + n] = c_A.gens()[t]
                    t = t + 1
                else:
                    coords[j + n] = 1
            psi = H(coords)
            c_polys = [psi(f) for f in c_polys]
            # choose the component of the subscheme defined by these polynomials
            # that corresponds to the proper transform
            irr_comps = c_A.subscheme(c_polys).irreducible_components()
            for j in range(len(irr_comps)):
                proper_transform = True
                for f in irr_comps[j].defining_polynomials():
                    if (c_A.gens()[0] - P[i]).divides(f):
                        proper_transform = False
                        break
                if proper_transform:
                    patches.append(c_A.curve(irr_comps[j].defining_polynomials()))
                    break
                elif j + 1 == len(irr_comps):
                    # patch of blowup in this chart is empty
                    patches.append(c_A.subscheme(1))
        # create the transition maps between the charts
        t_maps = []
        for i in range(n):
            maps = []
            for j in range(n):
                AA = patches[i].ambient_space()
                H = Hom(patches[i], patches[j])
                vars = AA.gens()
                homvars = list(AA.gens())
                homvars.pop(0)
                homvars.insert(i, 1)
                coords = [(vars[0] - P[i])*homvars[j] + P[j]]
                for t in range(n):
                    if t != j:
                        coords.append(homvars[t]/homvars[j])
                maps.append(H(coords))
            t_maps.append(maps)
        # create the restrictions of the projection map
        proj_maps = []
        for i in range(n):
            p_A = patches[i].ambient_space()
            H = Hom(patches[i], self)
            homvars = list(p_A.gens())[1:n]
            homvars.insert(i, 1)
            coords = [(p_A.gens()[0] - P[i])*homvars[j] + P[j] for j in range(n)]
            proj_maps.append(H(coords))
        return tuple([tuple(patches), tuple(t_maps), tuple(proj_maps)])

    def resolution_of_singularities(self, extend=False):
        r"""
        Return a nonsingular model for this affine curve created by blowing up
        its singular points.

        The nonsingular model is given as a collection of affine patches that
        cover it. If ``extend`` is ``False`` and if the base field is a number
        field, or if the base field is a finite field, the model returned may
        have singularities with coordinates not contained in the base field. An
        error is returned if this curve is already nonsingular, or if it has no
        singular points over its base field. This curve must be irreducible,
        and must be defined over a number field or finite field.

        INPUT:

        - ``extend`` -- (default: False) specifies whether to extend the base
          field when necessary to find all singular points when this curve is
          defined over a number field. If ``extend`` is ``False``, then only
          singularities with coordinates in the base field of this curve will be
          resolved. However, setting ``extend`` to ``True`` will slow down
          computations.

        OUTPUT: A tuple of

        - a tuple of curves in affine space of the same dimension as the
          ambient space of this curve, which represent affine patches of the
          resolution of singularities.

        - a tuple of tuples such that the jth element of the ith tuple is the
          transition map from the ith patch to the jth patch.

        - a tuple consisting of birational maps from the patches back to the
          original curve that were created by composing the projection maps
          generated from the blow up computations. There the ith element will be
          a map from the ith patch.

        EXAMPLES::

            sage: A.<x,y> = AffineSpace(QQ, 2)
            sage: C = Curve([y^2 - x^3], A)
            sage: C.resolution_of_singularities()
            ((Affine Plane Curve over Rational Field defined by s1^2 - x,
              Affine Plane Curve over Rational Field defined by y*s0^3 - 1),
             ((Scheme endomorphism of Affine Plane Curve over Rational Field
                defined by s1^2 - x
                 Defn: Defined on coordinates by sending (x, s1) to (x, s1),
               Scheme morphism:
                 From: Affine Plane Curve over Rational Field defined by s1^2 - x
                 To:   Affine Plane Curve over Rational Field defined by y*s0^3 - 1
                 Defn: Defined on coordinates by sending (x, s1) to (x*s1, 1/s1)),
              (Scheme morphism:
                 From: Affine Plane Curve over Rational Field defined by y*s0^3 - 1
                 To:   Affine Plane Curve over Rational Field defined by s1^2 - x
                 Defn: Defined on coordinates by sending (y, s0) to (y*s0, 1/s0),
               Scheme endomorphism of Affine Plane Curve over Rational Field
                defined by y*s0^3 - 1
                 Defn: Defined on coordinates by sending (y, s0) to (y, s0))),
             (Scheme morphism:
                From: Affine Plane Curve over Rational Field defined by s1^2 - x
                To:   Affine Plane Curve over Rational Field defined by -x^3 + y^2
                Defn: Defined on coordinates by sending (x, s1) to (x, x*s1),
              Scheme morphism:
                From: Affine Plane Curve over Rational Field defined by y*s0^3 - 1
                To:   Affine Plane Curve over Rational Field defined by -x^3 + y^2
                Defn: Defined on coordinates by sending (y, s0) to (y*s0, y)))

        ::

            sage: # needs sage.rings.number_field
            sage: set_verbose(-1)
<<<<<<< HEAD
            sage: K.<a> = QuadraticField(3)                                             # needs sage.rings.number_field
            sage: A.<x,y> = AffineSpace(K, 2)                                           # needs sage.rings.number_field
            sage: C = A.curve(x^4 + 2*x^2 + a*y^3 + 1)                                  # needs sage.rings.number_field
            sage: C.resolution_of_singularities(extend=True)[0]         # long time (2 s), needs sage.rings.number_field
=======
            sage: K.<a> = QuadraticField(3)
            sage: A.<x,y> = AffineSpace(K, 2)
            sage: C = A.curve(x^4 + 2*x^2 + a*y^3 + 1)
            sage: C.resolution_of_singularities(extend=True)[0]         # long time (2 s)
>>>>>>> 3e2de54f
            (Affine Plane Curve over Number Field in a0
              with defining polynomial y^4 - 4*y^2 + 16
              defined by 24*x^2*ss1^3 + 24*ss1^3 + (a0^3 - 8*a0),
             Affine Plane Curve over Number Field in a0
              with defining polynomial y^4 - 4*y^2 + 16
              defined by 24*s1^2*ss0 + (a0^3 - 8*a0)*ss0^2 + (-6*a0^3)*s1,
             Affine Plane Curve over Number Field in a0
              with defining polynomial y^4 - 4*y^2 + 16
              defined by 8*y^2*s0^4 + (4*a0^3)*y*s0^3 - 32*s0^2 + (a0^3 - 8*a0)*y)

        ::

<<<<<<< HEAD
            sage: # needs sage.rings.finite_rings
=======
>>>>>>> 3e2de54f
            sage: A.<x,y,z> = AffineSpace(GF(5), 3)
            sage: C = Curve([y - x^3, (z - 2)^2 - y^3 - x^3], A)
            sage: R = C.resolution_of_singularities()
            sage: R[0]
            (Affine Curve over Finite Field of size 5
              defined by x^2 - s1, s1^4 - x*s2^2 + s1, x*s1^3 - s2^2 + x,
             Affine Curve over Finite Field of size 5
              defined by y*s2^2 - y^2 - 1, s2^4 - s0^3 - y^2 - 2, y*s0^3 - s2^2 + y,
             Affine Curve over Finite Field of size 5
              defined by s0^3*s1 + z*s1^3 + s1^4 - 2*s1^3 - 1,
                         z*s0^3 + z*s1^3 - 2*s0^3 - 2*s1^3 - 1,
                         z^2*s1^3 + z*s1^3 - s1^3 - z + s1 + 2)

        ::

            sage: A.<x,y,z,w> = AffineSpace(QQ, 4)
            sage: C = A.curve([((x - 2)^2 + y^2)^2 - (x - 2)^2 - y^2 + (x - 2)^3,
            ....:              z - y - 7, w - 4])
            sage: B = C.resolution_of_singularities()
            sage: B[0]
            (Affine Curve over Rational Field defined by s3, s1 - s2,
              x^2*s2^4 - 4*x*s2^4 + 2*x^2*s2^2 + 4*s2^4 - 8*x*s2^2
              + x^2 + 7*s2^2 - 3*x + 1,
             Affine Curve over Rational Field defined by s3, s2 - 1,
              y^2*s0^4 + 2*y^2*s0^2 + y*s0^3 + y^2 - s0^2 - 1,
             Affine Curve over Rational Field defined by s3, s1 - 1,
              z^2*s0^4 - 14*z*s0^4 + 2*z^2*s0^2 + z*s0^3 + 49*s0^4
              - 28*z*s0^2 - 7*s0^3 + z^2 + 97*s0^2 - 14*z + 48,
             Closed subscheme of Affine Space of dimension 4 over Rational Field
              defined by: 1)

        ::

            sage: A.<x,y> = AffineSpace(QQ, 2)
            sage: C = Curve([y - x^2 + 1], A)
            sage: C.resolution_of_singularities()
            Traceback (most recent call last):
            ...
            TypeError: this curve is already nonsingular

        ::

            sage: A.<x,y> = AffineSpace(QQ, 2)
            sage: C = A.curve([(x^2 + y^2 - y - 2)*(y - x^2 + 2) + y^3])
            sage: C.resolution_of_singularities()
            Traceback (most recent call last):
            ...
            TypeError: this curve has no singular points over its base field. If
            working over a number field use extend=True
        """
        # helper function for extending the base field (in the case of working over a number field)

        def extension(self):
            F = self.base_ring()
            pts = self.change_ring(F.embeddings(QQbar)[0]).rational_points()
            L = [t for pt in pts for t in pt]
            K = number_field_elements_from_algebraics(L)[0]
            if is_RationalField(K):
                return F.embeddings(F)[0]
            else:
                if is_RationalField(F):
                    return F.embeddings(K)[0]
                else:
                    # make sure the defining polynomial variable names are the same for K, N
                    N = NumberField(K.defining_polynomial().parent()(F.defining_polynomial()), str(K.gen()))
                    return N.composite_fields(K, both_maps=True)[0][1]*F.embeddings(N)[0]
        # find the set of singular points of this curve
        # in the case that the base field is a number field, extend it as needed (if extend == True)
        C = self
        n = C.ambient_space().dimension_relative()
        if not self.is_irreducible():
            raise TypeError("this curve must be irreducible")
        if not (self.base_ring() in NumberFields() or self.base_ring() in FiniteFields()):
            raise NotImplementedError("this curve must be defined over either a number field or a finite field")
        if C.base_ring() in NumberFields() and extend:
            C = C.change_ring(extension(C.singular_subscheme()))
        H = End(C)
        placeholder = H(C.ambient_space().gens())
        # the list res holds the data for the patches of the resolution of singularities
        # each element is a list consisting of the curve defining the patch, a list
        # of the transition maps from that patch to the other patches, a projection
        # map from the patch to the original curve, and the set of singular points
        # of the patch
        res = [[C, [placeholder], placeholder, C.singular_points()]]
        if not res[0][3]:
            if C.is_smooth():
                raise TypeError("this curve is already nonsingular")
            else:
                raise TypeError("this curve has no singular points over "
                                "its base field. If working over "
                                "a number field use extend=True")
        not_resolved = True
        t = 0
        # loop through the patches and blow up each until no patch has singular points
        while not_resolved:
            [BC, t_maps, pi, pts] = [res[t][0], res[t][1], res[t][2], res[t][3]]
            # check if there are any singular points in this patch
            if not pts:
                t = t + 1
                if t == len(res):
                    not_resolved = False
                continue
            # the identity map should be replaced for each of the charts of the blow up
            t_maps.pop(t)
            # blow up pts[0]
            B = list(BC.blowup(pts[0]))
            B = [list(B[0]), [list(B[1][i]) for i in range(len(B[1]))], list(B[2])]
            # the t-th element of res will be replaced with the new data corresponding to the charts
            # of the blow up
            res.pop(t)
            # take out the transition maps from the other resolution patches to the t-th patch
            old_maps = [res[i][1].pop(t) for i in range(len(res))]
            patches_to_add = []
            # generate the needed data for each patch of the blow up
            for i in range(len(B[0])):
                # check if there are any singular points where this patch meets the exceptional divisor
                AA = AffineSpace(B[0][i].base_ring(), n - 1, 'x')
                coords = [pts[0][i]]
                coords.extend(list(AA.gens()))
                H = Hom(B[0][i].ambient_space().coordinate_ring(), AA.coordinate_ring())
                poly_hom = H(coords)
                X = AA.subscheme([poly_hom(f) for f in B[0][i].defining_polynomials()])
                # in the case of working over a number field, it might be necessary to extend the base
                # field in order to find all intersection points
                n_pts = []
                if B[0][i].base_ring() in NumberFields() and extend:
                    emb = extension(X)
                    X = X.change_ring(emb)
                    tmp_curve = B[0][i].change_ring(emb)
                    for pt in X.rational_points():
                        tmp_pt = tmp_curve([pts[0][i]] + list(pt))
                        if tmp_curve.is_singular(tmp_pt):
                            n_pts.append(tmp_pt)
                    # avoid needlessly extending the base field
                    if n_pts:
                        # coerce everything to the new base field
                        BC = BC.change_ring(emb)
                        t_maps = [t_maps[j].change_ring(emb) for j in range(len(t_maps))]
                        old_maps = [old_maps[j].change_ring(emb) for j in range(len(old_maps))]
                        pi = pi.change_ring(emb)
                        pts = [pt.change_ring(emb) for pt in pts]
                        # coerce the current blow up data
                        for j in range(len(B[0])):
                            B[0][j] = B[0][j].change_ring(emb)
                        for j in range(len(B[1])):
                            for k in range(len(B[1])):
                                B[1][j][k] = B[1][j][k].change_ring(emb)
                        for j in range(len(B[2])):
                            B[2][j] = B[2][j].change_ring(emb)
                        # coerce the other data in res
                        for j in range(len(res)):
                            res[j][0] = res[j][0].change_ring(emb)
                            for k in range(len(res[j][1])):
                                res[j][1][k] = res[j][1][k].change_ring(emb)
                            res[j][2].change_ring(emb)
                            for k in range(len(res[j][3])):
                                res[j][3][k] = res[j][3][k].change_ring(emb)
                else:
                    for pt in X.rational_points():
                        tmp_pt = B[0][i]([pts[0][i]] + list(pt))
                        if B[0][i].is_singular(tmp_pt):
                            n_pts.append(tmp_pt)
                b_data = [B[0][i]]
                # projection map and its inverse
                t_pi = B[2][i]
                coords = [(BC.ambient_space().gens()[j] - pts[0][j]) / (BC.ambient_space().gens()[i] - pts[0][i])
                          for j in range(n)]
                coords.pop(i)
                coords.insert(0, BC.ambient_space().gens()[i])
                H = Hom(BC, B[0][i])
                t_pi_inv = H(coords)
                # compose the current transition maps from the original curve to the other patches
                # with the projection map
                L = list(t_maps)
                for j in range(len(t_maps)):
                    L[j] = L[j] * t_pi
                for j in range(len(B[1][i])):
                    L.insert(t + j, B[1][i][j])
                b_data.append(L)
                # update transition maps of each other element of res
                for j in range(len(res)):
                    new_t_map = t_pi_inv*old_maps[j]
                    res[j][1].insert(t + i, new_t_map)
                # create the projection map
                b_data.append(pi*t_pi)
                # singular points
                # translate the singular points of the parent patch (other than that which was the center of the
                # blow up) by the inverse of the first projection map
                for j in range(1, len(pts)):
                    # make sure this point is in this chart before attempting to map it
                    try:
                        n_pts.append(t_pi_inv(BC(pts[j])))
                    except (TypeError, ZeroDivisionError):
                        pass
                b_data.append(n_pts)
                patches_to_add.append(b_data)
            for i in range(len(patches_to_add)):
                res.insert(t + i, patches_to_add[i])
            t = 0
        patches = [res[i][0] for i in range(len(res))]
        t_maps = [tuple(res[i][1]) for i in range(len(res))]
        p_maps = [res[i][2] for i in range(len(res))]
        return tuple([tuple(patches), tuple(t_maps), tuple(p_maps)])

    def tangent_line(self, p):
        """
        Return the tangent line at the point ``p``.

        INPUT:

        - ``p`` -- a rational point of the curve

        EXAMPLES::

            sage: A3.<x,y,z> = AffineSpace(3, QQ)
            sage: C = Curve([x + y + z, x^2 - y^2*z^2 + z^3])
            sage: p = C(0,0,0)
            sage: C.tangent_line(p)
            Traceback (most recent call last):
            ...
            ValueError: the curve is not smooth at (0, 0, 0)
            sage: p = C(1,0,-1)
            sage: C.tangent_line(p)
            Affine Curve over Rational Field defined by x + y + z, 2*x + 3*z + 1

        We check that the tangent line at ``p`` is the tangent space at ``p``,
        translated to ``p``. ::

            sage: Tp = C.tangent_space(p)
            sage: Tp
            Closed subscheme of Affine Space of dimension 3 over Rational Field
             defined by: x + y + z, 2*x + 3*z
            sage: phi = A3.translation(A3.origin(), p)
            sage: T = phi * Tp.embedding_morphism()
            sage: T.image()
            Closed subscheme of Affine Space of dimension 3 over Rational Field
             defined by: -2*y + z + 1, x + y + z
            sage: _ == C.tangent_line(p)
            True

        """
        A = self.ambient_space()
        R = A.coordinate_ring()
        gens = R.gens()

        Tp = self.tangent_space(p)

        if Tp.dimension() > 1:
            raise ValueError("the curve is not smooth at {}".format(p))

        from sage.schemes.curves.constructor import Curve

        # translate to p
        I0 = []
        for poly in Tp.defining_polynomials():
            I0.append(poly.subs({x: x - c for x, c in zip(gens, p)}))

        return Curve(I0, A)


class AffinePlaneCurve_field(AffinePlaneCurve, AffineCurve_field):
    """
    Affine plane curves over fields.
    """
    _point = AffinePlaneCurvePoint_field

    @cached_method
    def fundamental_group(self, simplified=True, puiseux=False):
        r"""
        Return a presentation of the fundamental group of the complement
        of ``self``.

        INPUT:

        - ``simplified`` -- (default: ``True``) boolean to simplify the presentation.

        - ``puiseux`` -- (default: ``False``) boolean to decide if the
          presentation is constructed in the classical way or using Puiseux
          shortcut. If ``True``, ``simplified`` is set to ``False``.

        OUTPUT:

        A presentation with generators `x_1, \dots, x_d` and relations. If ``puiseux``
        is ``False`` the relations are `(x_j\cdot \tau)\cdot x_j^{-1}` for `1\leq j<d`
        and `tau` a braid in the braid monodromy; finally the presentation
        is simplified. If ``puiseux`` is ``True``, each
        `tau` is decomposed as `\alpha^{-1}\cdot\beta\cdot\alpha`, where `\beta` is
        a positive braid; the relations are `((x_j\cdot \beta)\cdot x_j^{-1})\cdot \alpha`
        where `j` is an integer of the ``Tietze`` word of `\beta`. This presentation
        is not simplified by default since it represents the homotopy type of
        the complement of the curve.

        .. NOTE::

            The curve must be defined over the rationals or a number field
            with an embedding over `\QQbar`.

        EXAMPLES::

            sage: # optional - sirocco
            sage: A.<x,y> = AffineSpace(QQ, 2)
            sage: C = A.curve(y^2 - x^3 - x^2)
            sage: C.fundamental_group()
            Finitely presented group < x0 |  >
            sage: bm = C.braid_monodromy()
            sage: g = C.fundamental_group(puiseux=True)
            sage: g.sorted_presentation()
            Finitely presented group < x0, x1 | x1^-1*x0^-1*x1*x0, x1^-1*x0 >
            sage: g.simplified()
            Finitely presented group < x0 |  >

        In the case of number fields, they need to have an embedding
        to the algebraic field::

            sage: # needs sage.rings.number_field
            sage: a = QQ[x](x^2 + 5).roots(QQbar)[0][0]
            sage: F = NumberField(a.minpoly(), 'a', embedding=a)
            sage: F.inject_variables()
            Defining a
            sage: A.<x,y> = AffineSpace(F, 2)
            sage: C = A.curve(y^2 - a*x^3 - x^2)
            sage: C.fundamental_group()         # optional - sirocco
            Finitely presented group < x0 |  >

        .. WARNING::

            This functionality requires the sirocco package to be installed.
        """
        from sage.schemes.curves.zariski_vankampen import fundamental_group_from_braid_mon
        return fundamental_group_from_braid_mon(self.braid_monodromy(), simplified=simplified, puiseux=puiseux)

    @cached_method
    def braid_monodromy(self):
        r"""
        Compute the braid monodromy of a projection of the curve.

        OUTPUT:

        A list of braids. The braids correspond to paths based in the same point;
        each of this paths is the conjugated of a loop around one of the points
        in the discriminant of the projection of ``self``.

        NOTE:

        The projection over the `x` axis is used if there are no vertical asymptotes.
        Otherwise, a linear change of variables is done to fall into the previous case.

        EXAMPLES::

            sage: A.<x,y> = AffineSpace(QQ, 2)
            sage: C = A.curve((x^2-y^3)*(x+3*y-5))
            sage: C.braid_monodromy()               # optional - sirocco
            [s1*s0*(s1*s2)^2*s0*s2^2*s0^-1*(s2^-1*s1^-1)^2*s0^-1*s1^-1,
             s1*s0*(s1*s2)^2*(s0*s2^-1*s1*s2*s1*s2^-1)^2*(s2^-1*s1^-1)^2*s0^-1*s1^-1,
             s1*s0*(s1*s2)^2*s2*s1^-1*s2^-1*s1^-1*s0^-1*s1^-1,
             s1*s0*s2*s0^-1*s2*s1^-1]

        """
        from sage.schemes.curves.zariski_vankampen import braid_monodromy
        F = self.base_ring()
        from sage.rings.qqbar import QQbar
        if QQbar.coerce_map_from(F) is None:
            raise NotImplementedError("the base field must have an embedding"
                                      " to the algebraic field")
        f = self.defining_polynomial()
        return braid_monodromy(f)[0]

    def riemann_surface(self, **kwargs):
        r"""
        Return the complex Riemann surface determined by this curve

        OUTPUT: A :class:`~sage.schemes.riemann_surfaces.riemann_surface.RiemannSurface` object.

        EXAMPLES::

            sage: R.<x,y> = QQ[]
            sage: C = Curve(x^3 + 3*y^3 + 5)
            sage: C.riemann_surface()
            Riemann surface defined by polynomial f = x^3 + 3*y^3 + 5 = 0,
             with 53 bits of precision
        """
        from sage.schemes.riemann_surfaces.riemann_surface import RiemannSurface
        S = RiemannSurface(self.defining_polynomial(), **kwargs)
        S._curve = self
        return S


class AffinePlaneCurve_finite_field(AffinePlaneCurve_field):
    """
    Affine plane curves over finite fields.
    """
    _point = AffinePlaneCurvePoint_finite_field

    # CHECK WHAT ASSUMPTIONS ARE MADE REGARDING AFFINE VS. PROJECTIVE MODELS!!!
    # THIS IS VERY DIRTY STILL -- NO DATASTRUCTURES FOR DIVISORS.
    def riemann_roch_basis(self, D):
        r"""
        Return a basis of the Riemann-Roch space of the divisor ``D``.

        This interfaces with Singular's Brill-Noether command.

        This curve is assumed to be a plane curve defined by a polynomial
        equation `f(x,y) = 0` over a prime finite field `F = GF(p)` in 2
        variables `x,y` representing a curve `X: f(x,y) = 0` having `n`
        `F`-rational points (see the Sage function ``places_on_curve``)

        INPUT:

        - ``D`` -- an `n`-tuple of integers `(d_1, ..., d_n)` representing the
          divisor `Div = d_1P_1 + \dots + d_nP_n`, where `X(F) = \{P_1, \dots,
          P_n\}`.  The ordering is that dictated by ``places_on_curve``.

        OUTPUT: A basis of `L(Div)`.

        EXAMPLES::

<<<<<<< HEAD
            sage: # needs sage.rings.finite_rings
=======
>>>>>>> 3e2de54f
            sage: R = PolynomialRing(GF(5), 2, names=["x","y"])
            sage: x, y = R.gens()
            sage: f = y^2 - x^9 - x
            sage: C = Curve(f)
            sage: D = [6,0,0,0,0,0]
            sage: C.riemann_roch_basis(D)
            [1, (-x*z^5 + y^2*z^4)/x^6, (-x*z^6 + y^2*z^5)/x^7, (-x*z^7 + y^2*z^6)/x^8]
        """
        F = self.base_ring()
        if not F.is_prime_field():
            raise TypeError("only works for curves over prime finite fields")

        p = F.characteristic()
        f = self.defining_polynomial()
        gens = f.parent().gens()

        G = singular(','.join(str(x) for x in D), type='intvec')

        singular.lib('brnoeth')
        singular.ring(p, gens, 'lp')

        X = singular(f).Adj_div()
        P = singular.NSplaces(1, X)
        T = P[1][2]
        T.set_ring()  # necessary

        return [g[1].sage() / g[2].sage() for g in G.BrillNoether(P)]

    def rational_points(self, algorithm="enum"):
        r"""
        Return sorted list of all rational points on this curve.

        INPUT:

        -  ``algorithm`` -- possible choices:

           +  ``'enum'`` -- use *very* naive point enumeration to find all
              rational points on this curve over a finite field.

           +  ``'bn'`` -- via Singular's Brill-Noether package.

           +  ``'all'`` -- use all implemented algorithms and verify that they
              give the same answer, then return it

        .. NOTE::

           The Brill-Noether package does not always work. When it fails, a
           RuntimeError exception is raised.

        EXAMPLES::

<<<<<<< HEAD
            sage: # needs sage.rings.finite_rings
=======
>>>>>>> 3e2de54f
            sage: x, y = (GF(5)['x,y']).gens()
            sage: f = y^2 - x^9 - x
            sage: C = Curve(f); C
            Affine Plane Curve over Finite Field of size 5 defined by -x^9 + y^2 - x
            sage: C.rational_points(algorithm='bn')
            [(0, 0), (2, 2), (2, 3), (3, 1), (3, 4)]
            sage: C = Curve(x - y + 1)
            sage: C.rational_points()
            [(0, 1), (1, 2), (2, 3), (3, 4), (4, 0)]

        We compare Brill-Noether and enumeration::

<<<<<<< HEAD
            sage: # needs sage.rings.finite_rings
=======
>>>>>>> 3e2de54f
            sage: x, y = (GF(17)['x,y']).gens()
            sage: C = Curve(x^2 + y^5 + x*y - 19)
            sage: v = C.rational_points(algorithm='bn')
            sage: w = C.rational_points(algorithm='enum')
            sage: len(v)
            20
            sage: v == w
            True

            sage: # needs sage.rings.finite_rings
            sage: A.<x,y> = AffineSpace(2, GF(9,'a'))
<<<<<<< HEAD
            sage: C = Curve(x^2 + y^2 - 1)
            sage: C
=======
            sage: C = Curve(x^2 + y^2 - 1); C
>>>>>>> 3e2de54f
            Affine Plane Curve over Finite Field in a of size 3^2
             defined by x^2 + y^2 - 1
            sage: C.rational_points()
            [(0, 1), (0, 2), (1, 0), (2, 0), (a + 1, a + 1),
             (a + 1, 2*a + 2), (2*a + 2, a + 1), (2*a + 2, 2*a + 2)]
        """
        if algorithm == "enum":
            f = self.defining_polynomial()
            K = f.parent().base_ring()
            return sorted(self((x, y)) for x in K for y in K if f(x, y) == 0)

        F = self.base_ring()
        if not F.is_prime_field():
            raise TypeError("other algorithms only work for curves over prime finite fields")

        if algorithm == "bn":
            f = self.defining_polynomial()._singular_()
            singular = f.parent()
            singular.lib('brnoeth')
            try:
                X1 = f.Adj_div()
            except (TypeError, RuntimeError) as s:
                raise RuntimeError(str(s) + "\n\n ** Unable to use the Brill-Noether Singular package to compute all points (see above).")

            X2 = singular.NSplaces(1, X1)
            R = X2[5][1][1]
            singular.set_ring(R)

            # We use sage_flattened_str_list since iterating through
            # the entire list through the sage/singular interface directly
            # would involve hundreds of calls to singular, and timing issues
            # with the expect interface could crop up.  Also, this is vastly
            # faster (and more robust).
            v = singular('POINTS').sage_flattened_str_list()
            pnts = [self(int(v[3*i]), int(v[3*i+1]))
                    for i in range(len(v)//3) if int(v[3*i+2])]
            # remove multiple points
            return sorted(set(pnts))

        elif algorithm == "all":
            S_enum = self.rational_points(algorithm="enum")
            S_bn = self.rational_points(algorithm="bn")
            if S_enum != S_bn:
                raise RuntimeError("Bug in rational_points -- different algorithms give different answers for curve %s!" % self)
            return S_enum
        else:
            raise ValueError("No algorithm '%s' known" % algorithm)


class IntegralAffineCurve(AffineCurve_field):
    """
    Base class for integral affine curves.
    """
    _point = IntegralAffineCurvePoint
    _closed_point = IntegralAffineCurveClosedPoint

    def function_field(self):
        """
        Return the function field of the curve.

        EXAMPLES::

            sage: A.<x,y> = AffineSpace(QQ, 2)
            sage: C = Curve(x^3 - y^2 - x^4 - y^4)
            sage: C.function_field()
            Function field in y defined by y^4 + y^2 + x^4 - x^3

        ::

            sage: A.<x,y> = AffineSpace(GF(8), 2)                                       # needs sage.rings.finite_rings
            sage: C = Curve(x^5 + y^5 + x*y + 1)                                        # needs sage.rings.finite_rings
            sage: C.function_field()                                                    # needs sage.rings.finite_rings
            Function field in y defined by y^5 + x*y + x^5 + 1
        """
        return self._function_field

    @lazy_attribute
    def _genus(self):
        """
        The geometric genus of the curve.

        EXAMPLES::

            sage: A.<x,y> = AffineSpace(GF(2), 2)
<<<<<<< HEAD
            sage: C = Curve(x^5 + y^5 + x*y + 1)                                        # needs sage.rings.finite_rings
            sage: C.genus()   # indirect doctest                                        # needs sage.rings.finite_rings
=======
            sage: C = Curve(x^5 + y^5 + x*y + 1)
            sage: C.genus()   # indirect doctest
>>>>>>> 3e2de54f
            1
        """
        k = self.base_ring()

        # Singular's genus command is usually much faster than the genus method
        # of function fields in Sage. But unfortunately Singular's genus
        # command does not yet work over non-prime finite fields.
        if k.is_finite() and k.degree() > 1:
            return self._function_field.genus()

        # call Singular's genus command
        return self.defining_ideal().genus()

    def __call__(self, *args):
        """
        Return a rational point, a pointset or a function depending on ``args``.

        EXAMPLES::

            sage: # needs sage.rings.finite_rings
            sage: A.<x,y> = AffineSpace(GF(8), 2)
            sage: C = Curve(x^5 + y^5 + x*y + 1)
            sage: C(1,1)
            (1, 1)
            sage: C(x/y)
            (x/(x^5 + 1))*y^4 + x^2/(x^5 + 1)
            sage: C(GF(8^2))
            Set of rational points of Closed subscheme of Affine Space of dimension 2
            over Finite Field in z6 of size 2^6 defined by: x^5 + y^5 + x*y + 1

        ::

<<<<<<< HEAD
            sage: # needs sage.rings.finite_rings
=======
>>>>>>> 3e2de54f
            sage: A.<x,y,z> = AffineSpace(GF(11), 3)
            sage: C = Curve([x*z - y^2, y - z^2, x - y*z], A)
            sage: C([0,0,0])
            (0, 0, 0)
            sage: C(y)
            z^2
            sage: C(A.coordinate_ring()(y))
            z^2
        """
        try:
            return super().__call__(*args)
        except TypeError as e:
            try:
                return self.function(*args)
            except AttributeError:
                raise e

    def function(self, f):
        """
        Return the function field element coerced from ``f``.

        INPUT:

        - ``f`` -- an element of the coordinate ring of either the curve or its
          ambient space.

        EXAMPLES::

            sage: # needs sage.rings.finite_rings
            sage: A.<x,y> = AffineSpace(GF(8), 2)
            sage: C = Curve(x^5 + y^5 + x*y + 1)
            sage: f = C.function(x/y)
            sage: f
            (x/(x^5 + 1))*y^4 + x^2/(x^5 + 1)
            sage: df = f.differential(); df
            ((1/(x^10 + 1))*y^4 + x^6/(x^10 + 1)) d(x)
            sage: df.divisor()                  # long time
            2*Place (1/x, 1/x^4*y^4 + 1/x^3*y^3 + 1/x^2*y^2 + 1/x*y + 1)
             + 2*Place (1/x, 1/x*y + 1)
             - 2*Place (x + 1, y)
             - 2*Place (x^4 + x^3 + x^2 + x + 1, y)
        """
        R = self.ambient_space().coordinate_ring()
        if f not in R and f.parent() is self.coordinate_ring():
            f = f.lift()

        phi = self._lift_to_function_field
        num = R(f.numerator())
        den = R(f.denominator())
        return phi(num) / phi(den)

    def coordinate_functions(self):
        """
        Return the coordinate functions.

        EXAMPLES::

            sage: # needs sage.rings.finite_rings
            sage: A.<x,y> = AffineSpace(GF(8), 2)
            sage: C = Curve(x^5 + y^5 + x*y + 1)
            sage: x, y = C.coordinate_functions()
            sage: x^5 + y^5 + x*y + 1
            0
        """
        return self._coordinate_functions

    @lazy_attribute
    def _nonsingular_model(self):
        """
        Return the data of a nonsingular model of the curve.

        The data consists of an abstract function field `M` and a map from the
        coordinate ring `R` of the ambient space of the curve into the function
        field. The coordinate ring of the curve is thus the quotient of `R` by
        the kernel of the map.

        TESTS::

            sage: A.<x,y,z> = AffineSpace(GF(11), 3)
<<<<<<< HEAD
            sage: C = Curve([x*z - y^2, y - z^2, x - y*z], A)                           # needs sage.rings.finite_rings
            sage: C._nonsingular_model                                                  # needs sage.rings.finite_rings
=======
            sage: C = Curve([x*z - y^2, y - z^2, x - y*z], A)
            sage: C._nonsingular_model
>>>>>>> 3e2de54f
            (Function field in z defined by z^3 + 10*x,
             Ring morphism:
               From: Multivariate Polynomial Ring in x, y, z
                     over Finite Field of size 11
               To:   Function field in z defined by z^3 + 10*x
               Defn: x |--> x
                     y |--> z^2
                     z |--> z)
        """
        from sage.rings.function_field.constructor import FunctionField

        k = self.base_ring()
        I0 = self.defining_ideal()

        # invlex is the lex order with x < y < z for R = k[x,y,z] for instance
        R = I0.parent().ring().change_ring(order='invlex')
        I0 = I0.change_ring(R)
        n = R.ngens()

        names = R.variable_names()

        gbasis = I0.groebner_basis()

        if not I0.is_prime():
            raise TypeError("the curve is not integral")

        # Suppose the generators of the defining ideal I of the curve is
        #
        #       -y^2 + x*z, -z^2 + y, -y*z + x.
        #
        # Then the Groebner basis of the ideal with respect to the elimination
        # order invlex is
        #
        #        f0 = z^2 - y,
        #        f1 = y*z - x,
        #        f2 = x*z - y^2,
        #        f3 = y^3 - x^2.
        #
        # Now the task is to find f that has minimal degree as a polynomial
        # in the i-th variable. The result is
        #
        #        f0 z^2
        #        f1 y*z
        #        f2 x*z                       o
        #        f3 y^3             o
        #        ------------------------------
        #                k[x]  k[x,y]  k[x,y,z]
        #
        # Hence x is an independent variable; f3 is the syzygy for y; f2 is the
        # syzygy for z. Now x is the generator of a rational function field F0;
        # y is the generator of the extension F1 of F0 by f3; z is the
        # generator of the extension F2 of F1 by f2.
        basis = list(gbasis)
        syzygy = {}
        for i in range(n):
            S = k[R._first_ngens(i + 1)]
            while basis:
                f = basis.pop()
                if f in S:
                    if i not in syzygy and f:
                        syzygy[i] = f
                else:
                    basis.append(f)
                    break

        indep = [i for i in range(n) if i not in syzygy]
        if len(indep) != 1:
            raise TypeError("not a curve")
        else:
            indep = indep[0]

        F = FunctionField(k, names[indep])
        coords = {indep: F.gen()}

        for i in range(n):
            if i == indep:
                continue
            P = PolynomialRing(F, 'T')
            f = P([R(c).subs(coords) for c in syzygy[i].polynomial(R.gen(i))])
            F = F.extension(f, names[i])
            coords[i] = F.gen()

        if F.base_field() is not F:  # proper extension
            N, from_N, to_N = F.simple_model()
            M, from_M, to_M = N.separable_model()
            coordinate_functions = tuple([to_M(to_N(F(coords[i]))) for i in range(n)])
        else:  # rational function field
            M = F
            coordinate_functions = tuple([coords[i] for i in range(n)])

        lift_to_function_field = hom(R, M, coordinate_functions)

        # sanity check
        assert all(lift_to_function_field(f).is_zero() for f in I0.gens())

        return M, lift_to_function_field

    @lazy_attribute
    def _function_field(self):
        """
        Return the abstract function field of the curve.

        TESTS::

            sage: A.<x,y,z> = AffineSpace(GF(11), 3)
<<<<<<< HEAD
            sage: C = Curve([x*z - y^2, y - z^2, x - y*z], A)                           # needs sage.rings.finite_rings
            sage: C._function_field                                                     # needs sage.rings.finite_rings
=======
            sage: C = Curve([x*z - y^2, y - z^2, x - y*z], A)
            sage: C._function_field
>>>>>>> 3e2de54f
            Function field in z defined by z^3 + 10*x
        """
        return self._nonsingular_model[0]

    @lazy_attribute
    def _lift_to_function_field(self):
        """
        Return the map to function field of the curve.

        TESTS::

            sage: A.<x,y,z> = AffineSpace(GF(11), 3)
<<<<<<< HEAD
            sage: C = Curve([x*z - y^2, y - z^2, x - y*z], A)                           # needs sage.rings.finite_rings
            sage: C._lift_to_function_field                                             # needs sage.rings.finite_rings
=======
            sage: C = Curve([x*z - y^2, y - z^2, x - y*z], A)
            sage: C._lift_to_function_field
>>>>>>> 3e2de54f
            Ring morphism:
              From: Multivariate Polynomial Ring in x, y, z
                    over Finite Field of size 11
              To:   Function field in z defined by z^3 + 10*x
              Defn: x |--> x
                    y |--> z^2
                    z |--> z
        """
        return self._nonsingular_model[1]

    @lazy_attribute
    def _coordinate_functions(self):
        """
        Return the coordinate functions of the curve.

        TESTS::

            sage: A.<x,y,z> = AffineSpace(GF(11), 3)
<<<<<<< HEAD
            sage: C = Curve([x*z - y^2, y - z^2, x - y*z], A)                           # needs sage.rings.finite_rings
            sage: C._coordinate_functions                                               # needs sage.rings.finite_rings
=======
            sage: C = Curve([x*z - y^2, y - z^2, x - y*z], A)
            sage: C._coordinate_functions
>>>>>>> 3e2de54f
            [x, z^2, z]
        """
        return self._nonsingular_model[1].im_gens()

    @lazy_attribute
    def _singularities(self):
        """
        Return a list of the pairs of singular closed points and the places above it.

        TESTS::

            sage: A.<x,y> = AffineSpace(GF(7^2), 2)                                     # needs sage.rings.finite_rings
            sage: C = Curve(x^2 - x^4 - y^4)                                            # needs sage.rings.finite_rings
            sage: C._singularities              # long time                             # needs sage.rings.finite_rings
            [(Point (x, y),
              [Place (x, 1/x*y^3 + 1/x*y^2 + 1), Place (x, 1/x*y^3 + 1/x*y^2 + 6)])]
        """
        to_F = self._lift_to_function_field
        sing = self.singular_subscheme()

        funcs = []
        for p in sing.defining_polynomials():
            f = to_F(p)
            if not f.is_zero():
                funcs.append(f)

        if funcs:
            f = funcs.pop()
            places = f.zeros()
            for f in funcs:
                places = [p for p in places if f.valuation(p) > 0]
        else:
            places = []

        points = []
        for place in places:
            p = self.place_to_closed_point(place)

            for q, places in points:
                if p == q:
                    places.append(place)
                    break
            else:  # new singularity
                points.append((p, [place]))

        return points

    def singular_closed_points(self):
        """
        Return the singular closed points of the curve.

        EXAMPLES::

            sage: A.<x,y> = AffineSpace(GF(7^2), 2)                                     # needs sage.rings.finite_rings
            sage: C = Curve(x^2 - x^4 - y^4)                                            # needs sage.rings.finite_rings
            sage: C.singular_closed_points()                                            # needs sage.rings.finite_rings
            [Point (x, y)]

        ::

            sage: A.<x,y,z> = AffineSpace(GF(11), 3)
<<<<<<< HEAD
            sage: C = Curve([x*z - y^2, y - z^2, x - y*z], A)                           # needs sage.rings.finite_rings
            sage: C.singular_closed_points()                                            # needs sage.rings.finite_rings
=======
            sage: C = Curve([x*z - y^2, y - z^2, x - y*z], A)
            sage: C.singular_closed_points()
>>>>>>> 3e2de54f
            []
        """
        return [p for p, _ in self._singularities]

    @cached_method
    def place_to_closed_point(self, place):
        """
        Return the closed point on the place.

        INPUT:

        - ``place`` -- a place of the function field of the curve

        EXAMPLES::

            sage: # needs sage.rings.finite_rings
            sage: A.<x,y> = AffineSpace(GF(4), 2)
            sage: C = Curve(x^5 + y^5 + x*y + 1)
            sage: F = C.function_field()
            sage: pls = F.places(1)
            sage: C.place_to_closed_point(pls[-1])
            Point (x + 1, y + 1)
            sage: C.place_to_closed_point(pls[-2])
            Point (x + 1, y + 1)
        """
        F = self.function_field()

        A = self.ambient_space()
        R = A.coordinate_ring().change_ring(order='degrevlex')

        coords = self._coordinate_functions

        if any(f.valuation(place) < 0 for f in coords):
            raise ValueError("the place is at infinity")

        k, from_k, to_k = place.residue_field()
        V, from_V, to_V = k.vector_space(F.constant_base_field(), map=True)

        # implement an FGLM-like algorithm
        e = [0 for i in range(R.ngens())]
        basis = [R.one()]
        basis_vecs = [to_V(k.one())]  # represent as a vector

        gens = []
        gens_lts = []
        terminate = False
        while True:  # check FGLM termination condition
            # compute next exponent in degree reverse lexicographical order
            j = R.ngens() - 1
            while j > 0 and not e[j]:
                j -= 1

            if not j:  # j is zero
                if terminate:
                    break
                terminate = True
                d = e[0]
                e[0] = 0
                e[-1] = d + 1
            else:
                e[j] -= 1
                e[j - 1] += 1

            m = R.monomial(*e)
            if any(g.divides(m) for g in gens_lts):
                continue

            prod = 1
            for i in range(R.ngens()):
                prod *= coords[i]**e[i]
            vec = to_V(to_k(prod))  # represent as a vector
            mat = matrix(basis_vecs)
            try:
                s = mat.solve_left(vec)
            except ValueError:  # no solution
                basis.append(m)
                basis_vecs.append(vec)
                terminate = False
                continue

            gens.append(m - sum([s[i] * basis[i] for i in range(len(basis))]))
            gens_lts.append(m)

        prime = R.ideal(gens).groebner_basis().ideal()

        return self._closed_point(self, prime, len(basis))

    def places_at_infinity(self):
        """
        Return the places of the curve at infinity.

        EXAMPLES::

            sage: A.<x,y> = AffineSpace(QQ, 2)
            sage: C = Curve(x^3 - y^2 - x^4 - y^4)
            sage: C.places_at_infinity()
            [Place (1/x, 1/x^2*y, 1/x^3*y^2, 1/x^4*y^3)]

        ::

            sage: # needs sage.rings.finite_rings
            sage: F = GF(9)
            sage: A2.<x,y> = AffineSpace(F, 2)
            sage: C = A2.curve(y^3 + y - x^4)
            sage: C.places_at_infinity()
            [Place (1/x, 1/x^3*y^2)]

        ::

            sage: A.<x,y,z> = AffineSpace(GF(11), 3)
<<<<<<< HEAD
            sage: C = Curve([x*z - y^2, y - z^2, x - y*z], A)                           # needs sage.rings.finite_rings
            sage: C.places_at_infinity()                                                # needs sage.rings.finite_rings
=======
            sage: C = Curve([x*z - y^2, y - z^2, x - y*z], A)
            sage: C.places_at_infinity()
>>>>>>> 3e2de54f
            [Place (1/x, 1/x*z^2)]
        """
        return list(set(p for f in self._coordinate_functions if f for p in f.poles()))

    def places_on(self, point):
        """
        Return the places on the closed point.

        INPUT:

        - ``point`` -- a closed point of the curve

        OUTPUT: A list of the places of the function field of the curve.

        EXAMPLES::

            sage: A.<x,y> = AffineSpace(QQ, 2)
            sage: C = Curve(x^3 - y^2 - x^4 - y^4)
            sage: C.singular_closed_points()
            [Point (x, y)]
            sage: p, = _
            sage: C.places_on(p)
            [Place (x, y, y^2, 1/x*y^3 + 1/x*y)]

        ::

            sage: # needs sage.rings.finite_rings
            sage: k.<a> = GF(9)
            sage: A.<x,y> = AffineSpace(k, 2)
            sage: C = Curve(y^2 - x^5 - x^4 - 2*x^3 - 2*x - 2)
            sage: pts = C.closed_points()
            sage: pts
            [Point (x, y + (a + 1)),
             Point (x, y + (-a - 1)),
             Point (x + (a + 1), y + (a - 1)),
             Point (x + (a + 1), y + (-a + 1)),
             Point (x - 1, y + (a + 1)),
             Point (x - 1, y + (-a - 1)),
             Point (x + (-a - 1), y + a),
             Point (x + (-a - 1), y + (-a)),
             Point (x + 1, y + 1),
             Point (x + 1, y - 1)]
            sage: p1, p2, p3 = pts[:3]
            sage: C.places_on(p1)
            [Place (x, y + a + 1)]
            sage: C.places_on(p2)
            [Place (x, y + 2*a + 2)]
            sage: C.places_on(p3)
            [Place (x + a + 1, y + a + 2)]

        ::

            sage: # needs sage.rings.finite_rings
            sage: F.<a> = GF(8)
            sage: P.<x,y,z> = ProjectiveSpace(F, 2)
            sage: Cp = Curve(x^3*y + y^3*z + x*z^3)
            sage: C = Cp.affine_patch(0)
        """
        phi = self._lift_to_function_field
        gs = [phi(g) for g in point.prime_ideal().gens()]
        fs = [g for g in gs if not g.is_zero()]
        f = fs.pop()
        places = []
        for p in f.zeros():
            if all(f.valuation(p) > 0 for f in fs):
                places.append(p)
        return places

    def parametric_representation(self, place, name=None):
        """
        Return a power series representation of the branch of the
        curve given by ``place``.

        INPUT:

        - ``place`` -- a place on the curve

        EXAMPLES::

            sage: A.<x,y> = AffineSpace(QQ, 2)
            sage: C = Curve(x^2 + y^2 -1)
            sage: p = C(0,1)
            sage: p.closed_point()
            Point (x, y - 1)
            sage: pl = _.place()
            sage: C.parametric_representation(pl)
            (s + ..., 1 - 1/2*s^2 - 1/8*s^4 - 1/16*s^6 + ...)

        ::

            sage: # needs sage.rings.finite_rings
            sage: A.<x,y> = AffineSpace(GF(7^2), 2)
            sage: C = Curve(x^2 - x^4 - y^4)
            sage: p, = C.singular_closed_points()
            sage: b1, b2 = p.places()
            sage: xs, ys = C.parametric_representation(b1)
            sage: f = xs^2 - xs^4 - ys^4
            sage: [f.coefficient(i) for i in range(5)]
            [0, 0, 0, 0, 0]
            sage: xs, ys = C.parametric_representation(b2)
            sage: f = xs^2 - xs^4 - ys^4
            sage: [f.coefficient(i) for i in range(5)]
            [0, 0, 0, 0, 0]
        """
        F = place.function_field()
        F_place = F.completion(place, prec=infinity, name=name)

        return tuple(F_place._expand_lazy(c) for c in self._coordinate_functions)


class IntegralAffineCurve_finite_field(IntegralAffineCurve):
    """
    Integral affine curves.

    INPUT:

    - ``A`` -- an ambient space in which the curve lives

    - ``X`` -- list of polynomials that define the curve

    EXAMPLES::

        sage: A.<x,y,z> = AffineSpace(GF(11), 3)
<<<<<<< HEAD
        sage: C = Curve([x*z - y^2, y - z^2, x - y*z], A); C                            # needs sage.rings.finite_rings
        Affine Curve over Finite Field of size 11
         defined by -y^2 + x*z, -z^2 + y, -y*z + x
        sage: C.function_field()                                                        # needs sage.rings.finite_rings
=======
        sage: C = Curve([x*z - y^2, y - z^2, x - y*z], A); C
        Affine Curve over Finite Field of size 11
         defined by -y^2 + x*z, -z^2 + y, -y*z + x
        sage: C.function_field()
>>>>>>> 3e2de54f
        Function field in z defined by z^3 + 10*x
    """
    _point = IntegralAffineCurvePoint_finite_field

    def places(self, degree=1):
        """
        Return all places on the curve of the ``degree``.

        INPUT:

        - ``degree`` -- positive integer

        EXAMPLES::

            sage: # needs sage.rings.finite_rings
            sage: F = GF(9)
            sage: A2.<x,y> = AffineSpace(F, 2)
            sage: C = A2.curve(y^3 + y - x^4)
            sage: C.places()
            [Place (1/x, 1/x^3*y^2),
             Place (x, y),
             Place (x, y + z2 + 1),
             Place (x, y + 2*z2 + 2),
             Place (x + z2, y + 2),
             Place (x + z2, y + z2),
             Place (x + z2, y + 2*z2 + 1),
             Place (x + z2 + 1, y + 1),
             Place (x + z2 + 1, y + z2 + 2),
             Place (x + z2 + 1, y + 2*z2),
             Place (x + 2*z2 + 1, y + 2),
             Place (x + 2*z2 + 1, y + z2),
             Place (x + 2*z2 + 1, y + 2*z2 + 1),
             Place (x + 2, y + 1),
             Place (x + 2, y + z2 + 2),
             Place (x + 2, y + 2*z2),
             Place (x + 2*z2, y + 2),
             Place (x + 2*z2, y + z2),
             Place (x + 2*z2, y + 2*z2 + 1),
             Place (x + 2*z2 + 2, y + 1),
             Place (x + 2*z2 + 2, y + z2 + 2),
             Place (x + 2*z2 + 2, y + 2*z2),
             Place (x + z2 + 2, y + 2),
             Place (x + z2 + 2, y + z2),
             Place (x + z2 + 2, y + 2*z2 + 1),
             Place (x + 1, y + 1),
             Place (x + 1, y + z2 + 2),
             Place (x + 1, y + 2*z2)]
        """
        F = self.function_field()
        return F.places(degree)

    @cached_method(do_pickle=True)
    def closed_points(self, degree=1):
        """
        Return a list of the closed points of ``degree`` of the curve.

        INPUT:

        - ``degree`` -- a positive integer

        EXAMPLES::

            sage: A.<x,y> = AffineSpace(GF(7), 2)
<<<<<<< HEAD
            sage: C = Curve(x^2 - x^4 - y^4)                                            # needs sage.rings.finite_rings
            sage: C.closed_points()                                                     # needs sage.rings.finite_rings
=======
            sage: C = Curve(x^2 - x^4 - y^4)
            sage: C.closed_points()
>>>>>>> 3e2de54f
            [Point (x, y),
             Point (x + 1, y),
             Point (x + 2, y + 2),
             Point (x + 2, y - 2),
             Point (x - 2, y + 2),
             Point (x - 2, y - 2),
             Point (x - 1, y)]
        """
        F = self.function_field()
        places_above = F.places(degree)

        points = []

        # consider singular points
        for p in self.singular_closed_points():
            if p.degree() == degree:
                points.append(p)
            for place in p.places():
                if place.degree() == degree:
                    places_above.remove(place)

        for place in places_above:
            try:
                p = self.place_to_closed_point(place)
            except ValueError:  # place is at infinity
                continue
            assert p.degree() == degree  # sanity check
            points.append(p)

        return points


class IntegralAffinePlaneCurve(IntegralAffineCurve, AffinePlaneCurve_field):
    _point = IntegralAffinePlaneCurvePoint


class IntegralAffinePlaneCurve_finite_field(AffinePlaneCurve_finite_field, IntegralAffineCurve_finite_field):
    """
    Integral affine plane curve over a finite field.

    EXAMPLES::

        sage: A.<x,y> = AffineSpace(GF(8), 2)                                           # needs sage.rings.finite_rings
        sage: C = Curve(x^5 + y^5 + x*y + 1); C                                         # needs sage.rings.finite_rings
        Affine Plane Curve over Finite Field in z3 of size 2^3
         defined by x^5 + y^5 + x*y + 1
        sage: C.function_field()                                                        # needs sage.rings.finite_rings
        Function field in y defined by y^5 + x*y + x^5 + 1
    """
    _point = IntegralAffinePlaneCurvePoint_finite_field<|MERGE_RESOLUTION|>--- conflicted
+++ resolved
@@ -1,7 +1,4 @@
-<<<<<<< HEAD
 # sage_setup: distribution = sagemath-schemes
-=======
->>>>>>> 3e2de54f
 # sage.doctest: needs sage.libs.singular
 r"""
 Affine curves
@@ -32,10 +29,6 @@
 
 EXAMPLES::
 
-<<<<<<< HEAD
-    sage: # needs sage.rings.finite_rings
-=======
->>>>>>> 3e2de54f
     sage: k.<a> = GF(2)
     sage: A.<x,y,z> = AffineSpace(k, 3)
     sage: C = Curve([x^2 + x - y^3, y^4 - y - z^3], A)
@@ -46,11 +39,7 @@
 
 Closed points of arbitrary degree can be computed::
 
-<<<<<<< HEAD
-    sage: # long time, needs sage.rings.finite_rings
-=======
     sage: # long time
->>>>>>> 3e2de54f
     sage: C.closed_points()
     [Point (x, y, z), Point (x + 1, y, z)]
     sage: C.closed_points(2)
@@ -64,19 +53,11 @@
 The places at infinity correspond to the extra closed points of the curve's
 projective closure::
 
-<<<<<<< HEAD
-    sage: C.places_at_infinity()                # long time                             # needs sage.rings.finite_rings
-=======
     sage: C.places_at_infinity()                # long time
->>>>>>> 3e2de54f
     [Place (1/x, 1/x*z)]
 
 It is easy to transit to and from the function field of the curve::
 
-<<<<<<< HEAD
-    sage: # needs sage.rings.finite_rings
-=======
->>>>>>> 3e2de54f
     sage: fx = C(x)
     sage: fy = C(y)
     sage: fx^2 + fx - fy^3
@@ -198,11 +179,7 @@
     ::
 
         sage: A.<x,y,z> = AffineSpace(GF(7), 3)
-<<<<<<< HEAD
-        sage: C = Curve([x^2 - z, z - 8*x], A); C                                       # needs sage.rings.finite_rings
-=======
         sage: C = Curve([x^2 - z, z - 8*x], A); C
->>>>>>> 3e2de54f
         Affine Curve over Finite Field of size 7 defined by x^2 - z, -x + z
     """
 
@@ -222,11 +199,7 @@
         ::
 
             sage: A.<x,y,z> = AffineSpace(GF(7), 3)
-<<<<<<< HEAD
-            sage: C = Curve([x^2 - z, z - 8*x], A); C                                   # needs sage.rings.finite_rings
-=======
             sage: C = Curve([x^2 - z, z - 8*x], A); C
->>>>>>> 3e2de54f
             Affine Curve over Finite Field of size 7 defined by x^2 - z, -x + z
         """
         if not is_AffineSpace(A):
@@ -353,10 +326,6 @@
 
         EXAMPLES::
 
-<<<<<<< HEAD
-            sage: # needs sage.rings.finite_rings
-=======
->>>>>>> 3e2de54f
             sage: F = GF(5)
             sage: P2 = AffineSpace(2, F, names='xy')
             sage: R = P2.coordinate_ring()
@@ -411,10 +380,6 @@
 
         EXAMPLES::
 
-<<<<<<< HEAD
-            sage: # needs sage.rings.finite_rings
-=======
->>>>>>> 3e2de54f
             sage: F = GF(5)
             sage: pt = (2,3)
             sage: R = PolynomialRing(F, 2, names = ['x','y'])
@@ -536,21 +501,12 @@
 
             sage: # needs sage.rings.number_field
             sage: R.<a> = QQ[]
-<<<<<<< HEAD
-            sage: K.<b> = NumberField(a^3 + 2)                                          # needs sage.rings.number_field
-            sage: A.<x,y> = AffineSpace(K, 2)                                           # needs sage.rings.number_field
-            sage: C = A.curve([x*y])                                                    # needs sage.rings.number_field
-            sage: D = A.curve([y - b*x])                                                # needs sage.rings.number_field
-            sage: Q = A([0,0])                                                          # needs sage.rings.number_field
-            sage: C.is_transverse(D, Q)                                                 # needs sage.rings.number_field
-=======
             sage: K.<b> = NumberField(a^3 + 2)
             sage: A.<x,y> = AffineSpace(K, 2)
             sage: C = A.curve([x*y])
             sage: D = A.curve([y - b*x])
             sage: Q = A([0,0])
             sage: C.is_transverse(D, Q)
->>>>>>> 3e2de54f
             False
 
         ::
@@ -659,15 +615,6 @@
 
             sage: # needs sage.rings.number_field
             sage: set_verbose(-1)
-<<<<<<< HEAD
-            sage: A.<x,y> = AffineSpace(QQbar, 2)                                       # needs sage.rings.number_field
-            sage: C = Curve([x^5*y^3 + 2*x^4*y^4 + x^3*y^5 + 3*x^4*y^3                  # needs sage.rings.number_field
-            ....:            + 6*x^3*y^4 + 3*x^2*y^5 + 3*x^3*y^3
-            ....:            + 6*x^2*y^4 + 3*x*y^5 + x^5 + 10*x^4*y
-            ....:            + 40*x^3*y^2 + 81*x^2*y^3 + 82*x*y^4 + 33*y^5], A)
-            sage: Q = A([0,0])                                                          # needs sage.rings.number_field
-            sage: C.tangents(Q)                                                         # needs sage.rings.number_field
-=======
             sage: A.<x,y> = AffineSpace(QQbar, 2)
             sage: C = Curve([x^5*y^3 + 2*x^4*y^4 + x^3*y^5 + 3*x^4*y^3
             ....:            + 6*x^3*y^4 + 3*x^2*y^5 + 3*x^3*y^3
@@ -675,36 +622,23 @@
             ....:            + 40*x^3*y^2 + 81*x^2*y^3 + 82*x*y^4 + 33*y^5], A)
             sage: Q = A([0,0])
             sage: C.tangents(Q)
->>>>>>> 3e2de54f
             [x + 3.425299577684700?*y,
              x + (1.949159013086856? + 1.179307909383728?*I)*y,
              x + (1.949159013086856? - 1.179307909383728?*I)*y,
              x + (1.338191198070795? + 0.2560234251008043?*I)*y,
              x + (1.338191198070795? - 0.2560234251008043?*I)*y]
-<<<<<<< HEAD
-            sage: C.tangents(Q, factor=False)                                           # needs sage.rings.number_field
-=======
             sage: C.tangents(Q, factor=False)
->>>>>>> 3e2de54f
             [120*x^5 + 1200*x^4*y + 4800*x^3*y^2 + 9720*x^2*y^3 + 9840*x*y^4 + 3960*y^5]
 
         ::
 
             sage: # needs sage.rings.number_field
             sage: R.<a> = QQ[]
-<<<<<<< HEAD
-            sage: K.<b> = NumberField(a^2 - 3)                                          # needs sage.rings.number_field
-            sage: A.<x,y> = AffineSpace(K, 2)                                           # needs sage.rings.number_field
-            sage: C = Curve([(x^2 + y^2 - 2*x)^2 - x^2 - y^2], A)                       # needs sage.rings.number_field
-            sage: Q = A([0,0])                                                          # needs sage.rings.number_field
-            sage: C.tangents(Q)                                                         # needs sage.rings.number_field
-=======
             sage: K.<b> = NumberField(a^2 - 3)
             sage: A.<x,y> = AffineSpace(K, 2)
             sage: C = Curve([(x^2 + y^2 - 2*x)^2 - x^2 - y^2], A)
             sage: Q = A([0,0])
             sage: C.tangents(Q)
->>>>>>> 3e2de54f
             [x + (-1/3*b)*y, x + (1/3*b)*y]
 
         ::
@@ -797,19 +731,11 @@
 
             sage: # needs sage.rings.number_field
             sage: R.<a> = QQ[]
-<<<<<<< HEAD
-            sage: K.<b> = NumberField(a^2 - 3)                                          # needs sage.rings.number_field
-            sage: A.<x,y> = AffineSpace(K, 2)                                           # needs sage.rings.number_field
-            sage: C = Curve([(x^2 + y^2 - 2*x)^2 - x^2 - y^2], A)                       # needs sage.rings.number_field
-            sage: Q = A([0,0])                                                          # needs sage.rings.number_field
-            sage: C.is_ordinary_singularity(Q)                                          # needs sage.rings.number_field
-=======
             sage: K.<b> = NumberField(a^2 - 3)
             sage: A.<x,y> = AffineSpace(K, 2)
             sage: C = Curve([(x^2 + y^2 - 2*x)^2 - x^2 - y^2], A)
             sage: Q = A([0,0])
             sage: C.is_ordinary_singularity(Q)
->>>>>>> 3e2de54f
             True
 
         ::
@@ -922,11 +848,7 @@
         ::
 
             sage: A.<x,y,z> = AffineSpace(GF(7), 3)
-<<<<<<< HEAD
-            sage: C = Curve([x^2 - z, z - 8*x], A); C                                   # needs sage.rings.number_field
-=======
             sage: C = Curve([x^2 - z, z - 8*x], A); C
->>>>>>> 3e2de54f
             Affine Curve over Finite Field of size 7 defined by x^2 - z, -x + z
         """
         super().__init__(A, X)
@@ -1000,20 +922,11 @@
 
         ::
 
-<<<<<<< HEAD
-            sage: # needs sage.rings.finite_rings
-=======
->>>>>>> 3e2de54f
             sage: A.<x,y,z,w,u> = AffineSpace(GF(11), 5)
             sage: C = Curve([x^3 - 5*y*z + u^2, x - y^2 + 3*z^2,
             ....:            w^2 + 2*u^3*y, y - u^2 + z*x], A)
             sage: B.<a,b,c> = AffineSpace(GF(11), 3)
-<<<<<<< HEAD
-            sage: proj1 = C.projection([1,2,4], AS=B)
-            sage: proj1
-=======
             sage: proj1 = C.projection([1,2,4], AS=B); proj1
->>>>>>> 3e2de54f
             (Scheme morphism:
                From: Affine Curve over Finite Field of size 11 defined by x^3 -
                      5*y*z + u^2, -y^2 + 3*z^2 + x, 2*y*u^3 + w^2, x*z - u^2 + y
@@ -1151,21 +1064,12 @@
 
             sage: # needs sage.rings.number_field
             sage: R.<a> = QQ[]
-<<<<<<< HEAD
-            sage: K.<b> = NumberField(a^2 + 2)                                          # needs sage.rings.number_field
-            sage: A.<x,y,z> = AffineSpace(K, 3)                                         # needs sage.rings.number_field
-            sage: C = A.curve([x - b, y - 2])                                           # needs sage.rings.number_field
-            sage: B.<a,b> = AffineSpace(K, 2)                                           # needs sage.rings.number_field
-            sage: proj1 = C.plane_projection(AP=B)                                      # needs sage.rings.number_field
-            sage: proj1                                                                 # needs sage.rings.number_field
-=======
             sage: K.<b> = NumberField(a^2 + 2)
             sage: A.<x,y,z> = AffineSpace(K, 3)
             sage: C = A.curve([x - b, y - 2])
             sage: B.<a,b> = AffineSpace(K, 2)
             sage: proj1 = C.plane_projection(AP=B)
             sage: proj1
->>>>>>> 3e2de54f
             (Scheme morphism:
                From: Affine Curve over Number Field in b
                      with defining polynomial a^2 + 2 defined by x + (-b), y - 2
@@ -1175,17 +1079,10 @@
                      (x, z),
              Affine Plane Curve over Number Field in b
              with defining polynomial a^2 + 2 defined by a + (-b))
-<<<<<<< HEAD
-            sage: proj1[1].ambient_space() is B                                         # needs sage.rings.number_field
-            True
-            sage: proj2 = C.plane_projection()                                          # needs sage.rings.number_field
-            sage: proj2[1].ambient_space() is B                                         # needs sage.rings.number_field
-=======
             sage: proj1[1].ambient_space() is B
             True
             sage: proj2 = C.plane_projection()
             sage: proj2[1].ambient_space() is B
->>>>>>> 3e2de54f
             False
         """
         n = self.ambient_space().dimension_relative()
@@ -1567,17 +1464,10 @@
 
             sage: # needs sage.rings.number_field
             sage: set_verbose(-1)
-<<<<<<< HEAD
-            sage: K.<a> = QuadraticField(3)                                             # needs sage.rings.number_field
-            sage: A.<x,y> = AffineSpace(K, 2)                                           # needs sage.rings.number_field
-            sage: C = A.curve(x^4 + 2*x^2 + a*y^3 + 1)                                  # needs sage.rings.number_field
-            sage: C.resolution_of_singularities(extend=True)[0]         # long time (2 s), needs sage.rings.number_field
-=======
             sage: K.<a> = QuadraticField(3)
             sage: A.<x,y> = AffineSpace(K, 2)
             sage: C = A.curve(x^4 + 2*x^2 + a*y^3 + 1)
             sage: C.resolution_of_singularities(extend=True)[0]         # long time (2 s)
->>>>>>> 3e2de54f
             (Affine Plane Curve over Number Field in a0
               with defining polynomial y^4 - 4*y^2 + 16
               defined by 24*x^2*ss1^3 + 24*ss1^3 + (a0^3 - 8*a0),
@@ -1590,10 +1480,6 @@
 
         ::
 
-<<<<<<< HEAD
-            sage: # needs sage.rings.finite_rings
-=======
->>>>>>> 3e2de54f
             sage: A.<x,y,z> = AffineSpace(GF(5), 3)
             sage: C = Curve([y - x^3, (z - 2)^2 - y^3 - x^3], A)
             sage: R = C.resolution_of_singularities()
@@ -2010,10 +1896,6 @@
 
         EXAMPLES::
 
-<<<<<<< HEAD
-            sage: # needs sage.rings.finite_rings
-=======
->>>>>>> 3e2de54f
             sage: R = PolynomialRing(GF(5), 2, names=["x","y"])
             sage: x, y = R.gens()
             sage: f = y^2 - x^9 - x
@@ -2065,10 +1947,6 @@
 
         EXAMPLES::
 
-<<<<<<< HEAD
-            sage: # needs sage.rings.finite_rings
-=======
->>>>>>> 3e2de54f
             sage: x, y = (GF(5)['x,y']).gens()
             sage: f = y^2 - x^9 - x
             sage: C = Curve(f); C
@@ -2081,10 +1959,6 @@
 
         We compare Brill-Noether and enumeration::
 
-<<<<<<< HEAD
-            sage: # needs sage.rings.finite_rings
-=======
->>>>>>> 3e2de54f
             sage: x, y = (GF(17)['x,y']).gens()
             sage: C = Curve(x^2 + y^5 + x*y - 19)
             sage: v = C.rational_points(algorithm='bn')
@@ -2096,12 +1970,7 @@
 
             sage: # needs sage.rings.finite_rings
             sage: A.<x,y> = AffineSpace(2, GF(9,'a'))
-<<<<<<< HEAD
-            sage: C = Curve(x^2 + y^2 - 1)
-            sage: C
-=======
             sage: C = Curve(x^2 + y^2 - 1); C
->>>>>>> 3e2de54f
             Affine Plane Curve over Finite Field in a of size 3^2
              defined by x^2 + y^2 - 1
             sage: C.rational_points()
@@ -2186,13 +2055,8 @@
         EXAMPLES::
 
             sage: A.<x,y> = AffineSpace(GF(2), 2)
-<<<<<<< HEAD
-            sage: C = Curve(x^5 + y^5 + x*y + 1)                                        # needs sage.rings.finite_rings
-            sage: C.genus()   # indirect doctest                                        # needs sage.rings.finite_rings
-=======
             sage: C = Curve(x^5 + y^5 + x*y + 1)
             sage: C.genus()   # indirect doctest
->>>>>>> 3e2de54f
             1
         """
         k = self.base_ring()
@@ -2225,10 +2089,6 @@
 
         ::
 
-<<<<<<< HEAD
-            sage: # needs sage.rings.finite_rings
-=======
->>>>>>> 3e2de54f
             sage: A.<x,y,z> = AffineSpace(GF(11), 3)
             sage: C = Curve([x*z - y^2, y - z^2, x - y*z], A)
             sage: C([0,0,0])
@@ -2308,13 +2168,8 @@
         TESTS::
 
             sage: A.<x,y,z> = AffineSpace(GF(11), 3)
-<<<<<<< HEAD
-            sage: C = Curve([x*z - y^2, y - z^2, x - y*z], A)                           # needs sage.rings.finite_rings
-            sage: C._nonsingular_model                                                  # needs sage.rings.finite_rings
-=======
             sage: C = Curve([x*z - y^2, y - z^2, x - y*z], A)
             sage: C._nonsingular_model
->>>>>>> 3e2de54f
             (Function field in z defined by z^3 + 10*x,
              Ring morphism:
                From: Multivariate Polynomial Ring in x, y, z
@@ -2420,13 +2275,8 @@
         TESTS::
 
             sage: A.<x,y,z> = AffineSpace(GF(11), 3)
-<<<<<<< HEAD
-            sage: C = Curve([x*z - y^2, y - z^2, x - y*z], A)                           # needs sage.rings.finite_rings
-            sage: C._function_field                                                     # needs sage.rings.finite_rings
-=======
             sage: C = Curve([x*z - y^2, y - z^2, x - y*z], A)
             sage: C._function_field
->>>>>>> 3e2de54f
             Function field in z defined by z^3 + 10*x
         """
         return self._nonsingular_model[0]
@@ -2439,13 +2289,8 @@
         TESTS::
 
             sage: A.<x,y,z> = AffineSpace(GF(11), 3)
-<<<<<<< HEAD
-            sage: C = Curve([x*z - y^2, y - z^2, x - y*z], A)                           # needs sage.rings.finite_rings
-            sage: C._lift_to_function_field                                             # needs sage.rings.finite_rings
-=======
             sage: C = Curve([x*z - y^2, y - z^2, x - y*z], A)
             sage: C._lift_to_function_field
->>>>>>> 3e2de54f
             Ring morphism:
               From: Multivariate Polynomial Ring in x, y, z
                     over Finite Field of size 11
@@ -2464,13 +2309,8 @@
         TESTS::
 
             sage: A.<x,y,z> = AffineSpace(GF(11), 3)
-<<<<<<< HEAD
-            sage: C = Curve([x*z - y^2, y - z^2, x - y*z], A)                           # needs sage.rings.finite_rings
-            sage: C._coordinate_functions                                               # needs sage.rings.finite_rings
-=======
             sage: C = Curve([x*z - y^2, y - z^2, x - y*z], A)
             sage: C._coordinate_functions
->>>>>>> 3e2de54f
             [x, z^2, z]
         """
         return self._nonsingular_model[1].im_gens()
@@ -2532,13 +2372,8 @@
         ::
 
             sage: A.<x,y,z> = AffineSpace(GF(11), 3)
-<<<<<<< HEAD
-            sage: C = Curve([x*z - y^2, y - z^2, x - y*z], A)                           # needs sage.rings.finite_rings
-            sage: C.singular_closed_points()                                            # needs sage.rings.finite_rings
-=======
             sage: C = Curve([x*z - y^2, y - z^2, x - y*z], A)
             sage: C.singular_closed_points()
->>>>>>> 3e2de54f
             []
         """
         return [p for p, _ in self._singularities]
@@ -2649,13 +2484,8 @@
         ::
 
             sage: A.<x,y,z> = AffineSpace(GF(11), 3)
-<<<<<<< HEAD
-            sage: C = Curve([x*z - y^2, y - z^2, x - y*z], A)                           # needs sage.rings.finite_rings
-            sage: C.places_at_infinity()                                                # needs sage.rings.finite_rings
-=======
             sage: C = Curve([x*z - y^2, y - z^2, x - y*z], A)
             sage: C.places_at_infinity()
->>>>>>> 3e2de54f
             [Place (1/x, 1/x*z^2)]
         """
         return list(set(p for f in self._coordinate_functions if f for p in f.poles()))
@@ -2779,17 +2609,10 @@
     EXAMPLES::
 
         sage: A.<x,y,z> = AffineSpace(GF(11), 3)
-<<<<<<< HEAD
-        sage: C = Curve([x*z - y^2, y - z^2, x - y*z], A); C                            # needs sage.rings.finite_rings
-        Affine Curve over Finite Field of size 11
-         defined by -y^2 + x*z, -z^2 + y, -y*z + x
-        sage: C.function_field()                                                        # needs sage.rings.finite_rings
-=======
         sage: C = Curve([x*z - y^2, y - z^2, x - y*z], A); C
         Affine Curve over Finite Field of size 11
          defined by -y^2 + x*z, -z^2 + y, -y*z + x
         sage: C.function_field()
->>>>>>> 3e2de54f
         Function field in z defined by z^3 + 10*x
     """
     _point = IntegralAffineCurvePoint_finite_field
@@ -2853,13 +2676,8 @@
         EXAMPLES::
 
             sage: A.<x,y> = AffineSpace(GF(7), 2)
-<<<<<<< HEAD
-            sage: C = Curve(x^2 - x^4 - y^4)                                            # needs sage.rings.finite_rings
-            sage: C.closed_points()                                                     # needs sage.rings.finite_rings
-=======
             sage: C = Curve(x^2 - x^4 - y^4)
             sage: C.closed_points()
->>>>>>> 3e2de54f
             [Point (x, y),
              Point (x + 1, y),
              Point (x + 2, y + 2),
