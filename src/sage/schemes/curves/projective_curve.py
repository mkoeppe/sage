r"""
Projective curves

Projective curves in Sage are curves in a projective space or a projective plane.

EXAMPLES:

We can construct curves in either a projective plane::

    sage: P.<x,y,z> = ProjectiveSpace(QQ, 2)
    sage: C = Curve([y*z^2 - x^3], P); C
    Projective Plane Curve over Rational Field defined by -x^3 + y*z^2

or in higher dimensional projective spaces::

    sage: P.<x,y,z,w> = ProjectiveSpace(QQ, 3)
    sage: C = Curve([y*w^3 - x^4, z*w^3 - x^4], P); C
    Projective Curve over Rational Field defined by -x^4 + y*w^3, -x^4 + z*w^3

Integral projective curves over finite fields
---------------------------------------------

If the curve is defined over a finite field and integral, that is reduced and
irreducible, its function field is tightly coupled with the curve so that
advanced computations based on Sage's global function field machinery are
available.

EXAMPLES::

    sage: k = GF(2)                                                                     # optional - sage.rings.finite_rings
    sage: P.<x,y,z> = ProjectiveSpace(k, 2)                                             # optional - sage.rings.finite_rings
    sage: C = Curve(x^2*z - y^3, P)                                                     # optional - sage.rings.finite_rings
    sage: C.genus()                                                                     # optional - sage.rings.finite_rings
    0
    sage: C.function_field()                                                            # optional - sage.rings.finite_rings
    Function field in z defined by z + y^3

Closed points of arbitrary degree can be computed::

    sage: C.closed_points()                                                             # optional - sage.rings.finite_rings
    [Point (x, y), Point (y, z), Point (x + z, y + z)]
    sage: C.closed_points(2)                                                            # optional - sage.rings.finite_rings
    [Point (y^2 + y*z + z^2, x + z)]
    sage: C.closed_points(3)                                                            # optional - sage.rings.finite_rings
    [Point (y^3 + y^2*z + z^3, x + y + z),
     Point (x^2 + y*z + z^2, x*y + x*z + y*z, y^2 + x*z + y*z + z^2)]

All singular closed points can be found::

    sage: C.singular_closed_points()                                                    # optional - sage.rings.finite_rings
    [Point (x, y)]
    sage: p = _[0]                                                                      # optional - sage.rings.finite_rings
    sage: p.places()  # a unibranch singularity, that is, a cusp                        # optional - sage.rings.finite_rings
    [Place (1/y)]
    sage: pls = _[0]                                                                    # optional - sage.rings.finite_rings
    sage: C.place_to_closed_point(pls)                                                  # optional - sage.rings.finite_rings
    Point (x, y)

It is easy to transit to and from the function field of the curve::

    sage: fx = C(x/z)                                                                   # optional - sage.rings.finite_rings
    sage: fy = C(y/z)                                                                   # optional - sage.rings.finite_rings
    sage: fx^2 - fy^3                                                                   # optional - sage.rings.finite_rings
    0
    sage: fx.divisor()                                                                  # optional - sage.rings.finite_rings
    3*Place (1/y)
     - 3*Place (y)
    sage: p, = fx.poles()                                                               # optional - sage.rings.finite_rings
    sage: p                                                                             # optional - sage.rings.finite_rings
    Place (y)
    sage: C.place_to_closed_point(p)                                                    # optional - sage.rings.finite_rings
    Point (y, z)
    sage: _.rational_point()                                                            # optional - sage.rings.finite_rings
    (1 : 0 : 0)
    sage: _.closed_point()                                                              # optional - sage.rings.finite_rings
    Point (y, z)
    sage: _.place()                                                                     # optional - sage.rings.finite_rings
    Place (y)

Integral projective curves over `\QQ`
-------------------------------------

An integral curve over `\QQ` is also equipped with the function field. Unlike
over finite fields, it is not possible to enumerate closed points.

EXAMPLES::

    sage: P.<x,y,z> = ProjectiveSpace(QQ, 2)
    sage: C = Curve(x^2*z^2 - x^4 - y^4, P)
    sage: C.singular_closed_points()
    [Point (x, y)]
    sage: p, = _
    sage: p.places()
    [Place (1/y, 1/y^2*z - 1), Place (1/y, 1/y^2*z + 1)]
    sage: fy = C.function(y/z)
    sage: fy.divisor()
    Place (1/y, 1/y^2*z - 1)
     + Place (1/y, 1/y^2*z + 1)
     + Place (y, z - 1)
     + Place (y, z + 1)
     - Place (y^4 + 1, z)
    sage: supp = _.support()
    sage: pl = supp[0]
    sage: C.place_to_closed_point(pl)
    Point (x, y)
    sage: pl = supp[1]
    sage: C.place_to_closed_point(pl)
    Point (x, y)
    sage: _.rational_point()
    (0 : 0 : 1)
    sage: _ in C
    True

AUTHORS:

- William Stein (2005-11-13)

- David Joyner (2005-11-13)

- David Kohel (2006-01)

- Moritz Minzlaff (2010-11)

- Grayson Jorgenson (2016-08)

- Kwankyu Lee (2019-05): added integral projective curves

"""
# ****************************************************************************
#       Copyright (C) 2005 William Stein <wstein@gmail.com>
#
#  Distributed under the terms of the GNU General Public License (GPL)
#
#  The full text of the GPL is available at:
#
#                  https://www.gnu.org/licenses/
# ****************************************************************************

from sage.misc.lazy_attribute import lazy_attribute
from sage.misc.cachefunc import cached_method

from sage.categories.fields import Fields
from sage.categories.homset import hom, Hom, End
from sage.categories.number_fields import NumberFields

from sage.interfaces.singular import singular
from sage.matrix.constructor import matrix
from builtins import sum as add
from sage.misc.sage_eval import sage_eval

from sage.rings.polynomial.multi_polynomial_element import degree_lowest_rational_function
from sage.rings.integer_ring import IntegerRing
from sage.rings.number_field.number_field import NumberField
from sage.rings.polynomial.polynomial_ring_constructor import PolynomialRing
from sage.rings.qqbar import (number_field_elements_from_algebraics,
                              QQbar)
from sage.rings.rational_field import is_RationalField
from sage.rings.integer import Integer

from sage.schemes.projective.projective_space import ProjectiveSpace, is_ProjectiveSpace

from sage.schemes.projective.projective_subscheme import (AlgebraicScheme_subscheme_projective,
                                                          AlgebraicScheme_subscheme_projective_field)

from .curve import Curve_generic

from .point import (ProjectiveCurvePoint_field,
                    ProjectivePlaneCurvePoint_field,
                    ProjectivePlaneCurvePoint_finite_field,
                    IntegralProjectiveCurvePoint,
                    IntegralProjectiveCurvePoint_finite_field,
                    IntegralProjectivePlaneCurvePoint,
                    IntegralProjectivePlaneCurvePoint_finite_field)

from .closed_point import IntegralProjectiveCurveClosedPoint


class ProjectiveCurve(Curve_generic, AlgebraicScheme_subscheme_projective):
    """
    Curves in projective spaces.

    INPUT:

    - ``A`` -- ambient projective space

    - ``X`` -- list of multivariate polynomials; defining equations of the curve

    EXAMPLES::

        sage: P.<x,y,z,w,u> = ProjectiveSpace(GF(7), 4)                                 # optional - sage.rings.finite_rings
        sage: C = Curve([y*u^2 - x^3, z*u^2 - x^3, w*u^2 - x^3, y^3 - x^3], P); C       # optional - sage.rings.finite_rings
        Projective Curve over Finite Field of size 7 defined
<<<<<<< HEAD
        by -x^3 + y*u^2, -x^3 + z*u^2, -x^3 + w*u^2, -x^3 + y^3
=======
         by -x^3 + y*u^2, -x^3 + z*u^2, -x^3 + w*u^2, -x^3 + y^3
>>>>>>> 08060ed1

    ::

        sage: K.<u> = CyclotomicField(11)                                               # optional - sage.rings.number_field
        sage: P.<x,y,z,w> = ProjectiveSpace(K, 3)                                       # optional - sage.rings.number_field
        sage: C = Curve([y*w - u*z^2 - x^2, x*w - 3*u^2*z*w], P); C                     # optional - sage.rings.number_field
        Projective Curve over Cyclotomic Field of order 11 and degree 10 defined
         by -x^2 + (-u)*z^2 + y*w, x*w + (-3*u^2)*z*w
    """
    def __init__(self, A, X):
        """
        Initialize.

        EXAMPLES::

            sage: P.<x,y,z> = ProjectiveSpace(QQ, 2)
            sage: C = Curve(x*y^2*z^7 - x^10 - x^2*z^8)
            sage: loads(dumps(C)) == C
            True
        """
        if not is_ProjectiveSpace(A):
            raise TypeError("A (=%s) must be a projective space"%A)

        Curve_generic.__init__(self, A, X)

    def _repr_type(self):
        r"""
        Return a string representation of the type of this curve.

        EXAMPLES::

            sage: P.<x,y,z,w> = ProjectiveSpace(QQ, 3)
            sage: C = Curve([y^3 - z^3 - w^3, z*x^3 - y^4])
            sage: C._repr_type()
            'Projective'
        """
        return "Projective"

    def affine_patch(self, i, AA=None):
        r"""
        Return the `i`-th affine patch of this projective curve.

        INPUT:

        - ``i`` -- affine coordinate chart of the projective ambient space of
          this curve to compute affine patch with respect to

        - ``AA`` -- (default: None) ambient affine space, this is constructed
          if it is not given

        OUTPUT: A curve in affine space.

        EXAMPLES::

            sage: P.<x,y,z,w> = ProjectiveSpace(CC, 3)
            sage: C = Curve([y*z - x^2, w^2 - x*y], P)
            sage: C.affine_patch(0)
            Affine Curve over Complex Field with 53 bits of precision defined
             by y*z - 1.00000000000000, w^2 - y

        ::

            sage: P.<x,y,z> = ProjectiveSpace(QQ, 2)
            sage: C = Curve(x^3 - x^2*y + y^3 - x^2*z, P)
            sage: C.affine_patch(1)
            Affine Plane Curve over Rational Field defined by x^3 - x^2*z - x^2 + 1

        ::

            sage: A.<x,y> = AffineSpace(QQ, 2)
            sage: P.<u,v,w> = ProjectiveSpace(QQ, 2)
            sage: C = Curve([u^2 - v^2], P)
            sage: C.affine_patch(1, A).ambient_space() == A
            True
        """
        from .constructor import Curve
        return Curve(AlgebraicScheme_subscheme_projective.affine_patch(self, i, AA))

    def projection(self, P=None, PS=None):
        r"""
        Return a projection of this curve into projective space of dimension
        one less than the dimension of the ambient space of this curve.

        This curve must not already be a plane curve. Over finite fields, if
        this curve contains all points in its ambient space, then an error will
        be returned.

        INPUT:

        - ``P`` -- (default: None) a point not on this curve that will be used
          to define the projection map; this is constructed if not specified.

        - ``PS`` -- (default: None) the projective space the projected curve
          will be defined in. This space must be defined over the same base ring
          as this curve, and must have dimension one less than that of the
          ambient space of this curve. This space will be constructed if not
          specified.

        OUTPUT: A tuple of

        - a scheme morphism from this curve into a projective space of
          dimension one less than that of the ambient space of this curve

        - the projective curve that is the image of that morphism

        EXAMPLES::

            sage: K.<a> = CyclotomicField(3)                                            # optional - sage.rings.number_field
            sage: P.<x,y,z,w> = ProjectiveSpace(K, 3)                                   # optional - sage.rings.number_field
            sage: C = Curve([y*w - x^2, z*w^2 - a*x^3], P)                              # optional - sage.rings.number_field
            sage: L.<a,b,c> = ProjectiveSpace(K, 2)                                     # optional - sage.rings.number_field
            sage: proj1 = C.projection(PS=L)                                            # optional - sage.rings.number_field
            sage: proj1                                                                 # optional - sage.rings.number_field
            (Scheme morphism:
               From: Projective Curve over Cyclotomic Field of order 3 and degree 2
                     defined by -x^2 + y*w, (-a)*x^3 + z*w^2
               To:   Projective Space of dimension 2
                     over Cyclotomic Field of order 3 and degree 2
               Defn: Defined on coordinates by sending (x : y : z : w) to
                     (x : y : -z + w),
             Projective Plane Curve over Cyclotomic Field of order 3 and degree 2
              defined by a^6 + (-a)*a^3*b^3 - a^4*b*c)
            sage: proj1[1].ambient_space() is L
            True
            sage: proj2 = C.projection()
            sage: proj2[1].ambient_space() is L
            False

        ::

            sage: P.<x,y,z,w,a,b,c> = ProjectiveSpace(QQ, 6)
            sage: C = Curve([y - x, z - a - b, w^2 - c^2, z - x - a, x^2 - w*z], P)
            sage: C.projection()
            (Scheme morphism:
               From: Projective Curve over Rational Field
                     defined by -x + y, z - a - b, w^2 - c^2, -x + z - a, x^2 - z*w
               To:   Projective Space of dimension 5 over Rational Field
               Defn: Defined on coordinates by sending (x : y : z : w : a : b : c)
                     to (x : y : -z + w : a : b : c),
             Projective Curve over Rational Field defined by x1 - x4, x0 - x4, x2*x3
              + x3^2 + x2*x4 + 2*x3*x4, x2^2 - x3^2 - 2*x3*x4 + x4^2 - x5^2, x2*x4^2 +
              x3*x4^2 + x4^3 - x3*x5^2 - x4*x5^2, x4^4 - x3^2*x5^2 - 2*x3*x4*x5^2 -
              x4^2*x5^2)

        ::

            sage: P.<x,y,z,w> = ProjectiveSpace(GF(2), 3)                               # optional - sage.rings.finite_rings
            sage: C = P.curve([(x - y)*(x - z)*(x - w)*(y - z)*(y - w),                 # optional - sage.rings.finite_rings
            ....:              x*y*z*w*(x + y + z + w)])
            sage: C.projection()                                                        # optional - sage.rings.finite_rings
            Traceback (most recent call last):
            ...
            NotImplementedError: this curve contains all points of its ambient space

        ::

            sage: P.<x,y,z,w,u> = ProjectiveSpace(GF(7), 4)                             # optional - sage.rings.finite_rings
            sage: C = P.curve([x^3 - y*z*u, w^2 - u^2 + 2*x*z, 3*x*w - y^2])            # optional - sage.rings.finite_rings
            sage: L.<a,b,c,d> = ProjectiveSpace(GF(7), 3)                               # optional - sage.rings.finite_rings
            sage: C.projection(PS=L)                                                    # optional - sage.rings.finite_rings
            (Scheme morphism:
               From: Projective Curve over Finite Field of size 7
                     defined by x^3 - y*z*u, 2*x*z + w^2 - u^2, -y^2 + 3*x*w
               To:   Projective Space of dimension 3 over Finite Field of size 7
               Defn: Defined on coordinates by sending (x : y : z : w : u) to
                     (x : y : z : w),
             Projective Curve over Finite Field of size 7 defined by b^2 - 3*a*d,
              a^5*b + a*b*c^3*d - 3*b*c^2*d^3, a^6 + a^2*c^3*d - 3*a*c^2*d^3)
            sage: Q.<a,b,c> = ProjectiveSpace(GF(7), 2)                                 # optional - sage.rings.finite_rings
            sage: C.projection(PS=Q)                                                    # optional - sage.rings.finite_rings
            Traceback (most recent call last):
            ...
            TypeError: (=Projective Space of dimension 2 over Finite Field of
            size 7) must have dimension (=3)


        ::

            sage: PP.<x,y,z,w> = ProjectiveSpace(QQ, 3)
            sage: C = PP.curve([x^3 - z^2*y, w^2 - z*x])
            sage: Q = PP([1,0,1,1])
            sage: C.projection(P=Q)
            (Scheme morphism:
               From: Projective Curve over Rational Field
                     defined by x^3 - y*z^2, -x*z + w^2
               To:   Projective Space of dimension 2 over Rational Field
               Defn: Defined on coordinates by sending (x : y : z : w) to
                     (y : -x + z : -x + w),
             Projective Plane Curve over Rational Field defined by x0*x1^5 -
              6*x0*x1^4*x2 + 14*x0*x1^3*x2^2 - 16*x0*x1^2*x2^3 + 9*x0*x1*x2^4 -
              2*x0*x2^5 - x2^6)
            sage: LL.<a,b,c> = ProjectiveSpace(QQ, 2)
            sage: Q = PP([0,0,0,1])
            sage: C.projection(PS=LL, P=Q)
            (Scheme morphism:
               From: Projective Curve over Rational Field
                     defined by x^3 - y*z^2, -x*z + w^2
               To:   Projective Space of dimension 2 over Rational Field
               Defn: Defined on coordinates by sending (x : y : z : w) to
                     (x : y : z),
             Projective Plane Curve over Rational Field defined by a^3 - b*c^2)
            sage: Q = PP([0,0,1,0])
            sage: C.projection(P=Q)
            Traceback (most recent call last):
            ...
            TypeError: (=(0 : 0 : 1 : 0)) must be a point not on this curve

        ::

            sage: P.<x,y,z> = ProjectiveSpace(QQ, 2)
            sage: C = P.curve(y^2 - x^2 + z^2)
            sage: C.projection()
            Traceback (most recent call last):
            ...
            TypeError: this curve is already a plane curve
        """
        PP = self.ambient_space()
        n = PP.dimension_relative()
        if n == 2:
            raise TypeError("this curve is already a plane curve")
        if self.base_ring() not in Fields():
            raise TypeError("this curve must be defined over a field")
        if PS is not None:
            if not is_ProjectiveSpace(PS):
                raise TypeError("(=%s) must be a projective space" % PS)
            if PS.dimension_relative() != n - 1:
                raise TypeError("(=%s) must have dimension (=%s)" % (PS, n - 1))
            if PS.base_ring() != PP.base_ring():
                raise TypeError("(=%s) must be defined over the same base field as this curve" % PS)
        if P is None:
            # find a point not on the curve if not given
            if self.base_ring().characteristic() == 0:
                # when working over a characteristic 0 field, we can construct a point not on the curve.
                # we do this by constructing a point on which at least one nonzero element of the defining ideal of
                # this curve does not vanish
                F = 0
                # find a nonzero element
                for i in range(len(self.defining_polynomials())):
                    if self.defining_polynomials()[i] != 0:
                        F = self.defining_polynomials()[i]
                # find a point on which it doesn't vanish
                l = list(PP.gens())
                for i in range(n + 1):
                    l[i] = 0
                    while F(l) == 0:
                        l[i] += 1
                Q = PP(l)  # will be a point not on the curve
            else:
                # if the base ring is a finite field, iterate over all points in the ambient space and check which
                # are on this curve
                Q = None
                for P in PP.rational_points():
                    try:
                        self(P)
                    except TypeError:
                        Q = P
                        break
                if Q is None:
                    raise NotImplementedError("this curve contains all points of its ambient space")
        else:
            # make sure the given point is in the ambient space of the curve, but not on the curve
            Q = None
            try:
                Q = self(P)
            except TypeError:
                pass
            if Q is not None:
                raise TypeError("(=%s) must be a point not on this curve" % P)
            try:
                Q = self.ambient_space()(P)
            except TypeError:
                raise TypeError("(=%s) must be a point in the ambient space of this curve" % P)
        # in order to create the change of coordinates map, need to find a coordinate of Q that is nonzero
        j = 0
        while Q[j] == 0:
            j = j + 1
        # use this Q to project. Apply a change of coordinates to move Q to (0:...:0:1:0:...:0)
        # where 1 is in the jth coordinate
        if PS is None:
            PP2 = ProjectiveSpace(self.base_ring(), n - 1)
        else:
            PP2 = PS
        H = Hom(self, PP2)
        coords = [PP.gens()[i] - Q[i]/Q[j]*PP.gens()[j] for i in range(n + 1)]
        coords.pop(j)
        psi = H(coords)
        # compute image of psi via elimination
        # first construct the image of this curve by the change of coordinates. This can be found by composing the
        # defining polynomials of this curve with the polynomials defining the inverse of the change of coordinates
        invcoords = [Q[i]*PP.gens()[j] + PP.gens()[i] for i in range(n + 1)]
        invcoords[j] = Q[j]*PP.gens()[j]
        I = PP.coordinate_ring().ideal([f(invcoords) for f in self.defining_polynomials()])
        J = I.elimination_ideal(PP.gens()[j])
        K = Hom(PP.coordinate_ring(), PP2.coordinate_ring())
        l = list(PP2.gens())
        l.insert(j, 0)
        phi = K(l)
        G = [phi(f) for f in J.gens()]
        C = PP2.curve(G)
        return tuple([psi, C])

    def plane_projection(self, PP=None):
        r"""
        Return a projection of this curve into a projective plane.

        INPUT:

        - ``PP`` -- (default: None) the projective plane the projected curve
          will be defined in. This space must be defined over the same base field
          as this curve, and must have dimension two. This space is constructed
          if not specified.

        OUTPUT: A tuple of

        - a scheme morphism from this curve into a projective plane

        - the projective curve that is the image of that morphism

        EXAMPLES::

            sage: P.<x,y,z,w,u,v> = ProjectiveSpace(QQ, 5)
            sage: C = P.curve([x*u - z*v, w - y, w*y - x^2, y^3*u*2*z - w^4*w])
            sage: L.<a,b,c> = ProjectiveSpace(QQ, 2)
            sage: proj1 = C.plane_projection(PP=L)
            sage: proj1
            (Scheme morphism:
               From: Projective Curve over Rational Field
                     defined by x*u - z*v, -y + w, -x^2 + y*w, -w^5 + 2*y^3*z*u
               To:   Projective Space of dimension 2 over Rational Field
               Defn: Defined on coordinates by sending (x : y : z : w : u : v) to
                     (x : -z + u : -z + v),
             Projective Plane Curve over Rational Field defined by a^8 + 6*a^7*b +
              4*a^5*b^3 - 4*a^7*c - 2*a^6*b*c - 4*a^5*b^2*c + 2*a^6*c^2)
            sage: proj1[1].ambient_space() is L
            True
            sage: proj2 = C.projection()
            sage: proj2[1].ambient_space() is L
            False

        ::

            sage: P.<x,y,z,w,u> = ProjectiveSpace(GF(7), 4)                             # optional - sage.rings.finite_rings
            sage: C = P.curve([x^2 - 6*y^2, w*z*u - y^3 + 4*y^2*z, u^2 - x^2])          # optional - sage.rings.finite_rings
            sage: C.plane_projection()                                                  # optional - sage.rings.finite_rings
            (Scheme morphism:
               From: Projective Curve over Finite Field of size 7
                     defined by x^2 + y^2, -y^3 - 3*y^2*z + z*w*u, -x^2 + u^2
               To:   Projective Space of dimension 2 over Finite Field of size 7
               Defn: Defined on coordinates by sending (x : y : z : w : u) to
                     (x : z : -y + w),
             Projective Plane Curve over Finite Field of size 7
              defined by x0^10 + 2*x0^8*x1^2 + 2*x0^6*x1^4 - 3*x0^6*x1^3*x2
                         + 2*x0^6*x1^2*x2^2 - 2*x0^4*x1^4*x2^2 + x0^2*x1^4*x2^4)

        ::

            sage: P.<x,y,z> = ProjectiveSpace(GF(17), 2)                                # optional - sage.rings.finite_rings
            sage: C = P.curve(x^2 - y*z - z^2)                                          # optional - sage.rings.finite_rings
            sage: C.plane_projection()                                                  # optional - sage.rings.finite_rings
            Traceback (most recent call last):
            ...
            TypeError: this curve is already a plane curve
        """
        PS = self.ambient_space()
        n = PS.dimension_relative()
        if n == 2:
            raise TypeError("this curve is already a plane curve")
        C = self
        H = Hom(PS, PS)
        phi = H([PS.gens()[i] for i in range(n + 1)])
        for i in range(n - 2):
            if i == n - 3:
                L = C.projection(PS=PP)
            else:
                L = C.projection()
            C = L[1]
            # compose the scheme morphisms that are created
            K = Hom(phi.codomain().coordinate_ring(), PS.coordinate_ring())
            psi = K(phi.defining_polynomials())
            H = Hom(self, L[1].ambient_space())
            phi = H([psi(L[0].defining_polynomials()[i]) for i in range(len(L[0].defining_polynomials()))])
        return tuple([phi, C])


class ProjectivePlaneCurve(ProjectiveCurve):
    r"""
    Curves in projective planes.

    INPUT:

    - ``A`` -- projective plane

    - ``f`` -- homogeneous polynomial in the homogeneous coordinate ring of the plane

    EXAMPLES:

    A projective plane curve defined over an algebraic closure of `\QQ`::

        sage: P.<x,y,z> = ProjectiveSpace(QQbar, 2)                                     # optional - sage.rings.number_field
        sage: set_verbose(-1)  # suppress warnings for slow computation                 # optional - sage.rings.number_field
        sage: C = Curve([y*z - x^2 - QQbar.gen()*z^2], P); C                            # optional - sage.rings.number_field
        Projective Plane Curve over Algebraic Field
         defined by -x^2 + y*z + (-I)*z^2

    A projective plane curve defined over a finite field::

        sage: P.<x,y,z> = ProjectiveSpace(GF(5^2, 'v'), 2)                              # optional - sage.rings.finite_rings
        sage: C = Curve([y^2*z - x*z^2 - z^3], P); C                                    # optional - sage.rings.finite_rings
        Projective Plane Curve over Finite Field in v of size 5^2
         defined by y^2*z - x*z^2 - z^3
    """
    def __init__(self, A, f):
        """
        Initialize.

        EXAMPLES::

            sage: P.<x,y,z> = ProjectiveSpace(QQ, 2)
            sage: C = Curve(y^2*z^7 - x^9 - x*z^8)
            sage: loads(dumps(C)) == C
            True
        """
        if not (is_ProjectiveSpace(A) and A.dimension != 2):
            raise TypeError("the ambient space is not a projective plane")

        super().__init__(A, [f])

    def _repr_type(self):
        r"""
        Return a string representation of the type of this curve.

        EXAMPLES::

            sage: P.<x,y,z> = ProjectiveSpace(QQ, 2)
            sage: C = Curve([y*z^3 - 5/7*x^4 + 4*x^3*z - 9*z^4], P)
            sage: C._repr_type()
            'Projective Plane'
        """
        return "Projective Plane"

    def divisor_of_function(self, r):
        """
        Return the divisor of a function on a curve.

        INPUT: ``r`` is a rational function on X

        OUTPUT: A list. The divisor of r represented as a list of coefficients and
        points. (TODO: This will change to a more structural output in the
        future.)

        EXAMPLES::

            sage: FF = FiniteField(5)                                                   # optional - sage.rings.finite_rings
            sage: P2 = ProjectiveSpace(2, FF, names=['x','y','z'])                      # optional - sage.rings.finite_rings
            sage: R = P2.coordinate_ring()                                              # optional - sage.rings.finite_rings
            sage: x, y, z = R.gens()                                                    # optional - sage.rings.finite_rings
            sage: f = y^2*z^7 - x^9 - x*z^8                                             # optional - sage.rings.finite_rings
            sage: C = Curve(f)                                                          # optional - sage.rings.finite_rings
            sage: K = FractionField(R)                                                  # optional - sage.rings.finite_rings
            sage: r = 1/x                                                               # optional - sage.rings.finite_rings
            sage: C.divisor_of_function(r)     # todo: not implemented  !!!!            # optional - sage.rings.finite_rings
            [[-1, (0, 0, 1)]]
            sage: r = 1/x^3                                                             # optional - sage.rings.finite_rings
            sage: C.divisor_of_function(r)     # todo: not implemented  !!!!            # optional - sage.rings.finite_rings
            [[-3, (0, 0, 1)]]
        """
        F = self.base_ring()
        f = self.defining_polynomial()
        x, y, z = f.parent().gens()
        pnts = self.rational_points()
        divf = []
        for P in pnts:
            if P[2] != F(0):
                # What is the '5' in this line and the 'r()' in the next???
                lcs = self.local_coordinates(P,5)
                ldg = degree_lowest_rational_function(r(lcs[0],lcs[1]),z)
                if ldg != 0:
                    divf.append([ldg, P])
        return divf

    def local_coordinates(self, pt, n):
        r"""
        Return local coordinates to precision n at the given point.

        Behaviour is flaky - some choices of `n` are worse than
        others.

        INPUT:

        - ``pt`` -- a rational point on X which is not a point of ramification
           for the projection `(x,y) \to x`.

        - ``n``-- the number of terms desired

        OUTPUT: `x = x0 + t`, `y = y0` + power series in `t`

        EXAMPLES::

            sage: FF = FiniteField(5)                                                   # optional - sage.rings.finite_rings
            sage: P2 = ProjectiveSpace(2, FF, names=['x','y','z'])                      # optional - sage.rings.finite_rings
            sage: x, y, z = P2.coordinate_ring().gens()                                 # optional - sage.rings.finite_rings
            sage: C = Curve(y^2*z^7 - x^9 - x*z^8)                                      # optional - sage.rings.finite_rings
            sage: pt = C([2,3,1])                                                       # optional - sage.rings.finite_rings
            sage: C.local_coordinates(pt,9)     # todo: not implemented  !!!!           # optional - sage.rings.finite_rings
            [2 + t,
             3 + 3*t^2 + t^3 + 3*t^4 + 3*t^6 + 3*t^7 + t^8 + 2*t^9 + 3*t^11 + 3*t^12]
        """

        f = self.defining_polynomial()
        R = f.parent()
        F = self.base_ring()
        p = F.characteristic()
        x0 = F(pt[0])
        y0 = F(pt[1])
        astr = ["a"+str(i) for i in range(1,2*n)]
        x,y = R.gens()
        R0 = PolynomialRing(F, 2 * n + 2, names=[str(x), str(y), "t"] + astr)
        vars0 = R0.gens()
        t = vars0[2]
        yt = y0*t**0 + add([vars0[i]*t**(i-2) for i in range(3,2*n+2)])
        xt = x0+t
        ft = f(xt,yt)
        S = singular
        S.eval('ring s = '+str(p)+','+str(R0.gens())+',lp;')
        S.eval('poly f = '+str(ft))
        cmd = 'matrix c = coeffs ('+str(ft)+',t)'
        S.eval(cmd)
        N = int(S.eval('size(c)'))
        b = ','.join("c[{},1]".format(i) for i in range(2, N//2 - 4))
        cmd = 'ideal I = ' + b
        S.eval(cmd)
        c = S.eval('slimgb(I)')
        d = c.split("=")
        d = d[1:]
        d[len(d)-1] += "\n"
        e = [xx[:xx.index("\n")] for xx in d]
        vals = []
        for x in e:
            for y in vars0:
                if str(y) in x:
                    if x.replace(str(y), ""):
                        i = x.find("-")
                        if i>0:
                            vals.append([eval(x[1:i]),x[:i],F(eval(x[i+1:]))])
                        i = x.find("+")
                        if i>0:
                            vals.append([eval(x[1:i]),x[:i],-F(eval(x[i+1:]))])
                    else:
                        vals.append([eval(str(y)[1:]),str(y),F(0)])
        vals.sort()
        return [x0 + t, y0 + add(v[2] * t**(j+1) for j, v in enumerate(vals))]

    def plot(self, *args, **kwds):
        """
        Plot the real points of an affine patch of this projective
        plane curve.

        INPUT:

        -  ``self`` - an affine plane curve

        -  ``patch`` - (optional) the affine patch to be plotted; if not
           specified, the patch corresponding to the last projective
           coordinate being nonzero

        -  ``*args`` - optional tuples (variable, minimum, maximum) for
           plotting dimensions

        -  ``**kwds`` - optional keyword arguments passed on to
           ``implicit_plot``

        EXAMPLES:

        A cuspidal curve::

            sage: R.<x, y, z> = QQ[]
            sage: C = Curve(x^3 - y^2*z)
            sage: C.plot()                                                              # optional - sage.plot
            Graphics object consisting of 1 graphics primitive

        The other affine patches of the same curve::

            sage: C.plot(patch=0)                                                       # optional - sage.plot
            Graphics object consisting of 1 graphics primitive
            sage: C.plot(patch=1)                                                       # optional - sage.plot
            Graphics object consisting of 1 graphics primitive

        An elliptic curve::

            sage: E = EllipticCurve('101a')
            sage: C = Curve(E)
            sage: C.plot()                                                              # optional - sage.plot
            Graphics object consisting of 1 graphics primitive
            sage: C.plot(patch=0)                                                       # optional - sage.plot
            Graphics object consisting of 1 graphics primitive
            sage: C.plot(patch=1)                                                       # optional - sage.plot
            Graphics object consisting of 1 graphics primitive

        A hyperelliptic curve::

            sage: P.<x> = QQ[]
            sage: f = 4*x^5 - 30*x^3 + 45*x - 22
            sage: C = HyperellipticCurve(f)
            sage: C.plot()                                                              # optional - sage.plot
            Graphics object consisting of 1 graphics primitive
            sage: C.plot(patch=0)                                                       # optional - sage.plot
            Graphics object consisting of 1 graphics primitive
            sage: C.plot(patch=1)                                                       # optional - sage.plot
            Graphics object consisting of 1 graphics primitive
        """
        # if user has not specified a favorite affine patch, take the
        # one avoiding "infinity", i.e. the one corresponding to the
        # last projective coordinate being nonzero
        patch = kwds.pop('patch', self.ngens() - 1)
        from .constructor import Curve
        C = Curve(self.affine_patch(patch))
        return C.plot(*args, **kwds)

    def is_singular(self, P=None):
        r"""
        Return whether this curve is singular or not, or if a point ``P`` is
        provided, whether ``P`` is a singular point of this curve.

        INPUT:

        - ``P`` -- (default: ``None``) a point on this curve

        OUTPUT:

        If no point ``P`` is provided, return ``True`` or ``False`` depending
        on whether this curve is singular or not. If a point ``P`` is provided,
        return ``True`` or ``False`` depending on whether ``P`` is or is not a
        singular point of this curve.

        EXAMPLES:

        Over `\QQ`::

            sage: F = QQ
            sage: P2.<X,Y,Z> = ProjectiveSpace(F, 2)
            sage: C = Curve(X^3 - Y^2*Z)
            sage: C.is_singular()
            True

        Over a finite field::

            sage: F = GF(19)                                                            # optional - sage.rings.finite_rings
            sage: P2.<X,Y,Z> = ProjectiveSpace(F, 2)                                    # optional - sage.rings.finite_rings
            sage: C = Curve(X^3 + Y^3 + Z^3)                                            # optional - sage.rings.finite_rings
            sage: C.is_singular()                                                       # optional - sage.rings.finite_rings
            False
            sage: D = Curve(X^4 - X*Z^3)                                                # optional - sage.rings.finite_rings
            sage: D.is_singular()                                                       # optional - sage.rings.finite_rings
            True
            sage: E = Curve(X^5 + 19*Y^5 + Z^5)                                         # optional - sage.rings.finite_rings
            sage: E.is_singular()                                                       # optional - sage.rings.finite_rings
            True
            sage: E = Curve(X^5 + 9*Y^5 + Z^5)                                          # optional - sage.rings.finite_rings
            sage: E.is_singular()                                                       # optional - sage.rings.finite_rings
            False

        Over `\CC`::

            sage: F = CC
            sage: P2.<X,Y,Z> = ProjectiveSpace(F, 2)
            sage: C = Curve(X)
            sage: C.is_singular()
            False
            sage: D = Curve(Y^2*Z - X^3)
            sage: D.is_singular()
            True
            sage: E = Curve(Y^2*Z - X^3 + Z^3)
            sage: E.is_singular()
            False

        Showing that :trac:`12187` is fixed::

            sage: F.<X,Y,Z> = GF(2)[]                                                   # optional - sage.rings.finite_rings
            sage: G = Curve(X^2 + Y*Z)                                                  # optional - sage.rings.finite_rings
            sage: G.is_singular()                                                       # optional - sage.rings.finite_rings
            False

        ::

            sage: P.<x,y,z> = ProjectiveSpace(CC, 2)
            sage: C = Curve([y^4 - x^3*z], P)
            sage: Q = P([0,0,1])
            sage: C.is_singular()
            True
        """
        if P is None:
            poly = self.defining_polynomial()
            return poly.parent().ideal(poly.gradient()+[poly]).dimension() > 0
        else:
            return not self.is_smooth(P)

    def degree(self):
        r"""
        Return the degree of this projective curve.

        For a plane curve, this is just the degree of its defining polynomial.

        OUTPUT: An integer.

        EXAMPLES::

            sage: P.<x,y,z> = ProjectiveSpace(QQ, 2)
            sage: C = P.curve([y^7 - x^2*z^5 + 7*z^7])
            sage: C.degree()
            7
        """
        return self.defining_polynomial().degree()

    def tangents(self, P, factor=True):
        r"""
        Return the tangents of this projective plane curve at the point ``P``.

        These are found by homogenizing the tangents of an affine patch of this
        curve containing ``P``. The point ``P`` must be a point on this curve.

        INPUT:

        - ``P`` -- a point on this curve.

        - ``factor`` -- (default: ``True``) whether to attempt computing the
          polynomials of the individual tangent lines over the base field of this
          curve, or to just return the polynomial corresponding to the union of
          the tangent lines (which requires fewer computations).

        OUTPUT:

        A list of polynomials in the coordinate ring of the ambient space of
        this curve.

        EXAMPLES::

            sage: set_verbose(-1)
            sage: P.<x,y,z> = ProjectiveSpace(QQbar, 2)                                 # optional - sage.rings.number_field
            sage: C = Curve([x^3*y + 2*x^2*y^2 + x*y^3 + x^3*z                          # optional - sage.rings.number_field
            ....:            + 7*x^2*y*z + 14*x*y^2*z + 9*y^3*z], P)
            sage: Q = P([0,0,1])                                                        # optional - sage.rings.number_field
            sage: C.tangents(Q)                                                         # optional - sage.rings.number_field
            [x + 4.147899035704788?*y,
             x + (1.426050482147607? + 0.3689894074818041?*I)*y,
             x + (1.426050482147607? - 0.3689894074818041?*I)*y]
            sage: C.tangents(Q, factor=False)                                           # optional - sage.rings.number_field
            [6*x^3 + 42*x^2*y + 84*x*y^2 + 54*y^3]

        ::

            sage: P.<x,y,z> = ProjectiveSpace(QQ, 2)
<<<<<<< HEAD
            sage: C = P.curve([x^2*y^3*z^4 - y^6*z^3 - 4*x^2*y^4*z^3 - 4*x^4*y^2*z^3 + 3*y^7*z^2 +\
            10*x^2*y^5*z^2 + 9*x^4*y^3*z^2 + 5*x^6*y*z^2 - 3*y^8*z - 9*x^2*y^6*z - 11*x^4*y^4*z -\
            7*x^6*y^2*z - 2*x^8*z + y^9 + 2*x^2*y^7 + 3*x^4*y^5 + 4*x^6*y^3 + 2*x^8*y])
=======
            sage: C = P.curve([x^2*y^3*z^4 - y^6*z^3 - 4*x^2*y^4*z^3 - 4*x^4*y^2*z^3
            ....:              + 3*y^7*z^2 + 10*x^2*y^5*z^2 + 9*x^4*y^3*z^2 + 5*x^6*y*z^2
            ....:              - 3*y^8*z - 9*x^2*y^6*z - 11*x^4*y^4*z - 7*x^6*y^2*z
            ....:              - 2*x^8*z + y^9 + 2*x^2*y^7 + 3*x^4*y^5 + 4*x^6*y^3 + 2*x^8*y])
>>>>>>> 08060ed1
            sage: Q = P([0,1,1])
            sage: C.tangents(Q)
            [-y + z, 3*x^2 - y^2 + 2*y*z - z^2]

        ::

            sage: P.<x,y,z> = ProjectiveSpace(QQ, 2)
            sage: C = P.curve([z^3*x + y^4 - x^2*z^2])
            sage: Q = P([1,1,1])
            sage: C.tangents(Q)
            Traceback (most recent call last):
            ...
            TypeError: (=(1 : 1 : 1)) is not a point on (=Projective Plane Curve
            over Rational Field defined by y^4 - x^2*z^2 + x*z^3)
        """
        PP = self.ambient_space()
        # Check whether P is a point on this curve
        try:
            P = self(P)
        except TypeError:
            raise TypeError("(=%s) is not a point on (=%s)" % (P, self))

        # Find an affine chart of the ambient space of self that contains P
        i = 0
        while P[i] == 0:
            i += 1
        C = self.affine_patch(i)
        L = C.tangents(C(P.dehomogenize(i)), factor)
        R = PP.coordinate_ring()
        H = Hom(C.ambient_space().coordinate_ring(), R)
        G = list(R.gens())
        x = G.pop(i)
        phi = H(G)
        return [phi(g).homogenize(x) for g in L]

    def is_ordinary_singularity(self, P):
        r"""
        Return whether the singular point ``P`` of this projective plane curve is an ordinary singularity.

        The point ``P`` is an ordinary singularity of this curve if it is a singular point, and
        if the tangents of this curve at ``P`` are distinct.

        INPUT:

        - ``P`` -- a point on this curve.

        OUTPUT:

        - Boolean. True or False depending on whether ``P`` is or is not an ordinary singularity of this
          curve, respectively. An error is raised if ``P`` is not a singular point of this curve.

        EXAMPLES::

            sage: P.<x,y,z> = ProjectiveSpace(QQ, 2)
            sage: C = Curve([y^2*z^3 - x^5], P)
            sage: Q = P([0,0,1])
            sage: C.is_ordinary_singularity(Q)
            False

        ::

            sage: R.<a> = QQ[]
            sage: K.<b> = NumberField(a^2 - 3)                                          # optional - sage.rings.number_field
            sage: P.<x,y,z> = ProjectiveSpace(K, 2)                                     # optional - sage.rings.number_field
            sage: C = P.curve([x^2*y^3*z^4 - y^6*z^3 - 4*x^2*y^4*z^3 - 4*x^4*y^2*z^3    # optional - sage.rings.number_field
            ....:              + 3*y^7*z^2 + 10*x^2*y^5*z^2 + 9*x^4*y^3*z^2
            ....:              + 5*x^6*y*z^2 - 3*y^8*z - 9*x^2*y^6*z - 11*x^4*y^4*z
            ....:              - 7*x^6*y^2*z - 2*x^8*z + y^9 + 2*x^2*y^7 + 3*x^4*y^5
            ....:              + 4*x^6*y^3 + 2*x^8*y])
            sage: Q = P([0,1,1])                                                        # optional - sage.rings.number_field
            sage: C.is_ordinary_singularity(Q)                                          # optional - sage.rings.number_field
            True

        ::

            sage: P.<x,y,z> = ProjectiveSpace(QQ, 2)
            sage: C = P.curve([z^5 - y^5 + x^5 + x*y^2*z^2])
            sage: Q = P([0,1,1])
            sage: C.is_ordinary_singularity(Q)
            Traceback (most recent call last):
            ...
            TypeError: (=(0 : 1 : 1)) is not a singular point of (=Projective Plane
            Curve over Rational Field defined by x^5 - y^5 + x*y^2*z^2 + z^5)
        """
        r = self.multiplicity(P)
        if r < 2:
            raise TypeError("(=%s) is not a singular point of (=%s)"%(P,self))

        # Find an affine chart of the ambient space of self that contains P
        i = 0
        while P[i] == 0:
            i += 1
        C = self.affine_patch(i)
        return C.is_ordinary_singularity(C(P.dehomogenize(i)))

    def quadratic_transform(self):
        r"""
        Return a birational map from this curve to the proper transform of this curve with respect to the standard
        Cremona transformation.

        The standard Cremona transformation is the birational automorphism of `\mathbb{P}^{2}` defined
        `(x : y : z)\mapsto (yz : xz : xy)`.

        OUTPUT:

        - a scheme morphism representing the restriction of the standard Cremona transformation from this curve
          to the proper transform.

        EXAMPLES::

            sage: P.<x,y,z> = ProjectiveSpace(QQ, 2)
            sage: C = Curve(x^3*y - z^4 - z^2*x^2, P)
            sage: C.quadratic_transform()
            Scheme morphism:
              From: Projective Plane Curve over Rational Field
                    defined by x^3*y - x^2*z^2 - z^4
              To:   Projective Plane Curve over Rational Field
                    defined by -x^3*y - x*y*z^2 + z^4
              Defn: Defined on coordinates by sending (x : y : z) to
                    (y*z : x*z : x*y)

        ::

            sage: P.<x,y,z> = ProjectiveSpace(GF(17), 2)                                # optional - sage.rings.finite_rings
            sage: C = P.curve([y^7*z^2 - 16*x^9 + x*y*z^7 + 2*z^9])                     # optional - sage.rings.finite_rings
            sage: C.quadratic_transform()                                               # optional - sage.rings.finite_rings
            Scheme morphism:
              From: Projective Plane Curve over Finite Field of size 17
                    defined by x^9 + y^7*z^2 + x*y*z^7 + 2*z^9
              To:   Projective Plane Curve over Finite Field of size 17
                    defined by 2*x^9*y^7 + x^8*y^6*z^2 + x^9*z^7 + y^7*z^9
              Defn: Defined on coordinates by sending (x : y : z) to
                    (y*z : x*z : x*y)
        """
        PP = self.ambient_space()
        R = PP.coordinate_ring()
        L = R.gens()
        coords = [L[1]*L[2], L[0]*L[2], L[0]*L[1]]
        G = self.defining_polynomial()(coords)
        # remove the component of the curve corresponding to the exceptional divisor
        degs = [G.degree()]*len(L)
        for F in G.monomials():
            for i in range(len(L)):
                if F.degree(L[i]) < degs[i]:
                    degs[i] = F.degree(L[i])
        T = []
        for item in G.dict().items():
            tup = tuple([item[0][i] - degs[i] for i in range(len(L))])
            T.append(tuple([tup, item[1]]))
        G = R(dict(T))
        H = Hom(self, PP.curve(G))
        phi = H(coords)
        return phi

    def excellent_position(self, Q):
        r"""
        Return a transformation of this curve into one in excellent position with respect to the point ``Q``.

        Here excellent position is defined as in [Ful1989]_. A curve `C` of degree `d` containing the point
        `(0 : 0 : 1)` with multiplicity `r` is said to be in excellent position if none of the coordinate lines
        are tangent to `C` at any of the fundamental points `(1 : 0 : 0)`, `(0 : 1 : 0)`, and `(0 : 0 : 1)`, and
        if the two coordinate lines containing `(0 : 0 : 1)` intersect `C` transversally in `d - r` distinct
        non-fundamental points, and if the other coordinate line intersects `C` transversally at `d` distinct,
        non-fundamental points.

        INPUT:

        - ``Q`` -- a point on this curve.

        OUTPUT:

        - a scheme morphism from this curve to a curve in excellent position that is a restriction of a change
          of coordinates map of the projective plane.

        EXAMPLES::

            sage: P.<x,y,z> = ProjectiveSpace(QQ, 2)
            sage: C = Curve([x*y - z^2], P)
            sage: Q = P([1,1,1])
            sage: C.excellent_position(Q)
            Scheme morphism:
              From: Projective Plane Curve over Rational Field defined by x*y - z^2
              To:   Projective Plane Curve over Rational Field
                    defined by -x^2 - 3*x*y - 4*y^2 - x*z - 3*y*z
              Defn: Defined on coordinates by sending (x : y : z) to
                    (-x + 1/2*y + 1/2*z : -1/2*y + 1/2*z : x + 1/2*y - 1/2*z)

        ::

            sage: R.<a> = QQ[]
            sage: K.<b> = NumberField(a^2 - 3)                                          # optional - sage.rings.number_field
            sage: P.<x,y,z> = ProjectiveSpace(K, 2)                                     # optional - sage.rings.number_field
            sage: C = P.curve([z^2*y^3*x^4 - y^6*x^3 - 4*z^2*y^4*x^3 - 4*z^4*y^2*x^3    # optional - sage.rings.number_field
            ....:              + 3*y^7*x^2 + 10*z^2*y^5*x^2 + 9*z^4*y^3*x^2
            ....:              + 5*z^6*y*x^2 - 3*y^8*x - 9*z^2*y^6*x - 11*z^4*y^4*x
            ....:              - 7*z^6*y^2*x - 2*z^8*x + y^9 + 2*z^2*y^7 + 3*z^4*y^5
            ....:              + 4*z^6*y^3 + 2*z^8*y])
            sage: Q = P([1,0,0])                                                        # optional - sage.rings.number_field
            sage: C.excellent_position(Q)                                               # optional - sage.rings.number_field
            Scheme morphism:
              From: Projective Plane Curve over Number Field in b
                    with defining polynomial a^2 - 3
                    defined by -x^3*y^6 + 3*x^2*y^7 - 3*x*y^8 + y^9 + x^4*y^3*z^2
                               - 4*x^3*y^4*z^2 + 10*x^2*y^5*z^2 - 9*x*y^6*z^2
                               + 2*y^7*z^2 - 4*x^3*y^2*z^4 + 9*x^2*y^3*z^4
                               - 11*x*y^4*z^4 + 3*y^5*z^4 + 5*x^2*y*z^6
                               - 7*x*y^2*z^6 + 4*y^3*z^6 - 2*x*z^8 + 2*y*z^8
              To:   Projective Plane Curve over Number Field in b
                    with defining polynomial a^2 - 3
                    defined by 900*x^9 - 7410*x^8*y + 29282*x^7*y^2 - 69710*x^6*y^3
                               + 110818*x^5*y^4 - 123178*x^4*y^5 + 96550*x^3*y^6
                               - 52570*x^2*y^7 + 18194*x*y^8 - 3388*y^9 - 1550*x^8*z
                               + 9892*x^7*y*z - 30756*x^6*y^2*z + 58692*x^5*y^3*z
                               - 75600*x^4*y^4*z + 67916*x^3*y^5*z - 42364*x^2*y^6*z
                               + 16844*x*y^7*z - 3586*y^8*z + 786*x^7*z^2
                               - 3958*x^6*y*z^2 + 9746*x^5*y^2*z^2 - 14694*x^4*y^3*z^2
                               + 15174*x^3*y^4*z^2 - 10802*x^2*y^5*z^2
                               + 5014*x*y^6*z^2 - 1266*y^7*z^2 - 144*x^6*z^3
                               + 512*x^5*y*z^3 - 912*x^4*y^2*z^3 + 1024*x^3*y^3*z^3
                               - 816*x^2*y^4*z^3 + 512*x*y^5*z^3 - 176*y^6*z^3
                               + 8*x^5*z^4 - 8*x^4*y*z^4 - 16*x^3*y^2*z^4
                               + 16*x^2*y^3*z^4 + 8*x*y^4*z^4 - 8*y^5*z^4
              Defn: Defined on coordinates by sending (x : y : z) to
                    (1/4*y + 1/2*z : -1/4*y + 1/2*z : x + 1/4*y - 1/2*z)

        ::

            sage: set_verbose(-1)
            sage: a = QQbar(sqrt(2))                                                    # optional - sage.rings.number_field
            sage: P.<x,y,z> = ProjectiveSpace(QQbar, 2)                                 # optional - sage.rings.number_field
            sage: C = Curve([(-1/4*a)*x^3 + (-3/4*a)*x^2*y                              # optional - sage.rings.number_field
            ....:            + (-3/4*a)*x*y^2 + (-1/4*a)*y^3 - 2*x*y*z], P)
            sage: Q = P([0,0,1])                                                        # optional - sage.rings.number_field
            sage: C.excellent_position(Q)                                               # optional - sage.rings.number_field
            Scheme morphism:
              From: Projective Plane Curve over Algebraic Field defined
                    by (-0.3535533905932738?)*x^3 + (-1.060660171779822?)*x^2*y
                       + (-1.060660171779822?)*x*y^2 + (-0.3535533905932738?)*y^3
                       + (-2)*x*y*z
              To:   Projective Plane Curve over Algebraic Field defined
                    by (-2.828427124746190?)*x^3 + (-2)*x^2*y + 2*y^3
                       + (-2)*x^2*z + 2*y^2*z
              Defn: Defined on coordinates by sending (x : y : z) to
                    (1/2*x + 1/2*y : (-1/2)*x + 1/2*y : 1/2*x + (-1/2)*y + z)
        """
        PP = self.ambient_space()
        # check that Q is on this curve
        try:
            Q = self(Q)
        except TypeError:
            raise TypeError("(=%s) must be a point on this curve" % Q)
        r = self.multiplicity(Q)
        d = self.degree()
        # first move Q to (0 : 0 : 1), (1 : 0 : 0), or (0 : 1 : 0)
        # this makes it easier to construct the main transformation
        i = 0
        while Q[i] == 0:
            i += 1
        coords = [PP.gens()[j] + Q[j]/Q[i]*PP.gens()[i] for j in range(3)]
        coords[i] = PP.gens()[i]
        accoords = [PP.gens()[j] - Q[j]/Q[i]*PP.gens()[i] for j in range(3)] # coords used in map construction
        accoords[i] = PP.gens()[i]
        baseC = PP.curve(self.defining_polynomial()(coords))
        P = [0]*3
        P[i] = 1
        P = PP(P)
        l = [0,1,2]
        l.pop(i)
        # choose points forming a triangle with one vertex at P to map to the coordinate triangle
        good = False
        a = 0
        while not good:
            a = a + 1
            # find points to map to (1 : 0 : 0) and (0 : 1 : 0), not on the curve
            Px = [0]*3
            Px[l[0]] = a
            Px[l[1]] = 1
            Py = [0]*3
            Py[l[0]] = -a
            Py[l[1]] = 1
            Py[i] = 1
            try:
                Px = baseC(Px)
                Py = baseC(Py)
                continue
            except TypeError:
                pass
            # by construction, P, Px, Py are linearly independent so the following matrix is invertible
            M = matrix([[Px[j], Py[j], P[j]] for j in range(3)])
            # M defines a change of coordinates sending (1 : 0 : 0) to Py, (0 : 1 : 0) to Px, (0 : 0 : 1) to P; the
            # inverse of the transformation we want, used to create the new defining polynomial
            coords = [sum([M.row(j)[k]*PP.gens()[k] for k in range(3)]) for j in range(3)]
            C = PP.curve(baseC.defining_polynomial()(coords))
            # check tangents at (0 : 0 : 1)
            T = C.tangents(PP([0, 0, 1]), factor=False)[0]
            if all(e[0] > 0 for e in T.exponents()) or all(e[1] > 0 for e in T.exponents()):
                continue
            # check that the other intersections of C with the exceptional lines are correct
            need_continue = False
            for j in range(3):
                poly = C.defining_polynomial().subs({PP.gens()[j]: 0})
                # this is a homogeneous polynomial in the other two variables
                # and so should factor completely into homogeneous linear factors
                # each corresponding to an intersection point where the jth coord is 0.
                # check if there are enough roots, up to multiplicity (that is, that PP.gens()[j]
                # doesn't divide the defining polynomial of C)
                if poly.degree() != d:
                    need_continue = True
                    break
                # if j != 2, then there should be d - r multiplicity 1 roots,
                # besides the root corresponding to (0 : 0 : 1)
                # if j == 2, then all roots should have multiplicity 1
                npoly = poly
                if j != 2:
                    # since (0 : 0 : 1) has multiplicity r, divide out by the highest
                    # shared power of the corresponding variable before doing the resultant computations
                    if j == 0:
                        div_pow = min([e[1] for e in npoly.exponents()])
                        npoly = PP.coordinate_ring()(dict([((v[0],v[1] - div_pow,v[2]),g) for (v,g) in\
                                                         npoly.dict().items()]))
                    else:
                        div_pow = min([e[0] for e in npoly.exponents()])
                        npoly = PP.coordinate_ring()(dict([((v[0] - div_pow,v[1],v[2]),g) for (v,g) in\
                                                         npoly.dict().items()]))
                    # check the degree again
                    if npoly.degree() != d - r:
                        need_continue = True
                        break
                    # check that npoly isn't a constant now
                    if npoly.degree() > 0:
                        t = 0
                        while npoly.degree(PP.gens()[t]) == 0:
                            t = t + 1
                        if npoly.resultant(npoly.derivative(PP.gens()[t]), PP.gens()[t]) == 0:
                            need_continue = True
                            break
                else:
                    t = 0
                    while npoly.degree(PP.gens()[t]) == 0:
                        t = t + 1
                    if poly.resultant(poly.derivative(PP.gens()[t]), PP.gens()[t]) == 0:
                        need_continue = True
                        break
                # check that intersections with the line PP.gens()[j] are transverse.
                # at a simple point P of the curve, the tangent at that point is
                # given by F_x(P)*x + F_y(P)*y + F_z(P)*z where F is the defining polynomial
                # of the curve
                tmp_l = [0,1,2]
                tmp_l.pop(j)
                poly1 = npoly.derivative(PP.gens()[tmp_l[0]])
                poly2 = npoly.derivative(PP.gens()[tmp_l[1]])
                if poly1.degree() > 0 or poly2.degree() > 0:
                    t = 0
                    while poly1.degree(PP.gens()[t]) == 0 and poly2.degree(PP.gens()[t]) == 0:
                        t = t + 1
                    # maybe a stricter check than necessary
                    if poly1.resultant(poly2, PP.gens()[t]) == 0:
                        need_continue = True
                        break
            if need_continue:
                continue
            good = True
            # coords for map
            M = M.inverse()
            accoords2 = [sum([M.row(j)[k]*PP.gens()[k] for k in range(3)]) for j in range(3)]
            H = Hom(self, C)
            phi = H([f(accoords) for f in accoords2])
        return phi

    def ordinary_model(self):
        r"""
        Return a birational map from this curve to a plane curve with only ordinary singularities.

        Currently only implemented over number fields. If not all of the coordinates of the non-ordinary
        singularities of this curve are contained in its base field, then the domain and codomain of the
        map returned will be defined over an extension. This curve must be irreducible.

        OUTPUT:

        - a scheme morphism from this curve to a curve with only ordinary singularities that defines a
          birational map between the two curves.

        EXAMPLES::

            sage: set_verbose(-1)
            sage: K = QuadraticField(3)                                                 # optional - sage.rings.number_field
            sage: P.<x,y,z> = ProjectiveSpace(K, 2)                                     # optional - sage.rings.number_field
            sage: C = Curve([x^5 - K.0*y*z^4], P)                                       # optional - sage.rings.number_field
            sage: C.ordinary_model()                                                    # optional - sage.rings.number_field
            Scheme morphism:
              From: Projective Plane Curve over Number Field in a
                    with defining polynomial x^2 - 3 with a = 1.732050807568878?
                    defined by x^5 + (-a)*y*z^4
              To:   Projective Plane Curve over Number Field in a
                    with defining polynomial x^2 - 3 with a = 1.732050807568878?
                    defined by (-a)*x^5*y + (-4*a)*x^4*y^2 + (-6*a)*x^3*y^3
                               + (-4*a)*x^2*y^4 + (-a)*x*y^5 + (-a - 1)*x^5*z
                               + (-4*a + 5)*x^4*y*z + (-6*a - 10)*x^3*y^2*z
                               + (-4*a + 10)*x^2*y^3*z + (-a - 5)*x*y^4*z + y^5*z
              Defn: Defined on coordinates by sending (x : y : z) to
                    (-1/4*x^2 - 1/2*x*y + 1/2*x*z + 1/2*y*z - 1/4*z^2 :
                     1/4*x^2 + 1/2*x*y + 1/2*y*z - 1/4*z^2 :
                     -1/4*x^2 + 1/4*z^2)

        ::

            sage: set_verbose(-1)
            sage: P.<x,y,z> = ProjectiveSpace(QQ, 2)
            sage: C = Curve([y^2*z^2 - x^4 - x^3*z], P)
            sage: D = C.ordinary_model(); D  # long time (2 seconds)
            Scheme morphism:
              From: Projective Plane Curve over Rational Field defined
                    by -x^4 - x^3*z + y^2*z^2
              To:   Projective Plane Curve over Rational Field defined
                    by 4*x^6*y^3 - 24*x^5*y^4 + 36*x^4*y^5 + 8*x^6*y^2*z
                       - 40*x^5*y^3*z + 24*x^4*y^4*z + 72*x^3*y^5*z - 4*x^6*y*z^2
                       + 8*x^5*y^2*z^2 - 56*x^4*y^3*z^2 + 104*x^3*y^4*z^2
                       + 44*x^2*y^5*z^2 + 8*x^6*z^3 - 16*x^5*y*z^3
                       - 24*x^4*y^2*z^3 + 40*x^3*y^3*z^3 + 48*x^2*y^4*z^3
                       + 8*x*y^5*z^3 - 8*x^5*z^4 + 36*x^4*y*z^4 - 56*x^3*y^2*z^4
                       + 20*x^2*y^3*z^4 + 40*x*y^4*z^4 - 16*y^5*z^4
              Defn: Defined on coordinates by sending (x : y : z) to
                    (-3/64*x^4 + 9/64*x^2*y^2 - 3/32*x*y^3 - 1/16*x^3*z
                      - 1/8*x^2*y*z + 1/4*x*y^2*z - 1/16*y^3*z - 1/8*x*y*z^2
                      + 1/16*y^2*z^2 :
                     -1/64*x^4 + 3/64*x^2*y^2 - 1/32*x*y^3 + 1/16*x*y^2*z
                      - 1/16*y^3*z + 1/16*y^2*z^2 :
                     3/64*x^4 - 3/32*x^3*y + 3/64*x^2*y^2 + 1/16*x^3*z
                      - 3/16*x^2*y*z + 1/8*x*y^2*z - 1/8*x*y*z^2 + 1/16*y^2*z^2)
            sage: all(D.codomain().is_ordinary_singularity(Q)  # long time
            ....:     for Q in D.codomain().singular_points())
            True

        ::

            sage: set_verbose(-1)
            sage: P.<x,y,z> = ProjectiveSpace(QQ, 2)
            sage: C = Curve([(x^2 + y^2 - y*z - 2*z^2)*(y*z - x^2 + 2*z^2)*z + y^5], P)
            sage: C.ordinary_model() # long time (5 seconds)
            Scheme morphism:
              From: Projective Plane Curve over Number Field in a
                    with defining polynomial y^2 - 2 defined
                    by y^5 - x^4*z - x^2*y^2*z + 2*x^2*y*z^2 + y^3*z^2
                       + 4*x^2*z^3 + y^2*z^3 - 4*y*z^4 - 4*z^5
              To:   Projective Plane Curve over Number Field in a
                    with defining polynomial y^2 - 2 defined
                    by (-29*a + 1)*x^8*y^6 + (10*a + 158)*x^7*y^7
                       + (-109*a - 31)*x^6*y^8 + (-80*a - 198)*x^8*y^5*z
                       + (531*a + 272)*x^7*y^6*z + (170*a - 718)*x^6*y^7*z
                       + (19*a - 636)*x^5*y^8*z + (-200*a - 628)*x^8*y^4*z^2
                       + (1557*a - 114)*x^7*y^5*z^2 + (2197*a - 2449)*x^6*y^6*z^2
                       + (1223*a - 3800)*x^5*y^7*z^2 + (343*a - 1329)*x^4*y^8*z^2
                       + (-323*a - 809)*x^8*y^3*z^3 + (1630*a - 631)*x^7*y^4*z^3
                       + (4190*a - 3126)*x^6*y^5*z^3 + (3904*a - 7110)*x^5*y^6*z^3
                       + (1789*a - 5161)*x^4*y^7*z^3 + (330*a - 1083)*x^3*y^8*z^3
                       + (-259*a - 524)*x^8*y^2*z^4 + (720*a - 605)*x^7*y^3*z^4
                       + (3082*a - 2011)*x^6*y^4*z^4 + (4548*a - 5462)*x^5*y^5*z^4
                       + (2958*a - 6611)*x^4*y^6*z^4 + (994*a - 2931)*x^3*y^7*z^4
                       + (117*a - 416)*x^2*y^8*z^4 + (-108*a - 184)*x^8*y*z^5
                       + (169*a - 168)*x^7*y^2*z^5 + (831*a - 835)*x^6*y^3*z^5
                       + (2225*a - 1725)*x^5*y^4*z^5 + (1970*a - 3316)*x^4*y^5*z^5
                       + (952*a - 2442)*x^3*y^6*z^5 + (217*a - 725)*x^2*y^7*z^5
                       + (16*a - 77)*x*y^8*z^5 + (-23*a - 35)*x^8*z^6
                       + (43*a + 24)*x^7*y*z^6 + (21*a - 198)*x^6*y^2*z^6
                       + (377*a - 179)*x^5*y^3*z^6 + (458*a - 537)*x^4*y^4*z^6
                       + (288*a - 624)*x^3*y^5*z^6 + (100*a - 299)*x^2*y^6*z^6
                       + (16*a - 67)*x*y^7*z^6 - 5*y^8*z^6
              Defn: Defined on coordinates by sending (x : y : z) to
                    ((-5/128*a - 5/128)*x^4 + (-5/32*a + 5/32)*x^3*y
                      + (-1/16*a + 3/32)*x^2*y^2 + (1/16*a - 1/16)*x*y^3
                      + (1/32*a - 1/32)*y^4 - 1/32*x^3*z + (3/16*a - 5/8)*x^2*y*z
                      + (1/8*a - 5/16)*x*y^2*z + (1/8*a + 5/32)*x^2*z^2
                      + (-3/16*a + 5/16)*x*y*z^2 + (-3/16*a - 1/16)*y^2*z^2
                      + 1/16*x*z^3 + (1/4*a + 1/4)*y*z^3 + (-3/32*a - 5/32)*z^4 :
                     (-5/128*a - 5/128)*x^4 + (5/32*a)*x^3*y
                      + (3/32*a + 3/32)*x^2*y^2 + (-1/16*a)*x*y^3
                      + (-1/32*a - 1/32)*y^4 - 1/32*x^3*z + (-11/32*a)*x^2*y*z
                      + (1/8*a + 5/16)*x*y^2*z + (3/16*a + 1/4)*y^3*z
                      + (1/8*a + 5/32)*x^2*z^2 + (-1/16*a - 3/8)*x*y*z^2
                      + (-3/8*a - 9/16)*y^2*z^2 + 1/16*x*z^3 + (5/16*a + 1/2)*y*z^3
                      + (-3/32*a - 5/32)*z^4 :
                     (1/64*a + 3/128)*x^4 + (-1/32*a - 1/32)*x^3*y
                      + (3/32*a - 9/32)*x^2*y^2 + (1/16*a - 3/16)*x*y^3 - 1/32*y^4
                      + (3/32*a + 1/8)*x^2*y*z + (-1/8*a + 1/8)*x*y^2*z
                      + (-1/16*a)*y^3*z + (-1/16*a - 3/32)*x^2*z^2
                      + (1/16*a + 1/16)*x*y*z^2 + (3/16*a + 3/16)*y^2*z^2
                      + (-3/16*a - 1/4)*y*z^3 + (1/16*a + 3/32)*z^4)
        """
        # helper function for extending the base field
        def extension(self):
            F = self.base_ring()
            pts = self.change_ring(F.embeddings(QQbar)[0]).rational_points()
            L = [t for pt in pts for t in pt]
            K = number_field_elements_from_algebraics(L)[0]
            if is_RationalField(K):
                return F.embeddings(F)[0]
            else:
                if is_RationalField(F):
                    return F.embeddings(K)[0]
                else:
                    # make sure the defining polynomial variable names are the same for K, N
                    N = NumberField(K.defining_polynomial().parent()(F.defining_polynomial()), str(K.gen()))
                    return N.composite_fields(K, both_maps=True)[0][1]*F.embeddings(N)[0]
        if not self.base_ring() in NumberFields():
            raise NotImplementedError("the base ring of this curve must be a number field")
        if not self.is_irreducible():
            raise TypeError("this curve must be irreducible")
        C_orig = self
        C = self
        PP = C.ambient_space()
        # extend the base field if necessary to find all singular points
        emb = extension(C.singular_subscheme())
        PP = PP.change_ring(emb)
        C = C.change_ring(emb)
        C_orig = C_orig.change_ring(emb)
        pts = C.singular_points()
        H = End(C)
        phi = H(list(C.ambient_space().gens()))
        while pts:
            for i in range(len(pts) - 1, -1, -1):
                try:
                    if C.is_ordinary_singularity(pts[i]):
                        pts.pop(i)
                except TypeError:
                    pts.pop(i)
            if pts:
                temp_exc = C.excellent_position(pts[0])
                temp_qua = temp_exc.codomain().quadratic_transform()
                C = temp_qua.codomain()
                phi = temp_qua*temp_exc*phi
                # transform the old points
                for i in range(len(pts) - 1, -1, -1):
                    # find image if it is a point the composition map is defined on
                    try:
                        temp_pt = (temp_qua*temp_exc)(temp_exc.domain()(pts[i]))
                        pts.pop(i)
                        if not PP(list(temp_pt)) in [PP(list(tpt)) for tpt in pts]:
                            pts.append(temp_pt)
                    except (TypeError, ValueError):
                        pass
                # add points from the intersection of C and the line z
                PPline = ProjectiveSpace(PP.base_ring(), 1)
                # make sure the conversion happens in the right order
                ringH = Hom(PP.coordinate_ring(), PPline.coordinate_ring())
                psi = ringH(list(PPline.gens()) + [0])
                X = PPline.subscheme([psi(f) for f in C.singular_subscheme().defining_polynomials()])
                emb = extension(X)
                PP = PP.change_ring(emb)
                phi = phi.change_ring(emb)
                C = C.change_ring(emb)
                C_orig = C_orig.change_ring(emb)
                X = X.change_ring(emb)
                pts = [PP(pt.change_ring(emb)) for pt in pts]
                newpts = [PP(list(pt) + [0]) for pt in X.rational_points()]
                # avoid duplicates
                for pt in newpts:
                    if not PP(list(pt)) in [PP(list(tpt)) for tpt in pts]:
                        pts.append(pt)
        return phi

    def is_transverse(self, C, P):
        r"""
        Return whether the intersection of this curve with the curve ``C`` at the point ``P`` is transverse.

        The intersection at ``P`` is transverse if ``P`` is a nonsingular point of both curves, and if the
        tangents of the curves at ``P`` are distinct.

        INPUT:

        - ``C`` -- a curve in the ambient space of this curve.

        - ``P`` -- a point in the intersection of both curves.

        OUTPUT: A boolean.

        EXAMPLES::

            sage: P.<x,y,z> = ProjectiveSpace(QQ, 2)
            sage: C = Curve([x^2 - y^2], P)
            sage: D = Curve([x - y], P)
            sage: Q = P([1,1,0])
            sage: C.is_transverse(D, Q)
            False

        ::

            sage: K = QuadraticField(-1)                                                # optional - sage.rings.number_field
            sage: P.<x,y,z> = ProjectiveSpace(K, 2)                                     # optional - sage.rings.number_field
            sage: C = Curve([y^2*z - K.0*x^3], P)                                       # optional - sage.rings.number_field
            sage: D = Curve([z*x + y^2], P)                                             # optional - sage.rings.number_field
            sage: Q = P([0,0,1])                                                        # optional - sage.rings.number_field
            sage: C.is_transverse(D, Q)                                                 # optional - sage.rings.number_field
            False

        ::

            sage: P.<x,y,z> = ProjectiveSpace(QQ, 2)
            sage: C = Curve([x^2 - 2*y^2 - 2*z^2], P)
            sage: D = Curve([y - z], P)
            sage: Q = P([2,1,1])
            sage: C.is_transverse(D, Q)
            True
        """
        if not self.intersects_at(C, P):
            raise TypeError("(=%s) must be a point in the intersection of (=%s) and this curve" % (P, C))
        if self.is_singular(P) or C.is_singular(P):
            return False

        # there is only one tangent at a nonsingular point of a plane curve
        return not self.tangents(P)[0] == C.tangents(P)[0]


class ProjectiveCurve_field(ProjectiveCurve, AlgebraicScheme_subscheme_projective_field):
    """
    Projective curves over fields.
    """
    _point = ProjectiveCurvePoint_field

    def __init__(self, A, X):
        """
        Initialize.

        EXAMPLES::

            sage: P.<x,y,z> = ProjectiveSpace(QQ, 2)
            sage: C = Curve(x*y^2*z^7 - x^10 - x^2*z^8)
            sage: loads(dumps(C)) == C
            True
        """
        super().__init__(A, X)

        if not A.base_ring() in Fields():
            raise TypeError("curve not defined over a field")

    def arithmetic_genus(self):
        r"""
        Return the arithmetic genus of this projective curve.

        This is the arithmetic genus `g_a(C)` as defined in [Har1977]_. If `P` is the
        Hilbert polynomial of the defining ideal of this curve, then the arithmetic genus
        of this curve is `1 - P(0)`. This curve must be irreducible.

        EXAMPLES::

            sage: P.<x,y,z,w> = ProjectiveSpace(QQ, 3)
            sage: C = P.curve([w*z - x^2, w^2 + y^2 + z^2])
            sage: C.arithmetic_genus()
            1

        ::

            sage: P.<x,y,z,w,t> = ProjectiveSpace(GF(7), 4)                             # optional - sage.rings.finite_rings
            sage: C = P.curve([t^3 - x*y*w, x^3 + y^3 + z^3, z - w])                    # optional - sage.rings.finite_rings
            sage: C.arithmetic_genus()                                                  # optional - sage.rings.finite_rings
            10
        """
        if not self.is_irreducible():
            raise TypeError("this curve must be irreducible")
        return 1 - self.defining_ideal().hilbert_polynomial()(0)

    def is_complete_intersection(self):
        r"""
        Return whether this projective curve is a complete intersection.

        EXAMPLES::

            sage: P.<x,y,z,w> = ProjectiveSpace(QQ, 3)
            sage: C = Curve([x*y - z*w, x^2 - y*w, y^2*w - x*z*w], P)
            sage: C.is_complete_intersection()
            False

        ::

            sage: P.<x,y,z,w> = ProjectiveSpace(QQ, 3)
            sage: C = Curve([y*w - x^2, z*w^2 - x^3], P)
            sage: C.is_complete_intersection()
            True

            sage: P.<x,y,z,w> = ProjectiveSpace(QQ, 3)
            sage: C = Curve([z^2 - y*w, y*z - x*w, y^2 - x*z], P)
            sage: C.is_complete_intersection()
            False
        """
        singular.lib("sing.lib")
        I = singular.simplify(self.defining_ideal(), 10)
        L = singular.is_ci(I).sage()
        return len(self.ambient_space().gens()) - len(I.sage().gens()) == L[-1]

    def tangent_line(self, p):
        """
        Return the tangent line at the point ``p``.

        INPUT:

        - ``p`` -- a rational point of the curve

        EXAMPLES::

            sage: P.<x,y,z,w> = ProjectiveSpace(QQ, 3)
            sage: C = Curve([x*y - z*w, x^2 - y*w, y^2*w - x*z*w], P)
            sage: p = C(1,1,1,1)
            sage: C.tangent_line(p)
            Projective Curve over Rational Field
             defined by -2*x + y + w, -3*x + z + 2*w

        """
        for i in range(len(p)):
            if p[i]:
                C = self.affine_patch(i)
                q = p.dehomogenize(i)
                T = C.tangent_line(q)
                return T.projective_closure(i, self.ambient_space())

        raise TypeError("{} does not define a point in the projective space".format(p))


class ProjectivePlaneCurve_field(ProjectivePlaneCurve, ProjectiveCurve_field):
    """
    Projective plane curves over fields.
    """
    _point = ProjectivePlaneCurvePoint_field

    def arithmetic_genus(self):
        r"""
        Return the arithmetic genus of this projective curve.

        This is the arithmetic genus `g_a(C)` as defined in [Har1977]_. For a
        projective plane curve of degree `d`, this is simply `(d-1)(d-2)/2`. It
        need *not* equal the geometric genus (the genus of the normalization of
        the curve). This curve must be irreducible.

        EXAMPLES::

            sage: x,y,z = PolynomialRing(GF(5), 3, 'xyz').gens()                        # optional - sage.rings.finite_rings
            sage: C = Curve(y^2*z^7 - x^9 - x*z^8); C                                   # optional - sage.rings.finite_rings
            Projective Plane Curve over Finite Field of size 5
             defined by -x^9 + y^2*z^7 - x*z^8
            sage: C.arithmetic_genus()                                                  # optional - sage.rings.finite_rings
            28
            sage: C.genus()                                                             # optional - sage.rings.finite_rings
            4

        ::

            sage: P.<x,y,z> = ProjectiveSpace(QQ, 2)
            sage: C = Curve([y^3*x - x^2*y*z - 7*z^4])
            sage: C.arithmetic_genus()
            3
        """
        if not self.is_irreducible():
            raise TypeError("this curve must be irreducible")
        d = self.defining_polynomial().total_degree()
        return Integer(d - 1).binomial(2)

    def fundamental_group(self):
        r"""
        Return a presentation of the fundamental group of the complement
        of ``self``.

        .. NOTE::

            The curve must be defined over the rationals or a number field
            with an embedding over `\QQbar`.

        EXAMPLES::

            sage: P.<x,y,z> = ProjectiveSpace(QQ, 2)
            sage: C = P.curve(x^2*z - y^3)
            sage: C.fundamental_group()                         # optional - sirocco
            Finitely presented group < x0 | x0^3 >

        In the case of number fields, they need to have an embedding
        into the algebraic field::

            sage: a = QQ[x](x^2 + 5).roots(QQbar)[0][0]                                 # optional - sage.rings.number_field
            sage: a                                                                     # optional - sage.rings.number_field
            -2.236067977499790?*I
            sage: F = NumberField(a.minpoly(), 'a', embedding=a)                        # optional - sage.rings.number_field
            sage: P.<x,y,z> = ProjectiveSpace(F, 2)                                     # optional - sage.rings.number_field
            sage: F.inject_variables()                                                  # optional - sage.rings.number_field
            Defining a
            sage: C = P.curve(x^2 + a * y^2)                                            # optional - sage.rings.number_field
            sage: C.fundamental_group()                         # optional - sirocco    # optional - sage.rings.number_field
            Finitely presented group < x0 |  >

        .. WARNING::

            This functionality requires the ``sirocco`` package to be installed.

        TESTS::

            sage: P.<x,y,z> = ProjectiveSpace(QQ, 2)
            sage: C = P.curve(z^2*y^3 - z*(33*x*z+2*x^2+8*z^2)*y^2
            ....:             + (21*z^2+21*x*z-x^2)*(z^2+11*x*z-x^2)*y
            ....:             + (x-18*z)*(z^2+11*x*z-x^2)^2)
            sage: C.fundamental_group()                         # optional - sirocco
            Finitely presented group < x1, x3 | (x3^-1*x1^-1*x3*x1^-1)^2*x3^-1,
                                                x3*(x1^-1*x3^-1)^2*x1^-1*(x3*x1)^2 >

        """
        from sage.schemes.curves.zariski_vankampen import fundamental_group
        F = self.base_ring()
        from sage.rings.qqbar import QQbar
        if QQbar.coerce_map_from(F) is None:
            raise NotImplementedError("the base field must have an embedding"
                                      " to the algebraic field")
        f = self.affine_patch(2).defining_polynomial()
        if f.degree() == self.degree():
            return fundamental_group(f, projective=True)
        else:  # in this case, the line at infinity is part of the curve, so the complement lies in the affine patch
            return fundamental_group(f, projective=False)

    def rational_parameterization(self):
        r"""
        Return a rational parameterization of this curve.

        This curve must have rational coefficients and be absolutely irreducible (i.e. irreducible
        over the algebraic closure of the rational field). The curve must also be rational (have
        geometric genus zero).

        The rational parameterization may have coefficients in a quadratic extension of the rational
        field.

        OUTPUT:

        - a birational map between `\mathbb{P}^{1}` and this curve, given as a scheme morphism.

        EXAMPLES::

            sage: P.<x,y,z> = ProjectiveSpace(QQ, 2)
            sage: C = Curve([y^2*z - x^3], P)
            sage: C.rational_parameterization()
            Scheme morphism:
              From: Projective Space of dimension 1 over Rational Field
              To:   Projective Plane Curve over Rational Field
                    defined by -x^3 + y^2*z
              Defn: Defined on coordinates by sending (s : t) to
                    (s^2*t : s^3 : t^3)

        ::

            sage: P.<x,y,z> = ProjectiveSpace(QQ, 2)
            sage: C = Curve([x^3 - 4*y*z^2 + x*z^2 - x*y*z], P)
            sage: C.rational_parameterization()
            Scheme morphism:
              From: Projective Space of dimension 1 over Rational Field
              To:   Projective Plane Curve over Rational Field
                    defined by x^3 - x*y*z + x*z^2 - 4*y*z^2
              Defn: Defined on coordinates by sending (s : t) to
                    (4*s^2*t + s*t^2 : s^2*t + t^3 : 4*s^3 + s^2*t)

        ::

            sage: P.<x,y,z> = ProjectiveSpace(QQ, 2)
            sage: C = Curve([x^2 + y^2 + z^2], P)
            sage: C.rational_parameterization()                                         # optional - sage.rings.number_field
            Scheme morphism:
              From: Projective Space of dimension 1 over Number Field in a
                    with defining polynomial a^2 + 1
              To:   Projective Plane Curve over Number Field in a
                    with defining polynomial a^2 + 1 defined by x^2 + y^2 + z^2
              Defn: Defined on coordinates by sending (s : t) to
                    ((-a)*s^2 + (-a)*t^2 : s^2 - t^2 : 2*s*t)
        """
        if self.genus():
            raise TypeError("this curve must have geometric genus zero")
        if not is_RationalField(self.base_ring()):
            raise TypeError("this curve must be defined over the rational field")
        singular.lib("paraplanecurves.lib")
        R = singular.paraPlaneCurve(self.defining_polynomial())
        singular.setring(R)
        param = singular('PARA').sage().gens()
        R = R.sage()
        C = self.change_ring(R.base_ring())
        H = Hom(ProjectiveSpace(R.base_ring(), 1, R.gens()), C)
        return H(param)

    def riemann_surface(self,**kwargs):
        r"""
        Return the complex Riemann surface determined by this curve

        OUTPUT: A :class:`~sage.schemes.riemann_surfaces.riemann_surface.RiemannSurface` object.

        EXAMPLES::

            sage: R.<x,y,z> = QQ[]
            sage: C = Curve(x^3 + 3*y^3 + 5*z^3)
            sage: C.riemann_surface()
            Riemann surface defined by polynomial f = x^3 + 3*y^3 + 5 = 0,
            with 53 bits of precision

        """
        return self.affine_patch(2).riemann_surface(**kwargs)


class ProjectivePlaneCurve_finite_field(ProjectivePlaneCurve_field):
    """
    Projective plane curves over finite fields
    """
    _point = ProjectivePlaneCurvePoint_finite_field

    def rational_points_iterator(self):
        r"""
        Return a generator object for the rational points on this curve.

        INPUT:

        - ``self`` -- a projective curve

        OUTPUT:

        A generator of all the rational points on the curve defined over its base field.

        EXAMPLES::

            sage: F = GF(37)                                                            # optional - sage.rings.finite_rings
            sage: P2.<X,Y,Z> = ProjectiveSpace(F, 2)                                    # optional - sage.rings.finite_rings
            sage: C = Curve(X^7 + Y*X*Z^5*55 + Y^7*12)                                  # optional - sage.rings.finite_rings
            sage: len(list(C.rational_points_iterator()))                               # optional - sage.rings.finite_rings
            37

        ::

            sage: F = GF(2)                                                             # optional - sage.rings.finite_rings
            sage: P2.<X,Y,Z> = ProjectiveSpace(F, 2)                                    # optional - sage.rings.finite_rings
            sage: C = Curve(X*Y*Z)                                                      # optional - sage.rings.finite_rings
            sage: a = C.rational_points_iterator()                                      # optional - sage.rings.finite_rings
            sage: next(a)                                                               # optional - sage.rings.finite_rings
            (1 : 0 : 0)
            sage: next(a)                                                               # optional - sage.rings.finite_rings
            (0 : 1 : 0)
            sage: next(a)                                                               # optional - sage.rings.finite_rings
            (1 : 1 : 0)
            sage: next(a)                                                               # optional - sage.rings.finite_rings
            (0 : 0 : 1)
            sage: next(a)                                                               # optional - sage.rings.finite_rings
            (1 : 0 : 1)
            sage: next(a)                                                               # optional - sage.rings.finite_rings
            (0 : 1 : 1)
            sage: next(a)                                                               # optional - sage.rings.finite_rings
            Traceback (most recent call last):
            ...
            StopIteration

        ::

            sage: F = GF(3^2,'a')                                                       # optional - sage.rings.finite_rings
            sage: P2.<X,Y,Z> = ProjectiveSpace(F, 2)                                    # optional - sage.rings.finite_rings
            sage: C = Curve(X^3 + 5*Y^2*Z - 33*X*Y*X)                                   # optional - sage.rings.finite_rings
            sage: b = C.rational_points_iterator()                                      # optional - sage.rings.finite_rings
            sage: next(b)                                                               # optional - sage.rings.finite_rings
            (0 : 1 : 0)
            sage: next(b)                                                               # optional - sage.rings.finite_rings
            (0 : 0 : 1)
            sage: next(b)                                                               # optional - sage.rings.finite_rings
            (2*a + 2 : a : 1)
            sage: next(b)                                                               # optional - sage.rings.finite_rings
            (2 : a + 1 : 1)
            sage: next(b)                                                               # optional - sage.rings.finite_rings
            (a + 1 : 2*a + 1 : 1)
            sage: next(b)                                                               # optional - sage.rings.finite_rings
            (1 : 2 : 1)
            sage: next(b)                                                               # optional - sage.rings.finite_rings
            (2*a + 2 : 2*a : 1)
            sage: next(b)                                                               # optional - sage.rings.finite_rings
            (2 : 2*a + 2 : 1)
            sage: next(b)                                                               # optional - sage.rings.finite_rings
            (a + 1 : a + 2 : 1)
            sage: next(b)                                                               # optional - sage.rings.finite_rings
            (1 : 1 : 1)
            sage: next(b)                                                               # optional - sage.rings.finite_rings
            Traceback (most recent call last):
            ...
            StopIteration

        """
        g = self.defining_polynomial()
        K = g.parent().base_ring()
        from sage.rings.polynomial.polynomial_ring_constructor import PolynomialRing
        R = PolynomialRing(K,'X')
        X = R.gen()
        one = K.one()
        zero = K.zero()

        # the point with  Z = 0 = Y
        try:
            t = self.point([one, zero, zero])
            yield t
        except TypeError:
            pass

        # points with Z = 0, Y = 1
        g10 = R(g(X,one,zero))
        if g10.is_zero():
            for x in K:
                yield self.point([x, one, zero])
        else:
            for x in g10.roots(multiplicities=False):
                yield self.point([x, one, zero])

        # points with Z = 1
        for y in K:
            gy1 = R(g(X,y,one))
            if gy1.is_zero():
                for x in K:
                    yield self.point([x, y, one])
            else:
                for x in gy1.roots(multiplicities=False):
                    yield self.point([x, y, one])

    def _points_via_singular(self, sort=True):
        r"""
        Return all rational points on this curve, computed using Singular's
        Brill-Noether implementation.

        INPUT:


        -  ``sort`` - bool (default: ``True``), if ``True`` return the
           point list sorted. If ``False``, returns the points in the order
           computed by Singular.


        EXAMPLES::

            sage: x, y, z = PolynomialRing(GF(5), 3, 'xyz').gens()                      # optional - sage.rings.finite_rings
            sage: f = y^2*z^7 - x^9 - x*z^8                                             # optional - sage.rings.finite_rings
            sage: C = Curve(f); C                                                       # optional - sage.rings.finite_rings
            Projective Plane Curve over Finite Field of size 5 defined by
            -x^9 + y^2*z^7 - x*z^8
            sage: C._points_via_singular()                                              # optional - sage.rings.finite_rings
            [(0 : 0 : 1), (0 : 1 : 0), (2 : 2 : 1), (2 : 3 : 1),
             (3 : 1 : 1), (3 : 4 : 1)]
            sage: C._points_via_singular(sort=False)     # random                       # optional - sage.rings.finite_rings
            [(0 : 1 : 0), (3 : 1 : 1), (3 : 4 : 1), (2 : 2 : 1),
             (0 : 0 : 1), (2 : 3 : 1)]


        .. note::

            The Brill-Noether package does not always work (i.e., the
            'bn' algorithm. When it fails a RuntimeError exception is
            raised.
        """
        f = self.defining_polynomial()._singular_()
        singular = f.parent()
        singular.lib('brnoeth')
        try:
            X1 = f.Adj_div()
        except (TypeError, RuntimeError) as s:
            raise RuntimeError(str(s) + "\n\n ** Unable to use the\
                                          Brill-Noether Singular package to\
                                          compute all points (see above).")

        X2 = singular.NSplaces(1, X1)
        R = X2[5][1][1]
        singular.set_ring(R)

        # We use sage_flattened_str_list since iterating through
        # the entire list through the sage/singular interface directly
        # would involve hundreds of calls to singular, and timing issues with
        # the expect interface could crop up.  Also, this is vastly
        # faster (and more robust).
        v = singular('POINTS').sage_flattened_str_list()
        pnts = [self(int(v[3*i]), int(v[3*i+1]), int(v[3*i+2]))
                for i in range(len(v)//3)]
        # singular always dehomogenizes with respect to the last variable
        # so if this variable divides the curve equation, we need to add
        # points at infinity
        F = self.defining_polynomial()
        z = F.parent().gens()[-1]
        if z.divides(F):
            pnts += [self(1,a,0) for a in self.base_ring()]
            pnts += [self(0,1,0)]
        # remove multiple points
        pnts = list(set(pnts))
        if sort:
            pnts.sort()
        return pnts

    def riemann_roch_basis(self, D):
        r"""
        Return a basis for the Riemann-Roch space corresponding to `D`.

        This uses Singular's Brill-Noether implementation.

        INPUT:

        -  ``D`` - a divisor

        OUTPUT: A list of function field elements that form a basis of the
        Riemann-Roch space.

        EXAMPLES::

            sage: R.<x,y,z> = GF(2)[]                                                   # optional - sage.rings.finite_rings
            sage: f = x^3*y + y^3*z + x*z^3                                             # optional - sage.rings.finite_rings
            sage: C = Curve(f); pts = C.rational_points()                               # optional - sage.rings.finite_rings
            sage: D = C.divisor([ (4, pts[0]), (4, pts[2]) ])                           # optional - sage.rings.finite_rings
            sage: C.riemann_roch_basis(D)                                               # optional - sage.rings.finite_rings
            [x/y, 1, z/y, z^2/y^2, z/x, z^2/(x*y)]

        ::

            sage: R.<x,y,z> = GF(5)[]                                                   # optional - sage.rings.finite_rings
            sage: f = x^7 + y^7 + z^7                                                   # optional - sage.rings.finite_rings
            sage: C = Curve(f); pts = C.rational_points()                               # optional - sage.rings.finite_rings
            sage: D = C.divisor([ (3, pts[0]), (-1,pts[1]), (10, pts[5]) ])             # optional - sage.rings.finite_rings
            sage: C.riemann_roch_basis(D)                                               # optional - sage.rings.finite_rings
            [(-2*x + y)/(x + y), (-x + z)/(x + y)]

        .. NOTE::

            Currently this only works over prime field and divisors
            supported on rational points.
        """
        F = self.base_ring()
        if not F.is_prime_field():
            raise TypeError("only works for curves over prime finite fields")

        f = self.defining_polynomial()._singular_()
        singular = f.parent()
        singular.lib('brnoeth')
        try:
            X1 = f.Adj_div()
        except (TypeError, RuntimeError) as s:
            raise RuntimeError(str(s) + "\n\n ** Unable to use the Brill-Noether Singular package to compute all points (see above).")
        X2 = singular.NSplaces(1, X1)
        # retrieve list of all computed closed points (possibly of degree >1)
        v = X2[3].sage_flattened_str_list()    # We use sage_flattened_str_list since iterating through
                                               # the entire list through the sage/singular interface directly
                                               # would involve hundreds of calls to singular, and timing issues with
                                               # the expect interface could crop up.  Also, this is vastly
                                               # faster (and more robust).
        v = [ v[i].partition(',') for i in range(len(v)) ]
        pnts = [ ( int(v[i][0]), int(v[i][2])-1 ) for i in range(len(v))]
        # retrieve coordinates of rational points
        R = X2[5][1][1]
        singular.set_ring(R)
        v = singular('POINTS').sage_flattened_str_list()
        coords = [self(int(v[3*i]), int(v[3*i+1]), int(v[3*i+2])) for i in range(len(v)//3)]
        # build correct representation of D for singular
        Dcoeffs = []
        for x in pnts:
            if x[0] == 1:
                Dcoeffs.append(D.coefficient(coords[x[1]]))
            else:
                Dcoeffs.append(0)
        G = singular(','.join(str(x) for x in Dcoeffs), type='intvec')
        # call singular's brill noether routine and return
        T = X2[1][2]
        T.set_ring()
        LG = G.BrillNoether(X2)
        LG = [X.split(',\n') for X in LG.sage_structured_str_list()]
        x,y,z = self.ambient_space().coordinate_ring().gens()
        vars = {'x':x, 'y':y, 'z':z}
        V = [(sage_eval(a, vars)/sage_eval(b, vars)) for a, b in LG]
        return V

    def rational_points(self, algorithm="enum", sort=True):
        r"""
        Return the rational points on this curve.

        INPUT:

        -  ``algorithm`` -- one of

           -  ``'enum'`` -- straightforward enumeration

           -  ``'bn'`` -- via Singular's brnoeth package.

        - ``sort`` --  boolean (default: ``True``); whether the output
          points should be sorted.  If False, the order of the output
          is non-deterministic.

        OUTPUT: A list of all the rational points on the curve, possibly sorted.

        .. NOTE::

           The Brill-Noether package does not always work (i.e., the 'bn'
           algorithm. When it fails a RuntimeError exception is raised.

        EXAMPLES::

            sage: x, y, z = PolynomialRing(GF(5), 3, 'xyz').gens()                      # optional - sage.rings.finite_rings
            sage: f = y^2*z^7 - x^9 - x*z^8                                             # optional - sage.rings.finite_rings
            sage: C = Curve(f); C                                                       # optional - sage.rings.finite_rings
            Projective Plane Curve over Finite Field of size 5
<<<<<<< HEAD
            defined by -x^9 + y^2*z^7 - x*z^8
=======
             defined by -x^9 + y^2*z^7 - x*z^8
>>>>>>> 08060ed1
            sage: C.rational_points()                                                   # optional - sage.rings.finite_rings
            [(0 : 0 : 1), (0 : 1 : 0), (2 : 2 : 1), (2 : 3 : 1),
             (3 : 1 : 1), (3 : 4 : 1)]
            sage: C = Curve(x - y + z)                                                  # optional - sage.rings.finite_rings
            sage: C.rational_points()                                                   # optional - sage.rings.finite_rings
            [(0 : 1 : 1), (1 : 1 : 0), (1 : 2 : 1), (2 : 3 : 1),
             (3 : 4 : 1), (4 : 0 : 1)]
            sage: C = Curve(x*z + z^2)                                                  # optional - sage.rings.finite_rings
            sage: C.rational_points('all')                                              # optional - sage.rings.finite_rings
            [(0 : 1 : 0), (1 : 0 : 0), (1 : 1 : 0), (2 : 1 : 0),
             (3 : 1 : 0), (4 : 0 : 1), (4 : 1 : 0), (4 : 1 : 1),
             (4 : 2 : 1), (4 : 3 : 1), (4 : 4 : 1)]

        ::

            sage: F = GF(7)                                                             # optional - sage.rings.finite_rings
            sage: P2.<X,Y,Z> = ProjectiveSpace(F, 2)                                    # optional - sage.rings.finite_rings
            sage: C = Curve(X^3 + Y^3 - Z^3)                                            # optional - sage.rings.finite_rings
            sage: C.rational_points()                                                   # optional - sage.rings.finite_rings
            [(0 : 1 : 1), (0 : 2 : 1), (0 : 4 : 1), (1 : 0 : 1), (2 : 0 : 1),
            (3 : 1 : 0), (4 : 0 : 1), (5 : 1 : 0), (6 : 1 : 0)]

        ::

            sage: F = GF(1237)                                                          # optional - sage.rings.finite_rings
            sage: P2.<X,Y,Z> = ProjectiveSpace(F, 2)                                    # optional - sage.rings.finite_rings
            sage: C = Curve(X^7 + 7*Y^6*Z + Z^4*X^2*Y*89)                               # optional - sage.rings.finite_rings
            sage: len(C.rational_points())                                              # optional - sage.rings.finite_rings
            1237

        ::

            sage: F = GF(2^6,'a')                                                       # optional - sage.rings.finite_rings
            sage: P2.<X,Y,Z> = ProjectiveSpace(F, 2)                                    # optional - sage.rings.finite_rings
            sage: C = Curve(X^5 + 11*X*Y*Z^3 + X^2*Y^3 - 13*Y^2*Z^3)                    # optional - sage.rings.finite_rings
            sage: len(C.rational_points())                                              # optional - sage.rings.finite_rings
            104

        ::

            sage: R.<x,y,z> = GF(2)[]                                                   # optional - sage.rings.finite_rings
            sage: f = x^3*y + y^3*z + x*z^3                                             # optional - sage.rings.finite_rings
            sage: C = Curve(f); pts = C.rational_points()                               # optional - sage.rings.finite_rings
            sage: pts                                                                   # optional - sage.rings.finite_rings
            [(0 : 0 : 1), (0 : 1 : 0), (1 : 0 : 0)]

        """
        if algorithm == "enum":
            points = list(self.rational_points_iterator())
            if sort:
                points.sort()
            return points

        F = self.base_ring()
        if not F.is_prime_field():
            raise TypeError("other algorithms only works for curves over prime finite fields")

        if algorithm == "bn":
            return self._points_via_singular(sort=sort)
        elif algorithm == "all":
            S_enum = self.rational_points(algorithm="enum")
            S_bn = self.rational_points(algorithm="bn")
            if S_enum != S_bn:
                raise RuntimeError("Bug in rational_points -- different\
                                     algorithms give different answers for\
                                     curve %s!"%self)
            return S_enum
        else:
            raise ValueError("No algorithm '{}' known".format(algorithm))


class IntegralProjectiveCurve(ProjectiveCurve_field):
    """
    Integral projective curve.
    """
    _point = IntegralProjectiveCurvePoint
    _closed_point = IntegralProjectiveCurveClosedPoint

    def __init__(self, A, f):
        """
        Initialize.

        TESTS::

            sage: P.<x,y,z> = ProjectiveSpace(GF(5), 2)                                 # optional - sage.rings.finite_rings
            sage: C = Curve(y^2*z^7 - x^9 - x*z^8)                                      # optional - sage.rings.finite_rings
            sage: loads(dumps(C)) == C                                                  # optional - sage.rings.finite_rings
            True
        """
        super().__init__(A, f)

        ideal = self.defining_ideal()
        gs = self.ambient_space().gens()
        for i in range(self.ngens()):
            if not gs[i] in ideal:
                self._open_affine = self.affine_patch(i)
                self._open_affine_index = i
                break
        else:
            assert "no projective curve defined"

    def function_field(self):
        """
        Return the function field of this curve.

        EXAMPLES::

            sage: P.<x,y,z> = ProjectiveSpace(QQ, 2)
            sage: C = Curve(x^2 + y^2 + z^2, P)
            sage: C.function_field()
            Function field in z defined by z^2 + y^2 + 1

        ::

            sage: P.<x,y,z> = ProjectiveSpace(GF(4), 2)                                 # optional - sage.rings.finite_rings
            sage: C = Curve(x^5 + y^5 + x*y*z^3 + z^5)                                  # optional - sage.rings.finite_rings
            sage: C.function_field()                                                    # optional - sage.rings.finite_rings
            Function field in z defined by z^5 + y*z^3 + y^5 + 1
        """
        return self._function_field

    @lazy_attribute
    def _genus(self):
        """
        The geometric genus of the curve.

        EXAMPLES::

            sage: P.<x,y,z> = ProjectiveSpace(GF(4), 2)                                 # optional - sage.rings.finite_rings
            sage: C = Curve(x^5 + y^5 + x*y*z^3 + z^5)                                  # optional - sage.rings.finite_rings
            sage: C.genus()  # indirect doctest                                         # optional - sage.rings.finite_rings
            1
        """
        return self._open_affine.genus()

    def __call__(self, *args):
        """
        Return a rational point, a pointset or a function depending on ``args``.

        EXAMPLES::

            sage: P.<x,y,z> = ProjectiveSpace(GF(4), 2)                                 # optional - sage.rings.finite_rings
            sage: C = Curve(x^5 + y^5 + x*y*z^3 + z^5)                                  # optional - sage.rings.finite_rings
            sage: C(1,1,1)                                                              # optional - sage.rings.finite_rings
            (1 : 1 : 1)
            sage: C(y/z)                                                                # optional - sage.rings.finite_rings
            (y/(y^5 + 1))*z^4 + (y^2/(y^5 + 1))*z^2
            sage: C(GF(4^2))                                                            # optional - sage.rings.finite_rings
            Set of rational points of Closed subscheme of Projective Space of
             dimension 2 over Finite Field in z4 of size 2^4 defined by:
              x^5 + y^5 + x*y*z^3 + z^5
        """
        try:
            return super().__call__(*args)
        except TypeError as e:
            try:
                return self.function(*args)
            except AttributeError:
                raise e

    def function(self, f):
        """
        Return the function field element coerced from ``x``.

        EXAMPLES::

            sage: P.<x,y,z> = ProjectiveSpace(GF(4), 2)                                 # optional - sage.rings.finite_rings
            sage: C = Curve(x^5 + y^5 + x*y*z^3 + z^5)                                  # optional - sage.rings.finite_rings
            sage: f = C.function(x/y); f                                                # optional - sage.rings.finite_rings
            1/y
            sage: f.divisor()                                                           # optional - sage.rings.finite_rings
            Place (1/y, 1/y^2*z^2 + z2/y*z + 1)
             + Place (1/y, 1/y^2*z^2 + ((z2 + 1)/y)*z + 1)
             + Place (1/y, 1/y*z + 1)
             - Place (y, z^2 + z2*z + 1)
             - Place (y, z^2 + (z2 + 1)*z + 1)
             - Place (y, z + 1)
        """
        S = self.ambient_space().coordinate_ring()
        phi = self._lift_to_function_field
        num = S(f.numerator())
        den = S(f.denominator())
        if num.degree() != den.degree():
            raise ValueError("not define a function on the curve")

        return phi(num)/phi(den)

    def coordinate_functions(self, i=None):
        """
        Return the coordinate functions for the ``i``-th affine patch.

        If ``i`` is ``None``, return the homogeneous coordinate functions.

        EXAMPLES::

            sage: P.<x,y,z> = ProjectiveSpace(GF(4), 2)                                 # optional - sage.rings.finite_rings
            sage: C = Curve(x^5 + y^5 + x*y*z^3 + z^5)                                  # optional - sage.rings.finite_rings
            sage: C.coordinate_functions(0)                                             # optional - sage.rings.finite_rings
            (y, z)
            sage: C.coordinate_functions(1)                                             # optional - sage.rings.finite_rings
            (1/y, 1/y*z)
        """
        coords = self._coordinate_functions
        if i is None:
            return coords
        inv = ~coords[i]
        return tuple([coords[j]*inv for j in range(len(coords)) if j != i])

    @lazy_attribute
    def _function_field(self):
        """
        Return the abstract function field of the curve.

        TESTS::

            sage: P.<x,y,z> = ProjectiveSpace(GF(5), 2)                                 # optional - sage.rings.finite_rings
            sage: C = Curve(y^2*z^7 - x^9 - x*z^8)                                      # optional - sage.rings.finite_rings
            sage: C._function_field                                                     # optional - sage.rings.finite_rings
            Function field in z defined by z^8 + 4*y^2*z^7 + 1
        """
        return self._open_affine._function_field

    @lazy_attribute
    def _lift_to_function_field(self):
        """
        Return the map to function field of the curve.

        TESTS::

            sage: P.<x,y,z> = ProjectiveSpace(GF(5), 2)                                 # optional - sage.rings.finite_rings
            sage: C = Curve(y^2*z^7 - x^9 - x*z^8)                                      # optional - sage.rings.finite_rings
            sage: C._lift_to_function_field                                             # optional - sage.rings.finite_rings
            Ring morphism:
              From: Multivariate Polynomial Ring in x, y, z over Finite Field of size 5
              To:   Function field in z defined by z^8 + 4*y^2*z^7 + 1
              Defn: x |--> 1
                    y |--> y
                    z |--> z
        """
        F = self._function_field
        S = self.ambient_space().coordinate_ring()
        return hom(S, F, self._coordinate_functions)

    @lazy_attribute
    def _coordinate_functions(self):
        """
        Return the homogeneous coordinate functions of the curve.

        TESTS::

            sage: P.<x,y,z> = ProjectiveSpace(GF(5), 2)                                 # optional - sage.rings.finite_rings
            sage: C = Curve(y^2*z^7 - x^9 - x*z^8)                                      # optional - sage.rings.finite_rings
            sage: C._coordinate_functions                                               # optional - sage.rings.finite_rings
            (1, y, z)
        """
        # homogeneous coordinate functions
        coords = list(self._open_affine._coordinate_functions)
        coords.insert(self._open_affine_index, self._function_field.one())
        return tuple(coords)

    @lazy_attribute
    def _singularities(self):
        """
        Return a list of the pairs of a singular closed point and the places above it.

        TESTS::

            sage: P.<x,y,z> = ProjectiveSpace(GF(5), 2)                                 # optional - sage.rings.finite_rings
            sage: C = Curve(y^2*z^7 - x^9 - x*z^8)                                      # optional - sage.rings.finite_rings
            sage: C._singularities                                                      # optional - sage.rings.finite_rings
            [(Point (x, z), [Place (1/y, 1/y*z^5 + 4*y*z^4 + 1/y^2*z)])]
            sage: D = Curve(x)                                                          # optional - sage.rings.finite_rings
            sage: D._singularities                                                      # optional - sage.rings.finite_rings
            []

        """
        S = self.ambient_space().coordinate_ring()
        to_F = self._lift_to_function_field
        sing = self.singular_subscheme() # singular locus

        # for each affine patch, places on which the dehomogenized polynomials
        # defining the singular locus are collected.
        places = []
        for i in range(self.ngens()):
            denom = self._coordinate_functions[i]
            if denom:
                funcs = []
                for p in S._first_ngens(i) + sing.defining_polynomials():
                    f = to_F(p)/denom**p.degree()
                    if not f.is_zero():
                        funcs.append(f)

                if funcs:
                    f = funcs.pop()
                    pls = f.zeros()
                    for f in funcs:
                        pls = [p for p in pls if f.valuation(p) > 0]

                    places.extend(pls)

        # compute closed points below the places lying on the singular locus,
        # and then collect places lying on each closed points
        points_and_places = []
        for place in places:
            p = self.place_to_closed_point(place)
            for q, places in points_and_places:
                if p == q:
                    places.append(place)
                    break
            else: # new singularity
                points_and_places.append((p, [place]))

        return points_and_places

    def singular_closed_points(self):
        """
        Return the singular closed points of the curve.

        EXAMPLES::

            sage: P.<x,y,z> = ProjectiveSpace(QQ, 2)
            sage: C = Curve(y^2*z - x^3, P)
            sage: C.singular_closed_points()
            [Point (x, y)]

        ::

            sage: P.<x,y,z> = ProjectiveSpace(GF(5), 2)                                 # optional - sage.rings.finite_rings
            sage: C = Curve(y^2*z^7 - x^9 - x*z^8)                                      # optional - sage.rings.finite_rings
            sage: C.singular_closed_points()                                            # optional - sage.rings.finite_rings
            [Point (x, z)]
        """
        return [p[0] for p in self._singularities]

    @cached_method
    def place_to_closed_point(self, place):
        """
        Return the closed point at the place.

        INPUT:

        - ``place`` -- a place of the function field of the curve

        EXAMPLES::

            sage: P.<x,y,z> = ProjectiveSpace(GF(5), 2)                                 # optional - sage.rings.finite_rings
            sage: C = Curve(y^2*z^7 - x^9 - x*z^8)                                      # optional - sage.rings.finite_rings
            sage: pls = C.places()                                                      # optional - sage.rings.finite_rings
            sage: C.place_to_closed_point(pls[-1])                                      # optional - sage.rings.finite_rings
            Point (x - 2*z, y - 2*z)
            sage: pls2 = C.places(2)                                                    # optional - sage.rings.finite_rings
            sage: C.place_to_closed_point(pls2[0])                                      # optional - sage.rings.finite_rings
            Point (y^2 + y*z + z^2, x + y)
        """
        F = self.function_field()

        A = self.ambient_space()
        S = A.coordinate_ring().change_ring(order='degrevlex') # homogeneous coordinate ring

        # prepare coordinates for the affine patch containing the place
        vals = [f.valuation(place) for f in self._coordinate_functions]
        imin = vals.index(min(vals))
        R = S.remove_var(S.gen(imin))
        hcoords = self._coordinate_functions
        coords = [hcoords[i]/hcoords[imin] for i in range(S.ngens()) if i != imin]

        k, from_k, to_k = place.residue_field()
        V, from_V, to_V = k.vector_space(F.constant_base_field(), map=True)

        # implement an FGLM-like algorithm
        e = [0 for i in range(R.ngens())]
        basis = [R.one()]
        basis_vecs = [to_V(k.one())] # represent as a vector

        gens = []
        gens_lts = []
        terminate = False
        while True: # check FGLM termination condition
            # compute next exponent in degree reverse lexicographical order
            j = R.ngens() - 1
            while j > 0 and not e[j]:
                j -= 1

            if not j: # j is zero
                if terminate:
                    break
                terminate = True
                d = e[0]
                e[0] = 0
                e[-1] = d + 1
            else:
                e[j] -= 1
                e[j-1] += 1

            m = R.monomial(*e)
            if any(g.divides(m) for g in gens_lts):
                continue

            prod = 1
            for i in range(R.ngens()):
                prod *= coords[i]**e[i]
            vec = to_V(to_k(prod)) # represent as a vector
            mat = matrix(basis_vecs)
            try:
                s = mat.solve_left(vec)
            except ValueError: # no solution
                basis.append(m)
                basis_vecs.append(vec)
                terminate = False
                continue

            gens.append(m - sum([s[i] * basis[i] for i in range(len(basis))]))
            gens_lts.append(m)

        gens_homo = [S(g).homogenize(imin) for g in gens]
        prime = S.ideal(gens_homo).groebner_basis().ideal()

        return self._closed_point(self, prime, len(basis))

    def places_on(self, point):
        """
        Return the places on the closed point.

        INPUT:

        - ``point`` -- a closed point of the curve

        EXAMPLES::

            sage: P.<x,y,z> = ProjectiveSpace(QQ, 2)
            sage: C = Curve(x*y*z^4 - x^6 - y^6)
            sage: C.singular_closed_points()
            [Point (x, y)]
            sage: p, = _
            sage: C.places_on(p)
            [Place (1/y, 1/y^2*z, 1/y^3*z^2, 1/y^4*z^3),
             Place (y, y*z, y*z^2, y*z^3)]
            sage: pl1, pl2 =_
            sage: C.place_to_closed_point(pl1)
            Point (x, y)
            sage: C.place_to_closed_point(pl2)
            Point (x, y)

        ::

            sage: P.<x,y,z> = ProjectiveSpace(GF(5), 2)                                 # optional - sage.rings.finite_rings
            sage: C = Curve(x^2*z - y^3)                                                # optional - sage.rings.finite_rings
            sage: [C.places_on(p) for p in C.closed_points()]                           # optional - sage.rings.finite_rings
            [[Place (1/y)],
             [Place (y)],
             [Place (y + 1)],
             [Place (y + 2)],
             [Place (y + 3)],
             [Place (y + 4)]]
        """
        prime = point.prime_ideal()

        # determine the affine patch where the point lies
        S = prime.ring()
        for i in range(S.ngens()):
            if not S.gen(i) in prime:
                break

        phi = self._lift_to_function_field
        denom = self._coordinate_functions[i]
        gs = [phi(f)/denom**f.degree() for f in prime.gens()]
        fs = [g for g in gs if not g.is_zero()]
        f = fs.pop()
        places = []
        for p in f.zeros():
            if all(f.valuation(p) > 0 for f in fs):
                places.append(p)
        return places


class IntegralProjectiveCurve_finite_field(IntegralProjectiveCurve):
    """
    Integral projective curve over a finite field.

    INPUT:

    - ``A`` -- an ambient projective space

    - ``f`` -- homogeneous polynomials defining the curve

    EXAMPLES::

        sage: P.<x,y,z> = ProjectiveSpace(GF(5), 2)                                     # optional - sage.rings.finite_rings
        sage: C = Curve(y^2*z^7 - x^9 - x*z^8)                                          # optional - sage.rings.finite_rings
        sage: C.function_field()                                                        # optional - sage.rings.finite_rings
        Function field in z defined by z^8 + 4*y^2*z^7 + 1
        sage: C.closed_points()                                                         # optional - sage.rings.finite_rings
        [Point (x, z),
         Point (x, y),
         Point (x - 2*z, y + 2*z),
         Point (x + 2*z, y + z),
         Point (x + 2*z, y - z),
         Point (x - 2*z, y - 2*z)]
    """
    _point = IntegralProjectiveCurvePoint_finite_field

    def places(self, degree=1):
        """
        Return all places on the curve of the ``degree``.

        INPUT:

        - ``degree`` -- positive integer

        EXAMPLES::

            sage: P.<x,y,z> = ProjectiveSpace(GF(5), 2)                                 # optional - sage.rings.finite_rings
            sage: C = Curve(x^2*z - y^3)                                                # optional - sage.rings.finite_rings
            sage: C.places()                                                            # optional - sage.rings.finite_rings
            [Place (1/y),
             Place (y),
             Place (y + 1),
             Place (y + 2),
             Place (y + 3),
             Place (y + 4)]
            sage: C.places(2)                                                           # optional - sage.rings.finite_rings
            [Place (y^2 + 2),
             Place (y^2 + 3),
             Place (y^2 + y + 1),
             Place (y^2 + y + 2),
             Place (y^2 + 2*y + 3),
             Place (y^2 + 2*y + 4),
             Place (y^2 + 3*y + 3),
             Place (y^2 + 3*y + 4),
             Place (y^2 + 4*y + 1),
             Place (y^2 + 4*y + 2)]
        """
        F = self.function_field()
        return F.places(degree)

    def closed_points(self, degree=1):
        """
        Return a list of closed points of ``degree`` of the curve.

        INPUT:

        - ``degree`` -- a positive integer

        EXAMPLES::

            sage: A.<x,y> = AffineSpace(GF(9),2)                                        # optional - sage.rings.finite_rings
            sage: C = Curve(y^2 - x^5 - x^4 - 2*x^3 - 2*x-2)                            # optional - sage.rings.finite_rings
            sage: Cp = C.projective_closure()                                           # optional - sage.rings.finite_rings
            sage: Cp.closed_points()                                                    # optional - sage.rings.finite_rings
            [Point (x0, x1),
             Point (x0 + (-z2 - 1)*x2, x1),
             Point (x0 + (z2 + 1)*x2, x1),
             Point (x0 + z2*x2, x1 + (z2 - 1)*x2),
             Point (x0 + (-z2)*x2, x1 + (-z2 + 1)*x2),
             Point (x0 + (-z2 - 1)*x2, x1 + (-z2 - 1)*x2),
             Point (x0 + (z2 + 1)*x2, x1 + (z2 + 1)*x2),
             Point (x0 + (z2 - 1)*x2, x1 + z2*x2),
             Point (x0 + (-z2 + 1)*x2, x1 + (-z2)*x2),
             Point (x0 + x2, x1 - x2),
             Point (x0 - x2, x1 + x2)]
        """
        F = self.function_field()
        places_above = F.places(degree)

        points = []

        # consider singular points
        for p in self.singular_closed_points():
            if p.degree() == degree:
                points.append(p)
            for place in p.places():
                if place.degree() == degree:
                    places_above.remove(place)

        for place in places_above:
            p = self.place_to_closed_point(place)
            assert p.degree() == degree  # sanity check
            points.append(p)

        return points

    @cached_method
    def L_polynomial(self, name='t'):
        """
        Return the L-polynomial of this possibly singular curve.

        INPUT:

        - ``name`` -- (default: ``t``) name of the variable of the polynomial

        EXAMPLES::

            sage: A.<x,y> = AffineSpace(GF(3), 2)                                       # optional - sage.rings.finite_rings
            sage: C = Curve(y^2 - x^5 - x^4 - 2*x^3 - 2*x - 2)                          # optional - sage.rings.finite_rings
            sage: Cbar = C.projective_closure()                                         # optional - sage.rings.finite_rings
            sage: Cbar.L_polynomial()                                                   # optional - sage.rings.finite_rings
            9*t^4 - 3*t^3 + t^2 - t + 1

        """
        F = self.function_field()
        L = F.L_polynomial()

        R = L.parent()
        T = R.gen()

        f = R.one()
        for p, places in self._singularities:
            for place in places:
                f = f * (1 - T**place.degree())
            f = f // (1 - T**p.degree())

        return L * f

    def number_of_rational_points(self, r=1):
        """
        Return the number of rational points of the curve with
        constant field extended by degree ``r``.

        INPUT:

        - ``r`` -- positive integer (default: `1`)

        EXAMPLES::

            sage: A.<x,y> = AffineSpace(GF(3), 2)                                       # optional - sage.rings.finite_rings
            sage: C = Curve(y^2 - x^5 - x^4 - 2*x^3 - 2*x - 2)                          # optional - sage.rings.finite_rings
            sage: Cbar = C.projective_closure()                                         # optional - sage.rings.finite_rings
            sage: Cbar.number_of_rational_points(3)                                     # optional - sage.rings.finite_rings
            21
            sage: D = Cbar.change_ring(Cbar.base_ring().extension(3))                   # optional - sage.rings.finite_rings
            sage: D.base_ring()                                                         # optional - sage.rings.finite_rings
            Finite Field in z3 of size 3^3
            sage: len(D.closed_points())                                                # optional - sage.rings.finite_rings
            21

        """
        q = self.base_ring().order()
        L = self.L_polynomial()
        Lp = L.derivative()

        R = IntegerRing()[[L.parent().gen()]] # power series ring
        L = R(L)
        Lp = R(Lp)

        f = R(Lp / L, prec=r)
        n = f[r-1] + q**r + 1

        return n


class IntegralProjectivePlaneCurve(IntegralProjectiveCurve, ProjectivePlaneCurve_field):
    _point = IntegralProjectivePlaneCurvePoint


class IntegralProjectivePlaneCurve_finite_field(IntegralProjectiveCurve_finite_field,
                                                ProjectivePlaneCurve_finite_field):
    """
    Integral projective plane curve over a finite field.

    INPUT:

    - ``A`` -- ambient projective plane

    - ``f`` -- a homogeneous equation that defines the curve

    EXAMPLES::

        sage: A.<x,y> = AffineSpace(GF(9), 2)                                           # optional - sage.rings.finite_rings
        sage: C = Curve(y^2 - x^5 - x^4 - 2*x^3 - 2*x - 2)                              # optional - sage.rings.finite_rings
        sage: Cb = C.projective_closure()                                               # optional - sage.rings.finite_rings
        sage: Cb.singular_closed_points()                                               # optional - sage.rings.finite_rings
        [Point (x0, x1)]
        sage: Cb.function_field()                                                       # optional - sage.rings.finite_rings
        Function field in y defined by y^2 + 2*x^5 + 2*x^4 + x^3 + x + 1
    """
    _point = IntegralProjectivePlaneCurvePoint_finite_field

def Hasse_bounds(q, genus=1):
    r"""
    Return the Hasse-Weil bounds for the cardinality of a nonsingular
    curve defined over `\GF{q}` of given ``genus``.

    INPUT:

    - ``q`` (int) -- a prime power

    - ``genus`` (int, default 1) -- a non-negative integer,

    OUTPUT: A tuple. The Hasse bounds (lb,ub) for the cardinality of a curve of
    genus ``genus`` defined over `\GF{q}`.

    EXAMPLES::

        sage: Hasse_bounds(2)
        (1, 5)
        sage: Hasse_bounds(next_prime(10^30))
        (999999999999998000000000000058, 1000000000000002000000000000058)
    """
    if genus == 1:
        rq = (4*q).isqrt()
    else:
        rq = (4*(genus**2)*q).isqrt()
    return (q+1-rq,q+1+rq)

# Fix pickles from changing class names and plane_curves folder name
from sage.misc.persist import register_unpickle_override
register_unpickle_override('sage.schemes.plane_curves.projective_curve',
                           'ProjectiveCurve_generic', ProjectivePlaneCurve)<|MERGE_RESOLUTION|>--- conflicted
+++ resolved
@@ -190,11 +190,7 @@
         sage: P.<x,y,z,w,u> = ProjectiveSpace(GF(7), 4)                                 # optional - sage.rings.finite_rings
         sage: C = Curve([y*u^2 - x^3, z*u^2 - x^3, w*u^2 - x^3, y^3 - x^3], P); C       # optional - sage.rings.finite_rings
         Projective Curve over Finite Field of size 7 defined
-<<<<<<< HEAD
-        by -x^3 + y*u^2, -x^3 + z*u^2, -x^3 + w*u^2, -x^3 + y^3
-=======
          by -x^3 + y*u^2, -x^3 + z*u^2, -x^3 + w*u^2, -x^3 + y^3
->>>>>>> 08060ed1
 
     ::
 
@@ -946,16 +942,10 @@
         ::
 
             sage: P.<x,y,z> = ProjectiveSpace(QQ, 2)
-<<<<<<< HEAD
-            sage: C = P.curve([x^2*y^3*z^4 - y^6*z^3 - 4*x^2*y^4*z^3 - 4*x^4*y^2*z^3 + 3*y^7*z^2 +\
-            10*x^2*y^5*z^2 + 9*x^4*y^3*z^2 + 5*x^6*y*z^2 - 3*y^8*z - 9*x^2*y^6*z - 11*x^4*y^4*z -\
-            7*x^6*y^2*z - 2*x^8*z + y^9 + 2*x^2*y^7 + 3*x^4*y^5 + 4*x^6*y^3 + 2*x^8*y])
-=======
             sage: C = P.curve([x^2*y^3*z^4 - y^6*z^3 - 4*x^2*y^4*z^3 - 4*x^4*y^2*z^3
             ....:              + 3*y^7*z^2 + 10*x^2*y^5*z^2 + 9*x^4*y^3*z^2 + 5*x^6*y*z^2
             ....:              - 3*y^8*z - 9*x^2*y^6*z - 11*x^4*y^4*z - 7*x^6*y^2*z
             ....:              - 2*x^8*z + y^9 + 2*x^2*y^7 + 3*x^4*y^5 + 4*x^6*y^3 + 2*x^8*y])
->>>>>>> 08060ed1
             sage: Q = P([0,1,1])
             sage: C.tangents(Q)
             [-y + z, 3*x^2 - y^2 + 2*y*z - z^2]
@@ -2144,11 +2134,7 @@
             sage: f = y^2*z^7 - x^9 - x*z^8                                             # optional - sage.rings.finite_rings
             sage: C = Curve(f); C                                                       # optional - sage.rings.finite_rings
             Projective Plane Curve over Finite Field of size 5
-<<<<<<< HEAD
-            defined by -x^9 + y^2*z^7 - x*z^8
-=======
              defined by -x^9 + y^2*z^7 - x*z^8
->>>>>>> 08060ed1
             sage: C.rational_points()                                                   # optional - sage.rings.finite_rings
             [(0 : 0 : 1), (0 : 1 : 0), (2 : 2 : 1), (2 : 3 : 1),
              (3 : 1 : 1), (3 : 4 : 1)]
