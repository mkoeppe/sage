"""
all.py -- export of schemes to Sage
"""

# *****************************************************************************
#
#   Sage: Open Source Mathematical Software
#
#       Copyright (C) 2005 William Stein <wstein@gmail.com>
#
#  Distributed under the terms of the GNU General Public License (GPL)
#
#    This code is distributed in the hope that it will be useful,
#    but WITHOUT ANY WARRANTY; without even the implied warranty of
#    MERCHANTABILITY or FITNESS FOR A PARTICULAR PURPOSE.  See the GNU
#    General Public License for more details.
#
#  The full text of the GPL is available at:
#
#                  https://www.gnu.org/licenses/
# *****************************************************************************

<<<<<<< HEAD
from sage.schemes.all__sagemath_categories import *

from sage.schemes.jacobians.all import *

from sage.schemes.hyperelliptic_curves.all import *

from sage.schemes.curves.all import *

from sage.schemes.plane_conics.all import *

from sage.schemes.elliptic_curves.all import *

from sage.schemes.plane_quartics.all import *

from sage.schemes.toric.all import *

from sage.schemes.cyclic_covers.all import *

=======
from sage.schemes.jacobians.all import *

from sage.schemes.hyperelliptic_curves.all import *

from sage.schemes.curves.all import *

from sage.schemes.plane_conics.all import *

from sage.schemes.elliptic_curves.all import *

from sage.schemes.plane_quartics.all import *

from sage.schemes.generic.all import *

from sage.schemes.toric.all import *

from sage.schemes.affine.all import *

from sage.schemes.projective.all import *

from sage.schemes.product_projective.all import *

from sage.schemes.cyclic_covers.all import *

>>>>>>> 3b3b72bc
from sage.schemes.berkovich.all import *<|MERGE_RESOLUTION|>--- conflicted
+++ resolved
@@ -20,26 +20,8 @@
 #                  https://www.gnu.org/licenses/
 # *****************************************************************************
 
-<<<<<<< HEAD
 from sage.schemes.all__sagemath_categories import *
 
-from sage.schemes.jacobians.all import *
-
-from sage.schemes.hyperelliptic_curves.all import *
-
-from sage.schemes.curves.all import *
-
-from sage.schemes.plane_conics.all import *
-
-from sage.schemes.elliptic_curves.all import *
-
-from sage.schemes.plane_quartics.all import *
-
-from sage.schemes.toric.all import *
-
-from sage.schemes.cyclic_covers.all import *
-
-=======
 from sage.schemes.jacobians.all import *
 
 from sage.schemes.hyperelliptic_curves.all import *
@@ -56,13 +38,4 @@
 
 from sage.schemes.toric.all import *
 
-from sage.schemes.affine.all import *
-
-from sage.schemes.projective.all import *
-
-from sage.schemes.product_projective.all import *
-
-from sage.schemes.cyclic_covers.all import *
-
->>>>>>> 3b3b72bc
 from sage.schemes.berkovich.all import *