--- conflicted
+++ resolved
@@ -273,18 +273,11 @@
 
         ::
 
-<<<<<<< HEAD
             sage: # needs sage.rings.finite_rings
             sage: c = Conic(GF(4, 'a'), [0, 1, 1, 1, 1, 1])
             sage: c.is_smooth()
             True
             sage: c.diagonal_matrix()
-=======
-            sage: c = Conic(GF(4, 'a'), [0, 1, 1, 1, 1, 1])                             # needs sage.rings.finite_rings
-            sage: c.is_smooth()                                                         # needs sage.rings.finite_rings
-            True
-            sage: c.diagonal_matrix()                                                   # needs sage.rings.finite_rings
->>>>>>> 836c8482
             Traceback (most recent call last):
             ...
             ValueError: The conic self (= Projective Conic Curve over Finite Field
@@ -405,12 +398,7 @@
 
         ::
 
-<<<<<<< HEAD
             sage: C.<a,b,c> = Conic(GF(3), [1, 1, 1]); C                                # needs sage.libs.singular
-=======
-            sage: C.<a,b,c> = Conic(GF(3), [1, 1, 1])
-            sage: C
->>>>>>> 836c8482
             Projective Conic Curve over
              Finite Field of size 3 defined by a^2 + b^2 + c^2
 
@@ -618,17 +606,10 @@
             (True, (a + 1 : 0 : 1))
 
             sage: P.<t> = GF(2)[]
-<<<<<<< HEAD
             sage: C = Conic(P, [t,t,1]); C
             Projective Conic Curve over Fraction Field of Univariate Polynomial Ring
              in t over Finite Field of size 2... defined by t*x^2 + t*y^2 + z^2
             sage: C.has_singular_point(point=False)
-=======
-            sage: C = Conic(P, [t,t,1]); C                                              # needs sage.libs.ntl
-            Projective Conic Curve over Fraction Field of Univariate Polynomial Ring
-             in t over Finite Field of size 2 (using GF2X) defined by t*x^2 + t*y^2 + z^2
-            sage: C.has_singular_point(point=False)                                     # needs sage.libs.ntl
->>>>>>> 836c8482
             Traceback (most recent call last):
             ...
             NotImplementedError: Sorry, find singular point on conics not implemented
@@ -875,10 +856,7 @@
 
         An example over a finite field ::
 
-<<<<<<< HEAD
             sage: # needs sage.libs.pari
-=======
->>>>>>> 836c8482
             sage: c = Conic(GF(2), [1,1,1,1,1,0])
             sage: f, g = c.parametrization(); f, g
             (Scheme morphism:
@@ -896,11 +874,7 @@
 
         Verfication of the example ::
 
-<<<<<<< HEAD
             sage: # needs sage.libs.pari
-=======
-            sage: # needs sage.rings.finite_rings
->>>>>>> 836c8482
             sage: h = g*f; h
             Scheme endomorphism of Projective Space of dimension 1
              over Finite Field of size 2
@@ -922,11 +896,7 @@
         The morphisms are mathematically defined in all points,
         but don't work completely in SageMath (see :trac:`31892`) ::
 
-<<<<<<< HEAD
             sage: # needs sage.libs.pari
-=======
-            sage: # needs sage.rings.finite_rings
->>>>>>> 836c8482
             sage: f, g = c.parametrization([0,0,1])
             sage: g([0,1,1])
             (1 : 0)
@@ -1050,10 +1020,7 @@
 
         EXAMPLES::
 
-<<<<<<< HEAD
             sage: # needs sage.libs.pari
-=======
->>>>>>> 836c8482
             sage: c = Conic(GF(2), [1,1,1,1,1,0])
             sage: [c.random_rational_point() for i in range(10)]              # random
             [(1 : 0 : 1), (1 : 0 : 1), (1 : 0 : 1), (0 : 1 : 1), (1 : 0 : 1),
@@ -1130,11 +1097,7 @@
             sage: D.rational_point(algorithm='rnfisnorm')   # output is random          # needs sage.rings.number_field
             (-3 : 4*i : 1)
 
-<<<<<<< HEAD
             sage: # needs sage.libs.pari sage.rings.number_field
-=======
-            sage: # needs sage.rings.number_field
->>>>>>> 836c8482
             sage: L.<s> = QuadraticField(2)
             sage: Conic(QQ, [1, 1, -3]).has_rational_point()
             False
@@ -1161,11 +1124,7 @@
             ....:                  read_cache=False)
             (-s : 1 : 1)
 
-<<<<<<< HEAD
             sage: # needs sage.libs.pari sage.rings.number_field
-=======
-            sage: # needs sage.rings.number_field
->>>>>>> 836c8482
             sage: F = Conic([L.gen(), 30, -20])
             sage: q = F.rational_point(algorithm='magma')       # optional - magma
             sage: q  # random                                   # optional - magma
@@ -1180,11 +1139,7 @@
             sage: G = Conic([L.gen(), 30, -21])
             sage: G.has_rational_point(algorithm='magma')       # optional - magma
             False
-<<<<<<< HEAD
             sage: G.has_rational_point(read_cache=False)        # needs sage.libs.pari
-=======
-            sage: G.has_rational_point(read_cache=False)
->>>>>>> 836c8482
             False
             sage: G.has_rational_point(algorithm='local',
             ....:                      read_cache=False)
