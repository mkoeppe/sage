# sage.doctest: optional - sage.rings.number_field
r"""
Projective plane conics over a number field

AUTHORS:

- Marco Streng (2010-07-20)

"""
# ****************************************************************************
#       Copyright (C) 2009/2010 Marco Streng <marco.streng@gmail.com>
#
#  Distributed under the terms of the GNU General Public License (GPL)
#
#    This code is distributed in the hope that it will be useful,
#    but WITHOUT ANY WARRANTY; without even the implied warranty of
#    MERCHANTABILITY or FITNESS FOR A PARTICULAR PURPOSE.  See the GNU
#    General Public License for more details.
#
#  The full text of the GPL is available at:
#
#                  https://www.gnu.org/licenses/
# ****************************************************************************

from sage.rings.rational_field import is_RationalField
from sage.rings.polynomial.polynomial_ring_constructor import PolynomialRing
from .con_field import ProjectiveConic_field


class ProjectiveConic_number_field(ProjectiveConic_field):
    r"""
    Create a projective plane conic curve over a number field.
    See ``Conic`` for full documentation.

    EXAMPLES::

        sage: K.<a> = NumberField(x^3 - 2, 'a')
        sage: P.<X, Y, Z> = K[]
        sage: Conic(X^2 + Y^2 - a*Z^2)
        Projective Conic Curve over Number Field in a with defining polynomial x^3 - 2
<<<<<<< HEAD
        defined by X^2 + Y^2 + (-a)*Z^2
=======
         defined by X^2 + Y^2 + (-a)*Z^2
>>>>>>> 08060ed1

    TESTS::

        sage: K.<a> = NumberField(x^3 - 3, 'a')
        sage: Conic([a, 1, -1])._test_pickling()
    """
    def __init__(self, A, f):
        r"""
        See ``Conic`` for full documentation.

        EXAMPLES::

            sage: Conic([1, 1, 1])
            Projective Conic Curve over Rational Field defined by x^2 + y^2 + z^2
        """
        ProjectiveConic_field.__init__(self, A, f)

        # a single prime such that self has no point over the completion
        self._local_obstruction = None
        # all finite primes such that self has no point over the completion
        self._finite_obstructions = None
        # all infinite primes such that self has no point over the completion
        self._infinite_obstructions = None

    def has_rational_point(self, point=False, obstruction=False,
                           algorithm='default', read_cache=True):
        r"""
        Return ``True`` if and only if ``self`` has a point
        defined over its base field `B`.

        If ``point`` and ``obstruction`` are both False (default),
        then the output is a boolean ``out`` saying whether ``self``
        has a rational point.

        If ``point`` or ``obstruction`` is True, then the output is
        a pair ``(out, S)``, where ``out`` is as above and:

        - if ``point`` is True and ``self`` has a rational point,
          then ``S`` is a rational point,

        - if ``obstruction`` is True, ``self`` has no rational point,
          then ``S`` is a prime or infinite place of `B` such that no
          rational point exists over the completion at ``S``.

        Points and obstructions are cached whenever they are found.
        Cached information is used for the output if available, but only
        if ``read_cache`` is True.

        ALGORITHM:

        The parameter ``algorithm``
        specifies the algorithm to be used:

        - ``'rnfisnorm'`` -- Use PARI's ``rnfisnorm``
          (cannot be combined with ``obstruction = True``)

        - ``'local'`` -- Check if a local solution exists for all primes
          and infinite places of `B` and apply the Hasse principle.
          (Cannot be combined with ``point = True``.)

        - ``'default'`` -- Use algorithm ``'rnfisnorm'`` first.
          Then, if no point exists and obstructions are requested, use
          algorithm ``'local'`` to find an obstruction.

        - ``'magma'`` (requires Magma to be installed) --
          delegates the task to the Magma computer algebra
          system.


        EXAMPLES:

        An example over `\QQ` ::

            sage: C = Conic(QQ, [1, 113922743, -310146482690273725409])
            sage: C.has_rational_point(point=True)
            (True, (-76842858034579/5424 : -5316144401/5424 : 1))
            sage: C.has_rational_point(algorithm='local', read_cache=False)
            True

        Examples over number fields::

            sage: K.<i> = QuadraticField(-1)
            sage: C = Conic(K, [1, 3, -5])
            sage: C.has_rational_point(point=True, obstruction=True)
            (False, Fractional ideal (-i - 2))
            sage: C.has_rational_point(algorithm="rnfisnorm")
            False
            sage: C.has_rational_point(algorithm="rnfisnorm", obstruction=True,
            ....:                      read_cache=False)
            Traceback (most recent call last):
            ...
            ValueError: Algorithm rnfisnorm cannot be combined with
            obstruction = True in has_rational_point

            sage: P.<x> = QQ[]
            sage: L.<b> = NumberField(x^3 - 5)
            sage: C = Conic(L, [1, 2, -3])
            sage: C.has_rational_point(point=True, algorithm='rnfisnorm')
            (True, (5/3 : -1/3 : 1))

            sage: K.<a> = NumberField(x^4+2)
            sage: Conic(QQ, [4,5,6]).has_rational_point()
            False
            sage: Conic(K, [4,5,6]).has_rational_point()
            True
            sage: Conic(K, [4,5,6]).has_rational_point(algorithm='magma',   # optional - magma
            ....:                                      read_cache=False)
            True

            sage: P.<a> = QuadraticField(2)
            sage: C = Conic(P, [1,1,1])
            sage: C.has_rational_point()
            False
            sage: C.has_rational_point(point=True)
            (False, None)
            sage: C.has_rational_point(obstruction=True)
            (False,
             Ring morphism:
               From: Number Field in a with defining polynomial x^2 - 2
                     with a = 1.414213562373095?
               To:   Algebraic Real Field
               Defn: a |--> -1.414213562373095?)
            sage: C.has_rational_point(point=True, obstruction=True)
            (False,
             Ring morphism:
               From: Number Field in a with defining polynomial x^2 - 2
                     with a = 1.414213562373095?
               To:   Algebraic Real Field
               Defn: a |--> -1.414213562373095?)

        TESTS:

        Create a bunch of conics over number fields and check whether
        ``has_rational_point`` runs without errors for algorithms
        ``'rnfisnorm'`` and ``'local'``. Check if all points returned are
        valid. If Magma is available, then also check if the output agrees with
        Magma. ::

            sage: P.<X> = QQ[]
            sage: Q = P.fraction_field()
            sage: c = [1, X/2, 1/X]
            sage: l = Sequence(cartesian_product_iterator([c for i in range(3)]))
            sage: l = l + [[X, 1, 1, 1, 1, 1]] + [[X, 1/5, 1, 1, 2, 1]]
            sage: K.<a> = QuadraticField(-23)
            sage: L.<b> = QuadraticField(19)
            sage: M.<c> = NumberField(X^3+3*X+1)
            sage: m = [[Q(b)(F.gen()) for b in a] for a in l for F in [K, L, M]]
            sage: d = []
            sage: c = []
            sage: c = [Conic(a) for a in m if a != [0,0,0]]
            sage: d = [C.has_rational_point(algorithm='rnfisnorm', point=True) for C in c] # long time: 3.3 seconds
            sage: all(c[k].defining_polynomial()(Sequence(d[k][1])) == 0 for k in range(len(d)) if d[k][0])
            True
            sage: [C.has_rational_point(algorithm='local', read_cache=False) for C in c] == [o[0] for o in d] # long time: 5 seconds
            True
            sage: [C.has_rational_point(algorithm='magma', read_cache=False) for C in c] == [o[0] for o in d] # long time: 3 seconds, optional - magma
            True

        Create a bunch of conics that are known to have rational points
        already over `\QQ` and check if points are found by
        ``has_rational_point``. ::

            sage: l = Sequence(cartesian_product_iterator([[-1, 0, 1] for i in range(3)]))
            sage: K.<a> = QuadraticField(-23)
            sage: L.<b> = QuadraticField(19)
            sage: M.<c> = NumberField(x^5+3*x+1)
            sage: m = [[F(b) for b in a] for a in l for F in [K, L, M]]
            sage: c = [Conic(a) for a in m if a != [0,0,0] and a != [1,1,1] and a != [-1,-1,-1]]
            sage: assert all(C.has_rational_point(algorithm='rnfisnorm') for C in c)
            sage: assert all(C.defining_polynomial()(Sequence(C.has_rational_point(point=True)[1])) == 0 for C in c)
            sage: assert all(C.has_rational_point(algorithm='local', read_cache=False) for C in c) # long time: 1 second
        """
        if read_cache:
            if self._rational_point is not None:
                # a rational point is already known, return True
                if point or obstruction:
                    return True, self._rational_point
                else:
                    return True
            if self._local_obstruction is not None:
                # a local obstruction is already known, return False
                if point or obstruction:
                    return False, self._local_obstruction
                else:
                    return False
            # `_(in)finite_obstructions` is `None` if the cache is empty,
            # so we explicitly check against a list:
            if (not point) and self._finite_obstructions == [] and \
               self._infinite_obstructions == []:
                # list of local obstructions is computed and empty, return True
                if obstruction:
                    return True, None
                return True

        # cache is empty or user specifically asks not to check the cache

        if self.has_singular_point():
            if point:
                return self.has_singular_point(point=True)
            if obstruction:
                return True, None
            return True
        B = self.base_ring()

        if algorithm == 'default':
            ret = self.has_rational_point(point=True, obstruction=False,
                                          algorithm='rnfisnorm',
                                          read_cache=False)
            if ret[0]:
                if point or obstruction:
                    return ret
                return True
            if obstruction:
                ret = self.has_rational_point(point=False, obstruction=True,
                                              algorithm='local',
                                              read_cache=False)
                if ret[0]:
                    raise RuntimeError("Outputs of algorithms in "
                                       "has_rational_point disagree "
                                       "for conic %s" % self)
                return ret
            if point:
                return False, None
            return False

        if algorithm == 'local':
            if point:
                raise ValueError("Algorithm 'local' cannot be combined "
                                 "with point = True in has_rational_point")
            obs = self.local_obstructions(infinite=True, finite=False,
                                          read_cache=read_cache)
            if obs:
                if obstruction:
                    return False, obs[0]
                return False
            obs = self.local_obstructions(read_cache=read_cache)
            if not obs:
                if obstruction:
                    return True, None
                return True
            if obstruction:
                return False, obs[0]
            return False
        if algorithm == 'rnfisnorm':
            from sage.modules.free_module_element import vector
            if obstruction:
                raise ValueError("Algorithm rnfisnorm cannot be combined "
                                 "with obstruction = True in "
                                 "has_rational_point")
            D, T = self.diagonal_matrix()
            abc = [D[0, 0], D[1, 1], D[2, 2]]
            for j in range(3):
                if abc[j] == 0:
                    pt = self.point(T * vector({2: 0, j: 1}))
                    if point or obstruction:
                        return True, pt
                    return True
            if (-abc[1] / abc[0]).is_square():
                pt = self.point(T * vector([(-abc[1] / abc[0]).sqrt(), 1, 0]))
                if point or obstruction:
                    return True, pt
                return True
            if (-abc[2] / abc[0]).is_square():
                pt = self.point(T * vector([(-abc[2] / abc[0]).sqrt(), 0, 1]))
                if point or obstruction:
                    return True, pt
                return True
            if is_RationalField(B):
                K = B
                [KtoB, BtoK] = [K.hom(K) for i in range(2)]
            else:
                K = B.absolute_field('Y')
                [KtoB, BtoK] = K.structure()
            X = PolynomialRing(K, 'X').gen()
            d = BtoK(-abc[1] / abc[0])
            den = d.denominator()
            L = K.extension(X**2 - d * den**2, names='y')
            isnorm = BtoK(-abc[2] / abc[0]).is_norm(L, element=True)
            if isnorm[0]:

                pt = self.point(T * vector([KtoB(isnorm[1][0]),
                                          KtoB(isnorm[1][1] * den), 1]))
                if point:
                    return True, pt
                return True
            if point:
                return False, None
            return False
        if algorithm == 'qfsolve':
            raise TypeError("Algorithm qfsolve in has_rational_point only "
                            "for conics over QQ, not over %s" % B)
        if obstruction:
            raise ValueError("Invalid combination: obstruction=True and "
                             "algorithm=%s" % algorithm)

        return ProjectiveConic_field.has_rational_point(self, point=point,
                           algorithm=algorithm, read_cache=False)

    def is_locally_solvable(self, p):
        r"""
        Return ``True`` if and only if ``self`` has a solution over the
        completion of the base field `B` of ``self`` at ``p``. Here ``p``
        is a finite prime or infinite place of `B`.

        EXAMPLES::

            sage: P.<x> = QQ[]
            sage: K.<a> = NumberField(x^3 + 5)
            sage: C = Conic(K, [1, 2, 3 - a])
            sage: [p1, p2] = K.places()
            sage: C.is_locally_solvable(p1)
            False

            sage: C.is_locally_solvable(p2)
            True

            sage: O = K.maximal_order()
            sage: f = (2*O).factor()
            sage: C.is_locally_solvable(f[0][0])
            True

            sage: C.is_locally_solvable(f[1][0])
            False
        """
        D, T = self.diagonal_matrix()
        abc = [D[j, j] for j in range(3)]
        for a in abc:
            if a == 0:
                return True
        a = -abc[0] / abc[2]
        b = -abc[1] / abc[2]

        ret = self.base_ring().hilbert_symbol(a, b, p)

        if ret == -1:
            if self._local_obstruction is None:
                from sage.categories.map import Map
                from sage.categories.rings import Rings
                from sage.rings.qqbar import AA
                from sage.rings.real_lazy import RLF

                if not (isinstance(p, Map) and p.category_for().is_subcategory(Rings())) or p.codomain() is AA or p.codomain() is RLF:
                    self._local_obstruction = p
            return False

        return True

    def local_obstructions(self, finite=True, infinite=True, read_cache=True):
        r"""
        Return the sequence of finite primes and/or infinite places
        such that ``self`` is locally solvable at those primes and places.

        If the base field is `\QQ`, then the infinite place is denoted `-1`.

        The parameters ``finite`` and ``infinite`` (both True by default) are
        used to specify whether to look at finite and/or infinite places.
        Note that ``finite = True`` involves factorization of the determinant
        of ``self``, hence may be slow.

        Local obstructions are cached. The parameter ``read_cache``
        specifies whether to look at the cache before computing anything.

        EXAMPLES::

            sage: K.<i> = QuadraticField(-1)
            sage: Conic(K, [1, 2, 3]).local_obstructions()
            []

            sage: L.<a> = QuadraticField(5)
            sage: Conic(L, [1, 2, 3]).local_obstructions()
            [Ring morphism:
               From: Number Field in a with defining polynomial x^2 - 5
                     with a = 2.236067977499790?
               To:   Algebraic Real Field
               Defn: a |--> -2.236067977499790?,
             Ring morphism:
               From: Number Field in a with defining polynomial x^2 - 5
                     with a = 2.236067977499790?
               To:   Algebraic Real Field
               Defn: a |--> 2.236067977499790?]
        """
        obs0 = []
        obs1 = []
        B = self.base_ring()
        if infinite:
            if read_cache and self._infinite_obstructions is not None:
                obs0 = self._infinite_obstructions
            else:
                from sage.rings.qqbar import AA
                for b in B.embeddings(AA):
                    if not self.is_locally_solvable(b):
                        obs0.append(b)
                self._infinite_obstructions = obs0
        if finite:
            if read_cache and self._finite_obstructions is not None:
                obs1 = self._finite_obstructions
            else:
                candidates = []
                if self.determinant() != 0:
                    O = B.maximal_order()
                    for a in self.symmetric_matrix().list():
                        if a != 0:
                            for f in O.fractional_ideal(a).factor():
                                if f[1] < 0 and not f[0] in candidates:
                                    candidates.append(f[0])
                    for f in O.fractional_ideal(2 * self.determinant()).factor():
                        if f[1] > 0 and not f[0] in candidates:
                            candidates.append(f[0])
                for b in candidates:
                    if not self.is_locally_solvable(b):
                        obs1.append(b)
                self._infinite_obstructions = obs1
        obs = obs1 + obs0
        if finite and infinite:
            assert len(obs) % 2 == 0
        return obs<|MERGE_RESOLUTION|>--- conflicted
+++ resolved
@@ -38,11 +38,7 @@
         sage: P.<X, Y, Z> = K[]
         sage: Conic(X^2 + Y^2 - a*Z^2)
         Projective Conic Curve over Number Field in a with defining polynomial x^3 - 2
-<<<<<<< HEAD
-        defined by X^2 + Y^2 + (-a)*Z^2
-=======
          defined by X^2 + Y^2 + (-a)*Z^2
->>>>>>> 08060ed1
 
     TESTS::
 
