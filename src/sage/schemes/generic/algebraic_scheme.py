# sage_setup: distribution = sagemath-categories
r"""
Algebraic schemes

An algebraic scheme is defined by a set of polynomials in some
suitable affine or projective coordinates. Possible ambient spaces are

* Affine spaces (:class:`AffineSpace
  <sage.schemes.affine.affine_space.AffineSpace_generic>`),

* Projective spaces (:class:`ProjectiveSpace
  <sage.schemes.projective.projective_space.ProjectiveSpace_ring>`), or

* Toric varieties (:class:`ToricVariety
  <sage.schemes.toric.variety.ToricVariety_field>`).

Note that while projective spaces are of course toric varieties themselves,
they are implemented differently in Sage due to efficiency considerations.
You still can create a projective space as a toric variety if you wish.

In the following, we call the corresponding subschemes affine
algebraic schemes, projective algebraic schemes, or toric algebraic
schemes. In the future other ambient spaces, perhaps by means of
gluing relations, may be introduced.

Generally, polynomials `p_0, p_1, \dots, p_n` define an ideal
`I=\left<p_0, p_1, \dots, p_n\right>`. In the projective and toric case, the
polynomials (and, therefore, the ideal) must be homogeneous. The
associated subscheme `V(I)` of the ambient space is, roughly speaking,
the subset of the ambient space on which all polynomials vanish simultaneously.

.. WARNING::

    You should not construct algebraic scheme objects directly. Instead, use
    ``.subscheme()`` methods of ambient spaces. See below for examples.

EXAMPLES:

We first construct the ambient space, here the affine space `\QQ^2`::

    sage: A2 = AffineSpace(2, QQ, 'x, y')
    sage: A2.coordinate_ring().inject_variables()
    Defining x, y

Now we can write polynomial equations in the variables `x` and `y`. For
example, one equation cuts out a curve (a one-dimensional subscheme)::

    sage: V = A2.subscheme([x^2 + y^2 - 1]); V
    Closed subscheme of Affine Space of dimension 2 over Rational Field defined by:
      x^2 + y^2 - 1
    sage: V.dimension()                                                                 # needs sage.libs.singular
    1

Here is a more complicated example in a projective space::

    sage: P3 = ProjectiveSpace(3, QQ, 'x')
    sage: P3.inject_variables()
    Defining x0, x1, x2, x3
    sage: Q = matrix([[x0, x1, x2], [x1, x2, x3]]).minors(2); Q                         # needs sage.modules
    [-x1^2 + x0*x2, -x1*x2 + x0*x3, -x2^2 + x1*x3]
    sage: twisted_cubic = P3.subscheme(Q); twisted_cubic                                # needs sage.libs.singular sage.modules
    Closed subscheme of Projective Space of dimension 3 over Rational Field defined by:
      -x1^2 + x0*x2,
      -x1*x2 + x0*x3,
      -x2^2 + x1*x3
    sage: twisted_cubic.dimension()                                                     # needs sage.libs.singular sage.modules
    1

Note that there are 3 equations in the 3-dimensional ambient space,
yet the subscheme is 1-dimensional. One can show that it is not
possible to eliminate any of the equations, that is, the twisted cubic
is **not** a complete intersection of two polynomial equations.

Let us look at one affine patch, for example the one where `x_0=1` ::

    sage: patch = twisted_cubic.affine_patch(0); patch                                  # needs sage.libs.singular sage.modules
    Closed subscheme of Affine Space of dimension 3 over Rational Field defined by:
      -x1^2 + x2,
      -x1*x2 + x3,
      -x2^2 + x1*x3
    sage: patch.embedding_morphism()                                                    # needs sage.libs.singular sage.modules
    Scheme morphism:
      From: Closed subscheme of Affine Space of dimension 3 over Rational Field
            defined by: -x1^2 + x2, -x1*x2 + x3, -x2^2 + x1*x3
      To:   Closed subscheme of Projective Space of dimension 3 over Rational Field
            defined by: x1^2 - x0*x2, x1*x2 - x0*x3, x2^2 - x1*x3
      Defn: Defined on coordinates by sending (x1, x2, x3) to (1 : x1 : x2 : x3)


AUTHORS:

- David Kohel, William Stein (2005): initial version

- Andrey Novoseltsev (2010-05-17): subschemes of toric varieties

- Volker Braun (2010-12-24): documentation of schemes and refactoring; added
  coordinate neighborhoods and is_smooth()

- Ben Hutz (2014): subschemes of Cartesian products of projective space

- Ben Hutz (2017): split subschemes types into respective folders

"""

# ****************************************************************************
#       Copyright (C) 2010 Volker Braun <vbraun.name@gmail.com>
#       Copyright (C) 2005 David Kohel <kohel@maths.usyd.edu.au>
#       Copyright (C) 2010 Andrey Novoseltsev <novoselt@gmail.com>
#       Copyright (C) 2005 William Stein <wstein@gmail.com>
#
#  Distributed under the terms of the GNU General Public License (GPL)
#  as published by the Free Software Foundation; either version 2 of
#  the License, or (at your option) any later version.
#                  https://www.gnu.org/licenses/
# ****************************************************************************


from sage.categories.number_fields import NumberFields

from sage.rings.ideal import is_Ideal
from sage.rings.integer_ring import ZZ
from sage.rings.rational_field import is_RationalField
from sage.rings.finite_rings.finite_field_base import FiniteField

from sage.misc.latex import latex
from sage.misc.misc import is_iterator

from sage.structure.all import Sequence
from sage.structure.richcmp import richcmp, richcmp_method

from sage.arith.functions import lcm
from sage.arith.misc import gcd

import sage.schemes.affine
from . import ambient_space
from . import scheme

def is_AlgebraicScheme(x):
    """
    Test whether ``x`` is an algebraic scheme.

    INPUT:

    - ``x`` -- anything.

    OUTPUT:

    Boolean. Whether ``x`` is an algebraic scheme, that is, a
    subscheme of an ambient space over a ring defined by polynomial
    equations.

    EXAMPLES::

        sage: A2 = AffineSpace(2, QQ, 'x, y')
        sage: A2.coordinate_ring().inject_variables()
        Defining x, y
        sage: V = A2.subscheme([x^2 + y^2]); V
        Closed subscheme of Affine Space of dimension 2 over Rational Field defined by:
          x^2 + y^2
        sage: from sage.schemes.generic.algebraic_scheme import is_AlgebraicScheme
        sage: is_AlgebraicScheme(V)
        True

    Affine space is itself not an algebraic scheme, though the closed
    subscheme defined by no equations is::

        sage: from sage.schemes.generic.algebraic_scheme import is_AlgebraicScheme
        sage: is_AlgebraicScheme(AffineSpace(10, QQ))
        False
        sage: V = AffineSpace(10, QQ).subscheme([]); V
        Closed subscheme of Affine Space of dimension 10 over Rational Field defined by:
          (no polynomials)
        sage: is_AlgebraicScheme(V)
        True

    We create a more complicated closed subscheme::

        sage: A,x = AffineSpace(10, QQ).objgens()
        sage: X = A.subscheme([sum(x)]); X
        Closed subscheme of Affine Space of dimension 10 over Rational Field defined by:
          x0 + x1 + x2 + x3 + x4 + x5 + x6 + x7 + x8 + x9
        sage: is_AlgebraicScheme(X)
        True

    ::

        sage: is_AlgebraicScheme(QQ)
        False
        sage: S = Spec(QQ)
        sage: is_AlgebraicScheme(S)
        False
    """
    return isinstance(x, AlgebraicScheme)


# ****************************************************************************
# A quick overview over the class hierarchy:
#
# class AlgebraicScheme(scheme.Scheme)
#    class AlgebraicScheme_subscheme
#       class AlgebraicScheme_subscheme_affine
#       class AlgebraicScheme_subscheme_projective
#       class AlgebraicScheme_subscheme_toric
#          class AlgebraicScheme_subscheme_affine_toric
#    class AlgebraicScheme_quasi
# ****************************************************************************


class AlgebraicScheme(scheme.Scheme):
    """
    An algebraic scheme presented as a subscheme in an ambient space.

    This is the base class for all algebraic schemes, that is, schemes
    defined by equations in affine, projective, or toric ambient
    spaces.
    """
    def __init__(self, A):
        """
        TESTS::

            sage: from sage.schemes.generic.algebraic_scheme import AlgebraicScheme
            sage: P = ProjectiveSpace(3, ZZ)
            sage: P.category()
            Category of schemes over Integer Ring
            sage: S = AlgebraicScheme(P); S
            Subscheme of Projective Space of dimension 3 over Integer Ring
            sage: S.category()
            Category of schemes over Integer Ring
        """
        if not ambient_space.is_AmbientSpace(A):
            raise TypeError("A (=%s) must be an ambient space")
        self.__A = A
        self.__divisor_group = {}
        scheme.Scheme.__init__(self, A.base_scheme())

    def _latex_(self):
        r"""
        Return a LaTeX representation of this algebraic scheme.

        TESTS::

            sage: from sage.schemes.generic.algebraic_scheme import AlgebraicScheme
            sage: P = ProjectiveSpace(3, ZZ)
            sage: S = AlgebraicScheme(P); S
            Subscheme of Projective Space of dimension 3 over Integer Ring
            sage: S._latex_()
            '\\text{Subscheme of ${\\mathbf P}_{\\Bold{Z}}^3$}'
        """
        return r"\text{{Subscheme of ${}$}}".format(latex(self.__A))

    def is_projective(self):
        """
        Return True if self is presented as a subscheme of an ambient
        projective space.

        OUTPUT:

        Boolean.

        EXAMPLES::

            sage: PP.<x,y,z,w> = ProjectiveSpace(3, QQ)
            sage: f = x^3 + y^3 + z^3 + w^3
            sage: R = f.parent()
            sage: I = [f] + [f.derivative(zz) for zz in PP.gens()]
            sage: V = PP.subscheme(I)
            sage: V.is_projective()
            True
            sage: AA.<x,y,z,w> = AffineSpace(4, QQ)
            sage: V = AA.subscheme(I)
            sage: V.is_projective()
            False

        Note that toric varieties are implemented differently than
        projective spaces. This is why this method returns ``False``
        for toric varieties::

            sage: PP.<x,y,z,w> = toric_varieties.P(3)                                   # needs sage.geometry.polyhedron
            sage: V = PP.subscheme(x^3 + y^3 + z^3 + w^3)
            sage: V.is_projective()                                                     # needs sage.geometry.polyhedron
            False
        """
        return self.ambient_space().is_projective()

    def coordinate_ring(self):
        """
        Return the coordinate ring of this algebraic scheme.  The
        result is cached.

        OUTPUT:

        The coordinate ring. Usually a polynomial ring, or a quotient
        thereof.

        EXAMPLES::

            sage: P.<x, y, z> = ProjectiveSpace(2, ZZ)
            sage: S = P.subscheme([x - y, x - z])
            sage: S.coordinate_ring()
            Quotient of Multivariate Polynomial Ring in x, y, z over Integer Ring
             by the ideal (x - y, x - z)
        """
        try:
            return self._coordinate_ring
        except AttributeError:
            R = self.__A.coordinate_ring()
            I = self.defining_ideal()
            Q = R.quotient(I)
            self._coordinate_ring = Q
            return Q

    def ambient_space(self):
        """
        Return the ambient space of this algebraic scheme.

        EXAMPLES::

            sage: A.<x, y> = AffineSpace(2, GF(5))
            sage: S = A.subscheme([])
            sage: S.ambient_space()
            Affine Space of dimension 2 over Finite Field of size 5

            sage: P.<x, y, z> = ProjectiveSpace(2, ZZ)
            sage: S = P.subscheme([x - y, x - z])
            sage: S.ambient_space() is P
            True
        """
        return self.__A

    def identity_morphism(self):
        """
        Return the identity morphism.

        OUTPUT: the identity morphism of the scheme ``self``

        EXAMPLES::

            sage: X = Spec(QQ)
            sage: X.identity_morphism()
            Scheme endomorphism of Spectrum of Rational Field
              Defn: Identity map
        """
        from sage.schemes.generic.morphism import SchemeMorphism_polynomial_id
        return SchemeMorphism_polynomial_id(self)

    def embedding_morphism(self):
        r"""
        Return the default embedding morphism of ``self``.

        If the scheme `Y` was constructed as a neighbourhood of a
        point `p \in X`, then :meth:`embedding_morphism` returns a
        local isomorphism `f:Y\to X` around the preimage point
        `f^{-1}(p)`. The latter is returned by
        :meth:`embedding_center`.

        If the algebraic scheme `Y` was not constructed as a
        neighbourhood of a point, then the embedding in its
        :meth:`ambient_space` is returned.

        OUTPUT:

        A scheme morphism whose
        :meth:`~morphism.SchemeMorphism.domain` is ``self``.

        * By default, it is the tautological embedding into its own
          ambient space :meth:`ambient_space`.

        * If the algebraic scheme (which itself is a subscheme of an
          auxiliary :meth:`ambient_space`) was constructed as a patch
          or neighborhood of a point then the embedding is the
          embedding into the original scheme.

        * A ``NotImplementedError`` is raised if the construction of
          the embedding morphism is not implemented yet.

        EXAMPLES::

            sage: A2.<x,y> = AffineSpace(QQ, 2)
            sage: C = A2.subscheme(x^2 + y^2 - 1)
            sage: C.embedding_morphism()                                                # needs sage.libs.singular
              Scheme morphism:
              From: Closed subscheme of Affine Space of dimension 2 over Rational Field
                    defined by: x^2 + y^2 - 1
              To:   Affine Space of dimension 2 over Rational Field
              Defn: Defined on coordinates by sending (x, y) to (x, y)
            sage: P1xP1.<x,y,u,v> = toric_varieties.P1xP1()                             # needs sage.geometry.polyhedron
            sage: P1 = P1xP1.subscheme(x - y)                                           # needs sage.geometry.polyhedron sage.libs.singular
            sage: P1.embedding_morphism()                                               # needs sage.geometry.polyhedron sage.libs.singular
            Scheme morphism:
              From: Closed subscheme of 2-d CPR-Fano toric variety covered
                    by 4 affine patches defined by: x - y
              To:   2-d CPR-Fano toric variety covered by 4 affine patches
              Defn: Defined on coordinates by sending [x : y : u : v] to [y : y : u : v]

        So far, the embedding was just in the own ambient space. Now a
        bit more interesting examples::

            sage: P2.<x,y,z> = ProjectiveSpace(QQ, 2)
            sage: X = P2.subscheme((x^2-y^2)*z)
            sage: p = (1,1,0)
            sage: nbhd = X.neighborhood(p); nbhd
            Closed subscheme of Affine Space of dimension 2 over Rational Field defined by:
              -y^2*z - 2*y*z

        Note that `p=(1,1,0)` is a singular point of `X`. So the
        neighborhood of `p` is not just affine space. The
        :meth:`neighborhood` method returns a presentation of
        the neighborhood as a subscheme of an auxiliary 2-dimensional
        affine space::

            sage: nbhd.ambient_space()
            Affine Space of dimension 2 over Rational Field

        But its :meth:`embedding_morphism` is not into this auxiliary
        affine space, but the original subscheme `X`::

            sage: nbhd.embedding_morphism()
            Scheme morphism:
              From: Closed subscheme of Affine Space of dimension 2 over Rational Field
                    defined by: -y^2*z - 2*y*z
              To:   Closed subscheme of Projective Space of dimension 2 over Rational Field
                    defined by: x^2*z - y^2*z
              Defn: Defined on coordinates by sending (y, z) to (1 : y + 1 : z)

        A couple more examples::

            sage: # needs sage.geometry.polyhedron
            sage: patch1 = P1xP1.affine_patch(1); patch1
            2-d affine toric variety
            sage: patch1.embedding_morphism()                                           # needs sage.libs.singular
            Scheme morphism:
              From: 2-d affine toric variety
              To:   2-d CPR-Fano toric variety covered by 4 affine patches
              Defn: Defined on coordinates by sending [y : u] to [1 : y : u : 1]
            sage: subpatch = P1.affine_patch(1); subpatch                               # needs sage.libs.singular
            Closed subscheme of 2-d affine toric variety defined by:
              -y + 1
            sage: subpatch.embedding_morphism()                                         # needs sage.libs.singular
            Scheme morphism:
              From: Closed subscheme of 2-d affine toric variety defined by: -y + 1
              To:   Closed subscheme of 2-d CPR-Fano toric variety covered
                    by 4 affine patches defined by: x - y
              Defn: Defined on coordinates by sending [y : u] to [1 : y : u : 1]
        """
        if '_embedding_morphism' in self.__dict__:
            hom = self._embedding_morphism
            if isinstance(hom, tuple):
                raise hom[0]
            return hom
        ambient = self.ambient_space()
        return self.hom(self.coordinate_ring().gens(), ambient)

    def embedding_center(self):
        r"""
        Return the distinguished point, if there is any.

        If the scheme `Y` was constructed as a neighbourhood of a
        point `p \in X`, then :meth:`embedding_morphism` returns a
        local isomorphism `f:Y\to X` around the preimage point
        `f^{-1}(p)`. The latter is returned by
        :meth:`embedding_center`.

        OUTPUT:

        A point of ``self``. Raises ``AttributeError`` if there is no
        distinguished point, depending on how ``self`` was
        constructed.

        EXAMPLES::

            sage: P3.<w,x,y,z> = ProjectiveSpace(QQ, 3)
            sage: X = P3.subscheme( (w^2-x^2)*(y^2-z^2) )
            sage: p = [1,-1,3,4]
            sage: nbhd = X.neighborhood(p); nbhd
            Closed subscheme of Affine Space of dimension 3 over Rational Field defined by:
              w^2*y^2 - x^2*y^2 + 6*w^2*y - 6*x^2*y + 2*w*y^2 +
              2*x*y^2 - 7*w^2 + 7*x^2 + 12*w*y + 12*x*y - 14*w - 14*x
            sage: nbhd.embedding_center()
            (0, 0, 0)
            sage: nbhd.embedding_morphism()(nbhd.embedding_center())
            (1/4 : -1/4 : 3/4 : 1)
            sage: nbhd.embedding_morphism()
            Scheme morphism:
              From: Closed subscheme of Affine Space of dimension 3 over Rational Field
                    defined by: w^2*y^2 - x^2*y^2 + 6*w^2*y - 6*x^2*y + 2*w*y^2 + 2*x*y^2
                                - 7*w^2 + 7*x^2 + 12*w*y + 12*x*y - 14*w - 14*x
              To:   Closed subscheme of Projective Space of dimension 3 over Rational Field
                    defined by: w^2*y^2 - x^2*y^2 - w^2*z^2 + x^2*z^2
              Defn: Defined on coordinates by sending (w, x, y) to
                    (w + 1 : x - 1 : y + 3 : 4)
        """
        if '_embedding_center' in self.__dict__:
            return self._embedding_center
        raise AttributeError('This algebraic scheme does not have a designated point.')

    def ngens(self):
        """
        Return the number of generators of the ambient space of this
        algebraic scheme.

        EXAMPLES::

            sage: A.<x, y> = AffineSpace(2, GF(5))
            sage: S = A.subscheme([])
            sage: S.ngens()
            2
            sage: P.<x, y, z> = ProjectiveSpace(2, ZZ)
            sage: S = P.subscheme([x - y, x - z])
            sage: P.ngens()
            3
        """
        return self.__A.ngens()

    def _repr_(self):
        """
        Return a string representation of this algebraic scheme.

        TESTS::

            sage: from sage.schemes.generic.algebraic_scheme import AlgebraicScheme
            sage: P = ProjectiveSpace(3, ZZ)
            sage: S = AlgebraicScheme(P); S
            Subscheme of Projective Space of dimension 3 over Integer Ring
            sage: S._repr_()
            'Subscheme of Projective Space of dimension 3 over Integer Ring'
        """
        return "Subscheme of %s"%self.__A

    def _homset(self, *args, **kwds):
        """
        Construct the Hom-set

        INPUT:

        Same as :class:`sage.schemes.generic.homset.SchemeHomset_generic`.

        OUTPUT:

        The Hom-set of the ambient space.

        EXAMPLES::

            sage: # needs sage.geometry.polyhedron
            sage: P1.<x,y> = toric_varieties.P1()
            sage: type(P1.Hom(P1))
            <class 'sage.schemes.toric.homset.SchemeHomset_toric_variety_with_category'>
            sage: X = P1.subscheme(x - y)
            sage: type(X.Hom(X))
            <class 'sage.schemes.toric.homset.SchemeHomset_toric_variety_with_category'>

        ::

            sage: P1xP1 = toric_varieties.P1xP1()                                       # needs sage.geometry.polyhedron
            sage: P1 = toric_varieties.P1()                                             # needs sage.geometry.polyhedron
            sage: P1xP1._homset(P1xP1, P1)                                              # needs sage.geometry.polyhedron
            Set of morphisms
              From: 2-d CPR-Fano toric variety covered by 4 affine patches
              To:   1-d CPR-Fano toric variety covered by 2 affine patches
        """
        return self.__A._homset(*args, **kwds)

    def _point_homset(self, *args, **kwds):
        """
        Construct a point Hom-set. For internal use only.

        TESTS::

            sage: P2.<x,y,z> = ProjectiveSpace(2, ZZ)
            sage: P2._point_homset(Spec(ZZ), P2)
            Set of rational points of Projective Space of dimension 2 over Integer Ring
        """
        return self.__A._point_homset(*args, **kwds)

    def _point(self, *args, **kwds):
        r"""
        Construct a point of ``self``. For internal use only.

        TESTS::

            sage: P2.<x,y,z> = ProjectiveSpace(2, QQ)
            sage: point_homset = P2._point_homset(Spec(QQ), P2)
            sage: P2._point(point_homset, [1,2,1])
            (1 : 2 : 1)
        """
        return self.__A._point(*args, **kwds)


class AlgebraicScheme_quasi(AlgebraicScheme):
    """
    The quasi-affine or quasi-projective scheme `X - Y`, where `X` and `Y`
    are both closed subschemes of a common ambient affine or projective
    space.

    .. WARNING::

        You should not create objects of this class directly. The
        preferred method to construct such subschemes is to use
        :meth:`complement` method of algebraic schemes.

    OUTPUT:

    An instance of :class:`AlgebraicScheme_quasi`.

    EXAMPLES::

        sage: P.<x, y, z> = ProjectiveSpace(2, ZZ)
        sage: S = P.subscheme([])
        sage: T = P.subscheme([x - y])
        sage: T.complement(S)
        Quasi-projective subscheme X - Y
         of Projective Space of dimension 2 over Integer Ring,
         where X is defined by:
           (no polynomials)
         and Y is defined by:
           x - y
    """

    def __init__(self, X, Y):
        """
        The constructor.

        INPUT:

        - ``X``, ``Y`` -- two subschemes of the same ambient space.

        TESTS::

            sage: P.<x, y, z> = ProjectiveSpace(2, ZZ)
            sage: S = P.subscheme([])
            sage: T = P.subscheme([x - y])
            sage: from sage.schemes.generic.algebraic_scheme import AlgebraicScheme_quasi
            sage: AlgebraicScheme_quasi(S, T)
            Quasi-projective subscheme X - Y of Projective Space of dimension 2 over Integer Ring,
             where X is defined by:
               (no polynomials)
             and Y is defined by:
               x - y
        """
        self.__X = X
        self.__Y = Y
        if not isinstance(X, AlgebraicScheme_subscheme):
            raise TypeError("X must be a closed subscheme of an ambient space.")
        if not isinstance(Y, AlgebraicScheme_subscheme):
            raise TypeError("Y must be a closed subscheme of an ambient space.")
        if X.ambient_space() != Y.ambient_space():
            raise ValueError("X and Y must be embedded in the same ambient space.")
        # _latex_ and _repr_ assume all of the above conditions and should be
        # probably changed if they are relaxed!
        A = X.ambient_space()
        self._base_ring = A.base_ring()
        AlgebraicScheme.__init__(self, A)

    def _latex_(self):
        """
        Return a LaTeX representation of this algebraic scheme.

        EXAMPLES::

            sage: from sage.schemes.generic.algebraic_scheme import AlgebraicScheme_quasi
            sage: P.<x, y, z> = ProjectiveSpace(2, ZZ)
            sage: S = P.subscheme([])
            sage: T = P.subscheme([x - y])
            sage: U = AlgebraicScheme_quasi(S, T); U
            Quasi-projective subscheme X - Y of Projective Space of dimension 2 over Integer Ring,
             where X is defined by:
               (no polynomials)
             and Y is defined by:
               x - y
            sage: U._latex_()
            '\\text{Quasi-projective subscheme }
             (X\\setminus Y)\\subset {\\mathbf P}_{\\Bold{Z}}^2,\\text{ where }
             X \\text{ is defined by }\\text{no polynomials},\\text{ and }
             Y \\text{ is defined by } x - y.'
        """
        if sage.schemes.affine.affine_space.is_AffineSpace(self.ambient_space()):
            t = "affine"
        else:
            t = "projective"
        X = ', '.join(latex(f) for f in self.__X.defining_polynomials())
        if not X:
            X = r"\text{no polynomials}"
        Y = ', '.join(latex(f) for f in self.__Y.defining_polynomials())
        if not Y:
            Y = r"\text{no polynomials}"
        return (r"\text{Quasi-%s subscheme } (X\setminus Y)\subset %s,"
                r"\text{ where } X \text{ is defined by }%s,"
                r"\text{ and } Y \text{ is defined by } %s."
                % (t, latex(self.ambient_space()), X, Y))

    def _repr_(self):
        r"""
        Return a string representation of this algebraic scheme.

        EXAMPLES::

            sage: from sage.schemes.generic.algebraic_scheme import AlgebraicScheme_quasi
            sage: P.<x, y, z> = ProjectiveSpace(2, ZZ)
            sage: S = P.subscheme([])
            sage: T = P.subscheme([x - y])
            sage: U = AlgebraicScheme_quasi(S, T); U
            Quasi-projective subscheme X - Y of Projective Space of dimension 2 over Integer Ring,
             where X is defined by:
               (no polynomials)
             and Y is defined by:
               x - y
            sage: U._repr_()
            'Quasi-projective subscheme X - Y of Projective Space of dimension 2 over Integer Ring, where X is defined by:\n  (no polynomials)\nand Y is defined by:\n  x - y'
        """
        if sage.schemes.affine.affine_space.is_AffineSpace(self.ambient_space()):
            t = "affine"
        else:
            t = "projective"
        return ("Quasi-%s subscheme X - Y of %s, where X is defined by:\n%s\n"
                "and Y is defined by:\n%s"
                % (t, self.ambient_space(), str(self.__X).split("\n", 1)[1],
                   str(self.__Y).split("\n", 1)[1]))

    def X(self):
        """
        Return the scheme `X` such that self is represented as `X - Y`.

        EXAMPLES::

            sage: P.<x, y, z> = ProjectiveSpace(2, ZZ)
            sage: S = P.subscheme([])
            sage: T = P.subscheme([x - y])
            sage: U = T.complement(S)
            sage: U.X() is S
            True
        """
        return self.__X

    def Y(self):
        """
        Return the scheme `Y` such that self is represented as `X - Y`.

        EXAMPLES::

            sage: P.<x, y, z> = ProjectiveSpace(2, ZZ)
            sage: S = P.subscheme([])
            sage: T = P.subscheme([x - y])
            sage: U = T.complement(S)
            sage: U.Y() is T
            True
        """
        return self.__Y

    def _check_satisfies_equations(self, v):
        """
        Verify that the coordinates of v define a point on this scheme, or
        raise a TypeError.

        EXAMPLES::

            sage: P.<x, y, z> = ProjectiveSpace(2, ZZ)
            sage: S = P.subscheme([])
            sage: T = P.subscheme([x - y])
            sage: U = T.complement(S)
            sage: U._check_satisfies_equations([1, 2, 0])
            True
            sage: U._check_satisfies_equations([1, 1, 0])
            Traceback (most recent call last):
            ...
            TypeError: Coordinates [1, 1, 0] do not define a point on
            Quasi-projective subscheme X - Y of Projective Space of dimension 2 over Integer Ring,
             where X is defined by:
               (no polynomials)
             and Y is defined by:
               x - y

            sage: U._check_satisfies_equations([1, 4])
            Traceback (most recent call last):
            ...
            TypeError: number of arguments does not match number of variables in parent

            sage: A.<x, y> = AffineSpace(2, GF(7))
            sage: S = A.subscheme([x^2 - y])
            sage: T = A.subscheme([x - y])
            sage: U = T.complement(S)
            sage: U._check_satisfies_equations([2, 4])
            True
            sage: U.point([2,4])
            (2, 4)
            sage: U._check_satisfies_equations(_)
            True
            sage: U._check_satisfies_equations([1, 1])
            Traceback (most recent call last):
            ...
            TypeError: Coordinates [1, 1] do not define a point on Quasi-affine
            subscheme X - Y of Affine Space of dimension 2 over Finite
            Field of size 7, where X is defined by:
              x^2 - y
            and Y is defined by:
              x - y
            sage: U._check_satisfies_equations([1, 0])
            Traceback (most recent call last):
            ...
            TypeError: Coordinates [1, 0] do not define a point on Quasi-affine
            subscheme X - Y of Affine Space of dimension 2 over Finite
            Field of size 7, where X is defined by:
              x^2 - y
            and Y is defined by:
              x - y

        TESTS:

        The bug reported at :trac:`12211` has been fixed::

            sage: P.<x, y, z, w> = ProjectiveSpace(3, QQ)
            sage: S = P.subscheme([x])
            sage: T = P.subscheme([y, z])
            sage: U = T.complement(S)
            sage: U._check_satisfies_equations([0, 0, 1, 1])
            True
        """
        coords = list(v)
        for f in self.__X.defining_polynomials():
            if f(coords) != 0:
                raise TypeError("Coordinates %s do not define a point on %s"%(v,self))
        for f in self.__Y.defining_polynomials():
            if f(coords) != 0:
                return True
        raise TypeError("Coordinates %s do not define a point on %s"%(v,self))

    def rational_points(self, **kwds):
        """
        Return the set of rational points on this algebraic scheme
        over the field `F`.

        INPUT:

        kwds:

        - ``bound`` - integer (optional, default=0). The bound for the coordinates for
          subschemes with dimension at least 1.

        - ``F`` - field (optional, default=base ring). The field to compute
          the rational points over.


        EXAMPLES::

            sage: A.<x, y> = AffineSpace(2, GF(7))
            sage: S = A.subscheme([x^2 - y])
            sage: T = A.subscheme([x - y])
            sage: U = T.complement(S)
            sage: U.rational_points()
            [(2, 4), (3, 2), (4, 2), (5, 4), (6, 1)]
            sage: U.rational_points(F=GF(7^2, 'b'))                                     # needs sage.rings.finite_rings
            [(2, 4), (3, 2), (4, 2), (5, 4), (6, 1), (b, b + 4), (b + 1, 3*b + 5),
             (b + 2, 5*b + 1), (b + 3, 6), (b + 4, 2*b + 6), (b + 5, 4*b + 1),
             (b + 6, 6*b + 5), (2*b, 4*b + 2), (2*b + 1, b + 3), (2*b + 2, 5*b + 6),
             (2*b + 3, 2*b + 4), (2*b + 4, 6*b + 4), (2*b + 5, 3*b + 6), (2*b + 6, 3),
             (3*b, 2*b + 1), (3*b + 1, b + 2), (3*b + 2, 5), (3*b + 3, 6*b + 3),
             (3*b + 4, 5*b + 3), (3*b + 5, 4*b + 5), (3*b + 6, 3*b + 2),
             (4*b, 2*b + 1), (4*b + 1, 3*b + 2), (4*b + 2, 4*b + 5),
             (4*b + 3, 5*b + 3), (4*b + 4, 6*b + 3), (4*b + 5, 5), (4*b + 6, b + 2),
             (5*b, 4*b + 2), (5*b + 1, 3), (5*b + 2, 3*b + 6), (5*b + 3, 6*b + 4),
             (5*b + 4, 2*b + 4), (5*b + 5, 5*b + 6), (5*b + 6, b + 3), (6*b, b + 4),
             (6*b + 1, 6*b + 5), (6*b + 2, 4*b + 1), (6*b + 3, 2*b + 6), (6*b + 4, 6),
             (6*b + 5, 5*b + 1), (6*b + 6, 3*b + 5)]
        """
        F = kwds.get('F', None)
        bound = kwds.get('bound', 0)
        if F is None:
            F = self.base_ring()

        if bound == 0:
            if is_RationalField(F):
                raise TypeError("A positive bound (= %s) must be specified."%bound)
            if not isinstance(F, FiniteField):
                raise TypeError("Argument F (= %s) must be a finite field."%F)
        pts = []
        for P in self.ambient_space().rational_points(F):
            try:
                if self._check_satisfies_equations(list(P)):
                    pts.append(P)
            except TypeError:
                pass
        pts.sort()
        return pts


@richcmp_method
class AlgebraicScheme_subscheme(AlgebraicScheme):
    """
    An algebraic scheme presented as a closed subscheme is defined by
    explicit polynomial equations. This is as opposed to a general
    scheme, which could, e.g., be the Neron model of some object, and
    for which we do not want to give explicit equations.

    INPUT:

    -  ``A`` - ambient space (e.g. affine or projective `n`-space)

    -  ``polynomials`` - single polynomial, ideal or iterable of defining
       polynomials; in any case polynomials must belong to the coordinate
       ring of the ambient space and define valid polynomial functions (e.g.
       they should be homogeneous in the case of a projective space)

    OUTPUT:

    - algebraic scheme

    EXAMPLES::

        sage: from sage.schemes.generic.algebraic_scheme import AlgebraicScheme_subscheme
        sage: P.<x, y, z> = ProjectiveSpace(2, QQ)
        sage: P.subscheme([x^2 - y*z])
        Closed subscheme of Projective Space of dimension 2 over Rational Field defined by:
          x^2 - y*z
        sage: AlgebraicScheme_subscheme(P, [x^2 - y*z])
        Closed subscheme of Projective Space of dimension 2 over Rational Field defined by:
          x^2 - y*z
    """

    def __init__(self, A, polynomials):
        """
        See ``AlgebraicScheme_subscheme`` for documentation.

        TESTS::

            sage: from sage.schemes.generic.algebraic_scheme import AlgebraicScheme_subscheme
            sage: P.<x, y, z> = ProjectiveSpace(2, QQ)
            sage: P.subscheme([x^2 - y*z])
            Closed subscheme of Projective Space of dimension 2 over Rational Field defined by:
              x^2 - y*z
            sage: AlgebraicScheme_subscheme(P, [x^2 - y*z])
            Closed subscheme of Projective Space of dimension 2 over Rational Field defined by:
              x^2 - y*z
        """
        from sage.rings.polynomial.multi_polynomial_sequence import is_PolynomialSequence

        AlgebraicScheme.__init__(self, A)
        self._base_ring = A.base_ring()
        R = A.coordinate_ring()
        if is_Ideal(polynomials):
            I = polynomials
            polynomials = I.gens()
            if I.ring() is R: # Otherwise we will recompute I later after
                self.__I = I  # converting generators to the correct ring
        if isinstance(polynomials, tuple) or is_PolynomialSequence(polynomials) or is_iterator(polynomials):
            polynomials = list(polynomials)
        elif not isinstance(polynomials, list):
            # Looks like we got a single polynomial
            polynomials = [polynomials]
        for n, f in enumerate(polynomials):
            try:
                polynomials[n] = R(f)
            except TypeError:
                raise TypeError("%s cannot be converted to a polynomial in "
                                "the coordinate ring of this %s!" % (f, A))
        polynomials = tuple(polynomials)
        self.__polys = A._validate(polynomials)

    def _check_satisfies_equations(self, v):
        """
        Verify that the coordinates of v define a point on this scheme, or
        raise a TypeError.

        EXAMPLES::

            sage: P.<x, y, z> = ProjectiveSpace(2, QQ)
            sage: S = P.subscheme([x^2 - y*z])
            sage: S._check_satisfies_equations([1, 1, 1])
            True
            sage: S._check_satisfies_equations([1, 0, 1])
            Traceback (most recent call last):
            ...
            TypeError: Coordinates [1, 0, 1] do not define a point on Closed subscheme
            of Projective Space of dimension 2 over Rational Field defined by:
              x^2 - y*z
            sage: S._check_satisfies_equations([0, 0, 0])
            Traceback (most recent call last):
            ...
            TypeError: Coordinates [0, 0, 0] do not define a point on Closed subscheme
            of Projective Space of dimension 2 over Rational Field defined by:
              x^2 - y*z
        """
        coords = list(v)
        for f in self.defining_polynomials():
            if f(coords) != 0:   # it must be "!=0" instead of "if f(v)", e.g.,
                                 # because of p-adic base rings.
                raise TypeError("Coordinates %s do not define a point on %s"%(coords,self))
        try:
            return self.ambient_space()._check_satisfies_equations(coords)
        except TypeError:
            raise TypeError("Coordinates %s do not define a point on %s"%(coords,self))

    def base_extend(self, R):
        """
        Return the base change to the ring `R` of this scheme.

        EXAMPLES::

            sage: P.<x, y, z> = ProjectiveSpace(2, GF(11))
            sage: S = P.subscheme([x^2 - y*z])
            sage: S.base_extend(GF(11^2, 'b'))                                          # needs sage.rings.finite_rings
            Closed subscheme of Projective Space of dimension 2
             over Finite Field in b of size 11^2
             defined by: x^2 - y*z
            sage: S.base_extend(ZZ)
            Traceback (most recent call last):
            ...
            ValueError: no natural map from the base ring (=Finite Field of size 11)
            to R (=Integer Ring)!
        """
        A = self.ambient_space().base_extend(R)
        return A.subscheme(self.__polys)

    def __richcmp__(self, other, op):
        """
        EXAMPLES::

            sage: A.<x, y, z> = AffineSpace(3, QQ)
            sage: X = A.subscheme([x*y, z])
            sage: X == A.subscheme([z, x*y])
            True
            sage: X == A.subscheme([x*y, z^2])                                          # needs sage.libs.singular
            False
            sage: B.<u, v, t> = AffineSpace(3, QQ)
            sage: X == B.subscheme([u*v, t])
            False
        """
        if not isinstance(other, AlgebraicScheme_subscheme):
            return NotImplemented
        A = self.ambient_space()
        if other.ambient_space() != A:
            return NotImplemented
        return richcmp(self.defining_ideal(), other.defining_ideal(), op)

    def _latex_(self):
        """
        Return a LaTeX representation of this scheme.

        EXAMPLES::

            sage: P.<x, y, z> = ProjectiveSpace(2, GF(11))
            sage: S = P.subscheme([x^2 - y*z]); S
            Closed subscheme of Projective Space of dimension 2 over Finite Field of size 11 defined by:
              x^2 - y*z
            sage: S._latex_()
            '\\text{Closed subscheme of } {\\mathbf P}_{\\Bold{F}_{11}}^2 \\text{ defined by } x^{2} - y z'
            sage: S = P.subscheme([x^2 - y*z, x^5]); S
            Closed subscheme of Projective Space of dimension 2 over Finite Field of size 11 defined by:
              x^2 - y*z,
              x^5
            sage: S._latex_()
            '\\text{Closed subscheme of } {\\mathbf P}_{\\Bold{F}_{11}}^2 \\text{ defined by } x^{2} - y z, x^{5}'
        """
        polynomials = ', '.join(latex(f) for f in self.defining_polynomials())
        if not polynomials:
            polynomials = r"\text{no polynomials}"
        return (r"\text{Closed subscheme of } %s \text{ defined by } %s"
                % (latex(self.ambient_space()), polynomials))

    def _repr_(self):
        r"""
        Return a string representation of this scheme.

        EXAMPLES::

            sage: P.<x, y, z> = ProjectiveSpace(2, GF(11))
            sage: S = P.subscheme([x^2 - y*z]); S
            Closed subscheme of Projective Space of dimension 2 over Finite Field of size 11 defined by:
              x^2 - y*z
            sage: S._repr_()
            'Closed subscheme of Projective Space of dimension 2 over Finite Field of size 11 defined by:\n  x^2 - y*z'
            sage: S = P.subscheme([x^2 - y*z, x^5]); S
            Closed subscheme of Projective Space of dimension 2 over Finite Field of size 11 defined by:
              x^2 - y*z,
              x^5
            sage: S._repr_()
            'Closed subscheme of Projective Space of dimension 2 over Finite Field of size 11 defined by:\n  x^2 - y*z,\n  x^5'
        """
        polynomials = ',\n  '.join(str(f) for f in self.defining_polynomials())
        if not polynomials:
            polynomials = '(no polynomials)'
        return ("Closed subscheme of %s defined by:\n  %s"
                % (self.ambient_space(), polynomials))

    def defining_polynomials(self):
        """
        Return the polynomials that define this scheme as a subscheme
        of its ambient space.

        OUTPUT:

        A tuple of polynomials in the coordinate ring of the ambient
        space.

        EXAMPLES::

            sage: P.<x, y, z> = ProjectiveSpace(2, ZZ)
            sage: S = P.subscheme([x^2 - y*z, x^3 + z^3])
            sage: S.defining_polynomials()
            (x^2 - y*z, x^3 + z^3)
        """
        return self.__polys

    def normalize_defining_polynomials(self):
        r"""
        Function to normalize the coefficients of defining polynomials
        of given subscheme.

        Normalization as in removing denominator from all the coefficients,
        and then removing any common factor between the coefficients.
        It takes LCM of denominators and then removes common factor among
        coefficients, if any.

        EXAMPLES::

            sage: A.<x,y> = AffineSpace(2, QQ)
            sage: S = A.subscheme([2*x^2 + 4*x*y, 1/8*x + 1/3*y])
            sage: S.normalize_defining_polynomials()
            sage: S.defining_polynomials()
            (x^2 + 2*x*y, 3*x + 8*y)

        """
        BR = self.base_ring()
        if (BR == ZZ
                or isinstance(BR, (sage.rings.abc.AlgebraicField, sage.rings.abc.Order))
                or BR in NumberFields()):
            normalized_polys = []
            initial_polys = list(self.__polys)

            for P in initial_polys:
                # stores value which need to be mutliplied to make all coefficient integers
                mult = lcm([c.denominator() for c in P.coefficients()])
                P = mult*P
                # stores the common factor from all coefficients
                div = gcd([_ for _ in P.coefficients()])
                poly_ring = P.parent() # need to coerce, since division might change base ring
                P = poly_ring((BR.one()/div)*P)
                normalized_polys.append(P)

            self.__polys = tuple(normalized_polys)

        else:
                raise NotImplementedError("currently normalization is implemented "
                    "only for QQbar, number fields and number field orders")

    def defining_ideal(self):
        """
        Return the ideal that defines this scheme as a subscheme
        of its ambient space.

        OUTPUT:

        An ideal in the coordinate ring of the ambient space.

        EXAMPLES::

            sage: P.<x, y, z> = ProjectiveSpace(2, ZZ)
            sage: S = P.subscheme([x^2 - y*z, x^3 + z^3])
            sage: S.defining_ideal()
            Ideal (x^2 - y*z, x^3 + z^3) of Multivariate Polynomial Ring in x, y, z
             over Integer Ring
        """
        try:
            return self.__I
        except AttributeError:
            R = self.ambient_space().coordinate_ring()
            self.__I = R.ideal(self.defining_polynomials())
            return self.__I

    # Note: dimension must be implemented by the derived classes
    def codimension(self):
        r"""
        Return the codimension of the algebraic subscheme.

        OUTPUT:

        Integer.

        EXAMPLES::

            sage: PP.<x,y,z,w,v> = ProjectiveSpace(4, QQ)
            sage: V = PP.subscheme(x*y)
            sage: V.codimension()                                                       # needs sage.libs.singular
            1
            sage: V.dimension()                                                         # needs sage.libs.singular
            3
        """
        return self.ambient_space().dimension() - self.dimension()

    def irreducible_components(self):
        r"""
        Return the irreducible components of this algebraic scheme, as
        subschemes of the same ambient space.

        OUTPUT:

        an immutable sequence of irreducible subschemes of the ambient
        space of this scheme

        The components are cached.

        EXAMPLES:

        We define what is clearly a union of four hypersurfaces in
        `\P^4_{\QQ}` then find the irreducible components::

            sage: PP.<x,y,z,w,v> = ProjectiveSpace(4, QQ)
            sage: V = PP.subscheme((x^2 - y^2 - z^2) * (w^5 - 2*v^2*z^3) * w * (v^3 - x^2*z))
            sage: V.irreducible_components()                                            # needs sage.libs.singular
            [
            Closed subscheme of Projective Space of dimension 4 over Rational Field defined by:
              w,
            Closed subscheme of Projective Space of dimension 4 over Rational Field defined by:
              x^2 - y^2 - z^2,
            Closed subscheme of Projective Space of dimension 4 over Rational Field defined by:
              x^2*z - v^3,
            Closed subscheme of Projective Space of dimension 4 over Rational Field defined by:
              w^5 - 2*z^3*v^2
            ]

        We verify that the irrelevant ideal is not accidentally returned
        (see :trac:`6920`)::

            sage: PP.<x,y,z,w> = ProjectiveSpace(3, QQ)
            sage: f = x^3 + y^3 + z^3 + w^3
            sage: R = f.parent()
            sage: I = [f] + [f.derivative(zz) for zz in PP.gens()]
            sage: V = PP.subscheme(I)
            sage: V.irreducible_components()                                            # needs sage.libs.singular
            [
            <BLANKLINE>
            ]

        The same polynomial as above defines a scheme with a
        nontrivial irreducible component in affine space (instead of
        the empty scheme as above)::

            sage: AA.<x,y,z,w> = AffineSpace(4, QQ)
            sage: V = AA.subscheme(I)
            sage: V.irreducible_components()                                            # needs sage.libs.singular
            [
            Closed subscheme of Affine Space of dimension 4 over Rational Field defined by:
              w,
              z,
              y,
              x
            ]
        """
        try:
            return self.__irreducible_components
        except AttributeError:
            pass
        I = self.defining_ideal()
        P = I.associated_primes()
        if self.is_projective():
            # In the projective case, we must exclude the prime ideals
            # that contain the irrelevant ideal, which is the ideal
            # generated by the variables, which are the gens of the
            # base ring.
            G = I.ring().gens()
            # We make a list of ideals with the property that "any"
            # of the elements of G are not in the ideal.
            P = [J for J in P if any(g not in J for g in G)]

        A = self.ambient_space()
        C = Sequence([A.subscheme(X) for X in P], check=False, cr=True)
        C.sort(key=lambda scheme: scheme.defining_ideal().gens())
        C.set_immutable()
        self.__irreducible_components = C
        return C

    def is_irreducible(self):
        r"""
        Return whether this subscheme is or is not irreducible.

        OUTPUT: Boolean.

        EXAMPLES::

            sage: # needs sage.rings.number_field
            sage: K = QuadraticField(-3)
            sage: P.<x,y,z,w,t,u> = ProjectiveSpace(K, 5)
            sage: X = P.subscheme([x*y - z^2 - K.0*t^2, t*w*x + y*z^2 - u^3])
            sage: X.is_irreducible()
            True

        ::

            sage: P.<x,y,z> = ProjectiveSpace(QQ, 2)
            sage: X = P.subscheme([(y + x - z)^2])
            sage: X.is_irreducible()                                                    # needs sage.libs.singular
            False

        ::

            sage: A.<x,y,z,w> = AffineSpace(GF(17), 4)
            sage: X = A.subscheme([
            ....:         x*y*z^2 - x*y*z*w - z*w^2 + w^3,
            ....:         x^3*y*z*w - x*y^3*z - x^2*y*z*w - x^2*w^3 + y^2*w^2 + x*w^3
            ....:     ])
            sage: X.is_irreducible()                                                    # needs sage.rings.finite_rings
            False
        """
        return self.defining_ideal().is_prime()

    def Jacobian_matrix(self):
        r"""
        Return the matrix `\frac{\partial f_i}{\partial x_j}` of
        (formal) partial derivatives.

        OUTPUT:

        A matrix of polynomials.

        EXAMPLES::

            sage: P3.<w,x,y,z> = ProjectiveSpace(3, QQ)
            sage: twisted_cubic = P3.subscheme(matrix([[w, x, y],                       # needs sage.libs.singular
            ....:                                      [x, y, z]]).minors(2))
            sage: twisted_cubic.Jacobian_matrix()                                       # needs sage.libs.singular
            [   y -2*x    w    0]
            [   z   -y   -x    w]
            [   0    z -2*y    x]

        This example addresses issue :trac:`20512`::

            sage: X = P3.subscheme([])
            sage: X.Jacobian_matrix().base_ring() == P3.coordinate_ring()               # needs sage.libs.singular
            True
        """
        R = self.ambient_space().coordinate_ring()
        l = self.defining_polynomials()
        if len(l) == 0:
            return sage.matrix.constructor.Matrix(R, 0)

        from sage.calculus.functions import jacobian

        return jacobian(l, R.gens())

    def Jacobian(self):
        r"""
        Return the Jacobian ideal.

        This is the ideal generated by

        * the `d\times d` minors of the Jacobian matrix, where `d` is
          the :meth:`codimension` of the algebraic scheme, and

        * the defining polynomials of the algebraic scheme. Note that
          some authors do not include these in the definition of the
          Jacobian ideal. An example of a reference that does include
          the defining equations is [Laz2004]_, p. 181.

        OUTPUT:

        An ideal in the coordinate ring of the ambient space.

        EXAMPLES::

            sage: P3.<w,x,y,z> = ProjectiveSpace(3, QQ)
            sage: twisted_cubic = P3.subscheme(matrix([[w, x, y],                       # needs sage.libs.singular
            ....:                                      [x, y, z]]).minors(2))
            sage: twisted_cubic.Jacobian()                                              # needs sage.libs.singular
            Ideal (-x^2 + w*y, -x*y + w*z, -y^2 + x*z, x*z, -2*w*z, w*y, 3*w*y,
                   -2*w*x, w^2, y*z, -2*x*z, w*z, 3*w*z, -2*w*y, w*x, z^2, -2*y*z,
                   x*z, 3*x*z, -2*w*z, w*y)
             of Multivariate Polynomial Ring in w, x, y, z over Rational Field
            sage: twisted_cubic.defining_ideal()                                        # needs sage.libs.singular
            Ideal (-x^2 + w*y, -x*y + w*z, -y^2 + x*z)
             of Multivariate Polynomial Ring in w, x, y, z over Rational Field

        This example addresses issue :trac:`20512`::

            sage: X = P3.subscheme([])
            sage: X.Jacobian() == P3.coordinate_ring().unit_ideal()                     # needs sage.libs.singular
            True
        """
        d = self.codimension()
        minors = self.Jacobian_matrix().minors(d)
        I = self.defining_ideal()
        minors = tuple([ I.reduce(m) for m in minors ])
        return I.ring().ideal(I.gens() + minors)

    def reduce(self):
        r"""
        Return the corresponding reduced algebraic space associated to this
        scheme.

        EXAMPLES: First we construct the union of a doubled and tripled
        line in the affine plane over `\QQ` ::

            sage: A.<x,y> = AffineSpace(2, QQ)
            sage: X = A.subscheme([(x-1)^2*(x-y)^3]); X
            Closed subscheme of Affine Space of dimension 2 over Rational Field defined by:
              x^5 - 3*x^4*y + 3*x^3*y^2 - x^2*y^3 - 2*x^4 + 6*x^3*y
              - 6*x^2*y^2 + 2*x*y^3 + x^3 - 3*x^2*y + 3*x*y^2 - y^3
            sage: X.dimension()                                                         # needs sage.libs.singular
            1

        Then we compute the corresponding reduced scheme::

            sage: Y = X.reduce(); Y                                                     # needs sage.libs.singular
            Closed subscheme of Affine Space of dimension 2 over Rational Field defined by:
              x^2 - x*y - x + y

        Finally, we verify that the reduced scheme `Y` is the union
        of those two lines::

            sage: # needs sage.libs.singular
            sage: L1 = A.subscheme([x - 1]); L1
            Closed subscheme of Affine Space of dimension 2 over Rational Field defined by:
              x - 1
            sage: L2 = A.subscheme([x - y]); L2
            Closed subscheme of Affine Space of dimension 2 over Rational Field defined by:
              x - y
            sage: W = L1.union(L2); W             # taken in ambient space
            Closed subscheme of Affine Space of dimension 2 over Rational Field defined by:
              x^2 - x*y - x + y
            sage: Y == W
            True
        """
        try:
            return self._reduce
        except AttributeError:
            r = self.defining_ideal().radical()
            A = self.ambient_space()
            V = A.subscheme(r)
            V._reduce = V       # so knows it is already reduced!
            self._reduce = V
            return V

    def union(self, other):
        """
        Return the scheme-theoretic union of self and other in their common
        ambient space.

        EXAMPLES: We construct the union of a line and a tripled-point on
        the line.

        ::

            sage: A.<x,y> = AffineSpace(2, QQ)
            sage: I = ideal([x, y])^3
            sage: P = A.subscheme(I)
            sage: L = A.subscheme([y - 1])
            sage: S = L.union(P); S                                                     # needs sage.libs.singular
            Closed subscheme of Affine Space of dimension 2 over Rational Field defined by:
              y^4 - y^3,
              x*y^3 - x*y^2,
              x^2*y^2 - x^2*y,
              x^3*y - x^3
            sage: S.dimension()                                                         # needs sage.libs.singular
            1
            sage: S.reduce()                                                            # needs sage.libs.singular
            Closed subscheme of Affine Space of dimension 2 over Rational Field defined by:
              y^2 - y,
              x*y - x

        We can also use the notation "+" for the union::

            sage: A.subscheme([x]) + A.subscheme([y^2 - (x^3+1)])                       # needs sage.libs.singular
            Closed subscheme of Affine Space of dimension 2 over Rational Field defined by:
              x^4 - x*y^2 + x

        Saving and loading::

            sage: loads(S.dumps()) == S                                                 # needs sage.libs.singular
            True
        """
        if not isinstance(other, AlgebraicScheme_subscheme):
            raise TypeError("other (=%s) must be a closed algebraic subscheme of an ambient space"%other)
        A = self.ambient_space()
        if other.ambient_space() != A:
            raise ValueError("other (=%s) must be in the same ambient space as self"%other)
        return A.subscheme(self.defining_ideal().intersection(other.defining_ideal()))

    def __pow__(self, m):
        """
        Return the Cartesian power of this space.

        INPUT: ``m`` -- integer.

        OUTPUT: subscheme of product of ambient spaces.

        EXAMPLES::

            sage: P2.<y0,y1,y2> = ProjectiveSpace(ZZ, 2)
            sage: Z = P2.subscheme([y0^2 - y1*y2, y2])
            sage: Z**3
            Closed subscheme of Product of projective spaces P^2 x P^2 x P^2 over
             Integer Ring defined by:
              x0^2 - x1*x2,
              x2,
              x3^2 - x4*x5,
              x5,
              x6^2 - x7*x8,
              x8

            sage: A2.<x,y> = AffineSpace(QQ, 2)
            sage: V = A2.subscheme([x^2 - y, x - 1])
            sage: V**4
            Closed subscheme of Affine Space of dimension 8 over Rational Field
             defined by:
              x0^2 - x1,
              x0 - 1,
              x2^2 - x3,
              x2 - 1,
              x4^2 - x5,
              x4 - 1,
              x6^2 - x7,
              x6 - 1

            sage: T.<x0,x1,x2,x3,x4,x5> = ProductProjectiveSpaces([2,2], ZZ)
            sage: X = T.subscheme([x0*x4 - x1*x3])
            sage: X^2
            Closed subscheme of Product of projective spaces P^2 x P^2 x P^2 x P^2
             over Integer Ring defined by:
              -x1*x3 + x0*x4,
              -x7*x9 + x6*x10

            sage: E = EllipticCurve([0,0,0,0,1])                                        # needs sage.schemes
            sage: E^2                                                                   # needs sage.schemes
            Closed subscheme of Product of projective spaces P^2 x P^2
             over Rational Field defined by:
              -x0^3 + x1^2*x2 - x2^3,
              -x3^3 + x4^2*x5 - x5^3
        """
        AS = self.ambient_space().__pow__(m)
        CR = AS.coordinate_ring()
        n = self.ambient_space().coordinate_ring().ngens()

        polys = []
        for i in range(m):
            phi = self.ambient_space().coordinate_ring().hom(list(CR.gens()[n*i : n*(i+1)]), CR)
            polys.extend([phi(t) for t in self.defining_polynomials()])
        return AS.subscheme(polys)

    def __mul__(self, right):
        r"""
        Create the product of subschemes.

        INPUT: ``right`` - a subscheme of similar type.

        OUTPUT: a subscheme of a the product of the ambient spaces.

        EXAMPLES::

            sage: S = ProductProjectiveSpaces([1,2,1], ZZ, 't')
            sage: T = ProductProjectiveSpaces([2,2], ZZ, 'x')
            sage: T.inject_variables()
            Defining x0, x1, x2, x3, x4, x5
            sage: X = T.subscheme([x0*x4 - x1*x3])
            sage: X*S
            Closed subscheme of
             Product of projective spaces P^2 x P^2 x P^1 x P^2 x P^1 over Integer Ring
             defined by:
              -x1*x3 + x0*x4

        ::

            sage: S = ProjectiveSpace(ZZ, 2, 't')
            sage: T.<x0,x1,x2,x3> = ProjectiveSpace(ZZ, 3)
            sage: X = T.subscheme([x0*x2 - x1*x3])
            sage: X*S
            Closed subscheme of Product of projective spaces P^3 x P^2 over Integer Ring
             defined by:
              x0*x2 - x1*x3

        ::

            sage: A2 = AffineSpace(ZZ, 2, 't')
            sage: A3.<x0,x1,x2> = AffineSpace(ZZ, 3)
            sage: X = A3.subscheme([x0*x2 - x1])
            sage: X*A2
            Closed subscheme of Affine Space of dimension 5 over Integer Ring
             defined by:
              x0*x2 - x1

        ::

            sage: T.<x0,x1,x2,x3,x4,x5> = ProductProjectiveSpaces([2,2], ZZ)
            sage: X = T.subscheme([x0*x4 - x1*x3])
            sage: X*X
            Closed subscheme of Product of projective spaces P^2 x P^2 x P^2 x P^2
             over Integer Ring defined by:
              -x1*x3 + x0*x4,
              -x7*x9 + x6*x10

        ::

            sage: P1.<z0,z1> = ProjectiveSpace(ZZ, 1)
            sage: Y = P1.subscheme([z0 - z1])
            sage: T.<x0,x1,x2,x3,x4,x5> = ProductProjectiveSpaces([2,2], ZZ)
            sage: X = T.subscheme([x0*x4 - x1*x3])
            sage: X*Y
            Closed subscheme of Product of projective spaces P^2 x P^2 x P^1
             over Integer Ring defined by:
              -x1*x3 + x0*x4,
              z0 - z1

        ::

            sage: A3.<x0,x1,x2> = AffineSpace(ZZ, 3)
            sage: X = A3.subscheme([x0*x2 - x1])
            sage: P1.<u,v> = ProjectiveSpace(ZZ, 1)
            sage: Y = P1.subscheme([u - v])
            sage: X*Y
            Traceback (most recent call last):
            ...
            TypeError: Projective Space of dimension 1 over Integer Ring must be an affine space or affine subscheme
            sage: Y*X
            Traceback (most recent call last):
            ...
            TypeError: Affine Space of dimension 3 over Integer Ring must be a projective space,
            product of projective spaces, or subscheme
            sage: PP.<a,b,c,d> = ProductProjectiveSpaces(ZZ, [1,1])
            sage: Z = PP.subscheme([a*d - b*c])
            sage: X*Z
            Traceback (most recent call last):
            ...
            TypeError: Product of projective spaces P^1 x P^1 over Integer Ring must be an affine space or affine subscheme
            sage: Z*X
            Traceback (most recent call last):
            ...
            TypeError: Affine Space of dimension 3 over Integer Ring must be a projective space,
            product of projective spaces, or subscheme
        """
        #This will catch any ambient space mismatches
        AS = self.ambient_space()*right.ambient_space()
        CR = AS.coordinate_ring()
        n = self.ambient_space().coordinate_ring().ngens()

        phi = self.ambient_space().coordinate_ring().hom(list(CR.gens()[:n]), CR)
        psi = right.ambient_space().coordinate_ring().hom(list(CR.gens()[n:]), CR)
        return AS.subscheme([phi(t) for t in self.defining_polynomials()] + [psi(t) for t in right.defining_polynomials()])

    __add__ = union

    def intersection(self, other):
        """
        Return the scheme-theoretic intersection of ``self`` and ``other`` in their
        common ambient space.

        EXAMPLES::

            sage: A.<x, y> = AffineSpace(2, ZZ)
            sage: X = A.subscheme([x^2 - y])
            sage: Y = A.subscheme([y])
            sage: X.intersection(Y)
            Closed subscheme of Affine Space of dimension 2 over Integer Ring defined by:
              x^2 - y,
              y
        """
        if not isinstance(other, AlgebraicScheme_subscheme):
            raise TypeError("other (=%s) must be a closed algebraic subscheme of an ambient space"%other)
        A = self.ambient_space()
        if other.ambient_space() != A:
            raise ValueError("other (=%s) must be in the same ambient space as self"%other)
        return A.subscheme(self.defining_ideal() + other.defining_ideal())

    def complement(self, other=None):
        """
        Return the scheme-theoretic complement ``other - self``, where
        ``self`` and ``other`` are both closed algebraic subschemes of the
        same ambient space.

        If ``other`` is unspecified, it is taken to be the ambient space
        of ``self``.

        EXAMPLES::

            sage: A.<x, y, z> = AffineSpace(3, ZZ)
            sage: X = A.subscheme([x + y - z])
            sage: Y = A.subscheme([x - y + z])
            sage: Y.complement(X)
            Quasi-affine subscheme X - Y of
             Affine Space of dimension 3 over Integer Ring,
             where X is defined by:
               x + y - z
             and Y is defined by:
               x - y + z
            sage: Y.complement()
            Quasi-affine subscheme X - Y of
             Affine Space of dimension 3 over Integer Ring,
             where X is defined by:
               (no polynomials)
             and Y is defined by:
               x - y + z
            sage: P.<x, y, z> = ProjectiveSpace(2, QQ)
            sage: X = P.subscheme([x^2 + y^2 + z^2])
            sage: Y = P.subscheme([x*y + y*z + z*x])
            sage: Y.complement(X)
            Quasi-projective subscheme X - Y of
             Projective Space of dimension 2 over Rational Field,
             where X is defined by:
               x^2 + y^2 + z^2
             and Y is defined by:
               x*y + x*z + y*z
            sage: Y.complement(P)
            Quasi-projective subscheme X - Y of
             Projective Space of dimension 2 over Rational Field,
             where X is defined by:
               (no polynomials)
             and Y is defined by:
               x*y + x*z + y*z
        """
        A = self.ambient_space()
        if other is None:
            other = A.subscheme([])
        elif not isinstance(other, AlgebraicScheme_subscheme):
            if other == A:
                other = A.subscheme([])
            else:
                raise TypeError("Argument other (=%s) must be a closed algebraic subscheme of an ambient space"%other)
        if other.ambient_space() != A:
            raise ValueError("other (=%s) must be in the same ambient space as self"%other)
        return AlgebraicScheme_quasi(other, self)

    def rational_points(self, **kwds):
        """
        Return the rational points on the algebraic subscheme.

        For a dimension 0 subscheme, if the base ring is a numerical field
        such as the ComplexField the results returned could be very far from correct.
        If the polynomials defining the subscheme are defined over a number field, you
        will get better results calling rational points with `F` defined as the number
        field and the base ring as the field of definition. If the base ring
        is a number field, the embedding into ``F`` must be known.

        In the case of numerically approximated points, the points are returned over as
        points of the ambient space.

        For a dimension greater than 0 scheme, depending on bound size, either the
        points in the ambient space are enumerated or a sieving algorithm lifting points
        modulo primes is used. See the documentation in homset for the details of the
        sieving algorithm.

        INPUT:

        kwds:

        - ``bound`` - integer (optional, default=0). The bound for the coordinates for
          subschemes with dimension at least 1.

        - ``prec`` - integer (optional, default=53). The precision to use to
          compute the elements of bounded height for number fields.

        - ``F`` - field (optional, default=base ring). The field to compute
          the rational points over.

        - ``point_tolerance`` - positive real number (optional, default=10^(-10)).
          For numerically inexact fields, two points are considered the same
          if their coordinates are within tolerance.

        - ``zero_tolerance`` - positive real number (optional, default=10^(-10)).
          For numerically inexact fields, points are on the subscheme if they
          satisfy the equations to within tolerance.

        - ``tolerance`` - a rational number in (0,1] used in doyle-krumm algorithm-4

        OUTPUT: list of points in subscheme or ambient space

        .. WARNING::

           For numerically inexact fields such as ComplexField or RealField the
           list of points returned is very likely to be incomplete at best.

        EXAMPLES:

        Enumerate over a projective scheme over a number field::

            sage: # needs sage.rings.number_field
            sage: u = QQ['u'].0
<<<<<<< HEAD
            sage: K.<v> = NumberField(u^2 + 3)                                          # needs sage.rings.number_field
            sage: A.<x,y> = ProjectiveSpace(K, 1)                                       # needs sage.rings.number_field
            sage: X = A.subscheme(x^2 - y^2)                                            # needs sage.rings.number_field
            sage: X.rational_points(bound=3)                                            # needs sage.rings.number_field
=======
            sage: K.<v> = NumberField(u^2 + 3)
            sage: A.<x,y> = ProjectiveSpace(K, 1)
            sage: X = A.subscheme(x^2 - y^2)
            sage: X.rational_points(bound=3)
>>>>>>> 3e2de54f
            [(-1 : 1), (1 : 1)]

        One can enumerate points up to a given bound on a projective scheme
        over the rationals::

            sage: E = EllipticCurve('37a')                                              # needs sage.schemes
            sage: E.rational_points(bound=8)                                            # needs sage.schemes
            [(-1 : -1 : 1), (-1 : 0 : 1), (0 : -1 : 1), (0 : 0 : 1), (0 : 1 : 0),
             (1/4 : -5/8 : 1), (1/4 : -3/8 : 1), (1 : -1 : 1), (1 : 0 : 1),
             (2 : -3 : 1), (2 : 2 : 1)]

        For a small finite field, the complete set of points can be
        enumerated. ::

<<<<<<< HEAD
            sage: Etilde = E.base_extend(GF(3))                                         # needs sage.rings.finite_rings sage.schemes
            sage: Etilde.rational_points()                                              # needs sage.rings.finite_rings sage.schemes
=======
            sage: Etilde = E.base_extend(GF(3))                                         # needs sage.schemes
            sage: Etilde.rational_points()                                              # needs sage.schemes
>>>>>>> 3e2de54f
            [(0 : 0 : 1), (0 : 1 : 0), (0 : 2 : 1), (1 : 0 : 1),
             (1 : 2 : 1), (2 : 0 : 1), (2 : 2 : 1)]

        The class of hyperelliptic curves does not (yet) support
        desingularization of the places at infinity into two points::

            sage: FF = FiniteField(7)
            sage: P.<x> = PolynomialRing(FiniteField(7))
<<<<<<< HEAD
            sage: C = HyperellipticCurve(x^8 + x + 1)                                   # needs sage.rings.finite_rings sage.schemes
            sage: C.rational_points()                                                   # needs sage.rings.finite_rings sage.schemes
=======
            sage: C = HyperellipticCurve(x^8 + x + 1)                                   # needs sage.schemes
            sage: C.rational_points()                                                   # needs sage.schemes
>>>>>>> 3e2de54f
            [(0 : 1 : 0), (0 : 1 : 1), (0 : 6 : 1), (2 : 0 : 1),
             (4 : 0 : 1), (6 : 1 : 1), (6 : 6 : 1)]

        ::

            sage: # needs sage.rings.number_field
            sage: K.<v> = QuadraticField(-3)
            sage: P.<x,y,z> = ProjectiveSpace(K, 2)
            sage: X = P.subscheme([x^2 - v^2*x*z, y*x - v*z^2])
            sage: X.rational_points(F=CC)
            [(-3.00000000000000 : -0.577350269189626*I : 1.00000000000000),
             (0.000000000000000 : 1.00000000000000 : 0.000000000000000)]

        ::

            sage: # needs sage.rings.number_field
            sage: K.<v> = QuadraticField(3)
            sage: A.<x,y> = AffineSpace(K, 2)
            sage: X = A.subscheme([x^2 - v^2*y, y*x - v])
            sage: X.rational_points(F=RR)
            [(1.73205080756888, 1.00000000000000)]

        .. TODO::

            Implement Stoll's model in weighted projective space to
            resolve singularities and find two points (1 : 1 : 0) and
            (-1 : 1 : 0) at infinity.
        """
        F = kwds.pop('F', None)
        if F is None: #sometimes None is passed in
            F = self.base_ring()
        if F in NumberFields() or F == ZZ:
            X = self.base_extend(F)(F)
            try:
                return X.points(**kwds) # checks for proper bound done in points functions
            except TypeError:
                raise TypeError("Unable to enumerate points over %s."%F)
        elif (self.base_ring() in NumberFields() or self.base_ring() == ZZ)\
          and hasattr(F, 'precision'):
            #we are numerically approximating number field points
            return self(self.base_ring()).numerical_points(F=F, **kwds)
        try:
            X = self.base_extend(F)(F)
            return X.points()
        except TypeError:
            raise TypeError("Unable to enumerate points over %s."%F)

    def change_ring(self, R):
        r"""
        Returns a new algebraic subscheme which is this subscheme coerced to ``R``.

        INPUT:

        - ``R`` -- ring or morphism.

        OUTPUT:

        - A new algebraic subscheme which is this subscheme coerced to ``R``.

        EXAMPLES::

            sage: P.<x,y> = ProjectiveSpace(QQ, 1)
            sage: X = P.subscheme([3*x^2 - y^2])
            sage: H = Hom(X, X)
            sage: X.change_ring(GF(3))
            Closed subscheme of Projective Space of dimension 1
             over Finite Field of size 3 defined by: -y^2

        ::

            sage: # needs sage.rings.number_field
            sage: K.<w> = QuadraticField(2)
            sage: R.<z> = K[]
            sage: L.<v> = K.extension(z^3 - 5)
            sage: P.<x,y> = ProjectiveSpace(K, 1)
            sage: X = P.subscheme(x - w*y)                                              # needs sage.libs.singular
            sage: X.change_ring(L)                                                      # needs sage.libs.singular
            Closed subscheme of Projective Space of dimension 1 over
             Number Field in v with defining polynomial z^3 - 5 over its base field
             defined by: x + (-w)*y

        ::

            sage: # needs sage.rings.number_field
            sage: K.<w> = QuadraticField(2)
            sage: R.<z> = K[]
            sage: L.<v> = K.extension(z^3 - 5)
            sage: P.<x,y,z> = AffineSpace(L, 3)
            sage: X = P.subscheme([x - w*y, z^2 - v*x])                                 # needs sage.libs.singular
            sage: emb = L.embeddings(QQbar)                                             # needs sage.libs.singular
            sage: X.change_ring(emb[0])                                                 # needs sage.libs.singular
            Closed subscheme of Affine Space of dimension 3 over Algebraic Field
             defined by:
              x + (-1.414213562373095? + 0.?e-16*I)*y,
              z^2 + (0.8549879733383485? + 1.480882609682365?*I)*x

        ::

            sage: # needs sage.rings.number_field
            sage: K.<w> = QuadraticField(2)
            sage: R.<z> = K[]
            sage: L.<v> = K.extension(z^3 - 5)
            sage: P.<x,y,z> = AffineSpace(L, 3)
            sage: X = P.subscheme([x - w*y, z^2 - v*x])                                 # needs sage.libs.singular
            sage: emb = L.embeddings(QQbar)                                             # needs sage.libs.singular
            sage: X.change_ring(emb[1])                                                 # needs sage.libs.singular
            Closed subscheme of Affine Space of dimension 3 over Algebraic Field
             defined by:
              x + (-1.414213562373095? + 0.?e-16*I)*y,
              z^2 + (0.8549879733383485? - 1.480882609682365?*I)*x

        ::

            sage: # needs sage.rings.number_field
            sage: K.<w> = QuadraticField(-3)
            sage: P.<x,y> = ProjectiveSpace(K, 1)
            sage: X = P.subscheme(x - w*y)                                              # needs sage.libs.singular
            sage: X.change_ring(CC)                                                     # needs sage.libs.singular
            Closed subscheme of Projective Space of dimension 1
             over Complex Field with 53 bits of precision defined by:
              x + (-1.73205080756888*I)*y

        ::

            sage: # needs sage.rings.number_field
            sage: K.<w> = QuadraticField(3)
            sage: P.<x,y> = ProjectiveSpace(K, 1)
            sage: X = P.subscheme(x - w*y)                                              # needs sage.libs.singular
            sage: X.change_ring(RR)                                                     # needs sage.libs.singular
            Closed subscheme of Projective Space of dimension 1
             over Real Field with 53 bits of precision defined by:
              x - 1.73205080756888*y

        ::

            sage: # needs sage.rings.number_field
            sage: K.<v> = CyclotomicField(7)
            sage: O = K.maximal_order()
            sage: P.<x,y> = ProjectiveSpace(O, 1)
            sage: X = P.subscheme([x^2 + O(v)*y^2])                                     # needs sage.libs.singular
            sage: X.change_ring(CC)                                                     # needs sage.libs.singular
            Closed subscheme of Projective Space of dimension 1
             over Complex Field with 53 bits of precision defined by:
              x^2 + (0.623489801858734 + 0.781831482468030*I)*y^2
            sage: X.change_ring(K).change_ring(K.embeddings(QQbar)[3])                  # needs sage.libs.singular
            Closed subscheme of Projective Space of dimension 1
             over Algebraic Field defined by:
              x^2 + (-0.9009688679024191? - 0.4338837391175581?*I)*y^2

        ::

            sage: # needs sage.rings.number_field
            sage: R.<x> = QQ[]
            sage: f = x^6 - 2
<<<<<<< HEAD
            sage: L.<b> = NumberField(f, embedding=f.roots(CC)[2][0])                   # needs sage.rings.number_field
            sage: A.<x,y> = AffineSpace(L, 2)                                           # needs sage.rings.number_field
            sage: H = Hom(A, A)                                                         # needs sage.rings.number_field
            sage: X = A.subscheme([b*x^2, y^2])                                         # needs sage.libs.singular sage.rings.number_field
            sage: X.change_ring(CC)                                                     # needs sage.libs.singular sage.rings.number_field
=======
            sage: L.<b> = NumberField(f, embedding=f.roots(CC)[2][0])
            sage: A.<x,y> = AffineSpace(L, 2)
            sage: H = Hom(A, A)
            sage: X = A.subscheme([b*x^2, y^2])                                         # needs sage.libs.singular
            sage: X.change_ring(CC)                                                     # needs sage.libs.singular
>>>>>>> 3e2de54f
            Closed subscheme of Affine Space of dimension 2
             over Complex Field with 53 bits of precision defined by:
              (-0.561231024154687 - 0.972080648619833*I)*x^2,
              y^2
        """
        AS = self.ambient_space()
        new_AS = AS.change_ring(R)
        I = [f.change_ring(R) for f in self.defining_polynomials()]
        return new_AS.subscheme(I)

    def weil_restriction(self):
        r"""
        Compute the Weil restriction of this variety over some extension
        field. If the field is a finite field, then this computes
        the Weil restriction to the prime subfield.

        A Weil restriction of scalars - denoted `Res_{L/k}` - is a
        functor which, for any finite extension of fields `L/k` and
        any algebraic variety `X` over `L`, produces another
        corresponding variety `Res_{L/k}(X)`, defined over `k`. It is
        useful for reducing questions about varieties over large
        fields to questions about more complicated varieties over
        smaller fields.

        This function does not compute this Weil restriction directly
        but computes on generating sets of polynomial ideals:

        Let `d` be the degree of the field extension `L/k`, let `a` a
        generator of `L/k` and `p` the minimal polynomial of
        `L/k`. Denote this ideal by `I`.

        Specifically, this function first maps each variable `x` to
        its representation over `k`: `\sum_{i=0}^{d-1} a^i x_i`. Then
        each generator of `I` is evaluated over these representations
        and reduced modulo the minimal polynomial `p`. The result is
        interpreted as a univariate polynomial in `a` and its
        coefficients are the new generators of the returned ideal.

        If the input and the output ideals are radical, this is
        equivalent to the statement about algebraic varieties above.

        OUTPUT: Affine subscheme - the Weil restriction of ``self``.

        EXAMPLES::

            sage: # needs sage.rings.number_field
            sage: R.<x> = QQ[]
<<<<<<< HEAD
            sage: K.<w> = NumberField(x^5 - 2)                                          # needs sage.rings.number_field
            sage: R.<x> = K[]                                                           # needs sage.rings.number_field
            sage: L.<v> = K.extension(x^2 + 1)                                          # needs sage.rings.number_field
            sage: A.<x,y> = AffineSpace(L, 2)                                           # needs sage.rings.number_field
            sage: X = A.subscheme([y^2 - L(w)*x^3 - v])                                 # needs sage.libs.singular sage.rings.number_field
            sage: X.weil_restriction()                                                  # needs sage.libs.singular sage.rings.number_field
=======
            sage: K.<w> = NumberField(x^5 - 2)
            sage: R.<x> = K[]
            sage: L.<v> = K.extension(x^2 + 1)
            sage: A.<x,y> = AffineSpace(L, 2)
            sage: X = A.subscheme([y^2 - L(w)*x^3 - v])                                 # needs sage.libs.singular
            sage: X.weil_restriction()                                                  # needs sage.libs.singular
>>>>>>> 3e2de54f
            Closed subscheme of Affine Space of dimension 4
             over Number Field in w with defining polynomial x^5 - 2 defined by:
              (-w)*z0^3 + (3*w)*z0*z1^2 + z2^2 - z3^2,
              (-3*w)*z0^2*z1 + w*z1^3 + 2*z2*z3 - 1
<<<<<<< HEAD
            sage: X.weil_restriction().ambient_space() is A.weil_restriction()          # needs sage.libs.singular sage.rings.number_field
=======
            sage: X.weil_restriction().ambient_space() is A.weil_restriction()          # needs sage.libs.singular
>>>>>>> 3e2de54f
            True

        ::

            sage: A.<x,y,z> = AffineSpace(GF(5^2, 't'), 3)                              # needs sage.rings.finite_rings
            sage: X = A.subscheme([y^2 - x*z, z^2 + 2*y])                               # needs sage.libs.singular sage.rings.finite_rings
            sage: X.weil_restriction()                                                  # needs sage.libs.singular sage.rings.finite_rings
            Closed subscheme of Affine Space of dimension 6
             over Finite Field of size 5 defined by:
              z2^2 - 2*z3^2 - z0*z4 + 2*z1*z5,
              2*z2*z3 + z3^2 - z1*z4 - z0*z5 - z1*z5,
              z4^2 - 2*z5^2 + 2*z2,
              2*z4*z5 + z5^2 + 2*z3
        """
        try:
            X = self.__weil_restriction
        except AttributeError:
            L = self.base_ring()
            if L.is_finite():
                d = L.degree()
            else:
                d = L.relative_degree()

            if d == 1:
                X = self
            else:
                A = self.ambient_space().weil_restriction()
                I = self.defining_ideal().weil_restriction()
                X = A.subscheme(I)
            self.__weil_restriction = X
        return X

    def specialization(self, D=None, phi=None):
        r"""
        Specialization of this subscheme.

        Given a family of maps defined over a polynomial ring. A specialization
        is a particular member of that family. The specialization can be specified either
        by a dictionary or a :class:`SpecializationMorphism`.

        INPUT:

        - ``D`` -- dictionary (optional)

        - ``phi`` -- :class:`SpecializationMorphism` (optional)

        OUTPUT: :class:`SchemeMorphism_polynomial`

        EXAMPLES::

            sage: R.<c> = PolynomialRing(QQ)
            sage: P.<x,y> = ProjectiveSpace(R, 1)
            sage: X = P.subscheme([x^2 + c*y^2])
            sage: X.specialization(dict({c:2}))
            Closed subscheme of Projective Space of dimension 1 over Rational Field defined by:
              x^2 + 2*y^2

        ::

            sage: R.<c> = PolynomialRing(QQ)
            sage: S.<a,b> = R[]
            sage: P.<x,y,z> = AffineSpace(S, 3)
            sage: X = P.subscheme([x^2 + a*c*y^2 - b*z^2])
            sage: from sage.rings.polynomial.flatten import SpecializationMorphism
            sage: phi = SpecializationMorphism(P.coordinate_ring(),
            ....:                              dict({c: 2, a: 1}))
            sage: X.specialization(phi=phi)                                             # needs sage.libs.singular
            Closed subscheme of Affine Space of dimension 3
             over Univariate Polynomial Ring in b over Rational Field defined by:
              x^2 + 2*y^2 + (-b)*z^2
        """
        if D is None:
            if phi is None:
                raise ValueError("either the dictionary or the specialization must be provided")
        else:
            from sage.rings.polynomial.flatten import SpecializationMorphism
            phi = SpecializationMorphism(self.ambient_space().coordinate_ring(),D)
        amb = self.ambient_space().change_ring(phi.codomain().base_ring())
        return amb.subscheme([phi(g) for g in self.defining_polynomials()])<|MERGE_RESOLUTION|>--- conflicted
+++ resolved
@@ -1768,17 +1768,10 @@
 
             sage: # needs sage.rings.number_field
             sage: u = QQ['u'].0
-<<<<<<< HEAD
-            sage: K.<v> = NumberField(u^2 + 3)                                          # needs sage.rings.number_field
-            sage: A.<x,y> = ProjectiveSpace(K, 1)                                       # needs sage.rings.number_field
-            sage: X = A.subscheme(x^2 - y^2)                                            # needs sage.rings.number_field
-            sage: X.rational_points(bound=3)                                            # needs sage.rings.number_field
-=======
             sage: K.<v> = NumberField(u^2 + 3)
             sage: A.<x,y> = ProjectiveSpace(K, 1)
             sage: X = A.subscheme(x^2 - y^2)
             sage: X.rational_points(bound=3)
->>>>>>> 3e2de54f
             [(-1 : 1), (1 : 1)]
 
         One can enumerate points up to a given bound on a projective scheme
@@ -1793,13 +1786,8 @@
         For a small finite field, the complete set of points can be
         enumerated. ::
 
-<<<<<<< HEAD
-            sage: Etilde = E.base_extend(GF(3))                                         # needs sage.rings.finite_rings sage.schemes
-            sage: Etilde.rational_points()                                              # needs sage.rings.finite_rings sage.schemes
-=======
             sage: Etilde = E.base_extend(GF(3))                                         # needs sage.schemes
             sage: Etilde.rational_points()                                              # needs sage.schemes
->>>>>>> 3e2de54f
             [(0 : 0 : 1), (0 : 1 : 0), (0 : 2 : 1), (1 : 0 : 1),
              (1 : 2 : 1), (2 : 0 : 1), (2 : 2 : 1)]
 
@@ -1808,13 +1796,8 @@
 
             sage: FF = FiniteField(7)
             sage: P.<x> = PolynomialRing(FiniteField(7))
-<<<<<<< HEAD
-            sage: C = HyperellipticCurve(x^8 + x + 1)                                   # needs sage.rings.finite_rings sage.schemes
-            sage: C.rational_points()                                                   # needs sage.rings.finite_rings sage.schemes
-=======
             sage: C = HyperellipticCurve(x^8 + x + 1)                                   # needs sage.schemes
             sage: C.rational_points()                                                   # needs sage.schemes
->>>>>>> 3e2de54f
             [(0 : 1 : 0), (0 : 1 : 1), (0 : 6 : 1), (2 : 0 : 1),
              (4 : 0 : 1), (6 : 1 : 1), (6 : 6 : 1)]
 
@@ -1969,19 +1952,11 @@
             sage: # needs sage.rings.number_field
             sage: R.<x> = QQ[]
             sage: f = x^6 - 2
-<<<<<<< HEAD
-            sage: L.<b> = NumberField(f, embedding=f.roots(CC)[2][0])                   # needs sage.rings.number_field
-            sage: A.<x,y> = AffineSpace(L, 2)                                           # needs sage.rings.number_field
-            sage: H = Hom(A, A)                                                         # needs sage.rings.number_field
-            sage: X = A.subscheme([b*x^2, y^2])                                         # needs sage.libs.singular sage.rings.number_field
-            sage: X.change_ring(CC)                                                     # needs sage.libs.singular sage.rings.number_field
-=======
             sage: L.<b> = NumberField(f, embedding=f.roots(CC)[2][0])
             sage: A.<x,y> = AffineSpace(L, 2)
             sage: H = Hom(A, A)
             sage: X = A.subscheme([b*x^2, y^2])                                         # needs sage.libs.singular
             sage: X.change_ring(CC)                                                     # needs sage.libs.singular
->>>>>>> 3e2de54f
             Closed subscheme of Affine Space of dimension 2
              over Complex Field with 53 bits of precision defined by:
               (-0.561231024154687 - 0.972080648619833*I)*x^2,
@@ -2029,30 +2004,17 @@
 
             sage: # needs sage.rings.number_field
             sage: R.<x> = QQ[]
-<<<<<<< HEAD
-            sage: K.<w> = NumberField(x^5 - 2)                                          # needs sage.rings.number_field
-            sage: R.<x> = K[]                                                           # needs sage.rings.number_field
-            sage: L.<v> = K.extension(x^2 + 1)                                          # needs sage.rings.number_field
-            sage: A.<x,y> = AffineSpace(L, 2)                                           # needs sage.rings.number_field
-            sage: X = A.subscheme([y^2 - L(w)*x^3 - v])                                 # needs sage.libs.singular sage.rings.number_field
-            sage: X.weil_restriction()                                                  # needs sage.libs.singular sage.rings.number_field
-=======
             sage: K.<w> = NumberField(x^5 - 2)
             sage: R.<x> = K[]
             sage: L.<v> = K.extension(x^2 + 1)
             sage: A.<x,y> = AffineSpace(L, 2)
             sage: X = A.subscheme([y^2 - L(w)*x^3 - v])                                 # needs sage.libs.singular
             sage: X.weil_restriction()                                                  # needs sage.libs.singular
->>>>>>> 3e2de54f
             Closed subscheme of Affine Space of dimension 4
              over Number Field in w with defining polynomial x^5 - 2 defined by:
               (-w)*z0^3 + (3*w)*z0*z1^2 + z2^2 - z3^2,
               (-3*w)*z0^2*z1 + w*z1^3 + 2*z2*z3 - 1
-<<<<<<< HEAD
-            sage: X.weil_restriction().ambient_space() is A.weil_restriction()          # needs sage.libs.singular sage.rings.number_field
-=======
             sage: X.weil_restriction().ambient_space() is A.weil_restriction()          # needs sage.libs.singular
->>>>>>> 3e2de54f
             True
 
         ::
