--- conflicted
+++ resolved
@@ -1,7 +1,4 @@
-<<<<<<< HEAD
 # sage_setup: distribution = sagemath-categories
-=======
->>>>>>> 3e2de54f
 # sage.doctest: needs sage.schemes
 """
 Divisors on schemes
@@ -18,10 +15,6 @@
 
 EXAMPLES::
 
-<<<<<<< HEAD
-    sage: # needs sage.rings.finite_rings
-=======
->>>>>>> 3e2de54f
     sage: x,y,z = ProjectiveSpace(2, GF(5), names='x,y,z').gens()
     sage: C = Curve(y^2*z^7 - x^9 - x*z^8)
     sage: pts = C.rational_points(); pts
@@ -117,13 +110,8 @@
 
         sage: from sage.schemes.generic.divisor import is_Divisor
         sage: x,y = AffineSpace(2, GF(5), names='xy').gens()
-<<<<<<< HEAD
-        sage: C = Curve(y^2 - x^9 - x)                                                  # needs sage.rings.finite_rings
-        sage: is_Divisor(C.divisor([]))                                                 # needs sage.rings.finite_rings
-=======
         sage: C = Curve(y^2 - x^9 - x)
         sage: is_Divisor(C.divisor([]))
->>>>>>> 3e2de54f
         True
         sage: is_Divisor("Ceci n'est pas un diviseur")
         False
@@ -237,10 +225,6 @@
 
         EXAMPLES::
 
-<<<<<<< HEAD
-            sage: # needs sage.rings.finite_rings
-=======
->>>>>>> 3e2de54f
             sage: A.<x, y> = AffineSpace(2, GF(5))
             sage: C = Curve(y^2 - x^9 - x)
             sage: pts = C.rational_points(); pts
@@ -387,10 +371,6 @@
 
         EXAMPLES::
 
-<<<<<<< HEAD
-            sage: # needs sage.rings.finite_rings
-=======
->>>>>>> 3e2de54f
             sage: x,y = AffineSpace(2, GF(5), names='xy').gens()
             sage: C = Curve(y^2 - x^9 - x)
             sage: pts = C.rational_points(); pts
@@ -404,10 +384,6 @@
 
         This checks that :trac:`10732` is fixed::
 
-<<<<<<< HEAD
-            sage: # needs sage.rings.finite_rings
-=======
->>>>>>> 3e2de54f
             sage: R.<x, y, z> = GF(5)[]
             sage: C = Curve(x^7 + y^7 + z^7)
             sage: pts = C.rational_points()
@@ -443,10 +419,6 @@
 
         EXAMPLES::
 
-<<<<<<< HEAD
-            sage: # needs sage.rings.finite_rings
-=======
->>>>>>> 3e2de54f
             sage: x,y = AffineSpace(2, GF(5), names='xy').gens()
             sage: C = Curve(y^2 - x^9 - x)
             sage: pts = C.rational_points(); pts
