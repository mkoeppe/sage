r"""
Projective `n` space over a ring

EXAMPLES:

We construct projective space over various rings of various dimensions.

The simplest projective space::

    sage: ProjectiveSpace(0)
    Projective Space of dimension 0 over Integer Ring

A slightly bigger projective space over `\QQ`::

    sage: X = ProjectiveSpace(1000, QQ); X
    Projective Space of dimension 1000 over Rational Field
    sage: X.dimension()
    1000

We can use "over" notation to create projective spaces over various
base rings.

::

    sage: X = ProjectiveSpace(5)/QQ; X
    Projective Space of dimension 5 over Rational Field
    sage: X/CC
    Projective Space of dimension 5 over Complex Field with 53 bits of precision

The third argument specifies the printing names of the generators of the
homogeneous coordinate ring. Using the method :meth:`objgens` you can obtain both
the space and the generators as ready to use variables. ::

    sage: P2, vars = ProjectiveSpace(10, QQ, 't').objgens()
    sage: vars
    (t0, t1, t2, t3, t4, t5, t6, t7, t8, t9, t10)

You can alternatively use the special syntax with ``<`` and ``>``.

::

    sage: P2.<x,y,z> = ProjectiveSpace(2, QQ)
    sage: P2
    Projective Space of dimension 2 over Rational Field
    sage: P2.coordinate_ring()
    Multivariate Polynomial Ring in x, y, z over Rational Field

The first of the three lines above is just equivalent to the two lines::

    sage: P2 = ProjectiveSpace(2, QQ, 'xyz')
    sage: x,y,z = P2.gens()

For example, we use `x,y,z` to define the intersection of
two lines.

::

    sage: V = P2.subscheme([x + y + z, x + y - z]); V
    Closed subscheme of Projective Space of dimension 2 over Rational Field defined by:
      x + y + z,
      x + y - z
    sage: V.dimension()
    0

AUTHORS:

- Ben Hutz: (June 2012): support for rings

- Ben Hutz (9/2014): added support for Cartesian products

- Rebecca Lauren Miller (March 2016) : added point_transformation_matrix
"""

# ****************************************************************************
#       Copyright (C) 2006 William Stein <wstein@gmail.com>
#
#  Distributed under the terms of the GNU General Public License (GPL)
#
#                  http://www.gnu.org/licenses/
# ****************************************************************************

from sage.arith.misc import gcd, binomial

from sage.rings.finite_rings.finite_field_base import FiniteField
from sage.rings.integer import Integer
from sage.rings.integer_ring import ZZ
from sage.rings.polynomial.multi_polynomial_ring import is_MPolynomialRing
from sage.rings.polynomial.polynomial_ring import is_PolynomialRing
from sage.rings.polynomial.polynomial_ring_constructor import PolynomialRing
from sage.rings.rational_field import is_RationalField

from sage.categories.fields import Fields
from sage.categories.rings import Rings
from sage.categories.number_fields import NumberFields
from sage.categories.homset import Hom
from sage.categories.map import Map
from sage.misc.latex import latex
from sage.misc.misc_c import prod
from sage.misc.mrange import cartesian_product_iterator
from sage.misc.persist import register_unpickle_override

from sage.structure.category_object import normalize_names
from sage.structure.unique_representation import UniqueRepresentation
from sage.combinat.integer_vector import IntegerVectors
from sage.combinat.integer_vector_weighted import WeightedIntegerVectors
from sage.combinat.permutation import Permutation
from sage.combinat.tuple import Tuples
from sage.combinat.tuple import UnorderedTuples
from sage.combinat.subset import Subsets
from sage.matrix.constructor import matrix
from sage.modules.free_module_element import prepare
from sage.schemes.generic.ambient_space import AmbientSpace
from sage.schemes.projective.projective_homset import (SchemeHomset_points_projective_ring,
                                                       SchemeHomset_points_projective_field,
                                                       SchemeHomset_polynomial_projective_space)
from sage.schemes.projective.projective_point import (SchemeMorphism_point_projective_ring,
                                                      SchemeMorphism_point_projective_field,
                                                      SchemeMorphism_point_projective_finite_field)
from sage.schemes.projective.projective_morphism import (SchemeMorphism_polynomial_projective_space,
                                                         SchemeMorphism_polynomial_projective_space_field,
                                                         SchemeMorphism_polynomial_projective_space_finite_field)


# for better efficiency
_Fields = Fields()
_Rings = Rings()
_CommRings = _Rings.Commutative()


def is_ProjectiveSpace(x):
    r"""
    Return True if ``x`` is a projective space.

    In other words, if ``x`` is an ambient space `\mathbb{P}^n_R`,
    where `R` is a ring and `n\geq 0` is an integer.

    EXAMPLES::

        sage: from sage.schemes.projective.projective_space import is_ProjectiveSpace
        sage: is_ProjectiveSpace(ProjectiveSpace(5, names='x'))
        True
        sage: is_ProjectiveSpace(ProjectiveSpace(5, GF(9, 'alpha'), names='x'))         # optional - sage.rings.finite_rings
        True
        sage: is_ProjectiveSpace(Spec(ZZ))
        False
    """
    return isinstance(x, ProjectiveSpace_ring)


def ProjectiveSpace(n, R=None, names=None):
    r"""
    Return projective space of dimension ``n`` over the ring ``R``.

    EXAMPLES: The dimension and ring can be given in either order.

    ::

        sage: ProjectiveSpace(3, QQ)
        Projective Space of dimension 3 over Rational Field
        sage: ProjectiveSpace(5, QQ)
        Projective Space of dimension 5 over Rational Field
        sage: P = ProjectiveSpace(2, QQ, names='XYZ'); P
        Projective Space of dimension 2 over Rational Field
        sage: P.coordinate_ring()
        Multivariate Polynomial Ring in X, Y, Z over Rational Field

    The divide operator does base extension.

    ::

        sage: ProjectiveSpace(5)/GF(17)                                                 # optional - sage.rings.finite_rings
        Projective Space of dimension 5 over Finite Field of size 17

    The default base ring is `\ZZ`.

    ::

        sage: ProjectiveSpace(5)
        Projective Space of dimension 5 over Integer Ring

    There is also an projective space associated each polynomial ring.

    ::

        sage: R = GF(7)['x,y,z']                                                        # optional - sage.rings.finite_rings
        sage: P = ProjectiveSpace(R); P                                                 # optional - sage.rings.finite_rings
        Projective Space of dimension 2 over Finite Field of size 7
        sage: P.coordinate_ring()                                                       # optional - sage.rings.finite_rings
        Multivariate Polynomial Ring in x, y, z over Finite Field of size 7
        sage: P.coordinate_ring() is R                                                  # optional - sage.rings.finite_rings
        True

    ::

        sage: ProjectiveSpace(3, Zp(5), 'y')                                            # optional - sage.rings.padics
        Projective Space of dimension 3 over 5-adic Ring with capped relative precision 20

    ::

        sage: ProjectiveSpace(2, QQ, 'x,y,z')
        Projective Space of dimension 2 over Rational Field

    ::

        sage: PS.<x,y> = ProjectiveSpace(1, CC)
        sage: PS
        Projective Space of dimension 1 over Complex Field with 53 bits of precision

    ::

        sage: R.<x,y,z> = QQ[]
        sage: ProjectiveSpace(R).variable_names()
        ('x', 'y', 'z')

    Projective spaces are not cached, i.e., there can be several with
    the same base ring and dimension (to facilitate gluing
    constructions).

    ::

        sage: R.<x> = QQ[]
        sage: ProjectiveSpace(R)
        Projective Space of dimension 0 over Rational Field

    TESTS::

        sage: R.<x,y> = QQ[]
        sage: P.<z,w> = ProjectiveSpace(R)
        Traceback (most recent call last):
        ...
        NameError: variable names passed to ProjectiveSpace conflict with names in ring

    ::

        sage: R.<x,y> = QQ[]
        sage: P.<x,y> = ProjectiveSpace(R)
        sage: P.gens() == R.gens()
        True
    """
    if (is_MPolynomialRing(n) or is_PolynomialRing(n)) and R is None:
        if names is not None:
            # Check for the case that the user provided a variable name
            # That does not match what we wanted to use from R
            names = normalize_names(n.ngens(), names)
            if n.variable_names() != names:
                # The provided name doesn't match the name of R's variables
                raise NameError("variable names passed to ProjectiveSpace conflict with names in ring")
        A = ProjectiveSpace(n.ngens() - 1, n.base_ring(),
                            names=n.variable_names())
        A._coordinate_ring = n
        return A
    if names is None:
        names = 'x'
    if isinstance(R, (Integer, int)):
        n, R = R, n
    if R is None:
        R = ZZ  # default is the integers
    if R in _Fields:
        if isinstance(R, FiniteField):
            return ProjectiveSpace_finite_field(n, R, names)
        if is_RationalField(R):
            return ProjectiveSpace_rational_field(n, R, names)
        else:
            return ProjectiveSpace_field(n, R, names)
    elif R in _CommRings:
        return ProjectiveSpace_ring(n, R, names)
    raise TypeError("R (=%s) must be a commutative ring" % R)


class ProjectiveSpace_ring(UniqueRepresentation, AmbientSpace):
    """
    Projective space of dimension `n` over the ring
    `R`.

    EXAMPLES::

        sage: X.<x,y,z,w> = ProjectiveSpace(3, QQ)
        sage: X.base_scheme()
        Spectrum of Rational Field
        sage: X.base_ring()
        Rational Field
        sage: X.structure_morphism()
        Scheme morphism:
          From: Projective Space of dimension 3 over Rational Field
          To:   Spectrum of Rational Field
          Defn: Structure map
        sage: X.coordinate_ring()
        Multivariate Polynomial Ring in x, y, z, w over Rational Field

    Loading and saving::

        sage: loads(X.dumps()) == X
        True
        sage: P = ProjectiveSpace(ZZ, 1, 'x')
        sage: loads(P.dumps()) is P
        True

    Equality and hashing::

        sage: ProjectiveSpace(QQ, 3, 'a') == ProjectiveSpace(ZZ, 3, 'a')
        False
        sage: ProjectiveSpace(ZZ, 1, 'a') == ProjectiveSpace(ZZ, 0, 'a')
        False
        sage: ProjectiveSpace(ZZ, 2, 'a') == AffineSpace(ZZ, 2, 'a')
        False

        sage: ProjectiveSpace(QQ, 3, 'a') != ProjectiveSpace(ZZ, 3, 'a')
        True
        sage: ProjectiveSpace(ZZ, 1, 'a') != ProjectiveSpace(ZZ, 0, 'a')
        True
        sage: ProjectiveSpace(ZZ, 2, 'a') != AffineSpace(ZZ, 2, 'a')
        True

        sage: hash(ProjectiveSpace(QQ, 3, 'a')) == hash(ProjectiveSpace(ZZ, 3, 'a'))
        False
        sage: hash(ProjectiveSpace(ZZ, 1, 'a')) == hash(ProjectiveSpace(ZZ, 0, 'a'))
        False
        sage: hash(ProjectiveSpace(ZZ, 2, 'a')) == hash(AffineSpace(ZZ, 2, 'a'))
        False
    """
    @staticmethod
    def __classcall__(cls, n, R=ZZ, names=None):
        """
        EXAMPLES::

            sage: ProjectiveSpace(QQ, 2, names='XYZ') is ProjectiveSpace(QQ, 2, names='XYZ')
            True
        """
        normalized_names = normalize_names(n + 1, names)
        return super().__classcall__(cls, n, R, normalized_names)

    def __init__(self, n, R=ZZ, names=None):
        """
        Initialization function.

        EXAMPLES::

            sage: ProjectiveSpace(3, Zp(5), 'y')                                        # optional - sage.rings.padics
            Projective Space of dimension 3 over 5-adic Ring with capped relative precision 20
        """
        AmbientSpace.__init__(self, n, R)
        self._assign_names(names)

    def ngens(self):
        """
        Return the number of generators of this projective space.

        This is the number of variables in the coordinate ring of ``self``.

        EXAMPLES::

            sage: ProjectiveSpace(3, QQ).ngens()
            4
            sage: ProjectiveSpace(7, ZZ).ngens()
            8
        """
        return self.dimension_relative() + 1

    def _check_satisfies_equations(self, v):
        """
        Return True if ``v`` defines a point on the scheme; raise a
        TypeError otherwise.

        EXAMPLES::

            sage: P = ProjectiveSpace(2, ZZ)
            sage: P._check_satisfies_equations([1, 1, 0])
            True

        ::

            sage: P = ProjectiveSpace(1, QQ)
            sage: P._check_satisfies_equations((1/2, 0))
            True

        ::

            sage: P = ProjectiveSpace(2, ZZ)
            sage: P._check_satisfies_equations([0, 0, 0])
            Traceback (most recent call last):
            ...
            TypeError: the zero vector is not a point in projective space

        ::

            sage: P = ProjectiveSpace(2, ZZ)
            sage: P._check_satisfies_equations((1, 0))
            Traceback (most recent call last):
            ...
            TypeError: the list v=(1, 0) must have 3 components

        ::

            sage: P = ProjectiveSpace(2, ZZ)
            sage: P._check_satisfies_equations([1/2, 0, 1])
            Traceback (most recent call last):
            ...
            TypeError: the components of v=[1/2, 0, 1] must be elements of Integer Ring
        """
        if not isinstance(v, (list, tuple)):
            raise TypeError('the argument v=%s must be a list or tuple' % v)
        n = self.ngens()
        if not len(v) == n:
            raise TypeError('the list v=%s must have %s components' % (v, n))
        R = self.base_ring()
        for coord in v:
            if coord not in R:
                raise TypeError('the components of v=%s must be elements of %s' % (v, R))
        zero = [R(0)] * n
        if v == zero:
            raise TypeError('the zero vector is not a point in projective space')
        return True

    def coordinate_ring(self):
        """
        Return the coordinate ring of this scheme.

        EXAMPLES::

            sage: ProjectiveSpace(3, GF(19^2,'alpha'), 'abcd').coordinate_ring()        # optional - sage.rings.finite_rings
            Multivariate Polynomial Ring in a, b, c, d over Finite Field in alpha of size 19^2

        ::

            sage: ProjectiveSpace(3).coordinate_ring()
            Multivariate Polynomial Ring in x0, x1, x2, x3 over Integer Ring

        ::

            sage: ProjectiveSpace(2, QQ, ['alpha', 'beta', 'gamma']).coordinate_ring()
            Multivariate Polynomial Ring in alpha, beta, gamma over Rational Field
        """
        try:
            return self._coordinate_ring
        except AttributeError:
            self._coordinate_ring = PolynomialRing(self.base_ring(),
                                        self.variable_names(),
                                        self.dimension_relative() + 1)
            return self._coordinate_ring

    def _validate(self, polynomials):
        """
        If ``polynomials`` is a tuple of valid polynomial functions on self,
        return ``polynomials``, otherwise raise TypeError.

        Since this is a projective space, polynomials must be homogeneous.

        INPUT:

        - ``polynomials`` -- tuple of polynomials in the coordinate ring of
            this space.

        OUTPUT:

        - tuple of polynomials in the coordinate ring of this space.

        EXAMPLES::

            sage: P.<x, y, z> = ProjectiveSpace(2, ZZ)
            sage: P._validate([x*y - z^2, x])
            [x*y - z^2, x]

        ::

            sage: P.<x, y, z> = ProjectiveSpace(2, ZZ)
            sage: P._validate((x*y - z, x))
            Traceback (most recent call last):
            ...
            TypeError: x*y - z is not a homogeneous polynomial

        ::

            sage: P.<x, y, z> = ProjectiveSpace(2, ZZ)
            sage: P._validate(x*y - z)
            Traceback (most recent call last):
            ...
            TypeError: the argument polynomials=x*y - z must be a list or tuple
        """
        if not isinstance(polynomials, (list, tuple)):
            raise TypeError('the argument polynomials=%s must be a list or tuple' % polynomials)
        for f in polynomials:
            if not f.is_homogeneous():
                raise TypeError("%s is not a homogeneous polynomial" % f)
        return polynomials

    def __pow__(self, m):
        """
        Return the Cartesian power of this space.

        INPUT: ``m`` -- integer.

        OUTPUT: product of projective spaces.

        EXAMPLES::

            sage: P = ProjectiveSpace(1, QQ, 'x')
            sage: P3 = P^3; P3
            Product of projective spaces P^1 x P^1 x P^1 over Rational Field
            sage: P3.variable_names()
            ('x0', 'x1', 'x2', 'x3', 'x4', 'x5')

        As you see, custom variable names are not preserved by power operator,
        since there is no natural way to make new ones in general.
        """
        mm = int(m)
        if mm != m:
            raise ValueError("m must be an integer")
        from sage.schemes.product_projective.space import ProductProjectiveSpaces
        return ProductProjectiveSpaces([self.dimension_relative()] * mm, self.base_ring())

    def __mul__(self, right):
        r"""
        Create the product of projective spaces.

        INPUT:

        - ``right`` - a projective space, product of projective spaces, or subscheme.

        OUTPUT: a product of projective spaces or subscheme.

        EXAMPLES::

            sage: P1 = ProjectiveSpace(QQ, 1, 'x')
            sage: P2 = ProjectiveSpace(QQ, 2, 'y')
            sage: P1*P2
            Product of projective spaces P^1 x P^2 over Rational Field

            ::

            sage: S.<t,x,y,z,u,v,w> = ProductProjectiveSpaces([3, 2], QQ)
            sage: T.<a,b> = ProjectiveSpace(QQ, 1)
            sage: T*S
            Product of projective spaces P^1 x P^3 x P^2 over Rational Field

        ::

            sage: S = ProjectiveSpace(ZZ, 2, 't')
            sage: T = ProjectiveSpace(ZZ, 3, 'x')
            sage: T.inject_variables()
            Defining x0, x1, x2, x3
            sage: X = T.subscheme([x0*x2 - x1*x3])
            sage: S*X
            Closed subscheme of Product of projective spaces P^2 x P^3 over Integer Ring defined by:
              x0*x2 - x1*x3

        ::

            sage: S = ProjectiveSpace(QQ, 3, 'x')
            sage: T = AffineSpace(2, QQ, 'y')
            sage: S*T
            Traceback (most recent call last):
            ...
            TypeError: Affine Space of dimension 2 over Rational Field must be a
            projective space, product of projective spaces, or subscheme
        """
        if self.base_ring() != right.base_ring():
            raise ValueError('Must have the same base ring')

        from sage.schemes.product_projective.space import ProductProjectiveSpaces_ring
        from sage.schemes.product_projective.space import ProductProjectiveSpaces
        from sage.schemes.generic.algebraic_scheme import AlgebraicScheme_subscheme

        if isinstance(right, (ProductProjectiveSpaces_ring)):
            return ProductProjectiveSpaces([self] + right.components())
        elif isinstance(right, ProjectiveSpace_ring):
            if self is right:
                return self.__pow__(2)
            return ProductProjectiveSpaces([self, right])
        elif isinstance(right, AlgebraicScheme_subscheme):
            AS = self * right.ambient_space()
            CR = AS.coordinate_ring()
            n = self.ambient_space().coordinate_ring().ngens()

            phi = self.ambient_space().coordinate_ring().hom(list(CR.gens()[:n]), CR)
            psi = right.ambient_space().coordinate_ring().hom(list(CR.gens()[n:]), CR)
            return AS.subscheme([phi(t) for t in self.defining_polynomials()] + [psi(t) for t in right.defining_polynomials()])
        else:
            raise TypeError('%s must be a projective space, product of projective spaces, or subscheme' % right)

    def _latex_(self):
        r"""
        Return a LaTeX representation of this projective space.

        EXAMPLES::

            sage: print(latex(ProjectiveSpace(1, ZZ, 'x')))
            {\mathbf P}_{\Bold{Z}}^1

        TESTS::

            sage: ProjectiveSpace(3, Zp(5), 'y')._latex_()                              # optional - sage.rings.padics
            '{\\mathbf P}_{\\Bold{Z}_{5}}^3'
        """
        return "{\\mathbf P}_{%s}^%s" % (latex(self.base_ring()),
                                         self.dimension_relative())

    def _linear_system_as_kernel(self, d, pt, m):
        """
        Return a matrix whose kernel consists of the coefficient vectors
        of the degree ``d`` hypersurfaces (wrt lexicographic ordering of its
        monomials) with multiplicity at least ``m`` at ``pt``.

        INPUT:

        -  ``d`` -- a nonnegative integer.

        -  ``pt`` -- a point of ``self`` (possibly represented by a list with at \
                     least one component equal to 1).

        -  ``m`` -- a nonnegative integer.

        OUTPUT:

        A matrix of size `\binom{m-1+n}{n}` x `\binom{d+n}{n}` where n is the
        relative dimension of ``self``. The base ring of the matrix is a ring that
        contains the base ring of ``self`` and the coefficients of the given point.

        EXAMPLES:

        If the degree `d` is 0, then a matrix consisting of the first unit vector
        is returned::

            sage: P = ProjectiveSpace(GF(5), 2, names='x')                              # optional - sage.rings.finite_rings
            sage: pt = P([1, 1, 1])                                                     # optional - sage.rings.finite_rings
            sage: P._linear_system_as_kernel(0, pt, 3)                                  # optional - sage.rings.finite_rings
            [1]
            [0]
            [0]
            [0]
            [0]
            [0]

        If the multiplicity `m` is 0, then a matrix with zero rows
        is returned::

            sage: P = ProjectiveSpace(GF(5), 2, names='x')                              # optional - sage.rings.finite_rings
            sage: pt = P([1, 1, 1])                                                     # optional - sage.rings.finite_rings
            sage: M = P._linear_system_as_kernel(2, pt, 0)                              # optional - sage.rings.finite_rings
            sage: [M.nrows(), M.ncols()]                                                # optional - sage.rings.finite_rings
            [0, 6]

        The base ring does not need to be a field or even an integral domain.
        In this case, the point can be given by a list::

            sage: R = Zmod(4)
            sage: P = ProjectiveSpace(R, 2, names='x')
            sage: pt = [R(1), R(3), R(0)]
            sage: P._linear_system_as_kernel(3, pt, 2)
            [1 3 0 1 0 0 3 0 0 0]
            [0 1 0 2 0 0 3 0 0 0]
            [0 0 1 0 3 0 0 1 0 0]

        When representing a point by a list at least one component must be 1
        (even when the base ring is a field and the list gives a well-defined
        point in projective space)::

            sage: R = GF(5)                                                             # optional - sage.rings.finite_rings
            sage: P = ProjectiveSpace(R, 2, names='x')                                  # optional - sage.rings.finite_rings
            sage: pt = [R(3), R(3), R(0)]                                               # optional - sage.rings.finite_rings
            sage: P._linear_system_as_kernel(3, pt, 2)                                  # optional - sage.rings.finite_rings
            Traceback (most recent call last):
            ...
            TypeError: at least one component of pt=[3, 3, 0] must be equal to 1

        The components of the list do not have to be elements of the base ring
        of the projective space. It suffices if there exists a common parent.
        For example, the kernel of the following matrix corresponds to
        hypersurfaces of degree 2 in 3-space with multiplicity at least 2 at a
        general point in the third affine patch::

            sage: P = ProjectiveSpace(QQ, 3, names='x')
            sage: RPol.<t0,t1,t2,t3> = PolynomialRing(QQ, 4)
            sage: pt = [t0,t1,1,t3]
            sage: P._linear_system_as_kernel(2, pt, 2)
            [ 2*t0    t1     1    t3     0     0     0     0     0     0]
            [    0    t0     0     0  2*t1     1    t3     0     0     0]
            [ t0^2 t0*t1    t0 t0*t3  t1^2    t1 t1*t3     1    t3  t3^2]
            [    0     0     0    t0     0     0    t1     0     1  2*t3]

        .. TODO::

            Use this method as starting point to implement a class
            LinearSystem for linear systems of hypersurfaces.

        """
        if not isinstance(d, (int, Integer)):
            raise TypeError('the argument d=%s must be an integer' % d)
        if d < 0:
            raise ValueError('the integer d=%s must be nonnegative' % d)
        if not isinstance(pt, (list, tuple,
                               SchemeMorphism_point_projective_ring)):
            raise TypeError('the argument pt=%s must be a list, tuple, or '
                            'point on a projective space' % pt)
        pt, R = prepare(pt, None)
        n = self.dimension_relative()
        if not len(pt) == n + 1:
            raise TypeError('the sequence pt=%s must have %s '
                            'components' % (pt, n + 1))
        if not R.has_coerce_map_from(self.base_ring()):
            raise TypeError('unable to find a common ring for all elements')
        try:
            i = pt.index(1)
        except Exception:
            raise TypeError('at least one component of pt=%s must be equal '
                            'to 1' % pt)
        pt = pt[:i] + pt[i + 1:]
        if not isinstance(m, (int, Integer)):
            raise TypeError('the argument m=%s must be an integer' % m)
        if m < 0:
            raise ValueError('the integer m=%s must be nonnegative' % m)
        # the components of partials correspond to partial derivatives
        # of order at most m-1 with respect to n variables
        partials = IntegerVectors(m - 1, n + 1).list()
        # the components of monoms correspond to monomials of degree
        # at most d in n variables
        monoms = IntegerVectors(d, n + 1).list()
        M = matrix(R, len(partials), len(monoms))
        for row in range(M.nrows()):
            e = partials[row][:i] + partials[row][i + 1:]
            for col in range(M.ncols()):
                f = monoms[col][:i] + monoms[col][i + 1:]
                if all(f[j] >= e[j] for j in range(n)):
                    M[row, col] = prod(binomial(fj, ej) * ptj**(fj - ej)
                                       for ptj, fj, ej in zip(pt, f, e)
                                       if fj > ej)
        return M

    def _morphism(self, *args, **kwds):
        """
        Construct a morphism.

        For internal use only. See :mod:`morphism` for details.

        TESTS::

            sage: P2.<x,y,z> = ProjectiveSpace(2, GF(3))                                # optional - sage.rings.finite_rings
            sage: P2._morphism(P2.Hom(P2), [x,y,z])                                     # optional - sage.rings.finite_rings
            Scheme endomorphism of Projective Space of dimension 2 over Finite Field of size 3
              Defn: Defined on coordinates by sending (x : y : z) to
                    (x : y : z)
        """
        return SchemeMorphism_polynomial_projective_space(*args, **kwds)

    def _homset(self, *args, **kwds):
        """                                          ii
        Construct the Hom-set

        EXAMPLES::

            sage: P.<x,y,z> = ProjectiveSpace(2, QQ)
            sage: Hom(P, P)
            Set of morphisms
              From: Projective Space of dimension 2 over Rational Field
              To:   Projective Space of dimension 2 over Rational Field
        """
        return SchemeHomset_polynomial_projective_space(*args, **kwds)

    def _point_homset(self, *args, **kwds):
        """
        Construct a point Hom-set.

        For internal use only. See :mod:`morphism` for details.

        TESTS::

            sage: P2.<x,y,z> = ProjectiveSpace(2, GF(3))                                # optional - sage.rings.finite_rings
            sage: P2._point_homset(Spec(GF(3)), P2)                                     # optional - sage.rings.finite_rings
            Set of rational points of Projective Space of dimension 2 over Finite Field of size 3
        """
        return SchemeHomset_points_projective_ring(*args, **kwds)

    def point(self, v, check=True):
        """
        Create a point on this projective space.

        INPUT:

        - ``v`` -- anything that defines a point

        - ``check`` -- boolean (optional, default: ``True``); whether
          to check the defining data for consistency

        OUTPUT: A point of this projective space.

        EXAMPLES::

            sage: P2 = ProjectiveSpace(QQ, 2)
            sage: P2.point([4,5])
            (4 : 5 : 1)

        ::

            sage: P = ProjectiveSpace(QQ, 1)
            sage: P.point(infinity)
            (1 : 0)

        ::

            sage: P = ProjectiveSpace(QQ, 2)
            sage: P.point(infinity)
            Traceback (most recent call last):
            ...
            ValueError: +Infinity not well defined in dimension > 1

        ::

            sage: P = ProjectiveSpace(ZZ, 2)
            sage: P.point([infinity])
            Traceback (most recent call last):
             ...
            ValueError: [+Infinity] not well defined in dimension > 1
        """
        from sage.rings.infinity import infinity
        if v is infinity or (isinstance(v, (list, tuple)) and
                             len(v) == 1 and v[0] is infinity):
            if self.dimension_relative() > 1:
                raise ValueError("%s not well defined in dimension > 1" % v)
            v = [1, 0]

        return self.point_homset()(v, check=check)

    def _point(self, *args, **kwds):
        """
        Construct a point.

        For internal use only. See :mod:`morphism` for details.

        TESTS::

            sage: P2.<x,y,z> = ProjectiveSpace(2, GF(3))                                # optional - sage.rings.finite_rings
            sage: point_homset = P2._point_homset(Spec(GF(3)), P2)                      # optional - sage.rings.finite_rings
            sage: P2._point(point_homset, [1,2,3])                                      # optional - sage.rings.finite_rings
            (2 : 1 : 0)
        """
        return SchemeMorphism_point_projective_ring(*args, **kwds)

    def _repr_(self):
        """
        Return a string representation of this projective space.

        EXAMPLES::

            sage: ProjectiveSpace(1, ZZ, 'x')
            Projective Space of dimension 1 over Integer Ring

        TESTS::

            sage: ProjectiveSpace(3, Zp(5), 'y')._repr_()                               # optional - sage.rings.padics
            'Projective Space of dimension 3 over 5-adic Ring with capped relative precision 20'
        """
        return "Projective Space of dimension %s over %s" % (self.dimension_relative(), self.base_ring())

    def _repr_generic_point(self, v=None):
        """
        Return a string representation of the generic point
        corresponding to the list of polys ``v`` on this projective space.

        If ``v`` is None, the representation of the generic point of
        the projective space is returned.

        EXAMPLES::

            sage: P.<x, y, z> = ProjectiveSpace(2, ZZ)
            sage: P._repr_generic_point([z*y - x^2])
            '(-x^2 + y*z)'
            sage: P._repr_generic_point()
            '(x : y : z)'
        """
        if v is None:
            v = self.gens()
        return '(%s)' % (" : ".join(repr(f) for f in v))

    def _latex_generic_point(self, v=None):
        """
        Return a LaTeX representation of the generic point
        corresponding to the list of polys ``v`` on this projective space.

        If ``v`` is None, the representation of the generic point of
        the projective space is returned.

        EXAMPLES::

            sage: P.<x, y, z> = ProjectiveSpace(2, ZZ)
            sage: P._latex_generic_point([z*y - x^2])
            '\\left(-x^{2} + y z\\right)'
            sage: P._latex_generic_point()
            '\\left(x : y : z\\right)'
        """
        if v is None:
            v = self.gens()
        return '\\left(%s\\right)' % (" : ".join(str(latex(f)) for f in v))

    def change_ring(self, R):
        r"""
        Return a projective space over ring ``R``.

        INPUT:

        - ``R`` -- commutative ring or morphism.

        OUTPUT:

        - projective space over ``R``.

        .. NOTE::

            There is no need to have any relation between ``R`` and the base ring
            of this space, if you want to have such a relation, use
            ``self.base_extend(R)`` instead.

        EXAMPLES::

            sage: P.<x, y, z> = ProjectiveSpace(2, ZZ)
            sage: PQ = P.change_ring(QQ); PQ
            Projective Space of dimension 2 over Rational Field
            sage: PQ.change_ring(GF(5))                                                 # optional - sage.rings.finite_rings
            Projective Space of dimension 2 over Finite Field of size 5

        ::

            sage: K.<w> = QuadraticField(2)                                             # optional - sage.rings.number_field
            sage: P = ProjectiveSpace(K, 2, 't')                                        # optional - sage.rings.number_field
            sage: P.change_ring(K.embeddings(QQbar)[0])                                 # optional - sage.rings.number_field
            Projective Space of dimension 2 over Algebraic Field
        """
        if isinstance(R, Map):
            return ProjectiveSpace(self.dimension_relative(), R.codomain(),
                               self.variable_names())
        else:
            return ProjectiveSpace(self.dimension_relative(), R,
                               self.variable_names())

    def is_projective(self):
        """
        Return that this ambient space is projective `n`-space.

        EXAMPLES::

            sage: ProjectiveSpace(3,QQ).is_projective()
            True
        """
        return True

    def subscheme(self, X):
        """
        Return the closed subscheme defined by ``X``.

        INPUT:

        -  ``X`` - a list or tuple of equations.

        EXAMPLES::

            sage: A.<x,y,z> = ProjectiveSpace(2, QQ)
            sage: X = A.subscheme([x*z^2, y^2*z, x*y^2]); X
            Closed subscheme of Projective Space of dimension 2 over Rational Field defined by:
              x*z^2,
              y^2*z,
              x*y^2
            sage: X.defining_polynomials ()
            (x*z^2, y^2*z, x*y^2)
            sage: I = X.defining_ideal(); I
            Ideal (x*z^2, y^2*z, x*y^2) of Multivariate Polynomial Ring in x, y, z
<<<<<<< HEAD
            over Rational Field
=======
             over Rational Field
>>>>>>> 08060ed1
            sage: I.groebner_basis()
            [x*y^2, y^2*z,  x*z^2]
            sage: X.dimension()
            0
            sage: X.base_ring()
            Rational Field
            sage: X.base_scheme()
            Spectrum of Rational Field
            sage: X.structure_morphism()
            Scheme morphism:
              From: Closed subscheme of Projective Space of dimension 2
                    over Rational Field defined by: x*z^2, y^2*z, x*y^2
              To:   Spectrum of Rational Field
              Defn: Structure map

        TESTS::

            sage: TestSuite(X).run(skip=["_test_an_element", "_test_elements",\
            "_test_elements_eq", "_test_some_elements", "_test_elements_eq_reflexive",\
            "_test_elements_eq_symmetric", "_test_elements_eq_transitive",\
            "_test_elements_neq"])
        """
        from sage.schemes.projective.projective_subscheme import (AlgebraicScheme_subscheme_projective,
                                                                  AlgebraicScheme_subscheme_projective_field)
        R = self.base_ring()
        if R.is_field() and R.is_exact():
            return AlgebraicScheme_subscheme_projective_field(self, X)

        return AlgebraicScheme_subscheme_projective(self, X)

    def affine_patch(self, i, AA=None):
        r"""
        Return the `i^{th}` affine patch of this projective space.

        This is an ambient affine space `\mathbb{A}^n_R,` where
        `R` is the base ring of ``self``, whose "projective embedding"
        map is `1` in the `i^{th}` factor.

        INPUT:

        - ``i`` -- integer between 0 and dimension of ``self``, inclusive.

        - ``AA`` -- (default: None) ambient affine space, this is constructed
          if it is not given.

        OUTPUT:

        - An ambient affine space with fixed projective_embedding map.

        EXAMPLES::

            sage: PP = ProjectiveSpace(5) / QQ
            sage: AA = PP.affine_patch(2)
            sage: AA
            Affine Space of dimension 5 over Rational Field
            sage: AA.projective_embedding()
            Scheme morphism:
              From: Affine Space of dimension 5 over Rational Field
              To:   Projective Space of dimension 5 over Rational Field
              Defn: Defined on coordinates by sending (x0, x1, x3, x4, x5) to
                    (x0 : x1 : 1 : x3 : x4 : x5)
            sage: AA.projective_embedding(0)
            Scheme morphism:
              From: Affine Space of dimension 5 over Rational Field
              To:   Projective Space of dimension 5 over Rational Field
              Defn: Defined on coordinates by sending (x0, x1, x3, x4, x5) to
                    (1 : x0 : x1 : x3 : x4 : x5)

        ::

            sage: P.<x,y> = ProjectiveSpace(QQ, 1)
            sage: P.affine_patch(0).projective_embedding(0).codomain() == P
            True
        """
        i = int(i)   # implicit type checking
        n = self.dimension_relative()
        if i < 0 or i > n:
            raise ValueError("argument i (= %s) must be between 0 and %s" % (i, n))
        try:
            A = self.__affine_patches[i]
            # assume that if you've passed in a new affine space you
            # want to override the existing patch
            if AA is None or A == AA:
                return A
        except AttributeError:
            self.__affine_patches = {}
        except KeyError:
            pass
        # if no ith patch exists, we may still be here with AA==None
        if AA is None:
            from sage.schemes.affine.affine_space import AffineSpace
            g = self.gens()
            gens = g[:i] + g[i + 1:]
            AA = AffineSpace(n, self.base_ring(), names=gens,
                             ambient_projective_space=self,
                             default_embedding_index=i)
        elif AA.dimension_relative() != n:
            raise ValueError("affine space must be of the dimension %s" % (n))
        self.__affine_patches[i] = AA
        return AA

    def _an_element_(self):
        r"""
        Returns a (preferably typical) element of this space.

        This is used both for illustration and testing purposes.

        OUTPUT: a point in this projective space.

        EXAMPLES::

            sage: ProjectiveSpace(ZZ, 3, 'x').an_element()
            (7 : 6 : 5 : 1)

            sage: ProjectiveSpace(PolynomialRing(ZZ,'y'), 3, 'x').an_element()
            (7*y : 6*y : 5*y : 1)
        """
        n = self.dimension_relative()
        R = self.base_ring()
        return self([(7 - i) * R.an_element() for i in range(n)] + [R.one()])

    def Lattes_map(self, E, m):
        r"""
        Given an elliptic curve ``E`` and an integer ``m`` return
        the Lattes map associated to multiplication by `m`.

        In other words, the rational map on the quotient
        `E/\{\pm 1\} \cong \mathbb{P}^1` associated to `[m]:E \to E`.

        INPUT:

        - ``E`` -- an elliptic curve.

        - ``m`` -- an integer.

        OUTPUT: a dynamical system on this projective space.

        EXAMPLES::

            sage: P.<x,y> = ProjectiveSpace(QQ, 1)
            sage: E = EllipticCurve(QQ,[-1, 0])
            sage: P.Lattes_map(E, 2)
            Dynamical System of Projective Space of dimension 1 over Rational Field
              Defn: Defined on coordinates by sending (x : y) to
                    (1/4*x^4 + 1/2*x^2*y^2 + 1/4*y^4 : x^3*y - x*y^3)

        TESTS::

            sage: P.<x,y> = ProjectiveSpace(GF(37), 1)                                  # optional - sage.rings.finite_rings
            sage: E = EllipticCurve([1, 1])                                             # optional - sage.rings.finite_rings
            sage: f = P.Lattes_map(E, 2); f                                             # optional - sage.rings.finite_rings
            Dynamical System of Projective Space of dimension 1 over Finite Field of size 37
              Defn: Defined on coordinates by sending (x : y) to
                    (-9*x^4 + 18*x^2*y^2 - 2*x*y^3 - 9*y^4 : x^3*y + x*y^3 + y^4)
        """
        if self.dimension_relative() != 1:
            raise TypeError("must be dimension 1")
        if self.base_ring() != E.base_ring():
            E = E.change_ring(self.base_ring())

        L = E.multiplication_by_m(m, x_only=True)
        F = [L.numerator(), L.denominator()]
        R = self.coordinate_ring()
        x, y = R.gens()
        phi = F[0].parent().hom([x], R)
        F = [phi(F[0]).homogenize(y), phi(F[1]).homogenize(y) * y]
        from sage.dynamics.arithmetic_dynamics.projective_ds import DynamicalSystem_projective
        return DynamicalSystem_projective(F, domain=self)

    def cartesian_product(self, other):
        r"""
        Return the Cartesian product of this projective space and
        ``other``.

        INPUT:

        - ``other`` - A projective space with the same base ring as this space.

        OUTPUT:

        - A Cartesian product of projective spaces.

        EXAMPLES::

            sage: P1 = ProjectiveSpace(QQ, 1, 'x')
            sage: P2 = ProjectiveSpace(QQ, 2, 'y')
            sage: PP = P1.cartesian_product(P2); PP
            Product of projective spaces P^1 x P^2 over Rational Field
            sage: PP.gens()
            (x0, x1, y0, y1, y2)
        """
        from sage.schemes.product_projective.space import ProductProjectiveSpaces
        return ProductProjectiveSpaces([self, other])

    def chebyshev_polynomial(self, n, kind='first', monic=False):
        """
        Generates an endomorphism of this projective line by a Chebyshev polynomial.

        Chebyshev polynomials are a sequence of recursively defined orthogonal
        polynomials. Chebyshev of the first kind are defined as `T_0(x) = 1`,
        `T_1(x) = x`, and `T_{n+1}(x) = 2xT_n(x) - T_{n-1}(x)`. Chebyshev of
        the second kind are defined as `U_0(x) = 1`,
        `U_1(x) = 2x`, and `U_{n+1}(x) = 2xU_n(x) - U_{n-1}(x)`.

        INPUT:

        - ``n`` -- a non-negative integer.

        - ``kind`` -- ``first`` or ``second`` specifying which kind of chebyshev the user would like
          to generate. Defaults to ``first``.

        - ``monic`` -- ``True`` or ``False`` specifying if the polynomial defining the system
          should be monic or not. Defaults to ``False``.

        OUTPUT: :class:`DynamicalSystem_projective`

        EXAMPLES::

            sage: P.<x,y> = ProjectiveSpace(QQ, 1)
            sage: P.chebyshev_polynomial(5, 'first')
            Dynamical System of Projective Space of dimension 1 over Rational Field
              Defn: Defined on coordinates by sending (x : y) to
                    (16*x^5 - 20*x^3*y^2 + 5*x*y^4 : y^5)

        ::

            sage: P.<x,y> = ProjectiveSpace(QQ, 1)
            sage: P.chebyshev_polynomial(3, 'second')
            Dynamical System of Projective Space of dimension 1 over Rational Field
              Defn: Defined on coordinates by sending (x : y) to
                    (8*x^3 - 4*x*y^2 : y^3)

        ::

            sage: P.<x,y> = ProjectiveSpace(QQ, 1)
            sage: P.chebyshev_polynomial(3, 2)
            Traceback (most recent call last):
            ...
            ValueError: keyword 'kind' must have a value of either 'first' or 'second'

        ::

            sage: P.<x,y> = ProjectiveSpace(QQ, 1)
            sage: P.chebyshev_polynomial(-4, 'second')
            Traceback (most recent call last):
            ...
            ValueError: first parameter 'n' must be a non-negative integer

        ::

            sage: P = ProjectiveSpace(QQ, 2, 'x')
            sage: P.chebyshev_polynomial(2)
            Traceback (most recent call last):
            ...
            TypeError: projective space must be of dimension 1

        ::

            sage: P.<x,y> = ProjectiveSpace(QQ, 1)
            sage: P.chebyshev_polynomial(3, monic=True)
            Dynamical System of Projective Space of dimension 1 over Rational Field
              Defn: Defined on coordinates by sending (x : y) to
                    (x^3 - 3*x*y^2 : y^3)

        ::

            sage: F.<t> = FunctionField(QQ)
            sage: P.<y,z> = ProjectiveSpace(F, 1)
            sage: P.chebyshev_polynomial(4, monic=True)
            Dynamical System of Projective Space of dimension 1
<<<<<<< HEAD
            over Rational function field in t over Rational Field
=======
             over Rational function field in t over Rational Field
>>>>>>> 08060ed1
              Defn: Defined on coordinates by sending (y : z) to
                    (y^4 + (-4)*y^2*z^2 + 2*z^4 : z^4)
        """
        if self.dimension_relative() != 1:
            raise TypeError("projective space must be of dimension 1")
        n = ZZ(n)
        if (n < 0):
            raise ValueError("first parameter 'n' must be a non-negative integer")
        # use the affine version and then homogenize.
        A = self.affine_patch(1)
        f = A.chebyshev_polynomial(n, kind)
        if monic and self.base().characteristic() != 2:
            f = f.homogenize(1)
            return f.conjugate(matrix([[~ZZ(2), 0], [0, 1]]))
        return f.homogenize(1)

    def veronese_embedding(self, d, CS=None, order='lex'):
        r"""
        Return the degree ``d`` Veronese embedding from this projective space.

        INPUT:

        - ``d`` -- a positive integer.

        - ``CS`` -- a projective ambient space to embed into. If this projective space has dimension `N`, the
          dimension of ``CS`` must be `\binom{N + d}{d} - 1`. This is constructed if not specified. Default:
          ``None``.

        - ``order`` -- a monomial order to use to arrange the monomials defining the embedding. The monomials
          will be arranged from greatest to least with respect to this order. Default: ``'lex'``.

        OUTPUT:

        - a scheme morphism from this projective space to ``CS``.

        EXAMPLES::

            sage: P.<x,y> = ProjectiveSpace(QQ, 1)
            sage: vd = P.veronese_embedding(4, order='invlex')
            sage: vd
            Scheme morphism:
              From: Projective Space of dimension 1 over Rational Field
              To:   Projective Space of dimension 4 over Rational Field
              Defn: Defined on coordinates by sending (x : y) to
                    (y^4 : x*y^3 : x^2*y^2 : x^3*y : x^4)

        Veronese surface::

            sage: P.<x,y,z> = ProjectiveSpace(QQ, 2)
            sage: Q.<q,r,s,t,u,v> = ProjectiveSpace(QQ, 5)
            sage: vd = P.veronese_embedding(2, Q)
            sage: vd
            Scheme morphism:
              From: Projective Space of dimension 2 over Rational Field
              To:   Projective Space of dimension 5 over Rational Field
              Defn: Defined on coordinates by sending (x : y : z) to
                    (x^2 : x*y : x*z : y^2 : y*z : z^2)
            sage: vd(P.subscheme([]))
            Closed subscheme of Projective Space of dimension 5 over Rational Field
             defined by:
              -u^2 + t*v,
              -s*u + r*v,
              -s*t + r*u,
              -s^2 + q*v,
              -r*s + q*u,
              -r^2 + q*t
        """
        d = ZZ(d)
        if d <= 0:
            raise ValueError("(=%s) must be a positive integer" % d)
        N = self.dimension()
        # construct codomain space if not given
        if CS is None:
            CS = ProjectiveSpace(self.base_ring(), binomial(N + d, d) - 1)
        else:
            if not is_ProjectiveSpace(CS):
                raise TypeError("(=%s) must be a projective space" % CS)
            if CS.dimension() != binomial(N + d, d) - 1:
                raise TypeError("(=%s) has the wrong dimension to serve as the codomain space" % CS)

        R = self.coordinate_ring().change_ring(order=order)
        monomials = sorted([R({tuple(v): 1}) for v in WeightedIntegerVectors(d, [1] * (N + 1))])
        monomials.reverse()  # order the monomials greatest to least via the given monomial order
        return Hom(self, CS)(monomials)

    def point_transformation_matrix(self, points_source, points_target, normalize=True):
        r"""

        Returns a unique element of PGL that transforms one set of points to another.

        Given a projective space of dimension n and a set of n+2 source points and a set of n+2 target
        points in the same projective space, such that no n+1 points of each set are linearly dependent
        find the unique element of PGL that translates the source points to the target points.

        .. warning::
            over non-exact rings such as the ComplexField, the returned matrix could
            be very far from correct.

        INPUT:

        - ``points_source`` -- points in source projective space.

        - ``points_target`` -- points in target projective space.

        - ``normalize`` -- (default: ``True``) If the returned matrix should be normalized.
          Only works over exact rings. If the base ring is a field, the matrix is normalized so
          that the last nonzero entry in the last row is 1. If the base ring is a ring, then
          the matrix is normalized so that the entries are elements of the base ring.

        OUTPUT: Transformation matrix - element of PGL.

        ALGORITHM:

        See [Hutz2007]_, Proposition 2.16 for details.

        EXAMPLES::

            sage: P1.<a,b,c> = ProjectiveSpace(QQ, 2)
            sage: points_source = [P1([1, 4, 1]), P1([1, 2, 2]), P1([3, 5, 1]), P1([1, -1, 1])]
            sage: points_target = [P1([5, -2, 7]), P1([3, -2, 3]), P1([6, -5, 9]), P1([3, 6, 7])]
            sage: m = P1.point_transformation_matrix(points_source, points_target); m
            [ -13/59 -128/59  -25/59]
            [538/177    8/59  26/177]
            [ -45/59 -196/59       1]
            sage: [m*points_source[i] == points_target[i] for i in range(4)]
            [True, True, True, True]

        ::

            sage: P.<a,b> = ProjectiveSpace(GF(13),  1)                                 # optional - sage.rings.finite_rings
            sage: points_source = [P([-6, 7]), P([1, 4]), P([3, 2])]                    # optional - sage.rings.finite_rings
            sage: points_target = [P([-1, 2]), P([0, 2]), P([-1, 6])]                   # optional - sage.rings.finite_rings
            sage: P.point_transformation_matrix(points_source, points_target)           # optional - sage.rings.finite_rings
            [10  4]
            [10  1]

        ::

            sage: P.<a,b> = ProjectiveSpace(QQ, 1)
            sage: points_source = [P([-6, -4]), P([1, 4]), P([3, 2])]
            sage: points_target = [P([-1, 2]), P([0, 2]), P([-7, -3])]
            sage: P.point_transformation_matrix(points_source, points_target)
            Traceback (most recent call last):
            ...
            ValueError: source points not independent

        ::

            sage: R.<t> = FunctionField(QQ)
            sage: P.<a,b> = ProjectiveSpace(R, 1)
            sage: points_source = [P([-6*t, 7]), P([1, 4]), P([3, 2])]
            sage: points_target = [P([-1, 2*t]), P([0, 2]), P([-1, 6])]
            sage: P.point_transformation_matrix(points_source, points_target)
            [             (1/3*t + 7/12)/(t^2 - 53/24*t)       (-1/12*t - 7/48)/(t^2 - 53/24*t)]
            [(-2/3*t^2 - 7/36*t - 35/12)/(t^2 - 53/24*t)                                      1]

        ::

            sage: P1.<a,b,c> = ProjectiveSpace(RR, 2)
            sage: points_source = [P1([1, 4, 1]), P1([1, 2, 2]), P1([3, 5, 1]), P1([1, -1, 1])]
            sage: points_target = [P1([5, -2, 7]), P1([3, -2, 3]), P1([6, -5, 9]), P1([3, 6, 7])]
            sage: P1.point_transformation_matrix(points_source, points_target) # abs tol 1e-13
            [-0.0619047619047597  -0.609523809523810  -0.119047619047621]
            [  0.853968253968253  0.0380952380952380  0.0412698412698421]
            [ -0.214285714285712  -0.933333333333333   0.280952380952379]

        ::

            sage: P1.<a,b,c> = ProjectiveSpace(ZZ, 2)
            sage: points_source = [P1([1, 4, 1]), P1([1, 2, 2]), P1([3, 5, 1]), P1([1, -1, 1])]
            sage: points_target = [P1([5, -2, 7]), P1([3, -2, 3]), P1([6, -5, 9]), P1([3, 6, 7])]
            sage: P1.point_transformation_matrix(points_source, points_target)
            [ -39 -384  -75]
            [ 538   24   26]
            [-135 -588  177]

        ::

            sage: P1.<a,b,c> = ProjectiveSpace(ZZ, 2)
            sage: points_source = [P1([1, 4, 1]), P1([1, 2, 2]), P1([3, 5, 1]), P1([1, -1, 1])]
            sage: points_target = [P1([5, -2, 7]), P1([3, -2, 3]), P1([6, -5, 9]), P1([3, 6, 7])]
            sage: P1.point_transformation_matrix(points_source, points_target, normalize=False)
            [-13/30 -64/15   -5/6]
            [269/45   4/15  13/45]
            [  -3/2 -98/15  59/30]

        ::

            sage: R.<t> = ZZ[]
            sage: P.<a,b> = ProjectiveSpace(R, 1)
            sage: points_source = [P([-6*t, 7]), P([1, 4]), P([3, 2])]
            sage: points_target = [P([-1, 2*t]), P([0, 2]), P([-1, 6])]
            sage: P.point_transformation_matrix(points_source, points_target)
            [         -48*t - 84           12*t + 21]
            [96*t^2 + 28*t + 420    -144*t^2 + 318*t]

        TESTS::

            sage: P.<a,b> = ProjectiveSpace(QQ, 1)
            sage: points_source = [P([-6, -1]), P([1, 4]), P([3, 2])]
            sage: points_target = [P([-1, 2]), P([0, 2]), P([-2, 4])]
            sage: P.point_transformation_matrix(points_source, points_target)
            Traceback (most recent call last):
            ...
            ValueError: target points not independent

        ::

            sage: P.<a,b,c> = ProjectiveSpace(QQ, 2)
            sage: points_source = [P([1, 4, 1]), P([2, -7, 9]), P([3, 5, 1])]
            sage: points_target = [P([5, -2, 7]), P([3, -2, 3]), P([6, -5, 9]), P([6, -1, 1])]
            sage: P.point_transformation_matrix(points_source, points_target)
            Traceback (most recent call last):
            ...
            ValueError: incorrect number of points in source, need 4 points

        ::

            sage: P.<a,b,c> = ProjectiveSpace(QQ, 2)
            sage: points_source = [P([1, 4, 1]), P([2, -7, 9]), P([3, 5, 1]), P([1, -1, 1])]
            sage: points_target = [P([5, -2, 7]), P([3, -2, 3]), P([6, -5, 9]), P([6, -1, 1]), P([7, 8, -9])]
            sage: P.point_transformation_matrix(points_source, points_target)
            Traceback (most recent call last):
            ...
            ValueError: incorrect number of points in target, need 4 points

        ::

            sage: P.<a,b,c> = ProjectiveSpace(QQ, 2)
            sage: P1.<x,y,z> = ProjectiveSpace(QQ, 2)
            sage: points_source = [P([1, 4, 1]), P([2, -7, 9]), P([3, 5, 1]), P1([1, -1, 1])]
            sage: points_target=[P([5, -2, 7]), P([3, -2, 3]), P([6, -5, 9]), P([6, -1, 1])]
            sage: P.point_transformation_matrix(points_source, points_target)
            Traceback (most recent call last):
            ...
            ValueError: source points not in self

        ::

            sage: P.<a,b,c> = ProjectiveSpace(QQ, 2)
            sage: P1.<x,y,z> = ProjectiveSpace(QQ, 2)
            sage: points_source = [P([1, 4, 1]), P([2, -7, 9]), P([3, 5, 1]), P([1, -1, 1])]
            sage: points_target = [P([5, -2, 7]), P([3, -2, 3]), P([6, -5, 9]), P1([6, -1, 1])]
            sage: P.point_transformation_matrix(points_source, points_target)
            Traceback (most recent call last):
            ...
            ValueError: target points not in self

        ::

            sage: P.<x,y,z> = ProjectiveSpace(ZZ, 2)
            sage: points_source = [P(1, 0, 0), P(0, 1, 0), P(0, 0, 1), P(1, -1, -1)]
            sage: points_target = [P(0, 1, 0), P(-2, 0, 1), P(0, 0, 1), P(1, -1, -1)]
            sage: P.point_transformation_matrix(points_source, points_target, normalize=True)
            [ 0 -2  0]
            [-2  0  0]
            [ 0  1  1]
        """
        r = self.base_ring()
        n = self.dimension_relative()
        # makes sure there aren't to few or two many points
        if len(points_source) != n + 2:
            raise ValueError("incorrect number of points in source, need %d points" % (n + 2))
        if len(points_target) != n + 2:
            raise ValueError("incorrect number of points in target, need %d points" % (n + 2))
        if any(x.codomain() != self for x in points_source):
            raise ValueError("source points not in self")
        if any(x.codomain() != self for x in points_target):
            raise ValueError("target points not in self")
        Ms = matrix(r, [list(s) for s in points_source])
        if any(m == 0 for m in Ms.minors(n + 1)):
            raise ValueError("source points not independent")
        Mt = matrix(r, [list(t) for t in points_target])
        if any(l == 0 for l in Mt.minors(n + 1)):
            raise ValueError("target points not independent")

        # get_matrix calculates the transform from the list of points
        # [ [1 : 0 : 0 : ... ]
        #   [0 : 1 : 0 : ... ]
        #   [0 : 0 : 1 : ... ]
        #   ...
        #   [1 : 1 : 1 : ... ] ]
        # to the list of points S
        def get_matrix(S, N):
            a = matrix(N+1, N+1, [S[j][i] for i in range(N+1) for j in range(N+1)])
            b = matrix(N+1, 1, list(S[N+1]))
            X = a.solve_right(b)
            m = matrix(N+1, N+1, [X[i,0]*S[i][j] for i in range(N+1) for j in range(N+1)])
            m = m.transpose()
            return m

        m_source = get_matrix(points_source, n)
        m_target = get_matrix(points_target, n)
        return_mat = m_target*m_source.inverse()
        if normalize:
            R = self.base_ring()
            if R.is_exact():
                if R.is_field():
                    last_row = list(return_mat.rows()[-1])[:]
                    last_ele = last_row.pop()
                    while last_ele == 0:
                        last_ele = last_row.pop()
                    return_mat *= ZZ(1)/last_ele
                else:
                    lcm = return_mat[0][0].denominator()
                    for row in return_mat.rows():
                        for ele in row:
                            lcm = lcm.lcm(ele.denominator())
                    return_mat *= lcm
        return return_mat

    def hyperplane_transformation_matrix(self, plane_1, plane_2):
        r"""
        Return a PGL element sending ``plane_1`` to ``plane_2``.

        ``plane_1`` and ``plane_2`` must be hyperplanes (subschemes of
        codimension 1, each defined by a single linear homogeneous equation).

        INPUT:

        - ``plane_1``, ``plane_2`` -- hyperplanes of this projective space

        OUTPUT: An element of PGL

        EXAMPLES::

            sage: P.<x,y> = ProjectiveSpace(QQ, 1)
            sage: plane1 = P.subscheme(x)
            sage: plane2 = P.subscheme(y)
            sage: m = P.hyperplane_transformation_matrix(plane1, plane2); m
            [0 1]
            [1 0]
            sage: plane2(m*P((0,1)))
            (1 : 0)

        ::

            sage: P.<x,y,z,w> = ProjectiveSpace(QQ, 3)
            sage: plane1 = P.subscheme(x + 2*y + z)
            sage: plane2 = P.subscheme(2*x + y + z)
            sage: P.hyperplane_transformation_matrix(plane1, plane2)
            [1 0 0 0]
            [0 4 0 0]
            [0 0 2 0]
            [0 0 0 1]

        ::

            sage: P.<x,y> = ProjectiveSpace(ZZ, 1)
            sage: plane1 = P.subscheme(x + y)
            sage: plane2 = P.subscheme(y)
            sage: P.hyperplane_transformation_matrix(plane1, plane2)
            [-1  0]
            [ 1  1]

        ::

            sage: K.<v> = CyclotomicField(3)                                            # optional - sage.rings.number_field
            sage: P.<x,y,z> = ProjectiveSpace(K, 2)                                     # optional - sage.rings.number_field
            sage: plane1 = P.subscheme(x - 2*v*y + z)                                   # optional - sage.rings.number_field
            sage: plane2 = P.subscheme(x + v*y + v*z)                                   # optional - sage.rings.number_field
            sage: m = P.hyperplane_transformation_matrix(plane1, plane2)                # optional - sage.rings.number_field
            sage: m                                                                     # optional - sage.rings.number_field
            [   v    0    0]
            [   0 -2*v    0]
            [   0    0    1]

        ::

            sage: R.<x> = QQ[]
            sage: K.<k> = NumberField(x^2 + 1)                                          # optional - sage.rings.number_field
            sage: P.<x,y,z,w> = ProjectiveSpace(K, 3)                                   # optional - sage.rings.number_field
            sage: plane1 = P.subscheme(k*x + 2*k*y + z)                                 # optional - sage.rings.number_field
            sage: plane2 = P.subscheme(7*k*x + y + 9*z)                                 # optional - sage.rings.number_field
            sage: m = P.hyperplane_transformation_matrix(plane1, plane2); m             # optional - sage.rings.number_field
            [   1    0    0    0]
            [   0 14*k    0    0]
            [   0    0  7/9    0]
            [   0    0    0    1]

        ::

            sage: K.<v> = CyclotomicField(3)                                            # optional - sage.rings.number_field
            sage: R.<t> = K[]                                                           # optional - sage.rings.number_field
            sage: F.<w> = K.extension(t^5 + 2)                                          # optional - sage.rings.number_field
            sage: G.<u> = F.absolute_field()                                            # optional - sage.rings.number_field
            sage: P.<x,y,z> = ProjectiveSpace(G, 2)                                     # optional - sage.rings.number_field
            sage: plane1 = P.subscheme(x - 2*u*y + z)                                   # optional - sage.rings.number_field
            sage: plane2 = P.subscheme(x + u*y + z)                                     # optional - sage.rings.number_field
            sage: m = P.hyperplane_transformation_matrix(plane1, plane2)                # optional - sage.rings.number_field
            sage: plane2(m*P((2*u, 1, 0)))                                              # optional - sage.rings.number_field
            (-u : 1 : 0)

        ::

            sage: P.<x,y,z> = ProjectiveSpace(FiniteField(2), 2)                        # optional - sage.rings.finite_rings
            sage: plane1 = P.subscheme(x + y + z)                                       # optional - sage.rings.finite_rings
            sage: plane2 = P.subscheme(z)                                               # optional - sage.rings.finite_rings
            sage: P.hyperplane_transformation_matrix(plane1, plane2)                    # optional - sage.rings.finite_rings
            [1 0 0]
            [1 1 0]
            [1 1 1]

        ::

            sage: R.<t> = QQ[]
            sage: P.<x,y,z> = ProjectiveSpace(R, 2)
            sage: plane1 = P.subscheme(x + 9*t*y + z)
            sage: plane2 = P.subscheme(x + z)
            sage: P.hyperplane_transformation_matrix(plane1, plane2)
            [  1 9*t   0]
            [  1   0   0]
            [  0   0   1]

        TESTS::

            sage: P.<x,y> = ProjectiveSpace(QQ, 1)
            sage: plane1 = P.subscheme(x^2)
            sage: plane2 = P.subscheme(y)
            sage: P.hyperplane_transformation_matrix(plane1, plane2)
            Traceback (most recent call last):
            ...
            ValueError: plane_1 must be defined by a single degree 1 equation
        """
        from sage.schemes.projective.projective_subscheme import AlgebraicScheme_subscheme_projective
        if not isinstance(plane_1, AlgebraicScheme_subscheme_projective):
            raise TypeError('plane_1 must be a subscheme')
        if not isinstance(plane_2, AlgebraicScheme_subscheme_projective):
            raise TypeError('plane_2 must be a subscheme')
        if plane_1.ambient_space() != self:
            raise ValueError('plane_1 must be a subscheme of this projective space')
        if plane_2.ambient_space() != self:
            raise ValueError('plane_2 must be a subscheme of this projective space')
        if len(plane_1.defining_polynomials()) > 1 or plane_1.defining_polynomials()[0].degree() != 1:
            raise ValueError('plane_1 must be defined by a single degree 1 equation')
        if len(plane_2.defining_polynomials()) > 1 or plane_2.defining_polynomials()[0].degree() != 1:
            raise ValueError('plane_2 must be defined by a single degree 1 equation')
        N = self.dimension_relative()
        CR = self.coordinate_ring()
        points = []
        from sage.rings.rational_field import QQ
        P_QQ = ProjectiveSpace(QQ, N)
        # to determine the PGL transform, we need N+2 points source points and N+2 target points,
        # of which no N+1 are co-planar. Additionally, in order to map plane_1 to plane_2, N source
        # points must lie on plane_1, and N target points must lie on plane_2
        for plane in [plane_1, plane_2]:
            source_points = []
            nonzero_places = []
            height_1 = P_QQ.points_of_bounded_height(bound=1)

            # first we find N planar points
            # we have a single linear equation with N+1 variables
            # first we add a point for each variable with coefficient 0
            # giving us J points added in this loop
            for i in range(N+1):
                if plane.defining_polynomials()[0].coefficient(CR.gens()[i]) == 0:
                    L = [0]*(N+1)
                    L[i] = 1
                    source_points.append(self(L))
                else:
                    nonzero_places.append(i)
            # next we add a point for each variable with non-zero coefficient, except the last
            # giving us a total of (N+1) - J - 1 = N - J points added in this loop
            # resulting in exactly J + (N-J) = N points on the plane
            for i in range(len(nonzero_places)-1):
                nonzero_place1 = nonzero_places[i]
                nonzero_place2 = nonzero_places[i+1]
                L = [0]*(N+1)
                L[nonzero_place1] = -1*plane.defining_polynomials()[0].coefficient(CR.gens()[nonzero_place2])
                L[nonzero_place2] = plane.defining_polynomials()[0].coefficient(CR.gens()[nonzero_place1])
                source_points.append(self(L))

            # next we add independent points until we have N+2 points total
            for point in height_1:
                if len(source_points) == N:
                    try:
                        plane(point)
                    except (ValueError, TypeError):
                        source_points.append(self(point))
                        base_list = [list(s) for s in source_points]
                elif len(source_points) == N + 1:
                    Ms = matrix(base_list + [point.change_ring(self.base_ring())])
                    if not any([m == 0 for m in Ms.minors(N + 1)]):
                        source_points.append(self(point))
                        break
            if len(source_points) != N+2:
                raise NotImplementedError('Failed to automatically find sufficient independent points.' +
                    ' Please find the necessary independent points manually, then use point transformation matrix.')
            points.append(source_points)
        return self.point_transformation_matrix(points[0], points[1])

    def is_linearly_independent(self, points, n=None):
        r"""
        Return whether the set of points is linearly independent.

        Alternatively, specify ``n`` to check if every subset of
        size ``n`` is linearly independent.

        INPUT:

        - ``points`` -- a list of points in this projective space.

        - ``n`` -- (Optional) A positive integer less than or equal to the length
          of ``points``. Specifies the size of the subsets to check for
          linear independence.

        OUTPUT:

        - ``True`` if ``points`` is linearly independent, ``False`` otherwise.

        EXAMPLES::

            sage: P.<x,y,z> = ProjectiveSpace(QQ, 2)
            sage: points = [P((1, 0, 1)), P((1, 2, 1)), P((1, 3, 4))]
            sage: P.is_linearly_independent(points)
            True

        ::

            sage: P.<x,y,z> = ProjectiveSpace(GF(5), 2)                                 # optional - sage.rings.finite_rings
            sage: points = [P((1, 0, 1)), P((1, 2, 1)), P((1, 3, 4)), P((0, 0, 1))]     # optional - sage.rings.finite_rings
            sage: P.is_linearly_independent(points, 2)                                  # optional - sage.rings.finite_rings
            True

        ::

            sage: R.<c> = QQ[]
            sage: P.<x,y,z> = ProjectiveSpace(R, 2)
            sage: points = [P((c, 0, 1)), P((0, c, 1)), P((1, 0, 4)), P((0, 0, 1))]
            sage: P.is_linearly_independent(points, 3)
            False

        ::

            sage: R.<c> = QQ[]
            sage: P.<x,y,z> = ProjectiveSpace(FractionField(R), 2)
            sage: points = [P((c, 0, 1)), P((0, c, 1)), P((1, 3, 4)), P((0, 0, 1))]
            sage: P.is_linearly_independent(points, 3)
            True

        ::

            sage: K.<k> = CyclotomicField(3)                                            # optional - sage.rings.number_field
            sage: P.<x,y,z> = ProjectiveSpace(K, 2)                                     # optional - sage.rings.number_field
            sage: points = [P((k, k^2, 1)), P((0, k, 1)), P((1, 0, 4)), P((0, 0, 1))]   # optional - sage.rings.number_field
            sage: P.is_linearly_independent(points, 3)                                  # optional - sage.rings.number_field
            True

        ::

            sage: P.<x,y> = ProjectiveSpace(QQ, 1)
            sage: points = [P((1, 0)), P((1, 1))]
            sage: P.is_linearly_independent(points)
            True

        TESTS::

            sage: points = [P(1, 0), P(1, 1), P(2, 1)]
            sage: P.is_linearly_independent(points, 5)
            Traceback (most recent call last):
            ...
            ValueError: n must be a non negative integer not greater than the length of points
        """
        if not isinstance(points, list):
            raise TypeError("points must be a list")
        if any(not isinstance(point, SchemeMorphism_point_projective_ring) for point in points):
            raise TypeError("points must be a list of projective points")
        if any(x.codomain() != self for x in points):
            raise ValueError("points not in this projective space")
        if n is None:
            M = matrix([list(t) for t in points])
            return M.rank() == len(points)
        n = Integer(n)
        if n < 1 or n > len(points):
            raise ValueError('n must be a non negative integer not greater than the length of points')
        all_subsets = Subsets(range(len(points)), n)
        linearly_independent = True
        for subset in all_subsets:
            point_list = []
            for index in subset:
                point_list.append(list(points[index]))
            M = matrix(point_list)
            if M.rank() != n:
                linearly_independent = False
                break
        return linearly_independent


class ProjectiveSpace_field(ProjectiveSpace_ring):
    def _point_homset(self, *args, **kwds):
        """
        Construct a point Hom-set.

        For internal use only. See :mod:`morphism` for details.

        TESTS::

            sage: P2.<x,y,z> = ProjectiveSpace(2, GF(3))                                # optional - sage.rings.finite_rings
            sage: P2._point_homset(Spec(GF(3)), P2)                                     # optional - sage.rings.finite_rings
            Set of rational points of Projective Space of dimension 2 over Finite Field of size 3
        """
        return SchemeHomset_points_projective_field(*args, **kwds)

    def _point(self, *args, **kwds):
        """
        Construct a point.

        For internal use only. See :mod:`morphism` for details.

        TESTS::

            sage: P2.<x,y,z> = ProjectiveSpace(2, GF(3))                                # optional - sage.rings.finite_rings
            sage: point_homset = P2._point_homset(Spec(GF(3)), P2)                      # optional - sage.rings.finite_rings
            sage: P2._point(point_homset, [1,2,3])                                      # optional - sage.rings.finite_rings
            (2 : 1 : 0)
        """
        return SchemeMorphism_point_projective_field(*args, **kwds)

    def _morphism(self, *args, **kwds):
        """
        Construct a morphism.

        For internal use only. See :mod:`morphism` for details.

        TESTS::

            sage: P2.<x,y,z> = ProjectiveSpace(2, GF(3))                                # optional - sage.rings.finite_rings
            sage: P2._morphism(P2.Hom(P2), [x,y,z])                                     # optional - sage.rings.finite_rings
            Scheme endomorphism of Projective Space of dimension 2 over Finite Field of size 3
              Defn: Defined on coordinates by sending (x : y : z) to
                    (x : y : z)
        """
        return SchemeMorphism_polynomial_projective_space_field(*args, **kwds)

    def points_of_bounded_height(self, **kwds):
        r"""
        Return an iterator of the points in ``self`` of absolute multiplicative
        height of at most the given bound.

        ALGORITHM:

        This is an implementation of Algorithm 6 in [Krumm2016]_.

        INPUT:

        kwds:

        - ``bound`` - a real number

        - ``precision`` - (default: 53) a positive integer

        OUTPUT:

        - an iterator of points of bounded height

        EXAMPLES::

            sage: P.<x,y> = ProjectiveSpace(QQ, 1)
            sage: sorted(list(P.points_of_bounded_height(bound=2)))
            [(-2 : 1), (-1 : 1), (-1/2 : 1), (0 : 1),
             (1/2 : 1), (1 : 0), (1 : 1), (2 : 1)]

        ::

            sage: u = QQ['u'].0
            sage: P.<x,y,z> = ProjectiveSpace(NumberField(u^2 - 2, 'v'), 2)             # optional - sage.rings.number_field
            sage: len(list(P.points_of_bounded_height(bound=2)))                        # optional - sage.rings.number_field
            265

        ::

            sage: CF.<a> = CyclotomicField(3)                                           # optional - sage.rings.number_field
            sage: R.<x> = CF[]                                                          # optional - sage.rings.number_field
            sage: L.<l> = CF.extension(x^3 + 2)                                         # optional - sage.rings.number_field
            sage: Q.<x,y> = ProjectiveSpace(L, 1)                                       # optional - sage.rings.number_field
            sage: sorted(list(Q.points_of_bounded_height(bound=1)))                     # optional - sage.rings.number_field
            [(0 : 1), (1 : 0), (a + 1 : 1), (a : 1),
             (-1 : 1), (-a - 1 : 1), (-a : 1), (1 : 1)]

        ::

            sage: R.<x> = QQ[]
            sage: F.<a> = NumberField(x^4 - 8*x^2 + 3)                                  # optional - sage.rings.number_field
            sage: P.<x,y,z> = ProjectiveSpace(F, 2)                                     # optional - sage.rings.number_field
            sage: all(exp(p.global_height()) <= 1                                       # optional - sage.rings.number_field
            ....:     for p in P.points_of_bounded_height(bound=1))
            True

        ::

            sage: K.<a> = CyclotomicField(3)                                            # optional - sage.rings.number_field
            sage: P.<x,y,z> = ProjectiveSpace(K, 2)                                     # optional - sage.rings.number_field
            sage: len(list(P.points_of_bounded_height(bound=1)))                        # optional - sage.rings.number_field
            57

        ::

            sage: u = QQ['u'].0
            sage: K.<k> = NumberField(u^2 - 2)                                          # optional - sage.rings.number_field
            sage: P.<x,y> = ProjectiveSpace(K, 1)                                       # optional - sage.rings.number_field
            sage: len(list(P.points_of_bounded_height(bound=2)))                        # optional - sage.rings.number_field
            24

        ::

            sage: R.<x> = QQ[]
            sage: K.<k> = NumberField(x^4 - 8*x^2 + 3)                                  # optional - sage.rings.number_field
            sage: P.<x,y> = ProjectiveSpace(K, 1)                                       # optional - sage.rings.number_field
            sage: len(list(P.points_of_bounded_height(bound=2)))                        # optional - sage.rings.number_field
            108

        ::

            sage: R.<x> = QQ[]
            sage: K.<v> = NumberField(x^5 + x^3 + 1)                                    # optional - sage.rings.number_field
            sage: P.<x,y,z> = ProjectiveSpace(K, 2)                                     # optional - sage.rings.number_field
            sage: L = P.points_of_bounded_height(bound=1.2)                             # optional - sage.rings.number_field
            sage: len(list(L))                                                          # optional - sage.rings.number_field
            109
        """
        from sage.schemes.projective.proj_bdd_height import QQ_points_of_bounded_height, IQ_points_of_bounded_height, points_of_bounded_height

        R = self.base_ring()

        # whether the field is a number field or the rational field
        if is_RationalField(R):
            field_type = False
        elif R in NumberFields():
            # true for rational field as well, so check is_RationalField first
            field_type = True
        else:
            raise NotImplementedError("self must be projective space over a number field")

        bound = kwds.pop('bound')
        prec = kwds.pop('precision', 53)

        # Convert between absolute and relative height for calling Krumm's algorithm
        bound = bound**R.absolute_degree()

        dim = self.dimension_relative()

        if field_type:
            # for imaginary quadratic field
            r1, r2 = R.signature()
            r = r1 + r2 - 1

            if R.is_relative():
                deg = R.relative_degree()
            else:
                deg = R.degree()

            if deg == 2 and r == 0:
                return IQ_points_of_bounded_height(self, R, dim, bound)

            return points_of_bounded_height(self, R, dim, bound, prec)
        else:
            return QQ_points_of_bounded_height(dim, bound)

    def subscheme_from_Chow_form(self, Ch, dim):
        r"""
        Returns the subscheme defined by the Chow equations associated to the Chow form ``Ch``.

        These equations define the subscheme set-theoretically, but only for smooth
        subschemes and hypersurfaces do they define the subscheme as a scheme.

        ALGORITHM:

        The Chow form is a polynomial in the Plucker coordinates. The Plucker coordinates
        are the bracket polynomials. We first re-write the Chow form in terms of the dual
        Plucker coordinates. Then we expand `Ch(span(p,L)` for a generic point `p` and a
        generic linear subspace `L`. The coefficients as polynomials in the coordinates
        of `p` are the equations defining the subscheme. [DalbecSturmfels].

        INPUT:

        - ``Ch`` - a homogeneous polynomial.

        - ``dim`` - the dimension of the associated scheme.

        OUTPUT: a projective subscheme.

        EXAMPLES::

            sage: P = ProjectiveSpace(QQ, 4, 'z')
            sage: R.<x0,x1,x2,x3,x4> = PolynomialRing(QQ)
            sage: H = x1^2 + x2^2 + 5*x3*x4
            sage: P.subscheme_from_Chow_form(H, 3)
            Closed subscheme of Projective Space of dimension 4 over Rational Field defined by:
              -5*z0*z1 + z2^2 + z3^2

        ::

            sage: P = ProjectiveSpace(QQ, 3, 'z')
            sage: R.<x0,x1,x2,x3,x4,x5> = PolynomialRing(QQ)
            sage: H = x1 - x2 - x3 + x5 + 2*x0
            sage: P.subscheme_from_Chow_form(H, 1)
            Closed subscheme of Projective Space of dimension 3 over Rational Field
            defined by:
              -z1 + z3,
              z0 + z2 + z3,
              -z1 - 2*z3,
              -z0 - z1 + 2*z2

        ::

            sage: P.<x0,x1,x2,x3> = ProjectiveSpace(GF(7), 3)                           # optional - sage.rings.finite_rings
            sage: X = P.subscheme([x3^2 + x1*x2, x2 - x0])                              # optional - sage.rings.finite_rings
            sage: Ch = X.Chow_form(); Ch                                                # optional - sage.rings.finite_rings
            t0^2 - 2*t0*t3 + t3^2 - t2*t4 - t4*t5
            sage: Y = P.subscheme_from_Chow_form(Ch, 1); Y                              # optional - sage.rings.finite_rings
<<<<<<< HEAD
            Closed subscheme of Projective Space of dimension 3 over Finite Field of
            size 7 defined by:
=======
            Closed subscheme of Projective Space of dimension 3
             over Finite Field of size 7 defined by:
>>>>>>> 08060ed1
              x1*x2 + x3^2,
              -x0*x2 + x2^2,
              -x0*x1 - x1*x2 - 2*x3^2,
              x0^2 - x0*x2,
              x0*x1 + x3^2,
              -2*x0*x3 + 2*x2*x3,
              2*x0*x3 - 2*x2*x3,
              x0^2 - 2*x0*x2 + x2^2
            sage: I = Y.defining_ideal()                                                # optional - sage.rings.finite_rings
            sage: I.saturation(I.ring().ideal(list(I.ring().gens())))[0]                # optional - sage.rings.finite_rings
            Ideal (x0 - x2, x1*x2 + x3^2) of Multivariate Polynomial Ring
<<<<<<< HEAD
            in x0, x1, x2, x3 over Finite Field of size 7
=======
             in x0, x1, x2, x3 over Finite Field of size 7
>>>>>>> 08060ed1
        """
        if not Ch.is_homogeneous():
            raise ValueError("Chow form must be a homogeneous polynomial")
        n = self.dimension_relative()
        R = Ch.parent()
        if binomial(n + 1, n - dim) != R.ngens():
            raise ValueError("for given dimension, there should be %d variables in the Chow form" % binomial(n + 1, n - dim))
        # create the brackets associated to variables
        L1 = []
        for t in UnorderedTuples(list(range(n + 1)), dim + 1):
            if all(t[i] < t[i + 1] for i in range(dim)):
                L1.append(t)
        # create the dual brackets
        L2 = []
        signs = []
        for l in L1:
            s = []
            for v in range(n + 1):
                if v not in l:
                    s.append(v)
            t1 = [b + 1 for b in l]
            t2 = [b + 1 for b in s]
            perm = Permutation(t1 + t2)
            signs.append(perm.sign())
            L2.append(s)
        # create the polys associated to dual brackets
        if n - dim - 1 > 0:
            S = PolynomialRing(R.base_ring(), n + 1, 'z')
            T = PolynomialRing(S, (n + 1) * (n - dim - 1), 's')
            M = matrix(T, n - dim, n + 1, list(S.gens()) + list(T.gens()))
        else:
            T = PolynomialRing(R.base_ring(), n + 1, 'z')
            M = matrix(T, n - dim, n + 1, list(T.gens()))
        coords = []
        for i in range(len(L2)):
            coords.append(signs[i] * M.matrix_from_columns(L2[i]).det())
        # substitute in dual brackets to chow form
        phi = R.hom(coords, T)
        ch = phi(Ch)
        # coefficients are polys in zs which are the chow equations for the chow form
        if n - dim - 1 > 0:
            return self.subscheme(ch.coefficients())
        else:
            return self.subscheme(ch)

    def curve(self, F):
        r"""
        Return a curve defined by ``F`` in this projective space.

        INPUT:

        - ``F`` -- a polynomial, or a list or tuple of polynomials in
          the coordinate ring of this projective space

        EXAMPLES::

            sage: P.<x,y,z> = ProjectiveSpace(QQ, 2)
            sage: P.curve([y^2 - x*z])
            Projective Plane Curve over Rational Field defined by y^2 - x*z
        """
        from sage.schemes.curves.constructor import Curve
        return Curve(F, self)

    def line_through(self, p, q):
        """
        Return the line through ``p`` and ``q``.

        INPUT:

        - ``p``, ``q`` -- distinct rational points of the projective space

        EXAMPLES::

            sage: P3.<x0,x1,x2,x3> = ProjectiveSpace(3, QQ)
            sage: p1 = P3(1, 2, 3, 4)
            sage: p2 = P3(4, 3, 2, 1)
            sage: P3.line_through(p1, p2)
            Projective Curve over Rational Field defined by
              -5/4*x0 + 5/2*x1 - 5/4*x2,        -5/2*x0 + 15/4*x1 - 5/4*x3,
              -5/4*x0 + 15/4*x2 - 5/2*x3,       -5/4*x1 + 5/2*x2 - 5/4*x3
            sage: p3 = P3(2,4,6,8)
            sage: P3.line_through(p1, p3)
            Traceback (most recent call last):
            ...
            ValueError: not distinct points

        """
        if p == q:
            raise ValueError("not distinct points")

        from sage.schemes.curves.constructor import Curve

        m = matrix(3, list(self.gens()) + list(p) + list(q))
        return Curve([f for f in m.minors(3) if f])


class ProjectiveSpace_finite_field(ProjectiveSpace_field):
    def _point(self, *args, **kwds):
        """
        Construct a point.

        For internal use only. See :mod:`morphism` for details.

        TESTS::

            sage: P2.<x,y,z> = ProjectiveSpace(2, GF(3))                                # optional - sage.rings.finite_rings
            sage: point_homset = P2._point_homset(Spec(GF(3)), P2)                      # optional - sage.rings.finite_rings
            sage: P2._point(point_homset, [1,2,3])                                      # optional - sage.rings.finite_rings
            (2 : 1 : 0)
        """
        return SchemeMorphism_point_projective_finite_field(*args, **kwds)

    def _morphism(self, *args, **kwds):
        """
        Construct a morphism.

        For internal use only. See :mod:`morphism` for details.

        TESTS::

            sage: P2.<x,y,z> = ProjectiveSpace(2, GF(3))                                # optional - sage.rings.finite_rings
            sage: P2._morphism(P2.Hom(P2), [x,y,z])                                     # optional - sage.rings.finite_rings
            Scheme endomorphism of Projective Space of dimension 2 over Finite Field of size 3
              Defn: Defined on coordinates by sending (x : y : z) to
                    (x : y : z)
        """
        return SchemeMorphism_polynomial_projective_space_finite_field(*args, **kwds)

    def __iter__(self):
        r"""
        Return iterator over the elements of this projective space.

        Note that iteration is over the decomposition
        `\mathbb{P}^n = \mathbb{A}^n \cup \mathbb{P}^n-1`, where
        `\mathbb{A}^n` is the `n`-th affine patch and
        `\mathbb{P}^n-1` is the hyperplane at infinity
        `x_n = 0`.

        EXAMPLES::

            sage: FF = FiniteField(3)                                                   # optional - sage.rings.finite_rings
            sage: PP = ProjectiveSpace(0, FF)                                           # optional - sage.rings.finite_rings
            sage: [ x for x in PP ]                                                     # optional - sage.rings.finite_rings
            [(1)]
            sage: PP = ProjectiveSpace(1, FF)                                           # optional - sage.rings.finite_rings
            sage: [ x for x in PP ]                                                     # optional - sage.rings.finite_rings
            [(0 : 1), (1 : 1), (2 : 1), (1 : 0)]
            sage: PP = ProjectiveSpace(2, FF)                                           # optional - sage.rings.finite_rings
            sage: [ x for x in PP ]                                                     # optional - sage.rings.finite_rings
            [(0 : 0 : 1),
             (0 : 1 : 1),
             (0 : 2 : 1),
             (1 : 0 : 1),
             (1 : 1 : 1),
             (1 : 2 : 1),
             (2 : 0 : 1),
             (2 : 1 : 1),
             (2 : 2 : 1),
             (0 : 1 : 0),
             (1 : 1 : 0),
             (2 : 1 : 0),
             (1 : 0 : 0)]

        AUTHORS:

        - David Kohel, John Cremona

        .. TODO::

            Iteration for point sets over finite fields, and return of
            iter of point set over base field. Note that the point set does not
            know whether this is a projective space or subscheme.
        """
        n = self.dimension_relative()
        R = self.base_ring()
        zero = (R.zero(), )
        one = (R.one(), )
        PHom = self.point_homset()
        C = PHom.codomain()

        for k in range(n + 1): # position of last 1 before the 0's
            for v in cartesian_product_iterator([R for _ in range(n - k)]):
                yield C._point(PHom, v + one + zero * k, check=False)

    def rational_points(self, F=None):
        """
        Return the list of ``F``-rational points on this projective space,
        where ``F`` is a given finite field, or the base ring of this space.

        EXAMPLES::

            sage: P = ProjectiveSpace(1, GF(3))                                         # optional - sage.rings.finite_rings
            sage: P.rational_points()                                                   # optional - sage.rings.finite_rings
            [(0 : 1), (1 : 1), (2 : 1), (1 : 0)]
            sage: P.rational_points(GF(3^2, 'b'))                                       # optional - sage.rings.finite_rings
            [(0 : 1), (b : 1), (b + 1 : 1), (2*b + 1 : 1), (2 : 1), (2*b : 1),
             (2*b + 2 : 1), (b + 2 : 1), (1 : 1), (1 : 0)]
        """
        if F is None:
            return [P for P in self]
        elif not isinstance(F, FiniteField):
            raise TypeError("second argument (= %s) must be a finite field" % F)
        return [P for P in self.base_extend(F)]

    def rational_points_dictionary(self):
        r"""
        Return dictionary of points.

        OUTPUT:

        - dictionary

        EXAMPLES::

            sage: P1 = ProjectiveSpace(GF(7), 1, 'x')                                   # optional - sage.rings.finite_rings
            sage: P1.rational_points_dictionary()                                       # optional - sage.rings.finite_rings
            {(0 : 1): 0,
             (1 : 0): 7,
             (1 : 1): 1,
             (2 : 1): 2,
             (3 : 1): 3,
             (4 : 1): 4,
             (5 : 1): 5,
             (6 : 1): 6}
        """
        n = self.dimension_relative()
        R = self.base_ring()
        D = {}
        zero = R.zero()
        i = n
        index = 0
        while not i < 0:
            P = [zero for _ in range(i)] + [R.one()]
            P += [zero for _ in range(n - i)]
            D.update({self(P): index})
            index += 1
            iters = [iter(R) for _ in range(i)]
            for x in iters:
                next(x)  # put at zero
            j = 0
            while j < i:
                try:
                    P[j] = next(iters[j])
                    D.update({self(P): index})
                    index += 1
                    j = 0
                except StopIteration:
                    iters[j] = iter(R)  # reset
                    next(iters[j])  # put at zero
                    P[j] = zero
                    j += 1
            i -= 1
        return D


class ProjectiveSpace_rational_field(ProjectiveSpace_field):
    def rational_points(self, bound=0):
        r"""
        Returns the projective points `(x_0:\cdots:x_n)` over
        `\QQ` with `|x_i| \leq` bound.

        ALGORITHM:

        The very simple algorithm works as follows: every point
        `(x_0:\cdots:x_n)` in projective space has a unique
        largest index `i` for which `x_i` is not
        zero. The algorithm then iterates downward on this
        index. We normalize by choosing `x_i` positive. Then,
        the points `x_0,\ldots,x_{i-1}` are the points of
        affine `i`-space that are relatively prime to
        `x_i`. We access these by using the Tuples method.

        INPUT:

        -  ``bound`` - integer.

        EXAMPLES::

            sage: PP = ProjectiveSpace(0, QQ)
            sage: PP.rational_points(1)
            [(1)]
            sage: PP = ProjectiveSpace(1, QQ)
            sage: PP.rational_points(2)
            [(-2 : 1), (-1 : 1), (0 : 1), (1 : 1), (2 : 1), (-1/2 : 1), (1/2 : 1), (1 : 0)]
            sage: PP = ProjectiveSpace(2, QQ)
            sage: PP.rational_points(2)
            [(-2 : -2 : 1), (-1 : -2 : 1), (0 : -2 : 1), (1 : -2 : 1), (2 : -2 : 1),
             (-2 : -1 : 1), (-1 : -1 : 1), (0 : -1 : 1), (1 : -1 : 1), (2 : -1 : 1),
             (-2 : 0 : 1), (-1 : 0 : 1), (0 : 0 : 1), (1 : 0 : 1), (2 : 0 : 1), (-2 : 1 : 1),
             (-1 : 1 : 1), (0 : 1 : 1), (1 : 1 : 1), (2 : 1 : 1), (-2 : 2 : 1),
             (-1 : 2 : 1), (0 : 2 : 1), (1 : 2 : 1), (2 : 2 : 1), (-1/2 : -1 : 1),
             (1/2 : -1 : 1), (-1 : -1/2 : 1), (-1/2 : -1/2 : 1), (0 : -1/2 : 1),
             (1/2 : -1/2 : 1), (1 : -1/2 : 1), (-1/2 : 0 : 1), (1/2 : 0 : 1), (-1 : 1/2 : 1),
             (-1/2 : 1/2 : 1), (0 : 1/2 : 1), (1/2 : 1/2 : 1), (1 : 1/2 : 1), (-1/2 : 1 : 1),
             (1/2 : 1 : 1), (-2 : 1 : 0), (-1 : 1 : 0), (0 : 1 : 0), (1 : 1 : 0),
             (2 : 1 : 0), (-1/2 : 1 : 0), (1/2 : 1 : 0), (1 : 0 : 0)]

        AUTHORS:

        - Benjamin Antieau (2008-01-12)
        """
        if not bound > 0:
            raise ValueError("argument bound (= %s) must be a positive integer")

        n = self.dimension_relative()

        Q = [k - bound for k in range(2 * bound + 1)]  # the affine coordinates
        R = [(k + 1) for k in range(bound)]         # the projective coordinate
        S = [Tuples(Q, (k + 1)) for k in range(n)]
        pts = []

        i = n
        while i > 0:
            P = [0 for _ in range(n + 1)]
            for ai in R:
                P[i] = ai
                for tup in S[i - 1]:
                    if gcd([ai] + tup) == 1:
                        for j in range(i):
                            P[j] = tup[j]
                        pts.append(self(P))
            i -= 1

        # now do i=0; this is treated as a special case so that
        # we don't have all points (1:0),(2,0),(3,0),etc.
        P = [0 for _ in range(n + 1)]
        P[0] = 1
        pts.append(self(P))
        return pts


# fix the pickles from moving projective_space.py
register_unpickle_override('sage.schemes.generic.projective_space',
                           'ProjectiveSpace_field',
                           ProjectiveSpace_field)

register_unpickle_override('sage.schemes.generic.projective_space',
                           'ProjectiveSpace_rational_field',
                           ProjectiveSpace_rational_field)<|MERGE_RESOLUTION|>--- conflicted
+++ resolved
@@ -961,11 +961,7 @@
             (x*z^2, y^2*z, x*y^2)
             sage: I = X.defining_ideal(); I
             Ideal (x*z^2, y^2*z, x*y^2) of Multivariate Polynomial Ring in x, y, z
-<<<<<<< HEAD
-            over Rational Field
-=======
              over Rational Field
->>>>>>> 08060ed1
             sage: I.groebner_basis()
             [x*y^2, y^2*z,  x*z^2]
             sage: X.dimension()
@@ -1236,11 +1232,7 @@
             sage: P.<y,z> = ProjectiveSpace(F, 1)
             sage: P.chebyshev_polynomial(4, monic=True)
             Dynamical System of Projective Space of dimension 1
-<<<<<<< HEAD
-            over Rational function field in t over Rational Field
-=======
              over Rational function field in t over Rational Field
->>>>>>> 08060ed1
               Defn: Defined on coordinates by sending (y : z) to
                     (y^4 + (-4)*y^2*z^2 + 2*z^4 : z^4)
         """
@@ -2051,13 +2043,8 @@
             sage: Ch = X.Chow_form(); Ch                                                # optional - sage.rings.finite_rings
             t0^2 - 2*t0*t3 + t3^2 - t2*t4 - t4*t5
             sage: Y = P.subscheme_from_Chow_form(Ch, 1); Y                              # optional - sage.rings.finite_rings
-<<<<<<< HEAD
-            Closed subscheme of Projective Space of dimension 3 over Finite Field of
-            size 7 defined by:
-=======
             Closed subscheme of Projective Space of dimension 3
              over Finite Field of size 7 defined by:
->>>>>>> 08060ed1
               x1*x2 + x3^2,
               -x0*x2 + x2^2,
               -x0*x1 - x1*x2 - 2*x3^2,
@@ -2069,11 +2056,7 @@
             sage: I = Y.defining_ideal()                                                # optional - sage.rings.finite_rings
             sage: I.saturation(I.ring().ideal(list(I.ring().gens())))[0]                # optional - sage.rings.finite_rings
             Ideal (x0 - x2, x1*x2 + x3^2) of Multivariate Polynomial Ring
-<<<<<<< HEAD
-            in x0, x1, x2, x3 over Finite Field of size 7
-=======
              in x0, x1, x2, x3 over Finite Field of size 7
->>>>>>> 08060ed1
         """
         if not Ch.is_homogeneous():
             raise ValueError("Chow form must be a homogeneous polynomial")
