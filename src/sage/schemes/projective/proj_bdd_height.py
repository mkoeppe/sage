r"""
Points of bounded height in projective spaces

This module defines functions to compute points of bounded height of a given
number field with height less than a specified bound in projective spaces.

Sage functions to list all elements of a given number field with height less
than a specified bound.

AUTHORS:

- Jing Guo (2022): initial version based on David Krumm's code

REFERENCES:

- [Krumm2016]

"""

import itertools

from math import floor

<<<<<<< HEAD
from sage.arith.misc import GCD as gcd
from sage.misc.lazy_import import lazy_import
=======
from sage.schemes.projective.projective_space import ProjectiveSpace
from sage.rings.integer_ring import ZZ
from sage.rings.rational_field import QQ
from sage.rings.real_mpfr import RealField
from sage.rings.number_field.unit_group import UnitGroup
from sage.arith.misc import gcd
from sage.arith.functions import lcm
from sage.matrix.constructor import matrix, column_matrix
from sage.libs.pari.all import pari
from sage.modules.free_module_element import vector
>>>>>>> 370fce78
from sage.rings.integer import Integer
from sage.rings.rational_field import QQ
from sage.schemes.projective.projective_space import ProjectiveSpace

lazy_import('sage.geometry.polyhedron.constructor', 'Polyhedron')
lazy_import('sage.libs.pari.all', 'pari')
lazy_import('sage.matrix.constructor', ['matrix', 'column_matrix'])
lazy_import('sage.modules.free_module_element', 'vector')
lazy_import('sage.rings.number_field.unit_group', 'UnitGroup')
lazy_import('sage.rings.real_mpfr', 'RealField')


def ZZ_points_of_bounded_height(PS, dim, bound):
    r"""
    Return an iterator of the points in ``self`` of absolute multiplicative
    height of at most ``bound`` in the rational field.

    INPUT:

    - ``PS`` -- a projective space

    - ``dim`` -- a positive integer

    - ``bound`` -- a positive integer

    OUTPUT:

    - an iterator of points of bounded height

    EXAMPLES:

        sage: from sage.schemes.projective.proj_bdd_height import ZZ_points_of_bounded_height
        sage: PS = ProjectiveSpace(ZZ, 1)
        sage: sorted(list(ZZ_points_of_bounded_height(PS, 1, 1)))
        [(-1 : -1), (-1 : 0), (-1 : 1), (0 : -1)]
        sage: len(list(ZZ_points_of_bounded_height(PS, 1, 5)))
        40
        sage: sorted(list(ZZ_points_of_bounded_height(PS, 1, 2)))
        [(-2 : -1), (-2 : 1), (-1 : -2), (-1 : -1),
         (-1 : 0), (-1 : 1), (-1 : 2), (0 : -1)]
        sage: PS = ProjectiveSpace(ZZ, 2)
        sage: sorted(list(ZZ_points_of_bounded_height(PS, 2, 1)))
        [(-1 : -1 : -1), (-1 : -1 : 0), (-1 : -1 : 1), (-1 : 0 : -1),
         (-1 : 0 : 0), (-1 : 0 : 1), (-1 : 1 : -1), (-1 : 1 : 0),
         (-1 : 1 : 1), (0 : -1 : -1), (0 : -1 : 0), (0 : -1 : 1),
         (0 : 0 : -1)]

    There are no points of negative height::

        sage: from sage.schemes.projective.proj_bdd_height import ZZ_points_of_bounded_height
        sage: PS = ProjectiveSpace(ZZ, 1)
        sage: list(ZZ_points_of_bounded_height(PS, 1, -3))
        []
    """
    if bound < 1:
        return iter(set([]))

    points_of_bounded_height = set([])

    for t in itertools.product(range(-bound, bound+1), repeat=dim+1):
        if gcd(t) == 1:
            point = PS(t)
            if point not in points_of_bounded_height:
                points_of_bounded_height.add(point)
                yield point


def QQ_points_of_bounded_height(PS, dim, bound, normalize=False):
    r"""
    Return an iterator of the points in ``self`` of absolute multiplicative
    height of at most ``bound`` in the rational field.

    INPUT:

    - ``PS`` -- a projective space

    - ``dim`` -- a positive integer

    - ``bound`` -- a real number

    - ``normalize`` -- boolean (optional, default: ``False``); whether to
      normalize the coordinates of returned points

    OUTPUT:

    - an iterator of points of bounded height

    EXAMPLES:

        sage: from sage.schemes.projective.proj_bdd_height import QQ_points_of_bounded_height
        sage: PS = ProjectiveSpace(QQ, 1)
        sage: sorted(list(QQ_points_of_bounded_height(PS, 1, 1)))
        [(-1 : 1), (0 : 1), (1 : 0), (1 : 1)]
        sage: len(list(QQ_points_of_bounded_height(PS, 1, 5)))
        40
        sage: sorted(list(QQ_points_of_bounded_height(PS, 1, 2)))
        [(-2 : 1), (-1 : 1), (-1/2 : 1), (0 : 1),
         (1/2 : 1), (1 : 0), (1 : 1), (2 : 1)]
        sage: sorted(list(QQ_points_of_bounded_height(PS, 1, 2, normalize=True)))
        [(-2 : 1), (-1 : 1), (-1 : 2), (0 : 1),
         (1 : 0), (1 : 1), (1 : 2), (2 : 1)]

    There are no points of negative height::

        sage: from sage.schemes.projective.proj_bdd_height import QQ_points_of_bounded_height
        sage: PS = ProjectiveSpace(QQ, 1)
        sage: list(QQ_points_of_bounded_height(PS, 1, -3))
        []
    """
    if bound < 1:
        return iter(set([]))

    unit_tuples = list(itertools.product([-1, 1], repeat=dim))
    points_of_bounded_height = set([])
    increasing_tuples = itertools.combinations_with_replacement(range(floor(bound + 1)), dim + 1)
    for t in increasing_tuples:
        if gcd(t) == 1:
            for p in itertools.permutations(t):
                for u in unit_tuples:
                    point = PS([a*b for a, b in zip(u, p)] + [p[dim]])
                    if point not in points_of_bounded_height:
                        if normalize:
                            point.scale_by(lcm([point[i].denominator() for i in range(dim + 1)]))

                        points_of_bounded_height.add(point)
                        yield point


def IQ_points_of_bounded_height(PS, K, dim, bound):
    r"""
    Return an iterator of the points in ``self`` of absolute multiplicative
    height of at most ``bound`` in the imaginary quadratic field ``K``.

    INPUT:

    - ``PS`` -- a projective space

    - ``K`` -- a number field

    - ``dim`` -- a positive interger

    - ``bound`` -- a real number

    OUTPUT:

    - an iterator of points of bounded height

    EXAMPLES:

        sage: # needs sage.rings.number_field
        sage: from sage.schemes.projective.proj_bdd_height import IQ_points_of_bounded_height
        sage: CF.<a> = CyclotomicField(3)
        sage: P.<x,y,z> = ProjectiveSpace(CF, 2)
        sage: len(list(IQ_points_of_bounded_height(P, CF, 2, -1)))
        0
        sage: len(list(IQ_points_of_bounded_height(P, CF, 2, 1)))
        57
    """
    if bound < 1:
        return iter([])

    unit_tuples = list(itertools.product(K.roots_of_unity(), repeat=dim))

    class_group_ideals = [c.ideal() for c in K.class_group()]
    class_group_ideal_norms = [i.norm() for i in class_group_ideals]
    class_number = len(class_group_ideals)

    possible_norm_set = set([])
    for i in range(class_number):
        for k in range(1, floor(bound + 1)):
            possible_norm_set.add(k*class_group_ideal_norms[i])

    coordinate_space = dict()
    coordinate_space[0] = [K(0)]
    for m in possible_norm_set:
        coordinate_space[m] = K.elements_of_norm(m)

    for i in range(class_number):
        a = class_group_ideals[i]
        a_norm = class_group_ideal_norms[i]
        a_norm_bound = bound * a_norm
        a_coordinates = []

        for m in coordinate_space:
            if m <= a_norm_bound:
                for x in coordinate_space[m]:
                    if x in a:
                        a_coordinates.append(x)

        points_in_class_a = set([])
        t = len(a_coordinates) - 1
        increasing_tuples = itertools.combinations_with_replacement(range(t + 1), dim + 1)
        for index_tuple in increasing_tuples:
            point_coordinates = [a_coordinates[i] for i in index_tuple]
            if a == K.ideal(point_coordinates):
                for p in itertools.permutations(point_coordinates):
                    for u in unit_tuples:
                        point = PS([i*j for i, j in zip(u, p)] + [p[dim]])

                        if point not in points_in_class_a:
                            points_in_class_a.add(point)
                            yield point


def points_of_bounded_height(PS, K, dim, bound, prec=53):
    r"""
    Return an iterator of the points in ``K`` with dimension ``dim`` of
    absolute multiplicative height of at most ``bound``.

    ALGORITHM:

    This is an implementation of Algorithm 6 in [Krumm2016]_.

    INPUT:

    - ``PS`` -- a projective space

    - ``K`` -- a number field

    - ``dim`` -- a positive integer

    - ``bound`` -- a real number

    - ``prec`` -- (default: 53) a positive integer

    OUTPUT:

    - an iterator of points of bounded height

    EXAMPLES:

        sage: from sage.schemes.projective.proj_bdd_height import points_of_bounded_height
        sage: x = polygen(ZZ, 'x')
<<<<<<< HEAD
        sage: K.<a> = NumberField(x^3 - 7)                                                          # needs sage.rings.number_field
        sage: P.<x,y,z> = ProjectiveSpace(K, 2)                                                     # needs sage.rings.number_field
        sage: len(list(points_of_bounded_height(P, K, 2, 1)))                                       # needs sage.geometry.polyhedron sage.libs.pari sage.rings.number_field
        13
=======
        sage: K.<a> = NumberField(x^3 - 7)                                                          # optional - sage.rings.number_field
        sage: P.<x,y,z> = ProjectiveSpace(K, 2)                                                     # optional - sage.rings.number_field
        sage: sorted(list(points_of_bounded_height(P, K, 2, 1)))                                    # optional - sage.rings.number_field
        [(0 : 0 : 1), (0 : 1 : 0), (1 : 0 : 0), (0 : -1 : 1), (0 : 1 : 1),
         (-1 : 0 : 1), (1 : 0 : 1), (1 : 1 : 0), (-1 : 1 : 0), (-1 : -1 : 1),
         (-1 : 1 : 1), (1 : -1 : 1), (1 : 1 : 1)]

    ::

        sage: R.<x> = QQ[]
        sage: K.<a> = NumberField(3*x^2 + 1)
        sage: O = K.maximal_order()
        sage: P.<z,w> = ProjectiveSpace(O, 1)
        sage: len(list(P.points_of_bounded_height(bound=2)))
        44

    ::

        sage: R.<x> = QQ[]
        sage: K.<a> = NumberField(3*x^2 + 1)
        sage: O = K.maximal_order()
        sage: P.<z,w> = ProjectiveSpace(O, 1)
        sage: sorted(list(P.points_of_bounded_height(bound=1)))
        [(-1 : 1), (-3/2*a - 1/2 : 1), (3/2*a - 1/2 : 1), (0 : 1),
         (-3/2*a + 1/2 : 0), (-3/2*a + 1/2 : 1), (3/2*a + 1/2 : 1), (1 : 1)]

    ::

        sage: R.<x> = QQ[]
        sage: K.<z> = NumberField(x^2 - 2)
        sage: R2.<y> = K[]
        sage: L.<w> = K.extension(y^2 - 3)
        sage: P.<a,b> = ProjectiveSpace(L, 1)
        sage: len(list(P.points_of_bounded_height(bound=2)))
        256
>>>>>>> 370fce78
    """
    if bound < 1:
        return iter([])

    r1, r2 = K.signature()
    r = r1 + r2 - 1

    if K.is_relative():
        K_degree = K.relative_degree()
    else:
        K_degree = K.degree()

    roots_of_unity = K.roots_of_unity()
    unit_tuples = list(itertools.product(roots_of_unity, repeat=dim))

    log_embed = K.logarithmic_embedding()

    Reals = RealField(prec)
    logB = Reals(bound).log()

    class_group_ideals = [c.ideal() for c in K.class_group()]
    class_number = len(class_group_ideals)

    if K.is_relative():
        class_group_ideal_norms = [i.absolute_norm() for i in class_group_ideals]
    else:
        class_group_ideal_norms = [i.norm() for i in class_group_ideals]

    norm_bound = bound * max(class_group_ideal_norms)
    fundamental_units = UnitGroup(K).fundamental_units()
    fund_unit_logs = list(map(log_embed, fundamental_units))
    mat = column_matrix(fund_unit_logs)

    test_matrix = mat
    try:
        test_matrix.change_ring(QQ)
    except ValueError:
        raise ValueError('prec too low.')

    cut_fund_unit_logs = mat.delete_rows([r])
    lll_fund_units = []
    for c in pari(cut_fund_unit_logs).qflll().python():
        new_unit = 1
        for i in range(r):
            new_unit *= fundamental_units[i]**c[i]
        lll_fund_units.append(new_unit)
    fundamental_units = lll_fund_units
    fund_unit_logs = list(map(log_embed, fundamental_units))

    possible_norm_set = set([])
    for i in range(class_number):
        for k in range(1, floor(bound + 1)):
            possible_norm_set.add(k*class_group_ideal_norms[i])

    principal_ideal_gens = dict()
    negative_norm_units = K.elements_of_norm(-1)
    if len(negative_norm_units) == 0:
        for m in possible_norm_set:
            principal_ideal_gens[m] = K.elements_of_norm(m) + K.elements_of_norm(-m)
    else:
        for m in possible_norm_set:
            principal_ideal_gens[m] = K.elements_of_norm(m)

    pr_ideal_gen_logs = dict()
    for key in principal_ideal_gens:
        for y in principal_ideal_gens[key]:
            pr_ideal_gen_logs[y] = log_embed(y)

    fund_parallelotope_vertices = []
    for coefficient_tuple in itertools.product([-1/2, 1/2], repeat=r):
        vertex = sum([coefficient_tuple[i]*fund_unit_logs[i] for i in range(r)])
        fund_parallelotope_vertices.append(vertex)

    D_numbers = []
    for v in range(r + 1):
        D_numbers.append(max([vertex[v] for vertex in fund_parallelotope_vertices]))

    A_numbers = []
    for v in range(r + 1):
        A_numbers.append(min([pr_ideal_gen_logs[y][v] for y in pr_ideal_gen_logs]))

    aux_constant = (1/K_degree) * Reals(norm_bound).log()

    L_numbers = []
    for v in range(r1):
        L_numbers.append(aux_constant + D_numbers[v] - A_numbers[v])
    for v in range(r1, r + 1):
        L_numbers.append(2*aux_constant + D_numbers[v] - A_numbers[v])
    L_numbers = vector(L_numbers).change_ring(QQ)

    T = column_matrix(fund_unit_logs).delete_rows([r]).change_ring(QQ)

    # insert_row only takes integers, see https://github.com/sagemath/sage/issues/11328
    M = ((-1)*matrix.identity(r)).insert_row(r, [Integer(1) for i in range(r)])
    M = M.transpose().insert_row(0, [Integer(0) for i in range(r + 1)]).transpose()
    M = M.change_ring(QQ)
    M.set_column(0, L_numbers)
    vertices = map(vector, Polyhedron(ieqs=list(M)).vertices())

    T_it = T.inverse().transpose()
    unit_polytope = Polyhedron([v*T_it for v in vertices])

    coordinate_space = dict()
    coordinate_space[0] = [[K(0), log_embed(0)]]
    int_points = unit_polytope.integral_points()

    units_with_logs = dict()
    for n in int_points:
        new_unit = 1
        for j in range(r):
            new_unit *= fundamental_units[j]**n[j]
        new_unit_log = sum([n[j]*fund_unit_logs[j] for j in range(r)])
        units_with_logs[n] = [new_unit, new_unit_log]

    for norm in principal_ideal_gens:
        coordinate_list = []
        for y in principal_ideal_gens[norm]:
            for n in int_points:
                unit, unit_log = units_with_logs[n]
                y_log = pr_ideal_gen_logs[y]
                g_log = unit_log + y_log
                bool1 = all(g_log[i] <= aux_constant + D_numbers[i] for i in range(r1))
                bool2 = all(g_log[j] <= 2 * aux_constant + D_numbers[j] for j in range(r1, r + 1))
                if bool1 and bool2:
                    g = unit * y
                    coordinate_list.append([g, g_log])
        if len(coordinate_list) > 0:
            coordinate_space[norm] = coordinate_list

    for m in range(class_number):
        a = class_group_ideals[m]
        a_norm = class_group_ideal_norms[m]
        log_a_norm = Reals(a_norm).log()
        a_const = (logB + log_a_norm)/K_degree
        a_coordinates = []

        for k in range(floor(bound + 1)):
            norm = k * a_norm
            if norm in coordinate_space:
                for pair in coordinate_space[norm]:
                    g, g_log = pair
                    if g in a:
                        bool1 = all(g_log[i] <= a_const + D_numbers[i] for i in range(r1))
                        bool2 = all(g_log[j] <= 2 * a_const + D_numbers[j] for j in range(r1, r + 1))
                        if bool1 and bool2:
                            a_coordinates.append(pair)

        t = len(a_coordinates) - 1
        points_in_class_a = set([])
        increasing_tuples = itertools.combinations_with_replacement(range(t + 1), dim + 1)
        log_arch_height_bound = logB + log_a_norm
        for index_tuple in increasing_tuples:
            point_coordinates = [a_coordinates[i][0] for i in index_tuple]
            point_coordinate_logs = [a_coordinates[i][1] for i in index_tuple]
            log_arch_height = sum([max([x[i] for x in point_coordinate_logs]) for i in range(r + 1)])
            if log_arch_height <= log_arch_height_bound and a == K.ideal(point_coordinates):
                for p in itertools.permutations(point_coordinates):
                    for u in unit_tuples:
                        point = PS([i*j for i, j in zip(u, p)] + [p[dim]])

                        if point not in points_in_class_a:
                            points_in_class_a.add(point)
                            yield point<|MERGE_RESOLUTION|>--- conflicted
+++ resolved
@@ -21,21 +21,9 @@
 
 from math import floor
 
-<<<<<<< HEAD
-from sage.arith.misc import GCD as gcd
+from sage.arith.functions import lcm
+from sage.arith.misc import gcd
 from sage.misc.lazy_import import lazy_import
-=======
-from sage.schemes.projective.projective_space import ProjectiveSpace
-from sage.rings.integer_ring import ZZ
-from sage.rings.rational_field import QQ
-from sage.rings.real_mpfr import RealField
-from sage.rings.number_field.unit_group import UnitGroup
-from sage.arith.misc import gcd
-from sage.arith.functions import lcm
-from sage.matrix.constructor import matrix, column_matrix
-from sage.libs.pari.all import pari
-from sage.modules.free_module_element import vector
->>>>>>> 370fce78
 from sage.rings.integer import Integer
 from sage.rings.rational_field import QQ
 from sage.schemes.projective.projective_space import ProjectiveSpace
@@ -269,12 +257,8 @@
 
         sage: from sage.schemes.projective.proj_bdd_height import points_of_bounded_height
         sage: x = polygen(ZZ, 'x')
-<<<<<<< HEAD
-        sage: K.<a> = NumberField(x^3 - 7)                                                          # needs sage.rings.number_field
-        sage: P.<x,y,z> = ProjectiveSpace(K, 2)                                                     # needs sage.rings.number_field
-        sage: len(list(points_of_bounded_height(P, K, 2, 1)))                                       # needs sage.geometry.polyhedron sage.libs.pari sage.rings.number_field
-        13
-=======
+
+        sage: # needs sage.geometry.polyhedron sage.libs.pari sage.rings.number_field
         sage: K.<a> = NumberField(x^3 - 7)                                                          # optional - sage.rings.number_field
         sage: P.<x,y,z> = ProjectiveSpace(K, 2)                                                     # optional - sage.rings.number_field
         sage: sorted(list(points_of_bounded_height(P, K, 2, 1)))                                    # optional - sage.rings.number_field
@@ -284,6 +268,7 @@
 
     ::
 
+        sage: # needs sage.geometry.polyhedron sage.libs.pari sage.rings.number_field
         sage: R.<x> = QQ[]
         sage: K.<a> = NumberField(3*x^2 + 1)
         sage: O = K.maximal_order()
@@ -293,6 +278,7 @@
 
     ::
 
+        sage: # needs sage.geometry.polyhedron sage.libs.pari sage.rings.number_field
         sage: R.<x> = QQ[]
         sage: K.<a> = NumberField(3*x^2 + 1)
         sage: O = K.maximal_order()
@@ -303,6 +289,7 @@
 
     ::
 
+        sage: # needs sage.geometry.polyhedron sage.libs.pari sage.rings.number_field
         sage: R.<x> = QQ[]
         sage: K.<z> = NumberField(x^2 - 2)
         sage: R2.<y> = K[]
@@ -310,7 +297,6 @@
         sage: P.<a,b> = ProjectiveSpace(L, 1)
         sage: len(list(P.points_of_bounded_height(bound=2)))
         256
->>>>>>> 370fce78
     """
     if bound < 1:
         return iter([])
