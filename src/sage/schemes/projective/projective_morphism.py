--- conflicted
+++ resolved
@@ -62,17 +62,11 @@
 
 import sys
 from sage.arith.functions import lcm
-<<<<<<< HEAD
 from sage.arith.misc import GCD as gcd
+from sage.misc.cachefunc import cached_method
 from sage.misc.misc_c import prod
-from sage.misc.cachefunc import cached_method
 from sage.misc.lazy_attribute import lazy_attribute
 from sage.misc.lazy_import import lazy_import
-=======
-from sage.misc.misc_c import prod
-from sage.misc.cachefunc import cached_method
-from sage.misc.lazy_attribute import lazy_attribute
->>>>>>> 31aeca52
 import sage.rings.abc
 from sage.rings.finite_rings.finite_field_base import FiniteField
 from sage.rings.fraction_field import FractionField
@@ -637,10 +631,6 @@
                     ((1/3*i)*x^2 + (1/2*i)*y^2 : i*y^2)
         """
         from sage.modules.free_module_element import vector
-<<<<<<< HEAD
-=======
-        from sage.dynamics.arithmetic_dynamics.generic_ds import DynamicalSystem
->>>>>>> 31aeca52
 
         if not mat.is_square():
             raise ValueError("matrix must be square")
