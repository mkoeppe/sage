# -*- coding: utf-8 -*-
r"""
Morphisms on projective varieties

A morphism of schemes determined by rational functions that define
what the morphism does on points in the ambient projective space.


AUTHORS:

- David Kohel, William Stein

- William Stein (2006-02-11): fixed bug where P(0,0,0) was allowed as
  a projective point.

- Volker Braun (2011-08-08): Renamed classes, more documentation, misc
  cleanups.

- Ben Hutz (2013-03) iteration functionality and new directory structure
  for affine/projective, height functionality

- Brian Stout, Ben Hutz (Nov 2013) - added minimal model functionality

- Dillon Rose (2014-01):  Speed enhancements

- Ben Hutz (2015-11): iteration of subschemes

"""

#*****************************************************************************
#       Copyright (C) 2011 Volker Braun <vbraun.name@gmail.com>
#       Copyright (C) 2006 David Kohel <kohel@maths.usyd.edu.au>
#       Copyright (C) 2006 William Stein <wstein@gmail.com>
#
# This program is free software: you can redistribute it and/or modify
# it under the terms of the GNU General Public License as published by
# the Free Software Foundation, either version 2 of the License, or
# (at your option) any later version.
#                  http://www.gnu.org/licenses/
#*****************************************************************************
from __future__ import print_function, absolute_import

from sage.calculus.functions import jacobian
from sage.misc.all import prod
from sage.misc.cachefunc import cached_method
from sage.rings.all import Integer
from sage.arith.all import gcd, lcm
from sage.rings.complex_field import ComplexField_class
from sage.rings.complex_interval_field import ComplexIntervalField_class
from sage.rings.finite_rings.finite_field_constructor import is_PrimeFiniteField
from sage.rings.fraction_field import FractionField
from sage.rings.integer_ring import ZZ
from sage.rings.number_field.order import is_NumberFieldOrder
from sage.rings.polynomial.polynomial_ring_constructor import PolynomialRing
from sage.rings.qqbar import QQbar, number_field_elements_from_algebraics
from sage.rings.quotient_ring import QuotientRing_generic
from sage.rings.rational_field import QQ
from sage.rings.real_mpfr import RealField_class
from sage.rings.real_mpfi import RealIntervalField_class
from sage.schemes.generic.morphism import SchemeMorphism_polynomial
from sage.ext.fast_callable import fast_callable
from sage.misc.lazy_attribute import lazy_attribute
import sys

from sage.categories.number_fields import NumberFields
from sage.categories.homset import Hom, End
_NumberFields = NumberFields()
from sage.categories.fields import Fields
_Fields = Fields()
from sage.rings.finite_rings.finite_field_constructor import is_FiniteField


class SchemeMorphism_polynomial_projective_space(SchemeMorphism_polynomial):
    r"""
    A morphism of schemes determined by rational functions that define
    what the morphism does on points in the ambient projective space.

    EXAMPLES::

        sage: R.<x,y> = QQ[]
        sage: P1 = ProjectiveSpace(R)
        sage: H = P1.Hom(P1)
        sage: H([y,2*x])
        Scheme endomorphism of Projective Space of dimension 1 over Rational Field
          Defn: Defined on coordinates by sending (x : y) to
                (y : 2*x)

    An example of a morphism between projective plane curves (see :trac:`10297`)::

        sage: P2.<x,y,z> = ProjectiveSpace(QQ,2)
        sage: f = x^3+y^3+60*z^3
        sage: g = y^2*z-( x^3 - 6400*z^3/3)
        sage: C = Curve(f)
        sage: E = Curve(g)
        sage: xbar,ybar,zbar = C.coordinate_ring().gens()
        sage: H = C.Hom(E)
        sage: H([zbar,xbar-ybar,-(xbar+ybar)/80])
        Scheme morphism:
          From: Projective Plane Curve over Rational Field defined by x^3 + y^3 + 60*z^3
          To:   Projective Plane Curve over Rational Field defined by -x^3 + y^2*z + 6400/3*z^3
          Defn: Defined on coordinates by sending (x : y : z) to
                (z : x - y : -1/80*x - 1/80*y)

    A more complicated example::

        sage: P2.<x,y,z> = ProjectiveSpace(2, QQ)
        sage: P1 = P2.subscheme(x-y)
        sage: H12 = P1.Hom(P2)
        sage: H12([x^2, x*z, z^2])
        Scheme morphism:
          From: Closed subscheme of Projective Space of dimension 2 over Rational Field defined by:
          x - y
          To:   Projective Space of dimension 2 over Rational Field
          Defn: Defined on coordinates by sending (x : y : z) to
              (x^2 : x*z : z^2)

    We illustrate some error checking::

        sage: R.<x,y> = QQ[]
        sage: P1 = ProjectiveSpace(R)
        sage: H = P1.Hom(P1)
        sage: f = H([x-y, x*y])
        Traceback (most recent call last):
        ...
        ValueError: polys (=[x - y, x*y]) must be of the same degree

        sage: H([x-1, x*y+x])
        Traceback (most recent call last):
        ...
        ValueError: polys (=[x - 1, x*y + x]) must be homogeneous

        sage: H([exp(x),exp(y)])
        Traceback (most recent call last):
        ...
        TypeError: polys (=[e^x, e^y]) must be elements of
        Multivariate Polynomial Ring in x, y over Rational Field

    We can also compute the forward image of subschemes through
    elimination. In particular, let `X = V(h_1,\ldots, h_t)` and define the ideal
    `I = (h_1,\ldots,h_t,y_0-f_0(\bar{x}), \ldots, y_n-f_n(\bar{x}))`.
    Then the elimination ideal `I_{n+1} = I \cap K[y_0,\ldots,y_n]` is a homogeneous
    ideal and `f(X) = V(I_{n+1})`::

        sage: P.<x,y,z> = ProjectiveSpace(QQ, 2)
        sage: H = End(P)
        sage: f = H([(x-2*y)^2, (x-2*z)^2, x^2])
        sage: X = P.subscheme(y-z)
        sage: f(f(f(X)))
        Closed subscheme of Projective Space of dimension 2 over Rational Field
        defined by:
          y - z

    ::

        sage: P.<x,y,z,w> = ProjectiveSpace(QQ, 3)
        sage: H = End(P)
        sage: f = H([(x-2*y)^2, (x-2*z)^2, (x-2*w)^2, x^2])
        sage: f(P.subscheme([x,y,z]))
        Closed subscheme of Projective Space of dimension 3 over Rational Field
        defined by:
          w,
          y,
          x
    """

    def __init__(self, parent, polys, check=True):
        """
        The Python constructor.

        See :class:`SchemeMorphism_polynomial` for details.

        EXAMPLES::

            sage: P1.<x,y> = ProjectiveSpace(QQ,1)
            sage: H = P1.Hom(P1)
            sage: H([y,2*x])
            Scheme endomorphism of Projective Space of dimension 1 over Rational Field
              Defn: Defined on coordinates by sending (x : y) to
                    (y : 2*x)

        ::

            sage: R.<t> = PolynomialRing(QQ)
            sage: P.<x,y,z> = ProjectiveSpace(R, 2)
            sage: X = P.subscheme([x])
            sage: H = End(X)
            sage: H([x^2, t*y^2, x*z])
            Scheme endomorphism of Closed subscheme of Projective Space of dimension
            2 over Univariate Polynomial Ring in t over Rational Field defined by:
              x
              Defn: Defined on coordinates by sending (x : y : z) to
                    (x^2 : t*y^2 : x*z)

        When elements of the quotient ring is used, they are reduced::

            sage: P.<x,y,z> = ProjectiveSpace(CC, 2)
            sage: X = P.subscheme([x-y])
            sage: u,v,w = X.coordinate_ring().gens()
            sage: H = End(X)
            sage: H([u^2, v^2, w*u])
            Scheme endomorphism of Closed subscheme of Projective Space of dimension
            2 over Complex Field with 53 bits of precision defined by:
              x - y
              Defn: Defined on coordinates by sending (x : y : z) to
                    (y^2 : y^2 : y*z)
        """
        SchemeMorphism_polynomial.__init__(self, parent, polys, check)
        if check:
            # morphisms from projective space are always given by
            # homogeneous polynomials of the same degree
            try:
                polys[0].degree()
            except AttributeError:
                polys = [f.lift() for f in polys]
            if not all(f.is_homogeneous() for f in polys):
                raise  ValueError("polys (=%s) must be homogeneous" % polys)
            degs = [f.degree() for f in polys if f]
            if not all(d == degs[0] for d in degs[1:]):
                raise ValueError("polys (=%s) must be of the same degree" % polys)
        self._is_prime_finite_field = is_PrimeFiniteField(polys[0].base_ring())

    def __call__(self, x, check=True):
        r"""
        Compute the forward image of the point or subscheme ``x`` by this map.

        For subschemes, the forward image is computed through elimination.
        In particular, let `X = V(h_1,\ldots, h_t)` and define the ideal
        `I = (h_1,\ldots,h_t,y_0-f_0(\bar{x}), \ldots, y_n-f_n(\bar{x}))`.
        Then the elimination ideal `I_{n+1} = I \cap K[y_0,\ldots,y_n]` is a homogeneous
        ideal and `self(X) = V(I_{n+1})`.

        The input boolean ``check`` can be set to false when fast iteration of
        points is desired. It bypasses all input checking and passes ``x`` straight
        to the fast evaluation of points function.

        INPUT:

        - ``x`` - a point or subscheme in domain of this map.

        - ``check`` - Boolean - if `False` assume that ``x`` is a point.

        EXAMPLES::

            sage: P.<x,y,z> = ProjectiveSpace(QQ, 2)
            sage: H = End(P)
            sage: f = H([x^2+y^2, y^2, z^2 + y*z])
            sage: f(P([1,1,1]))
            (1 : 1/2 : 1)

        ::

            sage: PS.<x,y,z> = ProjectiveSpace(QQ, 2)
            sage: P1.<u,v> = ProjectiveSpace(QQ,1)
            sage: H = End(P1)
            sage: f = H([u^2, v^2])
            sage: f(PS([0,1,1]))
            Traceback (most recent call last):
            ...
            TypeError: (0 : 1 : 1) fails to convert into the map's domain Projective Space of
            dimension 1 over Rational Field, but a `pushforward` method is not properly implemented

        ::

            sage: PS.<x,y> = ProjectiveSpace(QQ, 1)
            sage: P1.<u,v> = ProjectiveSpace(QQ, 1)
            sage: H = End(P1)
            sage: f = H([u^2, v^2])
            sage: f([0,1])
            (0 : 1)
            sage: f(PS([0,1]))
            (0 : 1)

        ::

            sage: PS.<x,y,z,w> = ProjectiveSpace(QQ, 3)
            sage: H = End(PS)
            sage: f = H([y^2, x^2, w^2, z^2])
            sage: X = PS.subscheme([z^2+y*w])
            sage: f(X)
            Closed subscheme of Projective Space of dimension 3 over Rational Field
            defined by:
              x*z - w^2

        ::

            sage: PS.<x,y,z> = ProjectiveSpace(QQ, 2)
            sage: P1.<u,v> = ProjectiveSpace(ZZ, 1)
            sage: H = End(PS)
            sage: f = H([x^2, y^2, z^2])
            sage: X = P1.subscheme([u-v])
            sage: f(X)
            Traceback (most recent call last):
            ...
            TypeError: subscheme must be in ambient space of domain of map

        ::

            sage: PS.<x,y,z> = ProjectiveSpace(QQ, 2)
            sage: P1.<u,v> = ProjectiveSpace(ZZ, 1)
            sage: H = End(P1)
            sage: f = H([u^2, v^2])
            sage: f([u-v])
            Closed subscheme of Projective Space of dimension 1 over Integer Ring defined by:
              u - v
            sage: X = PS.subscheme([x-z])
            sage: f([x-z])
            Traceback (most recent call last):
            ...
            TypeError: [x - z] fails to convert into the map's domain Projective Space of
            dimension 1 over Integer Ring, but a `pushforward` method is not properly implemented
        """
        from sage.schemes.projective.projective_point import SchemeMorphism_point_projective_ring
        if check:
            from sage.schemes.projective.projective_subscheme import AlgebraicScheme_subscheme_projective
            if isinstance(x, SchemeMorphism_point_projective_ring):
                if self.domain() != x.codomain():
                    try:
                        x = self.domain()(x)
                    except (TypeError, NotImplementedError):
                        raise TypeError("%s fails to convert into the map's domain %s, but a `pushforward` method is not properly implemented"%(x, self.domain()))
                #else pass it onto the eval below
            elif isinstance(x, AlgebraicScheme_subscheme_projective):
                return x._forward_image(self) #call subscheme eval
            else: #not a projective point or subscheme
                try:
                    x = self.domain()(x)
                except (TypeError, NotImplementedError):
                    try:
                        x = self.domain().subscheme(x)
                        return x._forward_image(self) #call subscheme eval
                    except (TypeError, NotImplementedError):
                        raise TypeError("%s fails to convert into the map's domain %s, but a `pushforward` method is not properly implemented"%(x, self.domain()))

        # Passes the array of args to _fast_eval
        P = self._fast_eval(x._coords)
        return self.codomain().point(P, check)

    @lazy_attribute
    def _fastpolys(self):
        """
        Lazy attribute for fast_callable polynomials for this map.

        EXAMPLES::

            sage: P.<x,y>=ProjectiveSpace(QQ,1)
            sage: H = Hom(P,P)
            sage: f = H([x^2+y^2,y^2])
            sage: [g.op_list() for g in f._fastpolys]
            [[('load_const', 0), ('load_const', 1), ('load_arg', ...), ('ipow', 2), 'mul', 'add', ('load_const', 1), ('load_arg', ...), ('ipow', 2), 'mul', 'add', 'return'], [('load_const', 0), ('load_const', 1), ('load_arg', 1), ('ipow', 2), 'mul', 'add', 'return']]
        """
        polys = self._polys

        fastpolys = []
        for poly in polys:
            # These tests are in place because the float and integer domain evaluate
            # faster than using the base_ring
            if self._is_prime_finite_field:
                prime = polys[0].base_ring().characteristic()
                degree = polys[0].degree()
                coefficients = poly.coefficients()
                height = max(abs(c.lift()) for c in coefficients)
                num_terms = len(coefficients)
                largest_value = num_terms * height * (prime - 1) ** degree
                # If the calculations will not overflow the float data type use domain float
                # Else use domain integer
                if largest_value < (2 ** sys.float_info.mant_dig):
                    fastpolys.append(fast_callable(poly, domain=float))
                else:
                    fastpolys.append(fast_callable(poly, domain=ZZ))
            else:
                fastpolys.append(fast_callable(poly, domain=poly.base_ring()))
        return fastpolys

    def _fast_eval(self, x):
        """
        Evaluate projective morphism at point described by ``x``.

        EXAMPLES::

            sage: P.<x,y,z> = ProjectiveSpace(QQ,2)
            sage: H = Hom(P,P)
            sage: f = H([x^2+y^2, y^2, z^2 + y*z])
            sage: f._fast_eval([1,1,1])
            [2, 1, 2]

            ::

            sage: T.<z> = LaurentSeriesRing(ZZ)
            sage: P.<x,y> = ProjectiveSpace(T,1)
            sage: H = End(P)
            sage: f = H([x^2+x*y, y^2])
            sage: Q = P(z,1)
            sage: f._fast_eval(list(Q))
            [z + z^2, 1]

            ::

            sage: T.<z> = PolynomialRing(CC)
            sage: I = T.ideal(z^3)
            sage: P.<x,y> = ProjectiveSpace(T.quotient_ring(I),1)
            sage: H = End(P)
            sage: f = H([x^2+x*y, y^2])
            sage: Q = P(z^2, 1)
            sage: f._fast_eval(list(Q))
            [zbar^2, 1.00000000000000]

            ::

            sage: T.<z> = LaurentSeriesRing(CC)
            sage: R.<t> = PolynomialRing(T)
            sage: P.<x,y> = ProjectiveSpace(R,1)
            sage: H = End(P)
            sage: f = H([x^2+x*y, y^2])
            sage: Q = P(t^2, z)
            sage: f._fast_eval(list(Q))
            [t^4 + z*t^2, z^2]
        """
        P = [f(*x) for f in self._fastpolys]
        return P

    def __eq__(self, right):
        """
        Tests the equality of two projective morphisms.

        INPUT:

        - ``right`` -- a map on projective space

        OUTPUT:

        ``True`` if ``self`` and ``right`` define the same projective map.
        ``False`` otherwise.

        EXAMPLES::

            sage: P.<x,y,z> = ProjectiveSpace(QQ, 2)
            sage: H = Hom(P,P)
            sage: f = H([x^2 - 2*x*y + z*x, z^2 -y^2 , 5*z*y])
            sage: g = H([x^2, y^2, z^2])
            sage: f == g
            False

        ::

            sage: P.<x,y> = ProjectiveSpace(QQ, 1)
            sage: P2.<u,v> = ProjectiveSpace(CC, 1)
            sage: H = End(P)
            sage: H2 = End(P2)
            sage: f = H([x^2 - 2*x*y, y^2])
            sage: g = H2([u^2 - 2*u*v, v^2])
            sage: f == g
            False

        ::

            sage: P.<x,y> = ProjectiveSpace(QQ, 1)
            sage: H = End(P)
            sage: f = H([x^2 - 2*x*y, y^2])
            sage: g = H([x^2*y - 2*x*y^2, y^3])
            sage: f == g
            True
        """
        if not isinstance(right, SchemeMorphism_polynomial):
            return False
        if self.parent() != right.parent():
            return False
        n = len(self._polys)
        return all(self._polys[i] * right._polys[j] == self._polys[j] * right._polys[i]
                   for i in range(n) for j in range(i+1, n))

    def __ne__(self, right):
        """
        Tests the inequality of two projective morphisms.

        INPUT:

        - ``right`` -- a map on projective space

        OUTPUT:

        ``True`` if ``self`` and ``right`` define different projective maps.
        ``False`` otherwise.

        EXAMPLES::

            sage: P.<x,y> = ProjectiveSpace(QQ, 1)
            sage: H = Hom(P,P)
            sage: f = H([x^3 - 2*x^2*y , 5*x*y^2])
            sage: g = f.change_ring(GF(7))
            sage: f != g
            True

        ::

            sage: P.<x,y,z> = ProjectiveSpace(QQ, 2)
            sage: H = Hom(P, P)
            sage: f = H([x^2 - 2*x*y + z*x, z^2 -y^2 , 5*z*y])
            sage: f != f
            False
        """
        if not isinstance(right, SchemeMorphism_polynomial):
            return True
        if self.parent() != right.parent():
            return True
        n = len(self._polys)
        return any(self._polys[i] * right._polys[j] != self._polys[j] * right._polys[i]
                   for i in range(n) for j in range(i + 1, n))

    def _matrix_times_polymap_(self, mat, h):
        """
        Multiplies the morphism on the left by a matrix ``mat``.

        INPUT:

        - ``mat`` -- a matrix

        OUTPUT: a scheme morphism given by ``self*mat``

        EXAMPLES::

            sage: P.<x,y> = ProjectiveSpace(ZZ, 1)
            sage: H = Hom(P,P)
            sage: f = H([x^2 + y^2, y^2])
            sage: matrix([[1,2], [0,1]]) * f
            Scheme endomorphism of Projective Space of dimension 1 over Integer Ring
              Defn: Defined on coordinates by sending (x : y) to
                    (x^2 + 3*y^2 : y^2)

        ::

            sage: R.<x> = PolynomialRing(QQ)
            sage: K.<i> = NumberField(x^2+1)
            sage: P.<x,y> = ProjectiveSpace(QQ, 1)
            sage: H = Hom(P,P)
            sage: f = H([1/3*x^2 + 1/2*y^2, y^2])
            sage: matrix([[i,0], [0,i]]) * f
            Scheme endomorphism of Projective Space of dimension 1 over Number Field in i with defining polynomial x^2 + 1
              Defn: Defined on coordinates by sending (x : y) to
                    ((1/3*i)*x^2 + (1/2*i)*y^2 : (i)*y^2)
        """
        from sage.modules.free_module_element import vector
        from sage.dynamics.arithmetic_dynamics.generic_ds import DynamicalSystem
        if not mat.is_square():
            raise TypeError("matrix must be square")
        if mat.ncols() != self.codomain().ngens():
            raise TypeError("matrix size is incompatible")
        F = mat * vector(list(self))
        if isinstance(self, DynamicalSystem):
            return h(list(F)).as_dynamical_system()
        return h(list(F))

    def _polymap_times_matrix_(self, mat, h):
        """
        Multiplies the morphism on the right by a matrix ``mat``.

        INPUT:

        - ``mat`` -- a matrix

        OUTPUT: a scheme morphism given by ``mat*self``

        EXAMPLES::

            sage: P.<x,y> = ProjectiveSpace(ZZ, 1)
            sage: H = Hom(P, P)
            sage: f = H([x^2 + y^2, y^2])
            sage: f * matrix([[1,2], [0,1]])
            Scheme endomorphism of Projective Space of dimension 1 over Integer Ring
              Defn: Defined on coordinates by sending (x : y) to
                    (x^2 + 4*x*y + 5*y^2 : y^2)

        ::

            sage: R.<x> = PolynomialRing(QQ)
            sage: K.<i> = NumberField(x^2+1)
            sage: P.<x,y> = ProjectiveSpace(QQ, 1)
            sage: H = Hom(P,P)
            sage: f = H([1/3*x^2 + 1/2*y^2, y^2])
            sage: f * matrix([[i,0], [0,i]])
            Scheme endomorphism of Projective Space of dimension 1 over Number Field in i with defining polynomial x^2 + 1
              Defn: Defined on coordinates by sending (x : y) to
                    (-1/3*x^2 - 1/2*y^2 : -y^2)
        """
        from sage.modules.free_module_element import vector
        from sage.dynamics.arithmetic_dynamics.generic_ds import DynamicalSystem
        if not mat.is_square():
            raise ValueError("matrix must be square")
        if mat.nrows() != self.domain().ngens():
            raise ValueError("matrix size is incompatible")
        X = mat * vector(self[0].parent().gens())
        F = vector(self._polys)
        F = F(list(X))
        if isinstance(self, DynamicalSystem):
            return h(list(F)).as_dynamical_system()
        return h(list(F))

    def _matrix_times_polymap_(self, mat, h):
        """
        Multiplies the morphism on the left by a matrix ``mat``.

        INPUT:

        - ``mat`` -- a matrix

        OUTPUT: a scheme morphism given by ``self*mat``

        EXAMPLES::

            sage: P.<x,y> = ProjectiveSpace(ZZ, 1)
            sage: H = Hom(P,P)
            sage: f = H([x^2 + y^2, y^2])
            sage: matrix([[1,2], [0,1]]) * f
            Scheme endomorphism of Projective Space of dimension 1 over Integer Ring
              Defn: Defined on coordinates by sending (x : y) to
                    (x^2 + 3*y^2 : y^2)

        ::

            sage: R.<x> = PolynomialRing(QQ)
            sage: K.<i> = NumberField(x^2+1)
            sage: P.<x,y> = ProjectiveSpace(QQ, 1)
            sage: H = Hom(P,P)
            sage: f = H([1/3*x^2 + 1/2*y^2, y^2])
            sage: matrix([[i,0], [0,i]]) * f
            Scheme endomorphism of Projective Space of dimension 1 over Number Field in i with defining polynomial x^2 + 1
              Defn: Defined on coordinates by sending (x : y) to
                    ((1/3*i)*x^2 + (1/2*i)*y^2 : (i)*y^2)
        """
        from sage.modules.free_module_element import vector
        from sage.dynamics.arithmetic_dynamics.generic_ds import DynamicalSystem
        if not mat.is_square():
            raise ValueError("matrix must be square")
        if mat.ncols() != self.codomain().ngens():
            raise ValueError("matrix size is incompatible")
        F = mat * vector(list(self))
        if isinstance(self, DynamicalSystem):
            return h(list(F)).as_dynamical_system()
        return h(list(F))

    def _polymap_times_matrix_(self, mat, h):
        """
        Multiplies the morphism on the right by a matrix ``mat``.

        INPUT:

        - ``mat`` -- a matrix

        OUTPUT: a scheme morphism given by ``mat*self``

        EXAMPLES::

            sage: P.<x,y> = ProjectiveSpace(ZZ, 1)
            sage: H = Hom(P, P)
            sage: f = H([x^2 + y^2, y^2])
            sage: f * matrix([[1,2], [0,1]])
            Scheme endomorphism of Projective Space of dimension 1 over Integer Ring
              Defn: Defined on coordinates by sending (x : y) to
                    (x^2 + 4*x*y + 5*y^2 : y^2)

        ::

            sage: R.<x> = PolynomialRing(QQ)
            sage: K.<i> = NumberField(x^2+1)
            sage: P.<x,y> = ProjectiveSpace(QQ, 1)
            sage: H = Hom(P,P)
            sage: f = H([1/3*x^2 + 1/2*y^2, y^2])
            sage: f * matrix([[i,0], [0,i]])
            Scheme endomorphism of Projective Space of dimension 1 over Number Field in i with defining polynomial x^2 + 1
              Defn: Defined on coordinates by sending (x : y) to
                    (-1/3*x^2 - 1/2*y^2 : -y^2)
        """
        from sage.modules.free_module_element import vector
        from sage.dynamics.arithmetic_dynamics.generic_ds import DynamicalSystem
        if not mat.is_square():
            raise ValueError("matrix must be square")
        if mat.nrows() != self.domain().ngens():
            raise ValueError("matrix size is incompatible")
        X = mat * vector(self[0].parent().gens())
        F = vector(self._polys)
        F = F(list(X))
        if isinstance(self, DynamicalSystem):
            return h(list(F)).as_dynamical_system()
        return h(list(F))

    def as_dynamical_system(self):
        """
        Return this endomorphism as a :class:`DynamicalSystem_projective`.

        OUTPUT:

        - :class:`DynamicalSystem_projective`

        EXAMPLES::

            sage: P.<x,y,z> = ProjectiveSpace(ZZ, 2)
            sage: H = End(P)
            sage: f = H([x^2, y^2, z^2])
            sage: type(f.as_dynamical_system())
            <class 'sage.dynamics.arithmetic_dynamics.projective_ds.DynamicalSystem_projective'>

        ::

            sage: P.<x,y> = ProjectiveSpace(QQ, 1)
            sage: H = End(P)
            sage: f = H([x^2-y^2, y^2])
            sage: type(f.as_dynamical_system())
            <class 'sage.dynamics.arithmetic_dynamics.projective_ds.DynamicalSystem_projective_field'>

        ::

            sage: P.<x,y> = ProjectiveSpace(GF(5), 1)
            sage: H = End(P)
            sage: f = H([x^2, y^2])
            sage: type(f.as_dynamical_system())
            <class 'sage.dynamics.arithmetic_dynamics.projective_ds.DynamicalSystem_projective_finite_field'>

        ::

            sage: P.<x,y> = ProjectiveSpace(RR, 1)
            sage: f = DynamicalSystem([x^2 + y^2, y^2], P)
            sage: g = f.as_dynamical_system()
            sage: g is f
            True
        """
        from sage.dynamics.arithmetic_dynamics.generic_ds import DynamicalSystem
        if isinstance(self, DynamicalSystem):
            return self
        if not self.is_endomorphism():
            raise TypeError("must be an endomorphism")
        from sage.dynamics.arithmetic_dynamics.projective_ds import DynamicalSystem_projective
        from sage.dynamics.arithmetic_dynamics.projective_ds import DynamicalSystem_projective_field
        from sage.dynamics.arithmetic_dynamics.projective_ds import DynamicalSystem_projective_finite_field
        R = self.base_ring()
        if R not in _Fields:
            return DynamicalSystem_projective(list(self), self.domain())
        if is_FiniteField(R):
            return DynamicalSystem_projective_finite_field(list(self), self.domain())
        return DynamicalSystem_projective_field(list(self), self.domain())

    def scale_by(self, t):
        """
        Scales each coordinate by a factor of ``t``.

        A ``TypeError`` occurs if the point is not in the coordinate_ring
        of the parent after scaling.

        INPUT:

        - ``t`` -- a ring element.

        OUTPUT:

        - None.

        EXAMPLES::

            sage: A.<x,y> = ProjectiveSpace(QQ,1)
            sage: H = Hom(A,A)
            sage: f = H([x^3-2*x*y^2,x^2*y])
            sage: f.scale_by(1/x)
            sage: f
            Scheme endomorphism of Projective Space of dimension 1 over Rational
            Field
              Defn: Defined on coordinates by sending (x : y) to
                    (x^2 - 2*y^2 : x*y)

        ::

            sage: R.<t> = PolynomialRing(QQ)
            sage: P.<x,y> = ProjectiveSpace(R,1)
            sage: H = Hom(P,P)
            sage: f = H([3/5*x^2,6*y^2])
            sage: f.scale_by(5/3*t); f
            Scheme endomorphism of Projective Space of dimension 1 over Univariate
            Polynomial Ring in t over Rational Field
              Defn: Defined on coordinates by sending (x : y) to
                    (t*x^2 : 10*t*y^2)

        ::

            sage: P.<x,y,z> = ProjectiveSpace(GF(7),2)
            sage: X = P.subscheme(x^2-y^2)
            sage: H = Hom(X,X)
            sage: f = H([x^2,y^2,z^2])
            sage: f.scale_by(x-y);f
            Scheme endomorphism of Closed subscheme of Projective Space of dimension
            2 over Finite Field of size 7 defined by:
              x^2 - y^2
              Defn: Defined on coordinates by sending (x : y : z) to
                    (x*y^2 - y^3 : x*y^2 - y^3 : x*z^2 - y*z^2)
        """
        if t == 0:
            raise ValueError("Cannot scale by 0")
        R = self.domain().coordinate_ring()
        if isinstance(R, QuotientRing_generic):
            phi = R._internal_coerce_map_from(self.domain().ambient_space().coordinate_ring())
            for i in range(self.codomain().ambient_space().dimension_relative() + 1):
                new_polys = [phi(u*t).lift() for u in self]
        else:
            for i in range(self.codomain().ambient_space().dimension_relative() + 1):
                new_polys = [R(u*t) for u in self]
        self._polys = tuple(new_polys)

    def normalize_coordinates(self):
        """
        Scales by 1/gcd of the coordinate functions.

        Also, scales to clear any denominators from the coefficients. This is done in place.

        OUTPUT:

        - None.

        EXAMPLES::

            sage: P.<x,y> = ProjectiveSpace(QQ,1)
            sage: H = Hom(P,P)
            sage: f = H([5/4*x^3, 5*x*y^2])
            sage: f.normalize_coordinates(); f
            Scheme endomorphism of Projective Space of dimension 1 over Rational
            Field
              Defn: Defined on coordinates by sending (x : y) to
                    (x^2 : 4*y^2)

        ::

            sage: P.<x,y,z> = ProjectiveSpace(GF(7),2)
            sage: X = P.subscheme(x^2-y^2)
            sage: H = Hom(X,X)
            sage: f = H([x^3+x*y^2, x*y^2, x*z^2])
            sage: f.normalize_coordinates(); f
            Scheme endomorphism of Closed subscheme of Projective Space of dimension
            2 over Finite Field of size 7 defined by:
              x^2 - y^2
              Defn: Defined on coordinates by sending (x : y : z) to
                    (2*y^2 : y^2 : z^2)

        ::

            sage: R.<a,b> = QQ[]
            sage: P.<x,y,z> = ProjectiveSpace(R, 2)
            sage: H = End(P)
            sage: f = H([a*(x*z+y^2)*x^2, a*b*(x*z+y^2)*y^2, a*(x*z+y^2)*z^2])
            sage: f.normalize_coordinates(); f
            Scheme endomorphism of Projective Space of dimension 2 over Multivariate
            Polynomial Ring in a, b over Rational Field
              Defn: Defined on coordinates by sending (x : y : z) to
                    (x^2 : b*y^2 : z^2)

        .. NOTE:: gcd raises an error if the base_ring does not support gcds.
        """
        GCD = gcd(self[0], self[1])
        index = 2
        if self[0].lc() > 0 or self[1].lc() > 0:
            neg = 0
        else:
            neg = 1
        N = self.codomain().ambient_space().dimension_relative() + 1
        while GCD != 1 and index < N:
            if self[index].lc() > 0:
                neg = 0
            GCD = gcd(GCD, self[index])
            index += +1

        if GCD != 1:
            R = self.domain().base_ring()
            if neg == 1:
                self.scale_by(R(-1) / GCD)
            else:
                self.scale_by(R(1) / GCD)
        else:
            if neg == 1:
                self.scale_by(-1)

        #clears any denominators from the coefficients
        LCM = lcm([self[i].denominator() for i in range(N)])
        self.scale_by(LCM)

        #scales by 1/gcd of the coefficients.
        GCD = gcd([self[i].content() for i in range(N)])
        if GCD != 1:
            self.scale_by(1 / GCD)

    def degree(self):
        r"""
        Return the degree of this map.

        The degree is defined as the degree of the homogeneous
        polynomials that are the coordinates of this map.

        OUTPUT:

        - A positive integer

        EXAMPLES::

            sage: P.<x,y> = ProjectiveSpace(QQ,1)
            sage: H = Hom(P,P)
            sage: f = H([x^2+y^2, y^2])
            sage: f.degree()
            2

        ::

            sage: P.<x,y,z> = ProjectiveSpace(CC,2)
            sage: H = Hom(P,P)
            sage: f = H([x^3+y^3, y^2*z, z*x*y])
            sage: f.degree()
            3

        ::

            sage: R.<t> = PolynomialRing(QQ)
            sage: P.<x,y,z> = ProjectiveSpace(R,2)
            sage: H = Hom(P,P)
            sage: f = H([x^2+t*y^2, (2-t)*y^2, z^2])
            sage: f.degree()
            2

        ::

            sage: P.<x,y,z> = ProjectiveSpace(ZZ,2)
            sage: X = P.subscheme(x^2-y^2)
            sage: H = Hom(X,X)
            sage: f = H([x^2, y^2, z^2])
            sage: f.degree()
            2
        """
        return(self._polys[0].degree())

    def dehomogenize(self, n):
        r"""
        Returns the standard dehomogenization at the ``n[0]`` coordinate for the domain
        and the ``n[1]`` coordinate for the codomain.

        Note that the new function is defined over the fraction field
        of the base ring of this map.

        INPUT:

        - ``n`` -- a tuple of nonnegative integers.  If ``n`` is an integer, then the two values of
            the tuple are assumed to be the same.

        OUTPUT:

        - :class:`SchemeMorphism_polynomial_affine_space`.

        EXAMPLES::

            sage: P.<x,y> = ProjectiveSpace(ZZ,1)
            sage: H = Hom(P,P)
            sage: f = H([x^2+y^2, y^2])
            sage: f.dehomogenize(0)
            Scheme endomorphism of Affine Space of dimension 1 over Integer Ring
              Defn: Defined on coordinates by sending (y) to
                    (y^2/(y^2 + 1))

        ::

            sage: P.<x,y> = ProjectiveSpace(QQ,1)
            sage: H = Hom(P,P)
            sage: f = H([x^2-y^2, y^2])
            sage: f.dehomogenize((0,1))
            Scheme morphism:
              From: Affine Space of dimension 1 over Rational Field
              To:   Affine Space of dimension 1 over Rational Field
              Defn: Defined on coordinates by sending (y) to
                    ((-y^2 + 1)/y^2)

        ::

            sage: P.<x,y,z> = ProjectiveSpace(QQ,2)
            sage: H = Hom(P,P)
            sage: f = H([x^2+y^2, y^2-z^2, 2*z^2])
            sage: f.dehomogenize(2)
            Scheme endomorphism of Affine Space of dimension 2 over Rational Field
              Defn: Defined on coordinates by sending (x, y) to
                    (1/2*x^2 + 1/2*y^2, 1/2*y^2 - 1/2)

        ::

            sage: R.<t> = PolynomialRing(QQ)
            sage: P.<x,y,z> = ProjectiveSpace(FractionField(R),2)
            sage: H = Hom(P,P)
            sage: f = H([x^2+t*y^2, t*y^2-z^2, t*z^2])
            sage: f.dehomogenize(2)
            Scheme endomorphism of Affine Space of dimension 2 over Fraction Field
            of Univariate Polynomial Ring in t over Rational Field
              Defn: Defined on coordinates by sending (x, y) to
                    (1/t*x^2 + y^2, y^2 - 1/t)

        ::

            sage: P.<x,y,z> = ProjectiveSpace(ZZ,2)
            sage: X = P.subscheme(x^2-y^2)
            sage: H = Hom(X,X)
            sage: f = H([x^2, y^2, x*z])
            sage: f.dehomogenize(2)
            Scheme endomorphism of Closed subscheme of Affine Space of dimension 2 over Integer Ring defined by:
              x^2 - y^2
              Defn: Defined on coordinates by sending (x, y) to
                    (x, y^2/x)

        ::

            sage: P.<x,y> = ProjectiveSpace(QQ,1)
            sage: H = End(P)
            sage: f = H([x^2 - 2*x*y, y^2])
            sage: f.dehomogenize(0).homogenize(0) == f
            True

        ::

<<<<<<< HEAD
            sage: K.<w> = QuadraticField(3)
            sage: O = K.ring_of_integers()
            sage: P.<x,y> = ProjectiveSpace(O,1)
            sage: H = End(P)
            sage: f = H([x^2 - O(w)*y^2,y^2])
            sage: f.dehomogenize(1)
            Scheme endomorphism of Affine Space of dimension 1 over Maximal Order in Number Field in w with defining polynomial x^2 - 3 with w = 1.732050807568878?
              Defn: Defined on coordinates by sending (x) to
                    (x^2 - w)

        ::

            sage: P1.<x,y> = ProjectiveSpace(QQ,1)
            sage: P2.<u,v,w> = ProjectiveSpace(QQ,2)
            sage: H = Hom(P2,P1)
            sage: f = H([u*w,v^2 + w^2])
=======
            sage: P1.<x,y> = ProjectiveSpace(QQ,1)
            sage: P2.<u,v,w> = ProjectiveSpace(QQ,2)
            sage: H = Hom(P2,P1)
            sage: f = H([u^2,v^2])
>>>>>>> adfc6920
            sage: f.dehomogenize((2,1))
            Scheme morphism:
              From: Affine Space of dimension 2 over Rational Field
              To:   Affine Space of dimension 1 over Rational Field
<<<<<<< HEAD
              Defn: Defined on coordinates by sending (u, v) to
                  (u/(v^2 + 1))
=======
              Defn: Defined on coordinates by sending (x0, x1) to
                    (x0^2/x1^2)
>>>>>>> adfc6920
        """
        #the dehomogenizations are stored for future use.
        try:
            return self.__dehomogenization[n]
        except AttributeError:
            self.__dehomogenization = {}
        except KeyError:
            pass
        #it is possible to dehomogenize the domain and codomain at different coordinates
        if isinstance(n,(tuple,list)):
            ind=tuple(n)
        else:
            ind=(n,n)
        PS_domain = self.domain()
        A_domain = PS_domain.ambient_space()
        if self._polys[ind[1]].substitute({A_domain.gen(ind[0]):1}) == 0:
            raise ValueError("can't dehomogenize at 0 coordinate")
        else:
            Aff_domain = PS_domain.affine_patch(ind[0])
            S = Aff_domain.ambient_space().coordinate_ring()
<<<<<<< HEAD
            FS = FractionField(S)
            N = A_domain.dimension_relative()
            R = A_domain.coordinate_ring()
            phi = R.hom([S.gen(j) for j in range(0, ind[0])] + [1] + [S.gen(j) for j in range(ind[0], N)], FS)
=======
            M = A_domain.dimension_relative()
            N = self.codomain().ambient_space().dimension_relative()
            R = A_domain.coordinate_ring()
            phi = R.hom([S.gen(j) for j in range(0, ind[0])] + [1] + [S.gen(j) for j in range(ind[0], M)], S)
>>>>>>> adfc6920
            F = []
            G = phi(self._polys[ind[1]])
            # ind[1] is relative to codomain
            M = self.codomain().ambient_space().dimension_relative()
            for i in range(0, M + 1):
                if i != ind[1]:
                    F.append(phi(self._polys[i]) / G)
            H = Hom(Aff_domain, self.codomain().affine_patch(ind[1]))
            #since often you dehomogenize at the same coordinate in domain
            #and codomain it should be stored appropriately.
            if ind == (n,n):
                self.__dehomogenization[ind]=H(F)
                return self.__dehomogenization[ind]
            else:
                self.__dehomogenization[n]=H(F)
                return self.__dehomogenization[n]

    @cached_method
    def is_morphism(self):
        r"""
        returns ``True`` if this map is a morphism.

        The map is a morphism if and only if the ideal generated by
        the defining polynomials is the unit ideal
        (no common zeros of the defining polynomials).

        OUTPUT:

        - Boolean

        EXAMPLES::

            sage: P.<x,y> = ProjectiveSpace(QQ,1)
            sage: H = Hom(P,P)
            sage: f = H([x^2+y^2, y^2])
            sage: f.is_morphism()
            True

        ::

            sage: P.<x,y,z> = ProjectiveSpace(RR,2)
            sage: H = Hom(P,P)
            sage: f = H([x*z-y*z, x^2-y^2, z^2])
            sage: f.is_morphism()
            False

        ::

            sage: R.<t> = PolynomialRing(GF(5))
            sage: P.<x,y,z> = ProjectiveSpace(R,2)
            sage: H = Hom(P,P)
            sage: f = H([x*z-t*y^2, x^2-y^2, t*z^2])
            sage: f.is_morphism()
            True

        Map that is not morphism on projective space, but is over a subscheme::

            sage: P.<x,y,z> = ProjectiveSpace(RR,2)
            sage: X = P.subscheme([x*y + y*z])
            sage: H = Hom(X,X)
            sage: f = H([x*z-y*z, x^2-y^2, z^2])
            sage: f.is_morphism()
            True
        """

        R = self.coordinate_ring()
        F = list(self._polys)
        defpolys = list(self.domain().defining_polynomials())
        if R.base_ring().is_field():
            F.extend(defpolys)
            J = R.ideal(F)
        else:
            S = PolynomialRing(R.base_ring().fraction_field(), R.gens(), R.ngens())
            L = [S(f) for f in F] + [S(f) for f in defpolys]
            J = S.ideal(L)
        if J.dimension() > 0:
            return False
        else:
            return True

    def global_height(self, prec=None):
        r"""
        Returns the maximum of the absolute logarithmic heights of the coefficients
        in any of the coordinate functions of this map.

        INPUT:

        - ``prec`` -- desired floating point precision (default:
          default RealField precision).

        OUTPUT:

        - a real number.

        EXAMPLES::

            sage: P.<x,y> = ProjectiveSpace(QQ,1)
            sage: H = Hom(P,P)
            sage: f = H([1/1331*x^2+1/4000*y^2, 210*x*y]);
            sage: f.global_height()
            8.29404964010203

        This function does not automatically normalize::

            sage: P.<x,y,z> = ProjectiveSpace(ZZ,2)
            sage: H = Hom(P,P)
            sage: f = H([4*x^2+100*y^2, 210*x*y, 10000*z^2]);
            sage: f.global_height()
            9.21034037197618
            sage: f.normalize_coordinates()
            sage: f.global_height()
            8.51719319141624

        ::

            sage: R.<z> = PolynomialRing(QQ)
            sage: K.<w> = NumberField(z^2-2)
            sage: O = K.maximal_order()
            sage: P.<x,y> = ProjectiveSpace(O,1)
            sage: H = Hom(P,P)
            sage: f = H([2*x^2 + 3*O(w)*y^2, O(w)*y^2])
            sage: f.global_height()
            1.44518587894808

        ::

            sage: P.<x,y> = ProjectiveSpace(QQbar,1)
            sage: P2.<u,v,w> = ProjectiveSpace(QQbar,2)
            sage: H = Hom(P,P2)
            sage: f = H([x^2 + QQbar(I)*x*y + 3*y^2, y^2, QQbar(sqrt(5))*x*y])
            sage: f.global_height()
            1.09861228866811
        """
        K = self.domain().base_ring()
        if K in _NumberFields or is_NumberFieldOrder(K):
            f = self
        elif K is QQbar:
            f = self._number_field_from_algebraics()
        else:
            raise TypeError("Must be over a Numberfield or a Numberfield Order or QQbar")
        H = 0
        for i in range(self.domain().ambient_space().dimension_relative() + 1):
            C = f[i].coefficients()
            h = max([c.global_height(prec) for c in C])
            H = max(H, h)
        return(H)

    def local_height(self, v, prec=None):
        r"""
        Returns the maximum of the local height of the coefficients in any
        of the coordinate functions of this map.

        INPUT:

        - ``v`` -- a prime or prime ideal of the base ring.

        - ``prec`` -- desired floating point precision (default:
          default RealField precision).

        OUTPUT:

        - a real number.

        EXAMPLES::

            sage: P.<x,y> = ProjectiveSpace(QQ,1)
            sage: H = Hom(P,P)
            sage: f = H([1/1331*x^2+1/4000*y^2, 210*x*y]);
            sage: f.local_height(1331)
            7.19368581839511

        This function does not automatically normalize::

            sage: P.<x,y,z> = ProjectiveSpace(QQ,2)
            sage: H = Hom(P,P)
            sage: f = H([4*x^2+3/100*y^2, 8/210*x*y, 1/10000*z^2]);
            sage: f.local_height(2)
            2.77258872223978
            sage: f.normalize_coordinates()
            sage: f.local_height(2)
            0.000000000000000

        ::

            sage: R.<z> = PolynomialRing(QQ)
            sage: K.<w> = NumberField(z^2-2)
            sage: P.<x,y> = ProjectiveSpace(K,1)
            sage: H = Hom(P,P)
            sage: f = H([2*x^2 + w/3*y^2, 1/w*y^2])
            sage: f.local_height(K.ideal(3))
            1.09861228866811
        """
        K = FractionField(self.domain().base_ring())
        if K not in _NumberFields:
            raise TypeError("must be over a number field or a number field order")
        return max([K(c).local_height(v, prec) for f in self for c in f.coefficients()])

    def local_height_arch(self, i, prec=None):
        r"""
        Returns the maximum of the local height at the ``i``-th infinite place of the coefficients in any
        of the coordinate functions of this map.

        INPUT:

        - ``i`` -- an integer.

        - ``prec`` -- desired floating point precision (default:
          default RealField precision).

        OUTPUT:

        - a real number.

        EXAMPLES::

            sage: P.<x,y> = ProjectiveSpace(QQ,1)
            sage: H = Hom(P,P)
            sage: f = H([1/1331*x^2+1/4000*y^2, 210*x*y]);
            sage: f.local_height_arch(0)
            5.34710753071747

        ::

            sage: R.<z> = PolynomialRing(QQ)
            sage: K.<w> = NumberField(z^2-2)
            sage: P.<x,y> = ProjectiveSpace(K,1)
            sage: H = Hom(P,P)
            sage: f = H([2*x^2 + w/3*y^2, 1/w*y^2])
            sage: f.local_height_arch(1)
            0.6931471805599453094172321214582
        """
        K = FractionField(self.domain().base_ring())
        if K not in _NumberFields:
            raise TypeError("must be over a number field or a number field order")
        if K == QQ:
            return max([K(c).local_height_arch(prec=prec) for f in self for c in f.coefficients()])
        else:
            return max([K(c).local_height_arch(i, prec=prec) for f in self for c in f.coefficients()])

    def wronskian_ideal(self):
        r"""
        Returns the ideal generated by the critical point locus.

        This is the vanishing of the maximal minors of the Jacobian matrix.
        Not implemented for subvarieties.

        OUTPUT: an ideal in the coordinate ring of the domain of this map.

        EXAMPLES::

            sage: R.<x> = PolynomialRing(QQ)
            sage: K.<w> = NumberField(x^2+11)
            sage: P.<x,y> = ProjectiveSpace(K,1)
            sage: H = End(P)
            sage: f = H([x^2-w*y^2, w*y^2])
            sage: f.wronskian_ideal()
            Ideal ((4*w)*x*y) of Multivariate Polynomial Ring in x, y over Number
            Field in w with defining polynomial x^2 + 11

        ::

            sage: P.<x,y> = ProjectiveSpace(QQ,1)
            sage: P2.<u,v,t> = ProjectiveSpace(K,2)
            sage: H = Hom(P,P2)
            sage: f = H([x^2-2*y^2, y^2, x*y])
            sage: f.wronskian_ideal()
            Ideal (4*x*y, 2*x^2 + 4*y^2, -2*y^2) of Multivariate Polynomial Ring in
            x, y over Rational Field
        """
        dom = self.domain()
        from sage.schemes.projective.projective_space import is_ProjectiveSpace
        if not (is_ProjectiveSpace(dom) and is_ProjectiveSpace(self.codomain())):
            raise NotImplementedError("not implemented for subschemes")
        N = dom.dimension_relative()+1
        R = dom.coordinate_ring()
        J = jacobian(self.defining_polynomials(),dom.gens())
        return(R.ideal(J.minors(N)))


class SchemeMorphism_polynomial_projective_space_field(SchemeMorphism_polynomial_projective_space):

    def rational_preimages(self, Q, k=1):
        r"""
        Determine all of the rational `k`-th preimages of ``Q`` by this map.

        Given a rational point ``Q`` in the domain of this map, return all the rational points ``P``
        in the domain with `f^k(P)==Q`. In other words, the set of `k`-th preimages of ``Q``.
        The map must be defined over a number field and be an endomorphism for `k > 1`.

        If ``Q`` is a subscheme, then return the subscheme that maps to ``Q`` by this map.
        In particular, `f^{-k}(V(h_1,\ldots,h_t)) = V(h_1 \circ f^k, \ldots, h_t \circ f^k)`.

        INPUT:

        - ``Q`` - a rational point or subscheme in the domain of this map.

        - ``k`` - positive integer.

        OUTPUT:

        - a list of rational points or a subscheme in the domain of this map.

        Examples::

            sage: P.<x,y> = ProjectiveSpace(QQ, 1)
            sage: H = End(P)
            sage: f = H([16*x^2 - 29*y^2, 16*y^2])
            sage: f.rational_preimages(P(-1, 4))
            [(-5/4 : 1), (5/4 : 1)]

        ::

            sage: P.<x,y,z> = ProjectiveSpace(QQ, 2)
            sage: H = End(P)
            sage: f = H([76*x^2 - 180*x*y + 45*y^2 + 14*x*z + 45*y*z\
            - 90*z^2, 67*x^2 - 180*x*y - 157*x*z + 90*y*z, -90*z^2])
            sage: f.rational_preimages(P(-9, -4, 1))
            [(0 : 4 : 1)]

        A non-periodic example ::

            sage: P.<x,y> = ProjectiveSpace(QQ, 1)
            sage: H = End(P)
            sage: f = H([x^2 + y^2, 2*x*y])
            sage: f.rational_preimages(P(17, 15))
            [(3/5 : 1), (5/3 : 1)]

        ::

            sage: P.<x,y,z,w> = ProjectiveSpace(QQ, 3)
            sage: H = End(P)
            sage: f = H([x^2 - 2*y*w - 3*w^2, -2*x^2 + y^2 - 2*x*z\
            + 4*y*w + 3*w^2, x^2 - y^2 + 2*x*z + z^2 - 2*y*w - w^2, w^2])
            sage: f.rational_preimages(P(0, -1, 0, 1))
            []

        ::

            sage: P.<x,y> = ProjectiveSpace(QQ, 1)
            sage: H = End(P)
            sage: f = H([x^2 + y^2, 2*x*y])
            sage: f.rational_preimages([CC.0, 1])
            Traceback (most recent call last):
            ...
            TypeError: point must be in codomain of self

        A number field example ::

            sage: z = QQ['z'].0
            sage: K.<a> = NumberField(z^2 - 2);
            sage: P.<x,y> = ProjectiveSpace(K, 1)
            sage: H = End(P)
            sage: f = H([x^2 + y^2, y^2])
            sage: f.rational_preimages(P(3, 1))
            [(-a : 1), (a : 1)]

        ::

            sage: z = QQ['z'].0
            sage: K.<a> = NumberField(z^2 - 2);
            sage: P.<x,y,z> = ProjectiveSpace(K, 2)
            sage: X = P.subscheme([x^2 - z^2])
            sage: H = End(X)
            sage: f= H([x^2 - z^2, a*y^2, z^2 - x^2])
            sage: f.rational_preimages(X([1, 2, -1]))
            []

        ::

            sage: P.<x,y,z> = ProjectiveSpace(QQ, 2)
            sage: X = P.subscheme([x^2 - z^2])
            sage: H = End(X)
            sage: f = H([x^2-z^2, y^2, z^2-x^2])
            sage: f.rational_preimages(X([0, 1, 0]))
            Closed subscheme of Projective Space of dimension 2 over Rational Field defined by:
            x^2 - z^2,
            -x^2 + z^2,
            0,
            -x^2 + z^2

        ::

            sage: P.<x, y> = ProjectiveSpace(QQ, 1)
            sage: H = End(P)
            sage: f = H([x^2-y^2, y^2])
            sage: f.rational_preimages(P.subscheme([x]))
            Closed subscheme of Projective Space of dimension 1 over Rational Field
            defined by:
              x^2 - y^2

        ::

            sage: P.<x,y> = ProjectiveSpace(QQ, 1)
            sage: H = End(P)
            sage: f = H([x^2 - 29/16*y^2, y^2])
            sage: f.rational_preimages(P(5/4, 1), k=4)
            [(-3/4 : 1), (3/4 : 1), (-7/4 : 1), (7/4 : 1)]

        ::

            sage: P.<x,y> = ProjectiveSpace(QQ, 1)
            sage: P2.<u,v,w> = ProjectiveSpace(QQ, 2)
            sage: H = Hom(P, P2)
            sage: f = H([x^2, y^2, x^2-y^2])
            sage: f.rational_preimages(P2(1, 1, 0))
            [(-1 : 1), (1 : 1)]
        """
        k = ZZ(k)
        if k <= 0:
            raise ValueError("k (=%s) must be a positive integer"%(k))
        #first check if subscheme
        from sage.schemes.projective.projective_subscheme import AlgebraicScheme_subscheme_projective
        if isinstance(Q, AlgebraicScheme_subscheme_projective):
            return(Q.preimage(self, k))

        #else assume a point
        BR = self.base_ring()
        if k > 1 and not self.is_endomorphism():
            raise TypeError("must be an endomorphism of projective space")
        if not Q in self.codomain():
            raise TypeError("point must be in codomain of self")
        if isinstance(BR.base_ring(),(ComplexField_class, RealField_class,RealIntervalField_class, ComplexIntervalField_class)):
            raise NotImplementedError("not implemented over precision fields")
        PS = self.domain().ambient_space()
        N = PS.dimension_relative()
        L = [Q]
        for n in range(k):
            L2 = []
            for P in L:
                I = list(self.domain().defining_polynomials())
                for i in range(N+1):
                    for j in range(i+1, N+1):
                        I.append(P[i]*self[j] - P[j]*self[i])
                X = PS.subscheme(I)
                if X.dimension() > 0:
                    return X
                preimages = []
                for T in X.rational_points():
                    if not all(g(tuple(T)) == 0 for g in self):
                        preimages.append(PS(T))
                L2 = L2 + preimages
            L = L2
        return L

    def _number_field_from_algebraics(self):
        r"""
        Given a projective map defined over `\QQbar`, return the same map, but defined
        over a number field.

        This is only implemented for maps of projective space.

        OUTPUT: scheme morphism

        EXAMPLES::

            sage: R.<x> = PolynomialRing(QQ)
            sage: P.<x,y> = ProjectiveSpace(QQbar,1)
            sage: H = End(P)
            sage: f = H([QQbar(3^(1/3))*x^2 + QQbar(sqrt(-2))*y^2, y^2])
            sage: f._number_field_from_algebraics()
            Scheme endomorphism of Projective Space of dimension 1 over Number Field in a with defining polynomial y^6 + 6*y^4 - 6*y^3 + 12*y^2 + 36*y + 17 with a = 1.442249570307409? + 1.414213562373095?*I
              Defn: Defined on coordinates by sending (z0 : z1) to
                    ((-48/269*a^5 + 27/269*a^4 - 320/269*a^3 + 468/269*a^2 - 772/269*a - 1092/269)*z0^2 + (48/269*a^5 - 27/269*a^4 + 320/269*a^3 - 468/269*a^2 + 1041/269*a + 1092/269)*z1^2 : z1^2)

        ::

            sage: R.<x> = PolynomialRing(QQ)
            sage: K.<a> = NumberField(x^3-x+1)
            sage: P.<x,y> = ProjectiveSpace(QQbar,1)
            sage: P2.<u,v,w> = ProjectiveSpace(QQbar,2)
            sage: H = Hom(P, P2)
            sage: f = H([x^2 + QQbar(I)*x*y + 3*y^2, y^2, QQbar(sqrt(5))*x*y])
            sage: f._number_field_from_algebraics()
            Scheme morphism:
              From: Projective Space of dimension 1 over Number Field in a with defining polynomial y^4 + 3*y^2 + 1 with a = 0.?e-113 + 0.618033988749895?*I
              To:   Projective Space of dimension 2 over Number Field in a with defining polynomial y^4 + 3*y^2 + 1 with a = 0.?e-113 + 0.618033988749895?*I
              Defn: Defined on coordinates by sending (z0 : z1) to
                    (z0^2 + (a^3 + 2*a)*z0*z1 + 3*z1^2 : z1^2 : (2*a^2 + 3)*z0*z1)

        The following was fixed in :trac:`23808`::

            sage: R.<t>=PolynomialRing(QQ)
            sage: s = (t^3+t+1).roots(QQbar)[0][0]
            sage: P.<x,y>=ProjectiveSpace(QQbar,1)
            sage: H = Hom(P,P)
            sage: f = H([s*x^3-13*y^3, y^3-15*y^3])
            sage: f
            Scheme endomorphism of Projective Space of dimension 1 over Algebraic Field
              Defn: Defined on coordinates by sending (x : y) to
                    ((-0.6823278038280193?)*x^3 + (-13)*y^3 : (-14)*y^3)
            sage: f_alg = f._number_field_from_algebraics()
            sage: f_alg.change_ring(QQbar) # Used to fail
            Scheme endomorphism of Projective Space of dimension 1 over Algebraic Field
              Defn: Defined on coordinates by sending (z0 : z1) to
                    ((-0.6823278038280193?)*z0^3 + (-13)*z1^3 : (-14)*z1^3)

        """
        from sage.schemes.projective.projective_space import is_ProjectiveSpace
        if not (is_ProjectiveSpace(self.domain()) and is_ProjectiveSpace(self.domain())):
            raise NotImplementedError("not implemented for subschemes")

        K_pre,C,phi = number_field_elements_from_algebraics([c for f in self for c in f.coefficients()])
        # Trac 23808: The field K_pre returned above does not have its embedding set to be phi
        # and phi is forgotten, so we redefine K_pre to be a field K with phi as the specified
        # embedding:
        if K_pre is QQ:
            K = QQ
        else:
            from sage.rings.number_field.number_field import NumberField
            K = NumberField(K_pre.polynomial(), embedding=phi(K_pre.gen()), name='a')
            psi = K_pre.hom([K.gen()], K) # Identification of K_pre with K
            C = [ psi(c) for c in C ] # The elements of C were in K_pre, move them to K
        from sage.schemes.projective.projective_space import ProjectiveSpace
        N = self.domain().dimension_relative()
        PS = ProjectiveSpace(K,N,'z')
        if self.is_endomorphism():
            H = End(PS)
        else:
            PS2 = ProjectiveSpace(K,self.codomain().dimension_relative(),'w')
            H = Hom(PS,PS2)
        R = PS.coordinate_ring()
        exps = [f.exponents() for f in self]
        F = []
        j = 0
        for t in exps:
            G = 0
            for e in t:
                G += C[j]*prod([R.gen(i)**e[i] for i in range(N+1)])
                j += 1
            F.append(G)
        return(H(F))

    def indeterminacy_locus(self):
        r"""
        Return the indeterminacy locus of this map.

        Only for rational maps on projective space defined over a field.
        The indeterminacy locus is the set of points in projective space at which all of the defining polynomials of the rational map simultaneously vanish.

        OUTPUT:

        - subscheme of the domain of the map.  The empty subscheme is returned as the vanishing
          of the coordinate functions of the domain.

        EXAMPLES::

            sage: P.<x,y,z> = ProjectiveSpace(QQ,2)
            sage: H = End(P)
            sage: f = H([x*z-y*z, x^2-y^2, z^2])
            sage: f.indeterminacy_locus()
            Closed subscheme of Projective Space of dimension 2 over Rational Field defined by:
                x*z - y*z,
                x^2 - y^2,
                z^2

        ::

            sage: P.<x,y,z> = ProjectiveSpace(QQ,2)
            sage: H = End(P)
            sage: f = H([x^2, y^2, z^2])
            sage: f.indeterminacy_locus()
            Closed subscheme of Projective Space of dimension 2 over Rational Field
            defined by:
                x^2,
                y^2,
                z^2

        ::

            sage: P1.<x,y,z> = ProjectiveSpace(RR,2)
            sage: P2.<t,u,v,w> = ProjectiveSpace(RR,3)
            sage: H = Hom(P1,P2)
            sage: h = H([y^3*z^3, x^3*z^3, y^3*z^3, x^2*y^2*z^2])
            sage: h.indeterminacy_locus()
            Closed subscheme of Projective Space of dimension 2 over Real Field with
            53 bits of precision defined by:
              y^3*z^3,
              x^3*z^3,
              y^3*z^3,
              x^2*y^2*z^2

        If defining polynomials are not normalized, output scheme will not be normalized::

            sage: P.<x,y,z>=ProjectiveSpace(QQ,2)
            sage: H=End(P)
            sage: f=H([x*x^2,x*y^2,x*z^2])
            sage: f.indeterminacy_locus()
            Closed subscheme of Projective Space of dimension 2 over Rational Field
            defined by:
              x^3,
              x*y^2,
              x*z^2

        ::

            sage: P.<x,y,z> = ProjectiveSpace(QQ, 2)
            sage: X = P.subscheme(x-y)
            sage: H = End(X)
            sage: f = H([x^2-4*y^2, y^2-z^2, 4*z^2-x^2])
            sage: Z = f.indeterminacy_locus(); Z
            Closed subscheme of Projective Space of dimension 2 over Rational Field defined by:
              x - y,
              x^2 - 4*y^2,
              y^2 - z^2,
              -x^2 + 4*z^2
            sage: Z.dimension()
            -1
        """
        dom = self.domain()
        AS = dom.ambient_space()
        return AS.subscheme(list(dom.defining_polynomials()) + list(self.defining_polynomials()))

    def indeterminacy_points(self, F=None):
        r"""
        Return the indeterminacy locus of this map defined over ``F``.

        Only for rational maps on projective space. Returns the set of points in projective space at which all of the defining polynomials of the rational map simultaneously vanish.

        INPUT:

        - ``F`` - a field (optional).

        OUTPUT:

        - indeterminacy points of the map defined over ``F``, provided the indeterminacy scheme is 0-dimensional.

        EXAMPLES::

            sage: P.<x,y,z> = ProjectiveSpace(QQ,2)
            sage: H = End(P)
            sage: f = H([x*z-y*z, x^2-y^2, z^2])
            sage: f.indeterminacy_points()
            [(-1 : 1 : 0), (1 : 1 : 0)]

        ::

            sage: P1.<x,y,z> = ProjectiveSpace(RR,2)
            sage: P2.<t,u,v,w> = ProjectiveSpace(RR,3)
            sage: H = Hom(P1,P2)
            sage: h = H([x+y, y, z+y, y])
            sage: set_verbose(None)
            sage: h.indeterminacy_points()
            []
            sage: g = H([y^3*z^3, x^3*z^3, y^3*z^3, x^2*y^2*z^2])
            sage: g.indeterminacy_points()
            Traceback (most recent call last):
            ...
            ValueError: indeterminacy scheme is not dimension 0

        ::

            sage: P.<x,y,z> = ProjectiveSpace(QQ,2)
            sage: H = End(P)
            sage: f = H([x^2+y^2, x*z, x^2+y^2])
            sage: f.indeterminacy_points()
            [(0 : 0 : 1)]
            sage: R.<t> = QQ[]
            sage: K.<a> = NumberField(t^2+1)
            sage: f.indeterminacy_points(F=K)
            [(-a : 1 : 0), (0 : 0 : 1), (a : 1 : 0)]
            sage: set_verbose(None)
            sage: f.indeterminacy_points(F=QQbar)
            [(-1*I : 1 : 0), (0 : 0 : 1), (1*I : 1 : 0)]

        ::

            sage: set_verbose(None)
            sage: K.<t>=FunctionField(QQ)
            sage: P.<x,y,z>=ProjectiveSpace(K,2)
            sage: H=End(P)
            sage: f=H([x^2-t^2*y^2,y^2-z^2,x^2-t^2*z^2])
            sage: f.indeterminacy_points()
            [(-t : -1 : 1), (-t : 1 : 1), (t : -1 : 1), (t : 1 : 1)]

        ::

            sage: set_verbose(None)
            sage: P.<x,y,z>=ProjectiveSpace(Qp(3),2)
            sage: H=End(P)
            sage: f=H([x^2-7*y^2,y^2-z^2,x^2-7*z^2])
            sage: f.indeterminacy_points()
            [(2 + 3 + 3^2 + 2*3^3 + 2*3^5 + 2*3^6 + 3^8 + 3^9 + 2*3^11 + 3^15 +
            2*3^16 + 3^18 + O(3^20) : 1 + O(3^20) : 1 + O(3^20)),
            (2 + 3 + 3^2 + 2*3^3 + 2*3^5 + 2*3^6 + 3^8 + 3^9 + 2*3^11 + 3^15 +
            2*3^16 + 3^18 + O(3^20) : 2 + 2*3 + 2*3^2 + 2*3^3 + 2*3^4 + 2*3^5 +
            2*3^6 + 2*3^7 + 2*3^8 + 2*3^9 + 2*3^10 + 2*3^11 + 2*3^12 + 2*3^13 +
            2*3^14 + 2*3^15 + 2*3^16 + 2*3^17 + 2*3^18 + 2*3^19 + O(3^20) : 1 +
            O(3^20)),
             (1 + 3 + 3^2 + 2*3^4 + 2*3^7 + 3^8 + 3^9 + 2*3^10 + 2*3^12 + 2*3^13 +
            2*3^14 + 3^15 + 2*3^17 + 3^18 + 2*3^19 + O(3^20) : 1 + O(3^20) : 1 +
            O(3^20)),
             (1 + 3 + 3^2 + 2*3^4 + 2*3^7 + 3^8 + 3^9 + 2*3^10 + 2*3^12 + 2*3^13 +
            2*3^14 + 3^15 + 2*3^17 + 3^18 + 2*3^19 + O(3^20) : 2 + 2*3 + 2*3^2 +
            2*3^3 + 2*3^4 + 2*3^5 + 2*3^6 + 2*3^7 + 2*3^8 + 2*3^9 + 2*3^10 + 2*3^11
            + 2*3^12 + 2*3^13 + 2*3^14 + 2*3^15 + 2*3^16 + 2*3^17 + 2*3^18 + 2*3^19
            + O(3^20) : 1 + O(3^20))]
        """
        if F is None:
            fcn = self
        else:
            if not F.is_field():
                raise NotImplementedError("indeterminacy points only implemented for fields")
            fcn = self.change_ring(F)
        indScheme = fcn.indeterminacy_locus()
        if indScheme.dimension() > 0:
            raise ValueError("indeterminacy scheme is not dimension 0")
        # Other error checking is in indeterminacy_locus
        indPoints = indScheme.rational_points()
        return indPoints

class SchemeMorphism_polynomial_projective_space_finite_field(SchemeMorphism_polynomial_projective_space_field):

    def _fast_eval(self, x):
        """
        Evaluate projective morphism at point described by x.

        EXAMPLES::

            sage: P.<x,y,z> = ProjectiveSpace(GF(7),2)
            sage: H = Hom(P,P)
            sage: f = H([x^2+y^2, y^2, z^2 + y*z])
            sage: f._fast_eval([1,1,1])
            [2, 1, 2]
        """
        if self._is_prime_finite_field:
            p = self.base_ring().characteristic()
            P = [Integer(f(*x)) % p for f in self._fastpolys]
        else:
            P = [f(*x) for f in self._fastpolys]
        return P<|MERGE_RESOLUTION|>--- conflicted
+++ resolved
@@ -1011,7 +1011,6 @@
 
         ::
 
-<<<<<<< HEAD
             sage: K.<w> = QuadraticField(3)
             sage: O = K.ring_of_integers()
             sage: P.<x,y> = ProjectiveSpace(O,1)
@@ -1028,23 +1027,12 @@
             sage: P2.<u,v,w> = ProjectiveSpace(QQ,2)
             sage: H = Hom(P2,P1)
             sage: f = H([u*w,v^2 + w^2])
-=======
-            sage: P1.<x,y> = ProjectiveSpace(QQ,1)
-            sage: P2.<u,v,w> = ProjectiveSpace(QQ,2)
-            sage: H = Hom(P2,P1)
-            sage: f = H([u^2,v^2])
->>>>>>> adfc6920
             sage: f.dehomogenize((2,1))
             Scheme morphism:
               From: Affine Space of dimension 2 over Rational Field
               To:   Affine Space of dimension 1 over Rational Field
-<<<<<<< HEAD
               Defn: Defined on coordinates by sending (u, v) to
                   (u/(v^2 + 1))
-=======
-              Defn: Defined on coordinates by sending (x0, x1) to
-                    (x0^2/x1^2)
->>>>>>> adfc6920
         """
         #the dehomogenizations are stored for future use.
         try:
@@ -1065,17 +1053,10 @@
         else:
             Aff_domain = PS_domain.affine_patch(ind[0])
             S = Aff_domain.ambient_space().coordinate_ring()
-<<<<<<< HEAD
             FS = FractionField(S)
             N = A_domain.dimension_relative()
             R = A_domain.coordinate_ring()
             phi = R.hom([S.gen(j) for j in range(0, ind[0])] + [1] + [S.gen(j) for j in range(ind[0], N)], FS)
-=======
-            M = A_domain.dimension_relative()
-            N = self.codomain().ambient_space().dimension_relative()
-            R = A_domain.coordinate_ring()
-            phi = R.hom([S.gen(j) for j in range(0, ind[0])] + [1] + [S.gen(j) for j in range(ind[0], M)], S)
->>>>>>> adfc6920
             F = []
             G = phi(self._polys[ind[1]])
             # ind[1] is relative to codomain
