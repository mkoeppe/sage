--- conflicted
+++ resolved
@@ -1221,11 +1221,7 @@
             (1/2*a^3 + a^2 - 1/2*a : 1)
             sage: S.codomain()                                                                      # optional - sage.rings.number_field sage.symbolic
             Projective Space of dimension 1 over Number Field in a with defining
-<<<<<<< HEAD
-            polynomial y^4 + 1 with a = 0.7071067811865475? + 0.7071067811865475?*I
-=======
              polynomial y^4 + 1 with a = 0.7071067811865475? + 0.7071067811865475?*I
->>>>>>> 08060ed1
 
         The following was fixed in :trac:`23808`::
 
