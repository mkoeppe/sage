r"""
Jacobian 'morphism' as a class in the Picard group

This module implements the group operation in the Picard group of a
hyperelliptic curve, represented as divisors in Mumford
representation, using Cantor's algorithm.

A divisor on the hyperelliptic curve `y^2 + y h(x) = f(x)`
is stored in Mumford representation, that is, as two polynomials
`u(x)` and `v(x)` such that:

- `u(x)` is monic,

- `u(x)` divides `f(x) - h(x) v(x) - v(x)^2`,

- `deg(v(x)) < deg(u(x)) \le g`.

REFERENCES:

A readable introduction to divisors, the Picard group, Mumford
representation, and Cantor's algorithm:

- J. Scholten, F. Vercauteren. An Introduction to Elliptic and
  Hyperelliptic Curve Cryptography and the NTRU Cryptosystem. To
  appear in B. Preneel (Ed.) State of the Art in Applied Cryptography
  - COSIC '03, Lecture Notes in Computer Science, Springer 2004.

A standard reference in the field of cryptography:

- R. Avanzi, H. Cohen, C. Doche, G. Frey, T. Lange, K. Nguyen, and F.
  Vercauteren, Handbook of Elliptic and Hyperelliptic Curve
  Cryptography. CRC Press, 2005.

EXAMPLES: The following curve is the reduction of a curve whose
Jacobian has complex multiplication.

::

    sage: x = GF(37)['x'].gen()                                                         # optional - sage.rings.finite_rings
    sage: H = HyperellipticCurve(x^5 + 12*x^4 + 13*x^3 + 15*x^2 + 33*x); H              # optional - sage.rings.finite_rings
    Hyperelliptic Curve over Finite Field of size 37 defined
     by y^2 = x^5 + 12*x^4 + 13*x^3 + 15*x^2 + 33*x

At this time, Jacobians of hyperelliptic curves are handled
differently than elliptic curves::

    sage: J = H.jacobian(); J                                                           # optional - sage.rings.finite_rings
    Jacobian of Hyperelliptic Curve over Finite Field of size 37 defined
<<<<<<< HEAD
    by y^2 = x^5 + 12*x^4 + 13*x^3 + 15*x^2 + 33*x
=======
     by y^2 = x^5 + 12*x^4 + 13*x^3 + 15*x^2 + 33*x
>>>>>>> 08060ed1
    sage: J = J(J.base_ring()); J                                                       # optional - sage.rings.finite_rings
    Set of rational points of Jacobian of Hyperelliptic Curve over Finite Field
     of size 37 defined by y^2 = x^5 + 12*x^4 + 13*x^3 + 15*x^2 + 33*x

Points on the Jacobian are represented by Mumford's polynomials.
First we find a couple of points on the curve::

    sage: P1 = H.lift_x(2); P1                                                          # optional - sage.rings.finite_rings
    (2 : 11 : 1)
    sage: Q1 = H.lift_x(10); Q1                                                         # optional - sage.rings.finite_rings
    (10 : 18 : 1)

Observe that 2 and 10 are the roots of the polynomials in x,
respectively::

    sage: P = J(P1); P                                                                  # optional - sage.rings.finite_rings
    (x + 35, y + 26)
    sage: Q = J(Q1); Q                                                                  # optional - sage.rings.finite_rings
    (x + 27, y + 19)

::

    sage: P + Q                                                                         # optional - sage.rings.finite_rings
    (x^2 + 25*x + 20, y + 13*x)
    sage: (x^2 + 25*x + 20).roots(multiplicities=False)                                 # optional - sage.rings.finite_rings
    [10, 2]

Frobenius satisfies

.. MATH::

    x^4 + 12*x^3 + 78*x^2 + 444*x + 1369

on the Jacobian of this reduction and the order of the Jacobian is
`N = 1904`.

::

    sage: 1904*P                                                                        # optional - sage.rings.finite_rings
    (1)
    sage: 34*P == 0                                                                     # optional - sage.rings.finite_rings
    True
    sage: 35*P == P                                                                     # optional - sage.rings.finite_rings
    True
    sage: 33*P == -P                                                                    # optional - sage.rings.finite_rings
    True

::

    sage: Q*1904                                                                        # optional - sage.rings.finite_rings
    (1)
    sage: Q*238 == 0                                                                    # optional - sage.rings.finite_rings
    True
    sage: Q*239 == Q                                                                    # optional - sage.rings.finite_rings
    True
    sage: Q*237 == -Q                                                                   # optional - sage.rings.finite_rings
    True
"""

#*****************************************************************************
#  Copyright (C) 2005 David Kohel <kohel@maths.usyd.edu.au>
#  Distributed under the terms of the GNU General Public License (GPL)
#                  http://www.gnu.org/licenses/
#*****************************************************************************

from sage.misc.latex import latex

from sage.structure.element import AdditiveGroupElement
from sage.structure.richcmp import richcmp, op_NE
from sage.schemes.generic.morphism import SchemeMorphism


def cantor_reduction_simple(a, b, f, genus):
    r"""
    Return the unique reduced divisor linearly equivalent to
    `(a, b)` on the curve `y^2 = f(x).`

    See the docstring of
    :mod:`sage.schemes.hyperelliptic_curves.jacobian_morphism` for
    information about divisors, linear equivalence, and reduction.

    EXAMPLES::

        sage: x = QQ['x'].gen()
        sage: f = x^5 - x
        sage: H = HyperellipticCurve(f); H
        Hyperelliptic Curve over Rational Field defined by y^2 = x^5 - x
        sage: J = H.jacobian()(QQ); J
        Set of rational points of Jacobian of Hyperelliptic Curve over Rational Field
         defined by y^2 = x^5 - x

    The following point is 2-torsion::

        sage: P = J(H.lift_x(-1)); P
        (x + 1, y)
        sage: 2 * P # indirect doctest
        (1)
    """
    a2 = (f - b**2) // a
    a2 = a2.monic()
    b2 = -b % (a2)
    if a2.degree() == a.degree():
        # XXX
        assert a2.degree() == genus + 1
        print("Returning ambiguous form of degree genus+1.")
        return (a2, b2)
    elif a2.degree() > genus:
        return cantor_reduction_simple(a2, b2, f, genus)
    return (a2, b2)


def cantor_reduction(a, b, f, h, genus):
    r"""
    Return the unique reduced divisor linearly equivalent to
    `(a, b)` on the curve `y^2 + y h(x) = f(x)`.

    See the docstring of
    :mod:`sage.schemes.hyperelliptic_curves.jacobian_morphism` for
    information about divisors, linear equivalence, and reduction.

    EXAMPLES::

        sage: x = QQ['x'].gen()
        sage: f = x^5 - x
        sage: H = HyperellipticCurve(f, x); H
        Hyperelliptic Curve over Rational Field defined by y^2 + x*y = x^5 - x
        sage: J = H.jacobian()(QQ); J
        Set of rational points of Jacobian of Hyperelliptic Curve over
         Rational Field defined by y^2 + x*y = x^5 - x

    The following point is 2-torsion::

        sage: Q = J(H.lift_x(0)); Q
        (x, y)
        sage: 2*Q # indirect doctest
        (1)

    The next point is not 2-torsion::

        sage: P = J(H.lift_x(-1)); P
        (x + 1, y - 1)
        sage: 2 * J(H.lift_x(-1)) # indirect doctest
        (x^2 + 2*x + 1, y - 3*x - 4)
        sage: 3 * J(H.lift_x(-1)) # indirect doctest
        (x^2 - 487*x - 324, y - 10754*x - 7146)
    """
    assert a.degree() < 2*genus+1
    assert b.degree() < a.degree()
    k = f - h*b - b**2
    if 2*a.degree() == k.degree():
        # must adjust b to include the point at infinity
        g1 = a.degree()
        x = a.parent().gen()
        r = (x**2 + h[g1]*x - f[2*g1]).roots()[0][0]
        b = b + r*(x**g1 - (x**g1) % (a))
        k = f - h*b - b**2
    assert k % (a) == 0
    a = (k // a).monic()
    b = -(b+h) % (a)
    if a.degree() > genus:
        return cantor_reduction(a, b, f, h, genus)
    return (a, b)

def cantor_composition_simple(D1,D2,f,genus):
    r"""
    Given `D_1` and `D_2` two reduced Mumford
    divisors on the Jacobian of the curve `y^2 = f(x)`,
    computes a representative `D_1 + D_2`.

    .. warning::

       The representative computed is NOT reduced! Use
       :func:`cantor_reduction_simple` to reduce it.

    EXAMPLES::

        sage: x = QQ['x'].gen()
        sage: f = x^5 + x
        sage: H = HyperellipticCurve(f); H
        Hyperelliptic Curve over Rational Field defined by y^2 = x^5 + x

    ::

        sage: F.<a> = NumberField(x^2 - 2, 'a')                                         # optional - sage.rings.number_field
        sage: J = H.jacobian()(F); J                                                    # optional - sage.rings.number_field
        Set of rational points of Jacobian of Hyperelliptic Curve over
         Number Field in a with defining polynomial x^2 - 2 defined by y^2 = x^5 + x

    ::

        sage: P = J(H.lift_x(F(1))); P                                                  # optional - sage.rings.number_field
        (x - 1, y - a)
        sage: Q = J(H.lift_x(F(0))); Q                                                  # optional - sage.rings.number_field
        (x, y)
        sage: 2*P + 2*Q # indirect doctest                                              # optional - sage.rings.number_field
        (x^2 - 2*x + 1, y - 3/2*a*x + 1/2*a)
        sage: 2*(P + Q) # indirect doctest                                              # optional - sage.rings.number_field
        (x^2 - 2*x + 1, y - 3/2*a*x + 1/2*a)
        sage: 3*P # indirect doctest                                                    # optional - sage.rings.number_field
        (x^2 - 25/32*x + 49/32, y - 45/256*a*x - 315/256*a)
    """
    a1, b1 = D1
    a2, b2 = D2
    if a1 == a2 and b1 == b2:
        # Duplication law:
        d, h1, h3 = a1.xgcd(2*b1)
        a = (a1 // d)**2
        b = (b1 + h3*((f - b1**2) // d)) % (a)
    else:
        d0, _, h2 = a1.xgcd(a2)
        if d0 == 1:
            a = a1*a2
            b = (b2 + h2*a2*(b1-b2)) % (a)
        else:
            d, l, h3 = d0.xgcd(b1 + b2)
            a = (a1*a2) // (d**2)
            b = ((b2 + l*h2*(b1-b2)*(a2 // d)) + h3*((f - b2**2) // d)) % (a)
    a =a.monic()
    return (a, b)

def cantor_composition(D1,D2,f,h,genus):
    r"""
    EXAMPLES::

        sage: F.<a> = GF(7^2, 'a')                                                      # optional - sage.rings.finite_rings
        sage: x = F['x'].gen()                                                          # optional - sage.rings.finite_rings
        sage: f = x^7 + x^2 + a                                                         # optional - sage.rings.finite_rings
        sage: H = HyperellipticCurve(f, 2*x); H                                         # optional - sage.rings.finite_rings
        Hyperelliptic Curve over Finite Field in a of size 7^2
<<<<<<< HEAD
        defined by y^2 + 2*x*y = x^7 + x^2 + a
=======
         defined by y^2 + 2*x*y = x^7 + x^2 + a
>>>>>>> 08060ed1
        sage: J = H.jacobian()(F); J                                                    # optional - sage.rings.finite_rings
        Set of rational points of Jacobian of Hyperelliptic Curve over
         Finite Field in a of size 7^2 defined by y^2 + 2*x*y = x^7 + x^2 + a

    ::

        sage: Q = J(H.lift_x(F(1))); Q                                                  # optional - sage.rings.finite_rings
        (x + 6, y + 2*a + 2)
        sage: 10*Q  # indirect doctest                                                  # optional - sage.rings.finite_rings
        (x^3 + (3*a + 1)*x^2 + (2*a + 5)*x + a + 5,
         y + (4*a + 5)*x^2 + (a + 1)*x + 6*a + 3)
        sage: 7*8297*Q                                                                  # optional - sage.rings.finite_rings
        (1)

    ::

        sage: Q = J(H.lift_x(F(a+1))); Q                                                # optional - sage.rings.finite_rings
        (x + 6*a + 6, y + 2*a)
        sage: 7*8297*Q # indirect doctest                                               # optional - sage.rings.finite_rings
        (1)

        A test over a prime field:

        sage: F = GF(next_prime(10^30))                                                 # optional - sage.rings.finite_rings
        sage: x = F['x'].gen()                                                          # optional - sage.rings.finite_rings
        sage: f = x^7 + x^2 + 1                                                         # optional - sage.rings.finite_rings
        sage: H = HyperellipticCurve(f, 2*x); H                                         # optional - sage.rings.finite_rings
        Hyperelliptic Curve over Finite Field of size 1000000000000000000000000000057
<<<<<<< HEAD
        defined by y^2 + 2*x*y = x^7 + x^2 + 1
        sage: J = H.jacobian()(F); J                                                    # optional - sage.rings.finite_rings
        Set of rational points of Jacobian of Hyperelliptic Curve over
        Finite Field of size 1000000000000000000000000000057 defined
        by y^2 + 2*x*y = x^7 + x^2 + 1
=======
         defined by y^2 + 2*x*y = x^7 + x^2 + 1
        sage: J = H.jacobian()(F); J                                                    # optional - sage.rings.finite_rings
        Set of rational points of Jacobian of Hyperelliptic Curve
         over Finite Field of size 1000000000000000000000000000057
         defined by y^2 + 2*x*y = x^7 + x^2 + 1
>>>>>>> 08060ed1
        sage: Q = J(H.lift_x(F(1))); Q                                                  # optional - sage.rings.finite_rings
        (x + 1000000000000000000000000000056, y + 1000000000000000000000000000056)
        sage: 10*Q  # indirect doctest                                                  # optional - sage.rings.finite_rings
        (x^3 + 150296037169838934997145567227*x^2
             + 377701248971234560956743242408*x + 509456150352486043408603286615,
         y + 514451014495791237681619598519*x^2
           + 875375621665039398768235387900*x + 861429240012590886251910326876)
        sage: 7*8297*Q                                                                  # optional - sage.rings.finite_rings
        (x^3 + 35410976139548567549919839063*x^2
             + 26230404235226464545886889960*x + 681571430588959705539385624700,
         y + 999722365017286747841221441793*x^2
           + 262703715994522725686603955650*x + 626219823403254233972118260890)
    """
    a1, b1 = D1
    a2, b2 = D2
    if a1 == a2 and b1 == b2:
        # Duplication law:
        d, h1, h3 = a1.xgcd(2*b1 + h)
        a = (a1 // d)**2
        b = (b1 + h3*((f-h*b1-b1**2) // d)) % (a)
    else:
        d0, _, h2 = a1.xgcd(a2)
        if d0 == 1:
            a = a1 * a2
            b = (b2 + h2*a2*(b1-b2)) % (a)
        else:
            e0 = b1+b2+h
            if e0 == 0:
                a = (a1*a2) // (d0**2)
                b = (b2 + h2*(b1-b2)*(a2 // d0)) % (a)
            else:
                d, l, h3 = d0.xgcd(e0)
                a = (a1*a2) // (d**2)
                b = (b2 + l*h2*(b1-b2)*(a2 // d) + h3*((f-h*b2-b2**2) // d)) % (a)
    a = a.monic()
    return (a, b)


class JacobianMorphism_divisor_class_field(AdditiveGroupElement, SchemeMorphism):
    r"""
    An element of a Jacobian defined over a field, i.e. in
    `J(K) = \mathrm{Pic}^0_K(C)`.
    """
    def __init__(self, parent, polys, check=True):
        r"""
        Create a new Jacobian element in Mumford representation.

        INPUT:

        - parent -- the parent Homset
        - polys -- Mumford's `u` and `v` polynomials
        - check (default: ``True``) -- if ``True``, ensure that
          polynomials define a divisor on the appropriate curve and are
          reduced

        .. warning::

           Not for external use! Use ``J(K)([u, v])`` instead.

        EXAMPLES::

            sage: x = GF(37)['x'].gen()                                                 # optional - sage.rings.finite_rings
            sage: H = HyperellipticCurve(x^5 + 12*x^4 + 13*x^3 + 15*x^2 + 33*x)         # optional - sage.rings.finite_rings
            sage: J = H.jacobian()(GF(37));  J                                          # optional - sage.rings.finite_rings
            Set of rational points of Jacobian of Hyperelliptic Curve over
             Finite Field of size 37 defined by
            y^2 = x^5 + 12*x^4 + 13*x^3 + 15*x^2 + 33*x

        ::

            sage: P1 = J(H.lift_x(2)); P1 # indirect doctest                            # optional - sage.rings.finite_rings
            (x + 35, y + 26)
            sage: P1.parent()                                                           # optional - sage.rings.finite_rings
            Set of rational points of Jacobian of Hyperelliptic Curve over
             Finite Field of size 37 defined by
            y^2 = x^5 + 12*x^4 + 13*x^3 + 15*x^2 + 33*x
            sage: type(P1)                                                              # optional - sage.rings.finite_rings
            <class 'sage.schemes.hyperelliptic_curves.jacobian_morphism.JacobianMorphism_divisor_class_field'>
        """
        SchemeMorphism.__init__(self, parent)
        if check:
            C = parent.curve()
            f, h = C.hyperelliptic_polynomials()
            a, b = polys
            if not (b**2 + h*b - f)%a == 0:
                raise ValueError("Argument polys (= %s) must be divisor on curve %s."%(
                    polys, C))
            genus = C.genus()
            if a.degree() > genus:
                polys = cantor_reduction(a, b, f, h, genus)
        self.__polys = polys

    def _printing_polys(self):
        r"""
        Internal function formatting Mumford polynomials for printing.

        TESTS::

            sage: F.<a> = GF(7^2, 'a')                                                  # optional - sage.rings.finite_rings
            sage: x = F['x'].gen()                                                      # optional - sage.rings.finite_rings
            sage: f = x^7 + x^2 + a                                                     # optional - sage.rings.finite_rings
            sage: H = HyperellipticCurve(f, 2*x)                                        # optional - sage.rings.finite_rings
            sage: J = H.jacobian()(F)                                                   # optional - sage.rings.finite_rings

        ::

            sage: Q = J(H.lift_x(F(1))); Q # indirect doctest                           # optional - sage.rings.finite_rings
            (x + 6, y + 2*a + 2)
        """
        a, b = self.__polys
        P = self.parent()._printing_ring
        y = P.gen()
        x = P.base_ring().gen()
        return (a(x), y - b(x))

    def _repr_(self):
        r"""
        Return a string representation of this Mumford divisor.

        EXAMPLES::

            sage: F.<a> = GF(7^2, 'a')                                                  # optional - sage.rings.finite_rings
            sage: x = F['x'].gen()                                                      # optional - sage.rings.finite_rings
            sage: f = x^7 + x^2 + a                                                     # optional - sage.rings.finite_rings
            sage: H = HyperellipticCurve(f, 2*x)                                        # optional - sage.rings.finite_rings
            sage: J = H.jacobian()(F)                                                   # optional - sage.rings.finite_rings

        ::

            sage: Q = J(0); Q # indirect doctest                                        # optional - sage.rings.finite_rings
            (1)
            sage: Q = J(H.lift_x(F(1))); Q # indirect doctest                           # optional - sage.rings.finite_rings
            (x + 6, y + 2*a + 2)
            sage: Q + Q # indirect doctest                                              # optional - sage.rings.finite_rings
            (x^2 + 5*x + 1, y + 3*a*x + 6*a + 2)
        """
        if self.is_zero():
            return "(1)"
        a, b = self._printing_polys()
        return "(%s, %s)" % (a, b)

    def _latex_(self):
        r"""
        Return a LaTeX string representing this Mumford divisor.

        EXAMPLES::

            sage: F.<alpha> = GF(7^2)                                                   # optional - sage.rings.finite_rings
            sage: x = F['x'].gen()                                                      # optional - sage.rings.finite_rings
            sage: f = x^7 + x^2 + alpha                                                 # optional - sage.rings.finite_rings
            sage: H = HyperellipticCurve(f, 2*x)                                        # optional - sage.rings.finite_rings
            sage: J = H.jacobian()(F)                                                   # optional - sage.rings.finite_rings

        ::

            sage: Q = J(0); print(latex(Q)) # indirect doctest                          # optional - sage.rings.finite_rings
            \left(1\right)
            sage: Q = J(H.lift_x(F(1))); print(latex(Q)) # indirect doctest             # optional - sage.rings.finite_rings
            \left(x + 6, y + 2 \alpha + 2\right)

        ::

            sage: print(latex(Q + Q))                                                   # optional - sage.rings.finite_rings
            \left(x^{2} + 5 x + 1, y + 3 \alpha x + 6 \alpha + 2\right)
        """
        if self.is_zero():
            return "\\left(1\\right)"
        a, b = self._printing_polys()
        return "\\left(%s, %s\\right)" % (latex(a), latex(b))

    def scheme(self):
        r"""
        Return the scheme this morphism maps to; or, where this divisor lives.

        .. warning::

           Although a pointset is defined over a specific field, the
           scheme returned may be over a different (usually smaller)
           field.  The example below demonstrates this: the pointset
           is determined over a number field of absolute degree 2 but
           the scheme returned is defined over the rationals.

        EXAMPLES::

            sage: x = QQ['x'].gen()
            sage: f = x^5 + x
            sage: H = HyperellipticCurve(f)
            sage: F.<a> = NumberField(x^2 - 2, 'a')                                     # optional - sage.rings.number_field
            sage: J = H.jacobian()(F); J                                                # optional - sage.rings.number_field
<<<<<<< HEAD
            Set of rational points of Jacobian of Hyperelliptic Curve over
            Number Field in a with defining polynomial x^2 - 2 defined
            by y^2 = x^5 + x
=======
            Set of rational points of Jacobian of Hyperelliptic Curve
             over Number Field in a with defining polynomial x^2 - 2
             defined by y^2 = x^5 + x
>>>>>>> 08060ed1

        ::

            sage: P = J(H.lift_x(F(1)))                                                 # optional - sage.rings.number_field
            sage: P.scheme()                                                            # optional - sage.rings.number_field
            Jacobian of Hyperelliptic Curve over Rational Field defined by y^2 = x^5 + x
        """
        return self.codomain()


    def __list__(self):
        r"""
        Return a list `(a(x), b(x))` of the polynomials giving the
        Mumford representation of self.

        TESTS::

            sage: x = QQ['x'].gen()
            sage: f = x^5 + x
            sage: H = HyperellipticCurve(f)
            sage: F.<a> = NumberField(x^2 - 2, 'a')                                     # optional - sage.rings.number_field
            sage: J = H.jacobian()(F); J                                                # optional - sage.rings.number_field
<<<<<<< HEAD
            Set of rational points of Jacobian of Hyperelliptic Curve over
            Number Field in a with defining polynomial x^2 - 2 defined
            by y^2 = x^5 + x
=======
            Set of rational points of Jacobian of Hyperelliptic Curve
             over Number Field in a with defining polynomial x^2 - 2
             defined by y^2 = x^5 + x
>>>>>>> 08060ed1

        ::

            sage: P = J(H.lift_x(F(1)))                                                 # optional - sage.rings.number_field
            sage: list(P)  # indirect doctest                                           # optional - sage.rings.number_field
            [x - 1, a]
        """
        return list(self.__polys)

    def __tuple__(self):
        r"""
        Return a tuple `(a(x), b(x))` of the polynomials giving the
        Mumford representation of self.

        TESTS::

            sage: x = QQ['x'].gen()
            sage: f = x^5 + x
            sage: H = HyperellipticCurve(f)
            sage: F.<a> = NumberField(x^2 - 2, 'a')                                     # optional - sage.rings.number_field
            sage: J = H.jacobian()(F); J                                                # optional - sage.rings.number_field
<<<<<<< HEAD
            Set of rational points of Jacobian of Hyperelliptic Curve over
            Number Field in a with defining polynomial x^2 - 2 defined
            by y^2 = x^5 + x
=======
            Set of rational points of Jacobian of Hyperelliptic Curve
             over Number Field in a with defining polynomial x^2 - 2
             defined by y^2 = x^5 + x
>>>>>>> 08060ed1

        ::

            sage: P = J(H.lift_x(F(1)))                                                 # optional - sage.rings.number_field
            sage: tuple(P)  # indirect doctest                                          # optional - sage.rings.number_field
            (x - 1, a)
        """
        return tuple(self.__polys)

    def __getitem__(self, n):
        r"""
        Return the `n`-th item of the pair `(a(x), b(x))`
        of polynomials giving the Mumford representation of self.

        TESTS::

            sage: x = QQ['x'].gen()
            sage: f = x^5 + x
            sage: H = HyperellipticCurve(f)
            sage: F.<a> = NumberField(x^2 - 2, 'a')                                     # optional - sage.rings.number_field
            sage: J = H.jacobian()(F); J                                                # optional - sage.rings.number_field
<<<<<<< HEAD
            Set of rational points of Jacobian of Hyperelliptic Curve over
            Number Field in a with defining polynomial x^2 - 2 defined
            by y^2 = x^5 + x
=======
            Set of rational points of Jacobian of Hyperelliptic Curve
             over Number Field in a with defining polynomial x^2 - 2
             defined by y^2 = x^5 + x
>>>>>>> 08060ed1

        ::

            sage: P = J(H.lift_x(F(1)))                                                 # optional - sage.rings.number_field
            sage: P[0] # indirect doctest                                               # optional - sage.rings.number_field
            x - 1
            sage: P[1] # indirect doctest                                               # optional - sage.rings.number_field
            a
            sage: P[-1] # indirect doctest                                              # optional - sage.rings.number_field
            a
            sage: P[:1] # indirect doctest                                              # optional - sage.rings.number_field
            [x - 1]
        """
        return list(self.__polys)[n]

    def _richcmp_(self, other, op):
        r"""
        Compare self and other.

        TESTS::

            sage: x = QQ['x'].gen()
            sage: f = x^5 - x
            sage: H = HyperellipticCurve(f); H
            Hyperelliptic Curve over Rational Field defined by y^2 = x^5 - x
            sage: J = H.jacobian()(QQ); J
            Set of rational points of Jacobian of Hyperelliptic Curve over
            Rational Field defined by y^2 = x^5 - x

        The following point is 2-torsion::

            sage: P = J(H.lift_x(-1)); P
            (x + 1, y)
            sage: 0 == 2 * P # indirect doctest
            True
            sage: P == P
            True

        ::

            sage: Q = J(H.lift_x(-1))
            sage: Q == P
            True

        ::

            sage: 2 == Q
            False
            sage: P == False
            False

        Let's verify the same "points" on different schemes are not equal::

            sage: x = QQ['x'].gen()
            sage: f = x^5 + x
            sage: H2 = HyperellipticCurve(f)
            sage: J2 = H2.jacobian()(QQ)

        ::

            sage: P1 = J(H.lift_x(0)); P1
            (x, y)
            sage: P2 = J2(H2.lift_x(0)); P2
            (x, y)
            sage: P1 == P2
            False
        """
        if self.scheme() != other.scheme():
            return op == op_NE
        # since divisors are internally represented as Mumford divisors,
        # comparing polynomials is well-defined
        return richcmp(self.__polys, other.__polys, op)

    def __bool__(self):
        r"""
        Return ``True`` if this divisor is not the additive identity element.

        EXAMPLES::

            sage: x = GF(37)['x'].gen()                                                 # optional - sage.rings.finite_rings
            sage: H = HyperellipticCurve(x^5 + 12*x^4 + 13*x^3 + 15*x^2 + 33*x)         # optional - sage.rings.finite_rings
            sage: J = H.jacobian()(GF(37))                                              # optional - sage.rings.finite_rings

        ::

            sage: P1 = J(H.lift_x(2)); P1                                               # optional - sage.rings.finite_rings
            (x + 35, y + 26)
            sage: P1 == 0 # indirect doctest                                            # optional - sage.rings.finite_rings
            False
            sage: P1 - P1 == 0 # indirect doctest                                       # optional - sage.rings.finite_rings
            True
        """
        return self.__polys[0] != 1



    def __neg__(self):
        r"""
        Return the additive inverse of this divisor.

        EXAMPLES::

            sage: x = GF(37)['x'].gen()                                                 # optional - sage.rings.finite_rings
            sage: H = HyperellipticCurve(x^5 + 12*x^4 + 13*x^3 + 15*x^2 + 33*x)         # optional - sage.rings.finite_rings
            sage: J = H.jacobian()(GF(37))                                              # optional - sage.rings.finite_rings
            sage: P1 = J(H.lift_x(2)); P1                                               # optional - sage.rings.finite_rings
            (x + 35, y + 26)
            sage: - P1  # indirect doctest                                              # optional - sage.rings.finite_rings
            (x + 35, y + 11)
            sage: P1 + (-P1)  # indirect doctest                                        # optional - sage.rings.finite_rings
            (1)

        ::

            sage: H2 = HyperellipticCurve(x^5 + 12*x^4 + 13*x^3 + 15*x^2 + 33*x, x)     # optional - sage.rings.finite_rings
            sage: J2 = H2.jacobian()(GF(37))                                            # optional - sage.rings.finite_rings
            sage: P2 = J2(H2.lift_x(2)); P2                                             # optional - sage.rings.finite_rings
            (x + 35, y + 15)
            sage: - P2  # indirect doctest                                              # optional - sage.rings.finite_rings
            (x + 35, y + 24)
            sage: P2 + (-P2)  # indirect doctest                                        # optional - sage.rings.finite_rings
            (1)

        TESTS:

        The following was fixed in :trac:`14264`::

            sage: P.<x> = QQ[]
            sage: f = x^5 - x + 1; h = x
            sage: C = HyperellipticCurve(f, h, 'u,v')
            sage: J = C.jacobian()
            sage: K.<t> = NumberField(x^2 - 2)                                          # optional - sage.rings.number_field
            sage: R.<x> = K[]                                                           # optional - sage.rings.number_field
            sage: Q = J(K)([x^2 - t, R(1)])                                             # optional - sage.rings.number_field
            sage: Q                                                                     # optional - sage.rings.number_field
            (u^2 - t, v - 1)
            sage: -Q                                                                    # optional - sage.rings.number_field
            (u^2 - t, v + u + 1)
            sage: Q + (-Q)  # indirect doctest                                          # optional - sage.rings.number_field
            (1)

        """
        if self.is_zero():
            return self
        polys = self.__polys
        X = self.parent()
        f, h = X.curve().hyperelliptic_polynomials()
        if h.is_zero():
            D = (polys[0],-polys[1])
        else:
            # It is essential that the modulus polys[0] can be converted into
            # the parent of the dividend h. This is not always automatically
            # the case (h can be a rational polynomial and polys[0] can a
            # non-constant polynomial over a number field different from
            # QQ). Hence, we force coercion into a common parent before
            # computing the modulus. See trac #14249
            D = (polys[0],-polys[1]-(h+polys[0]) % (polys[0]))
        return JacobianMorphism_divisor_class_field(X, D, check=False)

    def _add_(self,other):
        r"""
        Return a Mumford representative of the divisor self + other.

        EXAMPLES::

            sage: x = GF(37)['x'].gen()                                                 # optional - sage.rings.finite_rings
            sage: H = HyperellipticCurve(x^5 + 12*x^4 + 13*x^3 + 15*x^2 + 33*x)         # optional - sage.rings.finite_rings
            sage: J = H.jacobian()(GF(37))                                              # optional - sage.rings.finite_rings

        ::

            sage: P1 = J(H.lift_x(2)); P1                                               # optional - sage.rings.finite_rings
            (x + 35, y + 26)
            sage: P1 + P1 # indirect doctest                                            # optional - sage.rings.finite_rings
            (x^2 + 33*x + 4, y + 13*x)
        """
        X = self.parent()
        C = X.curve()
        f, h = C.hyperelliptic_polynomials()
        genus = C.genus()
        if h == 0:
            D = cantor_composition_simple(self.__polys, other.__polys, f, genus)
            if D[0].degree() > genus:
                D = cantor_reduction_simple(D[0], D[1], f, genus)
        else:
            D = cantor_composition(self.__polys, other.__polys, f, h, genus)
            if D[0].degree() > genus:
                D = cantor_reduction(D[0], D[1], f, h, genus)
        return JacobianMorphism_divisor_class_field(X, D, check=False)

    def _sub_(self, other):
        r"""
        Return a Mumford representative of the divisor self - other.

        EXAMPLES::

            sage: x = GF(37)['x'].gen()                                                 # optional - sage.rings.finite_rings
            sage: H = HyperellipticCurve(x^5 + 12*x^4 + 13*x^3 + 15*x^2 + 33*x)         # optional - sage.rings.finite_rings
            sage: J = H.jacobian()(GF(37))                                              # optional - sage.rings.finite_rings

        ::

            sage: P1 = J(H.lift_x(2)); P1                                               # optional - sage.rings.finite_rings
            (x + 35, y + 26)
            sage: P1 - P1 # indirect doctest                                            # optional - sage.rings.finite_rings
            (1)

        ::

            sage: P2 = J(H.lift_x(4)); P2                                               # optional - sage.rings.finite_rings
            (x + 33, y + 34)

        Observe that the `x`-coordinates are the same but the
        `y`-coordinates differ::

            sage: P1 - P2 # indirect doctest                                            # optional - sage.rings.finite_rings
            (x^2 + 31*x + 8, y + 7*x + 12)
            sage: P1 + P2 # indirect doctest                                            # optional - sage.rings.finite_rings
            (x^2 + 31*x + 8, y + 4*x + 18)
            sage: (P1 - P2) - (P1 + P2) + 2*P2 # indirect doctest                       # optional - sage.rings.finite_rings
            (1)
        """
        return self + (-other)<|MERGE_RESOLUTION|>--- conflicted
+++ resolved
@@ -46,11 +46,7 @@
 
     sage: J = H.jacobian(); J                                                           # optional - sage.rings.finite_rings
     Jacobian of Hyperelliptic Curve over Finite Field of size 37 defined
-<<<<<<< HEAD
-    by y^2 = x^5 + 12*x^4 + 13*x^3 + 15*x^2 + 33*x
-=======
      by y^2 = x^5 + 12*x^4 + 13*x^3 + 15*x^2 + 33*x
->>>>>>> 08060ed1
     sage: J = J(J.base_ring()); J                                                       # optional - sage.rings.finite_rings
     Set of rational points of Jacobian of Hyperelliptic Curve over Finite Field
      of size 37 defined by y^2 = x^5 + 12*x^4 + 13*x^3 + 15*x^2 + 33*x
@@ -280,11 +276,7 @@
         sage: f = x^7 + x^2 + a                                                         # optional - sage.rings.finite_rings
         sage: H = HyperellipticCurve(f, 2*x); H                                         # optional - sage.rings.finite_rings
         Hyperelliptic Curve over Finite Field in a of size 7^2
-<<<<<<< HEAD
-        defined by y^2 + 2*x*y = x^7 + x^2 + a
-=======
          defined by y^2 + 2*x*y = x^7 + x^2 + a
->>>>>>> 08060ed1
         sage: J = H.jacobian()(F); J                                                    # optional - sage.rings.finite_rings
         Set of rational points of Jacobian of Hyperelliptic Curve over
          Finite Field in a of size 7^2 defined by y^2 + 2*x*y = x^7 + x^2 + a
@@ -313,19 +305,11 @@
         sage: f = x^7 + x^2 + 1                                                         # optional - sage.rings.finite_rings
         sage: H = HyperellipticCurve(f, 2*x); H                                         # optional - sage.rings.finite_rings
         Hyperelliptic Curve over Finite Field of size 1000000000000000000000000000057
-<<<<<<< HEAD
-        defined by y^2 + 2*x*y = x^7 + x^2 + 1
-        sage: J = H.jacobian()(F); J                                                    # optional - sage.rings.finite_rings
-        Set of rational points of Jacobian of Hyperelliptic Curve over
-        Finite Field of size 1000000000000000000000000000057 defined
-        by y^2 + 2*x*y = x^7 + x^2 + 1
-=======
          defined by y^2 + 2*x*y = x^7 + x^2 + 1
         sage: J = H.jacobian()(F); J                                                    # optional - sage.rings.finite_rings
         Set of rational points of Jacobian of Hyperelliptic Curve
          over Finite Field of size 1000000000000000000000000000057
          defined by y^2 + 2*x*y = x^7 + x^2 + 1
->>>>>>> 08060ed1
         sage: Q = J(H.lift_x(F(1))); Q                                                  # optional - sage.rings.finite_rings
         (x + 1000000000000000000000000000056, y + 1000000000000000000000000000056)
         sage: 10*Q  # indirect doctest                                                  # optional - sage.rings.finite_rings
@@ -515,15 +499,9 @@
             sage: H = HyperellipticCurve(f)
             sage: F.<a> = NumberField(x^2 - 2, 'a')                                     # optional - sage.rings.number_field
             sage: J = H.jacobian()(F); J                                                # optional - sage.rings.number_field
-<<<<<<< HEAD
-            Set of rational points of Jacobian of Hyperelliptic Curve over
-            Number Field in a with defining polynomial x^2 - 2 defined
-            by y^2 = x^5 + x
-=======
             Set of rational points of Jacobian of Hyperelliptic Curve
              over Number Field in a with defining polynomial x^2 - 2
              defined by y^2 = x^5 + x
->>>>>>> 08060ed1
 
         ::
 
@@ -546,15 +524,9 @@
             sage: H = HyperellipticCurve(f)
             sage: F.<a> = NumberField(x^2 - 2, 'a')                                     # optional - sage.rings.number_field
             sage: J = H.jacobian()(F); J                                                # optional - sage.rings.number_field
-<<<<<<< HEAD
-            Set of rational points of Jacobian of Hyperelliptic Curve over
-            Number Field in a with defining polynomial x^2 - 2 defined
-            by y^2 = x^5 + x
-=======
             Set of rational points of Jacobian of Hyperelliptic Curve
              over Number Field in a with defining polynomial x^2 - 2
              defined by y^2 = x^5 + x
->>>>>>> 08060ed1
 
         ::
 
@@ -576,15 +548,9 @@
             sage: H = HyperellipticCurve(f)
             sage: F.<a> = NumberField(x^2 - 2, 'a')                                     # optional - sage.rings.number_field
             sage: J = H.jacobian()(F); J                                                # optional - sage.rings.number_field
-<<<<<<< HEAD
-            Set of rational points of Jacobian of Hyperelliptic Curve over
-            Number Field in a with defining polynomial x^2 - 2 defined
-            by y^2 = x^5 + x
-=======
             Set of rational points of Jacobian of Hyperelliptic Curve
              over Number Field in a with defining polynomial x^2 - 2
              defined by y^2 = x^5 + x
->>>>>>> 08060ed1
 
         ::
 
@@ -606,15 +572,9 @@
             sage: H = HyperellipticCurve(f)
             sage: F.<a> = NumberField(x^2 - 2, 'a')                                     # optional - sage.rings.number_field
             sage: J = H.jacobian()(F); J                                                # optional - sage.rings.number_field
-<<<<<<< HEAD
-            Set of rational points of Jacobian of Hyperelliptic Curve over
-            Number Field in a with defining polynomial x^2 - 2 defined
-            by y^2 = x^5 + x
-=======
             Set of rational points of Jacobian of Hyperelliptic Curve
              over Number Field in a with defining polynomial x^2 - 2
              defined by y^2 = x^5 + x
->>>>>>> 08060ed1
 
         ::
 
