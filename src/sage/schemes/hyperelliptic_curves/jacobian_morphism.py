# sage_setup: distribution = sagemath-schemes
r"""
Jacobian 'morphism' as a class in the Picard group

This module implements the group operation in the Picard group of a
hyperelliptic curve, represented as divisors in Mumford
representation, using Cantor's algorithm.

A divisor on the hyperelliptic curve `y^2 + y h(x) = f(x)`
is stored in Mumford representation, that is, as two polynomials
`u(x)` and `v(x)` such that:

- `u(x)` is monic,

- `u(x)` divides `f(x) - h(x) v(x) - v(x)^2`,

- `deg(v(x)) < deg(u(x)) \le g`.

REFERENCES:

A readable introduction to divisors, the Picard group, Mumford
representation, and Cantor's algorithm:

- J. Scholten, F. Vercauteren. An Introduction to Elliptic and
  Hyperelliptic Curve Cryptography and the NTRU Cryptosystem. To
  appear in B. Preneel (Ed.) State of the Art in Applied Cryptography
  - COSIC '03, Lecture Notes in Computer Science, Springer 2004.

A standard reference in the field of cryptography:

- R. Avanzi, H. Cohen, C. Doche, G. Frey, T. Lange, K. Nguyen, and F.
  Vercauteren, Handbook of Elliptic and Hyperelliptic Curve
  Cryptography. CRC Press, 2005.

EXAMPLES: The following curve is the reduction of a curve whose
Jacobian has complex multiplication.

::

    sage: x = GF(37)['x'].gen()
    sage: H = HyperellipticCurve(x^5 + 12*x^4 + 13*x^3 + 15*x^2 + 33*x); H
    Hyperelliptic Curve over Finite Field of size 37 defined
     by y^2 = x^5 + 12*x^4 + 13*x^3 + 15*x^2 + 33*x

At this time, Jacobians of hyperelliptic curves are handled
differently than elliptic curves::

    sage: J = H.jacobian(); J
    Jacobian of Hyperelliptic Curve over Finite Field of size 37 defined
     by y^2 = x^5 + 12*x^4 + 13*x^3 + 15*x^2 + 33*x
    sage: J = J(J.base_ring()); J
    Set of rational points of Jacobian of Hyperelliptic Curve over Finite Field
     of size 37 defined by y^2 = x^5 + 12*x^4 + 13*x^3 + 15*x^2 + 33*x

Points on the Jacobian are represented by Mumford's polynomials.
First we find a couple of points on the curve::

<<<<<<< HEAD
    sage: P1 = H.lift_x(2); P1                                                          # needs sage.rings.finite_rings
    (2 : 11 : 1)
    sage: Q1 = H.lift_x(10); Q1                                                         # needs sage.rings.finite_rings
=======
    sage: P1 = H.lift_x(2); P1
    (2 : 11 : 1)
    sage: Q1 = H.lift_x(10); Q1
>>>>>>> 3e2de54f
    (10 : 18 : 1)

Observe that 2 and 10 are the roots of the polynomials in x,
respectively::

<<<<<<< HEAD
    sage: P = J(P1); P                                                                  # needs sage.rings.finite_rings
    (x + 35, y + 26)
    sage: Q = J(Q1); Q                                                                  # needs sage.rings.finite_rings
=======
    sage: P = J(P1); P
    (x + 35, y + 26)
    sage: Q = J(Q1); Q
>>>>>>> 3e2de54f
    (x + 27, y + 19)

::

<<<<<<< HEAD
    sage: P + Q                                                                         # needs sage.rings.finite_rings
    (x^2 + 25*x + 20, y + 13*x)
    sage: (x^2 + 25*x + 20).roots(multiplicities=False)                                 # needs sage.rings.finite_rings
=======
    sage: P + Q
    (x^2 + 25*x + 20, y + 13*x)
    sage: (x^2 + 25*x + 20).roots(multiplicities=False)
>>>>>>> 3e2de54f
    [10, 2]

Frobenius satisfies

.. MATH::

    x^4 + 12*x^3 + 78*x^2 + 444*x + 1369

on the Jacobian of this reduction and the order of the Jacobian is
`N = 1904`.

::

<<<<<<< HEAD
    sage: # needs sage.rings.finite_rings
=======
>>>>>>> 3e2de54f
    sage: 1904*P
    (1)
    sage: 34*P == 0
    True
    sage: 35*P == P
    True
    sage: 33*P == -P
    True

::

<<<<<<< HEAD
    sage: # needs sage.rings.finite_rings
=======
>>>>>>> 3e2de54f
    sage: Q*1904
    (1)
    sage: Q*238 == 0
    True
    sage: Q*239 == Q
    True
    sage: Q*237 == -Q
    True
"""

#*****************************************************************************
#  Copyright (C) 2005 David Kohel <kohel@maths.usyd.edu.au>
#  Distributed under the terms of the GNU General Public License (GPL)
#                  http://www.gnu.org/licenses/
#*****************************************************************************

from sage.misc.latex import latex

from sage.structure.element import AdditiveGroupElement
from sage.structure.richcmp import richcmp, op_NE
from sage.schemes.generic.morphism import SchemeMorphism


def cantor_reduction_simple(a, b, f, genus):
    r"""
    Return the unique reduced divisor linearly equivalent to
    `(a, b)` on the curve `y^2 = f(x).`

    See the docstring of
    :mod:`sage.schemes.hyperelliptic_curves.jacobian_morphism` for
    information about divisors, linear equivalence, and reduction.

    EXAMPLES::

        sage: x = QQ['x'].gen()
        sage: f = x^5 - x
        sage: H = HyperellipticCurve(f); H
        Hyperelliptic Curve over Rational Field defined by y^2 = x^5 - x
        sage: J = H.jacobian()(QQ); J
        Set of rational points of Jacobian of Hyperelliptic Curve over Rational Field
         defined by y^2 = x^5 - x

    The following point is 2-torsion::

        sage: P = J(H.lift_x(-1)); P
        (x + 1, y)
        sage: 2 * P # indirect doctest
        (1)
    """
    a2 = (f - b**2) // a
    a2 = a2.monic()
    b2 = -b % (a2)
    if a2.degree() == a.degree():
        # XXX
        assert a2.degree() == genus + 1
        print("Returning ambiguous form of degree genus+1.")
        return (a2, b2)
    elif a2.degree() > genus:
        return cantor_reduction_simple(a2, b2, f, genus)
    return (a2, b2)


def cantor_reduction(a, b, f, h, genus):
    r"""
    Return the unique reduced divisor linearly equivalent to
    `(a, b)` on the curve `y^2 + y h(x) = f(x)`.

    See the docstring of
    :mod:`sage.schemes.hyperelliptic_curves.jacobian_morphism` for
    information about divisors, linear equivalence, and reduction.

    EXAMPLES::

        sage: x = QQ['x'].gen()
        sage: f = x^5 - x
        sage: H = HyperellipticCurve(f, x); H
        Hyperelliptic Curve over Rational Field defined by y^2 + x*y = x^5 - x
        sage: J = H.jacobian()(QQ); J
        Set of rational points of Jacobian of Hyperelliptic Curve over
         Rational Field defined by y^2 + x*y = x^5 - x

    The following point is 2-torsion::

        sage: Q = J(H.lift_x(0)); Q
        (x, y)
        sage: 2*Q # indirect doctest
        (1)

    The next point is not 2-torsion::

        sage: P = J(H.lift_x(-1)); P
        (x + 1, y - 1)
        sage: 2 * J(H.lift_x(-1)) # indirect doctest
        (x^2 + 2*x + 1, y - 3*x - 4)
        sage: 3 * J(H.lift_x(-1)) # indirect doctest
        (x^2 - 487*x - 324, y - 10754*x - 7146)
    """
    assert a.degree() < 2*genus+1
    assert b.degree() < a.degree()
    k = f - h*b - b**2
    if 2*a.degree() == k.degree():
        # must adjust b to include the point at infinity
        g1 = a.degree()
        x = a.parent().gen()
        r = (x**2 + h[g1]*x - f[2*g1]).roots()[0][0]
        b = b + r*(x**g1 - (x**g1) % (a))
        k = f - h*b - b**2
    assert k % (a) == 0
    a = (k // a).monic()
    b = -(b+h) % (a)
    if a.degree() > genus:
        return cantor_reduction(a, b, f, h, genus)
    return (a, b)

def cantor_composition_simple(D1,D2,f,genus):
    r"""
    Given `D_1` and `D_2` two reduced Mumford
    divisors on the Jacobian of the curve `y^2 = f(x)`,
    computes a representative `D_1 + D_2`.

    .. warning::

       The representative computed is NOT reduced! Use
       :func:`cantor_reduction_simple` to reduce it.

    EXAMPLES::

        sage: x = QQ['x'].gen()
        sage: f = x^5 + x
        sage: H = HyperellipticCurve(f); H
        Hyperelliptic Curve over Rational Field defined by y^2 = x^5 + x

    ::

        sage: F.<a> = NumberField(x^2 - 2, 'a')                                         # needs sage.rings.number_field
        sage: J = H.jacobian()(F); J                                                    # needs sage.rings.number_field
        Set of rational points of Jacobian of Hyperelliptic Curve over
         Number Field in a with defining polynomial x^2 - 2 defined by y^2 = x^5 + x

    ::

        sage: # needs sage.rings.number_field
        sage: P = J(H.lift_x(F(1))); P
        (x - 1, y - a)
        sage: Q = J(H.lift_x(F(0))); Q
        (x, y)
        sage: 2*P + 2*Q # indirect doctest
        (x^2 - 2*x + 1, y - 3/2*a*x + 1/2*a)
        sage: 2*(P + Q) # indirect doctest
        (x^2 - 2*x + 1, y - 3/2*a*x + 1/2*a)
        sage: 3*P # indirect doctest
        (x^2 - 25/32*x + 49/32, y - 45/256*a*x - 315/256*a)
    """
    a1, b1 = D1
    a2, b2 = D2
    if a1 == a2 and b1 == b2:
        # Duplication law:
        d, h1, h3 = a1.xgcd(2*b1)
        a = (a1 // d)**2
        b = (b1 + h3*((f - b1**2) // d)) % (a)
    else:
        d0, _, h2 = a1.xgcd(a2)
        if d0 == 1:
            a = a1*a2
            b = (b2 + h2*a2*(b1-b2)) % (a)
        else:
            d, l, h3 = d0.xgcd(b1 + b2)
            a = (a1*a2) // (d**2)
            b = ((b2 + l*h2*(b1-b2)*(a2 // d)) + h3*((f - b2**2) // d)) % (a)
    a =a.monic()
    return (a, b)

def cantor_composition(D1,D2,f,h,genus):
    r"""
    EXAMPLES::

        sage: # needs sage.rings.finite_rings
        sage: F.<a> = GF(7^2, 'a')
        sage: x = F['x'].gen()
        sage: f = x^7 + x^2 + a
        sage: H = HyperellipticCurve(f, 2*x); H
        Hyperelliptic Curve over Finite Field in a of size 7^2
         defined by y^2 + 2*x*y = x^7 + x^2 + a
        sage: J = H.jacobian()(F); J
        Set of rational points of Jacobian of Hyperelliptic Curve over
         Finite Field in a of size 7^2 defined by y^2 + 2*x*y = x^7 + x^2 + a

    ::

        sage: Q = J(H.lift_x(F(1))); Q                                                  # needs sage.rings.finite_rings
        (x + 6, y + 2*a + 2)
        sage: 10*Q  # indirect doctest                                                  # needs sage.rings.finite_rings
        (x^3 + (3*a + 1)*x^2 + (2*a + 5)*x + a + 5,
         y + (4*a + 5)*x^2 + (a + 1)*x + 6*a + 3)
        sage: 7*8297*Q                                                                  # needs sage.rings.finite_rings
        (1)

    ::

        sage: Q = J(H.lift_x(F(a+1))); Q                                                # needs sage.rings.finite_rings
        (x + 6*a + 6, y + 2*a)
        sage: 7*8297*Q  # indirect doctest                                              # needs sage.rings.finite_rings
        (1)

        A test over a prime field:

        sage: # needs sage.rings.finite_rings
        sage: F = GF(next_prime(10^30))
        sage: x = F['x'].gen()
        sage: f = x^7 + x^2 + 1
        sage: H = HyperellipticCurve(f, 2*x); H
        Hyperelliptic Curve over Finite Field of size 1000000000000000000000000000057
         defined by y^2 + 2*x*y = x^7 + x^2 + 1
        sage: J = H.jacobian()(F); J
        Set of rational points of Jacobian of Hyperelliptic Curve
         over Finite Field of size 1000000000000000000000000000057
         defined by y^2 + 2*x*y = x^7 + x^2 + 1
        sage: Q = J(H.lift_x(F(1))); Q
        (x + 1000000000000000000000000000056, y + 1000000000000000000000000000056)
        sage: 10*Q  # indirect doctest
        (x^3 + 150296037169838934997145567227*x^2
             + 377701248971234560956743242408*x + 509456150352486043408603286615,
         y + 514451014495791237681619598519*x^2
           + 875375621665039398768235387900*x + 861429240012590886251910326876)
        sage: 7*8297*Q
        (x^3 + 35410976139548567549919839063*x^2
             + 26230404235226464545886889960*x + 681571430588959705539385624700,
         y + 999722365017286747841221441793*x^2
           + 262703715994522725686603955650*x + 626219823403254233972118260890)
    """
    a1, b1 = D1
    a2, b2 = D2
    if a1 == a2 and b1 == b2:
        # Duplication law:
        d, h1, h3 = a1.xgcd(2*b1 + h)
        a = (a1 // d)**2
        b = (b1 + h3*((f-h*b1-b1**2) // d)) % (a)
    else:
        d0, _, h2 = a1.xgcd(a2)
        if d0 == 1:
            a = a1 * a2
            b = (b2 + h2*a2*(b1-b2)) % (a)
        else:
            e0 = b1+b2+h
            if e0 == 0:
                a = (a1*a2) // (d0**2)
                b = (b2 + h2*(b1-b2)*(a2 // d0)) % (a)
            else:
                d, l, h3 = d0.xgcd(e0)
                a = (a1*a2) // (d**2)
                b = (b2 + l*h2*(b1-b2)*(a2 // d) + h3*((f-h*b2-b2**2) // d)) % (a)
    a = a.monic()
    return (a, b)


class JacobianMorphism_divisor_class_field(AdditiveGroupElement, SchemeMorphism):
    r"""
    An element of a Jacobian defined over a field, i.e. in
    `J(K) = \mathrm{Pic}^0_K(C)`.
    """
    def __init__(self, parent, polys, check=True):
        r"""
        Create a new Jacobian element in Mumford representation.

        INPUT:

        - parent -- the parent Homset
        - polys -- Mumford's `u` and `v` polynomials
        - check (default: ``True``) -- if ``True``, ensure that
          polynomials define a divisor on the appropriate curve and are
          reduced

        .. warning::

           Not for external use! Use ``J(K)([u, v])`` instead.

        EXAMPLES::

            sage: x = GF(37)['x'].gen()
            sage: H = HyperellipticCurve(x^5 + 12*x^4 + 13*x^3 + 15*x^2 + 33*x)
            sage: J = H.jacobian()(GF(37));  J
            Set of rational points of Jacobian of Hyperelliptic Curve over
             Finite Field of size 37 defined by
            y^2 = x^5 + 12*x^4 + 13*x^3 + 15*x^2 + 33*x

        ::

<<<<<<< HEAD
            sage: P1 = J(H.lift_x(2)); P1  # indirect doctest                           # needs sage.rings.finite_rings
            (x + 35, y + 26)
            sage: P1.parent()                                                           # needs sage.rings.finite_rings
            Set of rational points of Jacobian of Hyperelliptic Curve over
             Finite Field of size 37 defined by
            y^2 = x^5 + 12*x^4 + 13*x^3 + 15*x^2 + 33*x
            sage: type(P1)                                                              # needs sage.rings.finite_rings
=======
            sage: P1 = J(H.lift_x(2)); P1  # indirect doctest
            (x + 35, y + 26)
            sage: P1.parent()
            Set of rational points of Jacobian of Hyperelliptic Curve over
             Finite Field of size 37 defined by
            y^2 = x^5 + 12*x^4 + 13*x^3 + 15*x^2 + 33*x
            sage: type(P1)
>>>>>>> 3e2de54f
            <class 'sage.schemes.hyperelliptic_curves.jacobian_morphism.JacobianMorphism_divisor_class_field'>
        """
        SchemeMorphism.__init__(self, parent)
        if check:
            C = parent.curve()
            f, h = C.hyperelliptic_polynomials()
            a, b = polys
            if not (b**2 + h*b - f)%a == 0:
                raise ValueError("Argument polys (= %s) must be divisor on curve %s."%(
                    polys, C))
            genus = C.genus()
            if a.degree() > genus:
                polys = cantor_reduction(a, b, f, h, genus)
        self.__polys = polys

    def _printing_polys(self):
        r"""
        Internal function formatting Mumford polynomials for printing.

        TESTS::

            sage: # needs sage.rings.finite_rings
            sage: F.<a> = GF(7^2, 'a')
            sage: x = F['x'].gen()
            sage: f = x^7 + x^2 + a
            sage: H = HyperellipticCurve(f, 2*x)
            sage: J = H.jacobian()(F)

        ::

            sage: Q = J(H.lift_x(F(1))); Q  # indirect doctest                          # needs sage.rings.finite_rings
            (x + 6, y + 2*a + 2)
        """
        a, b = self.__polys
        P = self.parent()._printing_ring
        y = P.gen()
        x = P.base_ring().gen()
        return (a(x), y - b(x))

    def _repr_(self):
        r"""
        Return a string representation of this Mumford divisor.

        EXAMPLES::

            sage: # needs sage.rings.finite_rings
            sage: F.<a> = GF(7^2, 'a')
            sage: x = F['x'].gen()
            sage: f = x^7 + x^2 + a
            sage: H = HyperellipticCurve(f, 2*x)
            sage: J = H.jacobian()(F)

        ::

            sage: Q = J(0); Q  # indirect doctest                                       # needs sage.rings.finite_rings
            (1)
            sage: Q = J(H.lift_x(F(1))); Q  # indirect doctest                          # needs sage.rings.finite_rings
            (x + 6, y + 2*a + 2)
            sage: Q + Q  # indirect doctest                                             # needs sage.rings.finite_rings
            (x^2 + 5*x + 1, y + 3*a*x + 6*a + 2)
        """
        if self.is_zero():
            return "(1)"
        a, b = self._printing_polys()
        return "(%s, %s)" % (a, b)

    def _latex_(self):
        r"""
        Return a LaTeX string representing this Mumford divisor.

        EXAMPLES::

            sage: # needs sage.rings.finite_rings
            sage: F.<alpha> = GF(7^2)
            sage: x = F['x'].gen()
            sage: f = x^7 + x^2 + alpha
            sage: H = HyperellipticCurve(f, 2*x)
            sage: J = H.jacobian()(F)

        ::

            sage: Q = J(0); print(latex(Q))  # indirect doctest                         # needs sage.rings.finite_rings
            \left(1\right)
            sage: Q = J(H.lift_x(F(1))); print(latex(Q))  # indirect doctest            # needs sage.rings.finite_rings
            \left(x + 6, y + 2 \alpha + 2\right)

        ::

            sage: print(latex(Q + Q))                                                   # needs sage.rings.finite_rings
            \left(x^{2} + 5 x + 1, y + 3 \alpha x + 6 \alpha + 2\right)
        """
        if self.is_zero():
            return "\\left(1\\right)"
        a, b = self._printing_polys()
        return "\\left(%s, %s\\right)" % (latex(a), latex(b))

    def scheme(self):
        r"""
        Return the scheme this morphism maps to; or, where this divisor lives.

        .. warning::

           Although a pointset is defined over a specific field, the
           scheme returned may be over a different (usually smaller)
           field.  The example below demonstrates this: the pointset
           is determined over a number field of absolute degree 2 but
           the scheme returned is defined over the rationals.

        EXAMPLES::

            sage: x = QQ['x'].gen()
            sage: f = x^5 + x
            sage: H = HyperellipticCurve(f)
            sage: F.<a> = NumberField(x^2 - 2, 'a')                                     # needs sage.rings.number_field
            sage: J = H.jacobian()(F); J                                                # needs sage.rings.number_field
            Set of rational points of Jacobian of Hyperelliptic Curve
             over Number Field in a with defining polynomial x^2 - 2
             defined by y^2 = x^5 + x

        ::

            sage: P = J(H.lift_x(F(1)))                                                 # needs sage.rings.number_field
            sage: P.scheme()                                                            # needs sage.rings.number_field
            Jacobian of Hyperelliptic Curve over Rational Field defined by y^2 = x^5 + x
        """
        return self.codomain()

    def __list__(self):
        r"""
        Return a list `(a(x), b(x))` of the polynomials giving the
        Mumford representation of self.

        TESTS::

            sage: x = QQ['x'].gen()
            sage: f = x^5 + x
            sage: H = HyperellipticCurve(f)
            sage: F.<a> = NumberField(x^2 - 2, 'a')                                     # needs sage.rings.number_field
            sage: J = H.jacobian()(F); J                                                # needs sage.rings.number_field
            Set of rational points of Jacobian of Hyperelliptic Curve
             over Number Field in a with defining polynomial x^2 - 2
             defined by y^2 = x^5 + x

        ::

            sage: P = J(H.lift_x(F(1)))                                                 # needs sage.rings.number_field
            sage: list(P)  # indirect doctest                                           # needs sage.rings.number_field
            [x - 1, a]
        """
        return list(self.__polys)

    def __tuple__(self):
        r"""
        Return a tuple `(a(x), b(x))` of the polynomials giving the
        Mumford representation of self.

        TESTS::

            sage: x = QQ['x'].gen()
            sage: f = x^5 + x
            sage: H = HyperellipticCurve(f)
            sage: F.<a> = NumberField(x^2 - 2, 'a')                                     # needs sage.rings.number_field
            sage: J = H.jacobian()(F); J                                                # needs sage.rings.number_field
            Set of rational points of Jacobian of Hyperelliptic Curve
             over Number Field in a with defining polynomial x^2 - 2
             defined by y^2 = x^5 + x

        ::

            sage: P = J(H.lift_x(F(1)))                                                 # needs sage.rings.number_field
            sage: tuple(P)  # indirect doctest                                          # needs sage.rings.number_field
            (x - 1, a)
        """
        return tuple(self.__polys)

    def __getitem__(self, n):
        r"""
        Return the `n`-th item of the pair `(a(x), b(x))`
        of polynomials giving the Mumford representation of self.

        TESTS::

            sage: x = QQ['x'].gen()
            sage: f = x^5 + x
            sage: H = HyperellipticCurve(f)
            sage: F.<a> = NumberField(x^2 - 2, 'a')                                     # needs sage.rings.number_field
            sage: J = H.jacobian()(F); J                                                # needs sage.rings.number_field
            Set of rational points of Jacobian of Hyperelliptic Curve
             over Number Field in a with defining polynomial x^2 - 2
             defined by y^2 = x^5 + x

        ::

            sage: # needs sage.rings.number_field
            sage: P = J(H.lift_x(F(1)))
            sage: P[0] # indirect doctest
            x - 1
            sage: P[1] # indirect doctest
            a
            sage: P[-1] # indirect doctest
            a
            sage: P[:1] # indirect doctest
            [x - 1]
        """
        return list(self.__polys)[n]

    def _richcmp_(self, other, op):
        r"""
        Compare self and other.

        TESTS::

            sage: x = QQ['x'].gen()
            sage: f = x^5 - x
            sage: H = HyperellipticCurve(f); H
            Hyperelliptic Curve over Rational Field defined by y^2 = x^5 - x
            sage: J = H.jacobian()(QQ); J
            Set of rational points of Jacobian of Hyperelliptic Curve over
            Rational Field defined by y^2 = x^5 - x

        The following point is 2-torsion::

            sage: P = J(H.lift_x(-1)); P
            (x + 1, y)
            sage: 0 == 2 * P # indirect doctest
            True
            sage: P == P
            True

        ::

            sage: Q = J(H.lift_x(-1))
            sage: Q == P
            True

        ::

            sage: 2 == Q
            False
            sage: P == False
            False

        Let's verify the same "points" on different schemes are not equal::

            sage: x = QQ['x'].gen()
            sage: f = x^5 + x
            sage: H2 = HyperellipticCurve(f)
            sage: J2 = H2.jacobian()(QQ)

        ::

            sage: P1 = J(H.lift_x(0)); P1
            (x, y)
            sage: P2 = J2(H2.lift_x(0)); P2
            (x, y)
            sage: P1 == P2
            False
        """
        if self.scheme() != other.scheme():
            return op == op_NE
        # since divisors are internally represented as Mumford divisors,
        # comparing polynomials is well-defined
        return richcmp(self.__polys, other.__polys, op)

    def __bool__(self):
        r"""
        Return ``True`` if this divisor is not the additive identity element.

        EXAMPLES::

            sage: x = GF(37)['x'].gen()
            sage: H = HyperellipticCurve(x^5 + 12*x^4 + 13*x^3 + 15*x^2 + 33*x)
            sage: J = H.jacobian()(GF(37))

        ::

<<<<<<< HEAD
            sage: P1 = J(H.lift_x(2)); P1                                               # needs sage.rings.finite_rings
            (x + 35, y + 26)
            sage: P1 == 0  # indirect doctest                                           # needs sage.rings.finite_rings
            False
            sage: P1 - P1 == 0  # indirect doctest                                      # needs sage.rings.finite_rings
=======
            sage: P1 = J(H.lift_x(2)); P1
            (x + 35, y + 26)
            sage: P1 == 0  # indirect doctest
            False
            sage: P1 - P1 == 0  # indirect doctest
>>>>>>> 3e2de54f
            True
        """
        return self.__polys[0] != 1

    def __neg__(self):
        r"""
        Return the additive inverse of this divisor.

        EXAMPLES::

<<<<<<< HEAD
            sage: # needs sage.rings.finite_rings
=======
>>>>>>> 3e2de54f
            sage: x = GF(37)['x'].gen()
            sage: H = HyperellipticCurve(x^5 + 12*x^4 + 13*x^3 + 15*x^2 + 33*x)
            sage: J = H.jacobian()(GF(37))
            sage: P1 = J(H.lift_x(2)); P1
            (x + 35, y + 26)
            sage: - P1  # indirect doctest
            (x + 35, y + 11)
            sage: P1 + (-P1)  # indirect doctest
            (1)

        ::

<<<<<<< HEAD
            sage: # needs sage.rings.finite_rings
=======
>>>>>>> 3e2de54f
            sage: H2 = HyperellipticCurve(x^5 + 12*x^4 + 13*x^3 + 15*x^2 + 33*x, x)
            sage: J2 = H2.jacobian()(GF(37))
            sage: P2 = J2(H2.lift_x(2)); P2
            (x + 35, y + 15)
            sage: - P2  # indirect doctest
            (x + 35, y + 24)
            sage: P2 + (-P2)  # indirect doctest
            (1)

        TESTS:

        The following was fixed in :trac:`14264`::

            sage: # needs sage.rings.number_field
            sage: P.<x> = QQ[]
            sage: f = x^5 - x + 1; h = x
            sage: C = HyperellipticCurve(f, h, 'u,v')
            sage: J = C.jacobian()
<<<<<<< HEAD
            sage: K.<t> = NumberField(x^2 - 2)                                          # needs sage.rings.number_field
            sage: R.<x> = K[]                                                           # needs sage.rings.number_field
            sage: Q = J(K)([x^2 - t, R(1)])                                             # needs sage.rings.number_field
            sage: Q                                                                     # needs sage.rings.number_field
            (u^2 - t, v - 1)
            sage: -Q                                                                    # needs sage.rings.number_field
            (u^2 - t, v + u + 1)
            sage: Q + (-Q)  # indirect doctest                                          # needs sage.rings.number_field
=======
            sage: K.<t> = NumberField(x^2 - 2)
            sage: R.<x> = K[]
            sage: Q = J(K)([x^2 - t, R(1)])
            sage: Q
            (u^2 - t, v - 1)
            sage: -Q
            (u^2 - t, v + u + 1)
            sage: Q + (-Q)  # indirect doctest
>>>>>>> 3e2de54f
            (1)

        """
        if self.is_zero():
            return self
        polys = self.__polys
        X = self.parent()
        f, h = X.curve().hyperelliptic_polynomials()
        if h.is_zero():
            D = (polys[0],-polys[1])
        else:
            # It is essential that the modulus polys[0] can be converted into
            # the parent of the dividend h. This is not always automatically
            # the case (h can be a rational polynomial and polys[0] can a
            # non-constant polynomial over a number field different from
            # QQ). Hence, we force coercion into a common parent before
            # computing the modulus. See trac #14249
            D = (polys[0],-polys[1]-(h+polys[0]) % (polys[0]))
        return JacobianMorphism_divisor_class_field(X, D, check=False)

    def _add_(self,other):
        r"""
        Return a Mumford representative of the divisor self + other.

        EXAMPLES::

            sage: x = GF(37)['x'].gen()
            sage: H = HyperellipticCurve(x^5 + 12*x^4 + 13*x^3 + 15*x^2 + 33*x)
            sage: J = H.jacobian()(GF(37))

        ::

<<<<<<< HEAD
            sage: P1 = J(H.lift_x(2)); P1                                               # needs sage.rings.finite_rings
            (x + 35, y + 26)
            sage: P1 + P1  # indirect doctest                                           # needs sage.rings.finite_rings
=======
            sage: P1 = J(H.lift_x(2)); P1
            (x + 35, y + 26)
            sage: P1 + P1  # indirect doctest
>>>>>>> 3e2de54f
            (x^2 + 33*x + 4, y + 13*x)
        """
        X = self.parent()
        C = X.curve()
        f, h = C.hyperelliptic_polynomials()
        genus = C.genus()
        if h == 0:
            D = cantor_composition_simple(self.__polys, other.__polys, f, genus)
            if D[0].degree() > genus:
                D = cantor_reduction_simple(D[0], D[1], f, genus)
        else:
            D = cantor_composition(self.__polys, other.__polys, f, h, genus)
            if D[0].degree() > genus:
                D = cantor_reduction(D[0], D[1], f, h, genus)
        return JacobianMorphism_divisor_class_field(X, D, check=False)

    def _sub_(self, other):
        r"""
        Return a Mumford representative of the divisor self - other.

        EXAMPLES::

            sage: x = GF(37)['x'].gen()
            sage: H = HyperellipticCurve(x^5 + 12*x^4 + 13*x^3 + 15*x^2 + 33*x)
            sage: J = H.jacobian()(GF(37))

        ::

<<<<<<< HEAD
            sage: P1 = J(H.lift_x(2)); P1                                               # needs sage.rings.finite_rings
            (x + 35, y + 26)
            sage: P1 - P1  # indirect doctest                                           # needs sage.rings.finite_rings
=======
            sage: P1 = J(H.lift_x(2)); P1
            (x + 35, y + 26)
            sage: P1 - P1  # indirect doctest
>>>>>>> 3e2de54f
            (1)

        ::

<<<<<<< HEAD
            sage: P2 = J(H.lift_x(4)); P2                                               # needs sage.rings.finite_rings
=======
            sage: P2 = J(H.lift_x(4)); P2
>>>>>>> 3e2de54f
            (x + 33, y + 34)

        Observe that the `x`-coordinates are the same but the
        `y`-coordinates differ::

<<<<<<< HEAD
            sage: P1 - P2  # indirect doctest                                           # needs sage.rings.finite_rings
            (x^2 + 31*x + 8, y + 7*x + 12)
            sage: P1 + P2  # indirect doctest                                           # needs sage.rings.finite_rings
            (x^2 + 31*x + 8, y + 4*x + 18)
            sage: (P1 - P2) - (P1 + P2) + 2*P2  # indirect doctest                      # needs sage.rings.finite_rings
=======
            sage: P1 - P2  # indirect doctest
            (x^2 + 31*x + 8, y + 7*x + 12)
            sage: P1 + P2  # indirect doctest
            (x^2 + 31*x + 8, y + 4*x + 18)
            sage: (P1 - P2) - (P1 + P2) + 2*P2  # indirect doctest
>>>>>>> 3e2de54f
            (1)
        """
        return self + (-other)<|MERGE_RESOLUTION|>--- conflicted
+++ resolved
@@ -55,42 +55,24 @@
 Points on the Jacobian are represented by Mumford's polynomials.
 First we find a couple of points on the curve::
 
-<<<<<<< HEAD
-    sage: P1 = H.lift_x(2); P1                                                          # needs sage.rings.finite_rings
-    (2 : 11 : 1)
-    sage: Q1 = H.lift_x(10); Q1                                                         # needs sage.rings.finite_rings
-=======
     sage: P1 = H.lift_x(2); P1
     (2 : 11 : 1)
     sage: Q1 = H.lift_x(10); Q1
->>>>>>> 3e2de54f
     (10 : 18 : 1)
 
 Observe that 2 and 10 are the roots of the polynomials in x,
 respectively::
 
-<<<<<<< HEAD
-    sage: P = J(P1); P                                                                  # needs sage.rings.finite_rings
-    (x + 35, y + 26)
-    sage: Q = J(Q1); Q                                                                  # needs sage.rings.finite_rings
-=======
     sage: P = J(P1); P
     (x + 35, y + 26)
     sage: Q = J(Q1); Q
->>>>>>> 3e2de54f
     (x + 27, y + 19)
 
 ::
 
-<<<<<<< HEAD
-    sage: P + Q                                                                         # needs sage.rings.finite_rings
-    (x^2 + 25*x + 20, y + 13*x)
-    sage: (x^2 + 25*x + 20).roots(multiplicities=False)                                 # needs sage.rings.finite_rings
-=======
     sage: P + Q
     (x^2 + 25*x + 20, y + 13*x)
     sage: (x^2 + 25*x + 20).roots(multiplicities=False)
->>>>>>> 3e2de54f
     [10, 2]
 
 Frobenius satisfies
@@ -104,10 +86,6 @@
 
 ::
 
-<<<<<<< HEAD
-    sage: # needs sage.rings.finite_rings
-=======
->>>>>>> 3e2de54f
     sage: 1904*P
     (1)
     sage: 34*P == 0
@@ -119,10 +97,6 @@
 
 ::
 
-<<<<<<< HEAD
-    sage: # needs sage.rings.finite_rings
-=======
->>>>>>> 3e2de54f
     sage: Q*1904
     (1)
     sage: Q*238 == 0
@@ -410,15 +384,6 @@
 
         ::
 
-<<<<<<< HEAD
-            sage: P1 = J(H.lift_x(2)); P1  # indirect doctest                           # needs sage.rings.finite_rings
-            (x + 35, y + 26)
-            sage: P1.parent()                                                           # needs sage.rings.finite_rings
-            Set of rational points of Jacobian of Hyperelliptic Curve over
-             Finite Field of size 37 defined by
-            y^2 = x^5 + 12*x^4 + 13*x^3 + 15*x^2 + 33*x
-            sage: type(P1)                                                              # needs sage.rings.finite_rings
-=======
             sage: P1 = J(H.lift_x(2)); P1  # indirect doctest
             (x + 35, y + 26)
             sage: P1.parent()
@@ -426,7 +391,6 @@
              Finite Field of size 37 defined by
             y^2 = x^5 + 12*x^4 + 13*x^3 + 15*x^2 + 33*x
             sage: type(P1)
->>>>>>> 3e2de54f
             <class 'sage.schemes.hyperelliptic_curves.jacobian_morphism.JacobianMorphism_divisor_class_field'>
         """
         SchemeMorphism.__init__(self, parent)
@@ -703,19 +667,11 @@
 
         ::
 
-<<<<<<< HEAD
-            sage: P1 = J(H.lift_x(2)); P1                                               # needs sage.rings.finite_rings
-            (x + 35, y + 26)
-            sage: P1 == 0  # indirect doctest                                           # needs sage.rings.finite_rings
-            False
-            sage: P1 - P1 == 0  # indirect doctest                                      # needs sage.rings.finite_rings
-=======
             sage: P1 = J(H.lift_x(2)); P1
             (x + 35, y + 26)
             sage: P1 == 0  # indirect doctest
             False
             sage: P1 - P1 == 0  # indirect doctest
->>>>>>> 3e2de54f
             True
         """
         return self.__polys[0] != 1
@@ -726,10 +682,6 @@
 
         EXAMPLES::
 
-<<<<<<< HEAD
-            sage: # needs sage.rings.finite_rings
-=======
->>>>>>> 3e2de54f
             sage: x = GF(37)['x'].gen()
             sage: H = HyperellipticCurve(x^5 + 12*x^4 + 13*x^3 + 15*x^2 + 33*x)
             sage: J = H.jacobian()(GF(37))
@@ -742,10 +694,6 @@
 
         ::
 
-<<<<<<< HEAD
-            sage: # needs sage.rings.finite_rings
-=======
->>>>>>> 3e2de54f
             sage: H2 = HyperellipticCurve(x^5 + 12*x^4 + 13*x^3 + 15*x^2 + 33*x, x)
             sage: J2 = H2.jacobian()(GF(37))
             sage: P2 = J2(H2.lift_x(2)); P2
@@ -764,16 +712,6 @@
             sage: f = x^5 - x + 1; h = x
             sage: C = HyperellipticCurve(f, h, 'u,v')
             sage: J = C.jacobian()
-<<<<<<< HEAD
-            sage: K.<t> = NumberField(x^2 - 2)                                          # needs sage.rings.number_field
-            sage: R.<x> = K[]                                                           # needs sage.rings.number_field
-            sage: Q = J(K)([x^2 - t, R(1)])                                             # needs sage.rings.number_field
-            sage: Q                                                                     # needs sage.rings.number_field
-            (u^2 - t, v - 1)
-            sage: -Q                                                                    # needs sage.rings.number_field
-            (u^2 - t, v + u + 1)
-            sage: Q + (-Q)  # indirect doctest                                          # needs sage.rings.number_field
-=======
             sage: K.<t> = NumberField(x^2 - 2)
             sage: R.<x> = K[]
             sage: Q = J(K)([x^2 - t, R(1)])
@@ -782,7 +720,6 @@
             sage: -Q
             (u^2 - t, v + u + 1)
             sage: Q + (-Q)  # indirect doctest
->>>>>>> 3e2de54f
             (1)
 
         """
@@ -815,15 +752,9 @@
 
         ::
 
-<<<<<<< HEAD
-            sage: P1 = J(H.lift_x(2)); P1                                               # needs sage.rings.finite_rings
-            (x + 35, y + 26)
-            sage: P1 + P1  # indirect doctest                                           # needs sage.rings.finite_rings
-=======
             sage: P1 = J(H.lift_x(2)); P1
             (x + 35, y + 26)
             sage: P1 + P1  # indirect doctest
->>>>>>> 3e2de54f
             (x^2 + 33*x + 4, y + 13*x)
         """
         X = self.parent()
@@ -852,42 +783,24 @@
 
         ::
 
-<<<<<<< HEAD
-            sage: P1 = J(H.lift_x(2)); P1                                               # needs sage.rings.finite_rings
-            (x + 35, y + 26)
-            sage: P1 - P1  # indirect doctest                                           # needs sage.rings.finite_rings
-=======
             sage: P1 = J(H.lift_x(2)); P1
             (x + 35, y + 26)
             sage: P1 - P1  # indirect doctest
->>>>>>> 3e2de54f
             (1)
 
         ::
 
-<<<<<<< HEAD
-            sage: P2 = J(H.lift_x(4)); P2                                               # needs sage.rings.finite_rings
-=======
             sage: P2 = J(H.lift_x(4)); P2
->>>>>>> 3e2de54f
             (x + 33, y + 34)
 
         Observe that the `x`-coordinates are the same but the
         `y`-coordinates differ::
 
-<<<<<<< HEAD
-            sage: P1 - P2  # indirect doctest                                           # needs sage.rings.finite_rings
-            (x^2 + 31*x + 8, y + 7*x + 12)
-            sage: P1 + P2  # indirect doctest                                           # needs sage.rings.finite_rings
-            (x^2 + 31*x + 8, y + 4*x + 18)
-            sage: (P1 - P2) - (P1 + P2) + 2*P2  # indirect doctest                      # needs sage.rings.finite_rings
-=======
             sage: P1 - P2  # indirect doctest
             (x^2 + 31*x + 8, y + 7*x + 12)
             sage: P1 + P2  # indirect doctest
             (x^2 + 31*x + 8, y + 4*x + 18)
             sage: (P1 - P2) - (P1 + P2) + 2*P2  # indirect doctest
->>>>>>> 3e2de54f
             (1)
         """
         return self + (-other)