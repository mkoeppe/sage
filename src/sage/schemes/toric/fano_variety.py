r"""
Fano toric varieties

This module provides support for (Crepant Partial Resolutions of) Fano toric
varieties, corresponding to crepant subdivisions of face fans of reflexive
:class:`lattice polytopes
<sage.geometry.lattice_polytope.LatticePolytopeClass>`.
The interface is provided via :func:`CPRFanoToricVariety`.

A careful exposition of different flavours of Fano varieties can be found in
the paper by Benjamin Nill [Nil2005]_. The main goal of this module is to
support work with **Gorenstein weak Fano toric varieties**. Such a variety
corresponds to a **coherent crepant refinement of the normal fan of a
reflexive polytope** `\Delta`, where crepant means that primitive generators
of the refining rays lie on the facets of the polar polytope `\Delta^\circ`
and coherent (a.k.a. regular or projective) means that there exists a strictly
upper convex piecewise linear function whose domains of linearity are
precisely the maximal cones of the subdivision. These varieties are important
for string theory in physics, as they serve as ambient spaces for mirror pairs
of Calabi-Yau manifolds via constructions due to Victor V. Batyrev
[Bat1994]_ and Lev A. Borisov [Bor1993]_.

From the combinatorial point of view "crepant" requirement is much more simple
and natural to work with than "coherent." For this reason, the code in this
module will allow work with arbitrary crepant subdivisions without checking
whether they are coherent or not. We refer to corresponding toric varieties as
**CPR-Fano toric varieties**.

REFERENCES:

- [Bat1994]_
- [Bor1993]_
- [CD2007]_
- [Nil2005]_

AUTHORS:

- Andrey Novoseltsev (2010-05-18): initial version.

EXAMPLES:

Most of the functions available for Fano toric varieties are the same as
for general toric varieties, so here we will concentrate only on
Calabi-Yau subvarieties, which were the primary goal for creating this
module.

For our first example we realize the projective plane as a Fano toric
variety::

    sage: simplex = LatticePolytope([(1,0), (0,1), (-1,-1)])
    sage: P2 = CPRFanoToricVariety(Delta_polar=simplex)

Its anticanonical "hypersurface" is a one-dimensional Calabi-Yau
manifold::

    sage: P2.anticanonical_hypersurface(monomial_points="all")
    Closed subscheme of 2-d CPR-Fano toric variety covered by 3 affine patches defined by:
      a0*z0^3 + a9*z0^2*z1 + a7*z0*z1^2 + a1*z1^3 + a8*z0^2*z2 + a6*z0*z1*z2
      + a4*z1^2*z2 + a5*z0*z2^2 + a3*z1*z2^2 + a2*z2^3

In many cases it is sufficient to work with the "simplified polynomial
moduli space" of anticanonical hypersurfaces::

    sage: P2.anticanonical_hypersurface(monomial_points="simplified")
    Closed subscheme of 2-d CPR-Fano toric variety covered by 3 affine patches defined by:
      a0*z0^3 + a1*z1^3 + a6*z0*z1*z2 + a2*z2^3

The mirror family to these hypersurfaces lives inside the Fano toric
variety obtained using ``simplex`` as ``Delta`` instead of ``Delta_polar``::

    sage: FTV = CPRFanoToricVariety(Delta=simplex, coordinate_points="all")
    sage: FTV.anticanonical_hypersurface(monomial_points="simplified")
    Closed subscheme of 2-d CPR-Fano toric variety covered by 9 affine patches defined by:
      a2*z2^3*z3^2*z4*z5^2*z8 + a1*z1^3*z3*z4^2*z7^2*z9
      + a3*z0*z1*z2*z3*z4*z5*z7*z8*z9 + a0*z0^3*z5*z7*z8^2*z9^2

Here we have taken the resolved version of the ambient space for the
mirror family, but in fact we don't have to resolve singularities
corresponding to the interior points of facets - they are singular
points which do not lie on a generic anticanonical hypersurface::

    sage: FTV = CPRFanoToricVariety(Delta=simplex, coordinate_points="all but facets")
    sage: FTV.anticanonical_hypersurface(monomial_points="simplified")
    Closed subscheme of 2-d CPR-Fano toric variety covered by 3 affine patches defined by:
      a0*z0^3 + a1*z1^3 + a3*z0*z1*z2 + a2*z2^3

This looks very similar to our second version of the anticanonical
hypersurface of the projective plane, as expected, since all
one-dimensional Calabi-Yau manifolds are elliptic curves!

Now let's take a look at a toric realization of `M`-polarized K3 surfaces
studied by Adrian Clingher and Charles F. Doran in [CD2007]_::

    sage: p4318 = ReflexivePolytope(3, 4318)
    sage: FTV = CPRFanoToricVariety(Delta_polar=p4318)
    sage: FTV.anticanonical_hypersurface()
    Closed subscheme of 3-d CPR-Fano toric variety covered by 4 affine patches defined by:
      a0*z2^12 + a4*z2^6*z3^6 + a3*z3^12 + a8*z0*z1*z2*z3 + a2*z1^3 + a1*z0^2

Below you will find detailed descriptions of available functions. Current
functionality of this module is very basic, but it is under active
development and hopefully will improve in future releases of Sage. If there
are some particular features that you would like to see implemented ASAP,
please consider reporting them to the Sage Development Team or even
implementing them on your own as a patch for inclusion!
"""
# The first example of the tutorial is taken from
# CPRFanoToricVariety_field.anticanonical_hypersurface


#*****************************************************************************
#       Copyright (C) 2010 Andrey Novoseltsev <novoselt@gmail.com>
#       Copyright (C) 2010 William Stein <wstein@gmail.com>
#
#  Distributed under the terms of the GNU General Public License (GPL)
#
#                  http://www.gnu.org/licenses/
#*****************************************************************************

import re

from sage.geometry.all import Cone, FaceFan, Fan, LatticePolytope
from sage.misc.latex import latex
from sage.misc.misc_c import prod
from sage.rings.polynomial.polynomial_ring_constructor import PolynomialRing
from sage.rings.rational_field import QQ

from sage.rings.polynomial.multi_polynomial_ring import is_MPolynomialRing
from sage.rings.polynomial.polynomial_ring import is_PolynomialRing
from sage.rings.fraction_field import is_FractionField

from sage.schemes.toric.toric_subscheme import AlgebraicScheme_subscheme_toric
from sage.schemes.toric.variety import (
                                            ToricVariety_field,
                                            normalize_names)
from sage.structure.all import coercion_model
from sage.categories.fields import Fields
_Fields = Fields()


# Default coefficient for anticanonical hypersurfaces
DEFAULT_COEFFICIENT = "a"
# Default coefficients for nef complete intersections
DEFAULT_COEFFICIENTS = tuple(chr(i) for i in range(ord("a"), ord("z") + 1))


def is_CPRFanoToricVariety(x):
    r"""
    Check if ``x`` is a CPR-Fano toric variety.

    INPUT:

    - ``x`` -- anything.

    OUTPUT:

    - ``True`` if ``x`` is a :class:`CPR-Fano toric variety
      <CPRFanoToricVariety_field>` and ``False`` otherwise.

    .. NOTE::

        While projective spaces are Fano toric varieties mathematically, they
        are not toric varieties in Sage due to efficiency considerations, so
        this function will return ``False``.

    EXAMPLES::

        sage: from sage.schemes.toric.fano_variety import is_CPRFanoToricVariety
        sage: is_CPRFanoToricVariety(1)
        False
        sage: FTV = toric_varieties.P2()
        sage: FTV
        2-d CPR-Fano toric variety covered by 3 affine patches
        sage: is_CPRFanoToricVariety(FTV)
        True
        sage: is_CPRFanoToricVariety(ProjectiveSpace(2))
        False
    """
    return isinstance(x, CPRFanoToricVariety_field)


def CPRFanoToricVariety(Delta=None,
                        Delta_polar=None,
                        coordinate_points=None,
                        charts=None,
                        coordinate_names=None,
                        names=None,
                        coordinate_name_indices=None,
                        make_simplicial=False,
                        base_ring=None,
                        base_field=None,
                        check=True):
    r"""
    Construct a CPR-Fano toric variety.

    .. NOTE::

        See documentation of the module
        :mod:`~sage.schemes.toric.fano_variety` for the used
        definitions and supported varieties.

    Due to the large number of available options, it is recommended to always
    use keyword parameters.

    INPUT:

    - ``Delta`` -- reflexive :class:`lattice polytope
      <sage.geometry.lattice_polytope.LatticePolytopeClass>`. The fan of the
      constructed CPR-Fano toric variety will be a crepant subdivision of the
      *normal fan* of ``Delta``. Either ``Delta`` or ``Delta_polar`` must be
      given, but not both at the same time, since one is completely determined
      by another via :meth:`polar
      <sage.geometry.lattice_polytope.LatticePolytopeClass.polar>` method;

    - ``Delta_polar`` -- reflexive :class:`lattice polytope
      <sage.geometry.lattice_polytope.LatticePolytopeClass>`. The fan of the
      constructed CPR-Fano toric variety will be a crepant subdivision of the
      *face fan* of ``Delta_polar``. Either ``Delta`` or ``Delta_polar`` must
      be given, but not both at the same time, since one is completely
      determined by another via :meth:`polar
      <sage.geometry.lattice_polytope.LatticePolytopeClass.polar>` method;

    - ``coordinate_points`` -- list of integers or string. A list will be
      interpreted as indices of (boundary) points of ``Delta_polar`` which
      should be used as rays of the underlying fan. It must include all
      vertices of ``Delta_polar`` and no repetitions are allowed. A string
      must be one of the following descriptions of points of ``Delta_polar``:

      * "vertices" (default),
      * "all" (will not include the origin),
      * "all but facets" (will not include points in the relative interior of
        facets);

    - ``charts`` -- list of lists of elements from ``coordinate_points``. Each
      of these lists must define a generating cone of a fan subdividing the
      normal fan of ``Delta``. Default ``charts`` correspond to the normal fan
      of ``Delta`` without subdivision. The fan specified by ``charts`` will
      be subdivided to include all of the requested ``coordinate_points``;

    - ``coordinate_names`` -- names of variables for the coordinate ring, see
      :func:`~sage.schemes.toric.variety.normalize_names`
      for acceptable formats. If not given, indexed variable names will be
      created automatically;

    - ``names`` -- an alias of ``coordinate_names`` for internal
      use. You may specify either ``names`` or ``coordinate_names``,
      but not both;

    - ``coordinate_name_indices`` -- list of integers, indices for indexed
      variables. If not given, the index of each variable will coincide with
      the index of the corresponding point of ``Delta_polar``;

    - ``make_simplicial`` -- if ``True``, the underlying fan will be made
      simplicial (default: ``False``);

    - ``base_ring`` -- base field of the CPR-Fano toric variety
      (default: `\QQ`);

    - ``base_field`` -- alias for ``base_ring``. Takes precedence if
      both are specified.

    - ``check`` -- by default the input data will be checked for correctness
      (e.g. that ``charts`` do form a subdivision of the normal fan of
      ``Delta``). If you know for sure that the input is valid, you may
      significantly decrease construction time using ``check=False`` option.

    OUTPUT: :class:`CPR-Fano toric variety <CPRFanoToricVariety_field>`.

    EXAMPLES:

    We start with the product of two projective lines::

        sage: diamond = lattice_polytope.cross_polytope(2)
        sage: diamond.vertices()
        M( 1,  0),        M( 0,  1),
        M(-1,  0),        M( 0, -1)
        in 2-d lattice M
        sage: P1xP1 = CPRFanoToricVariety(Delta_polar=diamond)
        sage: P1xP1
        2-d CPR-Fano toric variety covered by 4 affine patches
        sage: P1xP1.fan()
        Rational polyhedral fan in 2-d lattice M
        sage: P1xP1.fan().rays()
        M( 1,  0),        M( 0,  1),
        M(-1,  0),        M( 0, -1)
        in 2-d lattice M

    "Unfortunately," this variety is smooth to start with and we cannot
    perform any subdivisions of the underlying fan without leaving the
    category of CPR-Fano toric varieties. Our next example starts with a
    square::

        sage: square = diamond.polar()
        sage: square.vertices()
        N( 1,  1),        N( 1, -1),
        N(-1, -1),        N(-1,  1)
        in 2-d lattice N
        sage: square.points()
        N( 1,  1),        N( 1, -1),        N(-1, -1),
        N(-1,  1),        N(-1,  0),        N( 0, -1),
        N( 0,  0),        N( 0,  1),        N( 1,  0)
        in 2-d lattice N

    We will construct several varieties associated to it::

        sage: FTV = CPRFanoToricVariety(Delta_polar=square)
        sage: FTV.fan().rays()
        N( 1,  1),        N( 1, -1),
        N(-1, -1),        N(-1,  1)
        in 2-d lattice N
        sage: FTV.gens()
        (z0, z1, z2, z3)

        sage: FTV = CPRFanoToricVariety(Delta_polar=square,
        ....:                           coordinate_points=[0,1,2,3,8])
        sage: FTV.fan().rays()
        N( 1,  1),        N( 1, -1),        N(-1, -1),
        N(-1,  1),        N( 1,  0)
        in 2-d lattice N
        sage: FTV.gens()
        (z0, z1, z2, z3, z8)

        sage: FTV = CPRFanoToricVariety(Delta_polar=square,
        ....:                           coordinate_points=[8,0,2,1,3],
        ....:                           coordinate_names="x+")
        sage: FTV.fan().rays()
        N( 1,  0),        N( 1,  1),        N(-1, -1),
        N( 1, -1),        N(-1,  1)
        in 2-d lattice N
        sage: FTV.gens()
        (x8, x0, x2, x1, x3)

        sage: FTV = CPRFanoToricVariety(Delta_polar=square,
        ....:                           coordinate_points="all",
        ....:                           coordinate_names="x y Z+")
        sage: FTV.fan().rays()
        N( 1,  1),        N( 1, -1),        N(-1, -1),        N(-1,  1),
        N(-1,  0),        N( 0, -1),        N( 0,  1),        N( 1,  0)
        in 2-d lattice N
        sage: FTV.gens()
        (x, y, Z2, Z3, Z4, Z5, Z7, Z8)

    Note that ``Z6`` is "missing". This is due to the fact that the 6-th point
    of ``square`` is the origin, and all automatically created names have the
    same indices as corresponding points of
    :meth:`~CPRFanoToricVariety_field.Delta_polar`. This is usually very
    convenient, especially if you have to work with several partial
    resolutions of the same Fano toric variety. However, you can change it, if
    you want::

        sage: FTV = CPRFanoToricVariety(Delta_polar=square,
        ....:                           coordinate_points="all",
        ....:                           coordinate_names="x y Z+",
        ....:                           coordinate_name_indices=list(range(8)))
        sage: FTV.gens()
        (x, y, Z2, Z3, Z4, Z5, Z6, Z7)

    Note that you have to provide indices for *all* variables, including those
    that have "completely custom" names. Again, this is usually convenient,
    because you can add or remove "custom" variables without disturbing too
    much "automatic" ones::

        sage: FTV = CPRFanoToricVariety(Delta_polar=square,
        ....:                           coordinate_points="all",
        ....:                           coordinate_names="x Z+",
        ....:                           coordinate_name_indices=list(range(8)))
        sage: FTV.gens()
        (x, Z1, Z2, Z3, Z4, Z5, Z6, Z7)

    If you prefer to always start from zero, you will have to shift indices
    accordingly::

        sage: FTV = CPRFanoToricVariety(Delta_polar=square,
        ....:                           coordinate_points="all",
        ....:                           coordinate_names="x Z+",
        ....:                           coordinate_name_indices=[0] + list(range(7)))
        sage: FTV.gens()
        (x, Z0, Z1, Z2, Z3, Z4, Z5, Z6)

        sage: FTV = CPRFanoToricVariety(Delta_polar=square,
        ....:                           coordinate_points="all",
        ....:                           coordinate_names="x y Z+",
        ....:                           coordinate_name_indices=[0]*2 + list(range(6)))
        sage: FTV.gens()
        (x, y, Z0, Z1, Z2, Z3, Z4, Z5)

    So you always can get any names you want, somewhat complicated default
    behaviour was designed with the hope that in most cases you will have no
    desire to provide different names.

    Now we will use the possibility to specify initial charts::

        sage: charts = [(0,1), (1,2), (2,3), (3,0)]

    (these charts actually form exactly the face fan of our square) ::

        sage: FTV = CPRFanoToricVariety(Delta_polar=square,
        ....:                           coordinate_points=[0,1,2,3,4],
        ....:                           charts=charts)
        sage: FTV.fan().rays()
        N( 1,  1),        N( 1, -1),        N(-1, -1),
        N(-1,  1),        N(-1,  0)
        in 2-d lattice N
        sage: [cone.ambient_ray_indices() for cone in FTV.fan()]
        [(0, 1), (1, 2), (2, 4), (3, 4), (0, 3)]

    If charts are wrong, it should be detected::

        sage: bad_charts = charts + [(3,0)]
        sage: FTV = CPRFanoToricVariety(Delta_polar=square,
        ....:                           coordinate_points=[0,1,2,3,4],
        ....:                           charts=bad_charts)
        Traceback (most recent call last):
        ...
        ValueError: you have provided 5 cones, but only 4 of them are maximal!
        Use discard_faces=True if you indeed need to construct a fan from these cones.

    These charts are technically correct, they just happened to list one of
    them twice, but it is assumed that such a situation will not happen. It is
    especially important when you try to speed up your code::

        sage: FTV = CPRFanoToricVariety(Delta_polar=square,
        ....:                           coordinate_points=[0,1,2,3,4],
        ....:                           charts=bad_charts,
        ....:                           check=False)
        Traceback (most recent call last):
        ...
        IndexError: list assignment index out of range

    In this case you still get an error message, but it is harder to figure out
    what is going on. It may also happen that "everything will still work" in
    the sense of not crashing, but work with such an invalid variety may lead to
    mathematically wrong results, so use ``check=False`` carefully!

    Here are some other possible mistakes::

        sage: bad_charts = charts + [(0,2)]
        sage: FTV = CPRFanoToricVariety(Delta_polar=square,
        ....:                           coordinate_points=[0,1,2,3,4],
        ....:                           charts=bad_charts)
        Traceback (most recent call last):
        ...
        ValueError: (0, 2) does not form a chart of a subdivision of
        the face fan of 2-d reflexive polytope #14 in 2-d lattice N!

        sage: bad_charts = charts[:-1]
        sage: FTV = CPRFanoToricVariety(Delta_polar=square,
        ....:                           coordinate_points=[0,1,2,3,4],
        ....:                           charts=bad_charts)
        Traceback (most recent call last):
        ...
        ValueError: given charts do not form a complete fan!

        sage: FTV = CPRFanoToricVariety(Delta_polar=square,
        ....:                           coordinate_points=[1,2,3,4])
        Traceback (most recent call last):
        ...
        ValueError: all 4 vertices of Delta_polar must be used for coordinates!
        Got: [1, 2, 3, 4]

        sage: FTV = CPRFanoToricVariety(Delta_polar=square,
        ....:                           coordinate_points=[0,0,1,2,3,4])
        Traceback (most recent call last):
        ...
        ValueError: no repetitions are allowed for coordinate points!
        Got: [0, 0, 1, 2, 3, 4]

        sage: FTV = CPRFanoToricVariety(Delta_polar=square,
        ....:                           coordinate_points=[0,1,2,3,6])
        Traceback (most recent call last):
        ...
        ValueError: the origin (point #6) cannot be used for a coordinate!
        Got: [0, 1, 2, 3, 6]

    Here is a shorthand for defining the toric variety and homogeneous
    coordinates in one go::

        sage: P1xP1.<a,b,c,d> = CPRFanoToricVariety(Delta_polar=diamond)
        sage: (a^2+b^2) * (c+d)
        a^2*c + b^2*c + a^2*d + b^2*d
    """
    if names is not None:
        if coordinate_names is not None:
            raise ValueError('You must not specify both coordinate_names and names!')
        coordinate_names = names
    # Check/normalize Delta_polar
    if Delta is None and Delta_polar is None:
        raise ValueError("either Delta or Delta_polar must be given!")
    elif Delta is not None and Delta_polar is not None:
        raise ValueError("Delta and Delta_polar cannot be given together!")
    elif Delta_polar is None:
        Delta_polar = Delta.polar()
    elif not Delta_polar.is_reflexive():
        raise ValueError("Delta_polar must be reflexive!")
    # Check/normalize coordinate_points and construct fan rays
    if coordinate_points is None:
        coordinate_points = list(range(Delta_polar.nvertices()))
        if charts is not None:
            for chart in charts:
                for point in chart:
                    if point not in coordinate_points:
                        coordinate_points.append(point)
    elif coordinate_points == "vertices":
        coordinate_points = list(range(Delta_polar.nvertices()))
    elif coordinate_points == "all":
        coordinate_points = list(range(Delta_polar.npoints()))
        coordinate_points.remove(Delta_polar.origin())
    elif coordinate_points == "all but facets":
        coordinate_points = Delta_polar.skeleton_points(Delta_polar.dim() - 2)
    elif isinstance(coordinate_points, str):
        raise ValueError("unrecognized description of the coordinate points!"
                         "\nGot: %s" % coordinate_points)
    elif check:
        cp_set = set(coordinate_points)
        if len(cp_set) != len(coordinate_points):
            raise ValueError(
                "no repetitions are allowed for coordinate points!\nGot: %s"
                % coordinate_points)
        if not cp_set.issuperset(list(range(Delta_polar.nvertices()))):
            raise ValueError("all %d vertices of Delta_polar must be used "
                "for coordinates!\nGot: %s"
                % (Delta_polar.nvertices(), coordinate_points))
        if Delta_polar.origin() in cp_set:
            raise ValueError("the origin (point #%d) cannot be used for a "
                "coordinate!\nGot: %s"
                % (Delta_polar.origin(), coordinate_points))
    point_to_ray = dict()
    for n, point in enumerate(coordinate_points):
        point_to_ray[point] = n
    # This can be simplified if LatticePolytopeClass is adjusted.
    rays = [Delta_polar.point(p) for p in coordinate_points]
    # Check/normalize charts and construct the fan based on them.
    if charts is None:
        # Start with the face fan
        fan = FaceFan(Delta_polar)
    else:
        # First of all, check that each chart is completely contained in a
        # single facet of Delta_polar, otherwise they do not form a
        # subdivision of the face fan of Delta_polar
        if check:
            facet_sets = [frozenset(facet.ambient_point_indices())
                          for facet in Delta_polar.facets()]
            for chart in charts:
                is_bad = True
                for fset in facet_sets:
                    if fset.issuperset(chart):
                        is_bad = False
                        break
                if is_bad:
                    raise ValueError(
                        "%s does not form a chart of a subdivision of the "
                        "face fan of %s!" % (chart, Delta_polar))
        # We will construct the initial fan from Cone objects: since charts
        # may not use all of the necessary rays, alternative form is tedious
        # With check=False it should not be long anyway.
        cones = [Cone((rays[point_to_ray[point]] for point in chart),
                      check=check)
                 for chart in charts]
        fan = Fan(cones, check=check)
        if check and not fan.is_complete():
            raise ValueError("given charts do not form a complete fan!")
    # Subdivide this fan to use all required points
    fan = fan.subdivide(new_rays=(ray for ray in rays
                                      if ray not in fan.rays().set()),
                        make_simplicial=make_simplicial)
    # Now create yet another fan making sure that the order of the rays is
    # the same as requested (it is a bit difficult to get it from the start)
    trans = dict()
    for n, ray in enumerate(fan.rays()):
        trans[n] = rays.index(ray)
    cones = tuple(tuple(sorted(trans[r] for r in cone.ambient_ray_indices()))
                  for cone in fan)
    fan = Fan(cones, rays, check=False)
    # Check/normalize base_field
    if base_field is not None:
        base_ring = base_field
    if base_ring is None:
        base_ring = QQ
    elif base_ring not in _Fields:
        raise TypeError("need a field to construct a Fano toric variety!"
                        "\n Got %s" % base_ring)
    fan._is_complete = True     # At this point it must be for sure
    return CPRFanoToricVariety_field(
        Delta_polar, fan, coordinate_points,
        point_to_ray, coordinate_names, coordinate_name_indices, base_ring)


class CPRFanoToricVariety_field(ToricVariety_field):
    r"""
    Construct a CPR-Fano toric variety associated to a reflexive polytope.

    .. WARNING::

        This class does not perform any checks of correctness of input and it
        does assume that the internal structure of the given parameters is
        coordinated in a certain way. Use
        :func:`CPRFanoToricVariety` to construct CPR-Fano toric varieties.

    .. NOTE::

        See documentation of the module
        :mod:`~sage.schemes.toric.fano_variety` for the used
        definitions and supported varieties.

    INPUT:

    - ``Delta_polar`` -- reflexive polytope;

    - ``fan`` -- rational polyhedral fan subdividing the face fan of
      ``Delta_polar``;

    - ``coordinate_points`` -- list of indices of points of ``Delta_polar``
      used for rays of ``fan``;

    - ``point_to_ray`` -- dictionary mapping the index of a coordinate point
      to the index of the corresponding ray;

    - ``coordinate_names`` -- names of the variables of the coordinate ring in
      the format accepted by
      :func:`~sage.schemes.toric.variety.normalize_names`;

    - ``coordinate_name_indices`` -- indices for indexed variables,
      if ``None``, will be equal to ``coordinate_points``;

    - ``base_field`` -- base field of the CPR-Fano toric variety.

    OUTPUT: :class:`CPR-Fano toric variety <CPRFanoToricVariety_field>`.

    TESTS::

        sage: P1xP1 = CPRFanoToricVariety(
        ....:     Delta_polar=lattice_polytope.cross_polytope(2))
        sage: P1xP1
        2-d CPR-Fano toric variety covered by 4 affine patches
    """

    def __init__(self, Delta_polar, fan, coordinate_points, point_to_ray,
                 coordinate_names, coordinate_name_indices, base_field):
        r"""
        See :class:`CPRFanoToricVariety_field` for documentation.

        Use ``CPRFanoToricVariety`` to construct CPR-Fano toric varieties.

        TESTS::

            sage: P1xP1 = CPRFanoToricVariety(
            ....:     Delta_polar=lattice_polytope.cross_polytope(2))
            sage: P1xP1
            2-d CPR-Fano toric variety covered by 4 affine patches
        """
        self._Delta_polar = Delta_polar
        self._coordinate_points = tuple(coordinate_points)
        self._point_to_ray = point_to_ray
        # Check/normalize coordinate_indices
        if coordinate_name_indices is None:
            coordinate_name_indices = coordinate_points
        super().__init__(fan, coordinate_names,
                         coordinate_name_indices, base_field)

    def _latex_(self):
        r"""
        Return a LaTeX representation of ``self``.

        OUTPUT:

        - string.

        TESTS::

            sage: P1xP1 = toric_varieties.P1xP1()
            sage: print(P1xP1._latex_())
            \mathbb{P}_{\Delta^{2}_{14}}
        """
        return r"\mathbb{P}_{%s}" % latex(self.Delta())

    def _repr_(self):
        r"""
        Return a string representation of ``self``.

        OUTPUT:

        - string.

        TESTS::

            sage: P1xP1 = toric_varieties.P1xP1()
            sage: print(P1xP1._repr_())
            2-d CPR-Fano toric variety covered by 4 affine patches
        """
        return ("%d-d CPR-Fano toric variety covered by %d affine patches"
                % (self.dimension_relative(), self.fan().ngenerating_cones()))

    def anticanonical_hypersurface(self, **kwds):
        r"""
        Return an anticanonical hypersurface of ``self``.

        .. NOTE::

            The returned hypersurface may be actually a subscheme of
            **another** CPR-Fano toric variety: if the base field of ``self``
            does not include all of the required names for generic monomial
            coefficients, it will be automatically extended.

        Below `\Delta` is the reflexive polytope corresponding to ``self``,
        i.e. the fan of ``self`` is a refinement of the normal fan of
        `\Delta`. This function accepts only keyword parameters.

        INPUT:

        - ``monomial points`` -- a list of integers or a string. A list will be
          interpreted as indices of points of `\Delta` which should be used
          for monomials of this hypersurface. A string must be one of the
          following descriptions of points of `\Delta`:

          * "vertices",
          * "vertices+origin",
          * "all",
          * "simplified" (default) -- all points of `\Delta` except for
            the interior points of facets, this choice corresponds to working
            with the "simplified polynomial moduli space" of anticanonical
            hypersurfaces;

        - ``coefficient_names`` -- names for the monomial coefficients, see
          :func:`~sage.schemes.toric.variety.normalize_names`
          for acceptable formats. If not given, indexed coefficient names will
          be created automatically;

        - ``coefficient_name_indices`` -- a list of integers, indices for
          indexed coefficients. If not given, the index of each coefficient
          will coincide with the index of the corresponding point of `\Delta`;

        - ``coefficients`` -- as an alternative to specifying coefficient
          names and/or indices, you can give the coefficients themselves as
          arbitrary expressions and/or strings. Using strings allows you to
          easily add "parameters": the base field of ``self`` will be extended
          to include all necessary names.

        OUTPUT:

        - an :class:`anticanonical hypersurface <AnticanonicalHypersurface>` of
          ``self`` (with the extended base field, if necessary).

        EXAMPLES:

        We realize the projective plane as a Fano toric variety::

            sage: simplex = LatticePolytope([(1,0), (0,1), (-1,-1)])
            sage: P2 = CPRFanoToricVariety(Delta_polar=simplex)

        Its anticanonical "hypersurface" is a one-dimensional Calabi-Yau
        manifold::

            sage: P2.anticanonical_hypersurface(monomial_points="all")
            Closed subscheme of 2-d CPR-Fano toric variety
<<<<<<< HEAD
            covered by 3 affine patches defined by:
=======
             covered by 3 affine patches defined by:
>>>>>>> 08060ed1
              a0*z0^3 + a9*z0^2*z1 + a7*z0*z1^2 + a1*z1^3 + a8*z0^2*z2 + a6*z0*z1*z2
              + a4*z1^2*z2 + a5*z0*z2^2 + a3*z1*z2^2 + a2*z2^3

        In many cases it is sufficient to work with the "simplified polynomial
        moduli space" of anticanonical hypersurfaces::

            sage: P2.anticanonical_hypersurface(monomial_points="simplified")
            Closed subscheme of 2-d CPR-Fano toric variety
             covered by 3 affine patches defined by:
              a0*z0^3 + a1*z1^3 + a6*z0*z1*z2 + a2*z2^3

        The mirror family to these hypersurfaces lives inside the Fano toric
        variety obtained using ``simplex`` as ``Delta`` instead of
        ``Delta_polar``::

            sage: FTV = CPRFanoToricVariety(Delta=simplex,
            ....:                           coordinate_points="all")
            sage: FTV.anticanonical_hypersurface(monomial_points="simplified")
            Closed subscheme of 2-d CPR-Fano toric variety
<<<<<<< HEAD
            covered by 9 affine patches defined by:
=======
             covered by 9 affine patches defined by:
>>>>>>> 08060ed1
              a2*z2^3*z3^2*z4*z5^2*z8 + a1*z1^3*z3*z4^2*z7^2*z9
              + a3*z0*z1*z2*z3*z4*z5*z7*z8*z9 + a0*z0^3*z5*z7*z8^2*z9^2

        Here we have taken the resolved version of the ambient space for the
        mirror family, but in fact we don't have to resolve singularities
        corresponding to the interior points of facets - they are singular
        points which do not lie on a generic anticanonical hypersurface::

            sage: FTV = CPRFanoToricVariety(Delta=simplex,
            ....:                           coordinate_points="all but facets")
            sage: FTV.anticanonical_hypersurface(monomial_points="simplified")
            Closed subscheme of 2-d CPR-Fano toric variety
             covered by 3 affine patches defined by:
              a0*z0^3 + a1*z1^3 + a3*z0*z1*z2 + a2*z2^3

        This looks very similar to our second anticanonical
        hypersurface of the projective plane, as expected, since all
        one-dimensional Calabi-Yau manifolds are elliptic curves!

        All anticanonical hypersurfaces constructed above were generic with
        automatically generated coefficients. If you want, you can specify your
        own names ::

            sage: FTV.anticanonical_hypersurface(coefficient_names="a b c d")
            Closed subscheme of 2-d CPR-Fano toric variety
             covered by 3 affine patches defined by:
              a*z0^3 + b*z1^3 + d*z0*z1*z2 + c*z2^3

        or give concrete coefficients ::

            sage: FTV.anticanonical_hypersurface(coefficients=[1, 2, 3, 4])
            Closed subscheme of 2-d CPR-Fano toric variety
             covered by 3 affine patches defined by:
              z0^3 + 2*z1^3 + 4*z0*z1*z2 + 3*z2^3

        or even mix numerical coefficients with some expressions ::

            sage: H = FTV.anticanonical_hypersurface(
            ....:   coefficients=[0, "t", "1/t", "psi/(psi^2 + phi)"])
            sage: H
            Closed subscheme of 2-d CPR-Fano toric variety
             covered by 3 affine patches defined by:
              t*z1^3 + psi/(phi + psi^2)*z0*z1*z2 + 1/t*z2^3
            sage: R = H.ambient_space().base_ring()
            sage: R
            Fraction Field of
<<<<<<< HEAD
            Multivariate Polynomial Ring in phi, psi, t over Rational Field
=======
             Multivariate Polynomial Ring in phi, psi, t over Rational Field
>>>>>>> 08060ed1
        """
        # The example above is also copied to the tutorial section in the
        # main documentation of the module.
        return AnticanonicalHypersurface(self, **kwds)

    def change_ring(self, F):
        r"""
        Return a CPR-Fano toric variety over field ``F``, otherwise the same
        as ``self``.

        INPUT:

        - ``F`` -- field.

        OUTPUT: :class:`CPR-Fano toric variety <CPRFanoToricVariety_field>` over ``F``.

        .. NOTE::

            There is no need to have any relation between ``F`` and the base
            field of ``self``. If you do want to have such a relation, use
            :meth:`base_extend` instead.

        EXAMPLES::

            sage: P1xP1 = toric_varieties.P1xP1()
            sage: P1xP1.base_ring()
            Rational Field
            sage: P1xP1_RR = P1xP1.change_ring(RR)
            sage: P1xP1_RR.base_ring()
            Real Field with 53 bits of precision
            sage: P1xP1_QQ = P1xP1_RR.change_ring(QQ)
            sage: P1xP1_QQ.base_ring()
            Rational Field
            sage: P1xP1_RR.base_extend(QQ)
            Traceback (most recent call last):
            ...
            ValueError: no natural map from the base ring
            (=Real Field with 53 bits of precision) to R (=Rational Field)!
            sage: R = PolynomialRing(QQ, 2, 'a')
            sage: P1xP1.change_ring(R)
            Traceback (most recent call last):
            ...
            TypeError: need a field to construct a Fano toric variety!
            Got Multivariate Polynomial Ring in a0, a1 over Rational Field
        """
        if self.base_ring() == F:
            return self
        elif F not in _Fields:
            raise TypeError("need a field to construct a Fano toric variety!"
                            "\n Got %s" % F)
        else:
            return CPRFanoToricVariety_field(self._Delta_polar, self._fan,
                self._coordinate_points, self._point_to_ray,
                self.variable_names(), None, F)
                # coordinate_name_indices do not matter, we give explicit
                # names for all variables

    def coordinate_point_to_coordinate(self, point):
        r"""
        Return the variable of the coordinate ring corresponding to ``point``.

        INPUT:

        - ``point`` -- integer from the list of :meth:`coordinate_points`.

        OUTPUT:

        - the corresponding generator of the coordinate ring of ``self``.

        EXAMPLES::

            sage: diamond = lattice_polytope.cross_polytope(2)
            sage: FTV = CPRFanoToricVariety(diamond, coordinate_points=[0,1,2,3,8])
            sage: FTV.coordinate_points()
            (0, 1, 2, 3, 8)
            sage: FTV.gens()
            (z0, z1, z2, z3, z8)
            sage: FTV.coordinate_point_to_coordinate(8)
            z8
        """
        return self.gen(self._point_to_ray[point])

    def coordinate_points(self):
        r"""
        Return indices of points of :meth:`Delta_polar` used for coordinates.

        OUTPUT: :class:`tuple` of integers.

        EXAMPLES::

            sage: diamond = lattice_polytope.cross_polytope(2)
            sage: square = diamond.polar()
            sage: FTV = CPRFanoToricVariety(Delta_polar=square,
            ....:                           coordinate_points=[0,1,2,3,8])
            sage: FTV.coordinate_points()
            (0, 1, 2, 3, 8)
            sage: FTV.gens()
            (z0, z1, z2, z3, z8)

            sage: FTV = CPRFanoToricVariety(Delta_polar=square,
            ....:                           coordinate_points="all")
            sage: FTV.coordinate_points()
            (0, 1, 2, 3, 4, 5, 7, 8)
            sage: FTV.gens()
            (z0, z1, z2, z3, z4, z5, z7, z8)

        Note that one point is missing, namely ::

            sage: square.origin()
            6
        """
        return self._coordinate_points

    def Delta(self):
        r"""
        Return the reflexive polytope associated to ``self``.

        OUTPUT:

        - reflexive :class:`lattice polytope
          <sage.geometry.lattice_polytope.LatticePolytopeClass>`. The
          underlying fan of ``self`` is a coherent subdivision of the
          *normal fan* of this polytope.

        EXAMPLES::

            sage: diamond = lattice_polytope.cross_polytope(2)
            sage: P1xP1 = CPRFanoToricVariety(Delta_polar=diamond)
            sage: P1xP1.Delta()
            2-d reflexive polytope #14 in 2-d lattice N
            sage: P1xP1.Delta() is diamond.polar()
            True
        """
        return self._Delta_polar.polar()

    def Delta_polar(self):
        r"""
        Return polar of :meth:`Delta`.

        OUTPUT:

        - reflexive :class:`lattice polytope
          <sage.geometry.lattice_polytope.LatticePolytopeClass>`. The
          underlying fan of ``self`` is a coherent subdivision of the
          *face fan* of this polytope.

        EXAMPLES::

            sage: diamond = lattice_polytope.cross_polytope(2)
            sage: P1xP1 = CPRFanoToricVariety(Delta_polar=diamond)
            sage: P1xP1.Delta_polar()
            2-d reflexive polytope #3 in 2-d lattice M
            sage: P1xP1.Delta_polar() is diamond
            True
            sage: P1xP1.Delta_polar() is P1xP1.Delta().polar()
            True
        """
        return self._Delta_polar

    def nef_complete_intersection(self, nef_partition, **kwds):
        r"""
        Return a nef complete intersection in ``self``.

        .. NOTE::

            The returned complete intersection may be actually a subscheme of
            **another** CPR-Fano toric variety: if the base field of ``self``
            does not include all of the required names for monomial
            coefficients, it will be automatically extended.

        Below `\Delta` is the reflexive polytope corresponding to ``self``,
        i.e. the fan of ``self`` is a refinement of the normal fan of
        `\Delta`. Other polytopes are described in the documentation of
        :class:`nef-partitions <sage.geometry.lattice_polytope.NefPartition>`
        of :class:`reflexive polytopes
        <sage.geometry.lattice_polytope.LatticePolytopeClass>`.

        Except for the first argument, ``nef_partition``, this method accepts
        only keyword parameters.

        INPUT:

        - ``nef_partition`` -- a `k`-part :class:`nef-partition
          <sage.geometry.lattice_polytope.NefPartition>` of `\Delta^\circ`, all
          other parameters (if given) must be lists of length `k`;

        - ``monomial_points`` -- the `i`-th element of this list is either a
          list of integers or a string. A list will be interpreted as indices
          of points of `\Delta_i` which should be used for monomials of the
          `i`-th polynomial of this complete intersection. A string must be one
          of the following descriptions of points of `\Delta_i`:

          * "vertices",
          * "vertices+origin",
          * "all" (default),

          when using this description, it is also OK to pass a single string as
          ``monomial_points`` instead of repeating it `k` times;

        - ``coefficient_names`` -- the `i`-th element of this list specifies
          names for the monomial coefficients of the `i`-th polynomial, see
          :func:`~sage.schemes.toric.variety.normalize_names`
          for acceptable formats. If not given, indexed coefficient names will
          be created automatically;

        - ``coefficient_name_indices`` --  the `i`-th element of this list
          specifies indices for indexed coefficients of the `i`-th polynomial.
          If not given, the index of each coefficient will coincide with the
          index of the corresponding point of `\Delta_i`;

        - ``coefficients`` -- as an alternative to specifying coefficient
          names and/or indices, you can give the coefficients themselves as
          arbitrary expressions and/or strings. Using strings allows you to
          easily add "parameters": the base field of ``self`` will be extended
          to include all necessary names.

        OUTPUT:

        - a :class:`nef complete intersection <NefCompleteIntersection>` of
          ``self`` (with the extended base field, if necessary).

        EXAMPLES:

        We construct several complete intersections associated to the same
        nef-partition of the 3-dimensional reflexive polytope #2254::

            sage: p = ReflexivePolytope(3, 2254)
            sage: np = p.nef_partitions()[1]; np
            Nef-partition {2, 3, 4, 7, 8} ⊔ {0, 1, 5, 6}
            sage: X = CPRFanoToricVariety(Delta_polar=p)
            sage: X.nef_complete_intersection(np)
            Closed subscheme of 3-d CPR-Fano toric variety
             covered by 10 affine patches defined by:
              a0*z1*z4^2*z5^2*z7^3 + a2*z2*z4*z5*z6*z7^2*z8^2
              + a3*z2*z3*z4*z7*z8 + a1*z0*z2,
              b3*z1*z4*z5^2*z6^2*z7^2*z8^2 + b0*z2*z5*z6^3*z7*z8^4
              + b5*z1*z3*z4*z5*z6*z7*z8 + b2*z2*z3*z6^2*z8^3
              + b1*z1*z3^2*z4 + b4*z0*z1*z5*z6

        Now we include only monomials associated to vertices of `\Delta_i`::

            sage: X.nef_complete_intersection(np, monomial_points="vertices")
            Closed subscheme of 3-d CPR-Fano toric variety
             covered by 10 affine patches defined by:
              a0*z1*z4^2*z5^2*z7^3 + a2*z2*z4*z5*z6*z7^2*z8^2
              + a3*z2*z3*z4*z7*z8 + a1*z0*z2,
              b3*z1*z4*z5^2*z6^2*z7^2*z8^2 + b0*z2*z5*z6^3*z7*z8^4
              + b2*z2*z3*z6^2*z8^3 + b1*z1*z3^2*z4 + b4*z0*z1*z5*z6

        (effectively, we set ``b5=0``). Next we provide coefficients explicitly
        instead of using default generic names::

            sage: X.nef_complete_intersection(np,
            ....:       monomial_points="vertices",
            ....:       coefficients=[("a", "a^2", "a/e", "c_i"), list(range(1,6))])
            Closed subscheme of 3-d CPR-Fano toric variety
             covered by 10 affine patches defined by:
              a*z1*z4^2*z5^2*z7^3 + a/e*z2*z4*z5*z6*z7^2*z8^2
              + (c_i)*z2*z3*z4*z7*z8 + (a^2)*z0*z2,
              4*z1*z4*z5^2*z6^2*z7^2*z8^2 + z2*z5*z6^3*z7*z8^4
              + 3*z2*z3*z6^2*z8^3 + 2*z1*z3^2*z4 + 5*z0*z1*z5*z6

        Finally, we take a look at the generic representative of these complete
        intersections in a completely resolved ambient toric variety::

            sage: X = CPRFanoToricVariety(Delta_polar=p,
            ....:                         coordinate_points="all")
            sage: X.nef_complete_intersection(np)
            Closed subscheme of 3-d CPR-Fano toric variety
             covered by 22 affine patches defined by:
              a2*z2*z4*z5*z6*z7^2*z8^2*z9^2*z10^2*z11*z12*z13
              + a0*z1*z4^2*z5^2*z7^3*z9*z10^2*z12*z13
              + a3*z2*z3*z4*z7*z8*z9*z10*z11*z12 + a1*z0*z2,
              b0*z2*z5*z6^3*z7*z8^4*z9^3*z10^2*z11^2*z12*z13^2
              + b3*z1*z4*z5^2*z6^2*z7^2*z8^2*z9^2*z10^2*z11*z12*z13^2
              + b2*z2*z3*z6^2*z8^3*z9^2*z10*z11^2*z12*z13
              + b5*z1*z3*z4*z5*z6*z7*z8*z9*z10*z11*z12*z13
              + b1*z1*z3^2*z4*z11*z12 + b4*z0*z1*z5*z6*z13
        """
        return NefCompleteIntersection(self, nef_partition, **kwds)

    def cartesian_product(self, other,
                          coordinate_names=None, coordinate_indices=None):
        r"""
        Return the Cartesian product of ``self`` with ``other``.

        INPUT:

        - ``other`` -- a (possibly
          :class:`CPR-Fano <CPRFanoToricVariety_field>`) :class:`toric variety
          <sage.schemes.toric.variety.ToricVariety_field>`;

        - ``coordinate_names`` -- names of variables for the coordinate ring,
          see :func:`normalize_names` for acceptable formats. If not given,
          indexed variable names will be created automatically;

        - ``coordinate_indices`` -- list of integers, indices for indexed
          variables. If not given, the index of each variable will coincide
          with the index of the corresponding ray of the fan.

        OUTPUT:

        - a :class:`toric variety
          <sage.schemes.toric.variety.ToricVariety_field>`, which is
          :class:`CPR-Fano <CPRFanoToricVariety_field>` if ``other`` was.

        EXAMPLES::

            sage: P1 = toric_varieties.P1()
            sage: P2 = toric_varieties.P2()
            sage: P1xP2 = P1.cartesian_product(P2); P1xP2
            3-d CPR-Fano toric variety covered by 6 affine patches
            sage: P1xP2.fan().rays()
            N+N( 1,  0,  0),        N+N(-1,  0,  0),        N+N( 0,  1,  0),
            N+N( 0,  0,  1),        N+N( 0, -1, -1)
            in 3-d lattice N+N
            sage: P1xP2.Delta_polar()
            3-d reflexive polytope in 3-d lattice N+N
        """
        if is_CPRFanoToricVariety(other):
            fan = self.fan().cartesian_product(other.fan())
            Delta_polar = LatticePolytope(fan.rays())

            points = Delta_polar.points()
            point_to_ray = dict()
            coordinate_points = []
            for ray_index, ray in enumerate(fan.rays()):
                point = points.index(ray)
                coordinate_points.append(point)
                point_to_ray[point] = ray_index

            return CPRFanoToricVariety_field(Delta_polar, fan,
                                        coordinate_points, point_to_ray,
                                        coordinate_names, coordinate_indices,
                                        self.base_ring())
        return super().cartesian_product(other)

    def resolve(self, **kwds):
        r"""
        Construct a toric variety whose fan subdivides the fan of ``self``.

        This function accepts only keyword arguments, none of which are
        mandatory.

        INPUT:

        - ``new_points`` -- list of integers, indices of boundary points of
          :meth:`Delta_polar`, which should be added as rays to the
          subdividing fan;

        - all other arguments will be passed to
          :meth:`~sage.schemes.toric.variety.ToricVariety_field.resolve`
          method of (general) toric varieties, see its documentation for
          details.

        OUTPUT:

        - :class:`CPR-Fano toric variety <CPRFanoToricVariety_field>` if there
          was no ``new_rays`` argument and :class:`toric variety
          <sage.schemes.toric.variety.ToricVariety_field>` otherwise.

        EXAMPLES::

            sage: diamond = lattice_polytope.cross_polytope(2)
            sage: FTV = CPRFanoToricVariety(Delta=diamond)
            sage: FTV.coordinate_points()
            (0, 1, 2, 3)
            sage: FTV.gens()
            (z0, z1, z2, z3)
            sage: FTV_res = FTV.resolve(new_points=[6,8])
            Traceback (most recent call last):
            ...
            ValueError: the origin (point #6)
            cannot be used for subdivision!
            sage: FTV_res = FTV.resolve(new_points=[8,5]); FTV_res
            2-d CPR-Fano toric variety covered by 6 affine patches
            sage: FTV_res.coordinate_points()
            (0, 1, 2, 3, 8, 5)
            sage: FTV_res.gens()
            (z0, z1, z2, z3, z8, z5)

            sage: TV_res = FTV.resolve(new_rays=[(1,2)]); TV_res
            2-d toric variety covered by 5 affine patches
            sage: TV_res.gens()
            (z0, z1, z2, z3, z4)
        """
        # Reasons to override the base class:
        # - allow using polytope point indices for subdivision
        # - handle automatic name creation in a different fashion
        # - return CPR-Fano toric variety if the above feature was used and
        #   just toric variety if subdivision involves rays
        if "new_rays" in kwds:
            if "new_points" in kwds:
                raise ValueError("you cannot give new_points and new_rays at "
                                 "the same time!")
            return super().resolve(**kwds)
        # Now we need to construct another Fano variety
        new_points = kwds.pop("new_points", ())
        coordinate_points = self.coordinate_points()
        new_points = tuple(point for point in new_points
                           if point not in coordinate_points)
        Delta_polar = self._Delta_polar
        if Delta_polar.origin() in new_points:
            raise ValueError("the origin (point #%d) cannot be used for "
                             "subdivision!" % Delta_polar.origin())
        if new_points:
            coordinate_points = coordinate_points + new_points
            point_to_ray = dict()
            for n, point in enumerate(coordinate_points):
                point_to_ray[point] = n
        else:
            point_to_ray = self._point_to_ray
        new_rays = [Delta_polar.point(point) for point in new_points]
        coordinate_name_indices = kwds.pop("coordinate_name_indices",
                                           coordinate_points)
        fan = self.fan()
        if "coordinate_names" in kwds:
            coordinate_names = kwds.pop("coordinate_names")
        else:
            coordinate_names = list(self.variable_names())
            coordinate_names.extend(normalize_names(ngens=len(new_rays),
                                indices=coordinate_name_indices[fan.nrays():],
                                prefix=self._coordinate_prefix))
            coordinate_names.append(self._coordinate_prefix + "+")
        rfan = fan.subdivide(new_rays=new_rays, **kwds)
        resolution = CPRFanoToricVariety_field(Delta_polar, rfan,
                            coordinate_points, point_to_ray, coordinate_names,
                            coordinate_name_indices, self.base_ring())
        R = self.coordinate_ring()
        R_res = resolution.coordinate_ring()
        resolution_map = resolution.hom(R.hom(R_res.gens()[:R.ngens()]), self)
        resolution._resolution_map = resolution_map
        return resolution


class AnticanonicalHypersurface(AlgebraicScheme_subscheme_toric):
    r"""
    Construct an anticanonical hypersurface of a CPR-Fano toric variety.

    INPUT:

    - ``P_Delta`` -- :class:`CPR-Fano toric variety
      <CPRFanoToricVariety_field>` associated to a reflexive polytope
      `\Delta`;

    -  see :meth:`CPRFanoToricVariety_field.anticanonical_hypersurface` for
       documentation on all other acceptable parameters.

    OUTPUT:

    - :class:`anticanonical hypersurface <AnticanonicalHypersurface>` of
      ``P_Delta`` (with the extended base field, if necessary).

    EXAMPLES::

        sage: P1xP1 = toric_varieties.P1xP1()
        sage: import sage.schemes.toric.fano_variety as ftv
        sage: ftv.AnticanonicalHypersurface(P1xP1)
        Closed subscheme of 2-d CPR-Fano toric variety
         covered by 4 affine patches defined by:
          a0*s^2*x^2 + a3*t^2*x^2 + a6*s*t*x*y + a1*s^2*y^2 + a2*t^2*y^2

    See :meth:`~CPRFanoToricVariety_field.anticanonical_hypersurface()` for a
    more elaborate example.
    """
    def __init__(self, P_Delta, monomial_points=None, coefficient_names=None,
                 coefficient_name_indices=None, coefficients=None):
        r"""
        See :meth:`CPRFanoToricVariety_field.anticanonical_hypersurface` for
        documentation.

        TESTS::

            sage: P1xP1 = toric_varieties.P1xP1()
            sage: import sage.schemes.toric.fano_variety as ftv
            sage: ftv.AnticanonicalHypersurface(P1xP1)
            Closed subscheme of 2-d CPR-Fano toric variety
             covered by 4 affine patches defined by:
              a0*s^2*x^2 + a3*t^2*x^2 + a6*s*t*x*y + a1*s^2*y^2 + a2*t^2*y^2

        Check that finite fields are handled correctly :trac:`14899`::

            sage: F = GF(5^2, "a")                                                      # optional - sage.rings.finite_rings
            sage: X = P1xP1.change_ring(F)                                              # optional - sage.rings.finite_rings
            sage: X.anticanonical_hypersurface(monomial_points="all",                   # optional - sage.rings.finite_rings
            ....:                   coefficients=[1]*X.Delta().npoints())
            Closed subscheme of 2-d CPR-Fano toric variety
             covered by 4 affine patches defined by:
              s^2*x^2 + s*t*x^2 + t^2*x^2 + s^2*x*y + s*t*x*y
              + t^2*x*y + s^2*y^2 + s*t*y^2 + t^2*y^2
        """
        if not is_CPRFanoToricVariety(P_Delta):
            raise TypeError("anticanonical hypersurfaces can only be "
                            "constructed for CPR-Fano toric varieties!"
                            "\nGot: %s" % P_Delta)
        Delta = P_Delta.Delta()
        Delta_polar = Delta.polar()
        # Monomial points normalization
        if monomial_points == "vertices":
            monomial_points = list(range(Delta.nvertices()))
        elif monomial_points == "all":
            monomial_points = list(range(Delta.npoints()))
        elif monomial_points == "vertices+origin":
            monomial_points = list(range(Delta.nvertices()))
            monomial_points.append(Delta.origin())
        elif monomial_points == "simplified" or monomial_points is None:
            monomial_points = Delta.skeleton_points(Delta.dim() - 2)
            monomial_points.append(Delta.origin())
        elif isinstance(monomial_points, str):
            raise ValueError("%s is an unsupported description of monomial "
                             "points!" % monomial_points)
        monomial_points = tuple(monomial_points)
        self._monomial_points = monomial_points
        # Make the necessary ambient space
        if coefficients is None:
            if coefficient_name_indices is None:
                coefficient_name_indices = monomial_points
            coefficient_names = normalize_names(
                                coefficient_names, len(monomial_points),
                                DEFAULT_COEFFICIENT, coefficient_name_indices)
            # We probably don't want it: the analog in else-branch is unclear.
            # self._coefficient_names = coefficient_names
            F = add_variables(P_Delta.base_ring(), coefficient_names)
            coefficients = [F(coef) for coef in coefficient_names]
        else:
            variables = set()
            nonstr = []
            regex = re.compile(r"[_A-Za-z]\w*")
            for c in coefficients:
                if isinstance(c, str):
                    variables.update(regex.findall(c))
                else:
                    nonstr.append(c)
            F = add_variables(P_Delta.base_ring(), sorted(variables))
            F = coercion_model.common_parent(F, *nonstr)
            coefficients = [F(_) for _ in coefficients]
        P_Delta = P_Delta.base_extend(F)
        if len(monomial_points) != len(coefficients):
            raise ValueError("cannot construct equation of the anticanonical"
                     " hypersurface with %d monomials and %d coefficients"
                     % (len(monomial_points), len(coefficients)))
        # Defining polynomial
        h = sum(coef * prod(P_Delta.coordinate_point_to_coordinate(n)
                            ** (Delta.point(m) * Delta_polar.point(n) + 1)
                            for n in P_Delta.coordinate_points())
            for m, coef in zip(monomial_points, coefficients))
        super().__init__(P_Delta, h)


class NefCompleteIntersection(AlgebraicScheme_subscheme_toric):
    r"""
    Construct a nef complete intersection in a CPR-Fano toric variety.

    INPUT:

    - ``P_Delta`` -- a :class:`CPR-Fano toric variety
      <CPRFanoToricVariety_field>` associated to a reflexive polytope
      `\Delta`;

    - see :meth:`CPRFanoToricVariety_field.nef_complete_intersection` for
      documentation on all other acceptable parameters.

    OUTPUT:

    - a :class:`nef complete intersection <NefCompleteIntersection>` of
      ``P_Delta`` (with the extended base field, if necessary).

    EXAMPLES::

        sage: o = lattice_polytope.cross_polytope(3)
        sage: np = o.nef_partitions()[0]; np
        Nef-partition {0, 1, 3} ⊔ {2, 4, 5}
        sage: X = CPRFanoToricVariety(Delta_polar=o)
        sage: X.nef_complete_intersection(np)
        Closed subscheme of 3-d CPR-Fano toric variety
<<<<<<< HEAD
        covered by 8 affine patches defined by:
=======
         covered by 8 affine patches defined by:
>>>>>>> 08060ed1
          a2*z0^2*z1 + a5*z0*z1*z3 + a1*z1*z3^2 + a3*z0^2*z4 + a4*z0*z3*z4 + a0*z3^2*z4,
          b1*z1*z2^2 + b2*z2^2*z4 + b5*z1*z2*z5 + b4*z2*z4*z5 + b3*z1*z5^2 + b0*z4*z5^2

    See :meth:`CPRFanoToricVariety_field.nef_complete_intersection` for a
    more elaborate example.
    """
    def __init__(self, P_Delta, nef_partition,
                 monomial_points="all", coefficient_names=None,
                 coefficient_name_indices=None, coefficients=None):
        r"""
        See :meth:`CPRFanoToricVariety_field.nef_complete_intersection` for
        documentation.

        TESTS::

            sage: o = lattice_polytope.cross_polytope(3)
            sage: np = o.nef_partitions()[0]
            sage: np
            Nef-partition {0, 1, 3} ⊔ {2, 4, 5}
            sage: X = CPRFanoToricVariety(Delta_polar=o)
            sage: from sage.schemes.toric.fano_variety import *
            sage: NefCompleteIntersection(X, np)
            Closed subscheme of 3-d CPR-Fano toric variety
             covered by 8 affine patches defined by:
              a2*z0^2*z1 + a5*z0*z1*z3 + a1*z1*z3^2
              + a3*z0^2*z4 + a4*z0*z3*z4 + a0*z3^2*z4,
              b1*z1*z2^2 + b2*z2^2*z4 + b5*z1*z2*z5
              + b4*z2*z4*z5 + b3*z1*z5^2 + b0*z4*z5^2
        """
        if not is_CPRFanoToricVariety(P_Delta):
            raise TypeError("nef complete intersections can only be "
                            "constructed for CPR-Fano toric varieties!"
                            "\nGot: %s" % P_Delta)
        if nef_partition.Delta() is not P_Delta.Delta():
            raise ValueError("polytopes 'Delta' of the nef-partition and the "
                             "CPR-Fano toric variety must be the same!")
        self._nef_partition = nef_partition
        k = nef_partition.nparts()
        # Pre-normalize all parameters
        if isinstance(monomial_points, str):
            monomial_points = [monomial_points] * k
        if coefficient_names is None:
            coefficient_names = [None] * k
        if coefficient_name_indices is None:
            coefficient_name_indices = [None] * k
        if coefficients is None:
            coefficients = [None] * k

        polynomials = []
        Delta_polar = P_Delta.Delta_polar()
        for i in range(k):
            Delta_i = nef_partition.Delta(i)
            # Monomial points normalization
            if monomial_points[i] == "vertices":
                monomial_points[i] = list(range(Delta_i.nvertices()))
            elif monomial_points[i] == "all":
                monomial_points[i] = list(range(Delta_i.npoints()))
            elif monomial_points[i] == "vertices+origin":
                monomial_points[i] = list(range(Delta_i.nvertices()))
                if (Delta_i.origin() is not None
                    and Delta_i.origin() >= Delta_i.nvertices()):
                    monomial_points[i].append(Delta_i.origin())
            elif isinstance(monomial_points[i], str):
                raise ValueError("'%s' is an unsupported description of "
                                 "monomial points!" % monomial_points[i])
            monomial_points[i] = tuple(monomial_points[i])
            # Extend the base ring of the ambient space if necessary
            if coefficients[i] is None:
                if coefficient_name_indices[i] is None:
                    coefficient_name_indices[i] = monomial_points[i]
                coefficient_names[i] = normalize_names(
                        coefficient_names[i], len(monomial_points[i]),
                        DEFAULT_COEFFICIENTS[i], coefficient_name_indices[i])
                F = add_variables(P_Delta.base_ring(), coefficient_names[i])
                coefficients[i] = [F(coef) for coef in coefficient_names[i]]
            else:
                variables = set()
                nonstr = []
                regex = re.compile(r"[_A-Za-z]\w*")
                for c in coefficients[i]:
                    if isinstance(c, str):
                        variables.update(regex.findall(c))
                    else:
                        nonstr.append(c)
                F = add_variables(P_Delta.base_ring(), sorted(variables))
                F = coercion_model.common_parent(F, *nonstr)
                coefficients[i] = [F(_) for _ in coefficients[i]]
            P_Delta = P_Delta.base_extend(F)
            if len(monomial_points[i]) != len(coefficients[i]):
                raise ValueError("cannot construct equation %d of the complete"
                         " intersection with %d monomials and %d coefficients"
                         % (i, len(monomial_points[i]), len(coefficients[i])))
            # Defining polynomial
            h = sum(coef * prod(P_Delta.coordinate_point_to_coordinate(n)
                                ** (Delta_i.point(m) * Delta_polar.point(n)
                                    + (nef_partition.part_of_point(n) == i))
                                for n in P_Delta.coordinate_points())
                for m, coef in zip(monomial_points[i], coefficients[i]))
            polynomials.append(h)
        self._monomial_points = tuple(monomial_points)
        super().__init__(P_Delta, polynomials)

    def cohomology_class(self):
        r"""
        Return the class of ``self`` in the ambient space cohomology ring.

        OUTPUT: A :class:`cohomology class <sage.schemes.generic.toric_variety.CohomologyClass>`.

        EXAMPLES::

            sage: o = lattice_polytope.cross_polytope(3)
            sage: np = o.nef_partitions()[0]; np
            Nef-partition {0, 1, 3} ⊔ {2, 4, 5}
            sage: X = CPRFanoToricVariety(Delta_polar=o)
            sage: CI = X.nef_complete_intersection(np); CI
            Closed subscheme of 3-d CPR-Fano toric variety
<<<<<<< HEAD
            covered by 8 affine patches defined by:
=======
             covered by 8 affine patches defined by:
>>>>>>> 08060ed1
              a2*z0^2*z1 + a5*z0*z1*z3 + a1*z1*z3^2 + a3*z0^2*z4 + a4*z0*z3*z4 + a0*z3^2*z4,
              b1*z1*z2^2 + b2*z2^2*z4 + b5*z1*z2*z5 + b4*z2*z4*z5 + b3*z1*z5^2 + b0*z4*z5^2
            sage: CI.cohomology_class()
            [2*z3*z4 + 4*z3*z5 + 2*z4*z5]
        """
        X = self.ambient_space()
        H = X.cohomology_ring()
        return prod(sum(H.gen(X._point_to_ray[point])
                    for point in part if point in X._coordinate_points)
               for part in self.nef_partition().parts(all_points=True))

    def nef_partition(self):
        r"""
        Return the nef-partition associated to ``self``.

        OUTPUT: A :class:`nef-partition <sage.geometry.lattice_polytope.NefPartition>`.

        EXAMPLES::

            sage: o = lattice_polytope.cross_polytope(3)
            sage: np = o.nef_partitions()[0]; np
            Nef-partition {0, 1, 3} ⊔ {2, 4, 5}
            sage: X = CPRFanoToricVariety(Delta_polar=o)
            sage: CI = X.nef_complete_intersection(np); CI
            Closed subscheme of 3-d CPR-Fano toric variety
<<<<<<< HEAD
            covered by 8 affine patches defined by:
=======
             covered by 8 affine patches defined by:
>>>>>>> 08060ed1
              a2*z0^2*z1 + a5*z0*z1*z3 + a1*z1*z3^2 + a3*z0^2*z4 + a4*z0*z3*z4 + a0*z3^2*z4,
              b1*z1*z2^2 + b2*z2^2*z4 + b5*z1*z2*z5 + b4*z2*z4*z5 + b3*z1*z5^2 + b0*z4*z5^2
            sage: CI.nef_partition()
            Nef-partition {0, 1, 3} ⊔ {2, 4, 5}
            sage: CI.nef_partition() is np
            True
        """
        return self._nef_partition


def add_variables(field, variables):
    r"""
    Extend ``field`` to include all ``variables``.

    INPUT:

    - ``field`` - a field;

    - ``variables`` - a list of strings.

    OUTPUT:

    - a fraction field extending the original ``field``, which has all
      ``variables`` among its generators.

    EXAMPLES:

    We start with the rational field and slowly add more variables::

        sage: from sage.schemes.toric.fano_variety import *
        sage: F = add_variables(QQ, []); F      # No extension
        Rational Field
        sage: F = add_variables(QQ, ["a"]); F
        Fraction Field of Univariate Polynomial Ring in a over Rational Field
        sage: F = add_variables(F, ["a"]); F
        Fraction Field of Univariate Polynomial Ring in a over Rational Field
        sage: F = add_variables(F, ["b", "c"]); F
        Fraction Field of Multivariate Polynomial Ring in a, b, c over Rational Field
        sage: F = add_variables(F, ["c", "d", "b", "c", "d"]); F
        Fraction Field of Multivariate Polynomial Ring in a, b, c, d over Rational Field
    """
    if not variables:
        return field
    if is_FractionField(field):
        # Q(a) ---> Q(a, b) rather than Q(a)(b)
        R = field.ring()
        if is_PolynomialRing(R) or is_MPolynomialRing(R):
            new_variables = list(R.variable_names())
            for v in variables:
                if v not in new_variables:
                    new_variables.append(v)
            if len(new_variables) > R.ngens():
                return PolynomialRing(R.base_ring(),
                                      new_variables).fraction_field()
            else:
                return field
    # "Intelligent extension" didn't work, use the "usual one."
    new_variables = []
    for v in variables:
        if v not in new_variables:
            new_variables.append(v)
    return PolynomialRing(field, new_variables).fraction_field()<|MERGE_RESOLUTION|>--- conflicted
+++ resolved
@@ -752,11 +752,7 @@
 
             sage: P2.anticanonical_hypersurface(monomial_points="all")
             Closed subscheme of 2-d CPR-Fano toric variety
-<<<<<<< HEAD
-            covered by 3 affine patches defined by:
-=======
              covered by 3 affine patches defined by:
->>>>>>> 08060ed1
               a0*z0^3 + a9*z0^2*z1 + a7*z0*z1^2 + a1*z1^3 + a8*z0^2*z2 + a6*z0*z1*z2
               + a4*z1^2*z2 + a5*z0*z2^2 + a3*z1*z2^2 + a2*z2^3
 
@@ -776,11 +772,7 @@
             ....:                           coordinate_points="all")
             sage: FTV.anticanonical_hypersurface(monomial_points="simplified")
             Closed subscheme of 2-d CPR-Fano toric variety
-<<<<<<< HEAD
-            covered by 9 affine patches defined by:
-=======
              covered by 9 affine patches defined by:
->>>>>>> 08060ed1
               a2*z2^3*z3^2*z4*z5^2*z8 + a1*z1^3*z3*z4^2*z7^2*z9
               + a3*z0*z1*z2*z3*z4*z5*z7*z8*z9 + a0*z0^3*z5*z7*z8^2*z9^2
 
@@ -827,11 +819,7 @@
             sage: R = H.ambient_space().base_ring()
             sage: R
             Fraction Field of
-<<<<<<< HEAD
-            Multivariate Polynomial Ring in phi, psi, t over Rational Field
-=======
              Multivariate Polynomial Ring in phi, psi, t over Rational Field
->>>>>>> 08060ed1
         """
         # The example above is also copied to the tutorial section in the
         # main documentation of the module.
@@ -1407,11 +1395,7 @@
         sage: X = CPRFanoToricVariety(Delta_polar=o)
         sage: X.nef_complete_intersection(np)
         Closed subscheme of 3-d CPR-Fano toric variety
-<<<<<<< HEAD
-        covered by 8 affine patches defined by:
-=======
          covered by 8 affine patches defined by:
->>>>>>> 08060ed1
           a2*z0^2*z1 + a5*z0*z1*z3 + a1*z1*z3^2 + a3*z0^2*z4 + a4*z0*z3*z4 + a0*z3^2*z4,
           b1*z1*z2^2 + b2*z2^2*z4 + b5*z1*z2*z5 + b4*z2*z4*z5 + b3*z1*z5^2 + b0*z4*z5^2
 
@@ -1528,11 +1512,7 @@
             sage: X = CPRFanoToricVariety(Delta_polar=o)
             sage: CI = X.nef_complete_intersection(np); CI
             Closed subscheme of 3-d CPR-Fano toric variety
-<<<<<<< HEAD
-            covered by 8 affine patches defined by:
-=======
              covered by 8 affine patches defined by:
->>>>>>> 08060ed1
               a2*z0^2*z1 + a5*z0*z1*z3 + a1*z1*z3^2 + a3*z0^2*z4 + a4*z0*z3*z4 + a0*z3^2*z4,
               b1*z1*z2^2 + b2*z2^2*z4 + b5*z1*z2*z5 + b4*z2*z4*z5 + b3*z1*z5^2 + b0*z4*z5^2
             sage: CI.cohomology_class()
@@ -1558,11 +1538,7 @@
             sage: X = CPRFanoToricVariety(Delta_polar=o)
             sage: CI = X.nef_complete_intersection(np); CI
             Closed subscheme of 3-d CPR-Fano toric variety
-<<<<<<< HEAD
-            covered by 8 affine patches defined by:
-=======
              covered by 8 affine patches defined by:
->>>>>>> 08060ed1
               a2*z0^2*z1 + a5*z0*z1*z3 + a1*z1*z3^2 + a3*z0^2*z4 + a4*z0*z3*z4 + a0*z3^2*z4,
               b1*z1*z2^2 + b2*z2^2*z4 + b5*z1*z2*z5 + b4*z2*z4*z5 + b3*z1*z5^2 + b0*z4*z5^2
             sage: CI.nef_partition()
