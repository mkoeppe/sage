--- conflicted
+++ resolved
@@ -16,14 +16,9 @@
 
     sage: phi = EllipticCurve('11a1').modular_parametrization()
     sage: phi
-<<<<<<< HEAD
-    Modular parameterization from the upper half plane
-    to Elliptic Curve defined by y^2 + y = x^3 - x^2 - 10*x - 20 over Rational Field
-=======
     Modular parameterization
      from the upper half plane
        to Elliptic Curve defined by y^2 + y = x^3 - x^2 - 10*x - 20 over Rational Field
->>>>>>> 08060ed1
     sage: phi(0.5+CDF(I))
     (285684.320516... + 7.0...e-11*I : 1.526964169...e8 + 5.6...e-8*I : 1.00000000000000)
     sage: phi.power_series(prec = 7)
@@ -72,15 +67,10 @@
 
         sage: phi = EllipticCurve('11a1').modular_parametrization()
         sage: phi
-<<<<<<< HEAD
-        Modular parameterization from the upper half plane to Elliptic Curve
-        defined by y^2 + y = x^3 - x^2 - 10*x - 20 over Rational Field
-=======
         Modular parameterization
          from the upper half plane
            to Elliptic Curve defined by y^2 + y = x^3 - x^2 - 10*x - 20
               over Rational Field
->>>>>>> 08060ed1
     """
     def __init__(self, E):
         r"""
