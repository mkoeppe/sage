--- conflicted
+++ resolved
@@ -113,10 +113,6 @@
 
         A characteristic 2 example::
 
-<<<<<<< HEAD
-            sage: # needs sage.rings.finite_rings
-=======
->>>>>>> 3e2de54f
             sage: E = EllipticCurve(GF(2), [1,0,1,1,1])
             sage: E1 = E.quadratic_twist(1)
             sage: E.is_isomorphic(E1)
@@ -578,10 +574,6 @@
 
         EXAMPLES::
 
-<<<<<<< HEAD
-            sage: # needs sage.rings.finite_rings
-=======
->>>>>>> 3e2de54f
             sage: E = EllipticCurve_from_j(GF(13)(0))
             sage: E1 = E.sextic_twist(2)
             sage: D = E.is_sextic_twist(E1); D != 0
@@ -1235,11 +1227,7 @@
         Not all polynomials define a finite subgroup (:trac:`6384`)::
 
             sage: E = EllipticCurve(GF(31), [1,0,0,1,2])
-<<<<<<< HEAD
-            sage: phi = E.isogeny([14,27,4,1])                                          # needs sage.rings.finite_rings
-=======
             sage: phi = E.isogeny([14,27,4,1])
->>>>>>> 3e2de54f
             Traceback (most recent call last):
             ...
             ValueError: the polynomial x^3 + 4*x^2 + 27*x + 14 does not define a finite
@@ -1273,11 +1261,7 @@
         We check that the cached order is correctly copied over::
 
             sage: # needs sage.rings.finite_rings
-<<<<<<< HEAD
-            sage: E = EllipticCurve(GF(2^127-1), [1,2,3,4,5])
-=======
             sage: E = EllipticCurve(GF(2^127 - 1), [1,2,3,4,5])
->>>>>>> 3e2de54f
             sage: E.set_order(170141183460469231746191640949390434666)
             sage: phi = E.isogeny(E.lift_x(77347718128277853096420969229987528666))
             sage: phi.codomain()._order
@@ -1529,10 +1513,6 @@
 
         An example over a rational function field::
 
-<<<<<<< HEAD
-            sage: # needs sage.rings.finite_rings
-=======
->>>>>>> 3e2de54f
             sage: R.<t> = GF(5)[]
             sage: K = R.fraction_field()
             sage: E = EllipticCurve(K, [1, t^5])
@@ -1947,10 +1927,6 @@
 
         TESTS::
 
-<<<<<<< HEAD
-            sage: # needs sage.graphs sage.rings.finite_rings
-=======
->>>>>>> 3e2de54f
             sage: E = EllipticCurve(GF(11), j=0)
             sage: G0 = E.isogeny_ell_graph(2, directed=False)
             sage: G0.is_directed()
