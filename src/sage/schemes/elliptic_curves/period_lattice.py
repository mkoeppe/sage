--- conflicted
+++ resolved
@@ -821,13 +821,8 @@
 
         .. NOTE::
 
-<<<<<<< HEAD
-            Only defined for real lattices; a :class:`RuntimeError` is raised for
-            non-real lattices.
-=======
             Only defined for real lattices; a :class:`RuntimeError`
             is raised for non-real lattices.
->>>>>>> 871c3904
 
         EXAMPLES::
 
@@ -871,13 +866,8 @@
 
         .. NOTE::
 
-<<<<<<< HEAD
-            Only defined for real lattices; a :class:`RuntimeError` is raised for
-            non-real lattices.
-=======
             Only defined for real lattices; a :class:`RuntimeError`
             is raised for non-real lattices.
->>>>>>> 871c3904
 
         EXAMPLES::
 
