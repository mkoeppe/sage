--- conflicted
+++ resolved
@@ -21,16 +21,6 @@
 
 First we try a real embedding::
 
-<<<<<<< HEAD
-    sage: emb = K.embeddings(RealField())[0]
-    sage: L = E.period_lattice(emb); L
-    Period lattice associated to Elliptic Curve defined by y^2 = x^3 + x^2 + a*x + a
-    over Number Field in a with defining polynomial x^3 - 2 with respect to the embedding
-    Ring morphism:
-      From: Number Field in a with defining polynomial x^3 - 2
-      To:   Algebraic Real Field
-      Defn: a |--> 1.259921049894873?
-=======
     sage: emb = K.embeddings(RealField())[0]                                            # optional - sage.rings.number_field
     sage: L = E.period_lattice(emb); L                                                  # optional - sage.rings.number_field
     Period lattice associated to Elliptic Curve defined by y^2 = x^3 + x^2 + a*x + a
@@ -39,7 +29,6 @@
        From: Number Field in a with defining polynomial x^3 - 2
        To:   Algebraic Real Field
        Defn: a |--> 1.259921049894873?
->>>>>>> 08060ed1
 
 The first basis period is real::
 
@@ -57,16 +46,6 @@
 
 Next a complex embedding::
 
-<<<<<<< HEAD
-    sage: emb = K.embeddings(ComplexField())[0]
-    sage: L = E.period_lattice(emb); L
-    Period lattice associated to Elliptic Curve defined by y^2 = x^3 + x^2 + a*x + a
-    over Number Field in a with defining polynomial x^3 - 2 with respect to the embedding
-    Ring morphism:
-      From: Number Field in a with defining polynomial x^3 - 2
-      To:   Algebraic Field
-      Defn: a |--> -0.6299605249474365? - 1.091123635971722?*I
-=======
     sage: emb = K.embeddings(ComplexField())[0]                                         # optional - sage.rings.number_field
     sage: L = E.period_lattice(emb); L                                                  # optional - sage.rings.number_field
     Period lattice associated to Elliptic Curve defined by y^2 = x^3 + x^2 + a*x + a
@@ -75,7 +54,6 @@
        From: Number Field in a with defining polynomial x^3 - 2
        To:   Algebraic Field
        Defn: a |--> -0.6299605249474365? - 1.091123635971722?*I
->>>>>>> 08060ed1
 
 In this case, the basis `\omega_1`, `\omega_2` is always normalised so
 that `\tau = \omega_1/\omega_2` is in the fundamental region in the
@@ -92,18 +70,6 @@
 
 We test that bug :trac:`8415` (caused by a PARI bug fixed in v2.3.5) is OK::
 
-<<<<<<< HEAD
-    sage: E = EllipticCurve('37a')
-    sage: K.<a> = QuadraticField(-7)
-    sage: EK = E.change_ring(K)
-    sage: EK.period_lattice(K.complex_embeddings()[0])
-    Period lattice associated to Elliptic Curve defined by y^2 + y = x^3 + (-1)*x
-    over Number Field in a with defining polynomial x^2 + 7 with a = 2.645751311064591?*I
-    with respect to the embedding Ring morphism:
-      From: Number Field in a with defining polynomial x^2 + 7 with a = 2.645751311064591?*I
-      To:   Algebraic Field
-      Defn: a |--> -2.645751311064591?*I
-=======
     sage: E = EllipticCurve('37a')                                                      # optional - sage.rings.number_field
     sage: K.<a> = QuadraticField(-7)                                                    # optional - sage.rings.number_field
     sage: EK = E.change_ring(K)                                                         # optional - sage.rings.number_field
@@ -116,7 +82,6 @@
              with a = 2.645751311064591?*I
        To:   Algebraic Field
        Defn: a |--> -2.645751311064591?*I
->>>>>>> 08060ed1
 
 REFERENCES:
 
@@ -214,27 +179,6 @@
 
         ::
 
-<<<<<<< HEAD
-            sage: K.<a> = NumberField(x^3-2)
-            sage: emb = K.embeddings(RealField())[0]
-            sage: E = EllipticCurve([0,1,0,a,a])
-            sage: L = PeriodLattice_ell(E,emb); L
-            Period lattice associated to Elliptic Curve defined by y^2 = x^3 + x^2 + a*x + a
-            over Number Field in a with defining polynomial x^3 - 2 with respect to
-            the embedding Ring morphism:
-              From: Number Field in a with defining polynomial x^3 - 2
-              To:   Algebraic Real Field
-              Defn: a |--> 1.259921049894873?
-
-            sage: emb = K.embeddings(ComplexField())[0]
-            sage: L = PeriodLattice_ell(E,emb); L
-            Period lattice associated to Elliptic Curve defined by y^2 = x^3 + x^2 + a*x + a
-            over Number Field in a with defining polynomial x^3 - 2 with respect to
-            the embedding Ring morphism:
-              From: Number Field in a with defining polynomial x^3 - 2
-              To:   Algebraic Field
-              Defn: a |--> -0.6299605249474365? - 1.091123635971722?*I
-=======
             sage: K.<a> = NumberField(x^3 - 2)                                          # optional - sage.rings.number_field
             sage: emb = K.embeddings(RealField())[0]                                    # optional - sage.rings.number_field
             sage: E = EllipticCurve([0,1,0,a,a])                                        # optional - sage.rings.number_field
@@ -254,24 +198,15 @@
                From: Number Field in a with defining polynomial x^3 - 2
                To:   Algebraic Field
                Defn: a |--> -0.6299605249474365? - 1.091123635971722?*I
->>>>>>> 08060ed1
 
         TESTS::
 
             sage: from sage.schemes.elliptic_curves.period_lattice import PeriodLattice_ell
-<<<<<<< HEAD
-            sage: K.<a> = NumberField(x^3 - 2)
-            sage: emb = K.embeddings(RealField())[0]
-            sage: E = EllipticCurve([0,1,0,a,a])
-            sage: L = PeriodLattice_ell(E,emb)
-            sage: L == loads(dumps(L))
-=======
             sage: K.<a> = NumberField(x^3 - 2)                                          # optional - sage.rings.number_field
             sage: emb = K.embeddings(RealField())[0]                                    # optional - sage.rings.number_field
             sage: E = EllipticCurve([0,1,0,a,a])                                        # optional - sage.rings.number_field
             sage: L = PeriodLattice_ell(E,emb)                                          # optional - sage.rings.number_field
             sage: L == loads(dumps(L))                                                  # optional - sage.rings.number_field
->>>>>>> 08060ed1
             True
         """
         # First we cache the elliptic curve with this period lattice:
@@ -500,18 +435,6 @@
 
         ::
 
-<<<<<<< HEAD
-            sage: K.<a> = NumberField(x^3 - 2)
-            sage: emb = K.embeddings(RealField())[0]
-            sage: E = EllipticCurve([0,1,0,a,a])
-            sage: L = E.period_lattice(emb)
-            sage: L.basis(64)
-            (3.81452977217854509, 1.90726488608927255 + 1.34047785962440202*I)
-
-            sage: emb = K.embeddings(ComplexField())[0]
-            sage: L = E.period_lattice(emb)
-            sage: w1, w2 = L.basis(); w1, w2
-=======
             sage: K.<a> = NumberField(x^3 - 2)                                          # optional - sage.rings.number_field
             sage: emb = K.embeddings(RealField())[0]                                    # optional - sage.rings.number_field
             sage: E = EllipticCurve([0,1,0,a,a])                                        # optional - sage.rings.number_field
@@ -522,7 +445,6 @@
             sage: emb = K.embeddings(ComplexField())[0]                                 # optional - sage.rings.number_field
             sage: L = E.period_lattice(emb)                                             # optional - sage.rings.number_field
             sage: w1, w2 = L.basis(); w1, w2                                            # optional - sage.rings.number_field
->>>>>>> 08060ed1
             (-1.37588604166076 - 2.58560946624443*I, -2.10339907847356 + 0.428378776460622*I)
             sage: L.is_real()                                                           # optional - sage.rings.number_field
             False
@@ -614,22 +536,6 @@
 
         ::
 
-<<<<<<< HEAD
-            sage: K.<a> = NumberField(x^3 - 2)
-            sage: emb = K.embeddings(RealField())[0]
-            sage: E = EllipticCurve([0,1,0,a,a])
-            sage: L = E.period_lattice(emb)
-            sage: L.normalised_basis(64)
-            (1.90726488608927255 - 1.34047785962440202*I,
-            -1.90726488608927255 - 1.34047785962440202*I)
-
-            sage: emb = K.embeddings(ComplexField())[0]
-            sage: L = E.period_lattice(emb)
-            sage: w1, w2 = L.normalised_basis(); w1, w2
-            (-1.37588604166076 - 2.58560946624443*I,
-             -2.10339907847356 + 0.428378776460622*I)
-            sage: L.is_real()
-=======
             sage: K.<a> = NumberField(x^3 - 2)                                          # optional - sage.rings.number_field
             sage: emb = K.embeddings(RealField())[0]                                    # optional - sage.rings.number_field
             sage: E = EllipticCurve([0,1,0,a,a])                                        # optional - sage.rings.number_field
@@ -644,7 +550,6 @@
             (-1.37588604166076 - 2.58560946624443*I,
              -2.10339907847356 + 0.428378776460622*I)
             sage: L.is_real()                                                           # optional - sage.rings.number_field
->>>>>>> 08060ed1
             False
             sage: tau = w1/w2; tau                                                      # optional - sage.rings.number_field
             0.387694505032876 + 1.30821088214407*I
@@ -684,19 +589,11 @@
 
         ::
 
-<<<<<<< HEAD
-            sage: K.<a> = NumberField(x^3 - 2)
-            sage: emb = K.embeddings(RealField())[0]
-            sage: E = EllipticCurve([0,1,0,a,a])
-            sage: L = E.period_lattice(emb)
-            sage: tau = L.tau(); tau
-=======
             sage: K.<a> = NumberField(x^3 - 2)                                          # optional - sage.rings.number_field
             sage: emb = K.embeddings(RealField())[0]                                    # optional - sage.rings.number_field
             sage: E = EllipticCurve([0,1,0,a,a])                                        # optional - sage.rings.number_field
             sage: L = E.period_lattice(emb)                                             # optional - sage.rings.number_field
             sage: tau = L.tau(); tau                                                    # optional - sage.rings.number_field
->>>>>>> 08060ed1
             -0.338718341018919 + 0.940887817679340*I
             sage: tau.abs()                                                             # optional - sage.rings.number_field
             1.00000000000000
@@ -738,19 +635,11 @@
 
         EXAMPLES::
 
-<<<<<<< HEAD
-            sage: K.<a> = NumberField(x^3 - 2)
-            sage: E = EllipticCurve([0,1,0,a,a])
-            sage: embs = K.embeddings(CC)
-            sage: Ls = [E.period_lattice(e) for e in embs]
-            sage: [L.is_real() for L in Ls]
-=======
             sage: K.<a> = NumberField(x^3 - 2)                                          # optional - sage.rings.number_field
             sage: E = EllipticCurve([0,1,0,a,a])                                        # optional - sage.rings.number_field
             sage: embs = K.embeddings(CC)                                               # optional - sage.rings.number_field
             sage: Ls = [E.period_lattice(e) for e in embs]                              # optional - sage.rings.number_field
             sage: [L.is_real() for L in Ls]                                             # optional - sage.rings.number_field
->>>>>>> 08060ed1
             [False, False, True]
             sage: Ls[2]._compute_periods_real(100)                                      # optional - sage.rings.number_field
             (3.8145297721785450936365098936,
@@ -878,32 +767,18 @@
 
         ::
 
-<<<<<<< HEAD
-            sage: K.<i> = QuadraticField(-1)
-            sage: E = EllipticCurve(K, [0,0,0,i,2*i])
-            sage: emb = K.embeddings(ComplexField())[0]
-            sage: L = E.period_lattice(emb)
-            sage: L.is_real()
-=======
             sage: K.<i> = QuadraticField(-1)                                            # optional - sage.rings.number_field
             sage: E = EllipticCurve(K, [0,0,0,i,2*i])                                   # optional - sage.rings.number_field
             sage: emb = K.embeddings(ComplexField())[0]                                 # optional - sage.rings.number_field
             sage: L = E.period_lattice(emb)                                             # optional - sage.rings.number_field
             sage: L.is_real()                                                           # optional - sage.rings.number_field
->>>>>>> 08060ed1
             False
 
         ::
 
-<<<<<<< HEAD
-            sage: K.<a> = NumberField(x^3 - 2)
-            sage: E = EllipticCurve([0,1,0,a,a])
-            sage: [E.period_lattice(emb).is_real() for emb in K.embeddings(CC)]
-=======
             sage: K.<a> = NumberField(x^3 - 2)                                          # optional - sage.rings.number_field
             sage: E = EllipticCurve([0,1,0,a,a])                                        # optional - sage.rings.number_field
             sage: [E.period_lattice(emb).is_real() for emb in K.embeddings(CC)]         # optional - sage.rings.number_field
->>>>>>> 08060ed1
             [False, False, True]
 
         ALGORITHM:
@@ -975,19 +850,11 @@
 
         ::
 
-<<<<<<< HEAD
-            sage: K.<a> = NumberField(x^3 - 2)
-            sage: emb = K.embeddings(RealField())[0]
-            sage: E = EllipticCurve([0,1,0,a,a])
-            sage: L = E.period_lattice(emb)
-            sage: L.real_period(64)
-=======
             sage: K.<a> = NumberField(x^3 - 2)                                          # optional - sage.rings.number_field
             sage: emb = K.embeddings(RealField())[0]                                    # optional - sage.rings.number_field
             sage: E = EllipticCurve([0,1,0,a,a])                                        # optional - sage.rings.number_field
             sage: L = E.period_lattice(emb)                                             # optional - sage.rings.number_field
             sage: L.real_period(64)                                                     # optional - sage.rings.number_field
->>>>>>> 08060ed1
             3.81452977217854509
         """
         if self.is_real():
@@ -1044,19 +911,11 @@
 
         ::
 
-<<<<<<< HEAD
-            sage: K.<a> = NumberField(x^3 - 2)
-            sage: emb = K.embeddings(RealField())[0]
-            sage: E = EllipticCurve([0,1,0,a,a])
-            sage: L = E.period_lattice(emb)
-            sage: L.omega(64)
-=======
             sage: K.<a> = NumberField(x^3 - 2)                                          # optional - sage.rings.number_field
             sage: emb = K.embeddings(RealField())[0]                                    # optional - sage.rings.number_field
             sage: E = EllipticCurve([0,1,0,a,a])                                        # optional - sage.rings.number_field
             sage: L = E.period_lattice(emb)                                             # optional - sage.rings.number_field
             sage: L.omega(64)                                                           # optional - sage.rings.number_field
->>>>>>> 08060ed1
             3.81452977217854509
 
         A complex example (taken from J.E.Cremona and E.Whitley,
@@ -1109,19 +968,11 @@
 
         ::
 
-<<<<<<< HEAD
-            sage: K.<a> = NumberField(x^3 - 2)
-            sage: emb = K.embeddings(RealField())[0]
-            sage: E = EllipticCurve([0,1,0,a,a])
-            sage: L = E.period_lattice(emb)
-            sage: L.basis_matrix(64)
-=======
             sage: K.<a> = NumberField(x^3 - 2)                                          # optional - sage.rings.number_field
             sage: emb = K.embeddings(RealField())[0]                                    # optional - sage.rings.number_field
             sage: E = EllipticCurve([0,1,0,a,a])                                        # optional - sage.rings.number_field
             sage: L = E.period_lattice(emb)                                             # optional - sage.rings.number_field
             sage: L.basis_matrix(64)                                                    # optional - sage.rings.number_field
->>>>>>> 08060ed1
             [ 3.81452977217854509 0.000000000000000000]
             [ 1.90726488608927255  1.34047785962440202]
 
@@ -1240,17 +1091,10 @@
 
         ::
 
-<<<<<<< HEAD
-            sage: K.<a> = NumberField(x^3 - 2)
-            sage: E = EllipticCurve([0,1,0,a,a])
-            sage: L = E.period_lattice(K.embeddings(RealField())[0])
-            sage: L.curve() is E
-=======
             sage: K.<a> = NumberField(x^3 - 2)                                          # optional - sage.rings.number_field
             sage: E = EllipticCurve([0,1,0,a,a])                                        # optional - sage.rings.number_field
             sage: L = E.period_lattice(K.embeddings(RealField())[0])                    # optional - sage.rings.number_field
             sage: L.curve() is E                                                        # optional - sage.rings.number_field
->>>>>>> 08060ed1
             True
 
             sage: L = E.period_lattice(K.embeddings(ComplexField())[0])                 # optional - sage.rings.number_field
@@ -1276,15 +1120,6 @@
 
         ::
 
-<<<<<<< HEAD
-            sage: K.<a> = NumberField(x^3 - 2)
-            sage: E = EllipticCurve([0,1,0,a,a])
-            sage: L = E.period_lattice(K.embeddings(RealField())[0])
-            sage: x1,x2,x3 = L.ei()
-            sage: abs(x1.real()) + abs(x2.real()) < 1e-14
-            True
-            sage: x1.imag(), x2.imag(), x3
-=======
             sage: K.<a> = NumberField(x^3 - 2)                                          # optional - sage.rings.number_field
             sage: E = EllipticCurve([0,1,0,a,a])                                        # optional - sage.rings.number_field
             sage: L = E.period_lattice(K.embeddings(RealField())[0])                    # optional - sage.rings.number_field
@@ -1292,7 +1127,6 @@
             sage: abs(x1.real()) + abs(x2.real()) < 1e-14                               # optional - sage.rings.number_field
             True
             sage: x1.imag(), x2.imag(), x3                                              # optional - sage.rings.number_field
->>>>>>> 08060ed1
             (-1.122462048309373?, 1.122462048309373?, -1.000000000000000?)
 
         ::
@@ -1501,21 +1335,12 @@
 
         A number field example::
 
-<<<<<<< HEAD
-            sage: K.<a> = NumberField(x^3 - 2)
-            sage: E = EllipticCurve([0,0,0,0,a])
-            sage: v = K.real_places()[0]
-            sage: L = E.period_lattice(v)
-            sage: P = E.lift_x(1/3*a^2 + a + 5/3)
-            sage: L(P)
-=======
             sage: K.<a> = NumberField(x^3 - 2)                                          # optional - sage.rings.number_field
             sage: E = EllipticCurve([0,0,0,0,a])                                        # optional - sage.rings.number_field
             sage: v = K.real_places()[0]                                                # optional - sage.rings.number_field
             sage: L = E.period_lattice(v)                                               # optional - sage.rings.number_field
             sage: P = E.lift_x(1/3*a^2 + a + 5/3)                                       # optional - sage.rings.number_field
             sage: L(P)                                                                  # optional - sage.rings.number_field
->>>>>>> 08060ed1
             3.51086196882538
             sage: xP, yP = [v(c) for c in P.xy()]                                       # optional - sage.rings.number_field
             sage: L.e_log_RC(xP, yP)                                                    # optional - sage.rings.number_field
@@ -1773,50 +1598,25 @@
 
         The elliptic logs of the 2-torsion points are half-periods::
 
-<<<<<<< HEAD
-            sage: L.elliptic_logarithm(E(e1,0), prec=100)
-            0.64607575874356525952487867052 + 0.22379609053909448304176885364*I
-            sage: L.elliptic_logarithm(E(e2,0), prec=100)
-            0.71330686725892253793705940192 - 0.40481924028150941053684639367*I
-            sage: L.elliptic_logarithm(E(e3,0), prec=100)
-=======
             sage: L.elliptic_logarithm(E(e1, 0), prec=100)                              # optional - sage.rings.number_field
             0.64607575874356525952487867052 + 0.22379609053909448304176885364*I
             sage: L.elliptic_logarithm(E(e2, 0), prec=100)                              # optional - sage.rings.number_field
             0.71330686725892253793705940192 - 0.40481924028150941053684639367*I
             sage: L.elliptic_logarithm(E(e3, 0), prec=100)                              # optional - sage.rings.number_field
->>>>>>> 08060ed1
             0.067231108515357278412180731396 - 0.62861533082060389357861524731*I
 
         We check this by doubling and seeing that the resulting
         coordinates are integers::
 
-<<<<<<< HEAD
-            sage: L.coordinates(2*L.elliptic_logarithm(E(e1,0), prec=100))
-            (1.0000000000000000000000000000, 0.00000000000000000000000000000)
-            sage: L.coordinates(2*L.elliptic_logarithm(E(e2,0), prec=100))
-            (1.0000000000000000000000000000, 1.0000000000000000000000000000)
-            sage: L.coordinates(2*L.elliptic_logarithm(E(e3,0), prec=100))
-=======
             sage: L.coordinates(2*L.elliptic_logarithm(E(e1, 0), prec=100))             # optional - sage.rings.number_field
             (1.0000000000000000000000000000, 0.00000000000000000000000000000)
             sage: L.coordinates(2*L.elliptic_logarithm(E(e2, 0), prec=100))             # optional - sage.rings.number_field
             (1.0000000000000000000000000000, 1.0000000000000000000000000000)
             sage: L.coordinates(2*L.elliptic_logarithm(E(e3, 0), prec=100))             # optional - sage.rings.number_field
->>>>>>> 08060ed1
             (0.00000000000000000000000000000, 1.0000000000000000000000000000)
 
         ::
 
-<<<<<<< HEAD
-            sage: a4 = -78*i + 104
-            sage: a6 = -216*i - 312
-            sage: E = EllipticCurve([0,0,0,a4,a6])
-            sage: emb = K.embeddings(CC)[1]
-            sage: L = E.period_lattice(emb)
-            sage: P = E(3+2*i, 14-7*i)
-            sage: L.elliptic_logarithm(P)
-=======
             sage: a4 = -78*i + 104                                                      # optional - sage.rings.number_field
             sage: a6 = -216*i - 312                                                     # optional - sage.rings.number_field
             sage: E = EllipticCurve([0,0,0,a4,a6])                                      # optional - sage.rings.number_field
@@ -1824,17 +1624,11 @@
             sage: L = E.period_lattice(emb)                                             # optional - sage.rings.number_field
             sage: P = E(3 + 2*i, 14 - 7*i)                                              # optional - sage.rings.number_field
             sage: L.elliptic_logarithm(P)                                               # optional - sage.rings.number_field
->>>>>>> 08060ed1
             0.297147783912228 - 0.546125549639461*I
             sage: L.coordinates(L.elliptic_logarithm(P))                                # optional - sage.rings.number_field
             (0.628653378040238, 0.371417754610223)
-<<<<<<< HEAD
-            sage: e1 = 1+3*i; e2 = -4-12*i; e3 = -e1-e2
-            sage: L.coordinates(L.elliptic_logarithm(E(e1,0)))
-=======
             sage: e1 = 1 + 3*i; e2 = -4 - 12*i; e3 = -e1 - e2                           # optional - sage.rings.number_field
             sage: L.coordinates(L.elliptic_logarithm(E(e1, 0)))                         # optional - sage.rings.number_field
->>>>>>> 08060ed1
             (0.500000000000000, 0.500000000000000)
             sage: L.coordinates(L.elliptic_logarithm(E(e2, 0)))                         # optional - sage.rings.number_field
             (1.00000000000000, 0.500000000000000)
@@ -2005,17 +1799,10 @@
             sage: L = E.change_ring(K).period_lattice(K.places()[0])                    # optional - sage.rings.number_field
             sage: P = L.elliptic_exponential(0); P                                      # optional - sage.rings.number_field
             (0.000000000000000 : 1.00000000000000 : 0.000000000000000)
-<<<<<<< HEAD
-            sage: P.parent()
-            Abelian group of points on Elliptic Curve defined by
-            y^2 + 1.00000000000000*y = x^3 + (-1.00000000000000)*x
-            over Complex Field with 53 bits of precision
-=======
             sage: P.parent()                                                            # optional - sage.rings.number_field
             Abelian group of points on Elliptic Curve defined by
              y^2 + 1.00000000000000*y = x^3 + (-1.00000000000000)*x
              over Complex Field with 53 bits of precision
->>>>>>> 08060ed1
 
         Very small `z` are handled properly (see :trac:`8820`)::
 
