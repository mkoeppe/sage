--- conflicted
+++ resolved
@@ -530,11 +530,7 @@
           precision if ``None``).
 
         - ``algorithm`` (string, default ``'sage'``) -- choice of
-<<<<<<< HEAD
-          implementation (for real embeddings only) between 'sage'
-=======
           implementation (for real embeddings only) between ``'sage'``
->>>>>>> 12e324aa
           (native Sage implementation) or ``'pari'`` (use the PARI
           library: only available for real embeddings).
 
@@ -720,11 +716,7 @@
         - ``prec`` (integer or ``None`` (default)) -- floating point precision (in bits); if ``None``,
           use the default precision.
 
-<<<<<<< HEAD
-        - `normalise` (bool, default ``True``) -- whether to normalise the
-=======
         - ``normalise`` (bool, default ``True``) -- whether to normalise the
->>>>>>> 12e324aa
           basis after computation.
 
         OUTPUT:
@@ -1874,11 +1866,7 @@
             sage: L.elliptic_exponential(1e-100)
             (0.000000000000000 : 1.00000000000000 : 0.000000000000000)
 
-<<<<<<< HEAD
-        The elliptic exponential of `z` is returned as (0 : 1 : 0) if
-=======
         The elliptic exponential of `z` is returned as `(0 : 1 : 0)` if
->>>>>>> 12e324aa
         the coordinates of `z` with respect to the period lattice are
         approximately integral::
 
