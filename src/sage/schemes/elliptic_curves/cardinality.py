# sage.doctest: optional - sage.rings.finite_rings
"""
Specific algorithms to compute cardinality of elliptic curves over a finite field

Since point counting now uses PARI/GP, this code is only used when a
specific algorithm was specified or when the j-invariant lies in a subfield.

AUTHORS:

- John Cremona (2008-2009): Original point counting code

- Jeroen Demeyer (2017-2018): Refactored and moved to ``cardinality.py``.
"""
# ****************************************************************************
#       Copyright (C) 2008-2009 John Cremona
#
# This program is free software: you can redistribute it and/or modify
# it under the terms of the GNU General Public License as published by
# the Free Software Foundation, either version 2 of the License, or
# (at your option) any later version.
#                  https://www.gnu.org/licenses/
# ****************************************************************************
from .constructor import EllipticCurve, EllipticCurve_from_j
from sage.schemes.curves.projective_curve import Hasse_bounds
from sage.rings.integer import Integer
from sage.rings.integer_ring import ZZ
from sage.rings.finite_rings.finite_field_constructor import FiniteField as GF
from sage.rings.polynomial.polynomial_ring import polygen
from sage.groups.generic import order_from_bounds


def _cardinality_with_j_invariant_1728(self):
    r"""
    Special function to compute cardinality when j=1728.

    EXAMPLES::

        sage: from sage.schemes.elliptic_curves.cardinality import _cardinality_with_j_invariant_1728

    An example with q=p=1 (mod 4)::

        sage: F = GF(10009)
        sage: [_cardinality_with_j_invariant_1728(EllipticCurve(F, [0,0,0,11^i,0]))
        ....:  for i in range(4)]
        [10016, 10210, 10004, 9810]

    An example with q=p=3 (mod 4)::

        sage: F = GF(10007)
        sage: [_cardinality_with_j_invariant_1728(EllipticCurve(F, [0,0,0,5^i,0]))
        ....:  for i in range(4)]
        [10008, 10008, 10008, 10008]

    An example with `q=p^2`, p=3 (mod 4)::

        sage: F.<a> = GF(10007^2,'a')
        sage: [_cardinality_with_j_invariant_1728(EllipticCurve(F,[0,0,0,a^i,0]))
        ....:  for i in range(4)]
        [100160064, 100140050, 100120036, 100140050]

    Examples with `q=2^d`, d odd (3 isomorphism classes)::

        sage: F.<a> = GF(2**15,'a')
        sage: ais = [[0,0,1,0,0],[0,0,1,1,0],[0,0,1,1,1]]
        sage: curves = [EllipticCurve(F,ai) for ai in ais]
        sage: all((e1 == e2 or not e1.is_isomorphic(e2)) for e1 in curves for e2 in curves)
        True
        sage: [_cardinality_with_j_invariant_1728(e) for e in curves]
        [32769, 33025, 32513]

    Examples with `q=2^d`, d even (7 isomorphism classes)::

        sage: F.<a> = GF(2**16,'a')
        sage: b = a^11 # trace 1
        sage: ais = [[0,0,1,0,0], [0,0,1,0,b], [0,0,1,b,0], [0,0,a,0,0],
        ....:        [0,0,a,0,a^2*b], [0,0,a^2,0,0], [0,0,a^2,0,a^4*b]]
        sage: curves = [EllipticCurve(F, ai) for ai in ais]
        sage: all((e1 == e2 or not e1.is_isomorphic(e2)) for e1 in curves for e2 in curves)
        True
        sage: [_cardinality_with_j_invariant_1728(e) for e in curves]
        [65025, 66049, 65537, 65793, 65281, 65793, 65281]

    Examples with `q=3^d`, d odd (4 isomorphism classes)::

        sage: F.<a> = GF(3**15,'a')
        sage: b = a^7  # has trace 1
        sage: ais = [[0,0,0,1,0], [0,0,0,-1,0], [0,0,0,-1,b], [0,0,0,-1,-b]]
        sage: curves = [EllipticCurve(F, ai) for ai in ais]
        sage: all((e1 == e2 or not e1.is_isomorphic(e2)) for e1 in curves for e2 in curves)
        True
        sage: [_cardinality_with_j_invariant_1728(e) for e in curves]
        [14348908, 14348908, 14342347, 14355469]

    Examples with `q=3^d`, d even (6 isomorphism classes)::

        sage: F.<g> = GF(3^18,'g')
        sage: i = F(-1).sqrt()
        sage: a = g^8  # has trace 1
        sage: ais = [[0,0,0,1,0], [0,0,0,1,i*a], [0,0,0,g,0],
        ....:        [0,0,0,g^3,0], [0,0,0,g^2,0], [0,0,0,g^2,i*a*g^3]]
        sage: curves = [EllipticCurve(F, ai) for ai in ais]
        sage: all((e1 == e2 or not e1.is_isomorphic(e2)) for e1 in curves for e2 in curves)
        True
        sage: [_cardinality_with_j_invariant_1728(e) for e in curves]
        [387459856, 387400807, 387420490, 387420490, 387381124, 387440173]

    TESTS:

    Check that a bug noted at :trac:`15667` is fixed::

        sage: F.<a> = GF(3^6,'a')
        sage: EllipticCurve([a^5 + 2*a^3 + 2*a^2 + 2*a, a^4 + a^3 + 2*a + 1]).cardinality()
        784
        sage: EllipticCurve([a^5 + 2*a^3 + 2*a^2 + 2*a, a^4 + a^3 + 2*a + 1]).cardinality_exhaustive()
        784
    """
    try:
        return self._order
    except AttributeError:
        pass

    k = self.base_ring()
    assert self.j_invariant() == k(1728)
    q = k.cardinality()
    p = k.characteristic()
    d = k.degree()
    x = polygen(ZZ)

    # p=2, j=0=1728
    #
    # Number of isomorphism classes is 3 (in odd degree) or 7 (in even degree)
    #
    if p == 2:
        if d % 2:
            # The 3 classes are represented, independently of d,
            # by [0,0,1,0,0], [0,0,1,1,0], [0,0,1,1,1]
            E = EllipticCurve(k, [0, 0, 1, 0, 0])
            if self.is_isomorphic(E):
                t = 0
            else:
                n = (d + 1) // 2
                t = 2**n
                n = n % 4
                if n == 0 or n == 1:
                    t = -t
                E = EllipticCurve(k, [0, 0, 1, 1, 1])
                if self.is_isomorphic(E):
                    t = -t
        else:
            # The 7 classes are represented by E1=[0,0,1,0,0],
            # E2=[0,0,1,0,b], E3=[0,0,1,b,0], E4=[0,0,a,0,0],
            # E4=[0,0,a,0,a^2*b], E6=[0,0,a^2,0,0],
            # E7=[0,0,a^2,0,a^4*b], where a is a non-cube and b
            # has trace 1.  E1's Frobenius is pi=(-2)**(d//2); the
            # Frobeniuses are then pi, -pi, 0; w*pi, -w*pi;
            # w^2*pi, -w^2*pi where w is either cube root of
            # unity, so the traces are 2*pi, -2*pi, 0, -pi, +pi;
            # -pi, +pi.
            delta = self.discriminant()
            discube = (delta**((q - 1) // 3) == k(1))
            pi = (-2)**(d // 2)
            if discube:
                a = k.gen()
                b = a
                while b.trace() == 0:
                    b *= a
                if self.is_isomorphic(EllipticCurve(k, [0, 0, 1, b, 0])):
                    t = 0
                else:
                    t = 2 * pi
                    if not self.is_isomorphic(EllipticCurve(k, [0, 0, 1, 0, 0])):
                        t = -t

            else:
                t = pi
                if self.is_isomorphic(EllipticCurve(k, [0, 0, delta, 0, 0])):
                    t = -t

    # p=3, j=0=1728
    #
    # Number of isomorphism classes is 4 (odd degree) or 6 (even degree)
    #
    elif p == 3:
        if d % 2:
            # The 4 classes are represented by [0,0,0,1,0],
            # [0,0,0,-1,0], [0,0,0,-1,a], [0,0,0,-1,-a] where a
            # has trace 1
            delta = self.discriminant()
            if (-delta).is_square():
                t = 0
            else:
                u = delta.sqrt()
                if not u.is_square():
                    u = -u
                tr = ((self.a3()**2 + self.a6()) / u).trace()
                if tr == 0:
                    t = 0
                else:
                    d2 = (d + 1) // 2
                    t = 3**d2
                    if d2 % 2:
                        t = -t
                    if tr == -1:
                        t = -t
        else:
            # The 6 classes are represented by: [0,0,0,1,0],
            # [0,0,0,1,i*a]; [0,0,0,g,0], [0,0,0,g^3,0];
            # [0,0,0,g^2,0], [0,0,0,g^2,i*a*g^3]; where g
            # generates the multiplicative group modulo 4th
            # powers, and a has nonzero trace.

            # The curve is isomorphic to [0,0,0,A4,A6]

            A4 = self.a4() - self.a1() * self.a3()  # = -b4 = 2*b4
            if A4.is_square():
                u = A4.sqrt()
                t = (-3)**(d // 2)
                i = k(-1).sqrt()
                A6 = self.a3()**2 + self.a6()   # = b6
                if (A6 / (i * u * A4)).trace() == 0:
                    t *= 2
                else:
                    t *= -1
                if not u.is_square():
                    t *= -1
            else:
                t = 0

    # p>3, j=1728
    #
    # Number of isomorphism classes is 4 if q=1 (mod 4), else 2
    #
    elif p % 4 == 3:
        if d % 2:
            t = 0
        else:
            t = (-p)**(d // 2)
            w = (self.c4() / k(48))**((q - 1) // 4)
            if w == 1:
                t = 2 * t
            elif w == -1:
                t = -2 * t
            else:
                t = 0

    # p=1 (mod 4).  First find Frobenius pi=a+b*i for [0,0,0,-1,0] over GF(p):
    # N(pi)=p and N(pi-1)=0 (mod 8).
    #
    else:
        R = ZZ.extension(x**2 + 1, 'i')
        i = R.gen(1)
        pi = R.fraction_field().factor(p)[0][0].gens_reduced()[0]
        a, b = pi.list()
        if a % 2 == 0:
            a, b = -b, a
        if (a + b + 1) % 4 == 0:
            a, b = -a, -b
        pi = a + b * i        # Now pi=a+b*i with (a,b)=(1,0),(3,2) mod 4

        # Lift to Frobenius for [0,0,0,-1,0] over GF(p^d):
        if d > 1:
            pi = pi**d
            a, b = pi.list()

        # Compute appropriate quartic twist:
        w = (self.c4() / k(48))**((q - 1) // 4)
        if w == 1:
            t = 2 * a
        elif w == -1:
            t = -2 * a
        elif k(b) == w * k(a):
            t = 2 * b
        else:
            t = -2 * b

    return Integer(q + 1 - t)


def _cardinality_with_j_invariant_0(self):
    r"""
    Special function to compute cardinality when j=0.

    EXAMPLES::

        sage: from sage.schemes.elliptic_curves.cardinality import _cardinality_with_j_invariant_0

    An example with q=p=1 (mod 6)::

        sage: F = GF(1009)
        sage: [_cardinality_with_j_invariant_0(EllipticCurve(F,[0,0,0,0,11^i])) for i in range(6)]
        [948, 967, 1029, 1072, 1053, 991]

    An example with q=p=5 (mod 6)::

        sage: F = GF(1013)
        sage: [_cardinality_with_j_invariant_0(EllipticCurve(F,[0,0,0,0,3^i])) for i in range(6)]
        [1014, 1014, 1014, 1014, 1014, 1014]

    An example with `q=p^2`, p=5 (mod 6)::

        sage: F.<a> = GF(1013^2,'a')
        sage: [_cardinality_with_j_invariant_0(EllipticCurve(F,[0,0,0,0,a^i])) for i in range(6)]
        [1028196, 1027183, 1025157, 1024144, 1025157, 1027183]

    For examples in characteristic 2 and 3, see the function
    :func:`_cardinality_with_j_invariant_1728`.
    """
    k = self.base_ring()
    assert self.j_invariant() == k.zero()
    p = k.characteristic()
    if p == 2 or p == 3:  # then 0==1728
        return _cardinality_with_j_invariant_1728(self)

    q = k.cardinality()
    d = k.degree()
    x = polygen(ZZ)

    # p>3, j=0
    #
    # Number of isomorphism classes is 4 if q=1 (mod 4), else 2
    #
    if p % 6 == 5:
        if d % 2:
            t = 0
        else:
            t = (-p)**(d // 2)
            w = (self.c6() / k(-864))**((q - 1) // 6)
            if w == 1:
                t = 2 * t
            elif w == -1:
                t = -2 * t
            elif w**3 == 1:
                t = -t

    # p=1 (mod 6).  First find Frobenius pi=a+b*w for [0,0,0,0,1] over GF(p):
    # N(pi)=p and N(pi-1)=0 (mod 12).
    #
    else:
        R = ZZ.extension(x**2 - x + 1, 'zeta6')
        zeta6 = R.gen(1)
        pi = R.fraction_field().factor(p)[0][0].gens_reduced()[0]
        while (pi - 1).norm() % 12:
            pi *= zeta6
        a, b = pi.list()
        z = k(-b) / k(a)  # a *specific* 6th root of unity in k

        # Now pi=a+b*zeta6 with N(pi-1)=0 (mod 12)

        # Lift to Frobenius for [0,0,0,0,1] over GF(p^d):
        if d > 1:
            pi = pi**d
            a, b = pi.list()

        # Compute appropriate sextic twist:
        w = (self.c6() / k(-864))**((q - 1) // 6)

        if w == 1:
            t = 2 * a + b  # = Trace(pi)
        elif w == -1:
            t = -2 * a - b  # = Trace(-pi)
        elif w == z:
            t = a - b    # = Trace(pi*zeta6)
        elif w == z**2:
            t = -a - 2 * b  # = Trace(pi*zeta6**2)
        elif w == z**4:
            t = b - a    # = Trace(pi*zeta6**4)
        elif w == z**5:
            t = a + 2 * b  # = Trace(pi*zeta6**5)

    return Integer(q + 1 - t)


def cardinality_exhaustive(self):
    r"""
    Return the cardinality of ``self`` over the base field.

    This simply adds up the number of points with each x-coordinate:
    only used for small field sizes!

    EXAMPLES::

        sage: p = next_prime(10^3)
        sage: E = EllipticCurve(GF(p), [3,4])
        sage: E.cardinality_exhaustive()
        1020
        sage: E = EllipticCurve(GF(3^4,'a'), [1,1])
        sage: E.cardinality_exhaustive()
        64
    """
    self._order = Integer(1 + sum(len(self.lift_x(x, all=True))
                                  for x in self.base_field()))
    return self._order


def cardinality_bsgs(self, verbose=False):
    r"""
    Return the cardinality of ``self`` over the base field.

    ALGORITHM: A variant of "Mestre's trick" extended to all finite
    fields by Cremona and Sutherland, 2008.

    .. NOTE::

        1. The Mestre-Schoof-Cremona-Sutherland algorithm may fail for
           a small finite number of curves over `F_q` for `q` at most 49, so
           for `q<50` we use an exhaustive count.

        2. Quadratic twists are not implemented in characteristic 2
           when `j=0 (=1728)`; but this case is treated separately.

    EXAMPLES::

        sage: p = next_prime(10^3)
        sage: E = EllipticCurve(GF(p), [3,4])
        sage: E.cardinality_bsgs()
        1020
        sage: E = EllipticCurve(GF(3^4,'a'), [1,1])
        sage: E.cardinality_bsgs()
        64
        sage: F.<a> = GF(101^3,'a')
        sage: E = EllipticCurve([2*a^2 + 48*a + 27, 89*a^2 + 76*a + 24])
        sage: E.cardinality_bsgs()
        1031352
     """
    E1 = self
    k = self.base_field()
    q = k.order()
    if q < 50:
        if verbose:
            print("q=", q, "< 50 so using exhaustive count")
        return cardinality_exhaustive(self)

    # Construct the quadratic twist:
    E2 = E1.quadratic_twist()
    if verbose:
        print("Quadratic twist is ", E2.ainvs())

    bounds = Hasse_bounds(q)
    lower, upper = bounds
    B = upper - q - 1  # = floor(2*sqrt(q))
    a = ZZ(0)
    N1 = N2 = M = ZZ(1)
    kmin = -B
    kmax = B
    q1 = q + 1
    # Throughout, we have #E=q+1-t where |t|<=B and t=a+k*M = a
    # (mod M) where kmin <= k <= kmax.

    # M is the lcm of the orders of all the points found on E1 and
    # E2, which will eventually exceed 2*B, at which point
    # kmin=kmax.

    if q > 2**10:
        N1 = ZZ(2)**sum([e for P, e in E1._p_primary_torsion_basis(2)])
        N2 = ZZ(2)**sum([e for P, e in E2._p_primary_torsion_basis(2)])
        if q > 2**20:
            N1 *= ZZ(3)**sum([e for P, e in E1._p_primary_torsion_basis(3)])
            N2 *= ZZ(3)**sum([e for P, e in E2._p_primary_torsion_basis(3)])
            if q > 2**40:
                N1 *= ZZ(5)**sum([e for P, e in E1._p_primary_torsion_basis(5)])
                N2 *= ZZ(5)**sum([e for P, e in E2._p_primary_torsion_basis(5)])
        # We now know that t=q+1 (mod N1) and t=-(q+1) (mod N2)
        a = q1
        M = N1
        g, u, v = M.xgcd(N2)  # g==u*M+v*N2
        if N2 > g:
            a = (a * v * N2 - q1 * u * M) // g
            M *= (N2 // g)  # = lcm(M,N2)
            a = a % M
            if verbose:
                print("(a,M)=", (a, M))
            kmin = ((-B - a) / M).ceil()
            kmax = ((B - a) / M).floor()
            if kmin == kmax:
                self._order = q1 - a - kmin * M
                if verbose:
                    print("no random points were needed")
                return self._order
        if verbose:
            print("(2,3,5)-torsion subgroup gives M=", M)

    # N1, N2 are divisors of the orders of E1, E2 separately,
    # which are used to speed up the computation of the orders of
    # points on each curve.  For large q it is worth initializing
    # these with the full order of the (2,3,5)-torsion which are
    # often non-trivial.
    while kmax != kmin:
        # Get a random point on E1 and find its order, using the
        # Hasse bounds and the fact that we know that the group
        # order is a multiple of N1:
        n = order_from_bounds(E1.random_point(), bounds, N1, operation='+')
        if verbose:
            print("New point on E has order ", n)
        # update N1 and M
        N1 = N1.lcm(n)
        g, u, v = M.xgcd(n)  # g==u*M+v*n
        if n > g:
            # update congruence a (mod M) with q+1 (mod n)
            a = (a * v * n + q1 * u * M) // g
            M *= (n // g)  # = lcm(M,n)
            a = a % M
            if verbose:
                print("(a,M)=", (a, M))
            kmin = ((-B - a) / M).ceil()
            kmax = ((B - a) / M).floor()
            if kmin == kmax:
                self._order = q1 - a - kmin * M
                return self._order
            if verbose:
                print("number of possibilities is now ", kmax - kmin + 1)

        # Get a random point on E2 and find its order, using the
        # Hasse bounds and the fact that we know that the group
        # order is a multiple of N2:
        n = order_from_bounds(E2.random_point(), bounds, N2, operation='+')
        if verbose:
            print("New point on E' has order ", n)
        # update N2 and M
        N2 = N2.lcm(n)
        g, u, v = M.xgcd(n)  # g==u*M+v*n
        if n > g:
            # update congruence a (mod M) with -(q+1) (mod n)
            a = (a * v * n - q1 * u * M) // g
            M *= (n // g)  # = lcm(M,n)
            a = a % M
            if verbose:
                print("(a,M)=", (a, M))
            kmin = ((-B - a) / M).ceil()
            kmax = ((B - a) / M).floor()
            if kmin == kmax:
                self._order = q1 - a - kmin * M
                return self._order
            if verbose:
                print("number of possibilities is now ", kmax - kmin + 1)


def _cardinality_subfield(self, jpol):
    """
    Count the number of points on the elliptic curve ``self``, assuming
    that the j-invariant lies in a subfield.

    INPUT:

    - ``jpol`` -- minimal polynomial (over the prime field) of the
      j-invariant of ``self``

    EXAMPLES::

        sage: from sage.schemes.elliptic_curves.cardinality import _cardinality_subfield
        sage: k.<a> = GF(7^5)
        sage: E = EllipticCurve(k, [1,2,3,4,5]); E
        Elliptic Curve defined by y^2 + x*y + 3*y = x^3 + 2*x^2 + 4*x + 5
<<<<<<< HEAD
        over Finite Field in a of size 7^5
=======
         over Finite Field in a of size 7^5
>>>>>>> 08060ed1
        sage: _cardinality_subfield(E, E.j_invariant().minimal_polynomial())
        17019

    TESTS::

        sage: k.<a> = GF(2^6)
        sage: for c in range(500):  # long time
        ....:     ainvs = [k.random_element() for i in range(5)]
        ....:     try:
        ....:         E = EllipticCurve(ainvs)
        ....:     except ArithmeticError:
        ....:         continue  # Singular curve
        ....:     jpol = E.j_invariant().minimal_polynomial()
        ....:     if jpol.degree() < 6:
        ....:         N1 = _cardinality_subfield(E, jpol)
        ....:         N2 = pari.ellcard(E)
        ....:         assert N1 == N2
    """
    k = self.base_ring()
    p = k.characteristic()
    d = k.degree()

    jdeg = jpol.degree()
    if jdeg >= d:
        raise ValueError("j-invariant does not lie in a subfield")

    # we count points on a standard curve with the same
    # j-invariant, defined over the field it generates, then lift
    # to the curve's own field, and finally allow for twists

    # Let j be the j-invariant as element of the smallest finite
    # field over which j is defined.
    GFj = GF((p, jdeg), name='j', modulus=jpol)
    j = GFj.gen()

    # Use special code for j = 0, 1728
    if j == 1728:
        return _cardinality_with_j_invariant_1728(self)
    elif j == 0:
        return _cardinality_with_j_invariant_0(self)

    # Recursive call which does all the real work:
    E0 = EllipticCurve_from_j(j)
    N = E0.cardinality(extension_degree=d // jdeg)

    # Map to the original larger field
    phi = GFj.hom([self.j_invariant()])

    # Check if we got a twist. Since j is not 0, 1728 the only twists
    # are quadratic.
    if self.is_isomorphic(E0.base_extend(phi)):
        return N
    else:
        q = k.cardinality()
        return 2 * (q + 1) - N<|MERGE_RESOLUTION|>--- conflicted
+++ resolved
@@ -550,11 +550,7 @@
         sage: k.<a> = GF(7^5)
         sage: E = EllipticCurve(k, [1,2,3,4,5]); E
         Elliptic Curve defined by y^2 + x*y + 3*y = x^3 + 2*x^2 + 4*x + 5
-<<<<<<< HEAD
-        over Finite Field in a of size 7^5
-=======
          over Finite Field in a of size 7^5
->>>>>>> 08060ed1
         sage: _cardinality_subfield(E, E.j_invariant().minimal_polynomial())
         17019
 
