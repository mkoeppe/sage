# sage.doctest: needs sage.rings.number_field
r"""
Elliptic curves over number fields

An elliptic curve `E` over a number field `K` can be given
by a Weierstrass equation whose coefficients lie in `K` or by
using ``base_extend`` on an elliptic curve defined over a subfield.

One major difference to elliptic curves over `\QQ` is that there
might not exist a global minimal equation over `K`, when `K` does
not have class number one.
Another difference is the lack of understanding of modularity for
general elliptic curves over general number fields.

Currently Sage can obtain local information about `E/K_v` for finite places
`v`, it has an interface to Denis Simon's script for 2-descent, it can compute
the torsion subgroup of the Mordell-Weil group `E(K)`, and it can work with
isogenies defined over `K`.

EXAMPLES::

    sage: K.<i> = NumberField(x^2 + 1)
    sage: E = EllipticCurve([0, 4+i])
    sage: E.discriminant()
    -3456*i - 6480
    sage: P= E([i,2])
    sage: P+P
    (-2*i + 9/16 : -9/4*i - 101/64 : 1)

::

    sage: E.has_good_reduction(2 + i)
    True
    sage: E.local_data(4+i)
    Local data at Fractional ideal (i + 4):
      Reduction type: bad additive
      Local minimal model: Elliptic Curve defined by y^2 = x^3 + (i+4)
                           over Number Field in i with defining polynomial x^2 + 1
      Minimal discriminant valuation: 2
      Conductor exponent: 2
      Kodaira Symbol: II
      Tamagawa Number: 1
    sage: E.tamagawa_product_bsd()
    1

::

    sage: E.simon_two_descent()
    (1, 1, [(i : 2 : 1)])

::

    sage: E.torsion_order()
    1

::

    sage: E.isogenies_prime_degree(3)
    [Isogeny of degree 3
      from Elliptic Curve defined by y^2 = x^3 + (i+4)
           over Number Field in i with defining polynomial x^2 + 1
        to Elliptic Curve defined by y^2 = x^3 + (-27*i-108)
           over Number Field in i with defining polynomial x^2 + 1]

AUTHORS:

- Robert Bradshaw 2007

- John Cremona

- Chris Wuthrich

REFERENCE:

- [Sil] Silverman, Joseph H. The arithmetic of elliptic curves. Second edition. Graduate Texts in
  Mathematics, 106. Springer, 2009.

- [Sil2] Silverman, Joseph H. Advanced topics in the arithmetic of elliptic curves. Graduate Texts in
  Mathematics, 151. Springer, 1994.
"""

# ****************************************************************************
#       Copyright (C) 2007 Robert Bradshaw <robertwb@math.washington.edu>
#                          William Stein <wstein@gmail.com>
#
# This program is free software: you can redistribute it and/or modify
# it under the terms of the GNU General Public License as published by
# the Free Software Foundation, either version 2 of the License, or
# (at your option) any later version.
#                  https://www.gnu.org/licenses/
# ****************************************************************************

import sage.rings.abc
from .ell_field import EllipticCurve_field
from .ell_generic import EllipticCurve_generic
from .ell_point import EllipticCurvePoint_number_field
from .constructor import EllipticCurve
from sage.rings.integer_ring import ZZ
from sage.rings.rational_field import QQ
from sage.rings.real_mpfr import RealField
from sage.rings.integer import Integer
from sage.misc.cachefunc import cached_method
from sage.misc.misc_c import prod


class EllipticCurve_number_field(EllipticCurve_field):
    r"""
    Elliptic curve over a number field.

    EXAMPLES::

        sage: K.<i> = NumberField(x^2 + 1)
        sage: EllipticCurve([i, i - 1, i + 1, 24*i + 15, 14*i + 35])
        Elliptic Curve defined by
         y^2 + i*x*y + (i+1)*y = x^3 + (i-1)*x^2 + (24*i+15)*x + (14*i+35)
         over Number Field in i with defining polynomial x^2 + 1
    """
    def __init__(self, K, ainvs):
        r"""
        EXAMPLES:

        A curve from the database of curves over `\QQ`, but over a larger field::

            sage: K.<i> = NumberField(x^2 + 1)
            sage: EllipticCurve(K,'389a1')
            Elliptic Curve defined by y^2 + y = x^3 + x^2 + (-2)*x
             over Number Field in i with defining polynomial x^2 + 1

        Making the field of definition explicitly larger::

            sage: EllipticCurve(K,[0,-1,1,0,0])
            Elliptic Curve defined by y^2 + y = x^3 + (-1)*x^2
             over Number Field in i with defining polynomial x^2 + 1
        """
        self._known_points = []
        EllipticCurve_field.__init__(self, K, ainvs)

    _point = EllipticCurvePoint_number_field

    def base_extend(self, R):
        """
        Return the base extension of ``self`` to `R`.

        EXAMPLES::

            sage: E = EllipticCurve('11a3')
            sage: K = QuadraticField(-5, 'a')
            sage: E.base_extend(K)
            Elliptic Curve defined by y^2 + y = x^3 + (-1)*x^2 over Number Field in a
             with defining polynomial x^2 + 5 with a = 2.236067977499790?*I

        Check that non-torsion points are remembered when extending
        the base field (see :issue:`16034`)::

            sage: E = EllipticCurve([1, 0, 1, -1751, -31352])
            sage: K.<d> = QuadraticField(5)
            sage: E.gens()
            [(52 : 111 : 1)]
            sage: EK = E.base_extend(K)
            sage: EK.gens()
            [(52 : 111 : 1)]
        """
        E = super().base_extend(R)
        if isinstance(E, EllipticCurve_number_field):
            E._known_points = [E([R(_) for _ in P.xy()]) for P in self._known_points if not P.is_zero()]
        return E

    def simon_two_descent(self, verbose=0, lim1=2, lim3=4, limtriv=2,
                          maxprob=20, limbigprime=30, known_points=None):
        r"""
        Return lower and upper bounds on the rank of the Mordell-Weil
        group `E(K)` and a list of points.

        This method is used internally by the :meth:`~rank`,
        :meth:`~rank_bounds` and :meth:`~gens` methods.

        INPUT:

        - ``self`` -- an elliptic curve `E` over a number field `K`

        - ``verbose`` -- 0, 1, 2, or 3 (default: 0); the verbosity level

        - ``lim1`` -- (default: 2) limit on trivial points on quartics

        - ``lim3`` -- (default: 4) limit on points on ELS quartics

        - ``limtriv`` -- (default: 2) limit on trivial points on `E`

        - ``maxprob`` -- (default: 20)

        - ``limbigprime`` -- (default: 30) to distinguish between
          small and large prime numbers. Use probabilistic tests for
          large primes. If 0, do not use probabilistic tests.

        - ``known_points`` -- (default: ``None``) list of known points on
          the curve

        OUTPUT: a triple ``(lower, upper, list)`` consisting of

        - ``lower`` -- integer; lower bound on the rank

        - ``upper`` -- integer; upper bound on the rank

        - ``list`` -- list of points in `E(K)`

        The integer ``upper`` is in fact an upper bound on the
        dimension of the 2-Selmer group, hence on the dimension of
        `E(K)/2E(K)`.  It is equal to the dimension of the 2-Selmer
        group except possibly if `E(K)[2]` has dimension 1.  In that
        case, ``upper`` may exceed the dimension of the 2-Selmer group
        by an even number, due to the fact that the algorithm does not
        perform a second descent.

        .. NOTE::

            For non-quadratic number fields, this code does return, but
            it takes a long time.

        ALGORITHM:

        Uses Denis Simon's PARI/GP scripts from
        https://simond.users.lmno.cnrs.fr/.

        EXAMPLES::

            sage: x = polygen(ZZ, 'x')
            sage: K.<a> = NumberField(x^2 + 23, 'a')
            sage: E = EllipticCurve(K, '37')
            sage: E == loads(dumps(E))
            True
            sage: E.simon_two_descent()
            (2, 2, [(0 : 0 : 1), (1/18*a + 7/18 : -5/54*a - 17/54 : 1)])
            sage: E.simon_two_descent(lim1=5, lim3=5, limtriv=10, maxprob=7, limbigprime=10)
            (2, 2, [(-1 : 0 : 1), (-2 : -1/2*a - 1/2 : 1)])

        ::

            sage: K.<a> = NumberField(x^2 + 7, 'a')
            sage: E = EllipticCurve(K, [0,0,0,1,a]); E
            Elliptic Curve defined by y^2 = x^3 + x + a
             over Number Field in a with defining polynomial x^2 + 7

            sage: v = E.simon_two_descent(verbose=1); v
             elliptic curve: Y^2 = x^3 + Mod(1, y^2 + 7)*x + Mod(y, y^2 + 7)
             Trivial points on the curve = [[1, 1, 0], [Mod(1/2*y + 3/2, y^2 + 7), Mod(-y - 2, y^2 + 7), 1]]
            #S(E/K)[2]    = 2
            #E(K)/2E(K)   = 2
            #III(E/K)[2]  = 1
            rank(E/K)     = 1
             listpoints = [[Mod(1/2*y + 3/2, y^2 + 7), Mod(-y - 2, y^2 + 7), 1]]
            (1, 1, [(1/2*a + 3/2 : -a - 2 : 1)])

            sage: v = E.simon_two_descent(verbose=2)
            K = bnfinit(y^2 + 7);
            a = Mod(y,K.pol);
            bnfellrank(K, [0, 0, 0, 1, a], [[Mod(1/2*y + 3/2, y^2 + 7), Mod(-y - 2, y^2 + 7)]]);
            ...
            v = [1, 1, [[Mod(1/2*y + 3/2, y^2 + 7), Mod(-y - 2, y^2 + 7)]]]
            sage: v
            (1, 1, [(1/2*a + 3/2 : -a - 2 : 1)])

        A curve with 2-torsion::

            sage: K.<a> = NumberField(x^2 + 7)
            sage: E = EllipticCurve(K, '15a')
            sage: E.simon_two_descent()  # long time (3s on sage.math, 2013), points can vary
            (1, 3, [...])

        Check that the bug reported in :issue:`15483` is fixed::

            sage: K.<s> = QuadraticField(229)
            sage: c4 = 2173 - 235*(1 - s)/2
            sage: c6 = -124369 + 15988*(1 - s)/2
            sage: E = EllipticCurve([-c4/48, -c6/864])
            sage: E.simon_two_descent()
            (0, 0, [])

            sage: R.<t> = QQ[]
            sage: L.<g> = NumberField(t^3 - 9*t^2 + 13*t - 4)
            sage: E1 = EllipticCurve(L, [1-g*(g-1), -g^2*(g-1), -g^2*(g-1), 0, 0])
            sage: E1.rank()  # long time (about 5 s)
            0

            sage: K = CyclotomicField(43).subfields(3)[0][0]
            sage: E = EllipticCurve(K, '37')
            sage: E.simon_two_descent()  # long time (4s on sage.math, 2013)
            (3,
             3,
             [(1/8*zeta43_0^2 - 3/8*zeta43_0 - 1/4 : -5/16*zeta43_0^2 + 7/16*zeta43_0 + 1/8 : 1),
              (0 : 0 : 1)])
        """
        verbose = int(verbose)
        if known_points is None:
            known_points = self._known_points
        known_points = [self(P) for P in known_points]

        # We deliberately do not use known_points as a key in the
        # following caching code, so that calling E.gens() a second
        # time (when known_points may have increased) will not cause
        # another execution of simon_two_descent.
        try:
            result = self._simon_two_descent_data[lim1,lim3,limtriv,maxprob,limbigprime]
            if verbose == 0:
                return result
        except AttributeError:
            self._simon_two_descent_data = {}
        except KeyError:
            pass

        from .gp_simon import simon_two_descent
        t = simon_two_descent(self, verbose=verbose,
                              lim1=lim1, lim3=lim3, limtriv=limtriv,
                              maxprob=maxprob, limbigprime=limbigprime,
                              known_points=known_points)
        self._simon_two_descent_data[lim1,lim3,limtriv,maxprob,limbigprime] = t
        self._known_points.extend([P for P in t[2]
                                   if P not in self._known_points])
        return t

    def height_pairing_matrix(self, points=None, precision=None, normalised=True):
        r"""
        Return the height pairing matrix of the given points.

        INPUT:

        - ``points`` -- list or ``None`` (default); list of points
          on this curve, or ``None``, in which case ``self.gens()`` will
          be used

        - ``precision`` -- integer or ``None`` (default); number of bits
          of precision of result, or ``None``, for default RealField precision

        - ``normalised`` -- boolean (default: ``True``); if ``True``, use
          normalised heights which are independent of base change.
          Otherwise use the non-normalised Néron-Tate height, as
          required for the regulator in the BSD conjecture.

        EXAMPLES::

            sage: E = EllipticCurve([0, 0, 1, -1, 0])
            sage: E.height_pairing_matrix()
            [0.0511114082399688]

        For rank 0 curves, the result is a valid 0x0 matrix::

            sage: EllipticCurve('11a').height_pairing_matrix()
            []
            sage: E = EllipticCurve('5077a1')
            sage: E.height_pairing_matrix([E.lift_x(x) for x in [-2,-7/4,1]], precision=100)
            [  1.3685725053539301120518194471  -1.3095767070865761992624519454 -0.63486715783715592064475542573]
            [ -1.3095767070865761992624519454   2.7173593928122930896610589220   1.0998184305667292139777571432]
            [-0.63486715783715592064475542573   1.0998184305667292139777571432  0.66820516565192793503314205089]

            sage: E = EllipticCurve('389a1')
            sage: E = EllipticCurve('389a1')
            sage: P, Q = E.point([-1,1,1]), E.point([0,-1,1])
            sage: E.height_pairing_matrix([P,Q])
            [0.686667083305587 0.268478098806726]
            [0.268478098806726 0.327000773651605]

        Over a number field::

            sage: x = polygen(QQ)
            sage: K.<t> = NumberField(x^2 + 47)
            sage: EK = E.base_extend(K)
            sage: EK.height_pairing_matrix([EK(P),EK(Q)])
            [0.686667083305587 0.268478098806726]
            [0.268478098806726 0.327000773651605]

        ::

            sage: K.<i> = QuadraticField(-1)
            sage: E = EllipticCurve([0,0,0,i,i])
            sage: P = E(-9+4*i, -18-25*i)
            sage: Q = E(i,-i)
            sage: E.height_pairing_matrix([P,Q])
            [  2.16941934493768 -0.870059380421505]
            [-0.870059380421505  0.424585837470709]
            sage: E.regulator_of_points([P,Q])
            0.164101403936070

        When the parameter ``normalised`` is set to ``False``, each
        height is multiplied by the degree `d` of the base field, and
        the regulator of `r` points is multiplied by `d^r`::

            sage: E.height_pairing_matrix([P,Q], normalised=False)
            [ 4.33883868987537 -1.74011876084301]
            [-1.74011876084301 0.849171674941418]
            sage: E.regulator_of_points([P,Q], normalised=False)
            0.656405615744281
        """
        if points is None:
            points = self.gens()
        else:
            for P in points:
                assert P.curve() == self

        r = len(points)
        if precision is None:
            RR = RealField()
        else:
            RR = RealField(precision)
        from sage.matrix.matrix_space import MatrixSpace
        M = MatrixSpace(RR, r)
        mat = M()
        for j in range(r):
            mat[j, j] = points[j].height(precision=precision, normalised=normalised)
        for j in range(r):
            for k in range(j + 1, r):
                mat[j, k] = ((points[j] + points[k]).height(precision=precision, normalised=normalised) - mat[j, j] - mat[k, k]) / 2
                mat[k, j] = mat[j, k]
        return mat

    def regulator_of_points(self, points=[], precision=None, normalised=True):
        """Return the regulator of the given points on this curve.

        INPUT:

        - ``points`` -- (default: empty list) a list of points on this curve

        - ``precision`` -- integer or ``None`` (default); the
          precision in bits of the result (default: real precision if ``None``)

        - ``normalised`` -- boolean (default: ``True``); if ``True``, use
          normalised heights which are independent of base change.
          Otherwise use the non-normalised Néron-Tate height, as
          required for the regulator in the BSD conjecture

        EXAMPLES::

            sage: E = EllipticCurve('37a1')
            sage: P = E(0,0)
            sage: Q = E(1,0)
            sage: E.regulator_of_points([P,Q])
            0.000000000000000
            sage: 2*P == Q
            True

        ::

            sage: E = EllipticCurve('5077a1')
            sage: points = [E.lift_x(x) for x in [-2,-7/4,1]]
            sage: E.regulator_of_points(points)
            0.417143558758384
            sage: E.regulator_of_points(points, precision=100)
            0.41714355875838396981711954462

        ::

            sage: E = EllipticCurve('389a')
            sage: E.regulator_of_points()
            1.00000000000000
            sage: points = [P,Q] = [E(-1,1), E(0,-1)]
            sage: E.regulator_of_points(points)
            0.152460177943144
            sage: E.regulator_of_points(points, precision=100)
            0.15246017794314375162432475705
            sage: E.regulator_of_points(points, precision=200)
            0.15246017794314375162432475704945582324372707748663081784028
            sage: E.regulator_of_points(points, precision=300)
            0.152460177943143751624324757049455823243727077486630817840280980046053225683562463604114816

        Examples over number fields::

            sage: K.<a> = QuadraticField(97)
            sage: E = EllipticCurve(K, [1,1])
            sage: P = E(0,1)
            sage: P.height()
            0.476223106404866
            sage: E.regulator_of_points([P])
            0.476223106404866

        When the parameter ``normalised`` is set to ``False``, each
        height is multiplied by the degree `d` of the base field, and
        the regulator of `r` points is multiplied by `d^r`::

            sage: P.height(normalised=False)
            0.952446212809731
            sage: E.regulator_of_points([P], normalised=False)
            0.952446212809731

        ::

            sage: E = EllipticCurve('11a1')
            sage: x = polygen(QQ)
            sage: K.<t> = NumberField(x^2 + 47)
            sage: EK = E.base_extend(K)
            sage: T = EK(5, 5)
            sage: T.order()
            5
            sage: P = EK(-2, -1/2*t - 1/2)
            sage: P.order()
            +Infinity
            sage: EK.regulator_of_points([P,T]) # random very small output
            -1.23259516440783e-32
            sage: EK.regulator_of_points([P,T]).abs() < 1e-30
            True

        ::

            sage: E = EllipticCurve('389a1')
            sage: P,Q = E.gens()
            sage: E.regulator_of_points([P,Q])
            0.152460177943144
            sage: K.<t> = NumberField(x^2 + 47)
            sage: EK = E.base_extend(K)
            sage: EK.regulator_of_points([EK(P),EK(Q)])
            0.152460177943144

        ::

            sage: K.<i> = QuadraticField(-1)
            sage: E = EllipticCurve([0,0,0,i,i])
            sage: P = E(-9+4*i, -18-25*i)
            sage: Q = E(i, -i)
            sage: E.height_pairing_matrix([P,Q])
            [  2.16941934493768 -0.870059380421505]
            [-0.870059380421505  0.424585837470709]
            sage: E.regulator_of_points([P,Q])
            0.164101403936070
        """
        if points is None:
            points = []
        mat = self.height_pairing_matrix(points=points, precision=precision, normalised=normalised)
        return mat.det(algorithm='hessenberg')

    def is_local_integral_model(self, *P):
        r"""
        Test if ``self`` is integral at the prime ideal `P`, or at all the
        primes if `P` is a list or tuple.

        INPUT:

        - ``*P`` -- a prime ideal, or a list or tuple of primes

        EXAMPLES::

            sage: K.<i> = NumberField(x^2 + 1)
            sage: P1, P2 = K.primes_above(5)
            sage: E = EllipticCurve([i/5,i/5,i/5,i/5,i/5])
            sage: E.is_local_integral_model(P1, P2)
            False
            sage: Emin = E.local_integral_model(P1, P2)
            sage: Emin.is_local_integral_model(P1, P2)
            True
        """
        if len(P) == 1:
            P = P[0]
        if isinstance(P, (tuple, list)):
            return all(self.is_local_integral_model(x) for x in P)
        return all(x.valuation(P) >= 0 for x in self.ainvs())

    def local_integral_model(self,*P):
        r"""
        Return a model of ``self`` which is integral at the prime ideal `P`.

        .. NOTE::

            The integrality at other primes is not affected, even if
            `P` is non-principal.

        INPUT:

        - ``*P`` -- a prime ideal, or a list or tuple of primes

        EXAMPLES::

            sage: K.<i> = NumberField(x^2 + 1)
            sage: P1, P2 = K.primes_above(5)
            sage: E = EllipticCurve([i/5,i/5,i/5,i/5,i/5])
            sage: E.local_integral_model((P1,P2))
            Elliptic Curve defined by
             y^2 + (-i)*x*y + (-25*i)*y = x^3 + 5*i*x^2 + 125*i*x + 3125*i
             over Number Field in i with defining polynomial x^2 + 1
        """
        if len(P) == 1:
            P = P[0]
        if isinstance(P, (tuple, list)):
            E = self
            for Pi in P:
                E = E.local_integral_model(Pi)
            return E
        ai = self.a_invariants()
        e = min((ai[i].valuation(P) / [1, 2, 3, 4, 6][i])
                for i in range(5)).floor()
        pi = self.base_field().uniformizer(P, 'negative')
        return EllipticCurve([ai[i]/pi**(e*[1,2,3,4,6][i]) for i in range(5)])

    def is_global_integral_model(self):
        r"""
        Return whether ``self`` is integral at all primes.

        EXAMPLES::

            sage: K.<i> = NumberField(x^2 + 1)
            sage: E = EllipticCurve([i/5,i/5,i/5,i/5,i/5])
            sage: P1, P2 = K.primes_above(5)
            sage: Emin = E.global_integral_model()
            sage: Emin.is_global_integral_model()
            True
        """
        return all(x.is_integral() for x in self.a_invariants())

    def global_integral_model(self):
        r"""
        Return a model of ``self`` which is integral at all primes.

        EXAMPLES::

            sage: K.<i> = NumberField(x^2 + 1)
            sage: E = EllipticCurve([i/5,i/5,i/5,i/5,i/5])
            sage: P1, P2 = K.primes_above(5)
            sage: E.global_integral_model()
            Elliptic Curve defined by
             y^2 + (-i)*x*y + (-25*i)*y = x^3 + 5*i*x^2 + 125*i*x + 3125*i
             over Number Field in i with defining polynomial x^2 + 1

        :issue:`7935`::

            sage: K.<a> = NumberField(x^2 - 38)
            sage: E = EllipticCurve([a,1/2])
            sage: E.global_integral_model()
            Elliptic Curve defined by y^2 = x^3 + 1444*a*x + 27436
             over Number Field in a with defining polynomial x^2 - 38

        :issue:`9266`::

            sage: K.<s> = NumberField(x^2 - 5)
            sage: w = (1+s)/2
            sage: E = EllipticCurve(K, [2,w])
            sage: E.global_integral_model()
            Elliptic Curve defined by y^2 = x^3 + 2*x + (1/2*s+1/2)
             over Number Field in s with defining polynomial x^2 - 5

        :issue:`12151`::

            sage: K.<v> = NumberField(x^2 + 161*x - 150)
            sage: E = EllipticCurve([25105/216*v - 3839/36, 634768555/7776*v - 98002625/1296, 634768555/7776*v - 98002625/1296, 0, 0])
            sage: M = E.global_integral_model(); M # choice varies, not tested
            Elliptic Curve defined by
            y^2 + (2094779518028859*v-1940492905300351)*x*y + (477997268472544193101178234454165304071127500*v-442791377441346852919930773849502871958097500)*y = x^3 + (26519784690047674853185542622500*v-24566525306469707225840460652500)*x^2
             over Number Field in v with defining polynomial x^2 + 161*x - 150

        :issue:`14476`::

            sage: R.<t> = QQ[]
            sage: K.<g> = NumberField(t^4 - t^3 - 3*t^2 - t + 1)
            sage: E = EllipticCurve([ -43/625*g^3 + 14/625*g^2 - 4/625*g + 706/625, -4862/78125*g^3 - 4074/78125*g^2 - 711/78125*g + 10304/78125,  -4862/78125*g^3 - 4074/78125*g^2 - 711/78125*g + 10304/78125, 0,0])
            sage: E.global_integral_model()
            Elliptic Curve defined by
             y^2 + (15*g^3-48*g-42)*x*y + (-111510*g^3-162162*g^2-44145*g+37638)*y = x^3 + (-954*g^3-1134*g^2+81*g+576)*x^2
             over Number Field in g with defining polynomial t^4 - t^3 - 3*t^2 - t + 1

        TESTS:

        Check the skipped test from above::

            sage: K.<v> = NumberField(x^2 + 161*x - 150)
            sage: E = EllipticCurve([25105/216*v - 3839/36, 634768555/7776*v - 98002625/1296, 634768555/7776*v - 98002625/1296, 0, 0])
            sage: M = E.global_integral_model()
            sage: b = M.ainvs()
            sage: b[0] in (2094779518028859*v-1940492905300351, 33872485050625*v - 31078224284250)
            True
            sage: b[1] in (26519784690047674853185542622500*v - 24566525306469707225840460652500,
            ....:          6933305282258321342920781250*v - 6422644400723486559914062500)
            True
            sage: b[2] in (477997268472544193101178234454165304071127500*v -442791377441346852919930773849502871958097500,
            ....:          2020602604156076340058146664245468750000*v - 1871778534673615560803175189398437500000)
            True
            sage: b[3:]
            (0, 0)
        """
        K = self.base_field()
        ai = self.a_invariants()
        Ps = {ff[0] for a in ai if not a.is_integral()
              for ff in a.denominator_ideal().factor()}
        for P in Ps:
            pi = K.uniformizer(P, 'positive')
            e = min((ai[i].valuation(P)/[1,2,3,4,6][i])
                    for i in range(5)).floor()
            if e < 0:
                ai = [ai[i]/pi**(e*[1,2,3,4,6][i]) for i in range(5)]
            if all(a.is_integral() for a in ai):
                break
        for z in ai:
            assert z.is_integral(), "bug in global_integral_model: %s" % list(ai)
        return EllipticCurve(list(ai))

    integral_model = global_integral_model

    def _reduce_model(self):
        r"""
        Return a reduced model for this elliptic curve.

        Transforms the elliptic curve to a model which is optimally scaled
        with respect to units and in which `a_1`, `a_2`, `a_3` are
        reduced modulo 2, 3, 2 respectively.

        .. NOTE::

            This only works on integral models, i.e. it requires that
            `a_1`, `a_2` and `a_3` lie in the ring of integers of the base
            field.

        EXAMPLES::

            sage: x = polygen(ZZ, 'x')
            sage: K.<a> = NumberField(x^2 - 38)
            sage: E = EllipticCurve([a, -5*a + 19, -39*a + 237, 368258520200522046806318224*a - 2270097978636731786720858047, 8456608930180227786550494643437985949781*a - 52130038506835491453281450568107193773505])
            sage: E.ainvs()
            (a,
            -5*a + 19,
            -39*a + 237,
            368258520200522046806318224*a - 2270097978636731786720858047,
            8456608930180227786550494643437985949781*a - 52130038506835491453281450568107193773505)
            sage: E._reduce_model().ainvs()
            (a,
             a + 1,
             a + 1,
             368258520200522046806318444*a - 2270097978636731786720859345,
             8456608930173478039472018047583706316424*a - 52130038506793883217874390501829588391299)
            sage: EllipticCurve([101,202,303,404,505])._reduce_model().ainvs()
            (1, 1, 0, -2509254, 1528863051)
            sage: EllipticCurve([-101,-202,-303,-404,-505])._reduce_model().ainvs()
            (1, -1, 0, -1823195, 947995262)

            sage: E = EllipticCurve([a/4, 1])
            sage: E._reduce_model()
            Traceback (most recent call last):
            ...
            TypeError: _reduce_model() requires an integral model.
        """
        K = self.base_ring()
        ZK = K.maximal_order()
        try:
            a1, a2, a3, a4, a6 = (ZK(a) for a in self.a_invariants())
        except TypeError:
            raise TypeError("_reduce_model() requires an integral model.")

        # N.B. Must define s, r, t in the right order.
        if ZK.absolute_degree() == 1:
            s = ((-a1) / 2).round('up')
            r = ((-a2 + s * a1 + s * s) / 3).round()
            t = ((-a3 - r * a1) / 2).round('up')
        else:
            pariK = K.__pari__()
            s = K(pariK.nfeltdiveuc(-a1, 2))
            r = K(pariK.nfeltdiveuc(-a2 + s * a1 + s * s, 3))
            t = K(pariK.nfeltdiveuc(-a3 - r * a1, 2))

        return self.rst_transform(r, s, t)

    def _scale_by_units(self):
        r"""
        Return a model reduced with respect to scaling by units.

        OUTPUT:

        A model for this elliptic curve, optimally scaled with respect
        to scaling by units, with respect to the logarithmic embedding
        of `|c4|^(1/4)+|c6|^(1/6)`. No scaling by roots of unity is
        carried out, so there is no change when the unit rank is 0.

        EXAMPLES::

            sage: x = polygen(ZZ, 'x')
            sage: K.<a> = NumberField(x^2 - 10)
            sage: u = a + 3
            sage: u.is_unit()
            True
            sage: E = EllipticCurve([0, 0, 0, 4536*a + 14148, -163728*a - 474336])
            sage: E1 = E.scale_curve(u^5)
            sage: E1.ainvs()
            (0,
            0,
            0,
            28087920796764302856*a + 88821804456186580548,
            -77225139016967233228487820912*a - 244207331916752959911655344864)
            sage: E1._scale_by_units().ainvs()
            (0, 0, 0, 4536*a + 14148, -163728*a - 474336)

        A totally real cubic example::

            sage: K.<a> = NumberField(x^3-x^2-6*x+5)
            sage: E = EllipticCurve([a + 1, a^2 + a - 1, a + 1, 44*a^2 + a - 258, -215*a^2 + 53*a + 1340])
            sage: u1, u2 = K.units()
            sage: u = u1^2/u2^3
            sage: E1 = E.scale_curve(u)
            sage: E1._scale_by_units().ainvs() == E.ainvs()
            True

        A complex quartic example::

            sage: K.<a> = CyclotomicField(5)
            sage: E = EllipticCurve([a + 1, a^2 + a - 1, a + 1, 44*a^2 + a - 258, -215*a^2 + 53*a + 1340])
            sage: u = K.units()[0]
            sage: E1 = E.scale_curve(u^5)
            sage: E1._scale_by_units().ainvs() == E.ainvs()
            True

        TESTS:

        See :issue:`34174`.  This used to raise an error due to insufficient precision::

            sage: K.<a> = QuadraticField(4569)
            sage: j = 46969655/32768
            sage: E = EllipticCurve(j=K(j))
            sage: C = E.isogeny_class()                                                 # long time (9.5s)
        """
        K = self.base_field()
        r1, r2 = K.signature()
        if r1 + r2 == 1:  # unit rank is 0
            return self

        degs = [1]*r1 + [2]*r2
        fu = K.units()
        c4, c6 = self.c_invariants()

        from sage.matrix.constructor import Matrix
        from sage.modules.free_module_element import vector

        prec = 1000 # initial value, will be increased if necessary
        ok = False
        while not ok:
            embs = K.places(prec=prec)
            c4s = [e(c4) for e in embs]
            c6s = [e(c6) for e in embs]

            U = Matrix([[e(u).abs().log()*d for d,e in zip(degs,embs)] for u in fu])
            v = vector([(x4.abs().nth_root(4)+x6.abs().nth_root(6)).log()*d for x4,x6,d in zip(c4s,c6s,degs)])
            w = -(U*U.transpose()).inverse()*U*v
            try:
                es = [e.round() for e in w]
                ok = True
            except ValueError:
                prec *= 2

        u = prod([uj**ej for uj,ej in zip(fu,es)])
        return self.scale_curve(u)

    def local_data(self, P=None, proof=None, algorithm='pari', globally=False):
        r"""
        Local data for this elliptic curve at the prime `P`.

        INPUT:

        - ``P`` -- either ``None``, a prime ideal of the base field of ``self``,
          or an element of the base field that generates a prime ideal

        - ``proof`` -- whether to only use provably correct methods
          (default controlled by global proof module).  Note that the
          proof module is number_field, not elliptic_curves, since the
          functions that actually need the flag are in number fields.

        - ``algorithm`` -- string (default: ``'pari'``); ignored unless the
          base field is `\QQ`.  If ``'pari'``, use the PARI C-library
          :pari:`ellglobalred` implementation of Tate's algorithm over
          `\QQ`. If ``'generic'``, use the general number field
          implementation.

        - ``globally`` -- whether the local algorithm uses global generators
          for the prime ideals. Default is False, which will not require any
          information about the class group. If ``True``, a generator for `P`
          will be used if `P` is principal. Otherwise, or if ``globally``
          is False, the minimal model returned will preserve integrality
          at other primes, but not minimality.

        OUTPUT:

        If `P` is specified, returns the ``EllipticCurveLocalData``
        object associated to the prime `P` for this curve.  Otherwise,
        returns a list of such objects, one for each prime `P` in the
        support of the discriminant of this model.

        .. NOTE::

            The model is not required to be integral on input.

        EXAMPLES::

            sage: K.<i> = NumberField(x^2 + 1)
            sage: E = EllipticCurve([1 + i, 0, 1, 0, 0])
            sage: E.local_data()
            [Local data at Fractional ideal (2*i + 1):
               Reduction type: bad non-split multiplicative
               Local minimal model: Elliptic Curve defined by y^2 + (i+1)*x*y + y = x^3
                                    over Number Field in i with defining polynomial x^2 + 1
               Minimal discriminant valuation: 1
               Conductor exponent: 1
               Kodaira Symbol: I1
               Tamagawa Number: 1,
             Local data at Fractional ideal (-2*i + 3):
               Reduction type: bad split multiplicative
               Local minimal model: Elliptic Curve defined by y^2 + (i+1)*x*y + y = x^3
                                    over Number Field in i with defining polynomial x^2 + 1
               Minimal discriminant valuation: 2
               Conductor exponent: 1
               Kodaira Symbol: I2
               Tamagawa Number: 2]
            sage: E.local_data(K.ideal(3))
            Local data at Fractional ideal (3):
              Reduction type: good
              Local minimal model: Elliptic Curve defined by y^2 + (i+1)*x*y + y = x^3
                                   over Number Field in i with defining polynomial x^2 + 1
              Minimal discriminant valuation: 0
              Conductor exponent: 0
              Kodaira Symbol: I0
              Tamagawa Number: 1
            sage: E.local_data(2*i + 1)
            Local data at Fractional ideal (2*i + 1):
              Reduction type: bad non-split multiplicative
              Local minimal model: Elliptic Curve defined by y^2 + (i+1)*x*y + y = x^3
                                   over Number Field in i with defining polynomial x^2 + 1
              Minimal discriminant valuation: 1
              Conductor exponent: 1
              Kodaira Symbol: I1
              Tamagawa Number: 1

        An example raised in :issue:`3897`::

            sage: E = EllipticCurve([1,1])
            sage: E.local_data(3)
            Local data at Principal ideal (3) of Integer Ring:
              Reduction type: good
              Local minimal model: Elliptic Curve defined by y^2 = x^3 + x + 1
                                   over Rational Field
              Minimal discriminant valuation: 0
              Conductor exponent: 0
              Kodaira Symbol: I0
              Tamagawa Number: 1
        """
        if proof is None:
            import sage.structure.proof.proof
            # We use the "number_field" flag because the actual proof dependence is in PARI's number field functions.
            proof = sage.structure.proof.proof.get_flag(None, "number_field")

        if P is None:
            primes = self.base_ring()(self.integral_model().discriminant()).support()
            return [self._get_local_data(pr, proof) for pr in primes]

        from sage.schemes.elliptic_curves.ell_local_data import check_prime
        P = check_prime(self.base_field(),P)

        return self._get_local_data(P,proof,algorithm,globally)

    def _get_local_data(self, P, proof, algorithm='pari', globally=False):
        r"""
        Internal function to create data for this elliptic curve at the prime `P`.

        This function handles the caching of local data.  It is called
        by local_data() which is the user interface and which parses
        the input parameters `P` and proof.

        INPUT:

        - ``P`` -- either ``None`` or a prime ideal of the base field of ``self``

        - ``proof`` -- whether to only use provably correct methods
          (default controlled by global proof module).  Note that the
          proof module is number_field, not elliptic_curves, since the
          functions that actually need the flag are in number fields.

        - ``algorithm`` -- string (default: ``'pari'``); ignored unless the
          base field is `\QQ`.  If ``'pari'``, use the PARI C-library
          :pari:`ellglobalred` implementation of Tate's algorithm over
          `\QQ`. If ``'generic'``, use the general number field
          implementation.

        - ``globally`` -- whether the local algorithm uses global generators
          for the prime ideals. Default is False, which will not require any
          information about the class group. If ``True``, a generator for `P`
          will be used if `P` is principal. Otherwise, or if ``globally``
          is False, the minimal model returned will preserve integrality
          at other primes, but not minimality.

        EXAMPLES::

            sage: K.<i> = NumberField(x^2 + 1)
            sage: E = EllipticCurve(K, [0,1,0,-160,308])
            sage: p = K.ideal(i + 1)
            sage: E._get_local_data(p, False)
            Local data at Fractional ideal (i + 1):
              Reduction type: good
              Local minimal model: Elliptic Curve defined by
                                   y^2 + x*y + y = x^3 + x^2 + (-10)*x + (-10)
                                   over Number Field in i with defining polynomial x^2 + 1
              Minimal discriminant valuation: 0
              Conductor exponent: 0
              Kodaira Symbol: I0
              Tamagawa Number: 1

        Verify that we cache based on the proof value and the algorithm choice::

            sage: E._get_local_data(p, False) is E._get_local_data(p, True)
            False

            sage: E._get_local_data(p, None, "pari") is E._get_local_data(p, None, "generic")
            False
        """
        try:
            return self._local_data[P, proof, algorithm, globally]
        except AttributeError:
            self._local_data = {}
        except KeyError:
            pass
        from sage.schemes.elliptic_curves.ell_local_data import EllipticCurveLocalData
        self._local_data[P, proof, algorithm, globally] = EllipticCurveLocalData(self, P, proof, algorithm, globally)
        return self._local_data[P, proof, algorithm, globally]

    def local_minimal_model(self, P, proof=None, algorithm='pari'):
        r"""
        Return a model which is integral at all primes and minimal at `P`.

        INPUT:

        - ``P`` -- either ``None`` or a prime ideal of the base field of ``self``

        - ``proof`` -- whether to only use provably correct methods
          (default controlled by global proof module).  Note that the
          proof module is number_field, not elliptic_curves, since the
          functions that actually need the flag are in number fields.

        - ``algorithm`` -- string (default: ``'pari'``); ignored unless the
          base field is `\QQ`.  If ``'pari'``, use the PARI C-library
          :pari:`ellglobalred` implementation of Tate's algorithm over
          `\QQ`. If ``'generic'``, use the general number field
          implementation.

        OUTPUT:

        A model of the curve which is minimal (and integral) at `P`.

        .. NOTE::

            The model is not required to be integral on input.

            For principal `P`, a generator is used as a uniformizer,
            and integrality or minimality at other primes is not
            affected.  For non-principal `P`, the minimal model
            returned will preserve integrality at other primes, but not
            minimality.

        EXAMPLES::

            sage: K.<a> = NumberField(x^2 - 5)
            sage: E = EllipticCurve([20, 225, 750, 1250*a + 6250, 62500*a + 15625])
            sage: P = K.ideal(a)
            sage: E.local_minimal_model(P).ainvs()
            (0, 1, 0, 2*a - 34, -4*a + 66)
        """
        if proof is None:
            import sage.structure.proof.proof
            # We use the "number_field" flag because the actual proof dependence is in PARI's number field functions.
            proof = sage.structure.proof.proof.get_flag(None, "number_field")

        return self.local_data(P, proof, algorithm).minimal_model()

    def has_good_reduction(self, P):
        r"""
        Return ``True`` if this elliptic curve has good reduction at the prime `P`.

        INPUT:

        - ``P`` -- a prime ideal of the base field of ``self``, or a field
          element generating such an ideal

        OUTPUT:

        boolean; ``True`` if the curve has good reduction at `P`, else ``False``.

        .. NOTE::

            This requires determining a local integral minimal model;
            we do not just check that the discriminant of the current
            model has valuation zero.

        EXAMPLES::

            sage: E = EllipticCurve('14a1')
            sage: [(p, E.has_good_reduction(p)) for p in prime_range(15)]
            [(2, False), (3, True), (5, True), (7, False), (11, True), (13, True)]

            sage: K.<a> = NumberField(x^3 - 2)
            sage: P17a, P17b = [P for P,e in K.factor(17)]
            sage: E = EllipticCurve([0,0,0,0,2*a+1])
            sage: [(p, E.has_good_reduction(p)) for p in [P17a,P17b]]
            [(Fractional ideal (4*a^2 - 2*a + 1), True),
             (Fractional ideal (2*a + 1), False)]
        """
        return self.local_data(P).has_good_reduction()

    def has_bad_reduction(self, P):
        r"""
        Return ``True`` if this elliptic curve has bad reduction at the prime `P`.

        INPUT:

        - ``P`` -- a prime ideal of the base field of ``self``, or a field
          element generating such an ideal

        OUTPUT:

        boolean; ``True`` if the curve has bad reduction at `P`, else ``False``.

        .. NOTE::

            This requires determining a local integral minimal model;
            we do not just check that the discriminant of the current
            model has valuation zero.

        EXAMPLES::

            sage: E = EllipticCurve('14a1')
            sage: [(p, E.has_bad_reduction(p)) for p in prime_range(15)]
            [(2, True), (3, False), (5, False), (7, True), (11, False), (13, False)]

            sage: K.<a> = NumberField(x^3 - 2)
            sage: P17a, P17b = [P for P,e in K.factor(17)]
            sage: E = EllipticCurve([0,0,0,0,2*a+1])
            sage: [(p, E.has_bad_reduction(p)) for p in [P17a,P17b]]
            [(Fractional ideal (4*a^2 - 2*a + 1), False),
             (Fractional ideal (2*a + 1), True)]
        """
        return self.local_data(P).has_bad_reduction()

    def has_multiplicative_reduction(self, P):
        r"""
        Return ``True`` if this elliptic curve has (bad) multiplicative
        reduction at the prime `P`.

        .. NOTE::

            See also ``has_split_multiplicative_reduction()`` and
            ``has_nonsplit_multiplicative_reduction()``.

        INPUT:

        - ``P`` -- a prime ideal of the base field of ``self``, or a field
          element generating such an ideal

        OUTPUT:

        boolean; ``True`` if the curve has multiplicative reduction at `P`,
        else ``False``.

        EXAMPLES::

            sage: E = EllipticCurve('14a1')
            sage: [(p, E.has_multiplicative_reduction(p)) for p in prime_range(15)]
            [(2, True), (3, False), (5, False), (7, True), (11, False), (13, False)]

            sage: K.<a> = NumberField(x^3 - 2)
            sage: P17a, P17b = [P for P,e in K.factor(17)]
            sage: E = EllipticCurve([0,0,0,0,2*a+1])
            sage: [(p, E.has_multiplicative_reduction(p)) for p in [P17a,P17b]]
            [(Fractional ideal (4*a^2 - 2*a + 1), False),
             (Fractional ideal (2*a + 1), False)]
        """
        return self.local_data(P).has_multiplicative_reduction()

    def has_split_multiplicative_reduction(self, P):
        r"""
        Return ``True`` if this elliptic curve has (bad) split multiplicative reduction at the prime `P`.

        INPUT:

        - ``P`` -- a prime ideal of the base field of ``self``, or a field
          element generating such an ideal

        OUTPUT:

        boolean; ``True`` if the curve has split multiplicative reduction at
        `P`, else ``False``.

        EXAMPLES::

            sage: E = EllipticCurve('14a1')
            sage: [(p, E.has_split_multiplicative_reduction(p)) for p in prime_range(15)]
            [(2, False), (3, False), (5, False), (7, True), (11, False), (13, False)]

            sage: K.<a> = NumberField(x^3 - 2)
            sage: P17a, P17b = [P for P,e in K.factor(17)]
            sage: E = EllipticCurve([0,0,0,0,2*a+1])
            sage: [(p, E.has_split_multiplicative_reduction(p)) for p in [P17a,P17b]]
            [(Fractional ideal (4*a^2 - 2*a + 1), False),
             (Fractional ideal (2*a + 1), False)]
        """
        return self.local_data(P).has_split_multiplicative_reduction()

    def has_nonsplit_multiplicative_reduction(self, P):
        r"""
        Return ``True`` if this elliptic curve has (bad) non-split
        multiplicative reduction at the prime `P`.

        INPUT:

        - ``P`` -- a prime ideal of the base field of ``self``, or a field
          element generating such an ideal

        OUTPUT:

        boolean; ``True`` if the curve has non-split multiplicative
        reduction at `P`, else ``False``.

        EXAMPLES::

            sage: E = EllipticCurve('14a1')
            sage: [(p, E.has_nonsplit_multiplicative_reduction(p)) for p in prime_range(15)]
            [(2, True), (3, False), (5, False), (7, False), (11, False), (13, False)]

            sage: K.<a> = NumberField(x^3 - 2)
            sage: P17a, P17b = [P for P,e in K.factor(17)]
            sage: E = EllipticCurve([0,0,0,0,2*a+1])
            sage: [(p, E.has_nonsplit_multiplicative_reduction(p)) for p in [P17a,P17b]]
            [(Fractional ideal (4*a^2 - 2*a + 1), False),
             (Fractional ideal (2*a + 1), False)]
        """
        return self.local_data(P).has_nonsplit_multiplicative_reduction()

    def has_additive_reduction(self, P):
        r"""
        Return ``True`` if this elliptic curve has (bad) additive reduction at
        the prime `P`.

        INPUT:

        - ``P`` -- a prime ideal of the base field of ``self``, or a field
          element generating such an ideal

        OUTPUT:

        boolean; ``True`` if the curve has additive reduction at `P`, else
        ``False``.

        EXAMPLES::

            sage: E = EllipticCurve('27a1')
            sage: [(p, E.has_additive_reduction(p)) for p in prime_range(15)]
            [(2, False), (3, True), (5, False), (7, False), (11, False), (13, False)]

            sage: K.<a> = NumberField(x^3 - 2)
            sage: P17a, P17b = [P for P,e in K.factor(17)]
            sage: E = EllipticCurve([0,0,0,0,2*a+1])
            sage: [(p, E.has_additive_reduction(p)) for p in [P17a,P17b]]
            [(Fractional ideal (4*a^2 - 2*a + 1), False),
             (Fractional ideal (2*a + 1), True)]
        """
        return self.local_data(P).has_additive_reduction()

    def tamagawa_number(self, P, proof=None):
        r"""
        Return the Tamagawa number of this elliptic curve at the prime `P`.

        INPUT:

        - ``P`` -- either ``None`` or a prime ideal of the base field of ``self``

        - ``proof`` -- whether to only use provably correct methods
          (default controlled by global proof module).  Note that the
          proof module is number_field, not elliptic_curves, since the
          functions that actually need the flag are in number fields.

        OUTPUT: positive integer; the Tamagawa number of the curve at `P`

        EXAMPLES::

            sage: x = polygen(ZZ, 'x')
            sage: K.<a> = NumberField(x^2 - 5)
            sage: E = EllipticCurve([20, 225, 750, 625*a + 6875, 31250*a + 46875])
            sage: [E.tamagawa_number(P) for P in E.discriminant().support()]
            [1, 1, 1, 1]
            sage: K.<a> = QuadraticField(-11)
            sage: E = EllipticCurve('11a1').change_ring(K)
            sage: [E.tamagawa_number(P) for P in K(11).support()]
            [10]
        """
        if proof is None:
            import sage.structure.proof.proof
            # We use the "number_field" flag because the actual proof dependence is in PARI's number field functions.
            proof = sage.structure.proof.proof.get_flag(None, "number_field")

        return self.local_data(P, proof).tamagawa_number()

    def tamagawa_numbers(self):
        """
        Return a list of all Tamagawa numbers for all prime divisors of the
        conductor (in order).

        EXAMPLES::

            sage: e = EllipticCurve('30a1')
            sage: e.tamagawa_numbers()
            [2, 3, 1]
            sage: vector(e.tamagawa_numbers())
            (2, 3, 1)
            sage: K.<a> = NumberField(x^2 + 3)
            sage: eK = e.base_extend(K)
            sage: eK.tamagawa_numbers()
            [4, 6, 1]
        """
        return [self.tamagawa_number(p)
                for p in self.conductor().prime_factors()]

    def tamagawa_exponent(self, P, proof=None):
        r"""
        Return the Tamagawa index of this elliptic curve at the prime `P`.

        INPUT:

        - ``P`` -- either ``None`` or a prime ideal of the base field of ``self``

        - ``proof`` -- whether to only use provably correct methods
          (default controlled by global proof module).  Note that the
          proof module is number_field, not elliptic_curves, since the
          functions that actually need the flag are in number fields.

        OUTPUT: positive integer; the Tamagawa index of the curve at P

        EXAMPLES::

            sage: K.<a> = NumberField(x^2 - 5)
            sage: E = EllipticCurve([20, 225, 750, 625*a + 6875, 31250*a + 46875])
            sage: [E.tamagawa_exponent(P) for P in E.discriminant().support()]
            [1, 1, 1, 1]
            sage: K.<a> = QuadraticField(-11)
            sage: E = EllipticCurve('11a1').change_ring(K)
            sage: [E.tamagawa_exponent(P) for P in K(11).support()]
            [10]
        """
        if proof is None:
            import sage.structure.proof.proof
            # We use the "number_field" flag because the actual proof dependence is in PARI's number field functions.
            proof = sage.structure.proof.proof.get_flag(None, "number_field")

        return self.local_data(P, proof).tamagawa_exponent()

    def tamagawa_product(self):
        r"""Return the product of the Tamagawa numbers `c_v` where `v` runs
        over all prime ideals of `K`.

        .. NOTE::

            See also tamagawa_product_bsd(), which includes an
            additional factor when the model is not globally minimal,
            as required by the BSD formula.

        OUTPUT: a positive integer

        EXAMPLES::

            sage: K.<i> = NumberField(x^2 + 1)
            sage: E = EllipticCurve([0, 2+i])
            sage: E.tamagawa_product()
            1

            sage: E = EllipticCurve([(2*i+1)^2, i*(2*i+1)^7])
            sage: E.tamagawa_product()
            4

        An example over `\QQ`::

            sage: E = EllipticCurve('30a')
            sage: E.tamagawa_product()
            6

        An example with everywhere good reduction, where the product
        is empty::

            sage: x = polygen(QQ)
            sage: K.<a> = NumberField(x^2 - 38)
            sage: E = EllipticCurve( [a, -a + 1, a + 1, -5*a + 15, -5*a + 21])
            sage: E.tamagawa_numbers()
            []
            sage: E.tamagawa_product()
            1
        """
        return prod([ld.tamagawa_number() for ld in self.local_data()], Integer(1))

    def tamagawa_product_bsd(self):
        r"""Given an elliptic curve `E` over a number field `K`, this function
        returns the integer `C(E/K)` that appears in the Birch and
        Swinnerton-Dyer conjecture accounting for the local
        information at finite places. If the model is a global minimal
        model then `C(E/K)` is simply the product of the Tamagawa
        numbers `c_v` where `v` runs over all prime ideals of
        `K`. Otherwise, if the model has to be changed at a place `v`
        a correction factor appears.  The definition is such that
        `C(E/K)` times the periods at the infinite places is invariant
        under change of the Weierstrass model. See [Tate1966]_ and
        [DD2010]_ for details.

        .. NOTE::

            This definition differs from the definition of
            ``tamagawa_product`` for curves defined over `\QQ`. Over
            the rational number it is always defined to be the product
            of the Tamagawa numbers, so the two definitions only agree
            when the model is global minimal.

        OUTPUT: a rational number

        EXAMPLES::

            sage: K.<i> = NumberField(x^2 + 1)
            sage: E = EllipticCurve([0, 2+i])
            sage: E.tamagawa_product_bsd()
            1

            sage: E = EllipticCurve([(2*i+1)^2, i*(2*i+1)^7])
            sage: E.tamagawa_product_bsd()
            4

        An example where the Neron model changes over K::

            sage: K.<t> = NumberField(x^5 - 10*x^3 + 5*x^2 + 10*x + 1)
            sage: E = EllipticCurve(K, '75a1')
            sage: E.tamagawa_product_bsd()
            5
            sage: da = E.local_data()
            sage: [dav.tamagawa_number() for dav in da]
            [1, 1]

        An example over `\QQ` (:issue:`9413`)::

            sage: E = EllipticCurve('30a')
            sage: E.tamagawa_product_bsd()
            6
        """
        pr = QQ(1)
        for v in self.local_data():
            pp = v.prime()
            cv = v.tamagawa_number()
            # uu is the quotient of the Neron differential at pp divided by
            # the differential associated to this particular model of E
            uu = self.isomorphism_to(v.minimal_model()).u
            if self.base_field().absolute_degree() == 1:
                p = pp.gens_reduced()[0]
                f = 1
                v = ZZ(uu).valuation(p)
            else:
                p = pp.smallest_integer()
                f = pp.residue_class_degree()
                v = uu.valuation(pp)
            uu_abs_val = p**(f*v)
            pr *= cv * uu_abs_val
        return pr

    def kodaira_symbol(self, P, proof=None):
        r"""
        Return the Kodaira Symbol of this elliptic curve at the prime `P`.

        INPUT:

        - ``P`` -- either ``None`` or a prime ideal of the base field of ``self``

        - ``proof`` -- whether to only use provably correct methods
          (default controlled by global proof module).  Note that the
          proof module is number_field, not elliptic_curves, since the
          functions that actually need the flag are in number fields.

        OUTPUT: the Kodaira Symbol of the curve at ``P``, represented as a string

        EXAMPLES::

            sage: K.<a> = NumberField(x^2 - 5)
            sage: E = EllipticCurve([20, 225, 750, 625*a + 6875, 31250*a + 46875])
            sage: bad_primes = E.discriminant().support(); bad_primes
            [Fractional ideal (-a), Fractional ideal (7/2*a - 81/2),
             Fractional ideal (-a - 52), Fractional ideal (2)]
            sage: [E.kodaira_symbol(P) for P in bad_primes]
            [I0, I1, I1, II]
            sage: K.<a> = QuadraticField(-11)
            sage: E = EllipticCurve('11a1').change_ring(K)
            sage: [E.kodaira_symbol(P) for P in K(11).support()]
            [I10]
        """
        if proof is None:
            import sage.structure.proof.proof
            # We use the "number_field" flag because the actual proof dependence is in PARI's number field functions.
            proof = sage.structure.proof.proof.get_flag(None, "number_field")

        return self.local_data(P, proof).kodaira_symbol()

    def conductor(self):
        r"""
        Return the conductor of this elliptic curve as a fractional
        ideal of the base field.

        OUTPUT: fractional ideal; the conductor of the curve

        EXAMPLES::

            sage: K.<i> = NumberField(x^2 + 1)
            sage: EllipticCurve([i, i - 1, i + 1, 24*i + 15, 14*i + 35]).conductor()
            Fractional ideal (21*i - 3)
            sage: K.<a> = NumberField(x^2 - x + 3)
            sage: EllipticCurve([1 + a, -1 + a, 1 + a, -11 + a, 5 - 9*a]).conductor()
            Fractional ideal (-6*a)

        A not so well known curve with everywhere good reduction::

            sage: K.<a> = NumberField(x^2 - 38)
            sage: E = EllipticCurve([0,0,0, 21796814856932765568243810*a - 134364590724198567128296995, 121774567239345229314269094644186997594*a - 750668847495706904791115375024037711300])
            sage: E.conductor()
            Fractional ideal (1)

        An example which used to fail (see :issue:`5307`)::

            sage: K.<w> = NumberField(x^2 + x + 6)
            sage: E = EllipticCurve([w, -1, 0, -w-6, 0])
            sage: E.conductor()
            Fractional ideal (86304, w + 5898)

        An example raised in :issue:`11346`::

            sage: K.<g> = NumberField(x^2 - x - 1)
            sage: E1 = EllipticCurve(K, [0, 0, 0, -1/48, -161/864])
            sage: [(p.smallest_integer(), e) for p,e in E1.conductor().factor()]
            [(2, 4), (3, 1), (5, 1)]
        """
        try:
            return self._conductor
        except AttributeError:
            pass

        # Note: for number fields other than QQ we could initialize
        # N=K.ideal(1) or N=OK.ideal(1), which are the same, but for
        # K == QQ it has to be ZZ.ideal(1).
        K = self.base_field()
        N = ZZ.ideal(1) if K is QQ else K.fractional_ideal(1)
        self._conductor = prod([d.prime()**d.conductor_valuation()
                                for d in self.local_data()],
                               N)
        return self._conductor

    def minimal_discriminant_ideal(self):
        r"""
        Return the minimal discriminant ideal of this elliptic curve.

        OUTPUT:

        The integral ideal `D` whose valuation at every prime `P` is
        that of the local minimal model for `E` at `P`.  If `E` has a
        global minimal model, this will be the principal ideal
        generated by the discriminant of any such model, but otherwise
        it can be a proper divisor of the discriminant of any model.

        EXAMPLES::

            sage: K.<a> = NumberField(x^2 - x - 57)
            sage: K.class_number()
            3
            sage: E = EllipticCurve([a, -a, a, -5692-820*a, -259213-36720*a])
            sage: K.ideal(E.discriminant())
            Fractional ideal (90118662980*a + 636812084644)
            sage: K.ideal(E.discriminant()).factor()
            (Fractional ideal (2))^2 * (Fractional ideal (3, a + 2))^12

        Here the minimal discriminant ideal is principal but there is
        no global minimal model since the quotient is the 12th power
        of a non-principal ideal::

            sage: E.minimal_discriminant_ideal()
            Fractional ideal (4)
            sage: E.minimal_discriminant_ideal().factor()
            (Fractional ideal (2))^2

        If (and only if) the curve has everywhere good reduction the
        result is the unit ideal::

            sage: K.<a> = NumberField(x^2 - 26)
            sage: E = EllipticCurve([a, a-1, a+1, 4*a+10, 2*a+6])
            sage: E.conductor()
            Fractional ideal (1)
            sage: E.discriminant()
            -104030*a - 530451
            sage: E.minimal_discriminant_ideal()
            Fractional ideal (1)

        Over `\QQ`, the result returned is an ideal of `\ZZ` rather
        than a fractional ideal of `\QQ`::

            sage: E = EllipticCurve([1,2,3,4,5])
            sage: E.minimal_discriminant_ideal()
            Principal ideal (10351) of Integer Ring
        """
        dat = self.local_data()
        # we treat separately the case where there are no bad primes,
        # which cannot happen over QQ, since ideals of QQ behave
        # differently to (fractional) ideals of other number fields.
        if not dat:
            return self.base_field().ideal(1)
        return prod([d.prime()**d.discriminant_valuation() for d in dat])

    def non_minimal_primes(self):
        r"""
        Return a list of primes at which this elliptic curve is not minimal.

        OUTPUT:

        A list of prime ideals (or prime numbers when the base field
        is `\QQ`, empty if this is a global minimal model.

        EXAMPLES::

            sage: K.<a> = NumberField(x^2 - 10)
            sage: E = EllipticCurve([0, 0, 0, -22500, 750000*a])
            sage: E.non_minimal_primes()
            [Fractional ideal (2, a), Fractional ideal (5, a)]
            sage: K.ideal(E.discriminant()).factor()
            (Fractional ideal (2, a))^24 * (Fractional ideal (3, a + 1))^5 * (Fractional ideal (3, a + 2))^5 * (Fractional ideal (5, a))^24 * (Fractional ideal (7))
            sage: E.minimal_discriminant_ideal().factor()
            (Fractional ideal (2, a))^12 * (Fractional ideal (3, a + 1))^5 * (Fractional ideal (3, a + 2))^5 * (Fractional ideal (7))

        Over `\QQ`, the primes returned are integers, not ideals::

            sage: E = EllipticCurve([0, 0, 0, -3024, 46224])
            sage: E.non_minimal_primes()
            [2, 3]
            sage: Emin = E.global_minimal_model()
            sage: Emin.non_minimal_primes()
            []

<<<<<<< HEAD
        If the model is not globally integral, a :exc:`ValueError` is
=======
        If the model is not globally integral, a :class:`ValueError` is
>>>>>>> 238f042e
        raised::

            sage: E = EllipticCurve([0, 0, 0, 1/2, 1/3])
            sage: E.non_minimal_primes()
            Traceback (most recent call last):
            ...
            ValueError: non_minimal_primes only defined for integral models
        """
        if not self.is_global_integral_model():
            raise ValueError("non_minimal_primes only defined for integral models")
        dat = self.local_data()
        D = self.discriminant()
        primes = [d.prime() for d in dat]
        if self.base_field() is QQ:
            primes = [P.gen() for P in primes]
        vals = [d.discriminant_valuation() for d in dat]
        return [P for P,v in zip(primes,vals) if D.valuation(P) > v]

    def is_global_minimal_model(self):
        r"""
        Return whether this elliptic curve is a global minimal model.

        OUTPUT:

        Boolean, False if E is not integral, or if E is non-minimal at
        some prime, else True.

        EXAMPLES::

            sage: K.<a> = NumberField(x^2 - 10)
            sage: E = EllipticCurve([0, 0, 0, -22500, 750000*a])
            sage: E.is_global_minimal_model()
            False
            sage: E.non_minimal_primes()
            [Fractional ideal (2, a), Fractional ideal (5, a)]

            sage: E = EllipticCurve([0, 0, 0, -3024, 46224])
            sage: E.is_global_minimal_model()
            False
            sage: E.non_minimal_primes()
            [2, 3]
            sage: Emin = E.global_minimal_model()
            sage: Emin.is_global_minimal_model()
            True

        A necessary condition to be a global minimal model is that the
        model must be globally integral::

            sage: E = EllipticCurve([0,0,0,1/2,1/3])
            sage: E.is_global_minimal_model()
            False
            sage: Emin.is_global_minimal_model()
            True
            sage: Emin.ainvs()
            (0, 1, 1, -2, 0)
        """
        if not self.is_global_integral_model():
            return False
        return self.non_minimal_primes() == []

    def global_minimality_class(self):
        r"""
        Return the obstruction to this curve having a global minimal model.

        OUTPUT:

        An ideal class of the base number field, which is trivial if
        and only if the elliptic curve has a global minimal model, and
        which can be used to find global and semi-global minimal
        models.

        EXAMPLES:

        A curve defined over a field of class number 2 with no global
        minimal model was a nontrivial minimality class::

            sage: K.<a> = NumberField(x^2 - 10)
            sage: K.class_number()
            2
            sage: E = EllipticCurve([0, 0, 0, -22500, 750000*a])
            sage: E.global_minimality_class()
            Fractional ideal class (10, 5*a)
            sage: E.global_minimality_class().order()
            2

        Over the same field, a curve defined by a non-minimal model
        has trivial class, showing that a global minimal model does
        exist::

            sage: K.<a> = NumberField(x^2 - 10)
            sage: E = EllipticCurve([0, 0, 0, 4536*a+14148, -163728*a-474336])
            sage: E.is_global_minimal_model()
            False
            sage: E.global_minimality_class()
            Trivial principal fractional ideal class

        Over a field of class number 1 the result is always the
        trivial class::

            sage: K.<a> = NumberField(x^2 - 5)
            sage: E = EllipticCurve([0, 0, 0, K(16), K(64)])
            sage: E.global_minimality_class()
            Trivial principal fractional ideal class

            sage: E = EllipticCurve([0, 0, 0, 16, 64])
            sage: E.base_field()
            Rational Field
            sage: E.global_minimality_class()
            1
        """
        K = self.base_field()
        Cl = K.class_group()
        if K.class_number() == 1:
            return Cl(1)
        D = self.discriminant()
        dat = self.local_data()
        primes = [d.prime() for d in dat]
        vals = [d.discriminant_valuation() for d in dat]
        I = prod([P**((D.valuation(P)-v)//12) for P,v in zip(primes,vals)],
                 K.ideal(1))
        return Cl(I)

    def has_global_minimal_model(self):
        r"""
        Return whether this elliptic curve has a global minimal model.

        OUTPUT:

        boolean; ``True`` iff a global minimal model exists, i.e. an
        integral model which is minimal at every prime.

        EXAMPLES::

            sage: K.<a> = NumberField(x^2 - 10)
            sage: E = EllipticCurve([0, 0, 0, 4536*a+14148, -163728*a-474336])
            sage: E.is_global_minimal_model()
            False
            sage: E.has_global_minimal_model()
            True
        """
        return self.global_minimality_class().is_one()

    def global_minimal_model(self, proof=None, semi_global=False):
        r"""
        Return a model of ``self`` that is integral, and minimal.

        .. NOTE::

            Over fields of class number greater than 1, a global
            minimal model may not exist.  If it does not, set the
            parameter ``semi_global`` to ``True`` to obtain a model
            minimal at all but one prime.

        INPUT:

        - ``proof`` -- whether to only use provably correct methods
          (default controlled by global proof module).  Note that the
          proof module is number_field, not elliptic_curves, since the
          functions that actually need the flag are in number fields.

        - ``semi_global``-- boolean (default: ``False``); if there is no
          global minimal mode, return a semi-global minimal model
          (minimal at all but one prime) instead, if True; raise an
          error if False.  No effect if a global minimal model exists.

        OUTPUT:

        A global integral and minimal model, or an integral model
        minimal at all but one prime of there is no global minimal
        model and the flag ``semi_global`` is True.

        EXAMPLES::

            sage: K.<a> = NumberField(x^2 - 38)
            sage: E = EllipticCurve([0,0,0, 21796814856932765568243810*a - 134364590724198567128296995, 121774567239345229314269094644186997594*a - 750668847495706904791115375024037711300])
            sage: E2 = E.global_minimal_model()
            sage: E2
            Elliptic Curve defined by
             y^2 + a*x*y + (a+1)*y = x^3 + (a+1)*x^2 + (4*a+15)*x + (4*a+21)
             over Number Field in a with defining polynomial x^2 - 38
            sage: E2.local_data()
            []

        See :issue:`11347`::

            sage: K.<g> = NumberField(x^2 - x - 1)
            sage: E = EllipticCurve(K, [0, 0, 0, -1/48, 161/864])
            sage: E2 = E.integral_model().global_minimal_model(); E2
            Elliptic Curve defined by y^2 + x*y + y = x^3 + x^2
             over Number Field in g with defining polynomial x^2 - x - 1
            sage: [(p.norm(), e) for p, e in E2.conductor().factor()]
            [(9, 1), (5, 1)]
            sage: [(p.norm(), e) for p, e in E2.discriminant().factor()]
            [(-5, 2), (9, 1)]

        See :issue:`14472`, this used not to work over a relative extension::

            sage: K1.<w> = NumberField(x^2 + x + 1)
            sage: m = polygen(K1)
            sage: K2.<v> = K1.extension(m^2 - w + 1)
            sage: E = EllipticCurve([0*v, -432])
            sage: E.global_minimal_model()
            Elliptic Curve defined by y^2 + y = x^3
             over Number Field in v with defining polynomial x^2 - w + 1 over its base field

        See :issue:`18662`: for fields of class number greater than 1,
        even when global minimal models did exist, their computation
        was not implemented.  Now it is::

            sage: K.<a> = NumberField(x^2 - 10)
            sage: K.class_number()
            2
            sage: E = EllipticCurve([0, 0, 0, -186408*a - 589491, 78055704*a + 246833838])
            sage: E.discriminant().norm()
            16375845905239507992576
            sage: E.discriminant().norm().factor()
            2^31 * 3^27
            sage: E.has_global_minimal_model()
            True
            sage: Emin = E.global_minimal_model(); Emin
            Elliptic Curve defined by
             y^2 + (a+1)*x*y + (a+1)*y = x^3 + (-a)*x^2 + (a-12)*x + (-2*a+2)
             over Number Field in a with defining polynomial x^2 - 10
            sage: Emin.discriminant().norm()
            3456
            sage: Emin.discriminant().norm().factor()
            2^7 * 3^3

        If there is no global minimal model, this method will raise an
        error unless you set the parameter ``semi_global`` to ``True``::

            sage: K.<a> = NumberField(x^2 - 10)
            sage: K.class_number()
            2
            sage: E = EllipticCurve([a, a, 0, 3*a+8, 4*a+3])
            sage: E.has_global_minimal_model()
            False
            sage: E.global_minimal_model()
            Traceback (most recent call last):
            ...
            ValueError: Elliptic Curve defined by
            y^2 + a*x*y = x^3 + a*x^2 + (3*a+8)*x + (4*a+3) over Number Field
            in a with defining polynomial x^2 - 10 has no global minimal model!
            For a semi-global minimal model use semi_global=True
            sage: E.global_minimal_model(semi_global=True)
            Elliptic Curve defined by
             y^2 + a*x*y = x^3 + a*x^2 + (3*a+8)*x + (4*a+3) over Number Field in a
             with defining polynomial x^2 - 10

        An example of a curve with everywhere good reduction but which
        has no model with unit discriminant::

            sage: K.<a> = NumberField(x^2 - x - 16)
            sage: K.class_number()
            2
            sage: E = EllipticCurve([0,0,0,-15221331*a - 53748576, -79617688290*a - 281140318368])
            sage: Emin = E.global_minimal_model(semi_global=True)
            sage: Emin.ainvs()
            (a, a - 1, a, 605*a - 2728, 15887*a - 71972)
            sage: Emin.discriminant()
            -17*a - 16
            sage: Emin.discriminant().norm()
            -4096
            sage: Emin.minimal_discriminant_ideal()
            Fractional ideal (1)
            sage: E.conductor()
            Fractional ideal (1)
        """
        if proof is None:
            import sage.structure.proof.proof
            # We use the "number_field" flag because the actual proof dependence is in PARI's number field functions.
            proof = sage.structure.proof.proof.get_flag(None, "number_field")

        if self.has_global_minimal_model() or semi_global:
            if self.base_ring().class_number() == 1:
                E = self.global_integral_model()
                for P in E.base_ring()(E.discriminant()).support():
                    E = E.local_data(P,proof, globally=True).minimal_model()
            else:
                from .kraus import semi_global_minimal_model
                E, P = semi_global_minimal_model(self)
            return E._scale_by_units()._reduce_model()

        raise ValueError("%s has no global minimal model!  For a semi-global minimal model use semi_global=True" % self)

    def reduction(self,place):
        r"""
        Return the reduction of the elliptic curve at a place of good reduction.

        INPUT:

        - ``place`` -- a prime ideal in the base field of the curve

        OUTPUT: an elliptic curve over a finite field, the residue field of the place

        EXAMPLES::

            sage: K.<i> = QuadraticField(-1)
            sage: EK = EllipticCurve([0, 0, 0, i, i+3])
            sage: v = K.fractional_ideal(2*i+3)
            sage: EK.reduction(v)
            Elliptic Curve defined by y^2  = x^3 + 5*x + 8
             over Residue field of Fractional ideal (2*i + 3)
            sage: EK.reduction(K.ideal(1+i))
            Traceback (most recent call last):
            ...
            ValueError: The curve must have good reduction at the place.
            sage: EK.reduction(K.ideal(2))
            Traceback (most recent call last):
            ...
            ValueError: The ideal must be prime.
            sage: K = QQ.extension(x^2 + x + 1, "a")
            sage: E = EllipticCurve([1024*K.0, 1024*K.0])
            sage: E.reduction(2*K)
            Elliptic Curve defined by y^2 + (abar+1)*y = x^3
             over Residue field in abar of Fractional ideal (2)
        """
        K = self.base_field()
        OK = K.ring_of_integers()
        try:
            place = K.ideal(place)
        except TypeError:
            raise TypeError("The parameter must be an ideal of the base field of the elliptic curve")
        if not place.is_prime():
            raise ValueError("The ideal must be prime.")
        disc = self.discriminant()
        if not K.ideal(disc).valuation(place) == 0:
            local_data = self.local_data(place)
            if local_data.has_good_reduction():
                Fv = OK.residue_field(place)
                return local_data.minimal_model().change_ring(Fv)
            raise ValueError("The curve must have good reduction at the place.")
        Fv = OK.residue_field(place)
        return self.change_ring(Fv)

    @cached_method
    def torsion_subgroup(self):
        r"""
        Return the torsion subgroup of this elliptic curve.

        OUTPUT: the :class:`EllipticCurveTorsionSubgroup` associated to this elliptic
        curve.

        EXAMPLES::

            sage: E = EllipticCurve('11a1')
            sage: x = polygen(ZZ, 'x')
            sage: K.<t> = NumberField(x^4 + x^3 + 11*x^2 + 41*x + 101)
            sage: EK = E.base_extend(K)
            sage: tor = EK.torsion_subgroup()  # long time (2s on sage.math, 2014)
            sage: tor  # long time
            Torsion Subgroup isomorphic to Z/5 + Z/5 associated to the Elliptic Curve
             defined by y^2 + y = x^3 + (-1)*x^2 + (-10)*x + (-20) over Number Field
             in t with defining polynomial x^4 + x^3 + 11*x^2 + 41*x + 101
            sage: tor.gens()  # long time
            ((16 : 60 : 1), (t : 1/11*t^3 + 6/11*t^2 + 19/11*t + 48/11 : 1))

        ::

            sage: E = EllipticCurve('15a1')
            sage: K.<t> = NumberField(x^2 + 2*x + 10)
            sage: EK = E.base_extend(K)
            sage: EK.torsion_subgroup()
            Torsion Subgroup isomorphic to Z/4 + Z/4 associated to the
             Elliptic Curve defined by y^2 + x*y + y = x^3 + x^2 + (-10)*x + (-10)
             over Number Field in t with defining polynomial x^2 + 2*x + 10

        ::

            sage: E = EllipticCurve('19a1')
            sage: K.<t> = NumberField(x^9-3*x^8-4*x^7+16*x^6-3*x^5-21*x^4+5*x^3+7*x^2-7*x+1)
            sage: EK = E.base_extend(K)
            sage: EK.torsion_subgroup()
            Torsion Subgroup isomorphic to Z/9 associated to the Elliptic Curve defined
             by y^2 + y = x^3 + x^2 + (-9)*x + (-15) over Number Field in t with defining
             polynomial x^9 - 3*x^8 - 4*x^7 + 16*x^6 - 3*x^5 - 21*x^4 + 5*x^3 + 7*x^2 - 7*x + 1

        ::

            sage: K.<i> = QuadraticField(-1)
            sage: EK = EllipticCurve([0, 0, 0, i, i+3])
            sage: EK.torsion_subgroup ()
            Torsion Subgroup isomorphic to Trivial group associated to the
             Elliptic Curve defined by y^2 = x^3 + i*x + (i+3)
             over Number Field in i with defining polynomial x^2 + 1 with i = 1*I

        .. SEEALSO::

            Use :meth:`~sage.schemes.elliptic_curves.ell_field.EllipticCurve_field.division_field`
            to determine the field of definition of the `\ell`-torsion subgroup.
        """
        from .ell_torsion import EllipticCurveTorsionSubgroup
        return EllipticCurveTorsionSubgroup(self)

    @cached_method
    def torsion_order(self):
        r"""
        Return the order of the torsion subgroup of this elliptic curve.

        OUTPUT: integer

        EXAMPLES::

            sage: E = EllipticCurve('11a1')
            sage: x = polygen(ZZ, 'x')
            sage: K.<t> = NumberField(x^4 + x^3 + 11*x^2 + 41*x + 101)
            sage: EK = E.base_extend(K)
            sage: EK.torsion_order()  # long time (2s on sage.math, 2014)
            25

        ::

            sage: E = EllipticCurve('15a1')
            sage: K.<t> = NumberField(x^2 + 2*x + 10)
            sage: EK = E.base_extend(K)
            sage: EK.torsion_order()
            16

        ::

            sage: E = EllipticCurve('19a1')
            sage: K.<t> = NumberField(x^9 - 3*x^8 - 4*x^7 + 16*x^6 - 3*x^5 - 21*x^4 + 5*x^3 + 7*x^2 - 7*x + 1)
            sage: EK = E.base_extend(K)
            sage: EK.torsion_order()
            9

        ::

            sage: K.<i> = QuadraticField(-1)
            sage: EK = EllipticCurve([0, 0, 0, i, i + 3])
            sage: EK.torsion_order()
            1
        """
        return self.torsion_subgroup().order()

    def torsion_points(self):
        r"""
        Return a list of the torsion points of this elliptic curve.

        OUTPUT: sorted list of the torsion points

        EXAMPLES::

            sage: E = EllipticCurve('11a1')
            sage: E.torsion_points()
            [(0 : 1 : 0), (5 : -6 : 1), (5 : 5 : 1), (16 : -61 : 1), (16 : 60 : 1)]
            sage: x = polygen(ZZ, 'x')
            sage: K.<t> = NumberField(x^4 + x^3 + 11*x^2 + 41*x + 101)
            sage: EK = E.base_extend(K)
            sage: EK.torsion_points()  # long time (1s on sage.math, 2014)
            [(0 : 1 : 0),
             (t : 1/11*t^3 + 6/11*t^2 + 19/11*t + 48/11 : 1),
             (1/11*t^3 - 5/11*t^2 + 19/11*t - 40/11 : -6/11*t^3 - 3/11*t^2 - 26/11*t - 321/11 : 1),
             (1/11*t^3 - 5/11*t^2 + 19/11*t - 40/11 : 6/11*t^3 + 3/11*t^2 + 26/11*t + 310/11 : 1),
             (t : -1/11*t^3 - 6/11*t^2 - 19/11*t - 59/11 : 1),
             (16 : 60 : 1),
             (-3/55*t^3 - 7/55*t^2 - 2/55*t - 133/55 : 6/55*t^3 + 3/55*t^2 + 25/11*t + 156/55 : 1),
             (14/121*t^3 - 15/121*t^2 + 90/121*t + 232/121 : 16/121*t^3 - 69/121*t^2 + 293/121*t - 46/121 : 1),
             (-26/121*t^3 + 20/121*t^2 - 219/121*t - 995/121 : -15/121*t^3 - 156/121*t^2 + 232/121*t - 2887/121 : 1),
             (10/121*t^3 + 49/121*t^2 + 168/121*t + 73/121 : -32/121*t^3 - 60/121*t^2 + 261/121*t + 686/121 : 1),
             (5 : 5 : 1),
             (-9/121*t^3 - 21/121*t^2 - 127/121*t - 377/121 : -7/121*t^3 + 24/121*t^2 + 197/121*t + 16/121 : 1),
             (3/55*t^3 + 7/55*t^2 + 2/55*t + 78/55 : 7/55*t^3 - 24/55*t^2 + 9/11*t + 17/55 : 1),
             (-5/121*t^3 + 36/121*t^2 - 84/121*t + 24/121 : -34/121*t^3 + 27/121*t^2 - 305/121*t - 829/121 : 1),
             (5/121*t^3 - 14/121*t^2 - 158/121*t - 453/121 : 49/121*t^3 + 129/121*t^2 + 315/121*t + 86/121 : 1),
             (5 : -6 : 1),
             (5/121*t^3 - 14/121*t^2 - 158/121*t - 453/121 : -49/121*t^3 - 129/121*t^2 - 315/121*t - 207/121 : 1),
             (-5/121*t^3 + 36/121*t^2 - 84/121*t + 24/121 : 34/121*t^3 - 27/121*t^2 + 305/121*t + 708/121 : 1),
             (3/55*t^3 + 7/55*t^2 + 2/55*t + 78/55 : -7/55*t^3 + 24/55*t^2 - 9/11*t - 72/55 : 1),
             (-9/121*t^3 - 21/121*t^2 - 127/121*t - 377/121 : 7/121*t^3 - 24/121*t^2 - 197/121*t - 137/121 : 1),
             (16 : -61 : 1),
             (10/121*t^3 + 49/121*t^2 + 168/121*t + 73/121 : 32/121*t^3 + 60/121*t^2 - 261/121*t - 807/121 : 1),
             (-26/121*t^3 + 20/121*t^2 - 219/121*t - 995/121 : 15/121*t^3 + 156/121*t^2 - 232/121*t + 2766/121 : 1),
             (14/121*t^3 - 15/121*t^2 + 90/121*t + 232/121 : -16/121*t^3 + 69/121*t^2 - 293/121*t - 75/121 : 1),
             (-3/55*t^3 - 7/55*t^2 - 2/55*t - 133/55 : -6/55*t^3 - 3/55*t^2 - 25/11*t - 211/55 : 1)]

        ::

            sage: E = EllipticCurve('15a1')
            sage: K.<t> = NumberField(x^2 + 2*x + 10)
            sage: EK = E.base_extend(K)
            sage: EK.torsion_points()
            [(0 : 1 : 0),
             (-7 : -5*t - 2 : 1),
             (-7 : 5*t + 8 : 1),
             (-13/4 : 9/8 : 1),
             (-2 : -2 : 1),
             (-2 : 3 : 1),
             (-t - 2 : -t - 7 : 1),
             (-t - 2 : 2*t + 8 : 1),
             (-1 : 0 : 1),
             (t : t - 5 : 1),
             (t : -2*t + 4 : 1),
             (1/2 : -5/4*t - 2 : 1),
             (1/2 : 5/4*t + 1/2 : 1),
             (3 : -2 : 1),
             (8 : -27 : 1),
             (8 : 18 : 1)]

        ::

            sage: K.<i> = QuadraticField(-1)
            sage: EK = EllipticCurve(K, [0,0,0,0,-1])
            sage: EK.torsion_points()
             [(0 : 1 : 0),
              (-2 : -3*i : 1),
              (-2 : 3*i : 1),
              (0 : -i : 1),
              (0 : i : 1),
              (1 : 0 : 1)]
        """
        T = self.torsion_subgroup()  # cached
        return sorted(T.points())           # these are also cached in T

    def rank_bounds(self, **kwds):
        r"""
        Return the lower and upper bounds using :meth:`~simon_two_descent`.
        The results of :meth:`~simon_two_descent` are cached.

        .. NOTE::

            The optional parameters control the Simon two descent algorithm;
            see the documentation of :meth:`~simon_two_descent` for more
            details.

        INPUT:

        - ``verbose`` -- 0, 1, 2, or 3 (default: 0); the verbosity level

        - ``lim1`` -- (default: 2) limit on trivial points on quartics

        - ``lim3`` -- (default: 4) limit on points on ELS quartics

        - ``limtriv`` -- (default: 2) limit on trivial points on elliptic curve

        - ``maxprob`` -- (default: 20)

        - ``limbigprime`` -- (default: 30) to distinguish between
          small and large prime numbers. Use probabilistic tests for
          large primes. If 0, do not use probabilistic tests.

        - ``known_points`` -- (default: ``None``) list of known points on
          the curve

        OUTPUT: lower and upper bounds for the rank of the Mordell-Weil group

        .. NOTE::

            For non-quadratic number fields, this code does
            return, but it takes a long time.

        EXAMPLES::

            sage: x = polygen(ZZ, 'x')
            sage: K.<a> = NumberField(x^2 + 23, 'a')
            sage: E = EllipticCurve(K, '37')
            sage: E == loads(dumps(E))
            True
            sage: E.rank_bounds()
            (2, 2)

        Here is a curve with two-torsion, again the bounds coincide::

            sage: Qrt5.<rt5> = NumberField(x^2 - 5)
            sage: E = EllipticCurve([0, 5-rt5, 0, rt5, 0])
            sage: E.rank_bounds()
            (1, 1)

        Finally an example with non-trivial 2-torsion in Sha. So the
        2-descent will not be able to determine the rank, but can only
        give bounds::

            sage: E = EllipticCurve("15a5")
            sage: K.<t> = NumberField(x^2 - 6)
            sage: EK = E.base_extend(K)
            sage: EK.rank_bounds(lim1=1, lim3=1, limtriv=1)
            (0, 2)

        IMPLEMENTATION:

        Uses Denis Simon's PARI/GP scripts from
        http://www.math.unicaen.fr/~simon/.
        """
        lower, upper, gens = self.simon_two_descent(**kwds)
        # this was corrected in trac 13593. upper is the dimension
        # of the 2-selmer group, so we can certainly remove the
        # 2-torsion of the Mordell-Weil group.
        upper -= self.two_torsion_rank()
        return lower, upper

    def rank(self, **kwds):
        r"""
        Return the rank of this elliptic curve, if it can be determined.

        .. NOTE::

            The optional parameters control the Simon two descent algorithm;
            see the documentation of :meth:`~simon_two_descent` for more
            details.

        INPUT:

        - ``verbose`` -- 0, 1, 2, or 3 (default: 0); the verbosity level

        - ``lim1`` -- (default: 2) limit on trivial points on quartics

        - ``lim3`` -- (default: 4) limit on points on ELS quartics

        - ``limtriv`` -- (default: 2) limit on trivial points on elliptic curve

        - ``maxprob`` -- (default: 20)

        - ``limbigprime`` -- (default: 30) to distinguish between
          small and large prime numbers. Use probabilistic tests for
          large primes. If 0, do not use probabilistic tests.

        - ``known_points`` -- (default: ``None``) list of known points on
          the curve

        OUTPUT:

        If the upper and lower bounds given by Simon two-descent are
        the same, then the rank has been uniquely identified and we
        return this. Otherwise, we raise a :exc:`ValueError` with an error
        message specifying the upper and lower bounds.

        .. NOTE::

            For non-quadratic number fields, this code does return, but it takes
            a long time.

        EXAMPLES::

            sage: x = polygen(ZZ, 'x')
            sage: K.<a> = NumberField(x^2 + 23, 'a')
            sage: E = EllipticCurve(K, '37')
            sage: E == loads(dumps(E))
            True
            sage: E.rank()
            2

        Here is a curve with two-torsion in the Tate-Shafarevich group,
        so here the bounds given by the algorithm do not uniquely
        determine the rank::

            sage: E = EllipticCurve("15a5")
            sage: K.<t> = NumberField(x^2 - 6)
            sage: EK = E.base_extend(K)
            sage: EK.rank(lim1=1, lim3=1, limtriv=1)
            Traceback (most recent call last):
            ...
            ValueError: There is insufficient data to determine the rank -
            2-descent gave lower bound 0 and upper bound 2

        IMPLEMENTATION:

        Uses Denis Simon's PARI/GP scripts from
        http://www.math.unicaen.fr/~simon/.
        """
        lower, upper = self.rank_bounds(**kwds)
        if lower == upper:
            return lower
        else:
            raise ValueError('There is insufficient data to determine the rank - 2-descent gave lower bound %s and upper bound %s' % (lower, upper))

    def gens(self, **kwds):
        r"""
        Return some points of infinite order on this elliptic curve.

        Contrary to what the name of this method suggests, the points
        it returns do not always generate a subgroup of full rank in
        the Mordell-Weil group, nor are they necessarily linearly
        independent.  Moreover, the number of points can be smaller or
        larger than what one could expect after calling :meth:`~rank`
        or :meth:`~rank_bounds`.

        .. NOTE::

            The optional parameters control the Simon two descent algorithm;
            see the documentation of :meth:`~simon_two_descent` for more
            details.

        INPUT:

        - ``verbose`` -- 0, 1, 2, or 3 (default: 0); the verbosity level

        - ``lim1`` -- (default: 2) limit on trivial points on quartics

        - ``lim3`` -- (default: 4) limit on points on ELS quartics

        - ``limtriv`` -- (default: 2) limit on trivial points on elliptic curve

        - ``maxprob`` -- (default: 20)

        - ``limbigprime`` -- (default: 30) to distinguish between
          small and large prime numbers. Use probabilistic tests for
          large primes. If 0, do not use probabilistic tests.

        - ``known_points`` -- (default: ``None``) list of known points on
          the curve

        OUTPUT: a set of points of infinite order given by the Simon two-descent

        .. NOTE::

            For non-quadratic number fields, this code does return, but it takes
            a long time.

        EXAMPLES::

            sage: x = polygen(ZZ, 'x')
            sage: K.<a> = NumberField(x^2 + 23, 'a')
            sage: E = EllipticCurve(K,[0,0,0,101,0])
            sage: E.gens()
            [(23831509/8669448*a - 2867471/8669448 : 76507317707/18049790736*a - 424166479633/18049790736 : 1),
             (-2031032029/969232392*a + 58813561/969232392 : -15575984630401/21336681877488*a + 451041199309/21336681877488 : 1),
             (-186948623/4656964 : 549438861195/10049728312*a : 1)]

        It can happen that no points are found if the height bounds
        used in the search are too small (see :issue:`10745`)::

            sage: K.<t> = NumberField(x^4 + x^2 - 7)
            sage: E = EllipticCurve(K, [1, 0, 5*t^2 + 16, 0, 0])
            sage: E.gens(lim1=1, lim3=1)
            []
            sage: E.rank()
            1
            sage: gg=E.gens(lim3=13); gg  # long time (about 4s)
            [(... : 1)]

        Check that the the point found has infinite order, and that it is on the curve::

            sage: P=gg[0]; P.order()  # long time
            +Infinity
            sage: E.defining_polynomial()(*P)  # long time
            0

        Here is a curve of rank 2::

            sage: K.<t> = NumberField(x^2 - 17)
            sage: E = EllipticCurve(K, [-4, 0])
            sage: E.gens()
            [(-1/2*t + 1/2 : -1/2*t + 1/2 : 1), (-t + 3 : -2*t + 10 : 1)]
            sage: E.rank()
            2

        Test that points of finite order are not included (see :issue:`13593`)::

            sage: E = EllipticCurve("17a3")
            sage: K.<t> = NumberField(x^2 + 3)
            sage: EK = E.base_extend(K)
            sage: EK.rank()
            0
            sage: EK.gens()
            []

        IMPLEMENTATION:

        For curves over quadratic fields which are base-changes from
        `\QQ`, we delegate the work to :meth:`gens_quadratic` where
        methods over `\QQ` suffice.  Otherwise, we use Denis Simon's
        PARI/GP scripts from http://www.math.unicaen.fr/~simon/.
        """
        try:
            return self.gens_quadratic(**kwds)
        except ValueError:
            self.simon_two_descent(**kwds)
            return self._known_points

    def period_lattice(self, embedding):
        r"""
        Return the period lattice of the elliptic curve for the given
        embedding of its base field with respect to the differential
        `dx/(2y + a_1x + a_3)`.

        INPUT:

        - ``embedding`` -- an embedding of the base number field into `\RR` or `\CC`

        .. NOTE::

            The precision of the embedding is ignored: we only use the
            given embedding to determine which embedding into ``QQbar``
            to use.  Once the lattice has been initialized, periods can
            be computed to arbitrary precision.

        EXAMPLES:

        First define a field with two real embeddings::

            sage: K.<a> = NumberField(x^3 - 2)
            sage: E = EllipticCurve([0,0,0,a,2])
            sage: embs = K.embeddings(CC); len(embs)
            3

        For each embedding we have a different period lattice::

            sage: E.period_lattice(embs[0])
            Period lattice associated to Elliptic Curve defined by y^2 = x^3 + a*x + 2
             over Number Field in a with defining polynomial x^3 - 2
             with respect to the embedding Ring morphism:
              From: Number Field in a with defining polynomial x^3 - 2
              To:   Algebraic Field
              Defn: a |--> -0.6299605249474365? - 1.091123635971722?*I

            sage: E.period_lattice(embs[1])
            Period lattice associated to Elliptic Curve defined by y^2 = x^3 + a*x + 2
             over Number Field in a with defining polynomial x^3 - 2
             with respect to the embedding Ring morphism:
              From: Number Field in a with defining polynomial x^3 - 2
              To:   Algebraic Field
              Defn: a |--> -0.6299605249474365? + 1.091123635971722?*I

            sage: E.period_lattice(embs[2])
            Period lattice associated to Elliptic Curve defined by y^2 = x^3 + a*x + 2
             over Number Field in a with defining polynomial x^3 - 2
             with respect to the embedding Ring morphism:
              From: Number Field in a with defining polynomial x^3 - 2
              To:   Algebraic Field
              Defn: a |--> 1.259921049894873?

        Although the original embeddings have only the default
        precision, we can obtain the basis with higher precision
        later::

            sage: L = E.period_lattice(embs[0])
            sage: L.basis()
            (1.86405007647981 - 0.903761485143226*I, -0.149344633143919 - 2.06619546272945*I)

            sage: L.basis(prec=100)
            (1.8640500764798108425920506200 - 0.90376148514322594749786960975*I,
             -0.14934463314391922099120107422 - 2.0661954627294548995621225062*I)
        """
        from sage.schemes.elliptic_curves.period_lattice import PeriodLattice_ell
        return PeriodLattice_ell(self,embedding)

    def real_components(self, embedding):
        """
        Return the number of real components with respect to a real embedding of the base field.

        EXAMPLES::

            sage: K.<a> = QuadraticField(5)
            sage: embs = K.real_embeddings()
            sage: E = EllipticCurve([0,1,1,a,a])
            sage: [e(E.discriminant()) > 0 for e in embs]
            [True, False]
            sage: [E.real_components(e) for e in embs]
            [2, 1]

        TESTS::

            sage: K.<a> = QuadraticField(-1)
            sage: e = K.complex_embeddings()[0]
            sage: E = EllipticCurve([0,1,1,a,a])
            sage: E.real_components(e)
            Traceback (most recent call last):
            ...
            ValueError: invalid embedding specified: should be real

            sage: E.real_components('banana')
            Traceback (most recent call last):
            ...
            ValueError: invalid embedding

            sage: K.<a> = QuadraticField(-1)
            sage: E = EllipticCurve([0,1,1,a,a])
            sage: K1.<a> = QuadraticField(5)
            sage: e = K1.real_embeddings()[0]
            sage: E.real_components(e)
            Traceback (most recent call last):
            ...
            ValueError: invalid embedding specified: should have domain ...
        """
        try:
            if embedding.domain() is not self.base_field():
                raise ValueError("invalid embedding specified: should have domain {}".format(self.base_field()))
            if not isinstance(embedding.codomain(), sage.rings.abc.RealField):
                raise ValueError("invalid embedding specified: should be real")
        except AttributeError:
                raise ValueError("invalid embedding")

        from sage.rings.number_field.number_field import refine_embedding
        from sage.rings.infinity import Infinity
        e = refine_embedding(embedding,Infinity)

        return 2 if e(self.discriminant()) > 0 else 1

    def height_function(self):
        """
        Return the canonical height function attached to ``self``.

        EXAMPLES::

            sage: x = polygen(ZZ, 'x')
            sage: K.<a> = NumberField(x^2 - 5)
            sage: E = EllipticCurve(K, '11a3')
            sage: E.height_function()
            EllipticCurveCanonicalHeight object associated to
             Elliptic Curve defined by y^2 + y = x^3 + (-1)*x^2
             over Number Field in a with defining polynomial x^2 - 5
        """
        if not hasattr(self, '_height_function'):
            from sage.schemes.elliptic_curves.height import EllipticCurveCanonicalHeight
            self._height_function = EllipticCurveCanonicalHeight(self)
        return self._height_function

    ##########################################################
    # Isogeny class
    ##########################################################
    def isogeny_class(self, reducible_primes=None, algorithm='Billerey', minimal_models=True):
        r"""
        Return the isogeny class of this elliptic curve.

        INPUT:

        - ``reducible_primes`` -- list of integers or ``None`` (default)); if
          not ``None`` then this should be a list of primes; in computing
          the isogeny class, only composites isogenies of these
          degrees will be used.

        - ``algorithm`` -- string (default: ``'Billerey'``); the algorithm
          to use to compute the reducible primes.  Ignored for CM
          curves or if ``reducible_primes`` is provided.  Values are
          ``'Billerey'`` (default), ``'Larson'``, and ``'heuristic'``.

        - ``minimal_models`` -- boolean (default: ``True``); if ``True``,
          all curves in the class will be minimal or semi-minimal
          models.  Over fields of larger degree it can be expensive to
          compute these so set to ``False``.

        OUTPUT:

        An instance of the class
        :class:`sage.schemes.elliptic_curves.isogeny_class.IsogenyClass_EC_NumberField`.
        From this object may be obtained a list of curves in the
        class, a matrix of the degrees of the isogenies between them,
        and the isogenies themselves.

        .. NOTE::

            If using the algorithm ``'heuristic'`` for non-CM curves, the
            result is not guaranteed to be the complete isogeny class,
            since only reducible primes up to the default bound in
            :meth:`reducible_primes_naive` (currently 1000) are
            tested.  However, no examples of non-CM elliptic curves
            with reducible primes greater than 100 have yet been
            computed so the output is likely to be correct.

        .. NOTE::

            By default, the curves in the isogeny class will all be
            minimal models if these exist (for example, when the class
            number is `1`); otherwise they will be minimal at all but
            one prime.  This behaviour can be switched off if desired,
            for example over fields where the computation of the class
            group would be too expensive.

        EXAMPLES::

            sage: K.<i> = QuadraticField(-1)
            sage: E = EllipticCurve(K, [0,0,0,0,1])
            sage: C = E.isogeny_class(); C
            Isogeny class of Elliptic Curve defined by y^2 = x^3 + 1
             over Number Field in i with defining polynomial x^2 + 1 with i = 1*I

        The curves in the class (sorted)::

            sage: [E1.ainvs() for E1 in C]
            [(0, 0, 0, 0, -27),
            (0, 0, 0, 0, 1),
            (i + 1, i, i + 1, -i + 3, 4*i),
            (i + 1, i, i + 1, -i + 33, -58*i)]

        The matrix of degrees of cyclic isogenies between curves::

            sage: C.matrix()
            [1 3 6 2]
            [3 1 2 6]
            [6 2 1 3]
            [2 6 3 1]

        The array of isogenies themselves is not filled out but only
        contains those used to construct the class, the other entries
        containing the integer 0.  This will be changed when the
        class :class:`EllipticCurveIsogeny` allowed composition.  In
        this case we used `2`-isogenies to go from 0 to 2 and from 1
        to 3, and `3`-isogenies to go from 0 to 1 and from 2 to 3::

            sage: isogs = C.isogenies()
            sage: [((i,j), isogs[i][j].degree())
            ....:  for i in range(4) for j in range(4) if isogs[i][j] != 0]
            [((0, 1), 3),
             ((0, 3), 2),
             ((1, 0), 3),
             ((1, 2), 2),
             ((2, 1), 2),
             ((2, 3), 3),
             ((3, 0), 2),
             ((3, 2), 3)]
            sage: [((i,j), isogs[i][j].x_rational_map())
            ....:  for i in range(4) for j in range(4) if isogs[i][j] != 0]
            [((0, 1), (1/9*x^3 - 12)/x^2),
             ((0, 3), (-1/2*i*x^2 + i*x - 12*i)/(x - 3)),
             ((1, 0), (x^3 + 4)/x^2),
             ((1, 2), (-1/2*i*x^2 - i*x - 2*i)/(x + 1)),
             ((2, 1), (1/2*i*x^2 - x)/(x + 3/2*i)),
             ((2, 3), (x^3 + 4*i*x^2 - 10*x - 10*i)/(x^2 + 4*i*x - 4)),
             ((3, 0), (1/2*i*x^2 + x + 4*i)/(x - 5/2*i)),
             ((3, 2), (1/9*x^3 - 4/3*i*x^2 - 34/3*x + 226/9*i)/(x^2 - 8*i*x - 16))]

        The isogeny class may be visualized by obtaining its graph and
        plotting it::

            sage: G = C.graph()
            sage: G.show(edge_labels=True) # long time

            sage: K.<i> = QuadraticField(-1)
            sage: E = EllipticCurve([1+i, -i, i, 1, 0])
            sage: C = E.isogeny_class(); C # long time
            Isogeny class of
             Elliptic Curve defined by y^2 + (i+1)*x*y + i*y = x^3 + (-i)*x^2 + x
              over Number Field in i with defining polynomial x^2 + 1 with i = 1*I
            sage: len(C) # long time
            6
            sage: C.matrix() # long time
            [ 1  3  9 18  6  2]
            [ 3  1  3  6  2  6]
            [ 9  3  1  2  6 18]
            [18  6  2  1  3  9]
            [ 6  2  6  3  1  3]
            [ 2  6 18  9  3  1]
            sage: [E1.ainvs() for E1 in C] # long time
            [(i + 1, i - 1, i, -i - 1, -i + 1),
             (i + 1, i - 1, i, 14*i + 4, 7*i + 14),
             (i + 1, i - 1, i, 59*i + 99, 372*i - 410),
             (i + 1, -i, i, -240*i - 399, 2869*i + 2627),
             (i + 1, -i, i, -5*i - 4, 2*i + 5),
             (i + 1, -i, i, 1, 0)]

        An example with CM by `\sqrt{-5}`::

            sage: pol = PolynomialRing(QQ,'x')([1,0,3,0,1])
            sage: K.<c> = NumberField(pol)
            sage: j = 1480640 + 565760*c^2
            sage: E = EllipticCurve(j=j)
            sage: E.has_cm()
            True
            sage: E.has_rational_cm()
            True
            sage: E.cm_discriminant()
            -20
            sage: C = E.isogeny_class()
            sage: len(C)
            2
            sage: C.matrix()
            [1 2]
            [2 1]
            sage: [E.ainvs() for E in C]
            [(0, 0, 0, 83490*c^2 - 147015, -64739840*c^2 - 84465260),
            (0, 0, 0, -161535*c^2 + 70785, -62264180*c^3 + 6229080*c)]
            sage: C.isogenies()[0][1]
            Isogeny of degree 2
             from Elliptic Curve defined by
                  y^2 = x^3 + (83490*c^2-147015)*x + (-64739840*c^2-84465260)
                  over Number Field in c with defining polynomial x^4 + 3*x^2 + 1
               to Elliptic Curve defined by
                  y^2 = x^3 + (-161535*c^2+70785)*x + (-62264180*c^3+6229080*c)
                  over Number Field in c with defining polynomial x^4 + 3*x^2 + 1

        An example with CM by `\sqrt{-23}` (class number `3`)::

            sage: pol = PolynomialRing(QQ,'x')([1,-3,5,-5,5,-3,1])
            sage: L.<a> = NumberField(pol)
            sage: js = hilbert_class_polynomial(-23).roots(L,multiplicities=False); len(js)
            3
            sage: E = EllipticCurve(j=js[0])
            sage: E.has_rational_cm()
            True
            sage: len(E.isogenies_prime_degree())  # long time
            3
            sage: C = E.isogeny_class(); len(C)  # long time
            6

        The reason for the isogeny class having size six while the
        class number is only `3` is that the class also contains three
        curves with CM by the order of discriminant `-92=4\cdot(-23)`,
        which also has class number `3`.  The curves in the class are
        sorted first by CM discriminant (then lexicographically using
        a-invariants)::

            sage: [F.cm_discriminant() for F in C]  # long time
            [-23, -23, -23, -92, -92, -92]

        `2` splits in the order with discriminant `-23`, into two
        primes of order `3` in the class group, each of which induces
        a `2`-isogeny to a curve with the same endomorphism ring; the
        third `2`-isogeny is to a curve with the smaller endomorphism
        ring::

            sage: [phi.codomain().cm_discriminant() for phi in E.isogenies_prime_degree()]  # long time
            [-92, -23, -23]

            sage: C.matrix()  # long time # random
            [1 2 2 4 4 2]
            [2 1 2 4 2 4]
            [2 2 1 2 4 4]
            [4 4 2 1 3 3]
            [4 2 4 3 1 3]
            [2 4 4 3 3 1]

        The graph of this isogeny class has a shape which does not
        occur over `\QQ`: a triangular prism.  Note that for curves
        without CM, the graph has an edge between two curves if and
        only if they are connected by an isogeny of prime degree, and
        this degree is uniquely determined by the two curves, but in
        the CM case this property does not hold, since for pairs of
        curves in the class with the same endomorphism ring `O`, the
        set of degrees of isogenies between them is the set of
        integers represented by a primitive integral binary quadratic
        form of discriminant `\text{disc}(O)`, and this form
        represents infinitely many primes.  In the matrix we give a
        small prime represented by the appropriate form.  In this
        example, the matrix is formed by four `3\times3` blocks.  The
        isogenies of degree `2` indicated by the upper left `3\times3`
        block of the matrix could be replaced by isogenies of any
        degree represented by the quadratic form `2x^2+xy+3y^2` of
        discriminant `-23`.  Similarly in the lower right block, the
        entries of `3` could be represented by any integers
        represented by the quadratic form `3x^2+2xy+8y^2` of
        discriminant `-92`.  In the top right block and lower left
        blocks, by contrast, the prime entries `2` are unique
        determined::

            sage: G = C.graph()  # long time
            sage: G.adjacency_matrix()  # long time # random
            [0 1 1 0 0 1]
            [1 0 1 0 1 0]
            [1 1 0 1 0 0]
            [0 0 1 0 1 1]
            [0 1 0 1 0 1]
            [1 0 0 1 1 0]
            sage: Graph(polytopes.simplex(2).prism().adjacency_matrix()).is_isomorphic(G) # long time
            True

        To display the graph without any edge labels::

            sage: G.show()  # not tested

        To display the graph with edge labels: by default, for curves
        with rational CM, the labels are the coefficients of the
        associated quadratic forms::

            sage: G.show(edge_labels=True)  # not tested

        For an alternative view, first relabel the edges using only 2
        labels to distinguish between isogenies between curves with
        the same endomorphism ring and isogenies between curves with
        different endomorphism rings, then use a 3-dimensional plot
        which can be rotated::

            sage: for i, j, l in G.edge_iterator():  # long time
            ....:     G.set_edge_label(i, j, l.count(','))
            sage: G.show3d(color_by_label=True)  # long time

        A class number `6` example.  First we set up the fields: ``pol``
        defines the same field as ``pol26`` but is simpler::

            sage: pol26 = hilbert_class_polynomial(-4*26)
            sage: pol = x^6 - x^5 + 2*x^4 + x^3 - 2*x^2 - x - 1
            sage: K.<a> = NumberField(pol)
            sage: L.<b> = K.extension(x^2 + 26)

        Only `2` of the `j`-invariants with discriminant -104 are in
        `K`, though all are in `L`::

            sage: len(pol26.roots(K))
            2
            sage: len(pol26.roots(L))
            6

        We create an elliptic curve defined over `K` with one of the
        `j`-invariants in `K`::

            sage: j1 = pol26.roots(K)[0][0]
            sage: E = EllipticCurve(j=j1)
            sage: E.has_cm()
            True
            sage: E.has_rational_cm()
            False
            sage: E.has_rational_cm(L)
            True

        Over `K` the isogeny class has size `4`, with `2` curves for
        each of the `2` `K`-rational `j`-invariants::

            sage: C = E.isogeny_class(); len(C) # long time (~11s)
            4
            sage: C.matrix()                    # long time
            [ 1 13  2 26]
            [13  1 26  2]
            [ 2 26  1 13]
            [26  2 13  1]
            sage: len(Set([EE.j_invariant() for EE in C.curves]))  # long time
            2

        Over `L`, the isogeny class grows to size `6` (the class
        number)::

            sage: EL = E.change_ring(L)
            sage: CL = EL.isogeny_class(minimal_models=False) # long time
            sage: len(CL) # long time
            6
            sage: s1 = Set([EE.j_invariant() for EE in CL.curves]) # long time
            sage: s2 = Set(pol26.roots(L, multiplicities=False)) # long time
            sage: s1 == s2 # long time
            True

        In each position in the matrix of degrees, we see primes (or
        `1`).  In fact the set of degrees of cyclic isogenies from
        curve `i` to curve `j` is infinite, and is the set of all
        integers represented by one of the primitive binary quadratic
        forms of discriminant `-104`, from which we have selected a
        small prime::

            sage: CL.matrix() # long time # random (see :issue:`19229`)
            [1 2 3 3 5 5]
            [2 1 5 5 3 3]
            [3 5 1 3 2 5]
            [3 5 3 1 5 2]
            [5 3 2 5 1 3]
            [5 3 5 2 3 1]

        To see the array of binary quadratic forms::

            sage: CL.qf_matrix()  # long time # random (see :issue:`19229`)
            [[[1], [2, 0, 13], [3, -2, 9], [3, -2, 9], [5, -4, 6], [5, -4, 6]],
             [[2, 0, 13], [1], [5, -4, 6], [5, -4, 6], [3, -2, 9], [3, -2, 9]],
             [[3, -2, 9], [5, -4, 6], [1], [3, -2, 9], [2, 0, 13], [5, -4, 6]],
             [[3, -2, 9], [5, -4, 6], [3, -2, 9], [1], [5, -4, 6], [2, 0, 13]],
             [[5, -4, 6], [3, -2, 9], [2, 0, 13], [5, -4, 6], [1], [3, -2, 9]],
             [[5, -4, 6], [3, -2, 9], [5, -4, 6], [2, 0, 13], [3, -2, 9], [1]]]

        As in the non-CM case, the isogeny class may be visualized by
        obtaining its graph and plotting it.  Since there are more
        edges than in the non-CM case, it may be preferable to omit
        the edge_labels::

            sage: G = C.graph()
            sage: G.show(edge_labels=False) # long time

        It is possible to display a 3-dimensional plot, with colours
        to represent the different edge labels, in a form which can be
        rotated!::

            sage: G.show3d(color_by_label=True) # long time

        Over larger number fields several options make computations
        tractable.  Here we use algorithm 'heuristic' which avoids a
        rigorous computation of the reducible primes, only testing
        those less than 1000, and setting ``minimal_models`` to
        ``False`` avoid having to compute the class group of `K`.  To
        obtain minimal models set proof.number_field(False); the class
        group computation takes an additional 10s::

            sage: K.<z> = CyclotomicField(53)
            sage: E = EllipticCurve(K,[0,6,0,2,0])
            sage: C = E.isogeny_class(algorithm='heuristic', minimal_models=False); C # long time (10s)
            Isogeny class of Elliptic Curve defined by y^2 = x^3 + 6*x^2 + 2*x
             over Cyclotomic Field of order 53 and degree 52
            sage: C.curves # long time
            [Elliptic Curve defined by y^2 = x^3 + 6*x^2 + (-8)*x + (-48)
              over Cyclotomic Field of order 53 and degree 52,
             Elliptic Curve defined by y^2 = x^3 + 6*x^2 + 2*x
              over Cyclotomic Field of order 53 and degree 52]

        TESTS:

        An example which failed until fixed at :issue:`19229`::

            sage: K.<a> = NumberField(x^2 - x + 1)
            sage: E = EllipticCurve([a+1, 1, 1, 0, 0])
            sage: C = E.isogeny_class(); len(C) # long time
            4

        Check that :issue:`36780` is fixed::

            sage: L5.<r5> = NumberField(x^2-5)
            sage: F = EllipticCurve(L5,[0,-4325477943600 *r5-4195572876000])
            sage: F.isogeny_class().matrix()
            [ 1 25 75  3  5 15]
            [25  1  3 75  5 15]
            [75  3  1 25 15  5]
            [ 3 75 25  1 15  5]
            [ 5  5 15 15  1  3]
            [15 15  5  5  3  1]
        """
        try:
            return self._isoclass
        except AttributeError:
            from sage.schemes.elliptic_curves.isogeny_class import IsogenyClass_EC_NumberField
            self._isoclass = IsogenyClass_EC_NumberField(self, reducible_primes=reducible_primes, algorithm=algorithm, minimal_models=minimal_models)
            return self._isoclass

    def isogenies_prime_degree(self, l=None, algorithm='Billerey', minimal_models=True):
        r"""
        Return a list of `\ell`-isogenies from ``self``, where `\ell` is a
        prime.

        INPUT:

        - ``l`` -- either ``None`` or a prime or a list of primes

        - ``algorithm`` -- string (default: ``'Billerey'``); the algorithm
          to use to compute the reducible primes when ``l`` is ``None``.
          Ignored for CM curves or if ``l`` is provided.  Values are
          'Billerey' (default), 'Larson', and 'heuristic'.

        - ``minimal_models`` -- boolean (default: ``True``); if ``True``,
          all curves computed will be minimal or semi-minimal models.
          Over fields of larger degree it can be expensive to compute
          these so set to ``False``.

        OUTPUT: list; `\ell`-isogenies for the given `\ell` or if `\ell` is
        ``None``, all isogenies of prime degree (see below for the CM case)

        .. NOTE::

            Over `\QQ`, the codomains of the isogenies returned are
            standard minimal models.  Over other number fields they are
            global minimal models if these exist, otherwise models
            which are minimal at all but one prime.

        .. NOTE::

            For curves with rational CM, isogenies of primes degree
            exist for infinitely many primes `\ell`, though there are
            only finitely many isogenous curves up to isomorphism.  The
            list returned only includes one isogeny of prime degree for
            each codomain.

        EXAMPLES::

            sage: K.<i> = QuadraticField(-1)
            sage: E = EllipticCurve(K, [0,0,0,0,1])
            sage: isogs = E.isogenies_prime_degree()
            sage: [phi.degree() for phi in isogs]
            [2, 3]

            sage: pol = PolynomialRing(QQ,'x')([1,-3,5,-5,5,-3,1])
            sage: L.<a> = NumberField(pol)
            sage: js = hilbert_class_polynomial(-23).roots(L, multiplicities=False); len(js)
            3
            sage: E = EllipticCurve(j=js[0])
            sage: len(E.isogenies_prime_degree())  # long time
            3

        Set ``minimal_models`` to False to avoid computing minimal
        models of the isogenous curves, since that can be
        time-consuming since it requires computation of the class
        group::

            sage: proof.number_field(False)
            sage: K.<z> = CyclotomicField(53)
            sage: E = EllipticCurve(K, [0,6,0,2,0])
            sage: E.isogenies_prime_degree(2, minimal_models=False)
            [Isogeny of degree 2
              from Elliptic Curve defined by y^2 = x^3 + 6*x^2 + 2*x
                   over Cyclotomic Field of order 53 and degree 52
                to Elliptic Curve defined by y^2 = x^3 + 6*x^2 + (-8)*x + (-48)
                   over Cyclotomic Field of order 53 and degree 52]
            sage: E.isogenies_prime_degree(2, minimal_models=True) # not tested (10s)
            [Isogeny of degree 2
              from Elliptic Curve defined by y^2 = x^3 + 6*x^2 + 2*x
                   over Cyclotomic Field of order 53 and degree 52
                to Elliptic Curve defined by y^2 = x^3 + (-20)*x + (-16)
                   over Cyclotomic Field of order 53 and degree 52]

        TESTS::

            sage: E.isogenies_prime_degree(4)
            Traceback (most recent call last):
            ...
            ValueError: 4 is not prime.
        """
        from .isogeny_small_degree import isogenies_prime_degree

        if l is not None and not isinstance(l, list):
            try:
                l = ZZ(l)
            except TypeError:
                raise ValueError("%s is not a prime integer" % l)
            try:
                if l.is_prime(proof=False):
                    return isogenies_prime_degree(self, l, minimal_models=minimal_models)
                else:
                    raise ValueError("%s is not prime." % l)
            except AttributeError:
                raise ValueError("%s is not prime." % l)

        if l is None:
            from .isogeny_class import possible_isogeny_degrees
            L = possible_isogeny_degrees(self)
            return self.isogenies_prime_degree(L, minimal_models=minimal_models)

        isogs = sum([self.isogenies_prime_degree(p, minimal_models=minimal_models) for p in l],
                    [])

        if self.has_rational_cm():
            # eliminate any endomorphisms and repeated codomains
            isogs = [phi for phi in isogs if not self.is_isomorphic(phi.codomain())]
            codoms = [phi.codomain() for phi in isogs]
            isogs = [phi for i, phi in enumerate(isogs)
                     if not any(E.is_isomorphic(codoms[i])
                                for E in codoms[:i])]
        return isogs

    def is_isogenous(self, other, proof=True, maxnorm=100):
        """
        Return whether or not ``self`` is isogenous to ``other``.

        INPUT:

        - ``other`` -- another elliptic curve

        - ``proof`` -- boolean (default: ``True``); if ``False``, the function
          will return ``True`` whenever the two curves have the same
          conductor and are isogenous modulo `p` for all primes `p` of
          norm up to ``maxnorm``.  If ``True``, the function returns
          False when the previous condition does not hold, and if it
          does hold we compute the complete isogeny class to see if
          the curves are indeed isogenous.

        - ``maxnorm`` -- integer (default: 100); the maximum norm of
          primes `p` for which isogeny modulo `p` will be checked

        OUTPUT:

        boolean; ``True`` if there is an isogeny from curve ``self`` to
        curve ``other``.

        EXAMPLES::

            sage: x = polygen(QQ, 'x')
            sage: F = NumberField(x^2 - 2, 's'); F
            Number Field in s with defining polynomial x^2 - 2
            sage: E1 = EllipticCurve(F, [7,8])
            sage: E2 = EllipticCurve(F, [0,5,0,1,0])
            sage: E3 = EllipticCurve(F, [0,-10,0,21,0])
            sage: E1.is_isogenous(E2)
            False
            sage: E1.is_isogenous(E1)
            True
            sage: E2.is_isogenous(E2)
            True
            sage: E2.is_isogenous(E1)
            False
            sage: E2.is_isogenous(E3)
            True

        ::

            sage: x = polygen(QQ, 'x')
            sage: F = NumberField(x^2 - 2, 's'); F
            Number Field in s with defining polynomial x^2 - 2
            sage: E = EllipticCurve('14a1')
            sage: EE = EllipticCurve('14a2')
            sage: E1 = E.change_ring(F)
            sage: E2 = EE.change_ring(F)
            sage: E1.is_isogenous(E2)
            True

        ::

            sage: x = polygen(QQ, 'x')
            sage: F = NumberField(x^2 - 2, 's'); F
            Number Field in s with defining polynomial x^2 - 2
            sage: k.<a> = NumberField(x^3 + 7)
            sage: E = EllipticCurve(F, [7,8])
            sage: EE = EllipticCurve(k, [2, 2])
            sage: E.is_isogenous(EE)
            Traceback (most recent call last):
            ...
            ValueError: Second argument must be defined over the same number field.

        Some examples from Cremona's 1981 tables::

            sage: K.<i> = QuadraticField(-1)
            sage: E1 = EllipticCurve([i + 1, 0, 1, -240*i - 400, -2869*i - 2627])
            sage: E1.conductor()
            Fractional ideal (-4*i - 7)
            sage: E2 = EllipticCurve([1+i,0,1,0,0])
            sage: E2.conductor()
            Fractional ideal (-4*i - 7)
            sage: E1.is_isogenous(E2) # long time
            True
            sage: E1.is_isogenous(E2, proof=False) # faster  (~170ms)
            True

        In this case E1 and E2 are in fact 9-isogenous, as may be
        deduced from the following::

            sage: E3 = EllipticCurve([i + 1, 0, 1, -5*i - 5, -2*i - 5])
            sage: E3.is_isogenous(E1)
            True
            sage: E3.is_isogenous(E2)
            True
            sage: E1.isogeny_degree(E2) # long time
            9

        TESTS:

        Check that :issue:`15890` is fixed::

            sage: K.<s> = QuadraticField(229)
            sage: c4 = 2173 - 235*(1 - s)/2
            sage: c6 = -124369 + 15988*(1 - s)/2
            sage: c4c = 2173 - 235*(1 + s)/2
            sage: c6c = -124369 + 15988*(1 + s)/2
            sage: E = EllipticCurve_from_c4c6(c4, c6)
            sage: Ec = EllipticCurve_from_c4c6(c4c, c6c)
            sage: E.is_isogenous(Ec)
            True

        Check that :issue:`17295` is fixed::

            sage: k.<s> = QuadraticField(2)
            sage: K.<b> = k.extension(x^2 - 3)
            sage: E = EllipticCurve(k, [-3*s*(4 + 5*s), 2*s*(2 + 14*s + 11*s^2)])
            sage: Ec = EllipticCurve(k, [3*s*(4 - 5*s), -2*s*(2 - 14*s + 11*s^2)])
            sage: EK = E.base_extend(K)
            sage: EcK = Ec.base_extend(K)
            sage: EK.is_isogenous(EcK)      # long time (about 3.5 s)
            True
        """
        if not isinstance(other, EllipticCurve_generic):
            raise ValueError("Second argument is not an Elliptic Curve.")
        if self.is_isomorphic(other):
            return True
        K = self.base_field()
        if K != other.base_field():
            raise ValueError("Second argument must be defined over the same number field.")

        E1 = self.integral_model()
        E2 = other.integral_model()
        N = E1.conductor()
        if N != E2.conductor():
            return False

        PI = K.primes_of_degree_one_iter()
        while True:
            P = next(PI)
            if P.absolute_norm() > maxnorm:
                break
            if not P.divides(N):
                if E1.reduction(P).cardinality() != E2.reduction(P).cardinality():
                    return False

        if not proof:
            return True

        #  We first try the easiest cases: primes for which X_0(l) has genus 0:

        for l in [2, 3, 5, 7, 13]:
            if any(E2.is_isomorphic(f.codomain())
                   for f in E1.isogenies_prime_degree(l)):
                return True

        #  Next we try the primes for which X_0^+(l) has genus 0 for
        #  which isogeny-finding is faster than in general:

        from .isogeny_small_degree import hyperelliptic_primes
        for l in hyperelliptic_primes:
            if any(E2.is_isomorphic(f.codomain())
                   for f in E1.isogenies_prime_degree(l)):
                return True

        # Next we try looking modulo some more primes:

        while True:
            if P.absolute_norm() > 10 * maxnorm:
                break
            if not P.divides(N):
                OP = K.residue_field(P)
                if E1.change_ring(OP).cardinality() != E2.change_ring(OP).cardinality():
                    return False
            P = next(PI)

        # Finally we compute the full isogeny class of E1 and check if
        # E2 is isomorphic to any curve in the class:

        return any(E2.is_isomorphic(E3) for E3 in E1.isogeny_class().curves)

        raise NotImplementedError("Curves appear to be isogenous (same conductor, isogenous modulo all primes of norm up to %s), but no isogeny has been constructed." % (10*maxnorm))

    def isogeny_degree(self, other):
        """
        Return the minimal degree of an isogeny between ``self`` and
        ``other``, or 0 if no isogeny exists.

        INPUT:

        - ``other`` -- another elliptic curve

        OUTPUT: integer; the degree of an isogeny from ``self`` to ``other``, or 0

        EXAMPLES::

            sage: x = QQ['x'].0
            sage: F = NumberField(x^2 - 2, 's'); F
            Number Field in s with defining polynomial x^2 - 2
            sage: E = EllipticCurve('14a1')
            sage: EE = EllipticCurve('14a2')
            sage: E1 = E.change_ring(F)
            sage: E2 = EE.change_ring(F)
            sage: E1.isogeny_degree(E2)  # long time
            2
            sage: E2.isogeny_degree(E2)
            1
            sage: E5 = EllipticCurve('14a5').change_ring(F)
            sage: E1.isogeny_degree(E5)  # long time
            6

            sage: E = EllipticCurve('11a1')
            sage: [E2.label() for E2 in cremona_curves([11..20]) if E.isogeny_degree(E2)]
            ['11a1', '11a2', '11a3']

            sage: K.<i> = QuadraticField(-1)
            sage: E = EllipticCurve([1+i, -i, i, 1, 0])
            sage: C = E.isogeny_class() # long time
            sage: [E.isogeny_degree(F) for F in C] # long time
            [2, 6, 18, 9, 3, 1]
        """
        # First deal with some easy cases:
        if self.conductor() != other.conductor():
            return ZZ.zero()

        if self.is_isomorphic(other):
            return ZZ.one()

        C = self.isogeny_class()
        i = C.index(self)  # may not be 0 since curves are sorted
        try:
            return C.matrix()[i][C.index(other)]
        except ValueError:
            return ZZ.zero()

    def reducible_primes(self, algorithm='Billerey', max_l=None,
                         num_l=None, verbose=False):
        r"""
        Return a finite set of primes `\ell` for which `E` has a
        K-rational `\ell`-isogeny.

        For curves without CM the list returned is exactly the finite
        set of primes `\ell` for which the mod-`\ell` Galois
        representation is reducible.  For curves with CM this set is
        infinite; we return a (not necessarily minimal) finite list
        of primes `\ell` such that every curve isogenous to this curve
        can be obtained by a finite sequence of isogenies of degree one
        of the primes in the list.

        INPUT:

        - ``algorithm`` -- string; only relevant for non-CM curves
          Either 'Billerey", to use the methods of [Bil2011]_,
          'Larson' to use Larson's implementation using Galois
          representations, or 'heuristic' (see below).

        - ``max_l`` -- integer or ``None``; only relevant for non-CM
          curves and algorithms 'Billerey' and 'heuristic.  Controls
          the maximum prime used in either algorithm.  If ``None``,
          use the default for that algorithm.

        - ``num_l`` -- integer or ``None``; only relevant for non-CM
          curves and algorithm 'Billerey'.  Controls the maximum
          number of primes used in the algorithm.  If ``None``, use
          the default for that algorithm.

        .. NOTE::

            The 'heuristic' algorithm only checks primes up to the
            bound ``max_l``.  This is faster but not guaranteed to be
            complete.  Both the Billerey and Larson algorithms are
            rigorous.

        EXAMPLES::

            sage: x = polygen(ZZ, 'x')
            sage: K = NumberField(x**2 - 29, 'a'); a = K.gen()
            sage: E = EllipticCurve([1, 0, ((5 + a)/2)**2, 0, 0])
            sage: rho = E.galois_representation()
            sage: rho.reducible_primes() # long time
            [3, 5]
            sage: E.reducible_primes() # long time
            [3, 5]
            sage: K = NumberField(x**2 + 1, 'a')
            sage: E = EllipticCurve_from_j(K(1728)) # CM over K
            sage: rho = E.galois_representation()
            sage: rho.reducible_primes() # CM curves always return [0]
            [0]
            sage: E.reducible_primes()
            [2, 5]
            sage: E = EllipticCurve_from_j(K(0)) # CM but NOT over K
            sage: rho = E.galois_representation()
            sage: rho.reducible_primes() # long time
            [2, 3]
            sage: E.reducible_primes()
            [2, 3]
            sage: E = EllipticCurve_from_j(K(2268945/128)).global_minimal_model() # c.f. [Sut2012]
            sage: rho = E.galois_representation()
            sage: rho.isogeny_bound() # ..but there is no 7-isogeny, long time
            [7]
            sage: rho.reducible_primes() # long time
            []
            sage: E.reducible_primes() # long time
            []
        """
        from sage.schemes.elliptic_curves.isogeny_class import possible_isogeny_degrees
        return possible_isogeny_degrees(self, max_l=max_l, num_l=num_l, exact=True, verbose=verbose)

    def lll_reduce(self, points, height_matrix=None, precision=None):
        r"""
        Return an LLL-reduced basis from a given basis, with transform
        matrix.

        INPUT:

        - ``points`` -- list of points on this elliptic
          curve, which should be independent

        - ``height_matrix`` -- the height-pairing matrix of
          the points, or ``None``. If ``None``, it will be computed.

        - ``precision`` -- number of bits of precision of intermediate
          computations (default: ``None``, for default RealField
          precision; ignored if ``height_matrix`` is supplied)

        OUTPUT: a tuple (newpoints, U) where U is a unimodular integer
        matrix, new_points is the transform of points by U, such that
        new_points has LLL-reduced height pairing matrix

        .. NOTE::

            If the input points are not independent, the output
            depends on the undocumented behaviour of PARI's
            :pari:`qflllgram` function when applied to a Gram matrix which
            is not positive definite.

        EXAMPLES:

        Some examples over `\QQ`::

            sage: E = EllipticCurve([0, 1, 1, -2, 42])
            sage: Pi = E.gens(); Pi
            [(-4 : 1 : 1), (-3 : 5 : 1), (-11/4 : 43/8 : 1), (-2 : 6 : 1)]
            sage: Qi, U = E.lll_reduce(Pi)
            sage: all(sum(U[i,j]*Pi[i] for i in range(4)) == Qi[j] for j in range(4))
            True
            sage: sorted(Qi)
            [(-4 : 1 : 1), (-3 : 5 : 1), (-2 : 6 : 1), (0 : 6 : 1)]
            sage: U.det()
            1
            sage: E.regulator_of_points(Pi)
            4.59088036960573
            sage: E.regulator_of_points(Qi)
            4.59088036960574

        ::

            sage: E = EllipticCurve([1,0,1,-120039822036992245303534619191166796374,504224992484910670010801799168082726759443756222911415116])
            sage: xi = [2005024558054813068,
            ....:       -4690836759490453344,
            ....:       4700156326649806635,
            ....:       6785546256295273860,
            ....:       6823803569166584943,
            ....:       7788809602110240789,
            ....:       27385442304350994620556,
            ....:       54284682060285253719/4,
            ....:       -94200235260395075139/25,
            ....:       -3463661055331841724647/576,
            ....:       -6684065934033506970637/676,
            ....:       -956077386192640344198/2209,
            ....:       -27067471797013364392578/2809,
            ....:       -25538866857137199063309/3721,
            ....:       -1026325011760259051894331/108241,
            ....:       9351361230729481250627334/1366561,
            ....:       10100878635879432897339615/1423249,
            ....:       11499655868211022625340735/17522596,
            ....:       110352253665081002517811734/21353641,
            ....:       414280096426033094143668538257/285204544,
            ....:       36101712290699828042930087436/4098432361,
            ....:       45442463408503524215460183165/5424617104,
            ....:       983886013344700707678587482584/141566320009,
            ....:       1124614335716851053281176544216033/152487126016]
            sage: points = [E.lift_x(x) for x in xi]
            sage: newpoints, U = E.lll_reduce(points)  # long time (35s on sage.math, 2011)
            sage: [P[0] for P in newpoints]            # long time
            [6823803569166584943, 5949539878899294213, 2005024558054813068, 5864879778877955778, 23955263915878682727/4, 5922188321411938518, 5286988283823825378, 11465667352242779838, -11451575907286171572, 3502708072571012181, 1500143935183238709184/225, 27180522378120223419/4, -5811874164190604461581/625, 26807786527159569093, 7041412654828066743, 475656155255883588, 265757454726766017891/49, 7272142121019825303, 50628679173833693415/4, 6951643522366348968, 6842515151518070703, 111593750389650846885/16, 2607467890531740394315/9, -1829928525835506297]

        An example to show the explicit use of the height pairing matrix::

            sage: E = EllipticCurve([0, 1, 1, -2, 42])
            sage: Pi = E.gens()
            sage: H = E.height_pairing_matrix(Pi,3)
            sage: E.lll_reduce(Pi,height_matrix=H)
            (
                                                                      [1 0 0 1]
                                                                      [0 1 0 1]
                                                                      [0 0 0 1]
            [(-4 : 1 : 1), (-3 : 5 : 1), (-2 : 6 : 1), (1 : -7 : 1)], [0 0 1 1]
            )

        Some examples over number fields (see :issue:`9411`)::

            sage: K.<a> = QuadraticField(-23, 'a')
            sage: E = EllipticCurve(K, [0,0,1,-1,0])
            sage: P = E(-2, -(a+1)/2)
            sage: Q = E(0,-1)
            sage: E.lll_reduce([P,Q])
            (
                                                     [0 1]
            [(0 : -1 : 1), (-2 : -1/2*a - 1/2 : 1)], [1 0]
            )

        ::

            sage: K.<a> = QuadraticField(-5)
            sage: E = EllipticCurve(K, [0,a])
            sage: points = [E.point([-211/841*a - 6044/841,-209584/24389*a + 53634/24389]),
            ....:           E.point([-17/18*a - 1/9, -109/108*a - 277/108])]
            sage: E.lll_reduce(points)
            (
            [(-a + 4 : -3*a + 7 : 1), (-17/18*a - 1/9 : 109/108*a + 277/108 : 1)],
            [ 1  0]
            [ 1 -1]
            )
        """
        r = len(points)
        if height_matrix is None:
            height_matrix = self.height_pairing_matrix(points, precision)
        U = height_matrix.__pari__().lllgram().sage()
        new_points = [sum([U[j, i]*points[j] for j in range(r)])
                      for i in range(r)]
        return new_points, U

    def galois_representation(self):
        r"""
        The compatible family of the Galois representation
        attached to this elliptic curve.

        Given an elliptic curve `E` over a number field `K`
        and a rational prime number `p`, the `p^n`-torsion
        `E[p^n]` points of `E` is a representation of the
        absolute Galois group of `K`. As `n` varies
        we obtain the Tate module `T_p E` which is a
        a representation of `G_K` on a free `\ZZ_p`-module
        of rank `2`. As `p` varies the representations
        are compatible.

        EXAMPLES::

            sage: x = polygen(ZZ, 'x')
            sage: K = NumberField(x**2 + 1, 'a')
            sage: E = EllipticCurve('11a1').change_ring(K)
            sage: rho = E.galois_representation()
            sage: rho
            Compatible family of Galois representations associated to the
             Elliptic Curve defined by y^2 + y = x^3 + (-1)*x^2 + (-10)*x + (-20)
              over Number Field in a with defining polynomial x^2 + 1
            sage: rho.is_surjective(3)
            True
            sage: rho.is_surjective(5)  # long time (4s on sage.math, 2014)
            False
            sage: rho.non_surjective()
            [5]
        """
        from .gal_reps_number_field import GaloisRepresentation
        return GaloisRepresentation(self)

    @cached_method
    def cm_discriminant(self):
        """
        Return the CM discriminant of the `j`-invariant of this curve, or 0.

        OUTPUT:

        An integer `D` which is either `0` if this curve `E` does not
        have Complex Multiplication) (CM), or an imaginary quadratic
        discriminant if `j(E)` is the `j`-invariant of the order with
        discriminant `D`.

        .. NOTE::

            If `E` has CM but the discriminant `D` is not a square in
            the base field `K` then the extra endomorphisms will not be
            defined over `K`.  See also :meth:`has_rational_cm`.

        EXAMPLES::

            sage: EllipticCurve(j=0).cm_discriminant()
            -3
            sage: EllipticCurve(j=1).cm_discriminant()
            Traceback (most recent call last):
            ...
            ValueError: Elliptic Curve defined by y^2 + x*y = x^3 + 36*x + 3455
            over Rational Field does not have CM
            sage: EllipticCurve(j=1728).cm_discriminant()
            -4
            sage: EllipticCurve(j=8000).cm_discriminant()
            -8
            sage: K.<a> = QuadraticField(5)
            sage: EllipticCurve(j=282880*a + 632000).cm_discriminant()
            -20
            sage: x = polygen(ZZ, 'x')
            sage: K.<a> = NumberField(x^3 - 2)
            sage: EllipticCurve(j=31710790944000*a^2 + 39953093016000*a + 50337742902000).cm_discriminant()
            -108
        """
        from sage.schemes.elliptic_curves.cm import is_cm_j_invariant
        flag, df = is_cm_j_invariant(self.j_invariant())
        if flag:
            d, f = df
            return d*f**2
        else:  # no CM
            return ZZ.zero()

    @cached_method
    def has_cm(self):
        """
        Return whether or not this curve has a CM `j`-invariant.

        OUTPUT:

        ``True`` if this curve has CM over the algebraic closure
        of the base field, otherwise ``False``.  See also
        :meth:`cm_discriminant` and :meth:`has_rational_cm`.

        .. NOTE::

            Even if `E` has CM in this sense (that its `j`-invariant is
            a CM `j`-invariant), if the associated negative
            discriminant `D` is not a square in the base field `K`, the
            extra endomorphisms will not be defined over `K`.  See also
            the method :meth:`has_rational_cm` which tests whether `E`
            has extra endomorphisms defined over `K` or a given
            extension of `K`.

        EXAMPLES::

            sage: EllipticCurve(j=0).has_cm()
            True
            sage: EllipticCurve(j=1).has_cm()
            False
            sage: EllipticCurve(j=1728).has_cm()
            True
            sage: EllipticCurve(j=8000).has_cm()
            True
            sage: K.<a> = QuadraticField(5)
            sage: EllipticCurve(j=282880*a + 632000).has_cm()
            True
            sage: x = polygen(ZZ, 'x')
            sage: K.<a> = NumberField(x^3 - 2)
            sage: EllipticCurve(j=31710790944000*a^2 + 39953093016000*a + 50337742902000).has_cm()
            True
        """
        return not self.cm_discriminant().is_zero()

    @cached_method
    def has_rational_cm(self, field=None):
        r"""
        Return whether or not this curve has CM defined over its
        base field or a given extension.

        INPUT:

        - ``field`` -- a field, which should be an extension of the
          base field of the curve.  If ``field`` is ``None`` (the
          default), it is taken to be the base field of the curve.

        OUTPUT:

        ``True`` if the ring of endomorphisms of this curve over
        the given field is larger than `\ZZ`; otherwise ``False``.
        See also :meth:`cm_discriminant` and :meth:`has_cm`.

        .. NOTE::

            If `E` has CM but the discriminant `D` is not a square in
            the given field `K` then the extra endomorphisms will not
            be defined over `K`, and this function will return
            ``False``.  See also :meth:`has_cm`.  To obtain the CM
            discriminant, use :meth:`cm_discriminant`.

        EXAMPLES::

            sage: E = EllipticCurve(j=0)
            sage: E.has_cm()
            True
            sage: E.has_rational_cm()
            False
            sage: D = E.cm_discriminant(); D
            -3
            sage: E.has_rational_cm(QuadraticField(D))
            True

            sage: E = EllipticCurve(j=1728)
            sage: E.has_cm()
            True
            sage: E.has_rational_cm()
            False
            sage: D = E.cm_discriminant(); D
            -4
            sage: E.has_rational_cm(QuadraticField(D))
            True

        Higher degree examples::

            sage: K.<a> = QuadraticField(5)
            sage: E = EllipticCurve(j=282880*a + 632000)
            sage: E.has_cm()
            True
            sage: E.has_rational_cm()
            False
            sage: E.cm_discriminant()
            -20
            sage: E.has_rational_cm(K.extension(x^2 + 5, 'b'))
            True

        An error is raised if a field is given which is not an extension of the base field::

            sage: E.has_rational_cm(QuadraticField(-20))
            Traceback (most recent call last):
            ...
            ValueError: Error in has_rational_cm: Number Field in a
            with defining polynomial x^2 + 20 with a = 4.472135954999579?*I
            is not an extension field of Number Field in a
            with defining polynomial x^2 - 5 with a = 2.236067977499790?

            sage: x = polygen(ZZ, 'x')
            sage: K.<a> = NumberField(x^3 - 2)
            sage: E = EllipticCurve(j=31710790944000*a^2 + 39953093016000*a + 50337742902000)
            sage: E.has_cm()
            True
            sage: E.has_rational_cm()
            False
            sage: D = E.cm_discriminant(); D
            -108
            sage: E.has_rational_cm(K.extension(x^2 + 108,'b'))
            True
        """
        D = self.cm_discriminant()
        if D.is_zero():
            return False
        if field is None:
            return self.base_field()(D).is_square()
        if self.base_field().embeddings(field):
            D = field(D)
            return D.is_square()
        raise ValueError("Error in has_rational_cm: %s is not an extension field of %s"
                         % (field,self.base_field()))

    @cached_method
    def is_Q_curve(self, maxp=100, certificate=False, verbose=False):
        r"""
        Return ``True`` if this is a `\QQ`-curve, with optional certificate.

        INPUT:

        - ``maxp`` -- integer (default: 100); bound on primes used for
          checking necessary local conditions.  The result will not
          depend on this, but using a larger value may return
          ``False`` faster.

        - ``certificate`` -- boolean (default: ``False``); if ``True`` then
          a second value is returned giving a certificate for the
          `\QQ`-curve property

        OUTPUT:

        If ``certificate`` is ``False``: either ``True`` (if `E` is a
        `\QQ`-curve), or ``False``.

        If ``certificate`` is ``True``: a tuple consisting of a boolean
        flag as before and a certificate, defined as follows:

        - when the flag is ``True``, so `E` is a `\QQ`-curve:

          - either {'CM':`D`} where `D` is a negative discriminant, when
            `E` has potential CM with discriminant `D`;

          - otherwise {'CM': `0`, 'core_poly': `f`, 'rho': `\rho`,
            'r': `r`, 'N': `N`}, when `E` is a non-CM `\QQ`-curve,
            where the core polynomial `f` is an irreducible monic
            polynomial over `QQ` of degree `2^\rho`, all of whose
            roots are `j`-invariants of curves isogenous to `E`, the
            core level `N` is a square-free integer with `r` prime
            factors which is the LCM of the degrees of the isogenies
            between these conjugates.  For example, if there exists
            a curve `E'` isogenous to `E` with `j(E')=j\in\QQ`, then
            the certificate is {'CM':0, 'r':0, 'rho':0, 'core_poly':
            x-j, 'N':1}.

        - when the flag is ``False``, so `E` is not a `\QQ`-curve, the
          certificate is a prime `p` such that the reductions of `E`
          at the primes dividing `p` are inconsistent with the
          property of being a `\QQ`-curve.  See the documentation for
          :meth:`sage.src.schemes.elliptic_curves.Qcurves.is_Q_curve`
          for details.

        ALGORITHM:

        See the documentation for
        :meth:`sage.src.schemes.elliptic_curves.Qcurves.is_Q_curve`, and
        [CrNa2020]_ for details.

        EXAMPLES:

        A non-CM curve over `\QQ` and a CM curve over `\QQ` are both
        trivially `\QQ`-curves::

            sage: E = EllipticCurve([1,2,3,4,5])
            sage: flag, cert = E.is_Q_curve(certificate=True)
            sage: flag
            True
            sage: cert
            {'CM': 0, 'N': 1, 'core_poly': x, 'r': 0, 'rho': 0}

            sage: E = EllipticCurve(j=8000)
            sage: flag, cert = E.is_Q_curve(certificate=True)
            sage: flag
            True
            sage: cert
            {'CM': -8}

        A non-`\QQ`-curve over a quartic field.  The local data at bad
        primes above `3` is inconsistent::

            sage: R.<x> = PolynomialRing(QQ)
            sage: K.<a> = NumberField(R([3, 0, -5, 0, 1]))
            sage: E = EllipticCurve([K([-3,-4,1,1]), K([4,-1,-1,0]), K([-2,0,1,0]), K([-621,778,138,-178]), K([9509,2046,-24728,10380])])
            sage: E.is_Q_curve(certificate=True, verbose=True)
            Checking whether Elliptic Curve defined by y^2 + (a^3+a^2-4*a-3)*x*y + (a^2-2)*y = x^3 + (-a^2-a+4)*x^2 + (-178*a^3+138*a^2+778*a-621)*x + (10380*a^3-24728*a^2+2046*a+9509) over Number Field in a with defining polynomial x^4 - 5*x^2 + 3 is a Q-curve
            No: inconsistency at the 2 primes dividing 3
            - potentially multiplicative: [True, False]
            (False, 3)

        A non-`\QQ`-curve over a quadratic field.  The local data at bad
        primes is consistent, but the local test at good primes above `13`
        is not::

            sage: K.<a> = NumberField(R([-10, 0, 1]))
            sage: E = EllipticCurve([K([0,1]), K([-1,-1]), K([0,0]), K([-236,40]), K([-1840,464])])
            sage: E.is_Q_curve(certificate=True, verbose=True)
            Checking whether Elliptic Curve defined by y^2 + a*x*y = x^3 + (-a-1)*x^2 + (40*a-236)*x + (464*a-1840) over Number Field in a with defining polynomial x^2 - 10 is a Q-curve
            Applying local tests at good primes above p<=100
            No: inconsistency at the 2 ordinary primes dividing 13
            - Frobenius discriminants mod squares: [-1, -3]
            No: local test at p=13 failed
            (False, 13)

        A quadratic `\QQ`-curve with CM discriminant `-15`
        (so the `j`-invariant is not in `\QQ`)::

            sage: R.<x> = PolynomialRing(QQ)
            sage: K.<a> = NumberField(R([-1, -1, 1]))
            sage: E = EllipticCurve([K([1,0]), K([-1,0]), K([0,1]), K([0,-2]), K([0,1])])
            sage: E.is_Q_curve(certificate=True, verbose=True)
            Checking whether Elliptic Curve defined by y^2 + x*y + a*y = x^3 + (-1)*x^2 + (-2*a)*x + a over Number Field in a with defining polynomial x^2 - x - 1 is a Q-curve
            Yes: E is CM (discriminant -15)
            (True, {'CM': -15})

        An example over `\QQ(\sqrt{2},\sqrt{3})`.  The `j`-invariant
        is in `\QQ(\sqrt{6})`, so computations will be done over that
        field, and in fact there is an isogenous curve with rational
        `j`, so we have a so-called rational `\QQ`-curve::

            sage: K.<a> = NumberField(R([1, 0, -4, 0, 1]))
            sage: E = EllipticCurve([K([-2,-4,1,1]), K([0,1,0,0]), K([0,1,0,0]), K([-4780,9170,1265,-2463]), K([163923,-316598,-43876,84852])])
            sage: flag, cert = E.is_Q_curve(certificate=True) # long time
            sage: flag # long time
            True
            sage: cert # long time
            {'CM': 0, 'N': 1, 'core_degs': [1], 'core_poly': x - 85184/3, 'r': 0, 'rho': 0}

        Over the same field, a so-called strict `\QQ`-curve which is
        not isogenous to one with rational `j`, but whose core field
        is quadratic. In fact the isogeny class over `K` consists of
        `6` curves, four with conjugate quartic `j`-invariants and `2`
        with quadratic conjugate `j`-invariants in `\QQ(\sqrt{3})`
        (but which are not base-changes from the quadratic subfield)::

            sage: E = EllipticCurve([K([0,-3,0,1]), K([1,4,0,-1]), K([0,0,0,0]), K([-2,-16,0,4]), K([-19,-32,4,8])])
            sage: flag, cert = E.is_Q_curve(certificate=True) # long time
            sage: flag # long time
            True
            sage: cert # long time
            {'CM': 0,
             'N': 2,
             'core_degs': [1, 2],
             'core_poly': x^2 - 840064*x + 1593413632,
             'r': 1,
             'rho': 1}
        """
        from sage.schemes.elliptic_curves.Qcurves import is_Q_curve as isQ
        return isQ(self, maxp, certificate, verbose)

    def saturation(self, points, verbose=False,
                   max_prime=0, one_prime=0, odd_primes_only=False,
                   lower_ht_bound=None, reg=None, debug=False):
        r"""
        Given a list of rational points on `E` over `K`, compute the
        saturation in `E(K)` of the subgroup they generate.

        INPUT:

        - ``points (list)`` -- list of points on E.  Points of finite
          order are ignored; the remaining points should be independent,
          or an error is raised.

        - ``verbose`` -- boolean (default: ``False``); if ``True``, give
          verbose output

        - ``max_prime`` -- integer (default: 0); saturation is performed
          for all primes up to ``max_prime``. If ``max_prime`` is 0,
          perform saturation at *all* primes, i.e., compute the true
          saturation.

        - ``odd_primes_only`` -- boolean (default: ``False``); only do
          saturation at odd primes

        - ``one_prime`` -- integer (default: 0); if nonzero, only do
          saturation at this prime

        The following two inputs are optional, and may be provided to speed
        up the computation.

        - ``lower_ht_bound`` -- real (default: ``None``); lower bound of
          the regulator `E(K)`, if known

        - ``reg`` -- real (default: ``None``); regulator of the span of
          points, if known

        - ``debug`` -- integer (default: 0); used for debugging and
          testing

        OUTPUT:

        - ``saturation`` -- list; points that form a basis for the
          saturation

        - ``index`` -- integer; the index of the group generated by the
          input points in their saturation

        - ``regulator`` -- real with default precision, or ``None``;
          regulator of saturated points

        EXAMPLES::

            sage: K.<i> = QuadraticField(-1)
            sage: E = EllipticCurve('389a1')
            sage: EK = E.change_ring(K)
            sage: P = EK(-1,1); Q = EK(0,-1)

            sage: EK.saturation([2*P], max_prime=2)
            ([(-1 : 1 : 1)], 2, 0.686667083305587)
            sage: EK.saturation([12*P], max_prime=2)
            ([(26/361 : -5720/6859 : 1)], 4, 6.18000374975028)
            sage: EK.saturation([12*P], lower_ht_bound=0.1)
            ([(-1 : 1 : 1)], 12, 0.686667083305587)
            sage: EK.saturation([2*P, Q], max_prime=2)
            ([(-1 : 1 : 1), (0 : -1 : 1)], 2, 0.152460177943144)
            sage: EK.saturation([P + Q, P - Q], lower_ht_bound=.1, debug=2)
            ([(-1 : 1 : 1), (1 : 0 : 1)], 2, 0.152460177943144)
            sage: EK.saturation([P + Q, 17*Q], lower_ht_bound=0.1)  # long time
            ([(4 : 8 : 1), (0 : -1 : 1)], 17, 0.152460177943143)

            sage: R = EK(i-2,-i-3)
            sage: EK.saturation([P + R, P + Q, Q + R], lower_ht_bound=0.1)
            ([(841/1369*i - 171/1369 : 41334/50653*i - 74525/50653 : 1),
              (4 : 8 : 1),
              (-1/25*i + 18/25 : -69/125*i - 58/125 : 1)],
             2,
             0.103174443217351)
            sage: EK.saturation([26*Q], lower_ht_bound=0.1)
            ([(0 : -1 : 1)], 26, 0.327000773651605)

        Another number field::

            sage: E = EllipticCurve('389a1')
            sage: K.<a> = NumberField(x^3 - x + 1)
            sage: EK = E.change_ring(K)
            sage: P = EK(-1,1); Q = EK(0,-1)
            sage: EK.saturation([P + Q, P - Q], lower_ht_bound=0.1)
            ([(-1 : 1 : 1), (1 : 0 : 1)], 2, 0.152460177943144)
            sage: EK.saturation([3*P, P + 5*Q], lower_ht_bound=0.1)
            ([(-185/2209 : -119510/103823 : 1), (80041/34225 : -26714961/6331625 : 1)],
             15,
             0.152460177943144)

        A different curve::

            sage: K.<a> = QuadraticField(3)
            sage: E = EllipticCurve('37a1')
            sage: EK = E.change_ring(K)
            sage: P = EK(0,0); Q = EK(2-a, 2*a-4)
            sage: EK.saturation([3*P - Q, 3*P + Q], lower_ht_bound=.01)
            ([(0 : 0 : 1), (1/2*a : -1/4*a - 1/4 : 1)], 6, 0.0317814530725985)

        The points must be linearly independent::

            sage: EK.saturation([2*P, 3*Q, P-Q])
            Traceback (most recent call last):
            ...
            ValueError: points not linearly independent in saturation()

        Degenerate case::

            sage: EK.saturation([])
            ([], 1, 1.00000000000000)

        ALGORITHM:

        For rank 1 subgroups, simply do trial division up to the maximal
        prime divisor. For higher rank subgroups, perform trial division
        on all linear combinations for small primes, and look for
        projections `E(K) \rightarrow \oplus E(k) \otimes \mathbf{F}_p` which
        are either full rank or provide `p`-divisible linear combinations,
        where the `k` here are residue fields of `K`.

        TESTS::

            sage: K.<i> = QuadraticField(-1)
            sage: E = EllipticCurve('389a1')
            sage: EK = E.change_ring(K)
            sage: P = EK(-1,1); Q = EK(0,-1)

            sage: EK.saturation([P+Q, P-Q], lower_ht_bound=.1, debug=2)
            ([(-1 : 1 : 1), (1 : 0 : 1)], 2, 0.152460177943144)
            sage: EK.saturation([5*P + 6*Q, 5*P - 3*Q], lower_ht_bound=.1)
            ([(-3/4 : -15/8 : 1), (159965/16129 : -67536260/2048383 : 1)],
             45,
             0.152460177943144)
            sage: EK.saturation([5*P + 6*Q, 5*P - 3*Q], lower_ht_bound=.1, debug=2)
            ([(-3/4 : -15/8 : 1), (159965/16129 : -67536260/2048383 : 1)],
             45,
             0.152460177943144)

        See :issue:`27387`::

            sage: K.<a> = NumberField(x^2 - x - 26)
            sage: E = EllipticCurve([a, 1-a, 0, 93-16*a, 3150-560*a])
            sage: P = E([65-35*a/3, (959*a-5377)/9])
            sage: E.saturation([P], one_prime=2)
            ([(-1/4*a + 3/4 : 59/8*a - 317/8 : 1)], 2, 0.344624259712631)
        """
        full_saturation = (max_prime == 0) and (one_prime == 0)
        Plist = (self(P) for P in points)
        Plist = [P for P in Plist if P.has_infinite_order()]
        n = len(Plist)
        index = ZZ.one()

        if n == 0:
            return Plist, index, RealField()(1)

        # compute the list of primes p at which p-saturation is
        # required.

        heights = [P.height() for P in Plist]
        if reg is None:
            reg = self.regulator_of_points(Plist)
        if reg / min(heights) < 1e-6:
            raise ValueError("points not linearly independent in saturation()")
        sat_reg = reg

        from sage.rings.fast_arith import prime_range
        if full_saturation:
            if lower_ht_bound is None:
                # TODO (robertwb): verify this for rank > 1
                if verbose:
                    print("Computing lower height bound..")
                lower_ht_bound = self.height_function().min(.1, 5) ** n
                if verbose:
                    print("..done: %s" % lower_ht_bound)
            index_bound = (reg/lower_ht_bound).sqrt()
            if index_bound < 2:
                if verbose:
                    print("Saturation index bound < 2, points are saturated already.")
                return Plist, index, RealField()(1)
            else:
                if verbose:
                    print("p-saturating for primes p < {}".format(index_bound.ceil()))
            prime_list = prime_range(index_bound.ceil())
        else:
            if one_prime:
                prime_list = [one_prime]
            else:
                prime_list = prime_range(max_prime+1)
        if odd_primes_only and 2 in prime_list:
            prime_list.remove(2)

        # Now saturate at each prime in prime_list.  The dict
        # lin_combs keeps the values of linear combinations of the
        # points, indexed by coefficient tuples, for efficiency; it is
        # reset whenever the point list changes.

        from sage.schemes.elliptic_curves.saturation import EllipticCurveSaturator
        saturator = EllipticCurveSaturator(self, verbose)
        for p in prime_list:
            if full_saturation and (p > index_bound):
                break
            if verbose:
                print("Saturating at p=%s" % p)
            newPlist, expo = saturator.full_p_saturation(Plist, p)
            if expo:
                if verbose:
                    print(" --gaining index %s^%s" % (p, expo))
                pe = p**expo
                index *= pe
                if full_saturation:
                    index_bound /= pe
                sat_reg /= pe**2
                Plist = newPlist
            else:
                if verbose:
                    print(" --already %s-saturated" % p)

        return Plist, index, sat_reg

    def gens_quadratic(self, **kwds):
        r"""
        Return generators for the Mordell-Weil group modulo torsion, for a
        curve which is a base change from `\QQ` to a quadratic field.

        EXAMPLES::

            sage: E = EllipticCurve([1,2,3,40,50])
            sage: E.conductor()
            2123582
            sage: E.gens()
            [(5 : 17 : 1)]
            sage: K.<i> = QuadraticField(-1)
            sage: EK = E.change_ring(K)
            sage: EK.gens_quadratic()
            [(5 : 17 : 1), (-13 : 48*i + 5 : 1)]

            sage: E.change_ring(QuadraticField(3, 'a')).gens_quadratic()
            [(5 : 17 : 1), (-1 : 2*a - 1 : 1), (11/4 : 33/4*a - 23/8 : 1)]

            sage: K.<a> = QuadraticField(-7)
            sage: E = EllipticCurve([0,0,0,197,0])
            sage: E.conductor()
            2483776
            sage: E.gens()
            [(47995604297578081/7389879786648100 : -25038161802544048018837479/635266655830129794121000 : 1)]
            sage: K.<a> = QuadraticField(7)
            sage: E.change_ring(K).gens_quadratic()
            [(-1209642055/59583566*a + 1639995844/29791783 : -377240626321899/1720892553212*a + 138577803462855/245841793316 : 1),
             (1/28 : 393/392*a : 1),
             (-61*a + 162 : 1098*a - 2916 : 1)]

            sage: E = EllipticCurve([1, a])
            sage: E.gens_quadratic()
            Traceback (most recent call last):
            ...
            ValueError: gens_quadratic() requires the elliptic curve to be a base change from Q
        """
        if not kwds:
            try:
                return list(self.__gens)
            except AttributeError:
                pass

        K = self.base_ring()
        if K.absolute_degree() != 2:
            raise ValueError("gens_quadratic() requires the base field to be quadratic")

        EE = self.descend_to(QQ)
        if not EE:
            raise ValueError("gens_quadratic() requires the elliptic curve to be a base change from Q")

        # In all cases there are exactly two distinct curves /Q whose
        # base-change to K is the original.  NB These need not be
        # quadratic twists of each other!  For example, '32a1' and
        # '32a2' are not quadratic twists of each other (each is its
        # own twist by -1) but they become isomorphic over
        # Q(sqrt(-1)).

        EQ1 = EE[0]
        EQ2 = EE[1]
        iso1 = EQ1.change_ring(K).isomorphism_to(self)
        iso2 = EQ2.change_ring(K).isomorphism_to(self)
        gens1 = [iso1(P) for P in EQ1.gens(**kwds)]
        gens2 = [iso2(P) for P in EQ2.gens(**kwds)]
        gens = self.saturation(gens1 + gens2, max_prime=2)[0]
        self.__gens = gens
        return gens

    def rational_points(self, **kwds):
        r"""
        Find rational points on the elliptic curve, all arguments are passed
        on to :meth:`sage.schemes.generic.algebraic_scheme.rational_points`.

        EXAMPLES::

            sage: E = EllipticCurve('37a')
            sage: E.rational_points(bound=8) # long time
            [(-1 : -1 : 1),
             (-1 : 0 : 1),
             (0 : -1 : 1),
             (0 : 0 : 1),
             (0 : 1 : 0),
             (1/4 : -5/8 : 1),
             (1/4 : -3/8 : 1),
             (1 : -1 : 1),
             (1 : 0 : 1),
             (2 : -3 : 1),
             (2 : 2 : 1)]

        Check that :issue:`26677` is fixed::

            sage: E = EllipticCurve("11a1")
            sage: E.rational_points(bound=5)
            [(0 : 1 : 0), (5 : 5 : 1)]
            sage: E.rational_points(bound=6) # long time
            [(0 : 1 : 0), (5 : -6 : 1), (5 : 5 : 1)]

        An example over a number field::

            sage: E = EllipticCurve([1,0])
            sage: pts = E.rational_points(bound=2, F=QuadraticField(-1))
            sage: pts
            [(-a : 0 : 1), (0 : 0 : 1), (0 : 1 : 0), (a : 0 : 1)]
            sage: pts[0] + pts[1]
            (a : 0 : 1)
        """
        from sage.schemes.curves.constructor import Curve
        # we change E to be a plain curve to allow the generic rational
        # points code to reduce mod any prime, whereas an EllipticCurve
        # can only be base changed to good primes.
        E = self
        if 'F' in kwds:
            E = E.change_ring(kwds['F'])

        return [E(pt) for pt in Curve(self).rational_points(**kwds)]<|MERGE_RESOLUTION|>--- conflicted
+++ resolved
@@ -1621,11 +1621,7 @@
             sage: Emin.non_minimal_primes()
             []
 
-<<<<<<< HEAD
         If the model is not globally integral, a :exc:`ValueError` is
-=======
-        If the model is not globally integral, a :class:`ValueError` is
->>>>>>> 238f042e
         raised::
 
             sage: E = EllipticCurve([0, 0, 0, 1/2, 1/3])
