# sage.doctest: optional - sage.rings.padics
r"""
`p`-adic `L`-functions of elliptic curves

To an elliptic curve `E` over the rational numbers and a prime `p`, one
can associate a `p`-adic L-function; at least if `E` does not have additive
reduction at `p`. This function is defined by interpolation of L-values of `E`
at twists. Through the main conjecture of Iwasawa theory it should also be
equal to a characteristic series of a certain Selmer group.

If `E` is ordinary, then it is an element of the Iwasawa algebra
`\Lambda(\ZZ_p^\times) = \ZZ_p[\Delta][\![T]\!]`, where `\Delta` is the group
of `(p-1)`-st roots of unity in `\ZZ_p^\times`, and `T = [\gamma] - 1` where
`\gamma = 1 + p` is a generator of `1 + p\ZZ_p`. (There is a slightly different
description for `p = 2`.)

One can decompose this algebra as the direct product of the subalgebras
corresponding to the characters of `\Delta`, which are simply the powers
`\tau^\eta` (`0 \le \eta \le p-2`) of the Teichmueller character `\tau: \Delta
\to \ZZ_p^\times`. Projecting the L-function into these components gives `p-1`
power series in `T`, each with coefficients in `\ZZ_p`.

If `E` is supersingular, the series will have coefficients in a quadratic
extension of `\QQ_p`, and the coefficients will be unbounded. In this case we
have only implemented the series for `\eta = 0`. We have also implemented the
`p`-adic L-series as formulated by Perrin-Riou [BP1993]_, which has coefficients in
the Dieudonné module `D_pE = H^1_{dR}(E/\QQ_p)` of `E`. There is a different
description by Pollack [Pol2003]_ which is not available here.

According to the `p`-adic version of the Birch and Swinnerton-Dyer conjecture
[MTT1986]_, the order of vanishing of the `L`-function at the trivial character
(i.e. of the series for `\eta = 0` at `T = 0`) is just the rank of `E(\QQ)`, or
this rank plus one if the reduction at `p` is split multiplicative.

See [SW2013]_ for more details.

AUTHORS:

- William Stein (2007-01-01): first version

- Chris Wuthrich (22/05/2007): changed minor issues and added supersingular things

- Chris Wuthrich (11/2008): added quadratic_twists

- David Loeffler (01/2011): added nontrivial Teichmueller components

"""

######################################################################
#       Copyright (C) 2007 William Stein <wstein@gmail.com>
#
#  Distributed under the terms of the GNU General Public License (GPL)
#
#    This code is distributed in the hope that it will be useful,
#    but WITHOUT ANY WARRANTY; without even the implied warranty of
#    MERCHANTABILITY or FITNESS FOR A PARTICULAR PURPOSE.  See the GNU
#    General Public License for more details.
#
#  The full text of the GPL is available at:
#
#                  https://www.gnu.org/licenses/
######################################################################

<<<<<<< HEAD
from sage.matrix.constructor import Matrix as matrix
=======
from sage.matrix.constructor import matrix
>>>>>>> d511be0c
import sage.schemes.hyperelliptic_curves.monsky_washnitzer

from sage.arith.functions import lcm as LCM
from sage.arith.misc import (binomial,
                             GCD as gcd,
                             prime_divisors,
                             kronecker as kronecker_symbol,
                             valuation)
from sage.misc.cachefunc import cached_method
from sage.misc.functional import denominator
from sage.misc.lazy_import import lazy_import
from sage.misc.verbose import get_verbose, verbose
from sage.modules.free_module_element import vector
from sage.rings.finite_rings.integer_mod_ring import IntegerModRing as Integers
from sage.rings.infinity import infinity
from sage.rings.integer import Integer
from sage.rings.integer_ring import ZZ
from sage.rings.laurent_series_ring import LaurentSeriesRing
from sage.rings.polynomial.polynomial_ring_constructor import PolynomialRing
from sage.rings.power_series_ring import PowerSeriesRing
from sage.rings.rational_field import QQ
from sage.structure.richcmp import richcmp_method, richcmp
from sage.structure.sage_object import SageObject

lazy_import("sage.functions.log", "log")
lazy_import("sage.functions.other", "floor")
lazy_import('sage.rings.padics.factory', 'Qp')


@richcmp_method
class pAdicLseries(SageObject):
    r"""
    The `p`-adic L-series of an elliptic curve.

    EXAMPLES:

    An ordinary example::

        sage: e = EllipticCurve('389a')
        sage: L = e.padic_lseries(5)
        sage: L.series(0)
        Traceback (most recent call last):
        ...
        ValueError: n (=0) must be a positive integer
        sage: L.series(1)
        O(T^1)
        sage: L.series(2)
        O(5^4) + O(5)*T + (4 + O(5))*T^2 + (2 + O(5))*T^3 + (3 + O(5))*T^4 + O(T^5)
        sage: L.series(3, prec=10)
        O(5^5) + O(5^2)*T + (4 + 4*5 + O(5^2))*T^2 + (2 + 4*5 + O(5^2))*T^3 + (3 + O(5^2))*T^4 + (1 + O(5))*T^5 + O(5)*T^6 + (4 + O(5))*T^7 + (2 + O(5))*T^8 + O(5)*T^9 + O(T^10)
        sage: L.series(2,quadratic_twist=-3)
        2 + 4*5 + 4*5^2 + O(5^4) + O(5)*T + (1 + O(5))*T^2 + (4 + O(5))*T^3 + O(5)*T^4 + O(T^5)

    A prime p such that E[p] is reducible::

        sage: L = EllipticCurve('11a').padic_lseries(5)
        sage: L.series(1)
        5 + O(5^2) + O(T)
        sage: L.series(2)
        5 + 4*5^2 + O(5^3) + O(5^0)*T + O(5^0)*T^2 + O(5^0)*T^3 + O(5^0)*T^4 + O(T^5)
        sage: L.series(3)
        5 + 4*5^2 + 4*5^3 + O(5^4) + O(5)*T + O(5)*T^2 + O(5)*T^3 + O(5)*T^4 + O(T^5)

    An example showing the calculation of nontrivial Teichmueller twists::

        sage: E = EllipticCurve('11a1')
        sage: lp = E.padic_lseries(7)
        sage: lp.series(4,eta=1)
        3 + 7^3 + 6*7^4 + 3*7^5 + O(7^6) + (2*7 + 7^2 + O(7^3))*T + (1 + 5*7^2 + O(7^3))*T^2 + (4 + 4*7 + 4*7^2 + O(7^3))*T^3 + (4 + 3*7 + 7^2 + O(7^3))*T^4 + O(T^5)
        sage: lp.series(4,eta=2)
        5 + 6*7 + 4*7^2 + 2*7^3 + 3*7^4 + 2*7^5 + O(7^6) + (6 + 4*7 + 7^2 + O(7^3))*T + (3 + 2*7^2 + O(7^3))*T^2 + (1 + 4*7 + 7^2 + O(7^3))*T^3 + (6 + 6*7 + 6*7^2 + O(7^3))*T^4 + O(T^5)
        sage: lp.series(4,eta=3)
        O(7^6) + (5 + 4*7 + 2*7^2 + O(7^3))*T + (6 + 5*7 + 2*7^2 + O(7^3))*T^2 + (5*7 + O(7^3))*T^3 + (7 + 4*7^2 + O(7^3))*T^4 + O(T^5)

    (Note that the last series vanishes at `T = 0`, which is consistent with ::

        sage: E.quadratic_twist(-7).rank()
        1

    This proves that `E` has rank 1 over `\QQ(\zeta_7)`.)

    TESTS:

    The load-dumps test::

        sage: lp = EllipticCurve('11a').padic_lseries(5)
        sage: lp == loads(dumps(lp))
        True
    """
    def __init__(self, E, p, implementation='eclib', normalize='L_ratio'):
        r"""
        INPUT:

        - ``E`` -- an elliptic curve
        - ``p`` -- a prime of good reduction
        - ``implementation`` -- string (default: 'eclib'); either 'eclib' to use
          John Cremona's ``eclib`` for the computation of modular
          symbols, 'num' to use numerical modular symbols
          or 'sage' to use Sage's own implementation
        - ``normalize`` -- ``'L_ratio'`` (default), ``'period'`` or ``'none'``;
          this is describes the way the modular symbols
          are normalized. See ``modular_symbol`` of
          an elliptic curve over Q for more details.

        EXAMPLES::

            sage: E = EllipticCurve('11a1')
            sage: Lp = E.padic_lseries(3)
            sage: Lp.series(2,prec=3)
            2 + 3 + 3^2 + 2*3^3 + O(3^4) + (1 + O(3))*T + (1 + O(3))*T^2 + O(T^3)
        """
        self._E = E
        self._p = ZZ(p)
        self._normalize = normalize
        if implementation not in ['eclib', 'sage', 'num']:
            raise ValueError("Implementation should be one of 'eclib', 'num' or 'sage'")
        self._implementation = implementation
        if not self._p.is_prime():
            raise ValueError("p (=%s) must be a prime" % p)
        if E.conductor() % (self._p)**2 == 0:
            raise NotImplementedError("p (=%s) must be a prime of semi-stable reduction" % p)

        try:
            E.label()
        except LookupError:
            if implementation != 'num':
                print("Warning : Curve outside Cremona's table. Computations of modular symbol space might take very long !")

        self._modular_symbol = E.modular_symbol(sign=+1,
                                                implementation=implementation,
                                                normalize=normalize)

    def __add_negative_space(self):
        r"""
        A helper function not designed for direct use.

        This function add the attribute ``_negative_modular_symbol`` to the class. This may take time
        and will only be needed when twisting with negative fundamental discriminants.

        EXAMPLES::

            sage: E = EllipticCurve('11a1')
            sage: lp = E.padic_lseries(5)
            sage: lp.modular_symbol(1/7,sign=-1)  #indirect doctest
            -1/2
        """
        self._negative_modular_symbol = self._E.modular_symbol(sign=-1, implementation="sage", normalize=self._normalize)

    def __richcmp__(self, other, op):
        r"""
        Compare ``self`` and ``other``.

        TESTS::

            sage: lp1 = EllipticCurve('11a1').padic_lseries(5)
            sage: lp2 = EllipticCurve('11a1').padic_lseries(7)
            sage: lp3 = EllipticCurve('11a2').padic_lseries(5)
            sage: lp1 == lp1
            True
            sage: lp1 == lp2
            False
            sage: lp1 == lp3
            False
        """
        if type(self) != type(other):
            return NotImplemented
        return richcmp((self._E, self._p), (other._E, other._p), op)

    def elliptic_curve(self):
        r"""
        Return the elliptic curve to which this `p`-adic L-series is associated.

        EXAMPLES::

            sage: L = EllipticCurve('11a').padic_lseries(5)
            sage: L.elliptic_curve()
            Elliptic Curve defined by y^2 + y = x^3 - x^2 - 10*x - 20 over Rational Field
        """
        return self._E

    def prime(self):
        r"""
        Return the prime `p` as in 'p-adic L-function'.

        EXAMPLES::

            sage: L = EllipticCurve('11a').padic_lseries(5)
            sage: L.prime()
            5
        """
        return self._p

    def _repr_(self):
        r"""
        Return print representation.

        EXAMPLES::

            sage: e = EllipticCurve('37a')
            sage: e.padic_lseries(3)._repr_()
            '3-adic L-series of Elliptic Curve defined by y^2 + y = x^3 - x over Rational Field'
            sage: e.padic_lseries(3,normalize='none')
            3-adic L-series of Elliptic Curve defined by y^2 + y = x^3 - x over Rational Field (not normalized)
            sage: L = e.padic_lseries(3,normalize='none')
            sage: L.rename('(factor)*L_3(T)')
            sage: L
            (factor)*L_3(T)
        """
        s = "%s-adic L-series of %s" % (self._p, self._E)
        if not self._normalize == 'L_ratio':
            s += ' (not normalized)'
        return s

    def modular_symbol(self, r, sign=+1, quadratic_twist=+1):
        r"""
        Return the modular symbol evaluated at `r`.

        This is used to compute this `p`-adic L-series.

        Note that the normalization is not correct at this
        stage: use ``_quotient_of periods_to_twist`` to correct.

        Note also that this function does not check if the condition
        on the quadratic_twist=D is satisfied. So the result will only
        be correct if for each prime `\ell` dividing `D`, we have
        `ord_{\ell}(N)<= ord_{\ell}(D)`, where `N` is the conductor of the curve.

        INPUT:

        - ``r`` -- a cusp given as either a rational number or oo

        - ``sign`` -- +1 (default) or -1 (only implemented without twists)

        - ``quadratic_twist`` -- a fundamental discriminant of a quadratic field or +1 (default)

        EXAMPLES::

            sage: E = EllipticCurve('11a1')
            sage: lp = E.padic_lseries(5)
            sage: [lp.modular_symbol(r) for r in [0,1/5,oo,1/11]]
            [1/5, 6/5, 0, 0]
            sage: [lp.modular_symbol(r,sign=-1) for r in [0,1/3,oo,1/7]]
            [0, 1/2, 0, -1/2]
            sage: [lp.modular_symbol(r,quadratic_twist=-20) for r in [0,1/5,oo,1/11]]
            [1, 1, 0, 1/2]

            sage: E = EllipticCurve('20a1')
            sage: Et = E.quadratic_twist(-4)
            sage: lpt = Et.padic_lseries(5)
            sage: eta = lpt._quotient_of_periods_to_twist(-4)
            sage: lpt.modular_symbol(0) == lp.modular_symbol(0,quadratic_twist=-4) / eta
            True
        """
        if quadratic_twist == +1:
            if sign == +1:
                return self._modular_symbol(r)
            elif sign == -1:
                try:
                    m = self._negative_modular_symbol
                except (KeyError, AttributeError):
                    if not hasattr(self, '_modular_symbol_negative'):
                        self.__add_negative_space()
                        m = self._negative_modular_symbol
                return m(r)
        else:
            D = quadratic_twist
            if sign == -1:
                raise NotImplementedError("Quadratic twists for negative modular symbols are not yet implemented.")
            if D > 0:
                m = self._modular_symbol
                return sum([kronecker_symbol(D, u) * m(r + ZZ(u) / D)
                            for u in range(1, D)])

            else:
                try:
                    m = self._negative_modular_symbol
                except (KeyError, AttributeError):
                    if not hasattr(self, '_modular_symbol_negative'):
                        self.__add_negative_space()
                        m = self._negative_modular_symbol
                return -sum([kronecker_symbol(D, u) * m(r + ZZ(u) / D)
                             for u in range(1, -D)])

    def measure(self, a, n, prec, quadratic_twist=+1, sign=+1):
        r"""
        Return the measure on `\ZZ_p^{\times}` defined by

            `\mu_{E,\alpha}^+ ( a + p^n \ZZ_p  ) =
            \frac{1}{\alpha^n} \left [\frac{a}{p^n}\right]^{+} -
            \frac{1}{\alpha^{n+1}} \left[\frac{a}{p^{n-1}}\right]^{+}`

        where `[\cdot]^{+}` is the modular symbol. This is used to define
        this `p`-adic L-function (at least when the reduction is good).

        The optional argument ``sign`` allows the minus symbol `[\cdot]^{-}` to
        be substituted for the plus symbol.

        The optional argument ``quadratic_twist`` replaces `E` by the twist in
        the above formula, but the twisted modular symbol is computed using a
        sum over modular symbols of `E` rather than finding the modular symbols
        for the twist. Quadratic twists are only implemented if the sign is
        `+1`.

        Note that the normalization is not correct at this
        stage: use  ``_quotient_of periods`` and ``_quotient_of periods_to_twist``
        to correct.

        Note also that this function does not check if the condition
        on the ``quadratic_twist=D`` is satisfied. So the result will only
        be correct if for each prime `\ell` dividing `D`, we have
        `ord_{\ell}(N)<= ord_{\ell}(D)`, where `N` is the conductor of the curve.

        INPUT:

        - ``a`` -- an integer

        - ``n`` -- a non-negative integer

        - ``prec`` -- an integer

        - ``quadratic_twist`` (default = 1) -- a fundamental discriminant of a quadratic field,
          should be coprime to the conductor of `E`

        - ``sign`` (default = 1) -- an integer, which should be `\pm 1`.

        EXAMPLES::

            sage: E = EllipticCurve('37a')
            sage: L = E.padic_lseries(5)
            sage: L.measure(1,2, prec=9)
            2 + 3*5 + 4*5^3 + 2*5^4 + 3*5^5 + 3*5^6 + 4*5^7 + 4*5^8 + O(5^9)
            sage: L.measure(1,2, quadratic_twist=8,prec=15)
            O(5^15)
            sage: L.measure(1,2, quadratic_twist=-4,prec=15)
            4 + 4*5 + 4*5^2 + 3*5^3 + 2*5^4 + 5^5 + 3*5^6 + 5^8 + 2*5^9 + 3*5^12 + 2*5^13 + 4*5^14 + O(5^15)

            sage: E = EllipticCurve('11a1')
            sage: a = E.quadratic_twist(-3).padic_lseries(5).measure(1,2,prec=15)
            sage: b = E.padic_lseries(5).measure(1,2, quadratic_twist=-3,prec=15)
            sage: a == b * E.padic_lseries(5)._quotient_of_periods_to_twist(-3)
            True
        """
        s = ZZ(sign)
        if s not in [1, -1]:
            raise ValueError("Sign must be +- 1")
        if quadratic_twist != 1 and s != 1:
            raise NotImplementedError("Quadratic twists not implemented for sign -1")

        if quadratic_twist < 0:
            s = ZZ(-1)

        try:
            p, alpha, z, w, f = self.__measure_data[(n, prec, s)]
        except (KeyError, AttributeError):
            if not hasattr(self, '__measure_data'):
                self.__measure_data = {}
            p = self._p
            alpha = self.alpha(prec=prec)
            z = 1/(alpha**n)
            w = p**(n-1)
            if s == +1:
                f = self._modular_symbol
            else:
                try:
                    f = self._negative_modular_symbol
                except (KeyError, AttributeError):
                    if not hasattr(self, '_modular_symbol_negative'):
                        self.__add_negative_space()
                        f = self._negative_modular_symbol
            self.__measure_data[(n, prec, s)] = (p, alpha, z, w, f)

        if quadratic_twist == 1:
            if self._E.conductor() % p == 0:
                return z * f(a/(p*w))
            return z * ( f(a/(p*w)) - f(a/w) / alpha)
        else:
            D = quadratic_twist
            if self.is_ordinary():
                chip = kronecker_symbol(D,p)
            else:
                chip = 1 # alpha is +- sqrt(-p) anyway
            if self._E.conductor() % p == 0:
                mu = chip**n * z * sum([kronecker_symbol(D,u) * f(a/(p*w)+ZZ(u)/D) for u in range(1,D.abs())])
            else:
                mu = chip**n * z * sum([kronecker_symbol(D,u) * ( f(a/(p*w)+ZZ(u)/D) - chip / alpha * f(a/w+ZZ(u)/D) ) for u in range(1,D.abs())])
            return s*mu

    def alpha(self, prec=20):
        r"""
        Return a `p`-adic root `\alpha` of the polynomial `x^2 - a_p x
        + p` with `ord_p(\alpha) < 1`.  In the ordinary case this is
        just the unit root.

        INPUT:

        - ``prec`` -- positive integer, the `p`-adic precision of the root.

        EXAMPLES:

        Consider the elliptic curve 37a::

            sage: E = EllipticCurve('37a')

        An ordinary prime::

            sage: L = E.padic_lseries(5)
            sage: alpha = L.alpha(10); alpha
            3 + 2*5 + 4*5^2 + 2*5^3 + 5^4 + 4*5^5 + 2*5^7 + 5^8 + 5^9 + O(5^10)
            sage: alpha^2 - E.ap(5)*alpha + 5
            O(5^10)

        A supersingular prime::

            sage: L = E.padic_lseries(3)
            sage: alpha = L.alpha(10); alpha
            alpha + O(alpha^21)
            sage: alpha^2 - E.ap(3)*alpha + 3
            O(alpha^22)

        A reducible prime::

            sage: L = EllipticCurve('11a').padic_lseries(5)
            sage: L.alpha(5)
            1 + 4*5 + 3*5^2 + 2*5^3 + 4*5^4 + O(5^5)
        """
        try:
            return self._alpha[prec]
        except AttributeError:
            self._alpha = {}
        except KeyError:
            pass
        E = self._E
        p = self._p
        a_p = E.ap(p)
        K = Qp(p, prec, print_mode='series')

        if E.conductor() % p == 0:
            self._alpha[prec] = K(a_p)
            return K(a_p)

        R = ZZ['x']
        f = R([p, -a_p, 1])
        if E.is_ordinary(p):
            G = f.factor_padic(p, prec + 5)
            for pr, e in G:
                a = -pr[0]
                if a.valuation() < 1:
                    self._alpha[prec] = K(a)
                    return K(a)
            raise RuntimeError("bug in p-adic L-function alpha")
        else: # supersingular case
            f = f.change_ring(K)
            A = K.extension(f, names="alpha")
            a = A.gen()
            self._alpha[prec] = a
            return a

    def order_of_vanishing(self):
        r"""
        Return the order of vanishing of this `p`-adic L-series.

        The output of this function is provably correct, due to a
        theorem of Kato [Kat2004]_.

        .. NOTE:: currently `p` must be a prime of good ordinary reduction.

        REFERENCES:

        - [MTT1986]_

        - [Kat2004]_

        EXAMPLES::

            sage: L = EllipticCurve('11a').padic_lseries(3)
            sage: L.order_of_vanishing()
            0
            sage: L = EllipticCurve('11a').padic_lseries(5)
            sage: L.order_of_vanishing()
            0
            sage: L = EllipticCurve('37a').padic_lseries(5)
            sage: L.order_of_vanishing()
            1
            sage: L = EllipticCurve('43a').padic_lseries(3)
            sage: L.order_of_vanishing()
            1
            sage: L = EllipticCurve('37b').padic_lseries(3)
            sage: L.order_of_vanishing()
            0
            sage: L = EllipticCurve('389a').padic_lseries(3)
            sage: L.order_of_vanishing()
            2
            sage: L = EllipticCurve('389a').padic_lseries(5)
            sage: L.order_of_vanishing()
            2
            sage: L = EllipticCurve('5077a').padic_lseries(5, implementation = 'eclib')
            sage: L.order_of_vanishing()
            3
        """
        try:
            return self.__ord
        except AttributeError:
            pass

        if not self.is_ordinary():
            raise NotImplementedError
        E = self.elliptic_curve()
        if not E.is_good(self.prime()):
            raise ValueError("prime must be of good reduction")
        r = E.rank()
        n = 1
        while True:
            f = self.series(n)
            v = f.valuation()
            if v < n and v < r:
                raise RuntimeError("while computing p-adic order of vanishing, got a contradiction: the curve is %s, the curve has rank %s, but the p-adic L-series vanishes to order <= %s" % (E, r, v))
            if v == r:
                self.__ord = v
                return v
            n += 1

    def teichmuller(self, prec):
        r"""
        Return Teichmuller lifts to the given precision.

        INPUT:

        - ``prec`` -- a positive integer.

        OUTPUT:

        - a list of `p`-adic numbers, the cached Teichmuller lifts

        EXAMPLES::

            sage: L = EllipticCurve('11a').padic_lseries(7)
            sage: L.teichmuller(1)
            [0, 1, 2, 3, 4, 5, 6]
            sage: L.teichmuller(2)
            [0, 1, 30, 31, 18, 19, 48]
        """
        p = self._p
        K = Qp(p, prec, print_mode='series')
        return [Integer(0)] + \
               [a.residue(prec).lift() for a in K.teichmuller_system()]

    def _e_bounds(self, n, prec):
        r"""
        A helper function not designed for direct use.

        It computes the valuations of the coefficients of `\omega_n = (1+T)^{p^n}-1`.

        EXAMPLES::

            sage: E = EllipticCurve('11a1')
            sage: Lp = E.padic_lseries(2)
            sage: Lp._e_bounds(1,10)
            [+Infinity, 1, 0, 0, 0, 0, 0, 0, 0, 0]
            sage: Lp._e_bounds(2,10)
            [+Infinity, 2, 1, 1, 0, 0, 0, 0, 0, 0]
            sage: Lp._e_bounds(3,10)
            [+Infinity, 3, 2, 2, 1, 1, 1, 1, 0, 0]
            sage: Lp._e_bounds(4,10)
            [+Infinity, 4, 3, 3, 2, 2, 2, 2, 1, 1]
        """
        # trac 10280: replace with new corrected code, note that the sequence has to be decreasing.
        pn = self._p**n
        enj = infinity
        res = [enj]
        for j in range(1,prec):
            bino = valuation(binomial(pn,j),self._p)
            if bino < enj:
                enj = bino
            res.append(enj)
        return res

    def _get_series_from_cache(self, n, prec, D, eta):
        r"""
        A helper function not designed for direct use.

        It picks up the series in the cache if it has been previously computed.

        EXAMPLES::

            sage: E = EllipticCurve('11a1')
            sage: Lp = E.padic_lseries(5)
            sage: Lp._pAdicLseries__series = {}  # clear cached series
            sage: Lp._get_series_from_cache(3,5,1,0)
            sage: Lp.series(3,prec=5)
            5 + 4*5^2 + 4*5^3 + O(5^4) + O(5)*T + O(5)*T^2 + O(5)*T^3 + O(5)*T^4 + O(T^5)
            sage: Lp._get_series_from_cache(3,5,1,0)
            5 + 4*5^2 + 4*5^3 + O(5^4) + O(5)*T + O(5)*T^2 + O(5)*T^3 + O(5)*T^4 + O(T^5)
        """
        try:
            return self.__series[(n,prec,D,eta)]
        except AttributeError:
            self.__series = {}
        except KeyError:
            for _n, _prec, _D, _eta in self.__series:
                if _n == n and _D == D and _eta == eta and _prec >= prec:
                    return self.__series[(_n,_prec,_D,_eta)].add_bigoh(prec)
        return None

    def _set_series_in_cache(self, n, prec, D, eta, f):
        r"""
        A helper function not designed for direct use.

        It picks up the series in the cache if it has been previously computed.

        EXAMPLES::

            sage: E = EllipticCurve('11a1')
            sage: Lp = E.padic_lseries(5)
            sage: Lp.series(3,prec=5)
            5 + 4*5^2 + 4*5^3 + O(5^4) + O(5)*T + O(5)*T^2 + O(5)*T^3 + O(5)*T^4 + O(T^5)
            sage: Lp._set_series_in_cache(3,5,1,0,0)
            sage: Lp.series(3,prec=5)
            0
        """
        self.__series[(n, prec, D, eta)] = f

    def _quotient_of_periods_to_twist(self, D):
        r"""
        For a fundamental discriminant `D` of a quadratic number field this
        computes the constant `\eta` such that
        `\sqrt{\vert D\vert }\cdot\Omega_{E_D}^{+} =\eta\cdot \Omega_E^{sign(D)}`.
        As in [MTT1986]_ page 40. This is either 1 or 2 unless the condition
        on the twist is not satisfied, e.g. if we are 'twisting back' to a
        semi-stable curve.

        .. NOTE::

            No check on precision is made, so this may fail for huge `D`.

        EXAMPLES::

            sage: E = EllipticCurve('37b1')
            sage: lp = E.padic_lseries(3)
            sage: lp._quotient_of_periods_to_twist(-20)
            1
            sage: lp._quotient_of_periods_to_twist(-4)
            1
            sage: lp._quotient_of_periods_to_twist(-3)
            1
            sage: lp._quotient_of_periods_to_twist(-8)
            2
            sage: lp._quotient_of_periods_to_twist(8)
            2
            sage: lp._quotient_of_periods_to_twist(5)
            1
            sage: lp._quotient_of_periods_to_twist(12)
            1

            sage: E = EllipticCurve('11a1')
            sage: Et = E.quadratic_twist(-3)
            sage: lpt = Et.padic_lseries(5)
            sage: lpt._quotient_of_periods_to_twist(-3)
            3
        """
        # This function does not depend on p and could be moved out of
        # this file but it is needed only here

        # Note that the number of real components does not change by twisting.
        if D == 1:
            return 1
        Et = self._E.quadratic_twist(D)
        if D > 1:
            qt = Et.period_lattice().basis()[0] / self._E.period_lattice().basis()[0]
            qt *= qt.parent()(D).sqrt()
        else:
            qt = Et.period_lattice().basis()[1].imag() / self._E.period_lattice().basis()[0]
            if Et.real_components() == 1:
                qt *= 2
            qt *= qt.parent()(-D).sqrt()
        verbose('the real approximation is %s' % qt)
        # we know from MTT that the result has a denominator 1
        return QQ((8 * qt).round()) / 8


class pAdicLseriesOrdinary(pAdicLseries):
    def series(self, n=2, quadratic_twist=+1, prec=5, eta=0):
        r"""
        Return the `n`-th approximation to the `p`-adic L-series, in the
        component corresponding to the `\eta`-th power of the Teichmueller
        character, as a power series in `T` (corresponding to `\gamma-1` with
        `\gamma=1+p` as a generator of `1+p\ZZ_p`). Each coefficient is a
        `p`-adic number whose precision is provably correct.

        Here the normalization of the `p`-adic L-series is chosen
        such that `L_p(E,1) = (1-1/\alpha)^2 L(E,1)/\Omega_E`
        where `\alpha` is the unit root of the characteristic
        polynomial of Frobenius on `T_pE` and `\Omega_E` is the
        Néron period of `E`.

        INPUT:

        - ``n`` -- (default: 2) a positive integer
        - ``quadratic_twist`` -- (default: +1) a fundamental discriminant of a
          quadratic field, coprime to the conductor of the curve
        - ``prec`` -- (default: 5) maximal number of terms of the series to
          compute; to compute as many as possible just give a very large
          number for ``prec``; the result will still be correct.
        - ``eta`` (default: 0) an integer (specifying the power of the
          Teichmueller character on the group of roots of unity in
          `\ZZ_p^\times`)

        :meth:`power_series` is identical to ``series``.

        EXAMPLES:

        We compute some `p`-adic L-functions associated to the elliptic
        curve 11a::

            sage: E = EllipticCurve('11a')
            sage: p = 3
            sage: E.is_ordinary(p)
            True
            sage: L = E.padic_lseries(p)
            sage: L.series(3)
            2 + 3 + 3^2 + 2*3^3 + O(3^5) + (1 + 3 + O(3^2))*T + (1 + 2*3 + O(3^2))*T^2 + O(3)*T^3 + O(3)*T^4 + O(T^5)

        Another example at a prime of bad reduction, where the
        `p`-adic L-function has an extra 0 (compared to the non
        `p`-adic L-function)::

            sage: E = EllipticCurve('11a')
            sage: p = 11
            sage: E.is_ordinary(p)
            True
            sage: L = E.padic_lseries(p)
            sage: L.series(2)
            O(11^4) + (10 + O(11))*T + (6 + O(11))*T^2 + (2 + O(11))*T^3 + (5 + O(11))*T^4 + O(T^5)

        We compute a `p`-adic L-function that vanishes to order 2::

            sage: E = EllipticCurve('389a')
            sage: p = 3
            sage: E.is_ordinary(p)
            True
            sage: L = E.padic_lseries(p)
            sage: L.series(1)
            O(T^1)
            sage: L.series(2)
            O(3^4) + O(3)*T + (2 + O(3))*T^2 + O(T^3)
            sage: L.series(3)
            O(3^5) + O(3^2)*T + (2 + 2*3 + O(3^2))*T^2 + (2 + O(3))*T^3 + (1 + O(3))*T^4 + O(T^5)

        Checks if the precision can be changed (:trac:`5846`)::

            sage: L.series(3,prec=4)
            O(3^5) + O(3^2)*T + (2 + 2*3 + O(3^2))*T^2 + (2 + O(3))*T^3 + O(T^4)
            sage: L.series(3,prec=6)
            O(3^5) + O(3^2)*T + (2 + 2*3 + O(3^2))*T^2 + (2 + O(3))*T^3 + (1 + O(3))*T^4 + (1 + O(3))*T^5 + O(T^6)

        Rather than computing the `p`-adic L-function for the curve '15523a1', one can
        compute it as a quadratic_twist::

            sage: E = EllipticCurve('43a1')
            sage: lp = E.padic_lseries(3)
            sage: lp.series(2,quadratic_twist=-19)
            2 + 2*3 + 2*3^2 + O(3^4) + (1 + O(3))*T + (1 + O(3))*T^2 + O(T^3)
            sage: E.quadratic_twist(-19).label()    # optional -- database_cremona_ellcurve
            '15523a1'

        This proves that the rank of '15523a1' is zero, even if ``mwrank`` cannot determine this.

        We calculate the `L`-series in the nontrivial Teichmueller components::

            sage: L = EllipticCurve('110a1').padic_lseries(5, implementation="sage")
            sage: for j in [0..3]: print(L.series(4, eta=j))
            O(5^6) + (2 + 2*5 + 2*5^2 + O(5^3))*T + (5 + 5^2 + O(5^3))*T^2 + (4 + 4*5 + 2*5^2 + O(5^3))*T^3 + (1 + 5 + 3*5^2 + O(5^3))*T^4 + O(T^5)
            4 + 3*5 + 2*5^2 + 3*5^3 + 5^4 + O(5^6) + (1 + 3*5 + 4*5^2 + O(5^3))*T + (3 + 4*5 + 3*5^2 + O(5^3))*T^2 + (3 + 3*5^2 + O(5^3))*T^3 + (1 + 2*5 + 2*5^2 + O(5^3))*T^4 + O(T^5)
            2 + O(5^6) + (1 + 5 + O(5^3))*T + (2 + 4*5 + 3*5^2 + O(5^3))*T^2 + (4 + 5 + 2*5^2 + O(5^3))*T^3 + (4 + O(5^3))*T^4 + O(T^5)
            3 + 5 + 2*5^2 + 5^3 + 3*5^4 + 4*5^5 + O(5^6) + (1 + 2*5 + 4*5^2 + O(5^3))*T + (1 + 4*5 + O(5^3))*T^2 + (3 + 2*5 + 2*5^2 + O(5^3))*T^3 + (5 + 5^2 + O(5^3))*T^4 + O(T^5)

        It should now also work with `p=2` (:trac:`20798`)::

            sage: E = EllipticCurve("53a1")
            sage: lp = E.padic_lseries(2)
            sage: lp.series(7)
            O(2^8) + (1 + 2^2 + 2^3 + O(2^5))*T + (1 + 2^3 + O(2^4))*T^2 + (2^2 + 2^3 + O(2^4))*T^3 + (2 + 2^2 + O(2^3))*T^4 + O(T^5)

            sage: E = EllipticCurve("109a1")
            sage: lp = E.padic_lseries(2)
            sage: lp.series(6)
            2^2 + 2^6 + O(2^7) + (2 + O(2^4))*T + O(2^3)*T^2 + (2^2 + O(2^3))*T^3 + (2 + O(2^2))*T^4 + O(T^5)

        Check that twists by odd Teichmuller characters are ok (:trac:`32258`)::

            sage: E = EllipticCurve("443c1")
            sage: lp = E.padic_lseries(17, implementation="num")
            sage: l8 = lp.series(2,eta=8,prec=3)
            sage: l8.list()[0] - 1/lp.alpha()
            O(17^4)
            sage: lp = E.padic_lseries(2, implementation="num")
            sage: l1 = lp.series(8,eta=1,prec=3)
            sage: l1.list()[0] - 4/lp.alpha()^2
            O(2^9)
        """
        n = ZZ(n)
        if n < 1:
            raise ValueError("n (=%s) must be a positive integer" % n)
        if self._p == 2 and n == 1:
            raise ValueError("n (=%s) must be a at least 2 if p is 2" % n)
        if prec < 1:
            raise ValueError("Insufficient precision (%s)" % prec)

        # check if the conditions on quadratic_twist are satisfied
        eta = ZZ(eta) % (self._p - 1) if self._p != 2 else ZZ(eta) % 2
        D = ZZ(quadratic_twist)
        if D != 1:
            if eta != 0:
                raise NotImplementedError("quadratic twists only implemented for the 0th Teichmueller component")
            if D % 4 == 0:
                d = D//4
                if not d.is_squarefree() or d % 4 == 1:
                    raise ValueError("quadratic_twist (=%s) must be a fundamental discriminant of a quadratic field" % D)
            else:
                if not D.is_squarefree() or D % 4 != 1:
                    raise ValueError("quadratic_twist (=%s) must be a fundamental discriminant of a quadratic field" % D)
            if gcd(D,self._p) != 1:
                raise ValueError("quadratic twist (=%s) must be coprime to p (=%s) " % (D,self._p))
            if gcd(D, self._E.conductor()) != 1:
                for ell in prime_divisors(D):
                    if valuation(self._E.conductor(), ell) > valuation(D, ell):
                        raise ValueError("cannot twist a curve of conductor (=%s) by the quadratic twist (=%s)." % (self._E.conductor(),D))
        p = self._p
        si = 1-2*(eta % 2)

        # verbose("computing L-series for p=%s, n=%s, and prec=%s" % (p,n,prec))

        if prec == 1:
            if eta == 0:
                # trac 15737: if we only ask for the leading term we don't
                # need to do any sum as L_p(E,0) = (1-1/alpha)^2 * m(0) (good case)
                # set prec arbitrary to 20.
                K = Qp(p, 20, print_mode='series')
                R = PowerSeriesRing(K,'T',1)
                L = self.modular_symbol(0, sign=+1, quadratic_twist=D)
                chip = kronecker_symbol(D,p)
                if self._E.conductor() % p == 0:
                    L *= 1 - chip/self.alpha()
                else:
                    L *= (1-chip/self.alpha())**2
                L /= self._quotient_of_periods_to_twist(D)*self._E.real_components()
                L = R(L, 1)
                return L
            else:
                # here we need some sums anyway
                bounds = self._prec_bounds(n,prec,sign=si)
                padic_prec = 20
        else:
            bounds = self._prec_bounds(n,prec,sign=si)
            padic_prec = max(bounds[1:]) + 5

        verbose("using p-adic precision of %s" % padic_prec)

        if p == 2:
            res_series_prec = min(p**(n-2), prec)
        else:
            res_series_prec = min(p**(n-1), prec)
        verbose("using series precision of %s" % res_series_prec)

        ans = self._get_series_from_cache(n, res_series_prec,D,eta)
        if ans is not None:
            verbose("found series in cache")
            return ans

        K = QQ
        R = PowerSeriesRing(K,'T',res_series_prec)
        T = R(R.gen(),res_series_prec )
        L = R(0)
        one_plus_T_factor = R(1)
        gamma_power = K(1)
        teich = self.teichmuller(padic_prec)
        if p == 2:
            teich = [0, 1, -1]
            gamma = K(5)
            p_power = 2**(n-2)
            a_range = 3
        else:
            teich = self.teichmuller(padic_prec)
            gamma = K(1 + p)
            p_power = p**(n-1)
            a_range = p

        verbose("Now iterating over %s summands" % ((p-1)*p_power))
        verbose_level = get_verbose()
        count_verb = 0
        for j in range(p_power):
            s = K(0)
            if verbose_level >= 2 and j/p_power*100 > count_verb + 3:
                verbose("%.2f percent done" % (float(j)/p_power*100))
                count_verb += 3
            for a in range(1,a_range):
                b = teich[a] * gamma_power
                s += teich[a]**eta * self.measure(b, n, padic_prec, quadratic_twist=D, sign=si).lift()
            L += s * one_plus_T_factor
            one_plus_T_factor *= 1+T
            gamma_power *= gamma

        verbose("the series before adjusting the precision is %s" % L)
        # Now create series but with each coefficient truncated
        # so it is proven correct:
        K = Qp(p, padic_prec, print_mode='series')
        R = PowerSeriesRing(K,'T',res_series_prec)
        L = R(L,res_series_prec)
        aj = L.list()
        if aj:
            aj = [aj[0].add_bigoh(padic_prec-2)] + \
                 [aj[j].add_bigoh(bounds[j]) for j in range(1,len(aj))]
        L = R(aj,res_series_prec )

        L /= self._quotient_of_periods_to_twist(D)
        if si == +1:
            L /= self._E.real_components()

        self._set_series_in_cache(n, res_series_prec, D, eta, L)

        return L

    power_series = series

    def is_ordinary(self):
        r"""
        Return ``True`` if the elliptic curve that this L-function is attached
        to is ordinary.

        EXAMPLES::

            sage: L = EllipticCurve('11a').padic_lseries(5)
            sage: L.is_ordinary()
            True
        """
        return True

    def is_supersingular(self):
        r"""
        Return ``True`` if the elliptic curve that this L function is attached
        to is supersingular.

        EXAMPLES::

            sage: L = EllipticCurve('11a').padic_lseries(5)
            sage: L.is_supersingular()
            False
        """
        return False

    @cached_method
    def _c_bound(self, sign=+1):
        r"""
        A helper function not designed for direct use.

        It returns an upper bound to the maximal `p`-adic valuation
        of the possible denominators  of the modular symbols appearing
        in the sum for the `p`-adic `L`-function with the given ``sign``.

        If the implementation of modular symbols used is 'sage', this is
        simply the maximum over all modular symbols. For others,
        we rely on the fact that the `p`-adic `L`-function is a sum of
        unitary modular symbols. These cusps are defined over `\QQ` and
        we know only need to find a torsion points on the `X_0`-optimal
        curve and compare the periods.

        EXAMPLES::

            sage: E = EllipticCurve('11a1')
            sage: Lp = E.padic_lseries(5)
            sage: Lp._c_bound()
            1
            sage: EllipticCurve('11a2').padic_lseries(5)._c_bound()
            0
            sage: EllipticCurve('11a3').padic_lseries(5)._c_bound()
            2
            sage: EllipticCurve('11a3').padic_lseries(5, implementation="sage")._c_bound()
            2
            sage: EllipticCurve('50b1').padic_lseries(3)._c_bound()
            0
            sage: EllipticCurve('50b1').padic_lseries(3, implementation="sage")._c_bound()
            1
            sage: l = EllipticCurve("11a1").padic_lseries(5)
            sage: ls = l.series(1,eta=1);
            sage: l._c_bound(sign=-1)
            0
        """
        E = self._E
        p = self._p
        N = self._E.conductor()
        if E.galois_representation().is_irreducible(p):
            return 0

        if self._implementation == "sage":
            m = E.modular_symbol_space(sign=1)
            b = m.boundary_map().codomain()
            C = b._known_cusps()  # all known, since computed the boundary map
            if sign == +1:
                return max([valuation(self.modular_symbol(a).denominator(), p) for a in C])
            else:
                try:
                    m = self._negative_modular_symbol
                except (KeyError, AttributeError):
                    if not hasattr(self, '_modular_symbol_negative'):
                        self._add_negative_space()
                        m = self._negative_modular_symbol
                return max([valuation(m(a).denominator(), p) for a in C])

        # else the same reasoning as in _set_denom in numerical
        # modular symbol. We rely on the fact that p is semistable
        from sage.databases.cremona import CremonaDatabase
        isog = E.isogeny_class()
        t = 0
        if N <= CremonaDatabase().largest_conductor():
            E0 = E.optimal_curve()
        else:
            # we can't know which is the X_0-optimal curve
            # so we take one of the worst cases
            # if p=2 this may not be unique so we are cautious.
            ff = lambda C: C.period_lattice().complex_area()
            E0 = min(isog.curves, key=ff)
            if p == 2:
                t = 1
        # all modular symbols evaluated in a p-adic L-series
        # have denominator a power of p. Hence they come from
        # unitary cusps if p is semistable. Unitary cusps
        # are defined over Q, so they map to rational
        # torsion points on the X_0-optimal curve.
        if sign == 1:
            t += E.torsion_order().valuation(p)
        else:
            # no torsion point other than 2-torsion
            # can be non-real in the lattice
            if p == 2:
                t += 1
        if p == 2 and E0.real_components() == 1:
            t += 1  # slanted lattice

        # this was the bound for E0 now compare periods
        # to get the bound for E
        L0 = E0.period_lattice().basis()
        L = E.period_lattice().basis()
        if sign == 1:
            om = L[0]
            om0 = L0[0]
        else:
            om = L[1].imag()
            if E.real_components() == 1:
                om *= 2
            om0 = L[1].imag()
            if E0.real_components() == 1:
                om0 *= 2
        m = max(isog.matrix().list())
        q = (om/om0 * m).round()/m
        t += valuation(q,p)
        return max(t,0)

    def _prec_bounds(self, n, prec, sign=+1):
        r"""
        A helper function not designed for direct use.

        It returns the `p`-adic precisions of the approximation
        to the `p`-adic L-function.

        EXAMPLES::

            sage: E = EllipticCurve('11a1')
            sage: Lp = E.padic_lseries(5)
            sage: Lp._prec_bounds(3,10)
            [+Infinity, 1, 1, 1, 1, 0, 0, 0, 0, 0]
            sage: Lp._prec_bounds(3,12)
            [+Infinity, 1, 1, 1, 1, 0, 0, 0, 0, 0, 0, 0]
            sage: Lp._prec_bounds(4,5)
            [+Infinity, 2, 2, 2, 2]
            sage: Lp._prec_bounds(15,10)
            [+Infinity, 13, 13, 13, 13, 12, 12, 12, 12, 12]

            sage: Lp = E.padic_lseries(3)
            sage: Lp._prec_bounds(15,10)
            [+Infinity, 14, 14, 13, 13, 13, 13, 13, 13, 12]
        """
        if self._p == 2:
            e = self._e_bounds(n - 2, prec)
        else:
            e = self._e_bounds(n - 1, prec)
        c = self._c_bound()
        return [e[j] - c for j in range(len(e))]


class pAdicLseriesSupersingular(pAdicLseries):
    def series(self, n=3, quadratic_twist=+1, prec=5, eta=0):
        r"""
        Return the `n`-th approximation to the `p`-adic L-series as a
        power series in `T` (corresponding to `\gamma-1` with
        `\gamma=1+p` as a generator of `1+p\ZZ_p`).  Each
        coefficient is an element of a quadratic extension of the `p`-adic
        number whose precision is provably correct.

        Here the normalization of the `p`-adic L-series is chosen
        such that `L_p(E,1) = (1-1/\alpha)^2 L(E,1)/\Omega_E`
        where `\alpha` is a root of the characteristic
        polynomial of Frobenius on `T_pE` and `\Omega_E` is the
        Néron period of `E`.

        INPUT:

        - ``n`` -- (default: 2) a positive integer
        - ``quadratic_twist`` -- (default: +1) a fundamental discriminant of a
          quadratic field, coprime to the conductor of the curve
        - ``prec`` -- (default: 5) maximal number of terms of the series to
          compute; to compute as many as possible just give a very large
          number for ``prec``; the result will still be correct.
        - ``eta`` (default: 0) an integer (specifying the power of the
          Teichmueller character on the group of roots of unity in
          `\ZZ_p^\times`)

        OUTPUT:

        a power series with coefficients in a quadratic ramified extension of
        the `p`-adic numbers generated by a root `alpha` of the characteristic
        polynomial of Frobenius on `T_pE`.

        ALIAS: power_series is identical to series.

        EXAMPLES:

        A supersingular example, where we must compute to higher precision to see anything::

            sage: e = EllipticCurve('37a')
            sage: L = e.padic_lseries(3); L
            3-adic L-series of Elliptic Curve defined by y^2 + y = x^3 - x over Rational Field
            sage: L.series(2)
            O(T^3)
            sage: L.series(4)         # takes a long time (several seconds)
            O(alpha) + (alpha^-2 + O(alpha^0))*T + (alpha^-2 + O(alpha^0))*T^2 + O(T^5)
            sage: L.alpha(2).parent()
            3-adic Eisenstein Extension Field in alpha defined by x^2 + 3*x + 3

        An example where we only compute the leading term (:trac:`15737`)::

            sage: E = EllipticCurve("17a1")
            sage: L = E.padic_lseries(3)
            sage: L.series(4,prec=1)
            alpha^-2 + alpha^-1 + 2 + 2*alpha + ... + O(alpha^38) + O(T)

        It works also for `p=2`::

            sage: E = EllipticCurve("11a1")
            sage: lp = E.padic_lseries(2)
            sage: lp.series(10)
            O(alpha^-3) + (alpha^-4 + O(alpha^-3))*T + (alpha^-4 + O(alpha^-3))*T^2 + (alpha^-5 + alpha^-4 + O(alpha^-3))*T^3 + (alpha^-4 + O(alpha^-3))*T^4 + O(T^5)
        """
        n = ZZ(n)
        if n < 1:
            raise ValueError("n (=%s) must be a positive integer" % n)
        if self._p == 2 and n == 1:
            raise ValueError("n (=%s) must be at least 2 when p=2" % n)
        if prec < 1:
            raise ValueError("Insufficient precision (%s)" % prec)

        # check if the conditions on quadratic_twist are satisfied
        D = ZZ(quadratic_twist)
        if D != 1:
            if eta != 0:
                raise NotImplementedError("quadratic twists only implemented for the 0th Teichmueller component")
            if D % 4 == 0:
                d = D//4
                if not d.is_squarefree() or d % 4 == 1:
                    raise ValueError("quadratic_twist (=%s) must be a fundamental discriminant of a quadratic field" % D)
            else:
                if not D.is_squarefree() or D % 4 != 1:
                    raise ValueError("quadratic_twist (=%s) must be a fundamental discriminant of a quadratic field" % D)
            if gcd(D, self._E.conductor()) != 1:
                for ell in prime_divisors(D):
                    if valuation(self._E.conductor(), ell) > valuation(D, ell):
                        raise ValueError("cannot twist a curve of conductor (=%s) by the quadratic twist (=%s)." % (self._E.conductor(), D))

        p = self._p
        eta = ZZ(eta) % (p - 1) if p != 2 else ZZ(eta) % 2

        if prec == 1:
            if eta == 0:
                # trac 15737: if we only ask for the leading term we don't
                # need to do any sum as L_p(E,0) = (1-1/alpha)^2 * m(0) (good case)
                # set prec arbitrary to 20.
                alpha = self.alpha(prec=20)
                K = alpha.parent()
                R = PowerSeriesRing(K,'T',1)
                L = self.modular_symbol(0, sign=+1, quadratic_twist=D)
                L *= (1-1/self.alpha())**2
                L /= self._quotient_of_periods_to_twist(D)*self._E.real_components()
                L = R(L, 1)
                return L
            else:
                # here we need some sums anyway
                bounds = self._prec_bounds(n,prec)
                alphaadic_prec = 20
        else:
            prec = min(p**(n-1), prec)
            bounds = self._prec_bounds(n,prec)
            alphaadic_prec = max(bounds[1:]) + 5

        padic_prec = alphaadic_prec//2+1
        verbose("using alpha-adic precision of %s" % padic_prec)
        ans = self._get_series_from_cache(n, prec, quadratic_twist,eta)
        if ans is not None:
            verbose("found series in cache")
            return ans

        alpha = self.alpha(prec=padic_prec)
        K = alpha.parent()
        R = PowerSeriesRing(K,'T',prec)
        T = R(R.gen(), prec)
        L = R(0)
        one_plus_T_factor = R(1)
        gamma_power = 1
        teich = self.teichmuller(padic_prec)
        if p == 2:
            teich = [0, 1,-1]
            gamma = 5
            p_power = 2**(n-2)
            a_range = 3
        else:
            teich = self.teichmuller(padic_prec)
            gamma = 1 + p
            p_power = p**(n-1)
            a_range = p
        si = 1-2*(eta % 2)

        verbose("Now iterating over %s summands" % ((p-1)*p_power))
        verbose_level = get_verbose()
        count_verb = 0
        for j in range(p_power):
            s = K(0)
            if verbose_level >= 2 and j/p_power*100 > count_verb + 3:
                verbose("%.2f percent done" % (float(j)/p_power*100))
                count_verb += 3
            for a in range(1,a_range):
                b = teich[a] * gamma_power
                s += teich[a]**eta * self.measure(b, n, padic_prec, quadratic_twist=D, sign=si)
            L += s * one_plus_T_factor
            one_plus_T_factor *= 1+T
            gamma_power *= gamma

        # Now create series but with each coefficient truncated
        # so it is proven correct:
        # the coefficients are now treated as alpha-adic numbers (trac 20254)
        L = R(L,prec)
        aj = L.list()
        if aj:
            bj = [aj[0].add_bigoh(2*(padic_prec-2))]
            j = 1
            while j < len(aj):
                bj.append( aj[j].add_bigoh(bounds[j]) )
                j += 1
            L = R(bj, prec)
        L /= self._quotient_of_periods_to_twist(D)
        if si == +1:
            L /= self._E.real_components()
        self._set_series_in_cache(n, prec, quadratic_twist, eta, L)
        return L

    power_series = series

    def is_ordinary(self):
        r"""
        Return ``True`` if the elliptic curve that this L-function is attached
        to is ordinary.

        EXAMPLES::

            sage: L = EllipticCurve('11a').padic_lseries(19)
            sage: L.is_ordinary()
            False
        """
        return False

    def is_supersingular(self):
        r"""
        Return ``True`` if the elliptic curve that this L function is attached
        to is supersingular.

        EXAMPLES::

            sage: L = EllipticCurve('11a').padic_lseries(19)
            sage: L.is_supersingular()
            True
        """
        return True

    def _prec_bounds(self, n, prec):
        r"""
        A helper function not designed for direct use.

        It returns the `\alpha`-adic precisions of the approximation
        to the `p`-adic L-function.

        EXAMPLES::

            sage: E = EllipticCurve('11a1')
            sage: Lp = E.padic_lseries(19)
            sage: Lp._prec_bounds(3,5)
            [+Infinity, -1, -1, -1, -1]
            sage: Lp._prec_bounds(2,5)
            [+Infinity, -2, -2, -2, -2]
            sage: Lp._prec_bounds(10,5)
            [+Infinity, 6, 6, 6, 6]
        """
        if self._p == 2:
            e = self._e_bounds(n - 2, prec)
        else:
            e = self._e_bounds(n - 1, prec)
        c0 = ZZ(n + 2)
        return [infinity] + [2 * e[j] - c0 for j in range(1, len(e))]

    def _poly(self, a):
        r"""
        Given an element a in Qp[alpha] this returns the list
        containing the two coordinates in Qp.

        EXAMPLES::

            sage: E = EllipticCurve("14a1")
            sage: lp = E.padic_lseries(5)
            sage: K = lp.alpha().parent()
            sage: a = K(5)
            sage: a
            4*alpha^2 + alpha^4 + O(alpha^42)
            sage: lp._poly(a)
            [5 + O(5^21), O(5^21)]
        """
        # this should be implemented in elements of Eisenstein rings at some point trac 20248

        if a.is_zero():
            return [0, 0]
        v, k = a._ntl_rep_abs()
        K = a.base_ring()
        pi = K.uniformiser()
        v0 = K(v[0]._sage_()) * pi**k
        v1 = K(v[1]._sage_()) * pi**k
        alpha = a.parent().gen()
        assert v0 + v1 * alpha == a
        return [v0, v1]

    def Dp_valued_series(self, n=3, quadratic_twist=+1, prec=5):
        r"""
        Return a vector of two components which are p-adic power series.

        The answer v is such that

            `(1-\varphi)^{-2}\cdot L_p(E,T) =` ``v[1]`` `\cdot \omega +` ``v[2]`` `\cdot \varphi(\omega)`

        as an element of the Dieudonné module `D_p(E) = H^1_{dR}(E/\QQ_p)` where
        `\omega` is the invariant differential and `\varphi` is the Frobenius on `D_p(E)`.

        According to the `p`-adic Birch and Swinnerton-Dyer
        conjecture [BP1993]_ this function has a zero of order
        rank of `E(\QQ)` and it's leading term is contains the order of
        the Tate-Shafarevich group, the Tamagawa numbers, the order of the
        torsion subgroup and the `D_p`-valued `p`-adic regulator.

        INPUT:

        - ``n`` -- (default: 3) a positive integer
        - ``prec`` -- (default: 5) a positive integer

        EXAMPLES::

            sage: E = EllipticCurve('14a')
            sage: L = E.padic_lseries(5)
            sage: L.Dp_valued_series(4)  # long time (9s on sage.math, 2011)
            (1 + 4*5 + O(5^2) + (4 + O(5))*T + (1 + O(5))*T^2 + (4 + O(5))*T^3 + (2 + O(5))*T^4 + O(T^5), 5^2 + O(5^3) + O(5^2)*T + (4*5 + O(5^2))*T^2 + (2*5 + O(5^2))*T^3 + (2 + 2*5 + O(5^2))*T^4 + O(T^5))
        """
        E = self._E
        p = self._p
        lps = self.series(n, quadratic_twist=quadratic_twist, prec=prec)

        # now split up the series in two lps = G + H * alpha
        R = lps.base_ring().base_ring()  # Qp
        QpT, T = PowerSeriesRing(R, 'T', prec).objgen()
        Gli = []
        Hli = []
        for n in range(lps.prec()):
            v = self._poly(lps[n])
            Gli.append(v[0])
            Hli.append(v[1])
        G = QpT(Gli, prec)
        H = QpT(Hli, prec)

        # now compute phi
        phi = matrix([[0, -1 / p], [1, E.ap(p) / p]])
        lpv = vector([G + (E.ap(p)) * H, - R(p) * H])  # this is L_p
        eps = (1 - phi)**(-2)
        resu = lpv * eps.transpose()
        return resu

    def frobenius(self, prec=20, algorithm="mw"):
        r"""
        Return a geometric Frobenius `\varphi` on the Dieudonné module `D_p(E)`
        with respect to the basis `\omega`, the invariant differential, and `\eta=x\omega`.

        It satisfies  `\varphi^2 - a_p/p\, \varphi + 1/p = 0`.

        INPUT:

        - ``prec`` -- (default: 20) a positive integer

        - ``algorithm`` -- either 'mw' (default) for Monsky-Washnitzer
          or 'approx' for the algorithm described by Bernardi and Perrin-Riou
          (much slower and not fully tested)

        EXAMPLES::

            sage: E = EllipticCurve('14a')
            sage: L = E.padic_lseries(5)
            sage: phi = L.frobenius(5)
            sage: phi
            [                  2 + 5^2 + 5^4 + O(5^5)    3*5^-1 + 3 + 5 + 4*5^2 + 5^3 + O(5^4)]
            [      3 + 3*5^2 + 4*5^3 + 3*5^4 + O(5^5) 3 + 4*5 + 3*5^2 + 4*5^3 + 3*5^4 + O(5^5)]
            sage: -phi^2
            [5^-1 + O(5^4)        O(5^4)]
            [       O(5^5) 5^-1 + O(5^4)]
        """
        E = self._E
        p = self._p
        if algorithm != "mw" and algorithm != "approx":
            raise ValueError("Unknown algorithm %s." % algorithm)
        if algorithm == "approx":
            return self.__phi_bpr(prec=prec)
        if p < 4 and algorithm == "mw":
            print("Warning: If this fails try again using algorithm=\"approx\"")
        Ew = E.integral_short_weierstrass_model()
        adjusted_prec = sage.schemes.hyperelliptic_curves.monsky_washnitzer.adjusted_prec(p, prec)
        modprecring = Integers(p**adjusted_prec)
        output_ring = Qp(p, prec)
        R, x = PolynomialRing(modprecring, 'x').objgen()
        Q = x**3 + modprecring(Ew.a4()) * x + modprecring(Ew.a6())
        trace = Ew.ap(p)
        fr = sage.schemes.hyperelliptic_curves.monsky_washnitzer.matrix_of_frobenius(Q, p, adjusted_prec, trace)
        fr = matrix(output_ring,2,2,fr)

        # return a vector for PARI's ellchangecurve to pass from e1 to e2
        def isom(e1, e2):
            if not e1.is_isomorphic(e2):
                raise ValueError("Curves must be isomorphic.")
            usq = (e1.discriminant() / e2.discriminant()).nth_root(6)
            u = usq.sqrt()
            s = (u * e2.a1() - e1.a1()) / ZZ(2)
            r = (usq * e2.a2() - e1.a2() + s**2 + e1.a1()*s) / ZZ(3)
            t = (u**3 * e2.a3() - e1.a3() - e1.a1()*r) / ZZ(2)
            return [u, r, s, t]

        v = isom(E, Ew)
        u = v[0]
        r = v[1]

        # change basis
        A = matrix([[u, -r/u], [0, 1/u]])
        frn = A * fr * A**(-1)
        return 1 / p*frn

    def __phi_bpr(self, prec=0):
        r"""
        This returns a geometric Frobenius `\varphi` on the Dieudonné module `D_p(E)`
        with respect to the basis `\omega`, the invariant differential, and `\eta=x\omega`.
        It satisfies  `\varphi^2 - a_p/p\, \varphi + 1/p = 0`.

        The algorithm used here is described in bernardi-perrin-riou on page 232.

        .. WARNING::

            This function has not been sufficiently tested. It is very slow.

        EXAMPLES::

            sage: E = EllipticCurve('11a1')
            sage: lp = E.padic_lseries(19)
            sage: lp.frobenius(prec=1,algorithm="approx")   #indirect doctest
            [          O(19^0) 4*19^-1 + O(19^0)]
            [       14 + O(19)           O(19^0)]

            sage: E = EllipticCurve('17a1')
            sage: lp = E.padic_lseries(3)
            sage: lp.frobenius(prec=3,algorithm="approx")
            [             O(3) 2*3^-1 + 2 + O(3)]
            [       1 + O(3^2)              O(3)]
            sage: lp.frobenius(prec=5,algorithm="approx")
            [             3 + O(3^2) 2*3^-1 + 2 + 3 + O(3^2)]
            [     1 + 2*3^2 + O(3^3)            2*3 + O(3^2)]
        """
        E = self._E
        p = self._p
        if prec > 10:
            print("Warning: Very large value for the precision.")
        if prec == 0:
            prec = floor((log(10000)/log(p)))
            verbose("prec set to %s" % prec)
        eh = E.formal()
        om = eh.differential(prec=p**prec+3)
        verbose("differential computed")
        xt = eh.x(prec=p**prec + 3)
        et = xt*om
        # c_(p^k) = cs[k] d...
        cs = [om[p**k-1] for k in range(prec + 1)]
        ds = [et[p**k-1] for k in range(prec + 1)]
        delta = 0
        dpr = 0
        gamma = 0
        dga = 0
        for k in range(1,prec+1):
            # this is the equation eq[0]*x+eq[1]*y+eq[2] == 0
            # such that delta_ = delta + d^dpr*x ...
            eq = [(p**dpr*cs[k]) % p**k,
                  (-p**dga*ds[k]) % p**k,
                  (delta*cs[k]-gamma*ds[k]-cs[k-1]) % p**k]
            verbose("valuations : %s" % ([x.valuation(p) for x in eq]))
            v = min(x.valuation(p) for x in eq)
            if v == infinity:
                verbose("no new information at step k=%s" % k)
            else:
                eq = [ZZ(x/p**v) for x in eq]
                verbose("renormalised eq mod p^%s is now %s" % (k-v,eq))
                if eq[0].valuation(p) == 0:
                    l = min(eq[1].valuation(p),k-v)
                    if l == 0:
                        verbose("not uniquely determined at step k=%s" % k)
                    else:
                        ainv = eq[0].inverse_mod(p**l)
                        delta = delta - eq[2]*ainv*p**dpr
                        dpr = dpr + l
                        delta = delta % p**dpr
                        verbose("delta_prec increased to %s\n delta is now %s" % (dpr,delta))
                elif eq[1].valuation(p) == 0:
                    l = min(eq[0].valuation(p),k-v)
                    ainv = eq[1].inverse_mod(p**l)
                    gamma = gamma - eq[2]*ainv*p**dga
                    dga = dga + l
                    gamma = gamma % p**dga
                    verbose("gamma_prec increased to %s\n gamma is now %s" % (dga,gamma))
                else:
                    raise RuntimeError("Bug: no delta or gamma can exist")

        # end of approximation of delta and gamma
        R = Qp(p,max(dpr,dga)+1)
        delta = R(delta,absprec=dpr)
        gamma = R(gamma,absprec=dga)
        verbose("result delta = %s\n      gamma = %s\n check : %s" % (delta,gamma, [Qp(p,k)(delta * cs[k] - gamma * ds[k] - cs[k-1]) for k in range(1,prec+1)] ))
        a = delta
        c = -gamma
        d = E.ap(p) - a
        b = (-1/p+a*d)/c
        phi = matrix([[a,b],[c,d]])
        return phi

    def bernardi_sigma_function(self, prec=20):
        r"""
        Return the  `p`-adic sigma function of Bernardi in terms of `z = log(t)`.

        This is the same as ``padic_sigma`` with ``E2 = 0``.

        EXAMPLES::

            sage: E = EllipticCurve('14a')
            sage: L = E.padic_lseries(5)
            sage: L.bernardi_sigma_function(prec=5) # Todo: some sort of consistency check!?
            z + 1/24*z^3 + 29/384*z^5 - 8399/322560*z^7 - 291743/92897280*z^9 + O(z^10)
        """
        E = self._E

        Eh = E.formal()
        lo = Eh.log(prec + 5)
        F = lo.reverse()

        S = LaurentSeriesRing(QQ,'z')
        z = S.gen()
        F = F(z)
        xofF = Eh.x(prec + 2)(F)
        #r =  ( E.a1()**2 + 4*E.a2() ) / ZZ(12)
        g = (1/z**2 - xofF ).power_series()
        h = g.integral().integral()
        sigma_of_z = z.power_series() * h.exp()

        return sigma_of_z

    def Dp_valued_height(self,prec=20):
        r"""
        Return the canonical `p`-adic height with values in the Dieudonné module `D_p(E)`.

        It is defined to be

            `h_{\eta} \cdot \omega - h_{\omega} \cdot \eta`

        where `h_{\eta}` is made out of the sigma function of Bernardi and
        `h_{\omega}` is `log_E^2`.

        The answer ``v`` is given as ``v[1]*omega + v[2]*eta``.
        The coordinates of ``v`` are dependent of the
        Weierstrass equation.

        EXAMPLES::

            sage: E = EllipticCurve('53a')
            sage: L = E.padic_lseries(5)
            sage: h = L.Dp_valued_height(7)
            sage: h(E.gens()[0])
            (3*5 + 5^2 + 2*5^3 + 3*5^4 + 4*5^5 + 5^6 + 5^7 + O(5^8), 5^2 + 4*5^4 + 2*5^7 + 3*5^8 + O(5^9))
        """
        E = self._E
        p = self._p
        Ehat = E.formal()
        elog = Ehat.log(prec + Integer(3))

        # we will have to do it properly with David Harvey's _multiply_point()
        # import here to avoid circular import
        from sage.schemes.elliptic_curves.padics import _multiple_to_make_good_reduction
        n = _multiple_to_make_good_reduction(E)
        n = LCM(n, E.Np(p)) # allowed here because E has good reduction at p

        def height(P,check=True):
            if P.is_finite_order():
                return Qp(p,prec)(0)
            if check:
                assert P.curve() == E, 'the point P must lie on the curve from which the height function was created'

            Q = n * P
            tt = - Q[0]/Q[1]
            R = Qp(p,prec+5)
            tt = R(tt)
            zz = elog(tt)

            homega = -zz**2 / n**2

            eQ = denominator(Q[1]) / denominator(Q[0])
            si = self.bernardi_sigma_function(prec=prec+4)
            heta = 2 * log(si(zz)/eQ) / n**2

            R = Qp(p, prec)

            return vector([-R(heta), R(homega)])

        return height

    def Dp_valued_regulator(self, prec=20, v1=0, v2=0):
        r"""
        Return the canonical `p`-adic regulator with values in the Dieudonné module `D_p(E)`
        as defined by Perrin-Riou using the `p`-adic height with values in `D_p(E)`.

        The result is written in the basis `\omega`, `\varphi(\omega)`, and hence the
        coordinates of the result are independent of the chosen Weierstrass equation.

        .. NOTE::

            The definition here is corrected with respect to
            Perrin-Riou's article [PR2003]_. See [SW2013]_.

        EXAMPLES::

            sage: E = EllipticCurve('43a')
            sage: L = E.padic_lseries(7)
            sage: L.Dp_valued_regulator(7)
            (5*7 + 6*7^2 + 4*7^3 + 4*7^4 + 7^5 + 4*7^7 + O(7^8), 4*7^2 + 2*7^3 + 3*7^4 + 7^5 + 6*7^6 + 4*7^7 + O(7^8))
        """
        p = self._p
        E = self._E

        h = self.Dp_valued_height(prec=prec)

        # this is the height_{v} (P) for a v in D_p
        def hv(vec, P):
            hP = h(P)
            return - vec[0]*hP[1] + vec[1]*hP[0]

        #    def hvpairing(vec,P,Q):
        #        return (hv(vec,    P+Q) - hv(vec,P)-hv(vec,Q))/2
        K = Qp(p, prec)

        if v1 == 0 and v2 == 0:
            v1 = vector([K(0), K(1)])  # that is eta
            v2 = vector([K(-1), K(1)])  # and this is eta-omega.
        #                      the rest should not depend on this choice
        #                      as long as it is outside Q_p * omega

        rk = E.rank()
        if rk == 0:
            return vector([K(1), K(0)])

        basis = E.gens()

        def regv(vec):
            M = matrix(K, rk, rk, 0)
            point_height = [hv(vec, P) for P in basis]
            for i in range(rk):
                for j in range(i+1, rk):
                    M[i, j] = M[j, i] = (hv(vec,basis[i] + basis[j]) - point_height[i] - point_height[j] )/2
            for i in range(rk):
                M[i, i] = point_height[i]

            return M.determinant()

        def Dp_pairing(vec1,vec2):
            return (vec1[0]*vec2[1]-vec1[1]*vec2[0])

        omega_vec = vector([K(1),K(0)])

        # note the correction here with respect to Perrin-Riou's definition.
        # only this way the result will be independent of the choice of v1 and v2.
        reg1 = regv(v1) / Dp_pairing(omega_vec, v1)**(rk - 1)

        reg2 = regv(v2) / Dp_pairing(omega_vec, v2)**(rk - 1)

        # the regulator in the basis omega,eta
        reg_oe = (reg1 * v2 - reg2 * v1 ) / Dp_pairing(v2, v1)

        if p < 5:
            phi = self.frobenius(min(6, prec), algorithm="approx")
        else:
            phi = self.frobenius(prec + 2, algorithm="mw")

        c = phi[1, 0]  # this is the 'period' [omega,phi(omega)]
        a = phi[0, 0]

        return vector([reg_oe[0] - a/c*reg_oe[1],reg_oe[1]/c])<|MERGE_RESOLUTION|>--- conflicted
+++ resolved
@@ -61,11 +61,7 @@
 #                  https://www.gnu.org/licenses/
 ######################################################################
 
-<<<<<<< HEAD
-from sage.matrix.constructor import Matrix as matrix
-=======
 from sage.matrix.constructor import matrix
->>>>>>> d511be0c
 import sage.schemes.hyperelliptic_curves.monsky_washnitzer
 
 from sage.arith.functions import lcm as LCM
