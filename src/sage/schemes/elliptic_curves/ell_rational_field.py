--- conflicted
+++ resolved
@@ -1992,12 +1992,8 @@
     def rank(self, use_database=True, verbose=False,
              only_use_mwrank=True,
              algorithm='mwrank_lib',
-<<<<<<< HEAD
-             proof=None):
-=======
              proof=None,
              pari_effort=0):
->>>>>>> 0f8b28a5
         r"""
         Return the rank of this elliptic curve, assuming no conjectures.
 
