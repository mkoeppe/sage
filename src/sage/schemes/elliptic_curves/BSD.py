# -*- coding: utf-8 -*-
"Birch and Swinnerton-Dyer formulas"

from sage.arith.misc import prime_divisors
from sage.misc.lazy_import import lazy_import
from sage.rings.integer_ring import ZZ
from sage.rings.infinity import Infinity
from sage.rings.number_field.number_field import QuadraticField

lazy_import("sage.functions.other", "ceil")


class BSD_data:
    """
    Helper class used to keep track of information in proving BSD.

    EXAMPLES::

        sage: from sage.schemes.elliptic_curves.BSD import BSD_data
        sage: D = BSD_data()
        sage: D.Sha is None
        True
        sage: D.curve=EllipticCurve('11a')
        sage: D.update()
        sage: D.Sha
        Tate-Shafarevich group for the Elliptic Curve
<<<<<<< HEAD
        defined by y^2 + y = x^3 - x^2 - 10*x - 20 over Rational Field
=======
         defined by y^2 + y = x^3 - x^2 - 10*x - 20 over Rational Field
>>>>>>> 08060ed1
    """
    def __init__(self):
        self.curve = None
        self.two_tor_rk = None
        self.Sha = None
        self.sha_an = None
        self.N = None

        self.rank = None
        self.gens = None
        self.bounds = {}  # p : (low_bd, up_bd) bounds on ord_p(#sha)
        self.primes = None  # BSD(E,p) holds for odd primes p outside this set
        self.heegner_indexes = {}  # D : I_K, K = QQ(\sqrt(D))
        self.heegner_index_upper_bound = {}  # D : M, I_K <= M
        self.N_factorization = None
        self.proof = {}

    def update(self):
        """
        Update some properties from ``curve``.

        EXAMPLES::

            sage: from sage.schemes.elliptic_curves.BSD import BSD_data
            sage: D = BSD_data()
            sage: D.Sha is None
            True
            sage: D.curve = EllipticCurve('11a')
            sage: D.update()
            sage: D.Sha
            Tate-Shafarevich group for the Elliptic Curve
<<<<<<< HEAD
            defined by y^2 + y = x^3 - x^2 - 10*x - 20 over Rational Field
=======
             defined by y^2 + y = x^3 - x^2 - 10*x - 20 over Rational Field
>>>>>>> 08060ed1
        """
        self.two_tor_rk = self.curve.two_torsion_rank()
        self.Sha = self.curve.sha()
        self.sha_an = self.Sha.an(use_database=True)
        self.N = self.curve.conductor()


def simon_two_descent_work(E, two_tor_rk):
    """
    Prepare the output from Simon two-descent.

    INPUT:

    - ``E`` -- an elliptic curve

    - ``two_tor_rk`` -- its two-torsion rank

    OUTPUT:

    - a lower bound on the rank

    - an upper bound on the rank

    - a lower bound on the rank of Sha[2]

    - an upper bound on the rank of Sha[2]

    - a list of the generators found

    EXAMPLES::

        sage: from sage.schemes.elliptic_curves.BSD import simon_two_descent_work
        sage: E = EllipticCurve('14a')
        sage: simon_two_descent_work(E, E.two_torsion_rank())
        (0, 0, 0, 0, [])
        sage: E = EllipticCurve('37a')
        sage: simon_two_descent_work(E, E.two_torsion_rank())
        (1, 1, 0, 0, [(0 : 0 : 1)])
    """
    rank_lower_bd, two_sel_rk, gens = E.simon_two_descent()
    rank_upper_bd = two_sel_rk - two_tor_rk
    gens = [P for P in gens if P.additive_order() == Infinity]
    return rank_lower_bd, rank_upper_bd, 0, rank_upper_bd - rank_lower_bd, gens


def mwrank_two_descent_work(E, two_tor_rk):
    """
    Prepare the output from mwrank two-descent.

    INPUT:

    - ``E`` -- an elliptic curve

    - ``two_tor_rk`` -- its two-torsion rank

    OUTPUT:

    - a lower bound on the rank

    - an upper bound on the rank

    - a lower bound on the rank of Sha[2]

    - an upper bound on the rank of Sha[2]

    - a list of the generators found

    EXAMPLES::

        sage: from sage.schemes.elliptic_curves.BSD import mwrank_two_descent_work
        sage: E = EllipticCurve('14a')
        sage: mwrank_two_descent_work(E, E.two_torsion_rank())
        (0, 0, 0, 0, [])
        sage: E = EllipticCurve('37a')
        sage: mwrank_two_descent_work(E, E.two_torsion_rank())
        (1, 1, 0, 0, [(0 : -1 : 1)])
    """
    MWRC = E.mwrank_curve()
    rank_upper_bd = MWRC.rank_bound()
    rank_lower_bd = MWRC.rank()
    gens = [E(P) for P in MWRC.gens()]
    sha2_lower_bd = MWRC.selmer_rank() - two_tor_rk - rank_upper_bd
    sha2_upper_bd = MWRC.selmer_rank() - two_tor_rk - rank_lower_bd
    return rank_lower_bd, rank_upper_bd, sha2_lower_bd, sha2_upper_bd, gens


def native_two_isogeny_descent_work(E, two_tor_rk):
    """
    Prepare the output from two-descent by two-isogeny.

    INPUT:

    - ``E`` -- an elliptic curve

    - ``two_tor_rk`` -- its two-torsion rank

    OUTPUT:

    - a lower bound on the rank

    - an upper bound on the rank

    - a lower bound on the rank of Sha[2]

    - an upper bound on the rank of Sha[2]

    - a list of the generators found (currently None, since we don't store them)

    EXAMPLES::

        sage: from sage.schemes.elliptic_curves.BSD import native_two_isogeny_descent_work
        sage: E = EllipticCurve('14a')
        sage: native_two_isogeny_descent_work(E, E.two_torsion_rank())
        (0, 0, 0, 0, None)
        sage: E = EllipticCurve('65a')
        sage: native_two_isogeny_descent_work(E, E.two_torsion_rank())
        (1, 1, 0, 0, None)
    """
    from sage.schemes.elliptic_curves.descent_two_isogeny import two_descent_by_two_isogeny
    n1, n2, n1p, n2p = two_descent_by_two_isogeny(E)
    # bring n1 and n1p up to the nearest power of two
    two = ZZ(2)  # otherwise "log" is symbolic >.<
    e1 = ceil(ZZ(n1).log(two))
    e1p = ceil(ZZ(n1p).log(two))
    e2 = ZZ(n2).log(two)
    e2p = ZZ(n2p).log(two)
    rank_lower_bd = e1 + e1p - 2
    rank_upper_bd = e2 + e2p - 2
    sha_upper_bd = e2 + e2p - e1 - e1p
    gens = None  # right now, we are not keeping track of them
    return rank_lower_bd, rank_upper_bd, 0, sha_upper_bd, gens


def heegner_index_work(E):
    """
    Prepare the input and output for computing the heegner index.

    INPUT:

    - ``E`` -- an elliptic curve

    OUTPUT:

    - a Heegner index

    - the discriminant used

    EXAMPLES::

        sage: from sage.schemes.elliptic_curves.BSD import heegner_index_work
        sage: heegner_index_work(EllipticCurve('14a'))
        (1, -31)
    """
    for D in E.heegner_discriminants_list(10):
        I = None
        while I is None:
            dsl = 15
            try:
                I = E.heegner_index(D, descent_second_limit=dsl)
            except RuntimeError as err:
                if err.args[0][-33:] == 'Generators not provably computed.':
                    dsl += 1
                else:
                    raise RuntimeError(err)
        J = I.is_int()
        if J[0] and J[1] > 0:
            I = J[1]
        else:
            J = (2 * I).is_int()
            if J[0] and J[1] > 0:
                I = J[1]
            else:
                I = None
        if I is not None:
            return I, D


def prove_BSD(E, verbosity=0, two_desc='mwrank', proof=None, secs_hi=5,
              return_BSD=False):
    r"""
    Attempt to prove the Birch and Swinnerton-Dyer conjectural
    formula for `E`, returning a list of primes `p` for which this
    function fails to prove BSD(E,p).

    Here, BSD(E,p) is the
    statement: "the Birch and Swinnerton-Dyer formula holds up to a
    rational number coprime to `p`."

    INPUT:

    - ``E`` -- an elliptic curve

    - ``verbosity`` -- int, how much information about the proof to print.

      - 0: print nothing
      - 1: print sketch of proof
      - 2: print information about remaining primes

    - ``two_desc`` -- string (default ``'mwrank'``), what to use for the
      two-descent. Options are ``'mwrank', 'simon', 'sage'``

    - ``proof`` -- bool or None (default: None, see
      proof.elliptic_curve or sage.structure.proof). If False, this
      function just immediately returns the empty list.

    - ``secs_hi`` -- maximum number of seconds to try to compute the
      Heegner index before switching over to trying to compute the
      Heegner index bound. (Rank 0 only!)

    - ``return_BSD`` -- bool (default: False) whether to return an object
      which contains information to reconstruct a proof

    .. NOTE::

        When printing verbose output, phrases such as "by Mazur" are referring
        to the following list of papers:

    REFERENCES:

    - [Cha2005]_
    - [Jet2008]_
    - [Kat2004]_
    - [Kol1991]_
    - [LW2015]_
    - [LS]
    - [Maz1978]_
    - [Rub1991]_
    - [SW2013]_
    - [GJPST2009]_

    EXAMPLES::

        sage: EllipticCurve('11a').prove_BSD(verbosity=2)
        p = 2: True by 2-descent
        True for p not in {2, 5} by Kolyvagin.
        Kolyvagin's bound for p = 5 applies by Lawson-Wuthrich
        True for p = 5 by Kolyvagin bound
        []

        sage: EllipticCurve('14a').prove_BSD(verbosity=2)
        p = 2: True by 2-descent
        True for p not in {2, 3} by Kolyvagin.
        Kolyvagin's bound for p = 3 applies by Lawson-Wuthrich
        True for p = 3 by Kolyvagin bound
        []

        sage: E = EllipticCurve("20a1")
        sage: E.prove_BSD(verbosity=2)
        p = 2: True by 2-descent
        True for p not in {2, 3} by Kolyvagin.
        Kato further implies that #Sha[3] is trivial.
        []

        sage: E = EllipticCurve("50b1")
        sage: E.prove_BSD(verbosity=2)
        p = 2: True by 2-descent
        True for p not in {2, 3, 5} by Kolyvagin.
        Kolyvagin's bound for p = 3 applies by Lawson-Wuthrich
        Kolyvagin's bound for p = 5 applies by Lawson-Wuthrich
        True for p = 3 by Kolyvagin bound
        True for p = 5 by Kolyvagin bound
        []
        sage: E.prove_BSD(two_desc='simon')
        []

    A rank two curve::

        sage: E = EllipticCurve('389a')

    We know nothing with proof=True::

        sage: E.prove_BSD()
        Set of all prime numbers: 2, 3, 5, 7, ...

    We (think we) know everything with proof=False::

        sage: E.prove_BSD(proof=False)
        []

    A curve of rank 0 and prime conductor::

        sage: E = EllipticCurve('19a')
        sage: E.prove_BSD(verbosity=2)
        p = 2: True by 2-descent
        True for p not in {2, 3} by Kolyvagin.
        Kolyvagin's bound for p = 3 applies by Lawson-Wuthrich
        True for p = 3 by Kolyvagin bound
        []

        sage: E = EllipticCurve('37a')
        sage: E.rank()
        1
        sage: E._EllipticCurve_rational_field__rank
        (1, True)
        sage: E.analytic_rank = lambda : 0
        sage: E.prove_BSD()
        Traceback (most recent call last):
        ...
        RuntimeError: It seems that the rank conjecture does not hold for this curve
        (Elliptic Curve defined by y^2 + y = x^3 - x over Rational Field)!
        This may be a counterexample to BSD, but is more likely a bug.

    We test the consistency check for the 2-part of Sha::

        sage: E = EllipticCurve('37a')
        sage: S = E.sha(); S
        Tate-Shafarevich group for the Elliptic Curve defined by y^2 + y = x^3 - x
         over Rational Field
        sage: def foo(use_database):
        ....:  return 4
        sage: S.an = foo
        sage: E.prove_BSD()
        Traceback (most recent call last):
        ...
        RuntimeError: Apparent contradiction: 0 <= rank(sha[2]) <= 0, but ord_2(sha_an) = 2

    An example with a Tamagawa number at 5::

        sage: E = EllipticCurve('123a1')
        sage: E.prove_BSD(verbosity=2)
        p = 2: True by 2-descent
        True for p not in {2, 5} by Kolyvagin.
        Kolyvagin's bound for p = 5 applies by Lawson-Wuthrich
        True for p = 5 by Kolyvagin bound
        []

    A curve for which 3 divides the order of the Tate-Shafarevich group::

        sage: E = EllipticCurve('681b')
        sage: E.prove_BSD(verbosity=2)               # long time
        p = 2: True by 2-descent...
        True for p not in {2, 3} by Kolyvagin....
        Remaining primes:
        p = 3: irreducible, surjective, non-split multiplicative
            (0 <= ord_p <= 2)
            ord_p(#Sha_an) = 2
        [3]

    A curve for which we need to use ``heegner_index_bound``::

        sage: E = EllipticCurve('198b')
        sage: E.prove_BSD(verbosity=1, secs_hi=1)
        p = 2: True by 2-descent
        True for p not in {2, 3} by Kolyvagin.
        [3]

    The ``return_BSD`` option gives an object with detailed information
    about the proof::

        sage: E = EllipticCurve('26b')
        sage: B = E.prove_BSD(return_BSD=True)
        sage: B.two_tor_rk
        0
        sage: B.N
        26
        sage: B.gens
        []
        sage: B.primes
        []
        sage: B.heegner_indexes
        {-23: 2}

    TESTS:

    This was fixed by :trac:`8184` and :trac:`7575`::

        sage: EllipticCurve('438e1').prove_BSD(verbosity=1)
        p = 2: True by 2-descent...
        True for p not in {2} by Kolyvagin.
        []

    ::

        sage: E = EllipticCurve('960d1')
        sage: E.prove_BSD(verbosity=1)  # long time (4s on sage.math, 2011)
        p = 2: True by 2-descent
        True for p not in {2} by Kolyvagin.
        []
    """
    if proof is None:
        from sage.structure.proof.proof import get_flag
        proof = get_flag(proof, "elliptic_curve")
    else:
        proof = bool(proof)
    if not proof:
        return []
    from copy import copy
    BSD = BSD_data()
    # We replace this curve by the optimal curve, which we can do since
    # truth of BSD(E,p) is invariant under isogeny.
    BSD.curve = E.optimal_curve()
    if BSD.curve.has_cm():
        # ensure that CM is by a maximal order
        non_max_j_invs = [-12288000, 54000, 287496, 16581375]
        if BSD.curve.j_invariant() in non_max_j_invs:  # is this possible for optimal curves?
            if verbosity > 0:
                print('CM by non maximal order: switching curves')
            for E in BSD.curve.isogeny_class():
                if E.j_invariant() not in non_max_j_invs:
                    BSD.curve = E
                    break
    BSD.update()
    galrep = BSD.curve.galois_representation()

    if two_desc == 'mwrank':
        M = mwrank_two_descent_work(BSD.curve, BSD.two_tor_rk)
    elif two_desc == 'simon':
        M = simon_two_descent_work(BSD.curve, BSD.two_tor_rk)
    elif two_desc == 'sage':
        M = native_two_isogeny_descent_work(BSD.curve, BSD.two_tor_rk)
    else:
        raise NotImplementedError()
    rank_lower_bd, rank_upper_bd, sha2_lower_bd, sha2_upper_bd, gens = M
    assert sha2_lower_bd <= sha2_upper_bd
    if gens is not None:
        gens = BSD.curve.saturation(gens)[0]
    if rank_lower_bd > rank_upper_bd:
        raise RuntimeError("Apparent contradiction: %d <= rank <= %d." % (rank_lower_bd, rank_upper_bd))
    BSD.two_selmer_rank = rank_upper_bd + sha2_lower_bd + BSD.two_tor_rk
    if sha2_upper_bd == sha2_lower_bd:
        BSD.rank = rank_lower_bd
        BSD.bounds[2] = (sha2_lower_bd, sha2_upper_bd)
    else:
        BSD.rank = BSD.curve.rank(use_database=True)
        sha2_upper_bd -= (BSD.rank - rank_lower_bd)
        BSD.bounds[2] = (sha2_lower_bd, sha2_upper_bd)
        if verbosity > 0:
            print("Unable to compute the rank exactly -- used database.")
    if rank_lower_bd > 1:
        # We do not know BSD(E,p) for even a single p, since it's
        # an open problem to show that L^r(E,1)/(Reg*Omega) is
        # rational for any curve with r >= 2.
        from sage.sets.primes import Primes
        BSD.primes = Primes()
        if return_BSD:
            BSD.rank = rank_lower_bd
            return BSD
        return BSD.primes
    if (BSD.sha_an.ord(2) == 0) != (BSD.bounds[2][1] == 0):
        raise RuntimeError("Apparent contradiction: %d <= rank(sha[2]) <= %d, but ord_2(sha_an) = %d" % (sha2_lower_bd, sha2_upper_bd, BSD.sha_an.ord(2)))
    if BSD.bounds[2][0] == BSD.sha_an.ord(2) and BSD.sha_an.ord(2) == BSD.bounds[2][1]:
        if verbosity > 0:
            print('p = 2: True by 2-descent')
        BSD.primes = []
        BSD.bounds.pop(2)
        BSD.proof[2] = ['2-descent']
    else:
        BSD.primes = [2]
        BSD.proof[2] = [('2-descent',) + BSD.bounds[2]]
    if len(gens) > rank_lower_bd or rank_lower_bd > rank_upper_bd:
        raise RuntimeError("Something went wrong with 2-descent.")
    if BSD.rank != len(gens):
        gens = BSD.curve.gens(proof=True)
        if BSD.rank != len(gens):
            raise RuntimeError("Could not get generators")
    BSD.gens = [BSD.curve.point(x, check=True) for x in gens]

    if BSD.rank != BSD.curve.analytic_rank():
        raise RuntimeError("It seems that the rank conjecture does not hold for this curve (%s)! This may be a counterexample to BSD, but is more likely a bug." % BSD.curve)

    # reduce set of remaining primes to a finite set
    kolyvagin_primes = []
    heegner_index = None
    if BSD.rank == 0:
        for D in BSD.curve.heegner_discriminants_list(10):
            max_height = max(13, BSD.curve.quadratic_twist(D).CPS_height_bound())
            heegner_primes = -1
            while heegner_primes == -1:
                if max_height > 21:
                    break
                heegner_primes, _, exact = BSD.curve.heegner_index_bound(D, max_height=max_height)
                max_height += 1
            if isinstance(heegner_primes, list):
                break
        if not isinstance(heegner_primes, list):
            raise RuntimeError("Tried 10 Heegner discriminants, and heegner_index_bound failed each time.")
        if exact is not False:
            heegner_index = exact
            BSD.heegner_indexes[D] = exact
        else:
            BSD.heegner_index_upper_bound[D] = max(heegner_primes + [1])
        if 2 in heegner_primes:
            heegner_primes.remove(2)
    else:  # rank 1
        for D in BSD.curve.heegner_discriminants_list(10):
            I = BSD.curve.heegner_index(D)
            J = I.is_int()
            if J[0] and J[1] > 0:
                I = J[1]
            else:
                J = (2 * I).is_int()
                if J[0] and J[1] > 0:
                    I = J[1]
                else:
                    continue
            heegner_index = I
            BSD.heegner_indexes[D] = I
            break
        heegner_primes = [p for p in prime_divisors(heegner_index) if p != 2]

    assert BSD.sha_an in ZZ and BSD.sha_an > 0
    if BSD.curve.has_cm():
        if BSD.curve.analytic_rank() == 0:
            if verbosity > 0:
                print('    p >= 5: true by Rubin')
            BSD.primes.append(3)
        else:
            K = QuadraticField(BSD.curve.cm_discriminant(), 'a')
            D_K = K.disc()
            D_E = BSD.curve.discriminant()
            if len(K.factor(3)) == 1:  # 3 does not split in K
                BSD.primes.append(3)
            for p in prime_divisors(D_K):
                if p >= 5:
                    BSD.primes.append(p)
            for p in prime_divisors(D_E):
                if p >= 5 and D_K % p and len(K.factor(p)) == 1:
                    # p is inert in K
                    BSD.primes.append(p)
            for p in heegner_primes:
                if p >= 5 and D_E % p and D_K % p and len(K.factor(p)) == 1:
                    # p is good for E and inert in K
                    kolyvagin_primes.append(p)
            for p in prime_divisors(BSD.sha_an):
                if p >= 5 and D_K % p and len(K.factor(p)) == 1:
                    if BSD.curve.is_good(p):
                        if verbosity > 2 and p in heegner_primes and heegner_index is None:
                            print('ALERT: Prime p (%d) >= 5 dividing sha_an, good for E, inert in K, in heegner_primes, should not divide the actual Heegner index')
                        # Note that the following check is not entirely
                        # exhaustive, in case there is a p not dividing
                        # the Heegner index in heegner_primes,
                        # for which only an outer bound was computed
                        if p not in heegner_primes:
                            raise RuntimeError("p = %d divides sha_an, is of good reduction for E, inert in K, and does not divide the Heegner index. This may be a counterexample to BSD, but is more likely a bug. %s" % (p, BSD.curve))
            if verbosity > 0:
                print('True for p not in {%s} by Kolyvagin (via Stein & Lum -- unpublished) and Rubin.' % str(list(set(BSD.primes).union(set(kolyvagin_primes))))[1:-1])
        BSD.proof['finite'] = copy(BSD.primes)
    else:  # no CM
        # do some tricks to get to a finite set without calling bound_kolyvagin
        BSD.primes += [p for p in galrep.non_surjective() if p != 2]
        for p in heegner_primes:
            if p not in BSD.primes:
                BSD.primes.append(p)
        for p in prime_divisors(BSD.sha_an):
            if p not in BSD.primes and p != 2:
                BSD.primes.append(p)
        if verbosity > 0:
            s = str(BSD.primes)[1:-1]
            if 2 not in BSD.primes:
                if not s:
                    s = '2'
                else:
                    s = '2, ' + s
            print('True for p not in {' + s + '} by Kolyvagin.')
        BSD.proof['finite'] = copy(BSD.primes)
        primes_to_remove = []
        for p in BSD.primes:
            if p == 2:
                continue
            if galrep.is_surjective(p) and not BSD.curve.has_additive_reduction(p):
                if BSD.curve.has_nonsplit_multiplicative_reduction(p):
                    if BSD.rank > 0:
                        continue
                if p == 3:
                    if (not (BSD.curve.is_ordinary(p) and BSD.curve.is_good(p))) and (not BSD.curve.has_split_multiplicative_reduction(p)):
                        continue
                    if BSD.rank > 0:
                        continue
                if verbosity > 1:
                    print('    p = %d: Trying p_primary_bound' % p)
                p_bound = BSD.Sha.p_primary_bound(p)
                if p in BSD.proof:
                    BSD.proof[p].append(('Stein-Wuthrich', p_bound))
                else:
                    BSD.proof[p] = [('Stein-Wuthrich', p_bound)]
                if BSD.sha_an.ord(p) == 0 and p_bound == 0:
                    if verbosity > 0:
                        print('True for p=%d by Stein-Wuthrich.' % p)
                    primes_to_remove.append(p)
                else:
                    if p in BSD.bounds:
                        BSD.bounds[p][1] = min(BSD.bounds[p][1], p_bound)
                    else:
                        BSD.bounds[p] = (0, p_bound)
                    print('Analytic %d-rank is ' % p + str(BSD.sha_an.ord(p)) + ', actual %d-rank is at most %d.' % (p, p_bound))
                    print('    by Stein-Wuthrich.\n')
        for p in primes_to_remove:
            BSD.primes.remove(p)
        kolyvagin_primes = []
        for p in BSD.primes:
            if p == 2:
                continue
            if galrep.is_surjective(p):
                kolyvagin_primes.append(p)
        for p in kolyvagin_primes:
            BSD.primes.remove(p)
    # apply other hypotheses which imply Kolyvagin's bound holds
    D_K = QuadraticField(D, 'a').disc()

    # Cha's hypothesis
    for p in BSD.primes:
        if p == 2:
            continue
        if D_K % p != 0 and BSD.N % (p**2) != 0 and galrep.is_irreducible(p):
            if verbosity > 0:
                print('Kolyvagin\'s bound for p = %d applies by Cha.' % p)
            if p in BSD.proof:
                BSD.proof[p].append('Cha')
            else:
                BSD.proof[p] = ['Cha']
            kolyvagin_primes.append(p)
    # Stein et al replaced
    for p in BSD.primes:
        # the lemma about the vanishing of H^1 is false in Stein et al for p=5 and 11
        # here is the correction from Lawson-Wuthrich. Especially Theorem 14 in
        # [LW2015] above.
        if p in kolyvagin_primes or p == 2 or D_K % p == 0:
            continue
        crit_lw = False
        if p > 11 or p == 7:
            crit_lw = True
        elif p == 11:
            if BSD.N != 121 or BSD.curve.label() != "121c2":
                crit_lw = True
        elif galrep.is_irreducible(p):
            crit_lw = True
        else:
            phis = BSD.curve.isogenies_prime_degree(p)
            if len(phis) != 1:
                crit_lw = True
            else:
                C = phis[0].codomain()
                if p == 3:
                    if BSD.curve.torsion_order() % p != 0 and C.torsion_order() % p != 0:
                        crit_lw = True
                else:  # p == 5
                    Et = BSD.curve.quadratic_twist(5)
                    if Et.torsion_order() % p != 0 and C.torsion_order() % p != 0:
                        crit_lw = True
        if crit_lw:
            if verbosity > 0:
                print('Kolyvagin\'s bound for p = %d applies by Lawson-Wuthrich' % p)
            kolyvagin_primes.append(p)
            if p in BSD.proof:
                BSD.proof[p].append('Lawson-Wuthrich')
            else:
                BSD.proof[p] = ['Lawson-Wuthrich']
    for p in kolyvagin_primes:
        if p in BSD.primes:
            BSD.primes.remove(p)

    # apply Kolyvagin's bound
    primes_to_remove = []
    for p in kolyvagin_primes:
        if p == 2:
            continue
        if p not in heegner_primes:
            ord_p_bound = 0
        elif heegner_index is not None:  # p must divide heegner_index
            ord_p_bound = 2 * heegner_index.ord(p)
            # Here Jetchev's results apply.
            m_max = max([BSD.curve.tamagawa_number(q).ord(p) for q in BSD.N.prime_divisors()])
            if m_max > 0:
                if verbosity > 0:
                    print('Jetchev\'s results apply (at p = %d) with m_max =' % p, m_max)
                if p in BSD.proof:
                    BSD.proof[p].append(('Jetchev', m_max))
                else:
                    BSD.proof[p] = [('Jetchev', m_max)]
            ord_p_bound -= 2 * m_max
        else:  # Heegner index is None
            for D in BSD.heegner_index_upper_bound:
                M = BSD.heegner_index_upper_bound[D]
                ord_p_bound = 0
                while p**(ord_p_bound + 1) <= M**2:
                    ord_p_bound += 1
                # now ord_p_bound is one on I_K!!!
                ord_p_bound *= 2  # by Kolyvagin, now ord_p_bound is one on #Sha
                break
        if p in BSD.proof:
            BSD.proof[p].append(('Kolyvagin', ord_p_bound))
        else:
            BSD.proof[p] = [('Kolyvagin', ord_p_bound)]
        if BSD.sha_an.ord(p) == 0 and ord_p_bound == 0:
            if verbosity > 0:
                print('True for p = %d by Kolyvagin bound' % p)
            primes_to_remove.append(p)
        elif BSD.sha_an.ord(p) > ord_p_bound:
            raise RuntimeError("p = %d: ord_p_bound == %d, but sha_an.ord(p) == %d. This appears to be a counterexample to BSD, but is more likely a bug." % (p, ord_p_bound, BSD.sha_an.ord(p)))
        else:  # BSD.sha_an.ord(p) <= ord_p_bound != 0:
            if p in BSD.bounds:
                low = BSD.bounds[p][0]
                BSD.bounds[p] = (low, min(BSD.bounds[p][1], ord_p_bound))
            else:
                BSD.bounds[p] = (0, ord_p_bound)
    for p in primes_to_remove:
        kolyvagin_primes.remove(p)
    BSD.primes = list(set(BSD.primes).union(set(kolyvagin_primes)))

    # Kato's bound
    if BSD.rank == 0 and not BSD.curve.has_cm():
        L_over_Omega = BSD.curve.lseries().L_ratio()
        kato_primes = BSD.Sha.bound_kato()
        primes_to_remove = []
        for p in BSD.primes:
            if p == 2:
                continue
            if p not in kato_primes:
                if verbosity > 0:
                    print('Kato further implies that #Sha[%d] is trivial.' % p)
                primes_to_remove.append(p)
                if p in BSD.proof:
                    BSD.proof[p].append(('Kato', 0))
                else:
                    BSD.proof[p] = [('Kato', 0)]
            if p not in [2, 3] and BSD.N % p != 0:
                if galrep.is_surjective(p):
                    bd = L_over_Omega.valuation(p)
                    if verbosity > 1:
                        print('Kato implies that ord_p(#Sha[%d]) <= %d ' % (p, bd))
                    if p in BSD.proof:
                        BSD.proof[p].append(('Kato', bd))
                    else:
                        BSD.proof[p] = [('Kato', bd)]
                    if p in BSD.bounds:
                        low = BSD.bounds[p][0]
                        BSD.bounds[p][1] = (low, min(BSD.bounds[p][1], bd))
                    else:
                        BSD.bounds[p] = (0, bd)
        for p in primes_to_remove:
            BSD.primes.remove(p)

    # Mazur
    primes_to_remove = []
    if BSD.N.is_prime():
        for p in BSD.primes:
            if p == 2:
                continue
            if galrep.is_reducible(p):
                primes_to_remove.append(p)
                if verbosity > 0:
                    print('True for p=%s by Mazur' % p)
        for p in primes_to_remove:
            BSD.primes.remove(p)
            if p in BSD.proof:
                BSD.proof[p].append('Mazur')
            else:
                BSD.proof[p] = ['Mazur']

    BSD.primes.sort()

    # Try harder to compute the Heegner index, where it matters
    if heegner_index is None:
        if max_height < 18:
            max_height = 18
        for D in BSD.heegner_index_upper_bound:
            M = BSD.heegner_index_upper_bound[D]
            for p in kolyvagin_primes:
                if p not in BSD.primes or p == 3:
                    continue
                if verbosity > 0:
                    print('    p = %d: Trying harder for Heegner index' % p)
                obt = 0
                while p**(BSD.sha_an.ord(p) / 2 + 1) <= M and max_height < 22:
                    if verbosity > 2:
                        print('    trying max_height =', max_height)
                    old_bound = M
                    M, _, exact = BSD.curve.heegner_index_bound(D, max_height=max_height, secs_dc=secs_hi)
                    if M == -1:
                        max_height += 1
                        continue
                    if exact is not False:
                        heegner_index = exact
                        BSD.heegner_indexes[D] = exact
                        M = exact
                        if verbosity > 2:
                            print('    heegner index =', M)
                    else:
                        M = max(M + [1])
                        if verbosity > 2:
                            print('    bound =', M)
                    if old_bound == M:
                        obt += 1
                        if obt == 2:
                            break
                    max_height += 1
                BSD.heegner_index_upper_bound[D] = min(M, BSD.heegner_index_upper_bound[D])
                low, upp = BSD.bounds[p]
                expn = 0
                while p**(expn + 1) <= M:
                    expn += 1
                if 2 * expn < upp:
                    upp = 2 * expn
                    BSD.bounds[p] = (low, upp)
                    if verbosity > 0:
                        print('    got better bound on ord_p =', upp)
                    if low == upp:
                        if upp != BSD.sha_an.ord(p):
                            raise RuntimeError
                        else:
                            if verbosity > 0:
                                print('    proven!')
                            BSD.primes.remove(p)
            break
        for p in kolyvagin_primes:
            if p not in BSD.primes or p == 3:
                continue
            for D in BSD.curve.heegner_discriminants_list(4):
                if D in BSD.heegner_index_upper_bound:
                    continue
                print('    discriminant', D)
                if verbosity > 0:
                    print('p = %d: Trying discriminant = %d for Heegner index' % (p, D))
                max_height = max(10, BSD.curve.quadratic_twist(D).CPS_height_bound())
                obt = 0
                while True:
                    if verbosity > 2:
                        print('    trying max_height =', max_height)
                    old_bound = M
                    if p**(BSD.sha_an.ord(p) / 2 + 1) > M or max_height >= 22:
                        break
                    M, _, exact = BSD.curve.heegner_index_bound(D, max_height=max_height, secs_dc=secs_hi)
                    if M == -1:
                        max_height += 1
                        continue
                    if exact is not False:
                        heegner_index = exact
                        BSD.heegner_indexes[D] = exact
                        M = exact
                        if verbosity > 2:
                            print('    heegner index =', M)
                    else:
                        M = max(M + [1])
                        if verbosity > 2:
                            print('    bound =', M)
                    if old_bound == M:
                        obt += 1
                        if obt == 2:
                            break
                    max_height += 1
                BSD.heegner_index_upper_bound[D] = M
                low, upp = BSD.bounds[p]
                expn = 0
                while p**(expn + 1) <= M:
                    expn += 1
                if 2 * expn < upp:
                    upp = 2 * expn
                    BSD.bounds[p] = (low, upp)
                    if verbosity > 0:
                        print('    got better bound =', upp)
                    if low == upp:
                        if upp != BSD.sha_an.ord(p):
                            raise RuntimeError
                        else:
                            if verbosity > 0:
                                print('    proven!')
                            BSD.primes.remove(p)
                            break

    # some extra information
    if verbosity > 1:
        if BSD.primes:
            print('Remaining primes:')
        for p in BSD.primes:
            s = 'p = ' + str(p) + ': '
            if galrep.is_irreducible(p):
                s += 'ir'
            s += 'reducible, '
            if not galrep.is_surjective(p):
                s += 'not '
            s += 'surjective, '
            a_p = BSD.curve.an(p)
            if BSD.curve.is_good(p):
                if a_p % p != 0:
                    s += 'good ordinary'
                else:
                    s += 'good, non-ordinary'
            else:
                assert BSD.curve.is_minimal()
                if a_p == 0:
                    s += 'additive'
                elif a_p == 1:
                    s += 'split multiplicative'
                elif a_p == -1:
                    s += 'non-split multiplicative'
            if BSD.curve.tamagawa_product() % p == 0:
                s += ', divides a Tamagawa number'
            if p in BSD.bounds:
                s += '\n    (%d <= ord_p <= %d)' % BSD.bounds[p]
            else:
                s += '\n    (no bounds found)'
            s += '\n    ord_p(#Sha_an) = %d' % BSD.sha_an.ord(p)
            if heegner_index is None:
                may_divide = True
                for D in BSD.heegner_index_upper_bound:
                    if p > BSD.heegner_index_upper_bound[D] or p not in kolyvagin_primes:
                        may_divide = False
                if may_divide:
                    s += '\n    may divide the Heegner index, for which only a bound was computed'
            print(s)

    if BSD.curve.has_cm():
        if BSD.rank == 1:
            BSD.proof['reason_finite'] = 'Rubin&Kolyvagin'
        else:
            BSD.proof['reason_finite'] = 'Rubin'
    else:
        BSD.proof['reason_finite'] = 'Kolyvagin'
    # reduce memory footprint of BSD object:
    BSD.curve = BSD.curve.label()
    BSD.Sha = None
    return BSD if return_BSD else BSD.primes<|MERGE_RESOLUTION|>--- conflicted
+++ resolved
@@ -24,11 +24,7 @@
         sage: D.update()
         sage: D.Sha
         Tate-Shafarevich group for the Elliptic Curve
-<<<<<<< HEAD
-        defined by y^2 + y = x^3 - x^2 - 10*x - 20 over Rational Field
-=======
          defined by y^2 + y = x^3 - x^2 - 10*x - 20 over Rational Field
->>>>>>> 08060ed1
     """
     def __init__(self):
         self.curve = None
@@ -60,11 +56,7 @@
             sage: D.update()
             sage: D.Sha
             Tate-Shafarevich group for the Elliptic Curve
-<<<<<<< HEAD
-            defined by y^2 + y = x^3 - x^2 - 10*x - 20 over Rational Field
-=======
              defined by y^2 + y = x^3 - x^2 - 10*x - 20 over Rational Field
->>>>>>> 08060ed1
         """
         self.two_tor_rk = self.curve.two_torsion_rank()
         self.Sha = self.curve.sha()
