--- conflicted
+++ resolved
@@ -916,18 +916,10 @@
         sage: solve(sinh(x) - 2*cosh(x),x,algorithm='sympy')
         ConditionSet(x, Eq((-exp(2*x) - 3)*exp(-x)/2, 0), Reals)
         sage: solve(2*sin(x) - 2*sin(2*x), x,algorithm='sympy')
-<<<<<<< HEAD
-        [ImageSet(Lambda(_n, 2*_n*pi), S.Integers),
-         ImageSet(Lambda(_n, 2*_n*pi + pi), S.Integers),
-         ImageSet(Lambda(_n, 2*_n*pi + 5*pi/3), S.Integers),
-         ImageSet(Lambda(_n, 2*_n*pi + pi/3), S.Integers)]
-=======
-        ...
         [ImageSet(Lambda(_n, 2*_n*pi), Integers),
          ImageSet(Lambda(_n, 2*_n*pi + pi), Integers),
          ImageSet(Lambda(_n, 2*_n*pi + 5*pi/3), Integers),
          ImageSet(Lambda(_n, 2*_n*pi + pi/3), Integers)]
->>>>>>> 1a64da23
 
         sage: solve(x^5 + 3*x^3 + 7, x, algorithm='sympy')[0] # known bug
         complex_root_of(x^5 + 3*x^3 + 7, 0)
