--- conflicted
+++ resolved
@@ -7566,7 +7566,7 @@
             sage: f = x^2 -2/3*x + 1
             sage: f.polynomial(QQ)
             x^2 - 2/3*x + 1
-            sage: f.polynomial(GF(19))                                                  # needs sage.rings.finite_rings
+            sage: f.polynomial(GF(19))
             x^2 + 12*x + 1
 
         Polynomials can be useful for getting the coefficients of an
@@ -7624,9 +7624,9 @@
 
             sage: f = (3*x^5 - 5*y^5)^7; f
             (3*x^5 - 5*y^5)^7
-            sage: g = f.polynomial(GF(7)); g                                            # needs sage.rings.finite_rings
+            sage: g = f.polynomial(GF(7)); g
             3*x^35 + 2*y^35
-            sage: parent(g)                                                             # needs sage.rings.finite_rings
+            sage: parent(g)
             Multivariate Polynomial Ring in x, y over Finite Field of size 7
 
         We check to make sure constants are converted appropriately::
@@ -7670,7 +7670,7 @@
             sage: f = x^2 -2/3/x + 1
             sage: f.laurent_polynomial(QQ)
             -2/3*x^-1 + 1 + x^2
-            sage: f.laurent_polynomial(GF(19))                                          # needs sage.rings.finite_rings
+            sage: f.laurent_polynomial(GF(19))
             12*x^-1 + 1 + x^2
         """
         from sage.symbolic.expression_conversions import laurent_polynomial
@@ -7693,8 +7693,8 @@
             sage: R = QQ['w']
             sage: R(w^3 + w + 1)
             w^3 + w + 1
-            sage: R = GF(7)['z']                                                        # needs sage.rings.finite_rings
-            sage: R(z^3 + 10*z)                                                         # needs sage.rings.finite_rings
+            sage: R = GF(7)['z']
+            sage: R(z^3 + 10*z)
             z^3 + 3*z
 
         .. NOTE::
@@ -7791,9 +7791,9 @@
             sage: parent(((pi+sqrt(2))/x).fraction(SR))
             Fraction Field of Univariate Polynomial Ring in x over Symbolic Ring
             sage: y = var('y')
-            sage: fr = ((3*x^5 - 5*y^5)^7/(x*y)).fraction(GF(7)); fr                    # needs sage.rings.finite_rings
+            sage: fr = ((3*x^5 - 5*y^5)^7/(x*y)).fraction(GF(7)); fr
             (3*x^35 + 2*y^35)/(x*y)
-            sage: parent(fr)                                                            # needs sage.rings.finite_rings
+            sage: parent(fr)
             Fraction Field of Multivariate Polynomial Ring in x, y over Finite Field of size 7
 
         TESTS:
@@ -12212,11 +12212,7 @@
           multiplicities
 
         - ``ring`` -- a ring (default ``None``): if not ``None``, convert
-<<<<<<< HEAD
           ``self`` to a polynomial over ``ring`` and find roots over ``ring``
-=======
-          ``self`` to a polynomial over ring and find roots over ring
->>>>>>> 6695becb
 
         OUTPUT:
 
@@ -12379,11 +12375,7 @@
 
         .. warning::
 
-<<<<<<< HEAD
-           This is not a numerical solver - use :meth:`find_root` to solve
-=======
            This is not a numerical solver -- use :meth:`find_root` to solve
->>>>>>> 6695becb
            for ``self == 0`` numerically on an interval.
 
         INPUT:
@@ -12395,17 +12387,6 @@
            incompatible with ``to_poly_solve=True`` and does not make
            any sense when solving an inequality.
 
-<<<<<<< HEAD
-        -  ``solution_dict`` - bool (default: ``False``); if ``True`` or non-zero,
-           return a list of dictionaries containing solutions. Not used
-           when solving an inequality.
-
-        -  ``explicit_solutions`` - bool (default: ``False``); require that
-           all roots be explicit rather than implicit. Not used
-           when solving an inequality.
-
-        -  ``to_poly_solve`` - bool (default: ``False``) or string; use
-=======
         -  ``solution_dict`` -- bool (default: ``False``); if ``True`` or non-zero,
            return a list of dictionaries containing solutions. Not used
            when solving an inequality.
@@ -12415,7 +12396,6 @@
            when solving an inequality.
 
         -  ``to_poly_solve`` -- bool (default: ``False``) or string; use
->>>>>>> 6695becb
            Maxima's ``to_poly_solver`` package to search for more possible
            solutions, but possibly encounter approximate solutions.
            This keyword is incompatible with ``multiplicities=True``
@@ -12430,12 +12410,8 @@
             [z == 1/4*sqrt(5) + 1/4*I*sqrt(2*sqrt(5) + 10) - 1/4,
              z == -1/4*sqrt(5) + 1/4*I*sqrt(-2*sqrt(5) + 10) - 1/4,
              z == -1/4*sqrt(5) - 1/4*I*sqrt(-2*sqrt(5) + 10) - 1/4,
-<<<<<<< HEAD
-             z == 1/4*sqrt(5) - 1/4*I*sqrt(2*sqrt(5) + 10) - 1/4, z == 1]
-=======
              z == 1/4*sqrt(5) - 1/4*I*sqrt(2*sqrt(5) + 10) - 1/4,
              z == 1]
->>>>>>> 6695becb
 
             sage: solve((z^3-1)^3, z, multiplicities=True)
             ([z == 1/2*I*sqrt(3) - 1/2, z == -1/2*I*sqrt(3) - 1/2, z == 1], [3, 3, 3])
@@ -12446,12 +12422,8 @@
 
             sage: w = x^4 - (1+3*i)*x^3 - (2-4*i)*x^2 + (6-2*i)*x - 4 - 4*i
             sage: w.solve(x,multiplicities=True)
-<<<<<<< HEAD
-            ([x == -1/2*sqrt(2*I) + 3/2*I - 1/2, x == 1/2*sqrt(2*I) + 3/2*I - 1/2,
-=======
             ([x == -1/2*sqrt(2*I) + 3/2*I - 1/2,
               x == 1/2*sqrt(2*I) + 3/2*I - 1/2,
->>>>>>> 6695becb
               x == (-I + 1), x == (I + 1)],
              [1, 1, 1, 1])
 
@@ -12495,26 +12467,15 @@
         You can also pick specific variables, and get the solution as
         a dictionary::
 
-<<<<<<< HEAD
-            sage: solve_diophantine(x*y == 10, x)                                       # needs sympy
-=======
             sage: # needs sympy
             sage: solve_diophantine(x*y == 10, x)
->>>>>>> 6695becb
             [-10, -5, -2, -1, 1, 2, 5, 10]
-            sage: sorted(solve_diophantine(x*y - y == 10, (x,y)))                       # needs sympy
+            sage: sorted(solve_diophantine(x*y - y == 10, (x,y)))
             [(-9, -1), (-4, -2), (-1, -5), (0, -10), (2, 10), (3, 5), (6, 2), (11, 1)]
-<<<<<<< HEAD
-            sage: res = solve_diophantine(x*y - y == 10, solution_dict=True)            # needs sympy
-            sage: sol = [{y: -5, x: -1}, {y: -10, x: 0}, {y: -1, x: -9}, {y: -2, x: -4},
-            ....:        {y: 10, x: 2}, {y: 1, x: 11}, {y: 2, x: 6}, {y: 5, x: 3}]
-            sage: all(solution in res                                                   # needs sympy
-=======
             sage: res = solve_diophantine(x*y - y == 10, solution_dict=True)
             sage: sol = [{y: -5, x: -1}, {y: -10, x: 0}, {y: -1, x: -9}, {y: -2, x: -4},
             ....:        {y: 10, x: 2}, {y: 1, x: 11}, {y: 2, x: 6}, {y: 5, x: 3}]
             sage: all(solution in res
->>>>>>> 6695becb
             ....:     for solution in sol) and bool(len(res) == len(sol))
             True
 
@@ -12523,21 +12484,13 @@
 
             sage: # needs sympy
             sage: x,y,z = var('x,y,z')
-<<<<<<< HEAD
-            sage: sol = solve_diophantine(x^2-y == 0); sol                              # needs sympy
-=======
             sage: sol = solve_diophantine(x^2-y == 0); sol
->>>>>>> 6695becb
             (t, t^2)
-            sage: [(sol[0].subs(t=t),sol[1].subs(t=t)) for t in range(-3,4)]            # needs sympy
+            sage: [(sol[0].subs(t=t),sol[1].subs(t=t)) for t in range(-3,4)]
             [(-3, 9), (-2, 4), (-1, 1), (0, 0), (1, 1), (2, 4), (3, 9)]
-            sage: sol = solve_diophantine(x^2 + y^2 == z^2); sol                        # needs sympy
+            sage: sol = solve_diophantine(x^2 + y^2 == z^2); sol
             (2*p*q, p^2 - q^2, p^2 + q^2)
-<<<<<<< HEAD
-            sage: [(sol[0].subs(p=p,q=q), sol[1].subs(p=p,q=q), sol[2].subs(p=p,q=q))   # needs sympy
-=======
             sage: [(sol[0].subs(p=p,q=q), sol[1].subs(p=p,q=q), sol[2].subs(p=p,q=q))
->>>>>>> 6695becb
             ....:  for p in range(1,4) for q in range(1,4)]
             [(2, 0, 2), (4, -3, 5), (6, -8, 10), (4, 3, 5), (8, 0, 8),
              (12, -5, 13), (6, 8, 10), (12, 5, 13), (18, 0, 18)]
@@ -13096,19 +13049,9 @@
         - ``algorithm`` -- (default: ``'maxima'``)  one of
 
           - ``'maxima'`` -- use Maxima (the default)
-<<<<<<< HEAD
-
-          - ``'maple'`` -- (optional) use Maple
-
-          - ``'mathematica'`` -- (optional) use Mathematica
-
-          - ``'giac'`` -- (optional) use Giac
-
-=======
           - ``'maple'`` -- (optional) use Maple
           - ``'mathematica'`` -- (optional) use Mathematica
           - ``'giac'`` -- (optional) use Giac
->>>>>>> 6695becb
           - ``'sympy'`` -- use SymPy
 
         EXAMPLES::
