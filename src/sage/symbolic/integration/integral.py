--- conflicted
+++ resolved
@@ -706,13 +706,9 @@
     expression::
 
         sage: # needs sage.libs.giac
-<<<<<<< HEAD
-        sage: integrate(abs(cos(x)), x, 0, 2*pi, algorithm='giac')
-=======
         sage: result = integrate(abs(cos(x)), x, 0, 2*pi, algorithm='giac')
         ...
         sage: result
->>>>>>> f48da11b
         4
         sage: result = integrate(abs(cos(x)), x, 0, 2*pi)
         ...
