--- conflicted
+++ resolved
@@ -1,6 +1,3 @@
 # sage_setup: distribution = sagemath-modules
-<<<<<<< HEAD
-=======
 
->>>>>>> abbea0f6
 from sage.tensor.modules.all import *