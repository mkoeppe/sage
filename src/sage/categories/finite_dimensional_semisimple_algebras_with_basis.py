r"""
Finite dimensional semisimple algebras with basis
"""
#*****************************************************************************
#  Copyright (C) 2011-2015 Nicolas M. Thiery <nthiery at users.sf.net>
#                2014-2015 Aladin Virmaux <aladin.virmaux at u-psud.fr>
#
#  Distributed under the terms of the GNU General Public License (GPL)
#                  http://www.gnu.org/licenses/
#******************************************************************************

from sage.categories.category_with_axiom import CategoryWithAxiom_over_base_ring
from sage.misc.cachefunc import cached_method
from .algebras import Algebras
from .semisimple_algebras import SemisimpleAlgebras

class FiniteDimensionalSemisimpleAlgebrasWithBasis(CategoryWithAxiom_over_base_ring):
    """
    The category of finite dimensional semisimple algebras with a distinguished basis

    EXAMPLES::

        sage: from sage.categories.finite_dimensional_semisimple_algebras_with_basis import FiniteDimensionalSemisimpleAlgebrasWithBasis
        sage: C = FiniteDimensionalSemisimpleAlgebrasWithBasis(QQ); C
        Category of finite dimensional semisimple algebras with basis over Rational Field

    This category is best constructed as::

        sage: D = Algebras(QQ).Semisimple().FiniteDimensional().WithBasis(); D
        Category of finite dimensional semisimple algebras with basis over Rational Field
        sage: D is C
        True

    TESTS::

        sage: TestSuite(C).run()
    """
    _base_category_class_and_axiom = (SemisimpleAlgebras.FiniteDimensional, "WithBasis")

    class ParentMethods:
        # This is needed to override the one in finite_dimensional_algebras_with_basis
        def radical_basis(self, **keywords):
            r"""
            Return a basis of the Jacobson radical of this algebra.

            - ``keywords`` -- for compatibility; ignored.

            OUTPUT: the empty list since this algebra is semisimple.

            EXAMPLES::

<<<<<<< HEAD
                sage: A = SymmetricGroup(4).algebra(QQ)                                                                 # optional - sage.groups sage.modules
                sage: A.radical_basis()                                                                                 # optional - sage.groups sage.modules
=======
                sage: A = SymmetricGroup(4).algebra(QQ)                                 # optional - sage.groups sage.modules
                sage: A.radical_basis()                                                 # optional - sage.groups sage.modules
>>>>>>> a36b1230
                ()

            TESTS::

<<<<<<< HEAD
                sage: A.radical_basis.__module__                                                                        # optional - sage.groups sage.modules
=======
                sage: A.radical_basis.__module__                                        # optional - sage.groups sage.modules
>>>>>>> a36b1230
                'sage.categories.finite_dimensional_semisimple_algebras_with_basis'
            """
            return ()

        @cached_method
        def central_orthogonal_idempotents(self):
            r"""
            Return a maximal list of central orthogonal
            idempotents of ``self``.

            *Central orthogonal idempotents* of an algebra `A`
            are idempotents `(e_1, \ldots, e_n)` in the center
            of `A` such that `e_i e_j = 0` whenever `i \neq j`.

            With the maximality condition, they sum up to `1`
            and are uniquely determined (up to order).

            EXAMPLES:

            For the algebra of the (abelian) alternating group `A_3`,
            we recover three idempotents corresponding to the three
            one-dimensional representations `V_i` on which `(1,2,3)`
            acts on `V_i` as multiplication by the `i`-th power of a
            cube root of unity::

<<<<<<< HEAD
                sage: R = CyclotomicField(3)                                                                            # optional - sage.rings.number_field
                sage: A3 = AlternatingGroup(3).algebra(R)                                                               # optional - sage.rings.number_field sage.groups
                sage: idempotents = A3.central_orthogonal_idempotents()                                                 # optional - sage.rings.number_field sage.groups
                sage: idempotents                                                                                       # optional - sage.rings.number_field sage.groups
                (1/3*() + 1/3*(1,2,3) + 1/3*(1,3,2),
                 1/3*() - (1/3*zeta3+1/3)*(1,2,3) - (-1/3*zeta3)*(1,3,2),
                 1/3*() - (-1/3*zeta3)*(1,2,3) - (1/3*zeta3+1/3)*(1,3,2))
                sage: A3.is_identity_decomposition_into_orthogonal_idempotents(idempotents)                             # optional - sage.rings.number_field sage.groups
=======
                sage: R = CyclotomicField(3)                                            # optional - sage.rings.number_field
                sage: A3 = AlternatingGroup(3).algebra(R)                               # optional - sage.rings.number_field sage.groups
                sage: idempotents = A3.central_orthogonal_idempotents()                 # optional - sage.rings.number_field sage.groups
                sage: idempotents                                                       # optional - sage.rings.number_field sage.groups
                (1/3*() + 1/3*(1,2,3) + 1/3*(1,3,2),
                 1/3*() - (1/3*zeta3+1/3)*(1,2,3) - (-1/3*zeta3)*(1,3,2),
                 1/3*() - (-1/3*zeta3)*(1,2,3) - (1/3*zeta3+1/3)*(1,3,2))
                sage: A3.is_identity_decomposition_into_orthogonal_idempotents(idempotents)     # optional - sage.rings.number_field sage.groups
>>>>>>> a36b1230
                True

            For the semisimple quotient of a quiver algebra,
            we recover the vertices of the quiver::

<<<<<<< HEAD
                sage: A = FiniteDimensionalAlgebrasWithBasis(QQ).example(); A                                           # optional - sage.combinat
                An example of a finite dimensional algebra with basis:
                the path algebra of the Kronecker quiver (containing
                the arrows a:x->y and b:x->y) over Rational Field
                sage: Aquo = A.semisimple_quotient()                                                                    # optional - sage.combinat
                sage: Aquo.central_orthogonal_idempotents()                                                             # optional - sage.combinat
=======
                sage: A = FiniteDimensionalAlgebrasWithBasis(QQ).example(); A           # optional - sage.combinat
                An example of a finite dimensional algebra with basis:
                the path algebra of the Kronecker quiver (containing
                the arrows a:x->y and b:x->y) over Rational Field
                sage: Aquo = A.semisimple_quotient()                                    # optional - sage.combinat
                sage: Aquo.central_orthogonal_idempotents()                             # optional - sage.combinat
>>>>>>> a36b1230
                (B['x'], B['y'])
            """
            return tuple([x.lift()
                          for x in self.center().central_orthogonal_idempotents()])

    class Commutative(CategoryWithAxiom_over_base_ring):

        class ParentMethods:

            @cached_method
            def _orthogonal_decomposition(self, generators=None):
                r"""
                Return a maximal list of orthogonal quasi-idempotents of
                this finite dimensional semisimple commutative algebra.

                INPUT:

                - ``generators`` -- a list of generators of
                  ``self`` (default: the basis of ``self``)

                OUTPUT:

                A list of quasi-idempotent elements of ``self``.

                Each quasi-idempotent `e` spans a one
                dimensional (non unital) subalgebra of
                ``self``, and cannot be decomposed as a sum
                `e=e_1+e_2` of quasi-idempotents elements.
                All together, they form a basis of ``self``.

                Up to the order and scalar factors, the result
                is unique. In particular it does not depend on
                the provided generators which are only used
                for improved efficiency.

                ALGORITHM:

                Thanks to Schur's Lemma, a commutative
                semisimple algebra `A` is a direct sum of
                dimension 1 subalgebras. The algorithm is
                recursive and proceeds as follows:

                0. If `A` is of dimension 1, return a non zero
                   element.

                1. Otherwise: find one of the generators such
                   that the morphism `x \mapsto ax` has at
                   least two (right) eigenspaces.

                2. Decompose both eigenspaces recursively.

                EXAMPLES:

                We compute an orthogonal decomposition of the
                center of the algebra of the symmetric group
                `S_4`::

<<<<<<< HEAD
                    sage: Z4 = SymmetricGroup(4).algebra(QQ).center()                                                   # optional - sage.groups sage.modules
                    sage: Z4._orthogonal_decomposition()                                                                # optional - sage.groups sage.modules
=======
                    sage: Z4 = SymmetricGroup(4).algebra(QQ).center()                   # optional - sage.groups sage.modules
                    sage: Z4._orthogonal_decomposition()                                # optional - sage.groups sage.modules
>>>>>>> a36b1230
                    (B[0] + B[1] + B[2] + B[3] + B[4],
                     B[0] + 1/3*B[1] - 1/3*B[2] - 1/3*B[4],
                     B[0] + B[2] - 1/2*B[3],
                     B[0] - 1/3*B[1] - 1/3*B[2] + 1/3*B[4],
                     B[0] - B[1] + B[2] + B[3] - B[4])

                .. TODO::

                    Improve speed by using matrix operations
                    only, or even better delegating to a
                    multivariate polynomial solver.
                """
                if self.dimension() == 1:
                    return self.basis().list()

                category = Algebras(self.base_ring()).Semisimple().WithBasis().FiniteDimensional().Commutative().Subobjects()

                if generators is None:
                    generators = self.basis().list()

                # Searching for a good generator ...
                for gen in generators:
                    # Computing the eigenspaces of the
                    # linear map x -> gen*x
                    phi = self.module_morphism(
                        on_basis=lambda i:
                        gen*self.term(i),
                        codomain=self)
                    eigenspaces = phi.matrix().eigenspaces_right()

                    if len(eigenspaces) >= 2:
                        # Gotcha! Let's split the algebra according to the eigenspaces
                        subalgebras = [
                            self.submodule(map(self.from_vector, eigenspace.basis()),
                                           category=category)
                            for eigenvalue, eigenspace in eigenspaces]

                        # Decompose recursively each eigenspace
                        return tuple([idempotent.lift()
                                      for subalgebra in subalgebras
                                      for idempotent in subalgebra._orthogonal_decomposition()])
                # TODO: Should this be an assertion check?
                raise Exception("Unable to fully decompose %s!"%self)

            @cached_method
            def central_orthogonal_idempotents(self):
                r"""
                Return the central orthogonal idempotents of
                this semisimple commutative algebra.

                Those idempotents form a maximal decomposition
                of the identity into primitive orthogonal
                idempotents.

                OUTPUT:

                A list of orthogonal idempotents of ``self``.

                EXAMPLES::

<<<<<<< HEAD
                    sage: A4 = SymmetricGroup(4).algebra(QQ)                                                            # optional - sage.groups sage.modules
                    sage: Z4 = A4.center()                                                                              # optional - sage.groups sage.modules
                    sage: idempotents = Z4.central_orthogonal_idempotents()                                             # optional - sage.groups sage.modules
                    sage: idempotents                                                                                   # optional - sage.groups sage.modules
=======
                    sage: A4 = SymmetricGroup(4).algebra(QQ)                            # optional - sage.groups sage.modules
                    sage: Z4 = A4.center()                                              # optional - sage.groups sage.modules
                    sage: idempotents = Z4.central_orthogonal_idempotents()             # optional - sage.groups sage.modules
                    sage: idempotents                                                   # optional - sage.groups sage.modules
>>>>>>> a36b1230
                    (1/24*B[0] + 1/24*B[1] + 1/24*B[2] + 1/24*B[3] + 1/24*B[4],
                     3/8*B[0] + 1/8*B[1] - 1/8*B[2] - 1/8*B[4],
                     1/6*B[0] + 1/6*B[2] - 1/12*B[3],
                     3/8*B[0] - 1/8*B[1] - 1/8*B[2] + 1/8*B[4],
                     1/24*B[0] - 1/24*B[1] + 1/24*B[2] + 1/24*B[3] - 1/24*B[4])

                Lifting those idempotents from the center, we
                recognize among them the sum and alternating
                sum of all permutations::

<<<<<<< HEAD
                    sage: [e.lift() for e in idempotents]                                                               # optional - sage.groups sage.modules
=======
                    sage: [e.lift() for e in idempotents]                               # optional - sage.groups sage.modules
>>>>>>> a36b1230
                    [1/24*() + 1/24*(3,4) + 1/24*(2,3) + 1/24*(2,3,4) + 1/24*(2,4,3)
                     + 1/24*(2,4) + 1/24*(1,2) + 1/24*(1,2)(3,4) + 1/24*(1,2,3)
                     + 1/24*(1,2,3,4) + 1/24*(1,2,4,3) + 1/24*(1,2,4) + 1/24*(1,3,2)
                     + 1/24*(1,3,4,2) + 1/24*(1,3) + 1/24*(1,3,4) + 1/24*(1,3)(2,4)
                     + 1/24*(1,3,2,4) + 1/24*(1,4,3,2) + 1/24*(1,4,2) + 1/24*(1,4,3)
                     + 1/24*(1,4) + 1/24*(1,4,2,3) + 1/24*(1,4)(2,3),
                     ...,
                     1/24*() - 1/24*(3,4) - 1/24*(2,3) + 1/24*(2,3,4) + 1/24*(2,4,3)
                     - 1/24*(2,4) - 1/24*(1,2) + 1/24*(1,2)(3,4) + 1/24*(1,2,3)
                     - 1/24*(1,2,3,4) - 1/24*(1,2,4,3) + 1/24*(1,2,4) + 1/24*(1,3,2)
                     - 1/24*(1,3,4,2) - 1/24*(1,3) + 1/24*(1,3,4) + 1/24*(1,3)(2,4)
                     - 1/24*(1,3,2,4) - 1/24*(1,4,3,2) + 1/24*(1,4,2) + 1/24*(1,4,3)
                     - 1/24*(1,4) - 1/24*(1,4,2,3) + 1/24*(1,4)(2,3)]

                We check that they indeed form a decomposition
                of the identity of `Z_4` into orthogonal idempotents::

<<<<<<< HEAD
                    sage: Z4.is_identity_decomposition_into_orthogonal_idempotents(idempotents)                         # optional - sage.groups sage.modules
=======
                    sage: Z4.is_identity_decomposition_into_orthogonal_idempotents(idempotents)  # optional - sage.groups sage.modules
>>>>>>> a36b1230
                    True
                """
                return tuple([(e.leading_coefficient()/(e*e).leading_coefficient())*e
                              for e in self._orthogonal_decomposition()])<|MERGE_RESOLUTION|>--- conflicted
+++ resolved
@@ -49,22 +49,13 @@
 
             EXAMPLES::
 
-<<<<<<< HEAD
-                sage: A = SymmetricGroup(4).algebra(QQ)                                                                 # optional - sage.groups sage.modules
-                sage: A.radical_basis()                                                                                 # optional - sage.groups sage.modules
-=======
                 sage: A = SymmetricGroup(4).algebra(QQ)                                 # optional - sage.groups sage.modules
                 sage: A.radical_basis()                                                 # optional - sage.groups sage.modules
->>>>>>> a36b1230
                 ()
 
             TESTS::
 
-<<<<<<< HEAD
-                sage: A.radical_basis.__module__                                                                        # optional - sage.groups sage.modules
-=======
                 sage: A.radical_basis.__module__                                        # optional - sage.groups sage.modules
->>>>>>> a36b1230
                 'sage.categories.finite_dimensional_semisimple_algebras_with_basis'
             """
             return ()
@@ -90,16 +81,6 @@
             acts on `V_i` as multiplication by the `i`-th power of a
             cube root of unity::
 
-<<<<<<< HEAD
-                sage: R = CyclotomicField(3)                                                                            # optional - sage.rings.number_field
-                sage: A3 = AlternatingGroup(3).algebra(R)                                                               # optional - sage.rings.number_field sage.groups
-                sage: idempotents = A3.central_orthogonal_idempotents()                                                 # optional - sage.rings.number_field sage.groups
-                sage: idempotents                                                                                       # optional - sage.rings.number_field sage.groups
-                (1/3*() + 1/3*(1,2,3) + 1/3*(1,3,2),
-                 1/3*() - (1/3*zeta3+1/3)*(1,2,3) - (-1/3*zeta3)*(1,3,2),
-                 1/3*() - (-1/3*zeta3)*(1,2,3) - (1/3*zeta3+1/3)*(1,3,2))
-                sage: A3.is_identity_decomposition_into_orthogonal_idempotents(idempotents)                             # optional - sage.rings.number_field sage.groups
-=======
                 sage: R = CyclotomicField(3)                                            # optional - sage.rings.number_field
                 sage: A3 = AlternatingGroup(3).algebra(R)                               # optional - sage.rings.number_field sage.groups
                 sage: idempotents = A3.central_orthogonal_idempotents()                 # optional - sage.rings.number_field sage.groups
@@ -108,27 +89,17 @@
                  1/3*() - (1/3*zeta3+1/3)*(1,2,3) - (-1/3*zeta3)*(1,3,2),
                  1/3*() - (-1/3*zeta3)*(1,2,3) - (1/3*zeta3+1/3)*(1,3,2))
                 sage: A3.is_identity_decomposition_into_orthogonal_idempotents(idempotents)     # optional - sage.rings.number_field sage.groups
->>>>>>> a36b1230
                 True
 
             For the semisimple quotient of a quiver algebra,
             we recover the vertices of the quiver::
 
-<<<<<<< HEAD
-                sage: A = FiniteDimensionalAlgebrasWithBasis(QQ).example(); A                                           # optional - sage.combinat
-                An example of a finite dimensional algebra with basis:
-                the path algebra of the Kronecker quiver (containing
-                the arrows a:x->y and b:x->y) over Rational Field
-                sage: Aquo = A.semisimple_quotient()                                                                    # optional - sage.combinat
-                sage: Aquo.central_orthogonal_idempotents()                                                             # optional - sage.combinat
-=======
                 sage: A = FiniteDimensionalAlgebrasWithBasis(QQ).example(); A           # optional - sage.combinat
                 An example of a finite dimensional algebra with basis:
                 the path algebra of the Kronecker quiver (containing
                 the arrows a:x->y and b:x->y) over Rational Field
                 sage: Aquo = A.semisimple_quotient()                                    # optional - sage.combinat
                 sage: Aquo.central_orthogonal_idempotents()                             # optional - sage.combinat
->>>>>>> a36b1230
                 (B['x'], B['y'])
             """
             return tuple([x.lift()
@@ -186,13 +157,8 @@
                 center of the algebra of the symmetric group
                 `S_4`::
 
-<<<<<<< HEAD
-                    sage: Z4 = SymmetricGroup(4).algebra(QQ).center()                                                   # optional - sage.groups sage.modules
-                    sage: Z4._orthogonal_decomposition()                                                                # optional - sage.groups sage.modules
-=======
                     sage: Z4 = SymmetricGroup(4).algebra(QQ).center()                   # optional - sage.groups sage.modules
                     sage: Z4._orthogonal_decomposition()                                # optional - sage.groups sage.modules
->>>>>>> a36b1230
                     (B[0] + B[1] + B[2] + B[3] + B[4],
                      B[0] + 1/3*B[1] - 1/3*B[2] - 1/3*B[4],
                      B[0] + B[2] - 1/2*B[3],
@@ -253,17 +219,10 @@
 
                 EXAMPLES::
 
-<<<<<<< HEAD
-                    sage: A4 = SymmetricGroup(4).algebra(QQ)                                                            # optional - sage.groups sage.modules
-                    sage: Z4 = A4.center()                                                                              # optional - sage.groups sage.modules
-                    sage: idempotents = Z4.central_orthogonal_idempotents()                                             # optional - sage.groups sage.modules
-                    sage: idempotents                                                                                   # optional - sage.groups sage.modules
-=======
                     sage: A4 = SymmetricGroup(4).algebra(QQ)                            # optional - sage.groups sage.modules
                     sage: Z4 = A4.center()                                              # optional - sage.groups sage.modules
                     sage: idempotents = Z4.central_orthogonal_idempotents()             # optional - sage.groups sage.modules
                     sage: idempotents                                                   # optional - sage.groups sage.modules
->>>>>>> a36b1230
                     (1/24*B[0] + 1/24*B[1] + 1/24*B[2] + 1/24*B[3] + 1/24*B[4],
                      3/8*B[0] + 1/8*B[1] - 1/8*B[2] - 1/8*B[4],
                      1/6*B[0] + 1/6*B[2] - 1/12*B[3],
@@ -274,11 +233,7 @@
                 recognize among them the sum and alternating
                 sum of all permutations::
 
-<<<<<<< HEAD
-                    sage: [e.lift() for e in idempotents]                                                               # optional - sage.groups sage.modules
-=======
                     sage: [e.lift() for e in idempotents]                               # optional - sage.groups sage.modules
->>>>>>> a36b1230
                     [1/24*() + 1/24*(3,4) + 1/24*(2,3) + 1/24*(2,3,4) + 1/24*(2,4,3)
                      + 1/24*(2,4) + 1/24*(1,2) + 1/24*(1,2)(3,4) + 1/24*(1,2,3)
                      + 1/24*(1,2,3,4) + 1/24*(1,2,4,3) + 1/24*(1,2,4) + 1/24*(1,3,2)
@@ -296,11 +251,7 @@
                 We check that they indeed form a decomposition
                 of the identity of `Z_4` into orthogonal idempotents::
 
-<<<<<<< HEAD
-                    sage: Z4.is_identity_decomposition_into_orthogonal_idempotents(idempotents)                         # optional - sage.groups sage.modules
-=======
                     sage: Z4.is_identity_decomposition_into_orthogonal_idempotents(idempotents)  # optional - sage.groups sage.modules
->>>>>>> a36b1230
                     True
                 """
                 return tuple([(e.leading_coefficient()/(e*e).leading_coefficient())*e
