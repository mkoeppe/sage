--- conflicted
+++ resolved
@@ -25,11 +25,7 @@
 
     EXAMPLES::
 
-<<<<<<< HEAD
-        sage: LieConformalAlgebras(QQbar).WithBasis()                                                                   # optional - sage.rings.number_field
-=======
         sage: LieConformalAlgebras(QQbar).WithBasis()                                   # optional - sage.rings.number_field
->>>>>>> 08060ed1
         Category of Lie conformal algebras with basis over Algebraic Field
     """
     class ElementMethods:
@@ -40,16 +36,6 @@
 
             EXAMPLES::
 
-<<<<<<< HEAD
-                sage: V = lie_conformal_algebras.NeveuSchwarz(QQ)                                                       # optional - sage.combinat sage.modules
-                sage: V.inject_variables()                                                                              # optional - sage.combinat sage.modules
-                Defining L, G, C
-                sage: G.T(3).index()                                                                                    # optional - sage.combinat sage.modules
-                ('G', 3)
-                sage: v = V.an_element(); v                                                                             # optional - sage.combinat sage.modules
-                L + G + C
-                sage: v.index()                                                                                         # optional - sage.combinat sage.modules
-=======
                 sage: V = lie_conformal_algebras.NeveuSchwarz(QQ)                       # optional - sage.combinat sage.modules
                 sage: V.inject_variables()                                              # optional - sage.combinat sage.modules
                 Defining L, G, C
@@ -58,7 +44,6 @@
                 sage: v = V.an_element(); v                                             # optional - sage.combinat sage.modules
                 L + G + C
                 sage: v.index()                                                         # optional - sage.combinat sage.modules
->>>>>>> 08060ed1
                 Traceback (most recent call last):
                 ...
                 ValueError: index can only be computed for monomials, got L + G + C
@@ -78,18 +63,11 @@
 
         EXAMPLES::
 
-<<<<<<< HEAD
-            sage: C = LieConformalAlgebras(QQbar)                                                                       # optional - sage.rings.number_field
-            sage: C.WithBasis().FinitelyGenerated()                                                                     # optional - sage.rings.number_field
-            Category of finitely generated Lie conformal algebras with basis over Algebraic Field
-            sage: C.WithBasis().FinitelyGenerated() is C.FinitelyGenerated().WithBasis()                                # optional - sage.rings.number_field
-=======
             sage: C = LieConformalAlgebras(QQbar)                                           # optional - sage.rings.number_field
             sage: C.WithBasis().FinitelyGenerated()                                         # optional - sage.rings.number_field
             Category of finitely generated Lie conformal algebras with basis
              over Algebraic Field
             sage: C.WithBasis().FinitelyGenerated() is C.FinitelyGenerated().WithBasis()    # optional - sage.rings.number_field
->>>>>>> 08060ed1
             True
         """
         class Graded(GradedModulesCategory):
@@ -99,14 +77,9 @@
 
             EXAMPLES::
 
-<<<<<<< HEAD
-                sage: LieConformalAlgebras(QQbar).WithBasis().FinitelyGenerated().Graded()                              # optional - sage.rings.number_field
-                Category of H-graded finitely generated Lie conformal algebras with basis over Algebraic Field
-=======
                 sage: LieConformalAlgebras(QQbar).WithBasis().FinitelyGenerated().Graded()  # optional - sage.rings.number_field
                 Category of H-graded finitely generated Lie conformal algebras with basis
                  over Algebraic Field
->>>>>>> 08060ed1
             """
             class ParentMethods:
 
@@ -117,13 +90,8 @@
 
                     EXAMPLES::
 
-<<<<<<< HEAD
-                        sage: V = lie_conformal_algebras.Virasoro(QQ)                                                   # optional - sage.combinat sage.modules
-                        sage: V.degree_on_basis(('L', 2))                                                               # optional - sage.combinat sage.modules
-=======
                         sage: V = lie_conformal_algebras.Virasoro(QQ)                   # optional - sage.combinat sage.modules
                         sage: V.degree_on_basis(('L', 2))                               # optional - sage.combinat sage.modules
->>>>>>> 08060ed1
                         4
                     """
                     if m[0] in self._central_elements:
