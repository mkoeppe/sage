"""
Functors

AUTHORS:

- David Kohel and William Stein

- David Joyner (2005-12-17): examples

- Robert Bradshaw (2007-06-23): Pyrexify

- Simon King (2010-04-30): more examples, several bug fixes,
  re-implementation of the default call method,
  making functors applicable to morphisms (not only to objects)

- Simon King (2010-12): Pickling of functors without losing domain and codomain

"""

# ****************************************************************************
#  Copyright (C) 2005 David Kohel <kohel@maths.usyd.edu> and
#                     William Stein <wstein@math.ucsd.edu>
#
#  Distributed under the terms of the GNU General Public License (GPL)
#
#    This code is distributed in the hope that it will be useful,
#    but WITHOUT ANY WARRANTY; without even the implied warranty
#    of MERCHANTABILITY or FITNESS FOR A PARTICULAR PURPOSE.
#
#  See the GNU General Public License for more details; the full text
#  is available at:
#
#                  https://www.gnu.org/licenses/
# ****************************************************************************

from . import category


def _Functor_unpickle(Cl, D, domain, codomain):
    """
    Generic unpickling function for functors.

    AUTHOR:

    - Simon King (2010-12): :trac:`10460`

    EXAMPLES::

        sage: R.<x,y> = InfinitePolynomialRing(QQ)
        sage: F = R.construction()[0]
        sage: F == loads(dumps(F))
        True
        sage: F.domain(), loads(dumps(F)).domain()
        (Category of rings, Category of rings)

    """
    F = Functor.__new__(Cl)
    Functor.__init__(F, domain, codomain)
    for s, v in D:
        setattr(F, s, v)
    return F


cdef class Functor(SageObject):
    """
    A class for functors between two categories

    NOTE:

    - In the first place, a functor is given by its domain and codomain,
      which are both categories.
    - When defining a sub-class, the user should not implement a call method.
      Instead, one should implement three methods, which are composed in the
      default call method:

      - ``_coerce_into_domain(self, x)``: Return an object of ``self``'s
        domain, corresponding to ``x``, or raise a ``TypeError``.

        - Default: Raise ``TypeError`` if ``x`` is not in ``self``'s domain.

      - ``_apply_functor(self, x)``: Apply ``self`` to an object ``x`` of
        ``self``'s domain.

        - Default: Conversion into ``self``'s codomain.

      - ``_apply_functor_to_morphism(self, f)``: Apply ``self`` to a morphism
        ``f`` in ``self``'s domain.
        - Default: Return ``self(f.domain()).hom(f,self(f.codomain()))``.

    EXAMPLES::

        sage: rings  = Rings()
        sage: abgrps = CommutativeAdditiveGroups()
        sage: F = ForgetfulFunctor(rings, abgrps)
        sage: F.domain()
        Category of rings
        sage: F.codomain()
        Category of commutative additive groups
        sage: from sage.categories.functor import is_Functor
        sage: is_Functor(F)
        True
        sage: I = IdentityFunctor(abgrps)
        sage: I
        The identity functor on Category of commutative additive groups
        sage: I.domain()
        Category of commutative additive groups
        sage: is_Functor(I)
        True

    Note that by default, an instance of the class Functor is coercion
    from the domain into the codomain. The above subclasses overloaded
    this behaviour. Here we illustrate the default::

        sage: from sage.categories.functor import Functor
        sage: F = Functor(Rings(), Fields())
        sage: F
        Functor from Category of rings to Category of fields
        sage: F(ZZ)
        Rational Field
        sage: F(GF(2))
        Finite Field of size 2

    Functors are not only about the objects of a category, but also about
    their morphisms. We illustrate it, again, with the coercion functor
    from rings to fields.

    ::

        sage: R1.<x> = ZZ[]
        sage: R2.<a,b> = QQ[]
        sage: f = R1.hom([a + b], R2)
        sage: f
        Ring morphism:
          From: Univariate Polynomial Ring in x over Integer Ring
          To:   Multivariate Polynomial Ring in a, b over Rational Field
          Defn: x |--> a + b
        sage: F(f)
        Ring morphism:
          From: Fraction Field of Univariate Polynomial Ring in x over Integer Ring
          To:   Fraction Field of Multivariate Polynomial Ring in a, b over Rational Field
          Defn: x |--> a + b
        sage: F(f)(1/x)
        1/(a + b)

    We can also apply a polynomial ring construction functor to our homomorphism. The
    result is a homomorphism that is defined on the base ring::

        sage: F = QQ['t'].construction()[0]
        sage: F
        Poly[t]
        sage: F(f)
        Ring morphism:
          From: Univariate Polynomial Ring in t
                 over Univariate Polynomial Ring in x over Integer Ring
          To:   Univariate Polynomial Ring in t
                 over Multivariate Polynomial Ring in a, b over Rational Field
          Defn: Induced from base ring by
                Ring morphism:
                  From: Univariate Polynomial Ring in x over Integer Ring
                  To:   Multivariate Polynomial Ring in a, b over Rational Field
                  Defn: x |--> a + b
        sage: p = R1['t']('(-x^2 + x)*t^2 + (x^2 - x)*t - 4*x^2 - x + 1')
        sage: F(f)(p)
        (-a^2 - 2*a*b - b^2 + a + b)*t^2 + (a^2 + 2*a*b + b^2 - a - b)*t
        - 4*a^2 - 8*a*b - 4*b^2 - a - b + 1

    """
    def __init__(self, domain, codomain):
        """
        TESTS::

            sage: from sage.categories.functor import Functor
            sage: F = Functor(Rings(), Fields())
            sage: F
            Functor from Category of rings to Category of fields
            sage: F(ZZ)
            Rational Field
            sage: F(GF(2))
            Finite Field of size 2

        """
        if not category.is_Category(domain):
            raise TypeError("domain (=%s) must be a category" % domain)
        if not category.is_Category(codomain):
            raise TypeError("codomain (=%s) must be a category" % codomain)
        self.__domain = domain
        self.__codomain = codomain

    def __hash__(self):
        r"""
        TESTS::

            sage: from sage.categories.functor import Functor
            sage: F = Functor(Rings(), Fields())
            sage: hash(F)  # random
            42
        """
        return hash(self.__domain) ^ hash(self.__codomain)

    def __reduce__(self):
        """
        Generic pickling of functors.

        AUTHOR:

        - Simon King (2010-12):  :trac:`10460`

        TESTS::

            sage: from sage.categories.pushout import CompositeConstructionFunctor
            sage: F = CompositeConstructionFunctor(QQ.construction()[0],ZZ['x'].construction()[0],QQ.construction()[0],ZZ['y'].construction()[0])
            sage: F == loads(dumps(F))
            True
            sage: F.codomain()
            Category of rings
        """
        return (_Functor_unpickle,
                (self.__class__, list(self.__dict__.items()),
                 self.__domain, self.__codomain))

    def _apply_functor(self, x):
        """
        Apply the functor to an object of ``self``'s domain.

        NOTE:

        Each subclass of :class:`Functor` should overload this method. By default,
        this method coerces into the codomain, without checking whether the
        argument belongs to the domain.

        TESTS::

            sage: from sage.categories.functor import Functor
            sage: F = Functor(FiniteFields(), Fields())
            sage: F._apply_functor(ZZ)
            Rational Field

        """
        return self.__codomain(x)

    def _apply_functor_to_morphism(self, f):
        """
        Apply the functor to a morphism between two objects of ``self``'s domain.

        NOTE:

        Each subclass of :class:`Functor` should overload this method. By
        default, this method coerces into the codomain, without checking
        whether the argument belongs to the domain.

        TESTS::

            sage: # needs sage.rings.finite_rings
            sage: from sage.categories.functor import Functor
            sage: F = Functor(Rings(), Fields())
<<<<<<< HEAD
            sage: k.<a> = GF(25)                                                        # needs sage.rings.finite_rings
            sage: f = k.hom([-a - 4])                                                   # needs sage.rings.finite_rings
            sage: R.<t> = k[]                                                           # needs sage.rings.finite_rings
            sage: fR = R.hom(f, R)                                                      # needs sage.rings.finite_rings
            sage: fF = F(fR)         # indirect doctest                                 # needs sage.rings.finite_rings
            sage: fF                                                                    # needs sage.rings.finite_rings
=======
            sage: k.<a> = GF(25)
            sage: f = k.hom([-a - 4])
            sage: R.<t> = k[]
            sage: fR = R.hom(f, R)
            sage: fF = F(fR)         # indirect doctest
            sage: fF
>>>>>>> 1575757f
            Ring endomorphism of Fraction Field of
             Univariate Polynomial Ring in t over Finite Field in a of size 5^2
              Defn: Induced from base ring by
                    Ring endomorphism of Univariate Polynomial Ring in t
                     over Finite Field in a of size 5^2
                      Defn: Induced from base ring by
                            Ring endomorphism of Finite Field in a of size 5^2
                              Defn: a |--> 4*a + 1
<<<<<<< HEAD
            sage: fF((a^2+a)*t^2/(a*t - a^2))                                           # needs sage.rings.finite_rings
=======
            sage: fF((a^2+a)*t^2/(a*t - a^2))
>>>>>>> 1575757f
            ((4*a + 2)*t^2)/(t + a + 4)
        """
        try:
            return self(f.domain()).hom(f, self(f.codomain()))
        except Exception:
            raise TypeError(f'unable to transform {f} into a morphism in {self.codomain()}')

    def _coerce_into_domain(self, x):
        """
        Interprete the argument as an object of self's domain.

        NOTE:

        A subclass of :class:`Functor` may overload this method. It should
        return an object of self's domain, and should raise a ``TypeError``
        if this is impossible.

        By default, the argument will not be changed, but a ``TypeError``
        will be raised if the argument does not belong to the domain.

        TESTS::

            sage: from sage.categories.functor import Functor
            sage: F = Functor(Fields(),Fields())
            sage: F(QQ)
            Rational Field
            sage: F(ZZ) # indirect doctest
            Traceback (most recent call last):
            ...
            TypeError: x (=Integer Ring) is not in Category of fields
        """
        if x not in self.__domain:
            raise TypeError("x (=%s) is not in %s" % (x, self.__domain))
        return x

    def _repr_(self):
        """
        TESTS::

            sage: from sage.categories.functor import Functor
            sage: F = Functor(Rings(),Fields())
            sage: F #indirect doctest
            Functor from Category of rings to Category of fields

        A functor can be renamed if its type is a Python class
        (see :trac:`16156`)::

            sage: I = IdentityFunctor(Rings()); I
            The identity functor on Category of rings
            sage: I.rename('Id'); I
            Id
        """
        return "Functor from %s to %s" % (self.__domain, self.__codomain)

    def __call__(self, x):
        """
        NOTE:

        Implement _coerce_into_domain, _apply_functor and
        _apply_functor_to_morphism when subclassing Functor.

        TESTS:

        The default::

            sage: from sage.categories.functor import Functor
            sage: F = Functor(Rings(),Fields())
            sage: F
            Functor from Category of rings to Category of fields
            sage: F(ZZ)
            Rational Field
            sage: F(GF(2))
            Finite Field of size 2

        Two subclasses::

            sage: F1 = ForgetfulFunctor(FiniteFields(), Fields())
            sage: F1(GF(5))  # indirect doctest
            Finite Field of size 5
            sage: F1(ZZ)
            Traceback (most recent call last):
            ...
            TypeError: x (=Integer Ring) is not in Category of finite enumerated fields
            sage: F2 = IdentityFunctor(Fields())
            sage: F2(RR) is RR #indirect doctest
            True
            sage: F2(ZZ['x','y'])
            Traceback (most recent call last):
            ...
            TypeError: x (=Multivariate Polynomial Ring in x, y over Integer Ring)
            is not in Category of fields

        The last example shows that it is tested whether the result of
        applying the functor lies in the functor's codomain. Note that
        the matrix functor used to be defined similar to this example,
        which was fixed in :trac:`8807`::

            sage: class IllFunctor(Functor):
            ....:   def __init__(self, m, n):
            ....:       self._m = m
            ....:       self._n = n
            ....:       Functor.__init__(self, Rings(), Rings())
            ....:   def _apply_functor(self, R):
            ....:       return MatrixSpace(R, self._m, self._n)
            sage: F = IllFunctor(2, 2)
            sage: F(QQ)                                                                 # needs sage.modules
            Full MatrixSpace of 2 by 2 dense matrices over Rational Field
            sage: F = IllFunctor(2, 3)
            sage: F(QQ)                                                                 # needs sage.modules
            Traceback (most recent call last):
            ...
            TypeError: Functor from Category of rings to Category of rings
            is ill-defined, since it sends x (=Rational Field) to something
            that is not in Category of rings.

        """
        from sage.categories.morphism import is_Morphism
        if is_Morphism(x):
            return self._apply_functor_to_morphism(x)
        y = self._apply_functor(self._coerce_into_domain(x))
        if not ((y in self.__codomain) or (y in self.__codomain.Homsets())):
            raise TypeError("%s is ill-defined, since it sends x (=%s) to something that is not in %s." % (repr(self), x, self.__codomain))
        return y

    def domain(self):
        """
        The domain of self

        EXAMPLES::

            sage: F = ForgetfulFunctor(FiniteFields(), Fields())
            sage: F.domain()
            Category of finite enumerated fields

        """
        return self.__domain

    def codomain(self):
        """
        The codomain of self

        EXAMPLES::

            sage: F = ForgetfulFunctor(FiniteFields(), Fields())
            sage: F.codomain()
            Category of fields

        """
        return self.__codomain


def is_Functor(x):
    """
    Test whether the argument is a functor

    NOTE:

    There is a deprecation warning when using it from top level.
    Therefore we import it in our doc test.

    EXAMPLES::

        sage: from sage.categories.functor import is_Functor
        sage: F1 = QQ.construction()[0]
        sage: F1
        FractionField
        sage: is_Functor(F1)
        True
        sage: is_Functor(FractionField)
        False
        sage: F2 = ForgetfulFunctor(Fields(), Rings())
        sage: F2
        The forgetful functor from Category of fields to Category of rings
        sage: is_Functor(F2)
        True

    """
    return isinstance(x, Functor)


###########################################
# The natural functors in Sage
###########################################

class ForgetfulFunctor_generic(Functor):
    """
    The forgetful functor, i.e., embedding of a subcategory.

    NOTE:

    Forgetful functors should be created using :func:`ForgetfulFunctor`,
    since the init method of this class does not check whether the
    domain is a subcategory of the codomain.

    EXAMPLES::

        sage: F = ForgetfulFunctor(FiniteFields(), Fields())  # indirect doctest
        sage: F
        The forgetful functor
         from Category of finite enumerated fields
           to Category of fields
        sage: F(GF(3))
        Finite Field of size 3

    """
    def __reduce__(self):
        """
        EXAMPLES::

            sage: F = ForgetfulFunctor(Groups(), Sets())
            sage: loads(F.dumps()) == F
            True
        """
        return ForgetfulFunctor, (self.domain(), self.codomain())

    def _repr_(self):
        """
        TESTS::

            sage: F = ForgetfulFunctor(FiniteFields(), Fields())
            sage: F  # indirect doctest
            The forgetful functor from Category of finite enumerated fields
             to Category of fields

        """
        return "The forgetful functor from %s to %s" % (self.domain(),
                                                        self.codomain())

    def __eq__(self, other):
        """
        NOTE:

        It is tested whether the second argument belongs to the class
        of forgetful functors and has the same domain and codomain as
        self. If the second argument is a functor of a different class
        but happens to be a forgetful functor, both arguments will
        still be considered as being *different*.

        TESTS::

            sage: F1 = ForgetfulFunctor(FiniteFields(), Fields())

        This is to test against a bug occurring in a previous version
        (see :trac:`8800`)::

            sage: F1 == QQ #indirect doctest
            False

        We now compare with the fraction field functor, that has a
        different domain::

            sage: F2 = QQ.construction()[0]
            sage: F1 == F2 #indirect doctest
            False
        """
        from sage.categories.pushout import IdentityConstructionFunctor
        if not isinstance(other, (self.__class__, IdentityConstructionFunctor)):
            return False
        return (self.domain() == other.domain() and
                self.codomain() == other.codomain())

    def __ne__(self, other):
        """
        Return whether ``self`` is not equal to ``other``.

        EXAMPLES::

            sage: F1 = ForgetfulFunctor(FiniteFields(), Fields())
            sage: F1 != F1
            False
            sage: F1 != QQ
            True
        """
        return not self == other


class IdentityFunctor_generic(ForgetfulFunctor_generic):
    """
    Generic identity functor on any category

    NOTE:

    This usually is created using :func:`IdentityFunctor`.

    EXAMPLES::

        sage: F = IdentityFunctor(Fields()) #indirect doctest
        sage: F
        The identity functor on Category of fields
        sage: F(RR) is RR
        True
        sage: F(ZZ)
        Traceback (most recent call last):
        ...
        TypeError: x (=Integer Ring) is not in Category of fields

    TESTS::

        sage: R = IdentityFunctor(Rings())
        sage: P, _ = QQ['t'].construction()
        sage: R == P
        False
        sage: P == R
        False
        sage: R == QQ
        False
    """
    def __init__(self, C):
        """
        TESTS::

            sage: from sage.categories.functor import IdentityFunctor_generic
            sage: F = IdentityFunctor_generic(Groups())
            sage: F == IdentityFunctor(Groups())
            True
            sage: F
            The identity functor on Category of groups

        """
        ForgetfulFunctor_generic.__init__(self, C, C)

    def __reduce__(self):
        """
        EXAMPLES::

            sage: F = IdentityFunctor(Groups())
            sage: loads(F.dumps()) == F
            True
        """
        return IdentityFunctor, (self.domain(), )

    def _repr_(self):
        """
        TESTS::

            sage: fields = Fields()
            sage: F = IdentityFunctor(fields)
            sage: F #indirect doctest
            The identity functor on Category of fields
        """
        return "The identity functor on %s" % (self.domain())

    def _apply_functor(self, x):
        """
        Apply the functor to an object of ``self``'s domain.

        TESTS::

            sage: fields = Fields()
            sage: F = IdentityFunctor(fields)
            sage: F._apply_functor(QQ)
            Rational Field

        It is not tested here whether the argument belongs to the domain
        (this test is done in the default method ``_coerce_into_domain``)::

            sage: F._apply_functor(ZZ)
            Integer Ring

        """
        return x


def IdentityFunctor(C):
    """
    Construct the identity functor of the given category.

    INPUT:

    A category, ``C``.

    OUTPUT:

    The identity functor in ``C``.

    EXAMPLES::

        sage: rings = Rings()
        sage: F = IdentityFunctor(rings)
        sage: F(ZZ['x','y']) is ZZ['x','y']
        True
    """
    return IdentityFunctor_generic(C)


def ForgetfulFunctor(domain, codomain):
    """
    Construct the forgetful function from one category to another.

    INPUT:

    ``C``, ``D`` - two categories

    OUTPUT:

    A functor that returns the corresponding object of ``D`` for
    any element of ``C``, by forgetting the extra structure.

    ASSUMPTION:

    The category ``C`` must be a sub-category of ``D``.

    EXAMPLES::

        sage: rings = Rings()
        sage: abgrps = CommutativeAdditiveGroups()
        sage: F = ForgetfulFunctor(rings, abgrps)
        sage: F
        The forgetful functor
         from Category of rings
           to Category of commutative additive groups

    It would be a mistake to call it in opposite order::

        sage: F = ForgetfulFunctor(abgrps, rings)
        Traceback (most recent call last):
        ...
        ValueError: Forgetful functor not supported for domain
        Category of commutative additive groups

    If both categories are equal, the forgetful functor is the same as the
    identity functor::

        sage: ForgetfulFunctor(abgrps, abgrps) == IdentityFunctor(abgrps)
        True
    """
    if domain == codomain:
        return IdentityFunctor(domain)
    if not domain.is_subcategory(codomain):
        raise ValueError("Forgetful functor not supported for domain %s" % domain)
    return ForgetfulFunctor_generic(domain, codomain)<|MERGE_RESOLUTION|>--- conflicted
+++ resolved
@@ -253,21 +253,12 @@
             sage: # needs sage.rings.finite_rings
             sage: from sage.categories.functor import Functor
             sage: F = Functor(Rings(), Fields())
-<<<<<<< HEAD
-            sage: k.<a> = GF(25)                                                        # needs sage.rings.finite_rings
-            sage: f = k.hom([-a - 4])                                                   # needs sage.rings.finite_rings
-            sage: R.<t> = k[]                                                           # needs sage.rings.finite_rings
-            sage: fR = R.hom(f, R)                                                      # needs sage.rings.finite_rings
-            sage: fF = F(fR)         # indirect doctest                                 # needs sage.rings.finite_rings
-            sage: fF                                                                    # needs sage.rings.finite_rings
-=======
             sage: k.<a> = GF(25)
             sage: f = k.hom([-a - 4])
             sage: R.<t> = k[]
             sage: fR = R.hom(f, R)
             sage: fF = F(fR)         # indirect doctest
             sage: fF
->>>>>>> 1575757f
             Ring endomorphism of Fraction Field of
              Univariate Polynomial Ring in t over Finite Field in a of size 5^2
               Defn: Induced from base ring by
@@ -276,11 +267,7 @@
                       Defn: Induced from base ring by
                             Ring endomorphism of Finite Field in a of size 5^2
                               Defn: a |--> 4*a + 1
-<<<<<<< HEAD
-            sage: fF((a^2+a)*t^2/(a*t - a^2))                                           # needs sage.rings.finite_rings
-=======
             sage: fF((a^2+a)*t^2/(a*t - a^2))
->>>>>>> 1575757f
             ((4*a + 2)*t^2)/(t + a + 4)
         """
         try:
