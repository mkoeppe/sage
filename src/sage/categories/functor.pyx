"""
Functors

AUTHORS:

- David Kohel and William Stein

- David Joyner (2005-12-17): examples

- Robert Bradshaw (2007-06-23): Pyrexify

- Simon King (2010-04-30): more examples, several bug fixes,
  re-implementation of the default call method,
  making functors applicable to morphisms (not only to objects)

- Simon King (2010-12): Pickling of functors without losing domain and codomain

"""

# ****************************************************************************
#  Copyright (C) 2005 David Kohel <kohel@maths.usyd.edu> and
#                     William Stein <wstein@math.ucsd.edu>
#
#  Distributed under the terms of the GNU General Public License (GPL)
#
#    This code is distributed in the hope that it will be useful,
#    but WITHOUT ANY WARRANTY; without even the implied warranty
#    of MERCHANTABILITY or FITNESS FOR A PARTICULAR PURPOSE.
#
#  See the GNU General Public License for more details; the full text
#  is available at:
#
#                  https://www.gnu.org/licenses/
# ****************************************************************************

from . import category


def _Functor_unpickle(Cl, D, domain, codomain):
    """
    Generic unpickling function for functors.

    AUTHOR:

    - Simon King (2010-12): :trac:`10460`

    EXAMPLES::

        sage: R.<x,y> = InfinitePolynomialRing(QQ)
        sage: F = R.construction()[0]
        sage: F == loads(dumps(F))
        True
        sage: F.domain(), loads(dumps(F)).domain()
        (Category of rings, Category of rings)

    """
    F = Functor.__new__(Cl)
    Functor.__init__(F,domain,codomain)
    for s,v in D:
        setattr(F,s,v)
    return F

cdef class Functor(SageObject):
    """
    A class for functors between two categories

    NOTE:

    - In the first place, a functor is given by its domain and codomain,
      which are both categories.
    - When defining a sub-class, the user should not implement a call method.
      Instead, one should implement three methods, which are composed in the
      default call method:

      - ``_coerce_into_domain(self, x)``: Return an object of ``self``'s
        domain, corresponding to ``x``, or raise a ``TypeError``.

        - Default: Raise ``TypeError`` if ``x`` is not in ``self``'s domain.

      - ``_apply_functor(self, x)``: Apply ``self`` to an object ``x`` of
        ``self``'s domain.

        - Default: Conversion into ``self``'s codomain.

      - ``_apply_functor_to_morphism(self, f)``: Apply ``self`` to a morphism
        ``f`` in ``self``'s domain.
        - Default: Return ``self(f.domain()).hom(f,self(f.codomain()))``.

    EXAMPLES::

        sage: rings  = Rings()
        sage: abgrps = CommutativeAdditiveGroups()
        sage: F = ForgetfulFunctor(rings, abgrps)
        sage: F.domain()
        Category of rings
        sage: F.codomain()
        Category of commutative additive groups
        sage: from sage.categories.functor import is_Functor
        sage: is_Functor(F)
        True
        sage: I = IdentityFunctor(abgrps)
        sage: I
        The identity functor on Category of commutative additive groups
        sage: I.domain()
        Category of commutative additive groups
        sage: is_Functor(I)
        True

    Note that by default, an instance of the class Functor is coercion
    from the domain into the codomain. The above subclasses overloaded
    this behaviour. Here we illustrate the default::

        sage: from sage.categories.functor import Functor
        sage: F = Functor(Rings(), Fields())
        sage: F
        Functor from Category of rings to Category of fields
        sage: F(ZZ)
        Rational Field
<<<<<<< HEAD
        sage: F(GF(2))                                                          # optional - sage.libs.pari
=======
        sage: F(GF(2))                                                                  # optional - sage.rings.finite_rings
>>>>>>> a36b1230
        Finite Field of size 2

    Functors are not only about the objects of a category, but also about
    their morphisms. We illustrate it, again, with the coercion functor
    from rings to fields.

    ::

        sage: R1.<x> = ZZ[]
        sage: R2.<a,b> = QQ[]
        sage: f = R1.hom([a + b], R2)
        sage: f
        Ring morphism:
          From: Univariate Polynomial Ring in x over Integer Ring
          To:   Multivariate Polynomial Ring in a, b over Rational Field
          Defn: x |--> a + b
        sage: F(f)
        Ring morphism:
          From: Fraction Field of Univariate Polynomial Ring in x over Integer Ring
          To:   Fraction Field of Multivariate Polynomial Ring in a, b over Rational Field
          Defn: x |--> a + b
        sage: F(f)(1/x)
        1/(a + b)

    We can also apply a polynomial ring construction functor to our homomorphism. The
    result is a homomorphism that is defined on the base ring::

        sage: F = QQ['t'].construction()[0]
        sage: F
        Poly[t]
        sage: F(f)
        Ring morphism:
          From: Univariate Polynomial Ring in t
                 over Univariate Polynomial Ring in x over Integer Ring
          To:   Univariate Polynomial Ring in t
                 over Multivariate Polynomial Ring in a, b over Rational Field
          Defn: Induced from base ring by
                Ring morphism:
                  From: Univariate Polynomial Ring in x over Integer Ring
                  To:   Multivariate Polynomial Ring in a, b over Rational Field
                  Defn: x |--> a + b
        sage: p = R1['t']('(-x^2 + x)*t^2 + (x^2 - x)*t - 4*x^2 - x + 1')
        sage: F(f)(p)
        (-a^2 - 2*a*b - b^2 + a + b)*t^2 + (a^2 + 2*a*b + b^2 - a - b)*t
        - 4*a^2 - 8*a*b - 4*b^2 - a - b + 1

    """
    def __init__(self, domain, codomain):
        """
        TESTS::

            sage: from sage.categories.functor import Functor
            sage: F = Functor(Rings(), Fields())
            sage: F
            Functor from Category of rings to Category of fields
            sage: F(ZZ)
            Rational Field
<<<<<<< HEAD
            sage: F(GF(2))                                                      # optional - sage.libs.pari
=======
            sage: F(GF(2))                                                              # optional - sage.rings.finite_rings
>>>>>>> a36b1230
            Finite Field of size 2

        """
        if not category.is_Category(domain):
            raise TypeError("domain (=%s) must be a category" % domain)
        if not category.is_Category(codomain):
            raise TypeError("codomain (=%s) must be a category" % codomain)
        self.__domain = domain
        self.__codomain = codomain

    def __hash__(self):
        r"""
        TESTS::

            sage: from sage.categories.functor import Functor
            sage: F = Functor(Rings(), Fields())
            sage: hash(F)  # random
            42
        """
        return hash(self.__domain) ^ hash(self.__codomain)

    def __reduce__(self):
        """
        Generic pickling of functors.

        AUTHOR:

        - Simon King (2010-12):  :trac:`10460`

        TESTS::

            sage: from sage.categories.pushout import CompositeConstructionFunctor
            sage: F = CompositeConstructionFunctor(QQ.construction()[0],ZZ['x'].construction()[0],QQ.construction()[0],ZZ['y'].construction()[0])
            sage: F == loads(dumps(F))
            True
            sage: F.codomain()
            Category of rings
        """
        return (_Functor_unpickle,
                (self.__class__, list(self.__dict__.items()),
                 self.__domain, self.__codomain))

    def _apply_functor(self, x):
        """
        Apply the functor to an object of ``self``'s domain.

        NOTE:

        Each subclass of :class:`Functor` should overload this method. By default,
        this method coerces into the codomain, without checking whether the
        argument belongs to the domain.

        TESTS::

            sage: from sage.categories.functor import Functor
            sage: F = Functor(FiniteFields(), Fields())
            sage: F._apply_functor(ZZ)
            Rational Field

        """
        return self.__codomain(x)

    def _apply_functor_to_morphism(self, f):
        """
        Apply the functor to a morphism between two objects of ``self``'s domain.

        NOTE:

        Each subclass of :class:`Functor` should overload this method. By
        default, this method coerces into the codomain, without checking
        whether the argument belongs to the domain.

        TESTS::

            sage: from sage.categories.functor import Functor
            sage: F = Functor(Rings(), Fields())
<<<<<<< HEAD
            sage: k.<a> = GF(25)                                                # optional - sage.libs.pari
            sage: f = k.hom([-a-4])                                             # optional - sage.libs.pari
            sage: R.<t> = k[]                                                   # optional - sage.libs.pari
            sage: fR = R.hom(f,R)                                               # optional - sage.libs.pari
            sage: fF = F(fR)         # indirect doctest                         # optional - sage.libs.pari
            sage: fF                                                            # optional - sage.libs.pari
=======
            sage: k.<a> = GF(25)                                                        # optional - sage.rings.finite_rings
            sage: f = k.hom([-a - 4])                                                   # optional - sage.rings.finite_rings
            sage: R.<t> = k[]                                                           # optional - sage.rings.finite_rings
            sage: fR = R.hom(f, R)                                                      # optional - sage.rings.finite_rings
            sage: fF = F(fR)         # indirect doctest                                 # optional - sage.rings.finite_rings
            sage: fF                                                                    # optional - sage.rings.finite_rings
>>>>>>> a36b1230
            Ring endomorphism of Fraction Field of
             Univariate Polynomial Ring in t over Finite Field in a of size 5^2
              Defn: Induced from base ring by
                    Ring endomorphism of Univariate Polynomial Ring in t
                     over Finite Field in a of size 5^2
                      Defn: Induced from base ring by
                            Ring endomorphism of Finite Field in a of size 5^2
                              Defn: a |--> 4*a + 1
<<<<<<< HEAD
            sage: fF((a^2+a)*t^2/(a*t - a^2))                                   # optional - sage.libs.pari
=======
            sage: fF((a^2+a)*t^2/(a*t - a^2))                                           # optional - sage.rings.finite_rings
>>>>>>> a36b1230
            ((4*a + 2)*t^2)/(t + a + 4)

        """
        try:
            return self(f.domain()).hom(f, self(f.codomain()))
        except Exception:
            raise TypeError('unable to transform %s into a morphism in %s' % (f,self.codomain()))

    def _coerce_into_domain(self, x):
        """
        Interprete the argument as an object of self's domain.

        NOTE:

        A subclass of :class:`Functor` may overload this method. It should
        return an object of self's domain, and should raise a ``TypeError``
        if this is impossible.

        By default, the argument will not be changed, but a ``TypeError``
        will be raised if the argument does not belong to the domain.

        TESTS::

            sage: from sage.categories.functor import Functor
            sage: F = Functor(Fields(),Fields())
            sage: F(QQ)
            Rational Field
            sage: F(ZZ) # indirect doctest
            Traceback (most recent call last):
            ...
            TypeError: x (=Integer Ring) is not in Category of fields

        """
        if not (x in  self.__domain):
            raise TypeError("x (=%s) is not in %s" % (x, self.__domain))
        return x

    def _repr_(self):
        """
        TESTS::

            sage: from sage.categories.functor import Functor
            sage: F = Functor(Rings(),Fields())
            sage: F #indirect doctest
            Functor from Category of rings to Category of fields

        A functor can be renamed if its type is a Python class
        (see :trac:`16156`)::

            sage: I = IdentityFunctor(Rings()); I
            The identity functor on Category of rings
            sage: I.rename('Id'); I
            Id

        """
        return "Functor from %s to %s"%(self.__domain, self.__codomain)

    def __call__(self, x):
        """
        NOTE:

        Implement _coerce_into_domain, _apply_functor and
        _apply_functor_to_morphism when subclassing Functor.

        TESTS:

        The default::

            sage: from sage.categories.functor import Functor
            sage: F = Functor(Rings(),Fields())
            sage: F
            Functor from Category of rings to Category of fields
            sage: F(ZZ)
            Rational Field
<<<<<<< HEAD
            sage: F(GF(2))                                                      # optional - sage.libs.pari
=======
            sage: F(GF(2))                                                              # optional - sage.rings.finite_rings
>>>>>>> a36b1230
            Finite Field of size 2

        Two subclasses::

            sage: F1 = ForgetfulFunctor(FiniteFields(), Fields())
<<<<<<< HEAD
            sage: F1(GF(5))  # indirect doctest                                 # optional - sage.libs.pari
=======
            sage: F1(GF(5))  # indirect doctest                                         # optional - sage.rings.finite_rings
>>>>>>> a36b1230
            Finite Field of size 5
            sage: F1(ZZ)
            Traceback (most recent call last):
            ...
            TypeError: x (=Integer Ring) is not in Category of finite enumerated fields
            sage: F2 = IdentityFunctor(Fields())
            sage: F2(RR) is RR #indirect doctest
            True
            sage: F2(ZZ['x','y'])
            Traceback (most recent call last):
            ...
            TypeError: x (=Multivariate Polynomial Ring in x, y over Integer Ring)
            is not in Category of fields

        The last example shows that it is tested whether the result of
        applying the functor lies in the functor's codomain. Note that
        the matrix functor used to be defined similar to this example,
        which was fixed in :trac:`8807`::

            sage: class IllFunctor(Functor):
            ....:   def __init__(self, m, n):
            ....:       self._m = m
            ....:       self._n = n
            ....:       Functor.__init__(self, Rings(), Rings())
            ....:   def _apply_functor(self, R):
            ....:       return MatrixSpace(R, self._m, self._n)
            sage: F = IllFunctor(2, 2)
            sage: F(QQ)
            Full MatrixSpace of 2 by 2 dense matrices over Rational Field
            sage: F = IllFunctor(2, 3)
            sage: F(QQ)
            Traceback (most recent call last):
            ...
            TypeError: Functor from Category of rings to Category of rings
            is ill-defined, since it sends x (=Rational Field) to something
            that is not in Category of rings.

        """
        from sage.categories.morphism import is_Morphism
        if is_Morphism(x):
            return self._apply_functor_to_morphism(x)
        y = self._apply_functor(self._coerce_into_domain(x))
        if not ((y in self.__codomain) or (y in self.__codomain.Homsets())):
            raise TypeError("%s is ill-defined, since it sends x (=%s) to something that is not in %s." % (repr(self), x, self.__codomain))
        return y

    def domain(self):
        """
        The domain of self

        EXAMPLES::

            sage: F = ForgetfulFunctor(FiniteFields(), Fields())
            sage: F.domain()
            Category of finite enumerated fields

        """
        return self.__domain

    def codomain(self):
        """
        The codomain of self

        EXAMPLES::

            sage: F = ForgetfulFunctor(FiniteFields(), Fields())
            sage: F.codomain()
            Category of fields

        """
        return self.__codomain


def is_Functor(x):
    """
    Test whether the argument is a functor

    NOTE:

    There is a deprecation warning when using it from top level.
    Therefore we import it in our doc test.

    EXAMPLES::

        sage: from sage.categories.functor import is_Functor
        sage: F1 = QQ.construction()[0]
        sage: F1
        FractionField
        sage: is_Functor(F1)
        True
        sage: is_Functor(FractionField)
        False
        sage: F2 = ForgetfulFunctor(Fields(), Rings())
        sage: F2
        The forgetful functor from Category of fields to Category of rings
        sage: is_Functor(F2)
        True

    """
    return isinstance(x, Functor)


###########################################
# The natural functors in Sage
###########################################

class ForgetfulFunctor_generic(Functor):
    """
    The forgetful functor, i.e., embedding of a subcategory.

    NOTE:

    Forgetful functors should be created using :func:`ForgetfulFunctor`,
    since the init method of this class does not check whether the
    domain is a subcategory of the codomain.

    EXAMPLES::

<<<<<<< HEAD
        sage: F = ForgetfulFunctor(FiniteFields(), Fields()) #indirect doctest
        sage: F
        The forgetful functor
         from Category of finite enumerated fields
         to Category of fields
        sage: F(GF(3))                                                          # optional - sage.libs.pari
=======
        sage: F = ForgetfulFunctor(FiniteFields(), Fields())  # indirect doctest
        sage: F
        The forgetful functor
         from Category of finite enumerated fields
           to Category of fields
        sage: F(GF(3))                                                                  # optional - sage.rings.finite_rings
>>>>>>> a36b1230
        Finite Field of size 3

    """
    def __reduce__(self):
        """
        EXAMPLES::

            sage: F = ForgetfulFunctor(Groups(), Sets())
            sage: loads(F.dumps()) == F
            True
        """
        return ForgetfulFunctor, (self.domain(), self.codomain())

    def _repr_(self):
        """
        TESTS::

            sage: F = ForgetfulFunctor(FiniteFields(), Fields())
            sage: F #indirect doctest
            The forgetful functor from Category of finite enumerated fields to Category of fields

        """
        return "The forgetful functor from %s to %s" % (self.domain(),
                                                        self.codomain())

    def __eq__(self, other):
        """
        NOTE:

        It is tested whether the second argument belongs to the class
        of forgetful functors and has the same domain and codomain as
        self. If the second argument is a functor of a different class
        but happens to be a forgetful functor, both arguments will
        still be considered as being *different*.

        TESTS::

            sage: F1 = ForgetfulFunctor(FiniteFields(), Fields())

        This is to test against a bug occurring in a previous version
        (see :trac:`8800`)::

            sage: F1 == QQ #indirect doctest
            False

        We now compare with the fraction field functor, that has a
        different domain::

            sage: F2 = QQ.construction()[0]
            sage: F1 == F2 #indirect doctest
            False
        """
        from sage.categories.pushout import IdentityConstructionFunctor
        if not isinstance(other, (self.__class__, IdentityConstructionFunctor)):
            return False
        return (self.domain() == other.domain() and
                self.codomain() == other.codomain())

    def __ne__(self, other):
        """
        Return whether ``self`` is not equal to ``other``.

        EXAMPLES::

            sage: F1 = ForgetfulFunctor(FiniteFields(), Fields())
            sage: F1 != F1
            False
            sage: F1 != QQ
            True
        """
        return not self ==  other


class IdentityFunctor_generic(ForgetfulFunctor_generic):
    """
    Generic identity functor on any category

    NOTE:

    This usually is created using :func:`IdentityFunctor`.

    EXAMPLES::

        sage: F = IdentityFunctor(Fields()) #indirect doctest
        sage: F
        The identity functor on Category of fields
        sage: F(RR) is RR
        True
        sage: F(ZZ)
        Traceback (most recent call last):
        ...
        TypeError: x (=Integer Ring) is not in Category of fields

    TESTS::

        sage: R = IdentityFunctor(Rings())
        sage: P, _ = QQ['t'].construction()
        sage: R == P
        False
        sage: P == R
        False
        sage: R == QQ
        False
    """
    def __init__(self, C):
        """
        TESTS::

            sage: from sage.categories.functor import IdentityFunctor_generic
            sage: F = IdentityFunctor_generic(Groups())
            sage: F == IdentityFunctor(Groups())
            True
            sage: F
            The identity functor on Category of groups

        """
        ForgetfulFunctor_generic.__init__(self, C, C)

    def __reduce__(self):
        """
        EXAMPLES::

            sage: F = IdentityFunctor(Groups())
            sage: loads(F.dumps()) == F
            True

        """
        return IdentityFunctor, (self.domain(), )

    def _repr_(self):
        """
        TESTS::

            sage: fields = Fields()
            sage: F = IdentityFunctor(fields)
            sage: F #indirect doctest
            The identity functor on Category of fields

        """
        return "The identity functor on %s"%(self.domain())

    def _apply_functor(self, x):
        """
        Apply the functor to an object of ``self``'s domain.

        TESTS::

            sage: fields = Fields()
            sage: F = IdentityFunctor(fields)
            sage: F._apply_functor(QQ)
            Rational Field

        It is not tested here whether the argument belongs to the domain
        (this test is done in the default method ``_coerce_into_domain``)::

            sage: F._apply_functor(ZZ)
            Integer Ring

        """
        return x

def IdentityFunctor(C):
    """
    Construct the identity functor of the given category.

    INPUT:

    A category, ``C``.

    OUTPUT:

    The identity functor in ``C``.

    EXAMPLES::

        sage: rings = Rings()
        sage: F = IdentityFunctor(rings)
        sage: F(ZZ['x','y']) is ZZ['x','y']
        True

    """
    return IdentityFunctor_generic(C)

def ForgetfulFunctor(domain, codomain):
    """
    Construct the forgetful function from one category to another.

    INPUT:

    ``C``, ``D`` - two categories

    OUTPUT:

    A functor that returns the corresponding object of ``D`` for
    any element of ``C``, by forgetting the extra structure.

    ASSUMPTION:

    The category ``C`` must be a sub-category of ``D``.

    EXAMPLES::

        sage: rings = Rings()
        sage: abgrps = CommutativeAdditiveGroups()
        sage: F = ForgetfulFunctor(rings, abgrps)
        sage: F
        The forgetful functor
         from Category of rings
           to Category of commutative additive groups

    It would be a mistake to call it in opposite order::

        sage: F = ForgetfulFunctor(abgrps, rings)
        Traceback (most recent call last):
        ...
        ValueError: Forgetful functor not supported for domain
        Category of commutative additive groups

    If both categories are equal, the forgetful functor is the same as the
    identity functor::

        sage: ForgetfulFunctor(abgrps, abgrps) == IdentityFunctor(abgrps)
        True
    """
    if domain == codomain:
        return IdentityFunctor(domain)
    if not domain.is_subcategory(codomain):
        raise ValueError("Forgetful functor not supported for domain %s" % domain)
    return ForgetfulFunctor_generic(domain, codomain)<|MERGE_RESOLUTION|>--- conflicted
+++ resolved
@@ -116,11 +116,7 @@
         Functor from Category of rings to Category of fields
         sage: F(ZZ)
         Rational Field
-<<<<<<< HEAD
-        sage: F(GF(2))                                                          # optional - sage.libs.pari
-=======
         sage: F(GF(2))                                                                  # optional - sage.rings.finite_rings
->>>>>>> a36b1230
         Finite Field of size 2
 
     Functors are not only about the objects of a category, but also about
@@ -178,11 +174,7 @@
             Functor from Category of rings to Category of fields
             sage: F(ZZ)
             Rational Field
-<<<<<<< HEAD
-            sage: F(GF(2))                                                      # optional - sage.libs.pari
-=======
             sage: F(GF(2))                                                              # optional - sage.rings.finite_rings
->>>>>>> a36b1230
             Finite Field of size 2
 
         """
@@ -259,21 +251,12 @@
 
             sage: from sage.categories.functor import Functor
             sage: F = Functor(Rings(), Fields())
-<<<<<<< HEAD
-            sage: k.<a> = GF(25)                                                # optional - sage.libs.pari
-            sage: f = k.hom([-a-4])                                             # optional - sage.libs.pari
-            sage: R.<t> = k[]                                                   # optional - sage.libs.pari
-            sage: fR = R.hom(f,R)                                               # optional - sage.libs.pari
-            sage: fF = F(fR)         # indirect doctest                         # optional - sage.libs.pari
-            sage: fF                                                            # optional - sage.libs.pari
-=======
             sage: k.<a> = GF(25)                                                        # optional - sage.rings.finite_rings
             sage: f = k.hom([-a - 4])                                                   # optional - sage.rings.finite_rings
             sage: R.<t> = k[]                                                           # optional - sage.rings.finite_rings
             sage: fR = R.hom(f, R)                                                      # optional - sage.rings.finite_rings
             sage: fF = F(fR)         # indirect doctest                                 # optional - sage.rings.finite_rings
             sage: fF                                                                    # optional - sage.rings.finite_rings
->>>>>>> a36b1230
             Ring endomorphism of Fraction Field of
              Univariate Polynomial Ring in t over Finite Field in a of size 5^2
               Defn: Induced from base ring by
@@ -282,11 +265,7 @@
                       Defn: Induced from base ring by
                             Ring endomorphism of Finite Field in a of size 5^2
                               Defn: a |--> 4*a + 1
-<<<<<<< HEAD
-            sage: fF((a^2+a)*t^2/(a*t - a^2))                                   # optional - sage.libs.pari
-=======
             sage: fF((a^2+a)*t^2/(a*t - a^2))                                           # optional - sage.rings.finite_rings
->>>>>>> a36b1230
             ((4*a + 2)*t^2)/(t + a + 4)
 
         """
@@ -361,21 +340,13 @@
             Functor from Category of rings to Category of fields
             sage: F(ZZ)
             Rational Field
-<<<<<<< HEAD
-            sage: F(GF(2))                                                      # optional - sage.libs.pari
-=======
             sage: F(GF(2))                                                              # optional - sage.rings.finite_rings
->>>>>>> a36b1230
             Finite Field of size 2
 
         Two subclasses::
 
             sage: F1 = ForgetfulFunctor(FiniteFields(), Fields())
-<<<<<<< HEAD
-            sage: F1(GF(5))  # indirect doctest                                 # optional - sage.libs.pari
-=======
             sage: F1(GF(5))  # indirect doctest                                         # optional - sage.rings.finite_rings
->>>>>>> a36b1230
             Finite Field of size 5
             sage: F1(ZZ)
             Traceback (most recent call last):
@@ -494,21 +465,12 @@
 
     EXAMPLES::
 
-<<<<<<< HEAD
-        sage: F = ForgetfulFunctor(FiniteFields(), Fields()) #indirect doctest
-        sage: F
-        The forgetful functor
-         from Category of finite enumerated fields
-         to Category of fields
-        sage: F(GF(3))                                                          # optional - sage.libs.pari
-=======
         sage: F = ForgetfulFunctor(FiniteFields(), Fields())  # indirect doctest
         sage: F
         The forgetful functor
          from Category of finite enumerated fields
            to Category of fields
         sage: F(GF(3))                                                                  # optional - sage.rings.finite_rings
->>>>>>> a36b1230
         Finite Field of size 3
 
     """
