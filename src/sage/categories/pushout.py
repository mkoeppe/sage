--- conflicted
+++ resolved
@@ -1169,13 +1169,8 @@
             TypeError: unsupported operand parent(s) for +:
             'Multivariate Polynomial Ring in x, y, z over Integer Ring' and
             'Multivariate Polynomial Ring in y, s over Rational Field'
-<<<<<<< HEAD
-            sage: R = PolynomialRing(ZZ, 'x', 500)
-            sage: S = PolynomialRing(GF(5), 'x', 200)                                   # optional - sage.rings.finite_rings
-=======
             sage: R = PolynomialRing(ZZ, 'x', 50)
             sage: S = PolynomialRing(GF(5), 'x', 20)                                    # optional - sage.rings.finite_rings
->>>>>>> 189eb200
             sage: R.gen(0) + S.gen(0)                                                   # optional - sage.rings.finite_rings
             2*x0
         """
@@ -2736,20 +2731,6 @@
 
         ::
 
-<<<<<<< HEAD
-            sage: P0 = ZpFM(5, 10)                                                                                      # optional - sage.rings.padics
-            sage: P1 = ZpFM(5, 20)                                                                                      # optional - sage.rings.padics
-            sage: P2 = ZpCR(5, 10)                                                                                      # optional - sage.rings.padics
-            sage: P3 = ZpCR(5, 20)                                                                                      # optional - sage.rings.padics
-            sage: P4 = ZpCA(5, 10)                                                                                      # optional - sage.rings.padics
-            sage: P5 = ZpCA(5, 20)                                                                                      # optional - sage.rings.padics
-            sage: P6 = Qp(5, 10)                                                                                        # optional - sage.rings.padics
-            sage: P7 = Qp(5, 20)                                                                                        # optional - sage.rings.padics
-            sage: Plist = [P2,P3,P4,P5,P6,P7]                                                                           # optional - sage.rings.padics
-            sage: from sage.categories.pushout import pushout
-            sage: pushouts = [P2,P3,P4,P5,P6,P7,P3,P3,P5,P5,P7,P7,P4,P5,P4,P5,P6,P7,P5,P5,P5,P5,P7,P7,P6,P7,P6,P7,P6,P7,P7,P7,P7,P7,P7,P7]  # optional - sage.rings.padics
-            sage: all(P is Q for P, Q in zip(pushouts, [pushout(a, b) for a in Plist for b in Plist]))                                      # optional - sage.rings.padics
-=======
             sage: P0 = ZpFM(5, 10)                                                      # optional - sage.rings.padics
             sage: P1 = ZpFM(5, 20)                                                      # optional - sage.rings.padics
             sage: P2 = ZpCR(5, 10)                                                      # optional - sage.rings.padics
@@ -2764,7 +2745,6 @@
             ....:             P5,P5,P5,P5,P7,P7,P6,P7,P6,P7,P6,P7,P7,P7,P7,P7,P7,P7]
             sage: all(P is Q                                                            # optional - sage.rings.padics
             ....:     for P, Q in zip(pushouts, [pushout(a, b) for a in Plist for b in Plist]))
->>>>>>> 189eb200
             True
         """
         if self == other: # both are Completion functors with the same p
@@ -2858,16 +2838,6 @@
     EXAMPLES::
 
         sage: P.<x,y> = ZZ[]
-<<<<<<< HEAD
-        sage: Q = P.quo([x^2 + y^2] * P)                                                                                # optional - sage.rings.finite_rings
-        sage: F = Q.construction()[0]                                                                                   # optional - sage.rings.finite_rings
-        sage: F(QQ['x','y'])                                                                                            # optional - sage.rings.finite_rings
-        Quotient of Multivariate Polynomial Ring in x, y over Rational Field
-         by the ideal (x^2 + y^2)
-        sage: F(QQ['x','y']) == QQ['x','y'].quo([x^2 + y^2] * QQ['x','y'])                                              # optional - sage.rings.finite_rings
-        True
-        sage: F(QQ['x','y','z'])                                                                                        # optional - sage.rings.finite_rings
-=======
         sage: Q = P.quo([x^2 + y^2] * P)                                                # optional - sage.rings.finite_rings
         sage: F = Q.construction()[0]                                                   # optional - sage.rings.finite_rings
         sage: F(QQ['x','y'])                                                            # optional - sage.rings.finite_rings
@@ -2876,16 +2846,11 @@
         sage: F(QQ['x','y']) == QQ['x','y'].quo([x^2 + y^2] * QQ['x','y'])              # optional - sage.rings.finite_rings
         True
         sage: F(QQ['x','y','z'])                                                        # optional - sage.rings.finite_rings
->>>>>>> 189eb200
         Traceback (most recent call last):
         ...
         CoercionException: Cannot apply this quotient functor to
          Multivariate Polynomial Ring in x, y, z over Rational Field
-<<<<<<< HEAD
-        sage: F(QQ['y','z'])                                                                                            # optional - sage.rings.finite_rings
-=======
         sage: F(QQ['y','z'])                                                            # optional - sage.rings.finite_rings
->>>>>>> 189eb200
         Traceback (most recent call last):
         ...
         TypeError: Could not find a mapping of the passed element to this ring.
@@ -2915,22 +2880,6 @@
             sage: from sage.categories.pushout import QuotientFunctor
             sage: P.<t> = ZZ[]
             sage: F = QuotientFunctor([5 + t^2] * P)
-<<<<<<< HEAD
-            sage: F(P)                                                                                                  # optional - sage.rings.finite_rings
-            Univariate Quotient Polynomial Ring in tbar over Integer Ring with modulus t^2 + 5
-            sage: F(QQ['t'])                                                                                            # optional - sage.rings.finite_rings
-            Univariate Quotient Polynomial Ring in tbar over Rational Field with modulus t^2 + 5
-            sage: F = QuotientFunctor([5 + t^2] * P, names='s')
-            sage: F(P)                                                                                                  # optional - sage.rings.finite_rings
-            Univariate Quotient Polynomial Ring in s over Integer Ring with modulus t^2 + 5
-            sage: F(QQ['t'])                                                                                            # optional - sage.rings.finite_rings
-            Univariate Quotient Polynomial Ring in s over Rational Field with modulus t^2 + 5
-            sage: F = QuotientFunctor([5] * ZZ, as_field=True)
-            sage: F(ZZ)                                                                                                 # optional - sage.rings.finite_rings
-            Finite Field of size 5
-            sage: F = QuotientFunctor([5] * ZZ)
-            sage: F(ZZ)                                                                                                 # optional - sage.rings.finite_rings
-=======
             sage: F(P)                                                                  # optional - sage.rings.finite_rings
             Univariate Quotient Polynomial Ring in tbar
              over Integer Ring with modulus t^2 + 5
@@ -2949,7 +2898,6 @@
             Finite Field of size 5
             sage: F = QuotientFunctor([5] * ZZ)
             sage: F(ZZ)                                                                 # optional - sage.rings.finite_rings
->>>>>>> 189eb200
             Ring of integers modulo 5
 
         """
@@ -2976,20 +2924,12 @@
         TESTS::
 
             sage: P.<x,y> = ZZ[]
-<<<<<<< HEAD
-            sage: Q = P.quo([2 + x^2, 3*x + y^2])                                                                       # optional - sage.rings.finite_rings
-            sage: F = Q.construction()[0]; F                                                                            # optional - sage.rings.finite_rings
-            QuotientFunctor
-            sage: F(QQ['x','y'])     # indirect doctest                                                                 # optional - sage.rings.finite_rings
-            Quotient of Multivariate Polynomial Ring in x, y over Rational Field by the ideal (x^2 + 2, y^2 + 3*x)
-=======
             sage: Q = P.quo([2 + x^2, 3*x + y^2])                                       # optional - sage.rings.finite_rings
             sage: F = Q.construction()[0]; F                                            # optional - sage.rings.finite_rings
             QuotientFunctor
             sage: F(QQ['x','y'])     # indirect doctest                                 # optional - sage.rings.finite_rings
             Quotient of Multivariate Polynomial Ring in x, y over Rational Field
              by the ideal (x^2 + 2, y^2 + 3*x)
->>>>>>> 189eb200
 
         Note that the ``quo()`` method of a field used to return the
         integer zero. That strange behaviour was removed in github
@@ -3032,16 +2972,6 @@
         TESTS::
 
             sage: P.<x> = QQ[]
-<<<<<<< HEAD
-            sage: F = P.quo([(x^2+1)^2*(x^2-3),(x^2+1)^2*(x^5+3)]).construction()[0]                                    # optional - sage.rings.finite_rings
-            sage: F == loads(dumps(F))                                                                                  # optional - sage.rings.finite_rings
-            True
-            sage: P2.<x,y> = QQ[]
-            sage: F == P2.quo([(x^2+1)^2*(x^2-3),(x^2+1)^2*(x^5+3)]).construction()[0]                                  # optional - sage.rings.finite_rings
-            False
-            sage: P3.<x> = ZZ[]
-            sage: F == P3.quo([(x^2+1)^2*(x^2-3),(x^2+1)^2*(x^5+3)]).construction()[0]                                  # optional - sage.rings.finite_rings
-=======
             sage: F = P.quo([(x^2+1)^2*(x^2-3),(x^2+1)^2*(x^5+3)]).construction()[0]    # optional - sage.rings.finite_rings
             sage: F == loads(dumps(F))                                                  # optional - sage.rings.finite_rings
             True
@@ -3050,7 +2980,6 @@
             False
             sage: P3.<x> = ZZ[]
             sage: F == P3.quo([(x^2+1)^2*(x^2-3),(x^2+1)^2*(x^5+3)]).construction()[0]  # optional - sage.rings.finite_rings
->>>>>>> 189eb200
             True
         """
         if not isinstance(other, QuotientFunctor):
@@ -3068,16 +2997,6 @@
         EXAMPLES::
 
             sage: P.<x> = QQ[]
-<<<<<<< HEAD
-            sage: F = P.quo([(x^2+1)^2*(x^2-3),(x^2+1)^2*(x^5+3)]).construction()[0]                                    # optional - sage.rings.finite_rings
-            sage: F != loads(dumps(F))                                                                                  # optional - sage.rings.finite_rings
-            False
-            sage: P2.<x,y> = QQ[]
-            sage: F != P2.quo([(x^2+1)^2*(x^2-3),(x^2+1)^2*(x^5+3)]).construction()[0]                                  # optional - sage.rings.finite_rings
-            True
-            sage: P3.<x> = ZZ[]
-            sage: F != P3.quo([(x^2+1)^2*(x^2-3),(x^2+1)^2*(x^5+3)]).construction()[0]                                  # optional - sage.rings.finite_rings
-=======
             sage: F = P.quo([(x^2+1)^2*(x^2-3),(x^2+1)^2*(x^5+3)]).construction()[0]    # optional - sage.rings.finite_rings
             sage: F != loads(dumps(F))                                                  # optional - sage.rings.finite_rings
             False
@@ -3086,7 +3005,6 @@
             True
             sage: P3.<x> = ZZ[]
             sage: F != P3.quo([(x^2+1)^2*(x^2-3),(x^2+1)^2*(x^5+3)]).construction()[0]  # optional - sage.rings.finite_rings
->>>>>>> 189eb200
             False
         """
         return not (self == other)
@@ -3403,23 +3321,6 @@
         TESTS::
 
             sage: x = polygen(QQ, 'x')
-<<<<<<< HEAD
-            sage: K.<a> = NumberField(x^3 + x^2 + 1)                                                                    # optional - sage.rings.number_field
-            sage: F = K.construction()[0]                                                                               # optional - sage.rings.number_field
-            sage: F(ZZ)       # indirect doctest                                                                        # optional - sage.rings.number_field
-            Order in Number Field in a with defining polynomial x^3 + x^2 + 1
-            sage: F(ZZ['t'])  # indirect doctest                                                                        # optional - sage.rings.number_field
-            Univariate Quotient Polynomial Ring in a over Univariate Polynomial Ring in t over Integer Ring with modulus a^3 + a^2 + 1
-            sage: F(RR)       # indirect doctest                                                                        # optional - sage.rings.number_field
-            Univariate Quotient Polynomial Ring in a over Real Field with 53 bits of precision with modulus a^3 + a^2 + 1.00000000000000
-
-        Check that :trac:`13538` is fixed::
-
-            sage: K = Qp(3, 3)                                                                                          # optional - sage.rings.padics
-            sage: R.<a> = K[]                                                                                           # optional - sage.rings.padics
-            sage: AEF = sage.categories.pushout.AlgebraicExtensionFunctor([a^2 - 3], ['a'], [None])                     # optional - sage.rings.padics
-            sage: AEF(K)                                                                                                # optional - sage.rings.padics
-=======
             sage: K.<a> = NumberField(x^3 + x^2 + 1)                                    # optional - sage.rings.number_field
             sage: F = K.construction()[0]                                               # optional - sage.rings.number_field
             sage: F(ZZ)       # indirect doctest                                        # optional - sage.rings.number_field
@@ -3438,7 +3339,6 @@
             sage: R.<a> = K[]                                                           # optional - sage.rings.padics
             sage: AEF = AlgebraicExtensionFunctor([a^2 - 3], ['a'], [None])             # optional - sage.rings.padics
             sage: AEF(K)                                                                # optional - sage.rings.padics
->>>>>>> 189eb200
             3-adic Eisenstein Extension Field in a defined by a^2 - 3
 
         """
@@ -3809,12 +3709,8 @@
         EXAMPLES::
 
             sage: from sage.categories.pushout import PermutationGroupFunctor
-<<<<<<< HEAD
-            sage: PF = PermutationGroupFunctor([PermutationGroupElement([(1,2)])], [1,2]); PF  # optional - sage.groups
-=======
             sage: PF = PermutationGroupFunctor([PermutationGroupElement([(1,2)])],      # optional - sage.groups
             ....:                              [1,2]); PF
->>>>>>> 189eb200
             PermutationGroupFunctor[(1,2)]
         """
         Functor.__init__(self, Groups(), Groups())
