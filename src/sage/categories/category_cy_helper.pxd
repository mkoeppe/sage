--- conflicted
+++ resolved
@@ -1,10 +1,6 @@
 # sage_setup: distribution = sagemath-objects
-<<<<<<< HEAD
-cpdef tuple _sort_uniq(categories) noexcept
-=======
 
 cpdef tuple _sort_uniq(categories)
->>>>>>> 5ae0bc7a
 cdef class AxiomContainer(dict):
     pass
 cpdef tuple canonicalize_axioms(AxiomContainer all_axioms, axioms)
