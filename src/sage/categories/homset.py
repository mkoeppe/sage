--- conflicted
+++ resolved
@@ -598,10 +598,6 @@
 
     Conversely, homsets of non-unique parents are non-unique::
 
-<<<<<<< HEAD
-        sage: # needs sage.schemes
-=======
->>>>>>> 1575757f
         sage: P11 = ProductProjectiveSpaces(QQ, [1, 1])
         sage: H = End(P11)
         sage: loads(dumps(P11)) is ProductProjectiveSpaces(QQ, [1, 1])
@@ -760,17 +756,10 @@
             sage: hash(Hom(QQ, ZZ)) == hash((QQ, ZZ, QQ))
             True
 
-<<<<<<< HEAD
-            sage: E = EllipticCurve('37a')                                              # needs sage.symbolic
-            sage: H = E(0).parent(); H                                                  # needs sage.symbolic
-            Abelian group of points on Elliptic Curve defined by y^2 + y = x^3 - x over Rational Field
-            sage: hash(H) == hash((H.domain(), H.codomain(), H.base()))                 # needs sage.symbolic
-=======
             sage: E = EllipticCurve('37a')                                              # needs sage.schemes
             sage: H = E(0).parent(); H                                                  # needs sage.schemes
             Abelian group of points on Elliptic Curve defined by y^2 + y = x^3 - x over Rational Field
             sage: hash(H) == hash((H.domain(), H.codomain(), H.base()))                 # needs sage.schemes
->>>>>>> 1575757f
             True
         """
         return hash((self._domain, self._codomain, self.base()))
