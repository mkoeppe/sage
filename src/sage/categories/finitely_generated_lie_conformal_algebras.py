--- conflicted
+++ resolved
@@ -27,11 +27,7 @@
 
     EXAMPLES::
 
-<<<<<<< HEAD
-        sage: LieConformalAlgebras(QQbar).FinitelyGenerated()                                                           # optional - sage.rings.number_field
-=======
         sage: LieConformalAlgebras(QQbar).FinitelyGenerated()                           # optional - sage.rings.number_field
->>>>>>> 08060ed1
         Category of finitely generated lie conformal algebras over Algebraic Field
     """
     _base_category_class_and_axiom = (LieConformalAlgebras, "FinitelyGeneratedAsLambdaBracketAlgebra")
@@ -47,18 +43,11 @@
 
             EXAMPLES::
 
-<<<<<<< HEAD
-                sage: V = lie_conformal_algebras.Affine(QQ, 'A1', names=('e', 'h', 'f'))                                # optional - sage.combinat sage.modules
-                sage: V.some_elements()                                                                                 # optional - sage.combinat sage.modules
-                [e, h, f, K, ...]
-                sage: all(v.parent() is V for v in V.some_elements())                                                   # optional - sage.combinat sage.modules
-=======
                 sage: V = lie_conformal_algebras.Affine(QQ, 'A1',                       # optional - sage.combinat sage.modules
                 ....:                                   names=('e', 'h', 'f'))
                 sage: V.some_elements()                                                 # optional - sage.combinat sage.modules
                 [e, h, f, K, ...]
                 sage: all(v.parent() is V for v in V.some_elements())                   # optional - sage.combinat sage.modules
->>>>>>> 08060ed1
                 True
             """
             S = list(self.gens())
@@ -73,14 +62,9 @@
 
         EXAMPLES::
 
-<<<<<<< HEAD
-            sage: LieConformalAlgebras(AA).FinitelyGenerated().Super()                                                  # optional - sage.rings.number_field
-            Category of super finitely generated lie conformal algebras over Algebraic Real Field
-=======
             sage: LieConformalAlgebras(AA).FinitelyGenerated().Super()                  # optional - sage.rings.number_field
             Category of super finitely generated lie conformal algebras
              over Algebraic Real Field
->>>>>>> 08060ed1
         """
         class Graded(GradedModulesCategory):
             """
@@ -88,14 +72,9 @@
 
             EXAMPLES::
 
-<<<<<<< HEAD
-                sage: LieConformalAlgebras(QQbar).FinitelyGenerated().Super().Graded()                                  # optional - sage.rings.number_field
-                Category of H-graded super finitely generated lie conformal algebras over Algebraic Field
-=======
                 sage: LieConformalAlgebras(QQbar).FinitelyGenerated().Super().Graded()  # optional - sage.rings.number_field
                 Category of H-graded super finitely generated lie conformal algebras
                  over Algebraic Field
->>>>>>> 08060ed1
             """
             def _repr_object_names(self):
                 """
@@ -115,14 +94,9 @@
 
         EXAMPLES::
 
-<<<<<<< HEAD
-            sage: LieConformalAlgebras(QQbar).FinitelyGenerated().Graded()                                              # optional - sage.rings.number_field
-            Category of H-graded finitely generated lie conformal algebras over Algebraic Field
-=======
             sage: LieConformalAlgebras(QQbar).FinitelyGenerated().Graded()              # optional - sage.rings.number_field
             Category of H-graded finitely generated lie conformal algebras
              over Algebraic Field
->>>>>>> 08060ed1
         """
         def _repr_object_names(self):
             """
