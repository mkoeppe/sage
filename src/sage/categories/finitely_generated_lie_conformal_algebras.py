--- conflicted
+++ resolved
@@ -82,16 +82,10 @@
 
                 EXAMPLES::
 
-<<<<<<< HEAD
-                    sage: C = LieConformalAlgebras(QQbar).FinitelyGenerated()                                           # optional - sage.rings.number_field
-                    sage: C.Super().Graded()                                                                            # optional - sage.rings.number_field
-                    Category of H-graded super finitely generated lie conformal algebras over Algebraic Field
-=======
                     sage: C = LieConformalAlgebras(QQbar).FinitelyGenerated()           # optional - sage.rings.number_field
                     sage: C.Super().Graded()                                            # optional - sage.rings.number_field
                     Category of H-graded super finitely generated
                      lie conformal algebras over Algebraic Field
->>>>>>> 189eb200
                 """
                 return "H-graded {}".format(self.base_category()._repr_object_names())
 
@@ -111,13 +105,8 @@
 
             EXAMPLES::
 
-<<<<<<< HEAD
-                sage: LieConformalAlgebras(QQbar).WithBasis().FinitelyGenerated().Graded()                              # optional - sage.rings.number_field
-                Category of H-graded finitely generated Lie conformal algebras with basis over Algebraic Field
-=======
                 sage: LieConformalAlgebras(QQbar).WithBasis().FinitelyGenerated().Graded()      # optional - sage.rings.number_field
                 Category of H-graded finitely generated Lie conformal algebras with basis
                  over Algebraic Field
->>>>>>> 189eb200
             """
             return "H-graded {}".format(self.base_category()._repr_object_names())