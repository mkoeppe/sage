--- conflicted
+++ resolved
@@ -42,11 +42,7 @@
         """
         EXAMPLES::
 
-<<<<<<< HEAD
-            sage: Groups().example()                                                                                    # optional - sage.groups
-=======
             sage: Groups().example()                                                    # optional - sage.groups
->>>>>>> a36b1230
             General Linear Group of degree 4 over Rational Field
         """
         from sage.rings.rational_field import QQ
@@ -73,15 +69,6 @@
 
         EXAMPLES::
 
-<<<<<<< HEAD
-            sage: Groups.free(index_set=ZZ)                                                                             # optional - sage.groups
-            Free group indexed by Integer Ring
-            sage: Groups().free(ZZ)                                                                                     # optional - sage.groups
-            Free group indexed by Integer Ring
-            sage: Groups().free(5)                                                                                      # optional - sage.groups
-            Free Group on generators {x0, x1, x2, x3, x4}
-            sage: F.<x,y,z> = Groups().free(); F                                                                        # optional - sage.groups
-=======
             sage: Groups.free(index_set=ZZ)                                             # optional - sage.groups
             Free group indexed by Integer Ring
             sage: Groups().free(ZZ)                                                     # optional - sage.groups
@@ -89,7 +76,6 @@
             sage: Groups().free(5)                                                      # optional - sage.groups
             Free Group on generators {x0, x1, x2, x3, x4}
             sage: F.<x,y,z> = Groups().free(); F                                        # optional - sage.groups
->>>>>>> a36b1230
             Free Group on generators {x, y, z}
         """
         from sage.rings.integer_ring import ZZ
@@ -113,13 +99,8 @@
 
             EXAMPLES::
 
-<<<<<<< HEAD
-                sage: A = AlternatingGroup(4)                                                                           # optional - sage.groups
-                sage: A.group_generators()                                                                              # optional - sage.groups
-=======
                 sage: A = AlternatingGroup(4)                                           # optional - sage.groups
                 sage: A.group_generators()                                              # optional - sage.groups
->>>>>>> a36b1230
                 Family ((2,3,4), (1,2,3))
             """
             from sage.sets.family import Family
@@ -139,19 +120,11 @@
 
             EXAMPLES::
 
-<<<<<<< HEAD
-                sage: A = AlternatingGroup(4)                                                                           # optional - sage.groups
-                sage: A.monoid_generators()                                                                             # optional - sage.groups
-                Family ((2,3,4), (1,2,3))
-                sage: F.<x,y> = FreeGroup()                                                                             # optional - sage.groups
-                sage: F.monoid_generators()                                                                             # optional - sage.groups
-=======
                 sage: A = AlternatingGroup(4)                                           # optional - sage.groups
                 sage: A.monoid_generators()                                             # optional - sage.groups
                 Family ((2,3,4), (1,2,3))
                 sage: F.<x,y> = FreeGroup()                                             # optional - sage.groups
                 sage: F.monoid_generators()                                             # optional - sage.groups
->>>>>>> a36b1230
                 Family (x, y, x^-1, y^-1)
             """
             G = self.group_generators()
@@ -169,13 +142,8 @@
 
             EXAMPLES::
 
-<<<<<<< HEAD
-                sage: G = SymmetricGroup(3)                                                                             # optional - sage.groups
-                sage: G._test_inverse()                                                                                 # optional - sage.groups
-=======
                 sage: G = SymmetricGroup(3)                                             # optional - sage.groups
                 sage: G._test_inverse()                                                 # optional - sage.groups
->>>>>>> a36b1230
             """
             tester = self._tester(**options)
             for x in tester.some_elements():
@@ -188,13 +156,8 @@
 
             EXAMPLES::
 
-<<<<<<< HEAD
-                sage: G = Groups().example()                                                                            # optional - sage.groups
-                sage: G.semidirect_product(G, Morphism(G, G))                                                           # optional - sage.groups
-=======
                 sage: G = Groups().example()                                            # optional - sage.groups
                 sage: G.semidirect_product(G, Morphism(G, G))                           # optional - sage.groups
->>>>>>> a36b1230
                 Traceback (most recent call last):
                 ...
                 NotImplementedError: semidirect product of General Linear Group of degree 4
@@ -215,13 +178,8 @@
 
             EXAMPLES::
 
-<<<<<<< HEAD
-                sage: G = Groups().example()                                                                            # optional - sage.groups
-                sage: G.holomorph()                                                                                     # optional - sage.groups
-=======
                 sage: G = Groups().example()                                            # optional - sage.groups
                 sage: G.holomorph()                                                     # optional - sage.groups
->>>>>>> a36b1230
                 Traceback (most recent call last):
                 ...
                 NotImplementedError: holomorph of General Linear Group of degree 4
@@ -288,19 +246,11 @@
             Permutation groups, matrix groups and abelian groups
             can all compute their multiplication tables.  ::
 
-<<<<<<< HEAD
-                sage: G = DiCyclicGroup(3)                                                                              # optional - sage.groups
-                sage: T = G.cayley_table()                                                                              # optional - sage.groups
-                sage: T.column_keys()                                                                                   # optional - sage.groups
-                ((), (5,6,7), ..., (1,4,2,3)(5,7))
-                sage: T                                                                                                 # optional - sage.groups
-=======
                 sage: G = DiCyclicGroup(3)                                              # optional - sage.groups
                 sage: T = G.cayley_table()                                              # optional - sage.groups
                 sage: T.column_keys()                                                   # optional - sage.groups
                 ((), (5,6,7), ..., (1,4,2,3)(5,7))
                 sage: T                                                                 # optional - sage.groups
->>>>>>> a36b1230
                 *  a b c d e f g h i j k l
                  +------------------------
                 a| a b c d e f g h i j k l
@@ -318,13 +268,8 @@
 
             ::
 
-<<<<<<< HEAD
-                sage: M = SL(2, 2)                                                                                      # optional - sage.groups
-                sage: M.cayley_table()                                                                                  # optional - sage.groups
-=======
                 sage: M = SL(2, 2)                                                      # optional - sage.groups
                 sage: M.cayley_table()                                                  # optional - sage.groups
->>>>>>> a36b1230
                 *  a b c d e f
                  +------------
                 a| a b c d e f
@@ -337,13 +282,8 @@
 
             ::
 
-<<<<<<< HEAD
-                sage: A = AbelianGroup([2, 3])                                                                          # optional - sage.groups
-                sage: A.cayley_table()                                                                                  # optional - sage.groups
-=======
                 sage: A = AbelianGroup([2, 3])                                          # optional - sage.groups
                 sage: A.cayley_table()                                                  # optional - sage.groups
->>>>>>> a36b1230
                 *  a b c d e f
                  +------------
                 a| a b c d e f
@@ -361,13 +301,8 @@
             you can choose to just use the string representations
             of the elements themselves.  ::
 
-<<<<<<< HEAD
-                sage: C = CyclicPermutationGroup(11)                                                                    # optional - sage.groups
-                sage: C.cayley_table(names='digits')                                                                    # optional - sage.groups
-=======
                 sage: C = CyclicPermutationGroup(11)                                    # optional - sage.groups
                 sage: C.cayley_table(names='digits')                                    # optional - sage.groups
->>>>>>> a36b1230
                  *  00 01 02 03 04 05 06 07 08 09 10
                   +---------------------------------
                 00| 00 01 02 03 04 05 06 07 08 09 10
@@ -384,15 +319,9 @@
 
             ::
 
-<<<<<<< HEAD
-                sage: G = QuaternionGroup()                                                                             # optional - sage.groups
-                sage: names = ['1', 'I', '-1', '-I', 'J', '-K', '-J', 'K']                                              # optional - sage.groups
-                sage: G.cayley_table(names=names)                                                                       # optional - sage.groups
-=======
                 sage: G = QuaternionGroup()                                             # optional - sage.groups
                 sage: names = ['1', 'I', '-1', '-I', 'J', '-K', '-J', 'K']              # optional - sage.groups
                 sage: G.cayley_table(names=names)                                       # optional - sage.groups
->>>>>>> a36b1230
                  *   1  I -1 -I  J -K -J  K
                   +------------------------
                  1|  1  I -1 -I  J -K -J  K
@@ -406,13 +335,8 @@
 
             ::
 
-<<<<<<< HEAD
-                sage: A = AbelianGroup([2, 2])                                                                          # optional - sage.groups
-                sage: A.cayley_table(names='elements')                                                                  # optional - sage.groups
-=======
                 sage: A = AbelianGroup([2, 2])                                          # optional - sage.groups
                 sage: A.cayley_table(names='elements')                                  # optional - sage.groups
->>>>>>> a36b1230
                     *      1    f1    f0 f0*f1
                      +------------------------
                     1|     1    f1    f0 f0*f1
@@ -424,17 +348,10 @@
             routine behaves similarly, but changes an existing table "in-place."
             ::
 
-<<<<<<< HEAD
-                sage: G = AlternatingGroup(3)                                                                           # optional - sage.groups
-                sage: T = G.cayley_table()                                                                              # optional - sage.groups
-                sage: T.change_names('digits')                                                                          # optional - sage.groups
-                sage: T                                                                                                 # optional - sage.groups
-=======
                 sage: G = AlternatingGroup(3)                                           # optional - sage.groups
                 sage: T = G.cayley_table()                                              # optional - sage.groups
                 sage: T.change_names('digits')                                          # optional - sage.groups
                 sage: T                                                                 # optional - sage.groups
->>>>>>> a36b1230
                 *  0 1 2
                  +------
                 0| 0 1 2
@@ -446,19 +363,11 @@
             Elements will be coerced into the group as part of setting
             up the table.  ::
 
-<<<<<<< HEAD
-                sage: G = SL(2,ZZ)                                                                                      # optional - sage.groups
-                sage: G                                                                                                 # optional - sage.groups
-                Special Linear Group of degree 2 over Integer Ring
-                sage: identity = matrix(ZZ, [[1,0], [0,1]])                                                             # optional - sage.groups
-                sage: G.cayley_table(elements=[identity, -identity])                                                    # optional - sage.groups
-=======
                 sage: G = SL(2,ZZ)                                                      # optional - sage.groups
                 sage: G                                                                 # optional - sage.groups
                 Special Linear Group of degree 2 over Integer Ring
                 sage: identity = matrix(ZZ, [[1,0], [0,1]])                             # optional - sage.groups
                 sage: G.cayley_table(elements=[identity, -identity])                    # optional - sage.groups
->>>>>>> a36b1230
                 *  a b
                  +----
                 a| a b
@@ -475,19 +384,11 @@
             confirms that they form a closed subset in the group.
             ::
 
-<<<<<<< HEAD
-                sage: from sage.matrix.operation_table import OperationTable                                            # optional - sage.groups
-                sage: G = DiCyclicGroup(3)                                                                              # optional - sage.groups
-                sage: commutator = lambda x, y: x*y*x^-1*y^-1                                                           # optional - sage.groups
-                sage: T = OperationTable(G, commutator)                                                                 # optional - sage.groups
-                sage: T                                                                                                 # optional - sage.groups
-=======
                 sage: from sage.matrix.operation_table import OperationTable            # optional - sage.groups
                 sage: G = DiCyclicGroup(3)                                              # optional - sage.groups
                 sage: commutator = lambda x, y: x*y*x^-1*y^-1                           # optional - sage.groups
                 sage: T = OperationTable(G, commutator)                                 # optional - sage.groups
                 sage: T                                                                 # optional - sage.groups
->>>>>>> a36b1230
                 .  a b c d e f g h i j k l
                  +------------------------
                 a| a a a a a a a a a a a a
@@ -503,21 +404,12 @@
                 k| a b c a b c b a c b a c
                 l| a b c a b c c b a c b a
 
-<<<<<<< HEAD
-                sage: trans = T.translation()                                                                           # optional - sage.groups
-                sage: comm = [trans['a'], trans['b'], trans['c']]                                                       # optional - sage.groups
-                sage: comm                                                                                              # optional - sage.groups
-                [(), (5,6,7), (5,7,6)]
-                sage: P = G.cayley_table(elements=comm)                                                                 # optional - sage.groups
-                sage: P                                                                                                 # optional - sage.groups
-=======
                 sage: trans = T.translation()                                           # optional - sage.groups
                 sage: comm = [trans['a'], trans['b'], trans['c']]                       # optional - sage.groups
                 sage: comm                                                              # optional - sage.groups
                 [(), (5,6,7), (5,7,6)]
                 sage: P = G.cayley_table(elements=comm)                                 # optional - sage.groups
                 sage: P                                                                 # optional - sage.groups
->>>>>>> a36b1230
                 *  a b c
                  +------
                 a| a b c
@@ -548,15 +440,9 @@
 
             EXAMPLES::
 
-<<<<<<< HEAD
-                sage: A = AbelianGroup([2, 2])                                                                          # optional - sage.groups
-                sage: c = A.conjugacy_class(A.an_element())                                                             # optional - sage.groups
-                sage: type(c)                                                                                           # optional - sage.groups
-=======
                 sage: A = AbelianGroup([2, 2])                                          # optional - sage.groups
                 sage: c = A.conjugacy_class(A.an_element())                             # optional - sage.groups
                 sage: type(c)                                                           # optional - sage.groups
->>>>>>> a36b1230
                 <class 'sage.groups.conjugacy_classes.ConjugacyClass_with_category'>
             """
             from sage.groups.conjugacy_classes import ConjugacyClass
@@ -569,17 +455,6 @@
 
             EXAMPLES::
 
-<<<<<<< HEAD
-                sage: D = DihedralGroup(5)                                                                              # optional - sage.groups
-                sage: g = D((1,3,5,2,4))                                                                                # optional - sage.groups
-                sage: g.conjugacy_class()                                                                               # optional - sage.groups
-                Conjugacy class of (1,3,5,2,4) in Dihedral group of order 10 as a permutation group
-
-                sage: H = MatrixGroup([matrix(GF(5), 2, [1,2, -1,1]),                                                   # optional - sage.groups sage.libs.pari sage.modules
-                ....:                  matrix(GF(5), 2, [1,1, 0,1])])
-                sage: h = H(matrix(GF(5), 2, [1,2, -1,1]))                                                              # optional - sage.groups sage.libs.pari sage.modules
-                sage: h.conjugacy_class()                                                                               # optional - sage.groups sage.libs.pari sage.modules
-=======
                 sage: D = DihedralGroup(5)                                              # optional - sage.groups
                 sage: g = D((1,3,5,2,4))                                                # optional - sage.groups
                 sage: g.conjugacy_class()                                               # optional - sage.groups
@@ -590,7 +465,6 @@
                 ....:                  matrix(GF(5), 2, [1,1, 0,1])])
                 sage: h = H(matrix(GF(5), 2, [1,2, -1,1]))                              # optional - sage.groups sage.rings.finite_rings sage.modules
                 sage: h.conjugacy_class()                                               # optional - sage.groups sage.rings.finite_rings sage.modules
->>>>>>> a36b1230
                 Conjugacy class of [1 2]
                                    [4 1]
                 in Matrix group over Finite Field of size 5 with 2 generators (
@@ -598,17 +472,6 @@
                 [4 1], [0 1]
                 )
 
-<<<<<<< HEAD
-                sage: G = SL(2, GF(2))                                                                                  # optional - sage.groups sage.libs.pari sage.modules
-                sage: g = G.gens()[0]                                                                                   # optional - sage.groups sage.libs.pari sage.modules
-                sage: g.conjugacy_class()                                                                               # optional - sage.groups sage.libs.pari sage.modules
-                Conjugacy class of [1 1]
-                [0 1] in Special Linear Group of degree 2 over Finite Field of size 2
-
-                sage: G = SL(2, QQ)                                                                                     # optional - sage.groups sage.modules
-                sage: g = G([[1,1], [0,1]])                                                                             # optional - sage.groups sage.modules
-                sage: g.conjugacy_class()                                                                               # optional - sage.groups sage.modules
-=======
                 sage: G = SL(2, GF(2))                                                  # optional - sage.groups sage.rings.finite_rings sage.modules
                 sage: g = G.gens()[0]                                                   # optional - sage.groups sage.rings.finite_rings sage.modules
                 sage: g.conjugacy_class()                                               # optional - sage.groups sage.rings.finite_rings sage.modules
@@ -618,7 +481,6 @@
                 sage: G = SL(2, QQ)                                                     # optional - sage.groups sage.modules
                 sage: g = G([[1,1], [0,1]])                                             # optional - sage.groups sage.modules
                 sage: g.conjugacy_class()                                               # optional - sage.groups sage.modules
->>>>>>> a36b1230
                 Conjugacy class of [1 1]
                 [0 1] in Special Linear Group of degree 2 over Rational Field
             """
@@ -649,15 +511,6 @@
 
             EXAMPLES::
 
-<<<<<<< HEAD
-                sage: Groups.Commutative.free(index_set=ZZ)                                                             # optional - sage.groups
-                Free abelian group indexed by Integer Ring
-                sage: Groups().Commutative().free(ZZ)                                                                   # optional - sage.groups
-                Free abelian group indexed by Integer Ring
-                sage: Groups().Commutative().free(5)                                                                    # optional - sage.groups
-                Multiplicative Abelian group isomorphic to Z x Z x Z x Z x Z
-                sage: F.<x,y,z> = Groups().Commutative().free(); F                                                      # optional - sage.groups
-=======
                 sage: Groups.Commutative.free(index_set=ZZ)                             # optional - sage.groups
                 Free abelian group indexed by Integer Ring
                 sage: Groups().Commutative().free(ZZ)                                   # optional - sage.groups
@@ -665,7 +518,6 @@
                 sage: Groups().Commutative().free(5)                                    # optional - sage.groups
                 Multiplicative Abelian group isomorphic to Z x Z x Z x Z x Z
                 sage: F.<x,y,z> = Groups().Commutative().free(); F                      # optional - sage.groups
->>>>>>> a36b1230
                 Multiplicative Abelian group isomorphic to Z x Z x Z
             """
             from sage.rings.integer_ring import ZZ
@@ -722,19 +574,11 @@
 
                 EXAMPLES::
 
-<<<<<<< HEAD
-                    sage: C5 = CyclicPermutationGroup(5)                                                                # optional - sage.groups
-                    sage: C4 = CyclicPermutationGroup(4)                                                                # optional - sage.groups
-                    sage: S4 = SymmetricGroup(3)                                                                        # optional - sage.groups
-                    sage: C = cartesian_product([C5, C4, S4])                                                           # optional - sage.groups
-                    sage: C.group_generators()                                                                          # optional - sage.groups
-=======
                     sage: C5 = CyclicPermutationGroup(5)                                # optional - sage.groups
                     sage: C4 = CyclicPermutationGroup(4)                                # optional - sage.groups
                     sage: S4 = SymmetricGroup(3)                                        # optional - sage.groups
                     sage: C = cartesian_product([C5, C4, S4])                           # optional - sage.groups
                     sage: C.group_generators()                                          # optional - sage.groups
->>>>>>> a36b1230
                     Family (((1,2,3,4,5), (), ()),
                             ((), (1,2,3,4), ()),
                             ((), (), (1,2)),
@@ -742,27 +586,16 @@
 
                 We check the other portion of :trac:`16718` is fixed::
 
-<<<<<<< HEAD
-                    sage: len(C.j_classes())                                                                            # optional - sage.groups
-=======
                     sage: len(C.j_classes())                                            # optional - sage.groups
->>>>>>> a36b1230
                     1
 
                 An example with an infinitely generated group (a better output
                 is needed)::
 
-<<<<<<< HEAD
-                    sage: G = Groups.free([1,2])                                                                        # optional - sage.groups
-                    sage: H = Groups.free(ZZ)                                                                           # optional - sage.groups
-                    sage: C = cartesian_product([G, H])                                                                 # optional - sage.groups
-                    sage: C.monoid_generators()                                                                         # optional - sage.groups
-=======
                     sage: G = Groups.free([1,2])                                        # optional - sage.groups
                     sage: H = Groups.free(ZZ)                                           # optional - sage.groups
                     sage: C = cartesian_product([G, H])                                 # optional - sage.groups
                     sage: C.monoid_generators()                                         # optional - sage.groups
->>>>>>> a36b1230
                     Lazy family (gen(i))_{i in The Cartesian product of (...)}
                 """
                 F = self.cartesian_factors()
@@ -795,22 +628,13 @@
 
                 EXAMPLES::
 
-<<<<<<< HEAD
-                    sage: C = cartesian_product([SymmetricGroup(10), SL(2,GF(3))])                                      # optional - sage.groups sage.libs.pari
-                    sage: C.order()                                                                                     # optional - sage.groups sage.libs.pari
-=======
                     sage: C = cartesian_product([SymmetricGroup(10), SL(2, GF(3))])     # optional - sage.groups sage.rings.finite_rings
                     sage: C.order()                                                     # optional - sage.groups sage.rings.finite_rings
->>>>>>> a36b1230
                     87091200
 
                 TESTS::
 
-<<<<<<< HEAD
-                    sage: C.order.__module__                                                                            # optional - sage.groups sage.libs.pari
-=======
                     sage: C.order.__module__                                            # optional - sage.groups sage.rings.finite_rings
->>>>>>> a36b1230
                     'sage.categories.groups'
 
                 .. TODO::
