--- conflicted
+++ resolved
@@ -65,11 +65,7 @@
         """
         EXAMPLES::
 
-<<<<<<< HEAD
-            sage: GF(4, "a") in UniqueFactorizationDomains()                                                            # optional - sage.libs.pari
-=======
             sage: GF(4, "a") in UniqueFactorizationDomains()                            # optional - sage.rings.finite_rings
->>>>>>> a36b1230
             True
             sage: QQ in UniqueFactorizationDomains()
             True
@@ -166,17 +162,10 @@
 
             Check that :trac:`23620` has been resolved::
 
-<<<<<<< HEAD
-                sage: R.<x> = ZpFM(2)[]                                                                                 # optional - sage.rings.padics
-                sage: f = 2*x + 2                                                                                       # optional - sage.rings.padics
-                sage: g = 4*x + 2                                                                                       # optional - sage.rings.padics
-                sage: f.gcd(g).parent() is R                                                                            # optional - sage.rings.padics
-=======
                 sage: R.<x> = ZpFM(2)[]                                                 # optional - sage.rings.padics
                 sage: f = 2*x + 2                                                       # optional - sage.rings.padics
                 sage: g = 4*x + 2                                                       # optional - sage.rings.padics
                 sage: f.gcd(g).parent() is R                                            # optional - sage.rings.padics
->>>>>>> a36b1230
                 True
 
             """
