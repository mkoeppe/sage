r"""
Base class for maps

AUTHORS:

- Robert Bradshaw: initial implementation

- Sebastien Besnier (2014-05-5): :class:`FormalCompositeMap` contains
  a list of Map instead of only two Map. See :trac:`16291`.

- Sebastian Oehms   (2019-01-19): :meth:`section` added to :class:`FormalCompositeMap`.
  See :trac:`27081`.
"""
# ****************************************************************************
#       Copyright (C) 2008 Robert Bradshaw <robertwb@math.washington.edu>
#
# This program is free software: you can redistribute it and/or modify
# it under the terms of the GNU General Public License as published by
# the Free Software Foundation, either version 2 of the License, or
# (at your option) any later version.
#                  https://www.gnu.org/licenses/
# ****************************************************************************

from . import homset
import weakref
from sage.ext.stdsage cimport HAS_DICTIONARY
from sage.arith.power cimport generic_power
from sage.sets.pythonclass cimport Set_PythonType
from sage.misc.constant_function import ConstantFunction
from sage.structure.element cimport parent
from cpython.object cimport PyObject_RichCompare


def unpickle_map(_class, parent, _dict, _slots):
    """
    Auxiliary function for unpickling a map.

    TESTS::

        sage: R.<x,y> = QQ[]
        sage: f = R.hom([x+y, x-y], R)
        sage: f == loads(dumps(f))  # indirect doctest
        True
    """
    # should we use slots?
    # from element.pyx
    cdef Map mor = _class.__new__(_class)
    mor._set_parent(parent)
    mor._update_slots(_slots)
    if HAS_DICTIONARY(mor):
        mor.__dict__ = _dict
    return mor


def is_Map(x):
    """
    Auxiliary function: Is the argument a map?

    EXAMPLES::

        sage: R.<x,y> = QQ[]
        sage: f = R.hom([x+y, x-y], R)
        sage: from sage.categories.map import is_Map
        sage: is_Map(f)
        True
    """
    return isinstance(x, Map)


cdef class Map(Element):
    """
    Basic class for all maps.

    .. NOTE::

        The call method is of course not implemented in this base class. This must
        be done in the sub classes, by overloading ``_call_`` and possibly also
        ``_call_with_args``.

    EXAMPLES:

    Usually, instances of this class will not be constructed directly, but
    for example like this::

        sage: from sage.categories.morphism import SetMorphism
        sage: X.<x> = ZZ[]
        sage: Y = ZZ
        sage: phi = SetMorphism(Hom(X, Y, Rings()), lambda p: p[0])
        sage: phi(x^2+2*x-1)
        -1
        sage: R.<x,y> = QQ[]
        sage: f = R.hom([x+y, x-y], R)
        sage: f(x^2+2*x-1)
        x^2 + 2*x*y + y^2 + 2*x + 2*y - 1
    """

    def __init__(self, parent, codomain=None):
        """
        INPUT:

        There can be one or two arguments of this init method. If it is one argument,
        it must be a hom space. If it is two arguments, it must be two parent structures
        that will be domain and codomain of the map-to-be-created.

        TESTS::

            sage: from sage.categories.map import Map

        Using a hom space::

            sage: Map(Hom(QQ, ZZ, Rings()))
            Generic map:
              From: Rational Field
              To:   Integer Ring

        Using domain and codomain::

            sage: Map(QQ['x'], SymmetricGroup(6))                                                                       # optional - sage.groups
            Generic map:
              From: Univariate Polynomial Ring in x over Rational Field
              To:   Symmetric group of order 6! as a permutation group
        """
        if codomain is not None:
            if isinstance(parent, type):
                parent = Set_PythonType(parent)
            parent = homset.Hom(parent, codomain)
        elif not isinstance(parent, homset.Homset):
            raise TypeError("parent (=%s) must be a Homspace" % parent)
        Element.__init__(self, parent)
        D = parent.domain()
        C = parent.codomain()
        self._category_for = parent.homset_category()
        self._codomain = C
        self.domain    = ConstantFunction(D)
        self.codomain  = ConstantFunction(C)
        self._is_coercion = False
        if D.is_exact() and C.is_exact():
            self._coerce_cost = 10 # default value.
        else:
            self._coerce_cost = 10000 # inexact morphisms are bad.

    def __copy__(self):
        """
        Return copy, with strong references to domain and codomain.

        .. NOTE::

            To implement copying on sub-classes, do not override this method, but
            implement cdef methods ``_extra_slots()`` returning a dictionary and
            ``_update_slots()`` using this dictionary to fill the cdef or cpdef
            slots of the subclass.

        EXAMPLES::

            sage: phi = QQ['x']._internal_coerce_map_from(ZZ)
            sage: phi.domain
            <weakref at ...; to 'sage.rings.integer_ring.IntegerRing_class' at ...>
            sage: type(phi)
            <class 'sage.categories.map.FormalCompositeMap'>
            sage: psi = copy(phi)   # indirect doctest
            sage: psi
            Composite map:
              From: Integer Ring
              To:   Univariate Polynomial Ring in x over Rational Field
              Defn:   Natural morphism:
                      From: Integer Ring
                      To:   Rational Field
                    then
                      Polynomial base injection morphism:
                      From: Rational Field
                      To:   Univariate Polynomial Ring in x over Rational Field
            sage: psi.domain
            The constant function (...) -> Integer Ring
            sage: psi(3)
            3
        """
        cdef Map out = Element.__copy__(self)
        # Element.__copy__ updates the __dict__, but not the slots.
        # Let's do this now, but with strong references.
        out._parent = self.parent() # self._parent might be None
        out._update_slots(self._extra_slots())
        return out

    def parent(self):
        r"""
        Return the homset containing this map.

        .. NOTE::

            The method :meth:`_make_weak_references`, that is used for the maps
            found by the coercion system, needs to remove the usual strong
            reference from the coercion map to the homset containing it. As long
            as the user keeps strong references to domain and codomain of the map,
            we will be able to reconstruct the homset. However, a strong reference
            to the coercion map does not prevent the domain from garbage collection!

        EXAMPLES::

<<<<<<< HEAD
            sage: Q = QuadraticField(-5)                                                                                # optional - sage.rings.number_field
            sage: phi = CDF._internal_convert_map_from(Q)                                                               # optional - sage.rings.number_field
            sage: print(phi.parent())                                                                                   # optional - sage.rings.number_field
            Set of field embeddings
             from Number Field in a with defining polynomial x^2 + 5 with a = 2.236067977499790?*I
             to Complex Double Field
=======
            sage: Q = QuadraticField(-5)                                                # optional - sage.rings.number_field
            sage: phi = CDF._internal_convert_map_from(Q)                               # optional - sage.rings.number_field
            sage: print(phi.parent())                                                   # optional - sage.rings.number_field
            Set of field embeddings
             from Number Field in a with defining polynomial x^2 + 5
                  with a = 2.236067977499790?*I
               to Complex Double Field
>>>>>>> 08060ed1

        We now demonstrate that the reference to the coercion map `\phi` does
        not prevent `Q` from being garbage collected::

            sage: import gc
<<<<<<< HEAD
            sage: del Q                                                                                                 # optional - sage.rings.number_field
            sage: _ = gc.collect()
            sage: phi.parent()                                                                                          # optional - sage.rings.number_field
=======
            sage: del Q                                                                 # optional - sage.rings.number_field
            sage: _ = gc.collect()
            sage: phi.parent()                                                          # optional - sage.rings.number_field
>>>>>>> 08060ed1
            Traceback (most recent call last):
            ...
            ValueError: This map is in an invalid state,
            the domain has been garbage collected

        You can still obtain copies of the maps used by the coercion system with
        strong references::

<<<<<<< HEAD
            sage: Q = QuadraticField(-5)                                                                                # optional - sage.rings.number_field
            sage: phi = CDF.convert_map_from(Q)                                                                         # optional - sage.rings.number_field
            sage: print(phi.parent())                                                                                   # optional - sage.rings.number_field
            Set of field embeddings
             from Number Field in a with defining polynomial x^2 + 5 with a = 2.236067977499790?*I
             to Complex Double Field
            sage: import gc
            sage: del Q                                                                                                 # optional - sage.rings.number_field
            sage: _ = gc.collect()
            sage: phi.parent()                                                                                          # optional - sage.rings.number_field
            Set of field embeddings
             from Number Field in a with defining polynomial x^2 + 5 with a = 2.236067977499790?*I
             to Complex Double Field
=======
            sage: Q = QuadraticField(-5)                                                # optional - sage.rings.number_field
            sage: phi = CDF.convert_map_from(Q)                                         # optional - sage.rings.number_field
            sage: print(phi.parent())                                                   # optional - sage.rings.number_field
            Set of field embeddings
             from Number Field in a with defining polynomial x^2 + 5
                  with a = 2.236067977499790?*I
               to Complex Double Field
            sage: import gc
            sage: del Q                                                                 # optional - sage.rings.number_field
            sage: _ = gc.collect()
            sage: phi.parent()                                                          # optional - sage.rings.number_field
            Set of field embeddings
             from Number Field in a with defining polynomial x^2 + 5
                  with a = 2.236067977499790?*I
               to Complex Double Field
>>>>>>> 08060ed1
        """
        if self._parent is None:
            D = self.domain()
            C = self._codomain
            if C is None or D is None:
                raise ValueError("This map is in an invalid state, the domain has been garbage collected")
            return homset.Hom(D, C, self._category_for)
        return self._parent

    def _make_weak_references(self):
        """
        Only store weak references to domain and codomain of this map.

        .. NOTE::

            This method is internally used on maps that are used for coercions
            or conversions between parents. Without using this method, some objects
            would stay alive indefinitely as soon as they are involved in a coercion
            or conversion.

        .. SEEALSO::

            :meth:`_make_strong_references`

        EXAMPLES::

            sage: Q = QuadraticField(-5)                                                                                # optional - sage.rings.number_field
            sage: phi = CDF._internal_convert_map_from(Q)                                                               # optional - sage.rings.number_field

        By :trac:`14711`, maps used in the coercion and conversion system
        use *weak* references to domain and codomain, in contrast to other
        maps::

            sage: phi.domain                                                                                            # optional - sage.rings.number_field
            <weakref at ...; to 'NumberField_quadratic_with_category' at ...>
            sage: phi._make_strong_references()                                                                         # optional - sage.rings.number_field
            sage: print(phi.domain)                                                                                     # optional - sage.rings.number_field
            The constant function (...) -> Number Field in a with defining polynomial x^2 + 5 with a = 2.236067977499790?*I

        Now, as there is a strong reference, `Q` cannot be garbage collected::

            sage: import gc
            sage: _ = gc.collect()
            sage: C = Q.__class__.__base__                                                                              # optional - sage.rings.number_field
            sage: numberQuadFields = len([x for x in gc.get_objects() if isinstance(x, C)])                             # optional - sage.rings.number_field
            sage: del Q, x                                                                                              # optional - sage.rings.number_field
            sage: _ = gc.collect()
            sage: numberQuadFields == len([x for x in gc.get_objects() if isinstance(x, C)])                            # optional - sage.rings.number_field
            True

        However, if we now make the references weak again, the number field can
        be garbage collected, which of course makes the map and its parents
        invalid. This is why :meth:`_make_weak_references` should only be used
        if one really knows what one is doing::

            sage: phi._make_weak_references()                                                                           # optional - sage.rings.number_field
            sage: _ = gc.collect()
            sage: numberQuadFields == len([x for x in gc.get_objects() if isinstance(x, C)]) + 1                        # optional - sage.rings.number_field
            True
            sage: phi                                                                                                   # optional - sage.rings.number_field
            Defunct map
        """
        if not isinstance(self.domain, ConstantFunction):
            return
        self.domain = weakref.ref(self.domain())
        # Save the category before clearing the parent.
        self._category_for = self._parent.homset_category()
        self._parent = None

    def _make_strong_references(self):
        """
        Store strong references to domain and codomain of this map.

        .. NOTE::

            By default, maps keep strong references to domain and codomain,
            preventing them thus from garbage collection. However, in Sage's
            coercion system, these strong references are replaced by weak
            references, since otherwise some objects would stay alive indefinitely
            as soon as they are involved in a coercion or conversion.

        .. SEEALSO::

            :meth:`_make_weak_references`

        EXAMPLES::

            sage: Q = QuadraticField(-5)                                                                                # optional - sage.rings.number_field
            sage: phi = CDF._internal_convert_map_from(Q)                                                               # optional - sage.rings.number_field

        By :trac:`14711`, maps used in the coercion and conversion system
        use *weak* references to domain and codomain, in contrast to other
        maps::

            sage: phi.domain                                                                                            # optional - sage.rings.number_field
            <weakref at ...; to 'NumberField_quadratic_with_category' at ...>
            sage: phi._make_strong_references()                                                                         # optional - sage.rings.number_field
            sage: print(phi.domain)                                                                                     # optional - sage.rings.number_field
            The constant function (...) -> Number Field in a with defining polynomial x^2 + 5 with a = 2.236067977499790?*I

        Now, as there is a strong reference, `Q` cannot be garbage collected::

            sage: import gc
            sage: _ = gc.collect()
            sage: C = Q.__class__.__base__                                                                              # optional - sage.rings.number_field
            sage: numberQuadFields = len([x for x in gc.get_objects() if isinstance(x, C)])                             # optional - sage.rings.number_field
            sage: del Q, x                                                                                              # optional - sage.rings.number_field
            sage: _ = gc.collect()
            sage: numberQuadFields == len([x for x in gc.get_objects() if isinstance(x, C)])                            # optional - sage.rings.number_field
            True

        However, if we now make the references weak again, the number field can
        be garbage collected, which of course makes the map and its parents
        invalid. This is why :meth:`_make_weak_references` should only be used
        if one really knows what one is doing::

            sage: phi._make_weak_references()                                                                           # optional - sage.rings.number_field
            sage: _ = gc.collect()
            sage: numberQuadFields == len([x for x in gc.get_objects() if isinstance(x, C)]) + 1                        # optional - sage.rings.number_field
            True
            sage: phi                                                                                                   # optional - sage.rings.number_field
            Defunct map
            sage: phi._make_strong_references()                                                                         # optional - sage.rings.number_field
            Traceback (most recent call last):
            ...
            RuntimeError: The domain of this map became garbage collected
            sage: phi.parent()                                                                                          # optional - sage.rings.number_field
            Traceback (most recent call last):
            ...
            ValueError: This map is in an invalid state, the domain has been garbage collected
        """
        if isinstance(self.domain, ConstantFunction):
            return
        D = self.domain()
        C = self._codomain
        if D is None or C is None:
            raise RuntimeError("The domain of this map became garbage collected")
        self.domain = ConstantFunction(D)
        self._parent = homset.Hom(D, C, self._category_for)

    cdef _update_slots(self, dict slots):
        """
        Set various attributes of this map to implement unpickling.

        INPUT:

        - ``slots`` -- A dictionary of slots to be updated.
          The dictionary must have the keys ``'_domain'`` and
          ``'_codomain'``, and may have the keys ``'_repr_type_str'``
          and ``'_is_coercion'``.

        TESTS:

        Since it is a ``cdef``d method, it is tested using a dummy python method.
        ::

            sage: from sage.categories.map import Map
            sage: f = Map(Hom(QQ, ZZ, Rings()))
            sage: f._update_slots_test({"_domain": RR, "_codomain": QQ}) # indirect doctest
            sage: f.domain()
            Real Field with 53 bits of precision
            sage: f.codomain()
            Rational Field
            sage: f._repr_type_str
            sage: f._update_slots_test({"_repr_type_str": "bla", "_domain": RR, "_codomain": QQ})
            sage: f._repr_type_str
            'bla'
        """
        # todo: the following can break during unpickling of complex
        # objects with circular references! In that case, _slots might
        # contain incomplete objects.
        self.domain = ConstantFunction(slots['_domain'])
        self._codomain = slots['_codomain']
        self.codomain = ConstantFunction(self._codomain)

        # Several pickles exist without the following, so these are
        # optional
        self._repr_type_str = slots.get('_repr_type_str')
        self._is_coercion = slots.get('_is_coercion')

    def _update_slots_test(self, _slots):
        """
        A Python method to test the cdef _update_slots method.

        TESTS::

            sage: from sage.categories.map import Map
            sage: f = Map(Hom(QQ, ZZ, Rings()))
            sage: f._update_slots_test({"_domain": RR, "_codomain": QQ})
            sage: f.domain()
            Real Field with 53 bits of precision
            sage: f.codomain()
            Rational Field
            sage: f._repr_type_str
            sage: f._update_slots_test({"_repr_type_str": "bla", "_domain": RR, "_codomain": QQ})
            sage: f._repr_type_str
            'bla'
        """
        self._update_slots(_slots)

    cdef dict _extra_slots(self):
        """
        Return a dict with attributes to pickle and copy this map.
        """
        return dict(
                _domain=self.domain(),
                _codomain=self._codomain,
                _is_coercion=self._is_coercion,
                _repr_type_str=self._repr_type_str)

    def _extra_slots_test(self):
        """
        A Python method to test the cdef _extra_slots method.

        TESTS::

            sage: from sage.categories.map import Map
            sage: f = Map(Hom(QQ, ZZ, Rings()))
            sage: f._extra_slots_test()
            {'_codomain': Integer Ring,
             '_domain': Rational Field,
             '_is_coercion': False,
             '_repr_type_str': None}
        """
        return self._extra_slots()

    def __reduce__(self):
        """
        TESTS::

            sage: from sage.categories.map import Map
            sage: f = Map(Hom(QQ, ZZ, Rings())); f
            Generic map:
              From: Rational Field
              To:   Integer Ring
            sage: loads(dumps(f))  # indirect doctest
            Generic map:
              From: Rational Field
              To:   Integer Ring
        """
        if HAS_DICTIONARY(self):
            _dict = self.__dict__
        else:
            _dict = {}
        return unpickle_map, (type(self), self.parent(), _dict, self._extra_slots())

    def _repr_type(self):
        """
        Return a string describing the specific type of this map, to be used when printing ``self``.

        .. NOTE::

            By default, the string ``"Generic"`` is returned. Subclasses may overload this method.

        EXAMPLES::

            sage: from sage.categories.map import Map
            sage: f = Map(Hom(QQ, ZZ, Rings()))
            sage: print(f._repr_type())
            Generic
            sage: R.<x,y> = QQ[]
            sage: phi = R.hom([x+y, x-y], R)
            sage: print(phi._repr_type())
            Ring
        """
        if self._repr_type_str is None:
            return "Generic"
        else:
            return self._repr_type_str

    def _repr_defn(self):
        """
        Return a string describing the definition of ``self``, to be used when printing ``self``.

        .. NOTE::

            By default, the empty string is returned. Subclasses may overload this method.

        EXAMPLES::

            sage: from sage.categories.map import Map
            sage: f = Map(Hom(QQ, ZZ, Rings()))
            sage: f._repr_defn() == ''
            True
            sage: R.<x,y> = QQ[]
            sage: f = R.hom([x+y, x-y], R)
            sage: print(f._repr_defn())
            x |--> x + y
            y |--> x - y
        """
        return ""

    def _repr_(self):
        """
        .. NOTE::

            The string representation is based on the strings returned by
            :meth:`_repr_defn` and :meth:`_repr_type`, as well as the domain
            and the codomain.

            A map that has been subject to :meth:`_make_weak_references` has
            probably been used internally in the coercion system. Hence, it
            may become defunct by garbage collection of the domain. In this
            case, a warning is printed accordingly.

        EXAMPLES::

            sage: from sage.categories.map import Map
            sage: Map(Hom(QQ, ZZ, Rings()))    # indirect doctest
            Generic map:
              From: Rational Field
              To:   Integer Ring
            sage: R.<x,y> = QQ[]
            sage: R.hom([x+y, x-y], R)
            Ring endomorphism of Multivariate Polynomial Ring in x, y over Rational Field
              Defn: x |--> x + y
                    y |--> x - y

        TESTS::

            sage: Q = QuadraticField(-5)                                                                                # optional - sage.rings.number_field
            sage: phi = CDF._internal_coerce_map_from(Q); phi                                                           # optional - sage.rings.number_field
            (map internal to coercion system -- copy before use)
            Composite map:
              From: Number Field in a with defining polynomial x^2 + 5 with a = 2.236067977499790?*I
              To:   Complex Double Field
            sage: del Q                                                                                                 # optional - sage.rings.number_field
            sage: import gc
            sage: _ = gc.collect()
            sage: phi                                                                                                   # optional - sage.rings.number_field
            Defunct map
        """
        D = self.domain()
        if D is None:
            return "Defunct map"
        s = "%s map:"%self._repr_type()
        s += "\n  From: %s"%D
        s += "\n  To:   %s"%self._codomain
        if isinstance(self.domain, ConstantFunction):
            d = self._repr_defn()
            if d != '':
                s += "\n  Defn: %s"%('\n        '.join(d.split('\n')))
        else:
            d = "(map internal to coercion system -- copy before use)"
            s = d + "\n" + s
        return s

    def _default_repr_(self):
        D = self.domain()
        if D is None:
            return "Defunct map"
        s = "%s map:"%self._repr_type()
        s += "\n  From: %s"%D
        s += "\n  To:   %s"%self._codomain
        d = self._repr_defn()
        if d != '':
            s += "\n  Defn: %s"%('\n        '.join(d.split('\n')))
        return s

    def domains(self):
        """
        Iterate over the domains of the factors of a (composite) map.

        This default implementation simply yields the domain of this map.

        .. SEEALSO:: :meth:`FormalCompositeMap.domains`

        EXAMPLES::

            sage: list(QQ.coerce_map_from(ZZ).domains())
            [Integer Ring]
        """
        yield self.domain()

    def category_for(self):
        """
        Returns the category self is a morphism for.

        .. NOTE::

            This is different from the category of maps to which this
            map belongs *as an object*.

        EXAMPLES::

            sage: from sage.categories.morphism import SetMorphism
            sage: X.<x> = ZZ[]
            sage: Y = ZZ
            sage: phi = SetMorphism(Hom(X, Y, Rings()), lambda p: p[0])
            sage: phi.category_for()
            Category of rings
            sage: phi.category()
            Category of homsets of unital magmas and additive unital additive magmas
            sage: R.<x,y> = QQ[]
            sage: f = R.hom([x+y, x-y], R)
            sage: f.category_for()
            Join of Category of unique factorization domains
            and Category of commutative algebras
            over (number fields and quotient fields and metric spaces)
            and Category of infinite sets
            sage: f.category()
            Category of endsets of unital magmas
             and right modules over (number fields and quotient fields and metric spaces)
             and left modules over (number fields and quotient fields and metric spaces)


        FIXME: find a better name for this method
        """
        if self._category_for is None:
            # This can happen if the map is the result of unpickling.
            # We have initialised self._parent, but could not set
            # self._category_for at that moment, because it could
            # happen that the parent was not fully constructed and
            # did not know its category yet.
            self._category_for = self._parent.homset_category()
        return self._category_for

    def __call__(self, x, *args, **kwds):
        """
        Apply this map to ``x``.

        IMPLEMENTATION:

        - To implement the call method in a subclass of Map, implement
          :meth:`_call_` and possibly also :meth:`_call_with_args` and
          :meth:`pushforward`.
        - If the parent of ``x`` cannot be coerced into the domain of
          ``self``, then the method ``pushforward`` is called with ``x``
          and the other given arguments, provided it is implemented.
          In that way, ``self`` could be applied to objects like ideals
          or sub-modules.
        - If there is no coercion and if ``pushforward`` is not implemented
          or fails, ``_call_`` is  called after conversion into the domain
          (which may be possible even when there is no coercion); if there
          are additional arguments (or keyword arguments),
          :meth:`_call_with_args` is called instead. Note that the
          positional arguments after ``x`` are passed as a tuple to
          :meth:`_call_with_args` and the named arguments are passed
          as a dictionary.

        INPUT:

        - ``x`` -- an element coercible to the domain of ``self``; also objects
          like ideals are supported in some cases

        OUTPUT:

        an element (or ideal, etc.)

        EXAMPLES::

            sage: R.<x,y> = QQ[]; phi = R.hom([y, x])
            sage: phi(y)          # indirect doctest
            x

        We take the image of an ideal::

            sage: I = ideal(x, y); I
            Ideal (x, y) of Multivariate Polynomial Ring in x, y over Rational Field
            sage: phi(I)
            Ideal (y, x) of Multivariate Polynomial Ring in x, y over Rational Field

        TESTS:

        We test that the map can be applied to something that converts
        (but not coerces) into the domain and can *not* be dealt with
        by :meth:`pushforward` (see :trac:`10496`)::

            sage: D = {(0, 2): -1, (0, 0): -1, (1, 1): 7, (2, 0): 1/3}
            sage: phi(D)
            -x^2 + 7*x*y + 1/3*y^2 - 1

        We test what happens if the argument can't be converted into
        the domain::

            sage: from sage.categories.map import Map
            sage: f = Map(Hom(ZZ, QQ, Rings()))
            sage: f(1/2)
            Traceback (most recent call last):
            ...
            TypeError: 1/2 fails to convert into the map's domain Integer Ring, but a `pushforward` method is not properly implemented

        We test that the default call method really works as described
        above (that was fixed in :trac:`10496`)::

            sage: class FOO(Map):
            ....:   def _call_(self, x):
            ....:       print("_call_ {}".format(parent(x)))
            ....:       return self.codomain()(x)
            ....:   def _call_with_args(self, x, args=(), kwds={}):
            ....:       print("_call_with_args {}".format(parent(x)))
            ....:       return self.codomain()(x)^kwds.get('exponent', 1)
            ....:   def pushforward(self, x, exponent=1):
            ....:       print("pushforward {}".format(parent(x)))
            ....:       return self.codomain()(1/x)^exponent
            sage: f = FOO(ZZ, QQ)
            sage: f(1/1)   #indirect doctest
            pushforward Rational Field
            1

        ``_call_`` and ``_call_with_args_`` are used *after* coercion::

            sage: f(int(1))
            _call_ Integer Ring
            1
            sage: f(int(2), exponent=2)
            _call_with_args Integer Ring
            4

        ``pushforward`` is called without conversion::

            sage: f(1/2)
            pushforward Rational Field
            2
            sage: f(1/2, exponent=2)
            pushforward Rational Field
            4

        If the argument does not coerce into the domain, and if
        ``pushforward`` fails, ``_call_`` is tried after conversion::

            sage: g = FOO(QQ, ZZ)
            sage: g(SR(3))                                                              # optional - sage.symbolic
            pushforward Symbolic Ring
            _call_ Rational Field
            3
            sage: g(SR(3), exponent=2)                                                  # optional - sage.symbolic
            pushforward Symbolic Ring
            _call_with_args Rational Field
            9

        If conversion fails as well, an error is raised::

            sage: h = FOO(ZZ, ZZ)
            sage: h(2/3)
            Traceback (most recent call last):
            ...
            TypeError: 2/3 fails to convert into the map's domain Integer Ring, but a `pushforward` method is not properly implemented
        """
        P = parent(x)
        cdef Parent D = self.domain()
        if P is D: # we certainly want to call _call_/with_args
            if not args and not kwds:
                return self._call_(x)
            return self._call_with_args(x, args, kwds)
        # Is there coercion?
        converter = D._internal_coerce_map_from(P)
        if converter is None:
            try:
                return self.pushforward(x, *args, **kwds)
            except (AttributeError, TypeError, NotImplementedError):
                pass
            try:
                x = D(x)
            except (TypeError, NotImplementedError):
                raise TypeError("%s fails to convert into the map's domain %s, but a `pushforward` method is not properly implemented" % (x, D))
        else:
            x = converter(x)
        if not args and not kwds:
            return self._call_(x)
        return self._call_with_args(x, args, kwds)

    cpdef Element _call_(self, x):
        """
        Call method with a single argument, not implemented in the base class.

        TESTS::

            sage: from sage.categories.map import Map
            sage: f = Map(Hom(QQ, ZZ, Rings()))
            sage: f(1/2)             # indirect doctest
            Traceback (most recent call last):
            ...
            NotImplementedError: <class 'sage.categories.map.Map'>
        """
        raise NotImplementedError(type(self))

    cpdef Element _call_with_args(self, x, args=(), kwds={}):
        """
        Call method with multiple arguments, not implemented in the base class.

        TESTS::

            sage: from sage.categories.map import Map
            sage: f = Map(Hom(QQ, ZZ, Rings()))
            sage: f(1/2, 2, foo='bar')      # indirect doctest
            Traceback (most recent call last):
            ...
            NotImplementedError: _call_with_args not overridden to accept arguments for <class 'sage.categories.map.Map'>
        """
        if not args and not kwds:
            return self(x)
        else:
            raise NotImplementedError("_call_with_args not overridden to accept arguments for %s" % type(self))

    def __mul__(self, right):
        r"""
        The multiplication * operator is operator composition

        IMPLEMENTATION:

        If you want to change the behaviour of composition for
        derived classes, please overload :meth:`_composition_`
        (but not :meth:`_composition`!) of the left factor.

        INPUT:

        - ``self`` -- Map
        - ``right`` -- Map

        OUTPUT:

        The map `x \mapsto self(right(x))`.

        EXAMPLES::

            sage: from sage.categories.morphism import SetMorphism
            sage: X.<x> = ZZ[]
            sage: Y = ZZ
            sage: Z = QQ
            sage: phi_xy = SetMorphism(Hom(X, Y, Rings()), lambda p: p[0])
            sage: phi_yz = SetMorphism(Hom(Y, Z, CommutativeAdditiveMonoids()), lambda y: QQ(y)/2)
            sage: phi_yz * phi_xy
            Composite map:
              From: Univariate Polynomial Ring in x over Integer Ring
              To:   Rational Field
              Defn:   Generic morphism:
                      From: Univariate Polynomial Ring in x over Integer Ring
                      To:   Integer Ring
                    then
                      Generic morphism:
                      From: Integer Ring
                      To:   Rational Field

        If ``right`` is a ring homomorphism given by the images of
        generators, then it is attempted to form the composition
        accordingly. Only if this fails, or if the result does not
        belong to the given homset, a formal composite map is
        returned (as above).
        ::

            sage: R.<x,y> = QQ[]
            sage: S.<a,b> = QQ[]
            sage: f = R.hom([x+y, x-y], R)
            sage: f = R.hom([a+b, a-b])
            sage: g = S.hom([x+y, x-y])
            sage: f*g
            Ring endomorphism of Multivariate Polynomial Ring in a, b over Rational Field
              Defn: a |--> 2*a
                    b |--> 2*b
            sage: h = SetMorphism(Hom(S, QQ, Rings()), lambda p: p.lc())
            sage: h*f
            Composite map:
              From: Multivariate Polynomial Ring in x, y over Rational Field
              To:   Rational Field
              Defn:   Ring morphism:
                      From: Multivariate Polynomial Ring in x, y over Rational Field
                      To:   Multivariate Polynomial Ring in a, b over Rational Field
                      Defn: x |--> a + b
                            y |--> a - b
                    then
                      Generic morphism:
                      From: Multivariate Polynomial Ring in a, b over Rational Field
                      To:   Rational Field
        """
        if not isinstance(right, Map):
            raise TypeError("right (=%s) must be a map to multiply it by %s" % (right, self))
        if right.codomain() != self.domain():
            raise TypeError("self (=%s) domain must equal right (=%s) codomain" % (self, right))
        return self._composition(right)

    def _composition(self, right):
        """
        Composition of maps, which generically returns a :class:`CompositeMap`.

        INPUT:

        - ``self``  -- a Map in some ``Hom(Y, Z, category_left)``
        - ``right`` -- a Map in some ``Hom(X, Y, category_right)``

        OUTPUT:

        Returns the composition of ``self`` and ``right`` as a
        morphism in ``Hom(X, Z, category)`` where ``category`` is the
        meet of ``category_left`` and ``category_right``.

        EXAMPLES::

            sage: from sage.categories.morphism import SetMorphism
            sage: X.<x> = ZZ[]
            sage: Y = ZZ
            sage: Z = QQ
            sage: phi_xy = SetMorphism(Hom(X, Y, Rings()), lambda p: p[0])
            sage: phi_yz = SetMorphism(Hom(Y, Z, CommutativeAdditiveMonoids()), lambda y: QQ(y)/2)
            sage: phi_yz._composition(phi_xy)
            Composite map:
              From: Univariate Polynomial Ring in x over Integer Ring
              To:   Rational Field
              Defn:   Generic morphism:
                      From: Univariate Polynomial Ring in x over Integer Ring
                      To:   Integer Ring
                    then
                      Generic morphism:
                      From: Integer Ring
                      To:   Rational Field
            sage: phi_yz.category_for()
            Category of commutative additive monoids
        """
        category = self.category_for()._meet_(right.category_for())
        H = homset.Hom(right.domain(), self._codomain, category)
        return self._composition_(right, H)

    def _composition_(self, right, homset):
        """
        INPUT:

        - ``self``, ``right`` -- maps
        - homset -- a homset

        ASSUMPTION:

        The codomain of ``right`` is contained in the domain of ``self``.
        This assumption is not verified.

        OUTPUT:

        Returns a formal composite map, the composition of ``right``
        followed by ``self``, as a morphism in ``homset``.

        Classes deriving from :class:`Map` are encouraged to override
        this whenever meaningful. This is the case, e.g., for ring
        homomorphisms.

        EXAMPLES::

            sage: Rx.<x> = ZZ['x']
            sage: Ry.<y> = ZZ['y']
            sage: Rz.<z> = ZZ['z']
            sage: phi_xy = Rx.hom([y+1]); phi_xy
            Ring morphism:
              From: Univariate Polynomial Ring in x over Integer Ring
              To:   Univariate Polynomial Ring in y over Integer Ring
              Defn: x |--> y + 1
            sage: phi_yz = Ry.hom([z+1]); phi_yz
            Ring morphism:
              From: Univariate Polynomial Ring in y over Integer Ring
              To:   Univariate Polynomial Ring in z over Integer Ring
              Defn: y |--> z + 1
            sage: phi_xz = phi_yz._composition_(phi_xy, Hom(Rx, Rz, Monoids()))
            sage: phi_xz
            Composite map:
              From: Univariate Polynomial Ring in x over Integer Ring
              To:   Univariate Polynomial Ring in z over Integer Ring
              Defn:   Ring morphism:
                      From: Univariate Polynomial Ring in x over Integer Ring
                      To:   Univariate Polynomial Ring in y over Integer Ring
                      Defn: x |--> y + 1
                    then
                      Ring morphism:
                      From: Univariate Polynomial Ring in y over Integer Ring
                      To:   Univariate Polynomial Ring in z over Integer Ring
                      Defn: y |--> z + 1
            sage: phi_xz.category_for()
            Category of monoids

        TESTS:

        This illustrates that it is not tested whether the maps can actually
        be composed, i.e., whether codomain and domain match.
        ::

            sage: R.<x,y> = QQ[]
            sage: S.<a,b> = QQ[]
            sage: f_R = R.hom([x+y, x-y], R)
            sage: f_S = S.hom([a+b, a-b], S)
            sage: foo_bar = f_R._composition_(f_S, Hom(S, R, Monoids()))
            sage: foo_bar(a)
            2*x

        However, it is tested when attempting to compose the maps in
        the usual multiplicative notation::

            sage: f_R*f_S
            Traceback (most recent call last):
            ...
            TypeError: self (=Ring endomorphism of Multivariate Polynomial Ring in x, y over Rational Field
              Defn: x |--> x + y
                    y |--> x - y) domain must equal right (=Ring endomorphism of Multivariate Polynomial Ring in a, b over Rational Field
              Defn: a |--> a + b
                    b |--> a - b) codomain
        """
        return FormalCompositeMap(homset, right, self)

    def pre_compose(self, right):
        """
        INPUT:

        - ``self`` -- a Map in some ``Hom(Y, Z, category_left)``
        - ``left`` -- a Map in some ``Hom(X, Y, category_right)``

        Returns the composition of ``right`` followed by ``self`` as a
        morphism in ``Hom(X, Z, category)`` where ``category`` is the
        meet of ``category_left`` and ``category_right``.

        EXAMPLES::

            sage: from sage.categories.morphism import SetMorphism
            sage: X.<x> = ZZ[]
            sage: Y = ZZ
            sage: Z = QQ
            sage: phi_xy = SetMorphism(Hom(X, Y, Rings()), lambda p: p[0])
            sage: phi_yz = SetMorphism(Hom(Y, Z, Monoids()), lambda y: QQ(y**2))
            sage: phi_xz = phi_yz.pre_compose(phi_xy); phi_xz
            Composite map:
              From: Univariate Polynomial Ring in x over Integer Ring
              To:   Rational Field
              Defn:   Generic morphism:
                      From: Univariate Polynomial Ring in x over Integer Ring
                      To:   Integer Ring
                    then
                      Generic morphism:
                      From: Integer Ring
                      To:   Rational Field
            sage: phi_xz.category_for()
            Category of monoids
        """
        D = self.domain()
        if D is not right.codomain():
            right = right.extend_codomain(D)
        return self._composition(right)

    def post_compose(self, left):
        """
        INPUT:

        - ``self`` -- a Map in some ``Hom(X, Y, category_right)``
        - ``left`` -- a Map in some ``Hom(Y, Z, category_left)``

        Returns the composition of ``self`` followed by ``right`` as a
        morphism in ``Hom(X, Z, category)`` where ``category`` is the
        meet of ``category_left`` and ``category_right``.

        Caveat: see the current restrictions on :meth:`Category.meet`

        EXAMPLES::

            sage: from sage.categories.morphism import SetMorphism
            sage: X.<x> = ZZ[]
            sage: Y = ZZ
            sage: Z = QQ
            sage: phi_xy = SetMorphism(Hom(X, Y, Rings()), lambda p: p[0])
            sage: phi_yz = SetMorphism(Hom(Y, Z, Monoids()), lambda y: QQ(y**2))
            sage: phi_xz = phi_xy.post_compose(phi_yz); phi_xz
            Composite map:
              From: Univariate Polynomial Ring in x over Integer Ring
              To:   Rational Field
              Defn:   Generic morphism:
                      From: Univariate Polynomial Ring in x over Integer Ring
                      To:   Integer Ring
                    then
                      Generic morphism:
                      From: Integer Ring
                      To:   Rational Field
            sage: phi_xz.category_for()
            Category of monoids
        """
        return left._composition(self)

    def extend_domain(self, new_domain):
        r"""
        INPUT:

        - ``self`` -- a member of Hom(Y, Z)
        - ``new_codomain`` -- an object X such that there is a canonical coercion
          `\phi` in Hom(X, Y)

        OUTPUT:

        An element of Hom(X, Z) obtained by composing self with `\phi`.  If
        no canonical `\phi` exists, a TypeError is raised.

        EXAMPLES::

            sage: mor = CDF.coerce_map_from(RDF)
            sage: mor.extend_domain(QQ)
            Composite map:
              From: Rational Field
              To:   Complex Double Field
              Defn:   Native morphism:
                      From: Rational Field
                      To:   Real Double Field
                    then
                      Native morphism:
                      From: Real Double Field
                      To:   Complex Double Field
            sage: mor.extend_domain(ZZ['x'])
            Traceback (most recent call last):
            ...
            TypeError: No coercion from Univariate Polynomial Ring in x over Integer Ring
            to Real Double Field
        """
        D = self.domain()
        if D is None:
            raise ValueError("This map became defunct by garbage collection")
        cdef Map connecting = D._internal_coerce_map_from(new_domain)
        if connecting is None:
            raise TypeError("No coercion from %s to %s" % (new_domain, D))
        elif connecting.codomain() is not D:
            raise RuntimeError("BUG: coerce_map_from should always return a map to self (%s)" % D)
        else:
            return self.pre_compose(connecting.__copy__())

    def extend_codomain(self, new_codomain):
        r"""
        INPUT:

        - ``self`` -- a member of Hom(X, Y)
        - ``new_codomain`` -- an object Z such that there is a canonical coercion
          `\phi` in Hom(Y, Z)

        OUTPUT:

        An element of Hom(X, Z) obtained by composing self with `\phi`.  If
        no canonical `\phi` exists, a TypeError is raised.

        EXAMPLES::

            sage: mor = QQ.coerce_map_from(ZZ)
            sage: mor.extend_codomain(RDF)
            Composite map:
              From: Integer Ring
              To:   Real Double Field
              Defn:   Natural morphism:
                      From: Integer Ring
                      To:   Rational Field
                    then
                      Native morphism:
                      From: Rational Field
                      To:   Real Double Field
<<<<<<< HEAD
            sage: mor.extend_codomain(GF(7))                                                                            # optional - sage.libs.pari
=======
            sage: mor.extend_codomain(GF(7))                                            # optional - sage.rings.finite_rings
>>>>>>> 08060ed1
            Traceback (most recent call last):
            ...
            TypeError: No coercion from Rational Field to Finite Field of size 7
        """
        cdef Map connecting = new_codomain._internal_coerce_map_from(self._codomain)
        if connecting is None:
            raise TypeError("No coercion from %s to %s" % (self._codomain, new_codomain))
        elif connecting.domain() is not self._codomain:
            raise RuntimeError("BUG: coerce_map_from should always return a map from its input (%s)" % new_codomain)
        else:
            return self.post_compose(connecting.__copy__())

    def is_surjective(self):
        """
        Tells whether the map is surjective (not implemented in the base class).

        TESTS::

            sage: from sage.categories.map import Map
            sage: f = Map(Hom(QQ, ZZ, Rings()))
            sage: f.is_surjective()
            Traceback (most recent call last):
            ...
            NotImplementedError: <class 'sage.categories.map.Map'>
        """
        raise NotImplementedError(type(self))

    cpdef _pow_int(self, n):
        """
        TESTS::

            sage: R.<x> = ZZ['x']
            sage: phi = R.hom([x+1]); phi
            Ring endomorphism of Univariate Polynomial Ring in x over Integer Ring
              Defn: x |--> x + 1

            sage: phi^0
            Identity endomorphism of Univariate Polynomial Ring in x over Integer Ring

            sage: phi^2 == phi*phi
            True

            sage: S.<y> = QQ[]
            sage: psi = R.hom([y^2])
            sage: psi^1
            Ring morphism:
              From: Univariate Polynomial Ring in x over Integer Ring
              To:   Univariate Polynomial Ring in y over Rational Field
              Defn: x |--> y^2
            sage: psi^2
            Traceback (most recent call last):
            ...
            TypeError: self must be an endomorphism

<<<<<<< HEAD
            sage: K.<a> = NumberField(x^4 - 5*x + 5)                                                                    # optional - sage.rings.number_field
            sage: C5.<z> = CyclotomicField(5)                                                                           # optional - sage.rings.number_field
            sage: tau = K.hom([z - z^2]); tau                                                                           # optional - sage.rings.number_field
=======
            sage: K.<a> = NumberField(x^4 - 5*x + 5)                                    # optional - sage.rings.number_field
            sage: C5.<z> = CyclotomicField(5)                                           # optional - sage.rings.number_field
            sage: tau = K.hom([z - z^2]); tau                                           # optional - sage.rings.number_field
>>>>>>> 08060ed1
            Ring morphism:
              From: Number Field in a with defining polynomial x^4 - 5*x + 5
              To:   Cyclotomic Field of order 5 and degree 4
              Defn: a |--> -z^2 + z
<<<<<<< HEAD
            sage: tau^-1                                                                                                # optional - sage.rings.number_field
=======
            sage: tau^-1                                                                # optional - sage.rings.number_field
>>>>>>> 08060ed1
            Ring morphism:
              From: Cyclotomic Field of order 5 and degree 4
              To:   Number Field in a with defining polynomial x^4 - 5*x + 5
              Defn: z |--> 3/11*a^3 + 4/11*a^2 + 9/11*a - 14/11
        """
        if self.domain() is not self._codomain and n != 1 and n != -1:
            raise TypeError("self must be an endomorphism")
        if n == 0:
            from sage.categories.morphism import IdentityMorphism
            return IdentityMorphism(self._parent)
        return generic_power(self, n)

    def section(self):
        """
        Return a section of self.

        .. NOTE::

            By default, it returns ``None``. You may override it in subclasses.

        TESTS::

            sage: R.<x,y> = QQ[]
            sage: f = R.hom([x+y, x-y], R)
            sage: print(f.section())
            None

            sage: f = QQ.coerce_map_from(ZZ); f
            Natural morphism:
              From: Integer Ring
              To:   Rational Field
            sage: ff = f.section(); ff
            Generic map:
              From: Rational Field
              To:   Integer Ring
            sage: ff(4/2)
            2
            sage: parent(ff(4/2)) is ZZ
            True
            sage: ff(1/2)
            Traceback (most recent call last):
            ...
            TypeError: no conversion of this rational to integer
        """
        return None

    def __hash__(self):
        """
        Return the hash of this map.

        TESTS::

            sage: f = sage.rings.morphism.RingMap(ZZ.Hom(ZZ))
            sage: type(f)
            <class 'sage.rings.morphism.RingMap'>
            sage: hash(f) == hash(f)
            True
            sage: {f: 1}[f]
            1
        """
        D = self.domain()
        if D is None:
            raise ValueError("This map became defunct by garbage collection")
        return hash((self.domain(), self._codomain))

cdef class Section(Map):
    """
    A formal section of a map.

    .. NOTE::

        Call methods are not implemented for the base class ``Section``.

    EXAMPLES::

        sage: from sage.categories.map import Section
        sage: R.<x,y> = ZZ[]
        sage: S.<a,b> = QQ[]
        sage: f = R.hom([a+b, a-b])
        sage: sf = Section(f); sf
        Section map:
          From: Multivariate Polynomial Ring in a, b over Rational Field
          To:   Multivariate Polynomial Ring in x, y over Integer Ring
        sage: sf(a)
        Traceback (most recent call last):
        ...
        NotImplementedError: <class 'sage.categories.map.Section'>
    """

    def __init__(self, map):
        """
        INPUT:

        A map.

        TESTS::

            sage: from sage.categories.map import Section
            sage: R.<x,y> = QQ[]
            sage: f = R.hom([x+y, x-y], R)
            sage: sf = Section(f); sf
            Section map:
              From: Multivariate Polynomial Ring in x, y over Rational Field
              To:   Multivariate Polynomial Ring in x, y over Rational Field
        """
        from sage.categories.homset import Hom
        from sage.categories.sets_with_partial_maps import SetsWithPartialMaps
        Map.__init__(self, Hom(map.codomain(), map.domain(), SetsWithPartialMaps()))
        self._inverse = map    # TODO: Use this attribute somewhere!

    cdef dict _extra_slots(self):
        """
        Helper for pickling and copying.

        TESTS::

            sage: from sage.categories.map import Section
            sage: R.<x,y> = QQ[]
            sage: f = R.hom([x+y, x-y], R)
            sage: sf = Section(f)
            sage: copy(sf)   # indirect doctest
            Section map:
              From: Multivariate Polynomial Ring in x, y over Rational Field
              To:   Multivariate Polynomial Ring in x, y over Rational Field
        """
        slots = Map._extra_slots(self)
        slots['_inverse'] = self._inverse
        return slots

    cdef _update_slots(self, dict _slots):
        """
        Helper for pickling and copying.

        TESTS::

            sage: from sage.categories.map import Section
            sage: R.<x,y> = QQ[]
            sage: f = R.hom([x+y, x-y], R)
            sage: sf = Section(f)
            sage: copy(sf)   # indirect doctest
            Section map:
              From: Multivariate Polynomial Ring in x, y over Rational Field
              To:   Multivariate Polynomial Ring in x, y over Rational Field
        """
        Map._update_slots(self, _slots)
        self._inverse = _slots['_inverse']

    def _repr_type(self):
        """
        Return a string describing the type of this map (which is "Section").

        TESTS::

            sage: from sage.categories.map import Section
            sage: R.<x,y> = QQ[]
            sage: f = R.hom([x+y, x-y], R)
            sage: sf = Section(f)
            sage: sf         # indirect doctest
            Section map:
              From: Multivariate Polynomial Ring in x, y over Rational Field
              To:   Multivariate Polynomial Ring in x, y over Rational Field
        """
        return "Section"

    def inverse(self):
        """
        Return inverse of ``self``.

        TESTS::

            sage: from sage.categories.map import Section
            sage: R.<x,y> = QQ[]
            sage: f = R.hom([x+y, x-y], R)
            sage: sf = Section(f)
            sage: sf.inverse()
            Ring endomorphism of Multivariate Polynomial Ring in x, y over Rational Field
              Defn: x |--> x + y
                    y |--> x - y
        """
        return self._inverse

cdef class FormalCompositeMap(Map):
    """
    Formal composite maps.

    A formal composite map is formed by two maps, so that the codomain of the
    first map is contained in the domain of the second map.

    .. NOTE::

        When calling a composite with additional arguments, these arguments are
        *only* passed to the second underlying map.

    EXAMPLES::

        sage: R.<x> = QQ[]
        sage: S.<a> = QQ[]
        sage: from sage.categories.morphism import SetMorphism
        sage: f = SetMorphism(Hom(R, S, Rings()), lambda p: p[0]*a^p.degree())
        sage: g = S.hom([2*x])
        sage: f*g
        Composite map:
          From: Univariate Polynomial Ring in a over Rational Field
          To:   Univariate Polynomial Ring in a over Rational Field
          Defn:   Ring morphism:
                  From: Univariate Polynomial Ring in a over Rational Field
                  To:   Univariate Polynomial Ring in x over Rational Field
                  Defn: a |--> 2*x
                then
                  Generic morphism:
                  From: Univariate Polynomial Ring in x over Rational Field
                  To:   Univariate Polynomial Ring in a over Rational Field
        sage: g*f
        Composite map:
          From: Univariate Polynomial Ring in x over Rational Field
          To:   Univariate Polynomial Ring in x over Rational Field
          Defn:   Generic morphism:
                  From: Univariate Polynomial Ring in x over Rational Field
                  To:   Univariate Polynomial Ring in a over Rational Field
                then
                  Ring morphism:
                  From: Univariate Polynomial Ring in a over Rational Field
                  To:   Univariate Polynomial Ring in x over Rational Field
                  Defn: a |--> 2*x
        sage: (f*g)(2*a^2+5)
        5*a^2
        sage: (g*f)(2*x^2+5)
        20*x^2
    """

    def __init__(self, parent, first, second=None):
        """
        INPUT:

        - ``parent``: a homset
        - ``first``: a map or a list of maps
        - ``second``: a map or None

        .. NOTE::

            The intended use is of course that the codomain of the
            first map is contained in the domain of the second map,
            so that the two maps can be composed, and that the
            composition belongs to ``parent``. However, none of
            these conditions is verified in the init method.

            The user is advised to compose two maps ``f`` and ``g``
            in multiplicative notation, ``g*f``, since this will in
            some cases return a more efficient map object than a
            formal composite map.

        TESTS::

            sage: R.<x,y> = QQ[]
            sage: S.<a,b> = QQ[]
            sage: f = R.hom([a+b, a-b])
            sage: g = S.hom([x+y, x-y])
            sage: H = Hom(R, R, Rings())
            sage: from sage.categories.map import FormalCompositeMap
            sage: m = FormalCompositeMap(H, f, g); m
            Composite map:
              From: Multivariate Polynomial Ring in x, y over Rational Field
              To:   Multivariate Polynomial Ring in x, y over Rational Field
              Defn:   Ring morphism:
                      From: Multivariate Polynomial Ring in x, y over Rational Field
                      To:   Multivariate Polynomial Ring in a, b over Rational Field
                      Defn: x |--> a + b
                            y |--> a - b
                    then
                      Ring morphism:
                      From: Multivariate Polynomial Ring in a, b over Rational Field
                      To:   Multivariate Polynomial Ring in x, y over Rational Field
                      Defn: a |--> x + y
                            b |--> x - y
            sage: m(x), m(y)
            (2*x, 2*y)
        """
        Map.__init__(self, parent)

        if isinstance(first, (list, tuple)):
            self.__list = first
            self._coerce_cost = sum((<Map>f)._coerce_cost for f in first)
            return

        self.__list = []
        if isinstance(first, FormalCompositeMap):
            self.__list += (<FormalCompositeMap>first).__list
        else:
            self.__list += [first]

        if isinstance(second, FormalCompositeMap):
            self.__list += (<FormalCompositeMap>second).__list
        else:
            self.__list += [second]
        self._coerce_cost = (<Map>first)._coerce_cost + (<Map>second)._coerce_cost

    def __copy__(self):
        """
        Since :meth:`_extra_slots` would return the uncopied constituents
        of this composite map, we cannot rely on the default copying method
        of maps.

        TESTS::

            sage: copy(QQ['q,t'].coerce_map_from(int))   # indirect doctest
            Composite map:
              From: Set of Python objects of class 'int'
              To:   Multivariate Polynomial Ring in q, t over Rational Field
              Defn:   Native morphism:
                      From: Set of Python objects of class 'int'
                      To:   Rational Field
                    then
                      Polynomial base injection morphism:
                      From: Rational Field
                      To:   Multivariate Polynomial Ring in q, t over Rational Field
        """
        return FormalCompositeMap(self.parent(), [f.__copy__() for f in self.__list])

    cdef _update_slots(self, dict _slots):
        """
        Used in pickling and copying.

        TESTS::

            sage: R.<x,y> = QQ[]
            sage: S.<a,b> = QQ[]
            sage: f = R.hom([a+b, a-b])
            sage: g = S.hom([x+y, x-y])
            sage: from sage.categories.map import FormalCompositeMap
            sage: H = Hom(R, R, Rings())
            sage: m = FormalCompositeMap(H, f, g)
            sage: m == loads(dumps(m))    # indirect doctest
            True
        """
        self.__list = _slots['__list']
        Map._update_slots(self, _slots)

    cdef dict _extra_slots(self):
        """
        Used in pickling and copying.

        TESTS::

            sage: R.<x,y> = QQ[]
            sage: S.<a,b> = QQ[]
            sage: f = R.hom([a+b, a-b])
            sage: g = S.hom([x+y, x-y])
            sage: from sage.categories.map import FormalCompositeMap
            sage: H = Hom(R, R, Rings())
            sage: m = FormalCompositeMap(H, f, g)
            sage: m == loads(dumps(m))    # indirect doctest
            True
        """
        slots = Map._extra_slots(self)
        slots['__list'] = self.__list
        return slots

    def __richcmp__(self, other, int op):
        """
        TESTS::

            sage: R.<x,y> = QQ[]
            sage: S.<a,b> = QQ[]
            sage: f = R.hom([a+b, a-b])
            sage: g = S.hom([x+y, x-y])
            sage: from sage.categories.map import FormalCompositeMap
            sage: H = Hom(R, R, Rings())
            sage: m = FormalCompositeMap(H, f, g)
            sage: m == loads(dumps(m))
            True

            sage: m == None
            False
            sage: m == 2
            False
        """
        if type(self) is not type(other):
            return NotImplemented
        left = (<FormalCompositeMap>self).__list
        right = (<FormalCompositeMap>other).__list
        return PyObject_RichCompare(left, right, op)

    def __hash__(self):
        """
        Return the hash of this map.

        TESTS::

            sage: R.<x,y> = QQ[]
            sage: S.<a,b> = QQ[]
            sage: f = R.hom([a+b, a-b])
            sage: g = S.hom([x+y, x-y])
            sage: from sage.categories.map import FormalCompositeMap
            sage: H = Hom(R, R, Rings())
            sage: m = FormalCompositeMap(H, f, g)
            sage: hash(m) == hash(m)
            True
            sage: {m: 1}[m]
            1
            sage: n = FormalCompositeMap(Hom(S, S, Rings()), g, f)
            sage: hash(m) == hash(n)
            False
            sage: len({m: 1, n: 2}.keys())
            2
        """
        return hash(tuple(self.__list))

    def __getitem__(self, i):
        r"""
        Return the `i`-th map of the formal composition.

        If ``self`` represents `f_n \circ f_{n-1} \circ \cdots \circ
        f_1 \circ f_0`, then ``self[i]`` gives `f_i`.  Support
        negative indices as ``list.__getitem__``.  Raise an error if
        the index does not match, in the same way as
        ``list.__getitem__``.

        EXAMPLES::

            sage: from sage.categories.map import Map
            sage: f = Map(ZZ, QQ)
            sage: g = Map(QQ, ZZ)
            sage: (f*g)[0]
            Generic map:
              From: Rational Field
              To:   Integer Ring
            sage: (f*g)[1]
            Generic map:
              From: Integer Ring
              To:   Rational Field
            sage: (f*g)[-1]
            Generic map:
              From: Integer Ring
              To:   Rational Field
            sage: (f*g)[-2]
            Generic map:
              From: Rational Field
              To:   Integer Ring
            sage: (f*g)[-3]
            Traceback (most recent call last):
            ...
            IndexError: list index out of range
            sage: (f*g)[2]
            Traceback (most recent call last):
            ...
            IndexError: list index out of range

        """
        return self.__list[i]

    cpdef Element _call_(self, x):
        """
        Call with a single argument

        TESTS::

            sage: R.<x> = QQ[]
            sage: S.<a> = QQ[]
            sage: from sage.categories.morphism import SetMorphism
            sage: f = SetMorphism(Hom(R, S, Rings()), lambda p: p[0]*a^p.degree())
            sage: g = S.hom([2*x])
            sage: (g*f)((x+1)^2), (f*g)((a+1)^2)     # indirect doctest
            (4*x^2, a^2)
        """
        for f in self.__list:
            x = f._call_(x)
        return x

    cpdef Element _call_with_args(self, x, args=(), kwds={}):
        """
        Additional arguments are only passed to the last applied map.

        TESTS::

            sage: from sage.categories.morphism import SetMorphism
            sage: R.<x> = QQ[]
            sage: def foo(x, *args, **kwds):
            ....:     print('foo called with {} {}'.format(args, kwds))
            ....:     return x
            sage: def bar(x, *args, **kwds):
            ....:     print('bar called with {} {}'.format(args, kwds))
            ....:     return x
            sage: f = SetMorphism(Hom(R, R, Rings()), foo)
            sage: b = SetMorphism(Hom(R, R, Rings()), bar)
            sage: c = b*f
            sage: c(2, 'hello world', test=1)     # indirect doctest
            foo called with () {}
            bar called with ('hello world',) {'test': 1}
            2
            sage: c = f*b
            sage: c(2, 'hello world', test=1)
            bar called with () {}
            foo called with ('hello world',) {'test': 1}
            2
        """
        for f in self.__list[:-1]:
            x = f._call_(x)
        return self.__list[-1]._call_with_args(x, args, kwds)

    def _repr_type(self):
        """
        Return a string describing the type of ``self``, namely "Composite"

        TESTS::

            sage: R.<x> = QQ[]
            sage: S.<a> = QQ[]
            sage: from sage.categories.morphism import SetMorphism
            sage: f = SetMorphism(Hom(R, S, Rings()), lambda p: p[0]*a^p.degree())
            sage: g = S.hom([2*x])
            sage: f*g            # indirect doctest
            Composite map:
              From: Univariate Polynomial Ring in a over Rational Field
              To:   Univariate Polynomial Ring in a over Rational Field
              Defn:   Ring morphism:
                      From: Univariate Polynomial Ring in a over Rational Field
                      To:   Univariate Polynomial Ring in x over Rational Field
                      Defn: a |--> 2*x
                    then
                      Generic morphism:
                      From: Univariate Polynomial Ring in x over Rational Field
                      To:   Univariate Polynomial Ring in a over Rational Field
        """
        return "Composite"

    def _repr_defn(self):
        """
        Return a string describing the definition of ``self``

        The return value is obtained from the string representations
        of the two constituents.

        TESTS::

            sage: R.<x> = QQ[]
            sage: S.<a> = QQ[]
            sage: from sage.categories.morphism import SetMorphism
            sage: f = SetMorphism(Hom(R, S, Rings()), lambda p: p[0]*a^p.degree())
            sage: g = S.hom([2*x])
            sage: f*g            # indirect doctest
            Composite map:
              From: Univariate Polynomial Ring in a over Rational Field
              To:   Univariate Polynomial Ring in a over Rational Field
              Defn:   Ring morphism:
                      From: Univariate Polynomial Ring in a over Rational Field
                      To:   Univariate Polynomial Ring in x over Rational Field
                      Defn: a |--> 2*x
                    then
                      Generic morphism:
                      From: Univariate Polynomial Ring in x over Rational Field
                      To:   Univariate Polynomial Ring in a over Rational Field
        """
        s = "  %s"%(self.__list[0])
        for f in self.__list[1:]:
            s += "\nthen\n  %s" % f
        return s

    def first(self):
        r"""
        Return the first map in the formal composition.

        If ``self`` represents `f_n \circ f_{n-1} \circ \cdots \circ
        f_1 \circ f_0`, then ``self.first()`` returns `f_0`.  We have
        ``self == self.then() * self.first()``.

        EXAMPLES::

            sage: R.<x> = QQ[]
            sage: S.<a> = QQ[]
            sage: from sage.categories.morphism import SetMorphism
            sage: f = SetMorphism(Hom(R, S, Rings()), lambda p: p[0]*a^p.degree())
            sage: g = S.hom([2*x])
            sage: fg = f * g
            sage: fg.first() == g
            True
            sage: fg == fg.then() * fg.first()
            True
        """
        return self.__list[0]

    def then(self):
        r"""
        Return the tail of the list of maps.

        If ``self`` represents `f_n \circ f_{n-1} \circ \cdots \circ
        f_1 \circ f_0`, then ``self.first()`` returns `f_n \circ
        f_{n-1} \circ \cdots \circ f_1`.  We have ``self ==
        self.then() * self.first()``.

        EXAMPLES::

            sage: R.<x> = QQ[]
            sage: S.<a> = QQ[]
            sage: from sage.categories.morphism import SetMorphism
            sage: f = SetMorphism(Hom(R, S, Rings()), lambda p: p[0]*a^p.degree())
            sage: g = S.hom([2*x])
            sage: (f*g).then() == f
            True

            sage: f = QQ.coerce_map_from(ZZ)
            sage: f = f.extend_domain(ZZ).extend_codomain(QQ)
            sage: f.then()
            Composite map:
            From: Integer Ring
            To:   Rational Field
            Defn:   Natural morphism:
            From: Integer Ring
            To:   Rational Field
            then
            Identity endomorphism of Rational Field
        """
        if len(self.__list) == 2:
            return self.__list[1]
        domain = self.__list[0].codomain()
        codomain = self.codomain()
        H = homset.Hom(domain, codomain, category=self._category_for)
        return FormalCompositeMap(H, self.__list[1:])

    def is_injective(self):
        """
        Tell whether ``self`` is injective.

        It raises ``NotImplementedError`` if it can't be determined.

        EXAMPLES::

<<<<<<< HEAD
            sage: V1 = QQ^2                                                                                             # optional - sage.modules
            sage: V2 = QQ^3                                                                                             # optional - sage.modules
            sage: phi1 = (QQ^1).hom(Matrix([[1, 1]]), V1)                                                               # optional - sage.modules
            sage: phi2 = V1.hom(Matrix([[1, 2, 3], [4, 5, 6]]), V2)                                                     # optional - sage.modules
=======
            sage: V1 = QQ^2                                                             # optional - sage.modules
            sage: V2 = QQ^3                                                             # optional - sage.modules
            sage: phi1 = (QQ^1).hom(Matrix([[1, 1]]), V1)                               # optional - sage.modules
            sage: phi2 = V1.hom(Matrix([[1, 2, 3], [4, 5, 6]]), V2)                     # optional - sage.modules
>>>>>>> 08060ed1

        If both constituents are injective, the composition is injective::

            sage: from sage.categories.map import FormalCompositeMap
<<<<<<< HEAD
            sage: c1 = FormalCompositeMap(Hom(QQ^1, V2, phi1.category_for()), phi1, phi2)                               # optional - sage.modules
            sage: c1.is_injective()                                                                                     # optional - sage.modules
=======
            sage: c1 = FormalCompositeMap(Hom(QQ^1, V2, phi1.category_for()),           # optional - sage.modules
            ....:                         phi1, phi2)
            sage: c1.is_injective()                                                     # optional - sage.modules
>>>>>>> 08060ed1
            True

        If it cannot be determined whether the composition is injective,
        an error is raised::

<<<<<<< HEAD
            sage: psi1 = V2.hom(Matrix([[1, 2], [3, 4], [5, 6]]), V1)                                                   # optional - sage.modules
            sage: c2 = FormalCompositeMap(Hom(V1, V1, phi2.category_for()), phi2, psi1)                                 # optional - sage.modules
            sage: c2.is_injective()                                                                                     # optional - sage.modules
=======
            sage: psi1 = V2.hom(Matrix([[1, 2], [3, 4], [5, 6]]), V1)                   # optional - sage.modules
            sage: c2 = FormalCompositeMap(Hom(V1, V1, phi2.category_for()),             # optional - sage.modules
            ....:                         phi2, psi1)
            sage: c2.is_injective()                                                     # optional - sage.modules
>>>>>>> 08060ed1
            Traceback (most recent call last):
            ...
            NotImplementedError: not enough information to deduce injectivity

        If the first map is surjective and the second map is not injective,
        then the composition is not injective::

<<<<<<< HEAD
            sage: psi2 = V1.hom([[1], [1]], QQ^1)                                                                       # optional - sage.modules
            sage: c3 = FormalCompositeMap(Hom(V2, QQ^1, phi2.category_for()), psi2, psi1)                               # optional - sage.modules
            sage: c3.is_injective()                                                                                     # optional - sage.modules
=======
            sage: psi2 = V1.hom([[1], [1]], QQ^1)                                       # optional - sage.modules
            sage: c3 = FormalCompositeMap(Hom(V2, QQ^1, phi2.category_for()),           # optional - sage.modules
            ....:                         psi2, psi1)
            sage: c3.is_injective()                                                     # optional - sage.modules
>>>>>>> 08060ed1
            False

        TESTS:

        Check that :trac:`23205` has been resolved::

<<<<<<< HEAD
            sage: f = QQ.hom(QQbar) * ZZ.hom(QQ)                                                                        # optional - sage.rings.number_field
            sage: f.is_injective()                                                                                      # optional - sage.rings.number_field
=======
            sage: f = QQ.hom(QQbar) * ZZ.hom(QQ)                                        # optional - sage.rings.number_field
            sage: f.is_injective()                                                      # optional - sage.rings.number_field
>>>>>>> 08060ed1
            True

        """
        try:
            # we try the category first
            # as of 2017-06, the MRO of this class does not get patched to
            # include the category's MorphismMethods (because it is a Cython
            # class); therefore, we cannot simply call "super" but need to
            # invoke the category method explicitly
            return self.getattr_from_category('is_injective')()
        except (AttributeError, NotImplementedError):
            pass

        injectives = []
        for f in self.__list:
            if f.is_injective():
                injectives.append(f)
            else:
                break
        else:
            return True

        if all(f.is_surjective() for f in injectives):
            return False

        raise NotImplementedError("not enough information to deduce injectivity")

    def is_surjective(self):
        """
        Tell whether ``self`` is surjective.

        It raises ``NotImplementedError`` if it can't be determined.

        EXAMPLES::

            sage: from sage.categories.map import FormalCompositeMap
<<<<<<< HEAD
            sage: V3 = QQ^3                                                                                             # optional - sage.modules
            sage: V2 = QQ^2                                                                                             # optional - sage.modules
            sage: V1 = QQ^1                                                                                             # optional - sage.modules

        If both maps are surjective, the composition is surjective::

            sage: phi32 = V3.hom(Matrix([[1, 2], [3, 4], [5, 6]]), V2)                                                  # optional - sage.modules
            sage: phi21 = V2.hom(Matrix([[1], [1]]), V1)                                                                # optional - sage.modules
            sage: c_phi = FormalCompositeMap(Hom(V3, V1, phi32.category_for()), phi32, phi21)                           # optional - sage.modules
            sage: c_phi.is_surjective()                                                                                 # optional - sage.modules
=======
            sage: V3 = QQ^3                                                             # optional - sage.modules
            sage: V2 = QQ^2                                                             # optional - sage.modules
            sage: V1 = QQ^1                                                             # optional - sage.modules

        If both maps are surjective, the composition is surjective::

            sage: phi32 = V3.hom(Matrix([[1, 2], [3, 4], [5, 6]]), V2)                  # optional - sage.modules
            sage: phi21 = V2.hom(Matrix([[1], [1]]), V1)                                # optional - sage.modules
            sage: c_phi = FormalCompositeMap(Hom(V3, V1, phi32.category_for()),         # optional - sage.modules
            ....:                            phi32, phi21)
            sage: c_phi.is_surjective()                                                 # optional - sage.modules
>>>>>>> 08060ed1
            True

        If the second map is not surjective, the composition is not
        surjective::

<<<<<<< HEAD
            sage: FormalCompositeMap(Hom(V3, V1, phi32.category_for()),                                                 # optional - sage.modules
            ....:                    phi32, V2.hom(Matrix([[0], [0]]), V1)).is_surjective()
=======
            sage: FormalCompositeMap(Hom(V3, V1, phi32.category_for()),                 # optional - sage.modules
            ....:                    phi32,
            ....:                    V2.hom(Matrix([[0], [0]]), V1)).is_surjective()
>>>>>>> 08060ed1
            False

        If the second map is an isomorphism and the first map is not
        surjective, then the composition is not surjective::

<<<<<<< HEAD
            sage: FormalCompositeMap(Hom(V2, V1, phi32.category_for()),                                                 # optional - sage.modules
            ....:                    V2.hom(Matrix([[0], [0]]), V1), V1.hom(Matrix([[1]]), V1)).is_surjective()
=======
            sage: FormalCompositeMap(Hom(V2, V1, phi32.category_for()),                 # optional - sage.modules
            ....:                    V2.hom(Matrix([[0], [0]]), V1),
            ....:                    V1.hom(Matrix([[1]]), V1)).is_surjective()
>>>>>>> 08060ed1
            False

        Otherwise, surjectivity of the composition cannot be determined::

<<<<<<< HEAD
            sage: FormalCompositeMap(Hom(V2, V1, phi32.category_for()),                                                 # optional - sage.modules
=======
            sage: FormalCompositeMap(Hom(V2, V1, phi32.category_for()),                 # optional - sage.modules
>>>>>>> 08060ed1
            ....:     V2.hom(Matrix([[1, 1], [1, 1]]), V2),
            ....:     V2.hom(Matrix([[1], [1]]), V1)).is_surjective()
            Traceback (most recent call last):
            ...
            NotImplementedError: not enough information to deduce surjectivity
        """
        try:
            # we try the category first
            # as of 2017-06, the MRO of this class does not get patched to
            # include the category's MorphismMethods (because it is a Cython
            # class); therefore, we cannot simply call "super" but need to
            # invoke the category method explicitly
            return self.getattr_from_category('is_surjective')()
        except (AttributeError, NotImplementedError):
            pass

        surjectives = []
        for f in self.__list[::-1]:
            if f.is_surjective():
                surjectives.append(f)
            else:
                break
        else:
            return True

        if all(f.is_injective() for f in surjectives):
            return False

        raise NotImplementedError("not enough information to deduce surjectivity")

    def domains(self):
        """
        Iterate over the domains of the factors of this map.

        (This is useful in particular to check for loops in coercion maps.)

        .. SEEALSO:: :meth:`Map.domains`

        EXAMPLES::

            sage: f = QQ.coerce_map_from(ZZ)
<<<<<<< HEAD
            sage: g = MatrixSpace(QQ, 2, 2).coerce_map_from(QQ)                                                         # optional - sage.modules
            sage: list((g * f).domains())                                                                               # optional - sage.modules
=======
            sage: g = MatrixSpace(QQ, 2, 2).coerce_map_from(QQ)                         # optional - sage.modules
            sage: list((g * f).domains())                                               # optional - sage.modules
>>>>>>> 08060ed1
            [Integer Ring, Rational Field]
        """
        for f in self.__list:
            yield f.domain()

    def section(self):
        """
        Compute a section map from sections of the factors of
        ``self`` if they have been implemented.

        EXAMPLES::

            sage: P.<x> = QQ[]
            sage: incl = P.coerce_map_from(ZZ)
            sage: sect = incl.section(); sect
            Composite map:
              From: Univariate Polynomial Ring in x over Rational Field
              To:   Integer Ring
              Defn:   Generic map:
                      From: Univariate Polynomial Ring in x over Rational Field
                      To:   Rational Field
                    then
                      Generic map:
                      From: Rational Field
                      To:   Integer Ring
            sage: p = x + 5; q = x + 2
            sage: sect(p-q)
            3

        the following example has been attached to :meth:`_integer_`
        of :class:`sage.rings.polynomial.polynomial_element.Polynomial`
        before (see comment there)::

<<<<<<< HEAD
            sage: k = GF(47)                                                                                            # optional - sage.libs.pari
            sage: R.<x> = PolynomialRing(k)                                                                             # optional - sage.libs.pari
            sage: R.coerce_map_from(ZZ).section()                                                                       # optional - sage.libs.pari
=======
            sage: k = GF(47)                                                            # optional - sage.rings.finite_rings
            sage: R.<x> = PolynomialRing(k)                                             # optional - sage.rings.finite_rings
            sage: R.coerce_map_from(ZZ).section()                                       # optional - sage.rings.finite_rings
>>>>>>> 08060ed1
            Composite map:
              From: Univariate Polynomial Ring in x over Finite Field of size 47
              To:   Integer Ring
              Defn:   Generic map:
                      From: Univariate Polynomial Ring in x over Finite Field of size 47
                      To:   Finite Field of size 47
                    then
                      Lifting map:
                      From: Finite Field of size 47
                      To:   Integer Ring
<<<<<<< HEAD
            sage: ZZ(R(45))                 # indirect doctest                                                          # optional - sage.libs.pari
            45
            sage: ZZ(3*x + 45)              # indirect doctest                                                          # optional - sage.libs.pari
=======
            sage: ZZ(R(45))                 # indirect doctest                          # optional - sage.rings.finite_rings
            45
            sage: ZZ(3*x + 45)              # indirect doctest                          # optional - sage.rings.finite_rings
>>>>>>> 08060ed1
            Traceback (most recent call last):
            ...
            TypeError: not a constant polynomial
        """
        sections = []
        for m in reversed(list(self)):
            try:
                sec = m.section()
            except TypeError:
                return None
            if sec is None:
                return None
            sections.append(sec)

        from sage.categories.homset import Hom
        from sage.categories.sets_with_partial_maps import SetsWithPartialMaps
        H = Hom(self.codomain(), self.domain(), category=SetsWithPartialMaps())
        return FormalCompositeMap(H, sections)<|MERGE_RESOLUTION|>--- conflicted
+++ resolved
@@ -196,14 +196,6 @@
 
         EXAMPLES::
 
-<<<<<<< HEAD
-            sage: Q = QuadraticField(-5)                                                                                # optional - sage.rings.number_field
-            sage: phi = CDF._internal_convert_map_from(Q)                                                               # optional - sage.rings.number_field
-            sage: print(phi.parent())                                                                                   # optional - sage.rings.number_field
-            Set of field embeddings
-             from Number Field in a with defining polynomial x^2 + 5 with a = 2.236067977499790?*I
-             to Complex Double Field
-=======
             sage: Q = QuadraticField(-5)                                                # optional - sage.rings.number_field
             sage: phi = CDF._internal_convert_map_from(Q)                               # optional - sage.rings.number_field
             sage: print(phi.parent())                                                   # optional - sage.rings.number_field
@@ -211,21 +203,14 @@
              from Number Field in a with defining polynomial x^2 + 5
                   with a = 2.236067977499790?*I
                to Complex Double Field
->>>>>>> 08060ed1
 
         We now demonstrate that the reference to the coercion map `\phi` does
         not prevent `Q` from being garbage collected::
 
             sage: import gc
-<<<<<<< HEAD
-            sage: del Q                                                                                                 # optional - sage.rings.number_field
-            sage: _ = gc.collect()
-            sage: phi.parent()                                                                                          # optional - sage.rings.number_field
-=======
             sage: del Q                                                                 # optional - sage.rings.number_field
             sage: _ = gc.collect()
             sage: phi.parent()                                                          # optional - sage.rings.number_field
->>>>>>> 08060ed1
             Traceback (most recent call last):
             ...
             ValueError: This map is in an invalid state,
@@ -234,21 +219,6 @@
         You can still obtain copies of the maps used by the coercion system with
         strong references::
 
-<<<<<<< HEAD
-            sage: Q = QuadraticField(-5)                                                                                # optional - sage.rings.number_field
-            sage: phi = CDF.convert_map_from(Q)                                                                         # optional - sage.rings.number_field
-            sage: print(phi.parent())                                                                                   # optional - sage.rings.number_field
-            Set of field embeddings
-             from Number Field in a with defining polynomial x^2 + 5 with a = 2.236067977499790?*I
-             to Complex Double Field
-            sage: import gc
-            sage: del Q                                                                                                 # optional - sage.rings.number_field
-            sage: _ = gc.collect()
-            sage: phi.parent()                                                                                          # optional - sage.rings.number_field
-            Set of field embeddings
-             from Number Field in a with defining polynomial x^2 + 5 with a = 2.236067977499790?*I
-             to Complex Double Field
-=======
             sage: Q = QuadraticField(-5)                                                # optional - sage.rings.number_field
             sage: phi = CDF.convert_map_from(Q)                                         # optional - sage.rings.number_field
             sage: print(phi.parent())                                                   # optional - sage.rings.number_field
@@ -264,7 +234,6 @@
              from Number Field in a with defining polynomial x^2 + 5
                   with a = 2.236067977499790?*I
                to Complex Double Field
->>>>>>> 08060ed1
         """
         if self._parent is None:
             D = self.domain()
@@ -1204,11 +1173,7 @@
                       Native morphism:
                       From: Rational Field
                       To:   Real Double Field
-<<<<<<< HEAD
-            sage: mor.extend_codomain(GF(7))                                                                            # optional - sage.libs.pari
-=======
             sage: mor.extend_codomain(GF(7))                                            # optional - sage.rings.finite_rings
->>>>>>> 08060ed1
             Traceback (most recent call last):
             ...
             TypeError: No coercion from Rational Field to Finite Field of size 7
@@ -1263,24 +1228,14 @@
             ...
             TypeError: self must be an endomorphism
 
-<<<<<<< HEAD
-            sage: K.<a> = NumberField(x^4 - 5*x + 5)                                                                    # optional - sage.rings.number_field
-            sage: C5.<z> = CyclotomicField(5)                                                                           # optional - sage.rings.number_field
-            sage: tau = K.hom([z - z^2]); tau                                                                           # optional - sage.rings.number_field
-=======
             sage: K.<a> = NumberField(x^4 - 5*x + 5)                                    # optional - sage.rings.number_field
             sage: C5.<z> = CyclotomicField(5)                                           # optional - sage.rings.number_field
             sage: tau = K.hom([z - z^2]); tau                                           # optional - sage.rings.number_field
->>>>>>> 08060ed1
             Ring morphism:
               From: Number Field in a with defining polynomial x^4 - 5*x + 5
               To:   Cyclotomic Field of order 5 and degree 4
               Defn: a |--> -z^2 + z
-<<<<<<< HEAD
-            sage: tau^-1                                                                                                # optional - sage.rings.number_field
-=======
             sage: tau^-1                                                                # optional - sage.rings.number_field
->>>>>>> 08060ed1
             Ring morphism:
               From: Cyclotomic Field of order 5 and degree 4
               To:   Number Field in a with defining polynomial x^4 - 5*x + 5
@@ -1907,44 +1862,26 @@
 
         EXAMPLES::
 
-<<<<<<< HEAD
-            sage: V1 = QQ^2                                                                                             # optional - sage.modules
-            sage: V2 = QQ^3                                                                                             # optional - sage.modules
-            sage: phi1 = (QQ^1).hom(Matrix([[1, 1]]), V1)                                                               # optional - sage.modules
-            sage: phi2 = V1.hom(Matrix([[1, 2, 3], [4, 5, 6]]), V2)                                                     # optional - sage.modules
-=======
             sage: V1 = QQ^2                                                             # optional - sage.modules
             sage: V2 = QQ^3                                                             # optional - sage.modules
             sage: phi1 = (QQ^1).hom(Matrix([[1, 1]]), V1)                               # optional - sage.modules
             sage: phi2 = V1.hom(Matrix([[1, 2, 3], [4, 5, 6]]), V2)                     # optional - sage.modules
->>>>>>> 08060ed1
 
         If both constituents are injective, the composition is injective::
 
             sage: from sage.categories.map import FormalCompositeMap
-<<<<<<< HEAD
-            sage: c1 = FormalCompositeMap(Hom(QQ^1, V2, phi1.category_for()), phi1, phi2)                               # optional - sage.modules
-            sage: c1.is_injective()                                                                                     # optional - sage.modules
-=======
             sage: c1 = FormalCompositeMap(Hom(QQ^1, V2, phi1.category_for()),           # optional - sage.modules
             ....:                         phi1, phi2)
             sage: c1.is_injective()                                                     # optional - sage.modules
->>>>>>> 08060ed1
             True
 
         If it cannot be determined whether the composition is injective,
         an error is raised::
 
-<<<<<<< HEAD
-            sage: psi1 = V2.hom(Matrix([[1, 2], [3, 4], [5, 6]]), V1)                                                   # optional - sage.modules
-            sage: c2 = FormalCompositeMap(Hom(V1, V1, phi2.category_for()), phi2, psi1)                                 # optional - sage.modules
-            sage: c2.is_injective()                                                                                     # optional - sage.modules
-=======
             sage: psi1 = V2.hom(Matrix([[1, 2], [3, 4], [5, 6]]), V1)                   # optional - sage.modules
             sage: c2 = FormalCompositeMap(Hom(V1, V1, phi2.category_for()),             # optional - sage.modules
             ....:                         phi2, psi1)
             sage: c2.is_injective()                                                     # optional - sage.modules
->>>>>>> 08060ed1
             Traceback (most recent call last):
             ...
             NotImplementedError: not enough information to deduce injectivity
@@ -1952,29 +1889,18 @@
         If the first map is surjective and the second map is not injective,
         then the composition is not injective::
 
-<<<<<<< HEAD
-            sage: psi2 = V1.hom([[1], [1]], QQ^1)                                                                       # optional - sage.modules
-            sage: c3 = FormalCompositeMap(Hom(V2, QQ^1, phi2.category_for()), psi2, psi1)                               # optional - sage.modules
-            sage: c3.is_injective()                                                                                     # optional - sage.modules
-=======
             sage: psi2 = V1.hom([[1], [1]], QQ^1)                                       # optional - sage.modules
             sage: c3 = FormalCompositeMap(Hom(V2, QQ^1, phi2.category_for()),           # optional - sage.modules
             ....:                         psi2, psi1)
             sage: c3.is_injective()                                                     # optional - sage.modules
->>>>>>> 08060ed1
             False
 
         TESTS:
 
         Check that :trac:`23205` has been resolved::
 
-<<<<<<< HEAD
-            sage: f = QQ.hom(QQbar) * ZZ.hom(QQ)                                                                        # optional - sage.rings.number_field
-            sage: f.is_injective()                                                                                      # optional - sage.rings.number_field
-=======
             sage: f = QQ.hom(QQbar) * ZZ.hom(QQ)                                        # optional - sage.rings.number_field
             sage: f.is_injective()                                                      # optional - sage.rings.number_field
->>>>>>> 08060ed1
             True
 
         """
@@ -2011,18 +1937,6 @@
         EXAMPLES::
 
             sage: from sage.categories.map import FormalCompositeMap
-<<<<<<< HEAD
-            sage: V3 = QQ^3                                                                                             # optional - sage.modules
-            sage: V2 = QQ^2                                                                                             # optional - sage.modules
-            sage: V1 = QQ^1                                                                                             # optional - sage.modules
-
-        If both maps are surjective, the composition is surjective::
-
-            sage: phi32 = V3.hom(Matrix([[1, 2], [3, 4], [5, 6]]), V2)                                                  # optional - sage.modules
-            sage: phi21 = V2.hom(Matrix([[1], [1]]), V1)                                                                # optional - sage.modules
-            sage: c_phi = FormalCompositeMap(Hom(V3, V1, phi32.category_for()), phi32, phi21)                           # optional - sage.modules
-            sage: c_phi.is_surjective()                                                                                 # optional - sage.modules
-=======
             sage: V3 = QQ^3                                                             # optional - sage.modules
             sage: V2 = QQ^2                                                             # optional - sage.modules
             sage: V1 = QQ^1                                                             # optional - sage.modules
@@ -2034,42 +1948,27 @@
             sage: c_phi = FormalCompositeMap(Hom(V3, V1, phi32.category_for()),         # optional - sage.modules
             ....:                            phi32, phi21)
             sage: c_phi.is_surjective()                                                 # optional - sage.modules
->>>>>>> 08060ed1
             True
 
         If the second map is not surjective, the composition is not
         surjective::
 
-<<<<<<< HEAD
-            sage: FormalCompositeMap(Hom(V3, V1, phi32.category_for()),                                                 # optional - sage.modules
-            ....:                    phi32, V2.hom(Matrix([[0], [0]]), V1)).is_surjective()
-=======
             sage: FormalCompositeMap(Hom(V3, V1, phi32.category_for()),                 # optional - sage.modules
             ....:                    phi32,
             ....:                    V2.hom(Matrix([[0], [0]]), V1)).is_surjective()
->>>>>>> 08060ed1
             False
 
         If the second map is an isomorphism and the first map is not
         surjective, then the composition is not surjective::
 
-<<<<<<< HEAD
-            sage: FormalCompositeMap(Hom(V2, V1, phi32.category_for()),                                                 # optional - sage.modules
-            ....:                    V2.hom(Matrix([[0], [0]]), V1), V1.hom(Matrix([[1]]), V1)).is_surjective()
-=======
             sage: FormalCompositeMap(Hom(V2, V1, phi32.category_for()),                 # optional - sage.modules
             ....:                    V2.hom(Matrix([[0], [0]]), V1),
             ....:                    V1.hom(Matrix([[1]]), V1)).is_surjective()
->>>>>>> 08060ed1
             False
 
         Otherwise, surjectivity of the composition cannot be determined::
 
-<<<<<<< HEAD
-            sage: FormalCompositeMap(Hom(V2, V1, phi32.category_for()),                                                 # optional - sage.modules
-=======
             sage: FormalCompositeMap(Hom(V2, V1, phi32.category_for()),                 # optional - sage.modules
->>>>>>> 08060ed1
             ....:     V2.hom(Matrix([[1, 1], [1, 1]]), V2),
             ....:     V2.hom(Matrix([[1], [1]]), V1)).is_surjective()
             Traceback (most recent call last):
@@ -2111,13 +2010,8 @@
         EXAMPLES::
 
             sage: f = QQ.coerce_map_from(ZZ)
-<<<<<<< HEAD
-            sage: g = MatrixSpace(QQ, 2, 2).coerce_map_from(QQ)                                                         # optional - sage.modules
-            sage: list((g * f).domains())                                                                               # optional - sage.modules
-=======
             sage: g = MatrixSpace(QQ, 2, 2).coerce_map_from(QQ)                         # optional - sage.modules
             sage: list((g * f).domains())                                               # optional - sage.modules
->>>>>>> 08060ed1
             [Integer Ring, Rational Field]
         """
         for f in self.__list:
@@ -2151,15 +2045,9 @@
         of :class:`sage.rings.polynomial.polynomial_element.Polynomial`
         before (see comment there)::
 
-<<<<<<< HEAD
-            sage: k = GF(47)                                                                                            # optional - sage.libs.pari
-            sage: R.<x> = PolynomialRing(k)                                                                             # optional - sage.libs.pari
-            sage: R.coerce_map_from(ZZ).section()                                                                       # optional - sage.libs.pari
-=======
             sage: k = GF(47)                                                            # optional - sage.rings.finite_rings
             sage: R.<x> = PolynomialRing(k)                                             # optional - sage.rings.finite_rings
             sage: R.coerce_map_from(ZZ).section()                                       # optional - sage.rings.finite_rings
->>>>>>> 08060ed1
             Composite map:
               From: Univariate Polynomial Ring in x over Finite Field of size 47
               To:   Integer Ring
@@ -2170,15 +2058,9 @@
                       Lifting map:
                       From: Finite Field of size 47
                       To:   Integer Ring
-<<<<<<< HEAD
-            sage: ZZ(R(45))                 # indirect doctest                                                          # optional - sage.libs.pari
-            45
-            sage: ZZ(3*x + 45)              # indirect doctest                                                          # optional - sage.libs.pari
-=======
             sage: ZZ(R(45))                 # indirect doctest                          # optional - sage.rings.finite_rings
             45
             sage: ZZ(3*x + 45)              # indirect doctest                          # optional - sage.rings.finite_rings
->>>>>>> 08060ed1
             Traceback (most recent call last):
             ...
             TypeError: not a constant polynomial
