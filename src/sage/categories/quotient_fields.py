--- conflicted
+++ resolved
@@ -351,15 +351,9 @@
 
             Here is an example to show that :trac:`7868` has been resolved::
 
-<<<<<<< HEAD
-                sage: R.<x,y> = GF(2)[]                                                 # optional - sage.libs.pari
-                sage: f = x*y/(x+y)                                                     # optional - sage.libs.pari
-                sage: f.factor()                                                        # optional - sage.libs.pari
-=======
                 sage: R.<x,y> = GF(2)[]                                                 # optional - sage.rings.finite_rings
                 sage: f = x*y/(x+y)                                                     # optional - sage.rings.finite_rings
                 sage: f.factor()                                                        # optional - sage.rings.finite_rings
->>>>>>> 189eb200
                 (x + y)^-1 * y * x
             """
             return (self.numerator().factor(*args, **kwds) /
@@ -479,16 +473,6 @@
 
             And also over finite fields (see :trac:`6052`, :trac:`9945`)::
 
-<<<<<<< HEAD
-                sage: R.<x> = GF(2)[]                                                   # optional - sage.libs.pari
-                sage: q = (x+1)/(x^3+x+1)                                               # optional - sage.libs.pari
-                sage: q.partial_fraction_decomposition()                                # optional - sage.libs.pari
-                (0, [(x + 1)/(x^3 + x + 1)])
-
-                sage: R.<x> = GF(11)[]                                                  # optional - sage.libs.pari
-                sage: q = x + 1 + 1/(x+1) + x^2/(x^3 + 2*x + 9)                         # optional - sage.libs.pari
-                sage: q.partial_fraction_decomposition()                                # optional - sage.libs.pari
-=======
                 sage: R.<x> = GF(2)[]                                                   # optional - sage.rings.finite_rings
                 sage: q = (x+1)/(x^3+x+1)                                               # optional - sage.rings.finite_rings
                 sage: q.partial_fraction_decomposition()                                # optional - sage.rings.finite_rings
@@ -497,7 +481,6 @@
                 sage: R.<x> = GF(11)[]                                                  # optional - sage.rings.finite_rings
                 sage: q = x + 1 + 1/(x+1) + x^2/(x^3 + 2*x + 9)                         # optional - sage.rings.finite_rings
                 sage: q.partial_fraction_decomposition()                                # optional - sage.rings.finite_rings
->>>>>>> 189eb200
                 (x + 1, [1/(x + 1), x^2/(x^3 + 2*x + 9)])
 
             And even the rationals::
