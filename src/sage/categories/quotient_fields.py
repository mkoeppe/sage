r"""
Quotient fields
"""
#*****************************************************************************
#  Copyright (C) 2008 Teresa Gomez-Diaz (CNRS) <Teresa.Gomez-Diaz@univ-mlv.fr>
#
#  Distributed under the terms of the GNU General Public License (GPL)
#                  http://www.gnu.org/licenses/
#******************************************************************************

from sage.categories.category_singleton import Category_singleton
from sage.misc.abstract_method import abstract_method
from sage.categories.fields import Fields

from sage.structure.element import coerce_binop

class QuotientFields(Category_singleton):
    """
    The category of quotient fields over an integral domain

    EXAMPLES::

        sage: QuotientFields()
        Category of quotient fields
        sage: QuotientFields().super_categories()
        [Category of fields]

    TESTS::

        sage: TestSuite(QuotientFields()).run()
    """

    def super_categories(self):
        """
        EXAMPLES::

            sage: QuotientFields().super_categories()
            [Category of fields]
        """
        return [Fields()]

    class ParentMethods:
        pass

    class ElementMethods:

        @abstract_method
        def numerator(self):
            pass

        @abstract_method
        def denominator(self):
            pass

        @coerce_binop
        def gcd(self, other):
            """
            Greatest common divisor

            .. NOTE::

                In a field, the greatest common divisor is not very informative,
                as it is only determined up to a unit. But in the fraction field
                of an integral domain that provides both gcd and lcm, it is
                possible to be a bit more specific and define the gcd uniquely
                up to a unit of the base ring (rather than in the fraction
                field).

            AUTHOR:

            - Simon King (2011-02): See :trac:`10771`

            EXAMPLES::

                sage: # needs sage.libs.pari
                sage: R.<x> = QQ['x']
                sage: p = (1+x)^3*(1+2*x^2)/(1-x^5)
                sage: q = (1+x)^2*(1+3*x^2)/(1-x^4)
                sage: factor(p)
                (-2) * (x - 1)^-1 * (x + 1)^3 * (x^2 + 1/2) * (x^4 + x^3 + x^2 + x + 1)^-1
                sage: factor(q)
                (-3) * (x - 1)^-1 * (x + 1) * (x^2 + 1)^-1 * (x^2 + 1/3)
                sage: gcd(p, q)
                (x + 1)/(x^7 + x^5 - x^2 - 1)
                sage: factor(gcd(p, q))
                (x - 1)^-1 * (x + 1) * (x^2 + 1)^-1 * (x^4 + x^3 + x^2 + x + 1)^-1
                sage: factor(gcd(p, 1 + x))
                (x - 1)^-1 * (x + 1) * (x^4 + x^3 + x^2 + x + 1)^-1
                sage: factor(gcd(1 + x, q))
                (x - 1)^-1 * (x + 1) * (x^2 + 1)^-1

            TESTS:

            The following tests that the fraction field returns a correct gcd
            even if the base ring does not provide lcm and gcd::

                sage: # needs sage.libs.pari sage.rings.number_field
                sage: R = ZZ.extension(x^2 + 1, names='i')
                sage: i = R.1
                sage: gcd(5, 3 + 4*i)
                -i - 2
                sage: P.<t> = R[]
                sage: gcd(t, i)
                Traceback (most recent call last):
                ...
                NotImplementedError: Gaussian Integers in Number Field in i with
                defining polynomial x^2 + 1 does not provide a gcd implementation
                for univariate polynomials
                sage: q = t/(t + 1); q.parent()
                Fraction Field of Univariate Polynomial Ring in t over Gaussian
                 Integers in Number Field in i with defining polynomial x^2 + 1
                sage: gcd(q, q)
                1
                sage: q.gcd(0)
                1
                sage: (q*0).gcd(0)
                0
            """
            P = self.parent()
            try:
                selfN = self.numerator()
                selfD = self.denominator()
                selfGCD = selfN.gcd(selfD)
                otherN = other.numerator()
                otherD = other.denominator()
                otherGCD = otherN.gcd(otherD)
                selfN = selfN // selfGCD
                selfD = selfD // selfGCD
                otherN = otherN // otherGCD
                otherD = otherD // otherGCD
                tmp = P(selfN.gcd(otherN))/P(selfD.lcm(otherD))
                return tmp
            except (AttributeError, NotImplementedError, TypeError, ValueError):
                zero = P.zero()
                if self == zero and other == zero:
                    return zero
                return P.one()

        @coerce_binop
        def lcm(self, other):
            """
            Least common multiple

            In a field, the least common multiple is not very informative, as it
            is only determined up to a unit. But in the fraction field of an
            integral domain that provides both gcd and lcm, it is reasonable to
            be a bit more specific and to define the least common multiple so
            that it restricts to the usual least common multiple in the base
            ring and is unique up to a unit of the base ring (rather than up to
            a unit of the fraction field).

            The least common multiple is easily described in terms of the
            prime decomposition. A rational number can be written as a product
            of primes with integer (positive or negative) powers in a unique
            way. The least common multiple of two rational numbers `x` and `y`
            can then be defined by specifying that the exponent of every prime
            `p` in `lcm(x,y)` is the supremum of the exponents of `p` in `x`,
            and the exponent of `p` in `y` (where the primes that does not
            appear in the decomposition of `x` or `y` are considered to have
            exponent zero).


            AUTHOR:

            - Simon King (2011-02): See :trac:`10771`

            EXAMPLES::

                sage: lcm(2/3, 1/5)
                2

            Indeed `2/3 = 2^1 3^{-1} 5^0` and `1/5 = 2^0 3^0
            5^{-1}`, so `lcm(2/3,1/5)= 2^1 3^0 5^0 = 2`.

                sage: lcm(1/3, 1/5)
                1
                sage: lcm(1/3, 1/6)
                1/3

            Some more involved examples::

                sage: # needs sage.libs.pari
                sage: R.<x> = QQ[]
                sage: p = (1+x)^3*(1+2*x^2)/(1-x^5)
                sage: q = (1+x)^2*(1+3*x^2)/(1-x^4)
                sage: factor(p)
                (-2) * (x - 1)^-1 * (x + 1)^3 * (x^2 + 1/2) * (x^4 + x^3 + x^2 + x + 1)^-1
                sage: factor(q)
                (-3) * (x - 1)^-1 * (x + 1) * (x^2 + 1)^-1 * (x^2 + 1/3)
                sage: factor(lcm(p, q))
                (x - 1)^-1 * (x + 1)^3 * (x^2 + 1/3) * (x^2 + 1/2)
                sage: factor(lcm(p, 1 + x))
                (x + 1)^3 * (x^2 + 1/2)
                sage: factor(lcm(1 + x, q))
                (x + 1) * (x^2 + 1/3)

            TESTS:

            The following tests that the fraction field returns a correct lcm
            even if the base ring does not provide lcm and gcd::

                sage: # needs sage.libs.pari sage.rings.number_field
                sage: R = ZZ.extension(x^2+1, names='i')
                sage: i = R.1
                sage: P.<t> = R[]
                sage: lcm(t, i)
                Traceback (most recent call last):
                ...
                NotImplementedError: Gaussian Integers in Number Field in i with
                defining polynomial x^2 + 1 does not provide a gcd implementation
                for univariate polynomials
                sage: q = t/(t + 1); q.parent()
                Fraction Field of Univariate Polynomial Ring in t over Gaussian
                 Integers in Number Field in i with defining polynomial x^2 + 1
                sage: lcm(q, q)
                1
                sage: q.lcm(0)
                0
                sage: (q*0).lcm(0)
                0

            Check that it is possible to take lcm of a rational and an integer
            (:trac:`17852`)::

                sage: (1/2).lcm(2)
                2
                sage: type((1/2).lcm(2))
                <class 'sage.rings.rational.Rational'>
            """
            P = self.parent()
            try:
                selfN = self.numerator()
                selfD = self.denominator()
                selfGCD = selfN.gcd(selfD)
                otherN = other.numerator()
                otherD = other.denominator()
                otherGCD = otherN.gcd(otherD)
                selfN = selfN // selfGCD
                selfD = selfD // selfGCD
                otherN = otherN // otherGCD
                otherD = otherD // otherGCD
                return P(selfN.lcm(otherN))/P(selfD.gcd(otherD))
            except (AttributeError, NotImplementedError, TypeError, ValueError):
                zero = P.zero()
                if self == zero or other == zero:
                    return zero
                return P.one()

        @coerce_binop
        def xgcd(self, other):
            """
            Return a triple ``(g,s,t)`` of elements of that field such that
            ``g`` is the greatest common divisor of ``self`` and ``other`` and
            ``g = s*self + t*other``.

            .. NOTE::

                In a field, the greatest common divisor is not very informative,
                as it is only determined up to a unit. But in the fraction field
                of an integral domain that provides both xgcd and lcm, it is
                possible to be a bit more specific and define the gcd uniquely
                up to a unit of the base ring (rather than in the fraction
                field).

            EXAMPLES::

                sage: QQ(3).xgcd(QQ(2))
                (1, 1, -1)
                sage: QQ(3).xgcd(QQ(1/2))
                (1/2, 0, 1)
                sage: QQ(1/3).xgcd(QQ(2))
                (1/3, 1, 0)
                sage: QQ(3/2).xgcd(QQ(5/2))
                (1/2, 2, -1)

                sage: R.<x> = QQ['x']
                sage: p = (1+x)^3*(1+2*x^2)/(1-x^5)
                sage: q = (1+x)^2*(1+3*x^2)/(1-x^4)
                sage: factor(p)                                                         # needs sage.libs.pari
                (-2) * (x - 1)^-1 * (x + 1)^3 * (x^2 + 1/2) * (x^4 + x^3 + x^2 + x + 1)^-1
                sage: factor(q)                                                         # needs sage.libs.pari
                (-3) * (x - 1)^-1 * (x + 1) * (x^2 + 1)^-1 * (x^2 + 1/3)
                sage: g, s, t = xgcd(p, q)
                sage: g
                (x + 1)/(x^7 + x^5 - x^2 - 1)
                sage: g == s*p + t*q
                True

            An example without a well defined gcd or xgcd on its base ring::

                sage: # needs sage.rings.number_field
                sage: K = QuadraticField(5)
                sage: O = K.maximal_order()
                sage: R = PolynomialRing(O, 'x')
                sage: F = R.fraction_field()
                sage: x = F.gen(0)
                sage: x.gcd(x+1)
                1
                sage: x.xgcd(x+1)
                (1, 1/x, 0)
                sage: zero = F.zero()
                sage: zero.gcd(x)
                1
                sage: zero.xgcd(x)
                (1, 0, 1/x)
                sage: zero.xgcd(zero)
                (0, 0, 0)
            """
            P = self.parent()
            try:
                selfN = self.numerator()
                selfD = self.denominator()
                selfGCD = selfN.gcd(selfD)

                otherN = other.numerator()
                otherD = other.denominator()
                otherGCD = otherN.gcd(otherD)

                selfN = selfN // selfGCD
                selfD = selfD // selfGCD
                otherN = otherN // otherGCD
                otherD = otherD // otherGCD

                lcmD = selfD.lcm(otherD)
                g,s,t = selfN.xgcd(otherN)
                return (P(g)/P(lcmD), P(s*selfD)/P(lcmD),P(t*otherD)/P(lcmD))
            except (AttributeError, NotImplementedError, TypeError, ValueError):
                zero = self.parent().zero()
                one = self.parent().one()
                if self != zero:
                    return (one, ~self, zero)
                elif other != zero:
                    return (one, zero, ~other)
                else:
                    return (zero, zero, zero)

        def factor(self, *args, **kwds):
            """
            Return the factorization of ``self`` over the base ring.

            INPUT:

            - ``*args`` - Arbitrary arguments suitable over the base ring
            - ``**kwds`` - Arbitrary keyword arguments suitable over the base ring

            OUTPUT:

            - Factorization of ``self`` over the base ring

            EXAMPLES::

                sage: K.<x> = QQ[]
                sage: f = (x^3+x)/(x-3)
                sage: f.factor()                                                        # needs sage.libs.pari
                (x - 3)^-1 * x * (x^2 + 1)

            Here is an example to show that :trac:`7868` has been resolved::

                sage: R.<x,y> = GF(2)[]
                sage: f = x*y/(x+y)
                sage: f.factor()                                                        # needs sage.rings.finite_rings
                (x + y)^-1 * y * x
            """
            return (self.numerator().factor(*args, **kwds) /
                    self.denominator().factor(*args, **kwds))

        def partial_fraction_decomposition(self, decompose_powers=True):
            """
            Decompose fraction field element into a whole part and a list of
            fraction field elements over prime power denominators.

            The sum will be equal to the original fraction.

            INPUT:

            - ``decompose_powers`` -- boolean (default: ``True``);
              whether to decompose prime power denominators as opposed to having
              a single term for each irreducible factor of the denominator

            OUTPUT:

            Partial fraction decomposition of ``self`` over the base ring.

            AUTHORS:

            - Robert Bradshaw (2007-05-31)

            EXAMPLES::

                sage: # needs sage.libs.pari
                sage: S.<t> = QQ[]
                sage: q = 1/(t+1) + 2/(t+2) + 3/(t-3); q
                (6*t^2 + 4*t - 6)/(t^3 - 7*t - 6)
                sage: whole, parts = q.partial_fraction_decomposition(); parts
                [3/(t - 3), 1/(t + 1), 2/(t + 2)]
                sage: sum(parts) == q
                True
                sage: q = 1/(t^3+1) + 2/(t^2+2) + 3/(t-3)^5
                sage: whole, parts = q.partial_fraction_decomposition(); parts
                [1/3/(t + 1), 3/(t^5 - 15*t^4 + 90*t^3 - 270*t^2 + 405*t - 243),
                 (-1/3*t + 2/3)/(t^2 - t + 1), 2/(t^2 + 2)]
                sage: sum(parts) == q
                True
                sage: q = 2*t / (t + 3)^2
                sage: q.partial_fraction_decomposition()
                (0, [2/(t + 3), -6/(t^2 + 6*t + 9)])
                sage: for p in q.partial_fraction_decomposition()[1]:
                ....:     print(p.factor())
                (2) * (t + 3)^-1
                (-6) * (t + 3)^-2
                sage: q.partial_fraction_decomposition(decompose_powers=False)
                (0, [2*t/(t^2 + 6*t + 9)])

            We can decompose over a given algebraic extension::

<<<<<<< HEAD
                sage: R.<x> = QQ[sqrt(2)][]                                             # optional - sage.rings.number_field sage.symbolic
                sage: r = 1/(x^4+1)                                                     # optional - sage.rings.number_field sage.symbolic
                sage: r.partial_fraction_decomposition()                                # optional - sage.rings.number_field sage.symbolic
=======
                sage: R.<x> = QQ[sqrt(2)][]                                             # needs sage.rings.number_field sage.symbolic
                sage: r = 1/(x^4+1)                                                     # needs sage.rings.number_field sage.symbolic
                sage: r.partial_fraction_decomposition()                                # needs sage.rings.number_field sage.symbolic
>>>>>>> 6ea1fe93
                (0,
                 [(-1/4*sqrt2*x + 1/2)/(x^2 - sqrt2*x + 1),
                  (1/4*sqrt2*x + 1/2)/(x^2 + sqrt2*x + 1)])

                sage: R.<x> = QQ[I][]  # of QQ[sqrt(-1)]                                # needs sage.rings.number_field sage.symbolic
                sage: r =  1/(x^4+1)                                                    # needs sage.rings.number_field sage.symbolic
                sage: r.partial_fraction_decomposition()                                # needs sage.rings.number_field sage.symbolic
                (0, [(-1/2*I)/(x^2 - I), 1/2*I/(x^2 + I)])

            We can also ask Sage to find the least extension where the
            denominator factors in linear terms::

                sage: # needs sage.rings.number_field
                sage: R.<x> = QQ[]
                sage: r = 1/(x^4+2)
<<<<<<< HEAD
                sage: N = r.denominator().splitting_field('a'); N                       # optional - sage.rings.number_field
=======
                sage: N = r.denominator().splitting_field('a'); N
>>>>>>> 6ea1fe93
                Number Field in a with defining polynomial x^8 - 8*x^6 + 28*x^4 + 16*x^2 + 36
                sage: R1.<x1> = N[]
                sage: r1 = 1/(x1^4+2)
                sage: r1.partial_fraction_decomposition()
                (0,
                 [(-1/224*a^6 + 13/448*a^4 - 5/56*a^2 - 25/224)/(x1 - 1/28*a^6 + 13/56*a^4 - 5/7*a^2 - 25/28),
                  (1/224*a^6 - 13/448*a^4 + 5/56*a^2 + 25/224)/(x1 + 1/28*a^6 - 13/56*a^4 + 5/7*a^2 + 25/28),
                  (-5/1344*a^7 + 43/1344*a^5 - 85/672*a^3 - 31/672*a)/(x1 - 5/168*a^7 + 43/168*a^5 - 85/84*a^3 - 31/84*a),
                  (5/1344*a^7 - 43/1344*a^5 + 85/672*a^3 + 31/672*a)/(x1 + 5/168*a^7 - 43/168*a^5 + 85/84*a^3 + 31/84*a)])

            Or we may work directly over an algebraically closed field::

                sage: R.<x> = QQbar[]                                                   # needs sage.rings.number_field
                sage: r =  1/(x^4+1)                                                    # needs sage.rings.number_field
                sage: r.partial_fraction_decomposition()                                # needs sage.rings.number_field
                (0,
                 [(-0.1767766952966369? - 0.1767766952966369?*I)/(x - 0.7071067811865475? - 0.7071067811865475?*I),
                  (-0.1767766952966369? + 0.1767766952966369?*I)/(x - 0.7071067811865475? + 0.7071067811865475?*I),
                  (0.1767766952966369? - 0.1767766952966369?*I)/(x + 0.7071067811865475? - 0.7071067811865475?*I),
                  (0.1767766952966369? + 0.1767766952966369?*I)/(x + 0.7071067811865475? + 0.7071067811865475?*I)])

            We do the best we can over inexact fields::

                sage: # needs sage.rings.number_field sage.rings.real_mpfr
                sage: R.<x> = RealField(20)[]
                sage: q = 1/(x^2 + x + 2)^2 + 1/(x-1); q
                (x^4 + 2.0000*x^3
                  + 5.0000*x^2 + 5.0000*x + 3.0000)/(x^5 + x^4 + 3.0000*x^3 - x^2 - 4.0000)
<<<<<<< HEAD
                sage: whole, parts = q.partial_fraction_decomposition(); parts          # optional - sage.rings.number_field
                [1.0000/(x - 1.0000),
                 1.0000/(x^4 + 2.0000*x^3 + 5.0000*x^2 + 4.0000*x + 4.0000)]
                sage: sum(parts)                                                        # optional - sage.rings.number_field
=======
                sage: whole, parts = q.partial_fraction_decomposition(); parts
                [1.0000/(x - 1.0000),
                 1.0000/(x^4 + 2.0000*x^3 + 5.0000*x^2 + 4.0000*x + 4.0000)]
                sage: sum(parts)
>>>>>>> 6ea1fe93
                (x^4 + 2.0000*x^3
                  + 5.0000*x^2 + 5.0000*x + 3.0000)/(x^5 + x^4 + 3.0000*x^3 - x^2 - 4.0000)

            TESTS:

            We test partial fraction for irreducible denominators::

                sage: R.<x> = ZZ[]
                sage: q = x^2/(x-1)
                sage: q.partial_fraction_decomposition()                                # needs sage.libs.pari
                (x + 1, [1/(x - 1)])
                sage: q = x^10/(x-1)^5
                sage: whole, parts = q.partial_fraction_decomposition()                 # needs sage.libs.pari
                sage: whole + sum(parts) == q                                           # needs sage.libs.pari
                True

            And also over finite fields (see :trac:`6052`, :trac:`9945`)::

                sage: R.<x> = GF(2)[]
                sage: q = (x+1)/(x^3+x+1)
                sage: q.partial_fraction_decomposition()                                # needs sage.libs.pari
                (0, [(x + 1)/(x^3 + x + 1)])

                sage: R.<x> = GF(11)[]
                sage: q = x + 1 + 1/(x+1) + x^2/(x^3 + 2*x + 9)
                sage: q.partial_fraction_decomposition()                                # needs sage.libs.pari
                (x + 1, [1/(x + 1), x^2/(x^3 + 2*x + 9)])

            And even the rationals::

                sage: (26/15).partial_fraction_decomposition()
                (1, [1/3, 2/5])
                sage: (26/75).partial_fraction_decomposition()
                (-1, [2/3, 3/5, 2/25])

            A larger example::

                sage: S.<t> = QQ[]
                sage: r = t / (t^3+1)^5
<<<<<<< HEAD
                sage: r.partial_fraction_decomposition()                                # optional - sage.libs.pari
=======
                sage: r.partial_fraction_decomposition()                                # needs sage.libs.pari
>>>>>>> 6ea1fe93
                (0,
                 [-35/729/(t + 1),
                  -35/729/(t^2 + 2*t + 1),
                  -25/729/(t^3 + 3*t^2 + 3*t + 1),
                  -4/243/(t^4 + 4*t^3 + 6*t^2 + 4*t + 1),
                  -1/243/(t^5 + 5*t^4 + 10*t^3 + 10*t^2 + 5*t + 1),
                  (35/729*t - 35/729)/(t^2 - t + 1),
                  (25/729*t - 8/729)/(t^4 - 2*t^3 + 3*t^2 - 2*t + 1),
                  (-1/81*t + 5/81)/(t^6 - 3*t^5 + 6*t^4 - 7*t^3 + 6*t^2 - 3*t + 1),
                  (-2/27*t + 1/9)/(t^8 - 4*t^7 + 10*t^6 - 16*t^5 + 19*t^4 - 16*t^3 + 10*t^2 - 4*t + 1),
                  (-2/27*t + 1/27)/(t^10 - 5*t^9 + 15*t^8 - 30*t^7 + 45*t^6 - 51*t^5 + 45*t^4 - 30*t^3 + 15*t^2 - 5*t + 1)])
<<<<<<< HEAD
                sage: sum(r.partial_fraction_decomposition()[1]) == r                   # optional - sage.libs.pari
=======
                sage: sum(r.partial_fraction_decomposition()[1]) == r                   # needs sage.libs.pari
>>>>>>> 6ea1fe93
                True

            Some special cases::

                sage: R = Frac(QQ['x']); x = R.gen()
                sage: x.partial_fraction_decomposition()                                # optional - sage.libs.pari
                (x, [])
                sage: R(0).partial_fraction_decomposition()                             # optional - sage.libs.pari
                (0, [])
                sage: R(1).partial_fraction_decomposition()                             # optional - sage.libs.pari
                (1, [])
<<<<<<< HEAD
                sage: (1/x).partial_fraction_decomposition()                            # optional - sage.libs.pari
                (0, [1/x])
                sage: (1/x+1/x^3).partial_fraction_decomposition()                      # optional - sage.libs.pari
=======
                sage: (1/x).partial_fraction_decomposition()                            # needs sage.libs.pari
                (0, [1/x])
                sage: (1/x+1/x^3).partial_fraction_decomposition()                      # needs sage.libs.pari
>>>>>>> 6ea1fe93
                (0, [1/x, 1/x^3])

            This was fixed in :trac:`16240`::

                sage: # needs sage.libs.pari
                sage: R.<x> = QQ['x']
                sage: p = 1/(-x + 1)
<<<<<<< HEAD
                sage: whole,parts = p.partial_fraction_decomposition()                  # optional - sage.libs.pari
                sage: p == sum(parts)                                                   # optional - sage.libs.pari
                True
                sage: p = 3/(-x^4 + 1)
                sage: whole,parts = p.partial_fraction_decomposition()                  # optional - sage.libs.pari
                sage: p == sum(parts)                                                   # optional - sage.libs.pari
                True
                sage: p = (6*x^2 - 9*x + 5)/(-x^3 + 3*x^2 - 3*x + 1)
                sage: whole,parts = p.partial_fraction_decomposition()                  # optional - sage.libs.pari
                sage: p == sum(parts)                                                   # optional - sage.libs.pari
=======
                sage: whole, parts = p.partial_fraction_decomposition()
                sage: p == sum(parts)
                True
                sage: p = 3/(-x^4 + 1)
                sage: whole, parts = p.partial_fraction_decomposition()
                sage: p == sum(parts)
                True
                sage: p = (6*x^2 - 9*x + 5)/(-x^3 + 3*x^2 - 3*x + 1)
                sage: whole, parts = p.partial_fraction_decomposition()
                sage: p == sum(parts)
>>>>>>> 6ea1fe93
                True
            """
            denom = self.denominator()
            whole, numer = self.numerator().quo_rem(denom)
            factors = denom.factor()
            if not self.parent().is_exact():
                # factors not grouped in this case
                all = {}
                for r in factors:
                    all[r[0]] = 0
                for r in factors:
                    all[r[0]] += r[1]
                factors = sorted(all.items())

            # TODO(robertwb): Should there be a category of univariate polynomials?
            from sage.rings.fraction_field_element import FractionFieldElement_1poly_field
            is_polynomial_over_field = isinstance(self, FractionFieldElement_1poly_field)

            running_total = 0
            parts = []
            for r, e in factors:
                powers = [1]
                for ee in range(e):
                    powers.append(powers[-1] * r)
                d = powers[e]
                denom_div_d = denom // d
                # We know the inverse exists as the two are relatively prime.
                n = ((numer % d) * denom_div_d.inverse_mod(d)) % d
                if not is_polynomial_over_field:
                    running_total += n * denom_div_d
                # If the multiplicity is not one, further reduce.
                if decompose_powers:
                    r_parts = []
                    for ee in range(e, 0, -1):
                        n, n_part = n.quo_rem(r)
                        if n_part:
                            r_parts.append(n_part/powers[ee])
                    parts.extend(reversed(r_parts))
                else:
                    parts.append(n/powers[e])

            if not is_polynomial_over_field:
                # remainders not unique, need to re-compute whole to take into
                # account this freedom
                whole = (self.numerator() - running_total) // denom
            return whole, parts

        def derivative(self, *args):
            r"""
            The derivative of this rational function, with respect to variables
            supplied in args.

            Multiple variables and iteration counts may be supplied; see
            documentation for the global derivative() function for more
            details.

            .. SEEALSO::

               :meth:`_derivative`

            EXAMPLES::

                sage: F.<x> = Frac(QQ['x'])
                sage: (1/x).derivative()
                -1/x^2

            ::

                sage: (x+1/x).derivative(x, 2)
                2/x^3

            ::

                sage: F.<x,y> = Frac(QQ['x,y'])
                sage: (1/(x+y)).derivative(x,y)
                2/(x^3 + 3*x^2*y + 3*x*y^2 + y^3)
            """
            from sage.misc.derivative import multi_derivative
            return multi_derivative(self, args)

        def _derivative(self, var=None):
            r"""
            Returns the derivative of this rational function with respect to the
            variable ``var``.

            Over an ring with a working gcd implementation, the derivative of a
            fraction `f/g`, supposed to be given in lowest terms, is computed as
            `(f'(g/d) - f(g'/d))/(g(g'/d))`, where `d` is a greatest common
            divisor of `f` and `g`.

            INPUT:

            - ``var`` - Variable with respect to which the derivative is computed

            OUTPUT:

            - Derivative of ``self`` with respect to ``var``

            .. SEEALSO::

               :meth:`derivative`

            EXAMPLES::

                sage: F.<x> = Frac(QQ['x'])
                sage: t = 1/x^2
                sage: t._derivative(x)
                -2/x^3
                sage: t.derivative()
                -2/x^3

            ::

                sage: F.<x,y> = Frac(QQ['x,y'])
                sage: t = (x*y/(x+y))
                sage: t._derivative(x)
                y^2/(x^2 + 2*x*y + y^2)
                sage: t._derivative(y)
                x^2/(x^2 + 2*x*y + y^2)

            TESTS::

                sage: F.<t> = Frac(ZZ['t'])
                sage: F(0).derivative()
                0
                sage: F(2).derivative()
                0
                sage: t.derivative()
                1
                sage: (1+t^2).derivative()
                2*t
                sage: (1/t).derivative()
                -1/t^2
                sage: ((t+2)/(t-1)).derivative()
                -3/(t^2 - 2*t + 1)
                sage: (t/(1+2*t+t^2)).derivative()
                (-t + 1)/(t^3 + 3*t^2 + 3*t + 1)
            """
            R = self.parent()
            if var in R.gens():
                var = R.ring()(var)

            num = self.numerator()
            den = self.denominator()

            if (num.is_zero()):
                return R.zero()

            if R.is_exact():
                try:
                    numder = num._derivative(var)
                    dender = den._derivative(var)
                    d = den.gcd(dender)
                    den = den // d
                    dender = dender // d
                    tnum = numder * den - num * dender
                    tden = self.denominator() * den
                    if not tden.is_one() and tden.is_unit():
                        try:
                            tnum = tnum * tden.inverse_of_unit()
                            tden = R.ring().one()
                        except AttributeError:
                            pass
                        except NotImplementedError:
                            pass
                    return self.__class__(R, tnum, tden,
                        coerce=False, reduce=False)
                except AttributeError:
                    pass
                except NotImplementedError:
                    pass
                except TypeError:
                    pass
                num = self.numerator()
                den = self.denominator()

            num = num._derivative(var) * den - num * den._derivative(var)
            den = den**2

            return self.__class__(R, num, den,
                coerce=False, reduce=False)<|MERGE_RESOLUTION|>--- conflicted
+++ resolved
@@ -413,15 +413,9 @@
 
             We can decompose over a given algebraic extension::
 
-<<<<<<< HEAD
-                sage: R.<x> = QQ[sqrt(2)][]                                             # optional - sage.rings.number_field sage.symbolic
-                sage: r = 1/(x^4+1)                                                     # optional - sage.rings.number_field sage.symbolic
-                sage: r.partial_fraction_decomposition()                                # optional - sage.rings.number_field sage.symbolic
-=======
                 sage: R.<x> = QQ[sqrt(2)][]                                             # needs sage.rings.number_field sage.symbolic
                 sage: r = 1/(x^4+1)                                                     # needs sage.rings.number_field sage.symbolic
                 sage: r.partial_fraction_decomposition()                                # needs sage.rings.number_field sage.symbolic
->>>>>>> 6ea1fe93
                 (0,
                  [(-1/4*sqrt2*x + 1/2)/(x^2 - sqrt2*x + 1),
                   (1/4*sqrt2*x + 1/2)/(x^2 + sqrt2*x + 1)])
@@ -437,11 +431,7 @@
                 sage: # needs sage.rings.number_field
                 sage: R.<x> = QQ[]
                 sage: r = 1/(x^4+2)
-<<<<<<< HEAD
-                sage: N = r.denominator().splitting_field('a'); N                       # optional - sage.rings.number_field
-=======
                 sage: N = r.denominator().splitting_field('a'); N
->>>>>>> 6ea1fe93
                 Number Field in a with defining polynomial x^8 - 8*x^6 + 28*x^4 + 16*x^2 + 36
                 sage: R1.<x1> = N[]
                 sage: r1 = 1/(x1^4+2)
@@ -470,17 +460,10 @@
                 sage: q = 1/(x^2 + x + 2)^2 + 1/(x-1); q
                 (x^4 + 2.0000*x^3
                   + 5.0000*x^2 + 5.0000*x + 3.0000)/(x^5 + x^4 + 3.0000*x^3 - x^2 - 4.0000)
-<<<<<<< HEAD
-                sage: whole, parts = q.partial_fraction_decomposition(); parts          # optional - sage.rings.number_field
-                [1.0000/(x - 1.0000),
-                 1.0000/(x^4 + 2.0000*x^3 + 5.0000*x^2 + 4.0000*x + 4.0000)]
-                sage: sum(parts)                                                        # optional - sage.rings.number_field
-=======
                 sage: whole, parts = q.partial_fraction_decomposition(); parts
                 [1.0000/(x - 1.0000),
                  1.0000/(x^4 + 2.0000*x^3 + 5.0000*x^2 + 4.0000*x + 4.0000)]
                 sage: sum(parts)
->>>>>>> 6ea1fe93
                 (x^4 + 2.0000*x^3
                   + 5.0000*x^2 + 5.0000*x + 3.0000)/(x^5 + x^4 + 3.0000*x^3 - x^2 - 4.0000)
 
@@ -520,11 +503,7 @@
 
                 sage: S.<t> = QQ[]
                 sage: r = t / (t^3+1)^5
-<<<<<<< HEAD
-                sage: r.partial_fraction_decomposition()                                # optional - sage.libs.pari
-=======
                 sage: r.partial_fraction_decomposition()                                # needs sage.libs.pari
->>>>>>> 6ea1fe93
                 (0,
                  [-35/729/(t + 1),
                   -35/729/(t^2 + 2*t + 1),
@@ -536,31 +515,21 @@
                   (-1/81*t + 5/81)/(t^6 - 3*t^5 + 6*t^4 - 7*t^3 + 6*t^2 - 3*t + 1),
                   (-2/27*t + 1/9)/(t^8 - 4*t^7 + 10*t^6 - 16*t^5 + 19*t^4 - 16*t^3 + 10*t^2 - 4*t + 1),
                   (-2/27*t + 1/27)/(t^10 - 5*t^9 + 15*t^8 - 30*t^7 + 45*t^6 - 51*t^5 + 45*t^4 - 30*t^3 + 15*t^2 - 5*t + 1)])
-<<<<<<< HEAD
-                sage: sum(r.partial_fraction_decomposition()[1]) == r                   # optional - sage.libs.pari
-=======
                 sage: sum(r.partial_fraction_decomposition()[1]) == r                   # needs sage.libs.pari
->>>>>>> 6ea1fe93
                 True
 
             Some special cases::
 
                 sage: R = Frac(QQ['x']); x = R.gen()
-                sage: x.partial_fraction_decomposition()                                # optional - sage.libs.pari
+                sage: x.partial_fraction_decomposition()
                 (x, [])
-                sage: R(0).partial_fraction_decomposition()                             # optional - sage.libs.pari
+                sage: R(0).partial_fraction_decomposition()
                 (0, [])
-                sage: R(1).partial_fraction_decomposition()                             # optional - sage.libs.pari
+                sage: R(1).partial_fraction_decomposition()
                 (1, [])
-<<<<<<< HEAD
-                sage: (1/x).partial_fraction_decomposition()                            # optional - sage.libs.pari
-                (0, [1/x])
-                sage: (1/x+1/x^3).partial_fraction_decomposition()                      # optional - sage.libs.pari
-=======
                 sage: (1/x).partial_fraction_decomposition()                            # needs sage.libs.pari
                 (0, [1/x])
                 sage: (1/x+1/x^3).partial_fraction_decomposition()                      # needs sage.libs.pari
->>>>>>> 6ea1fe93
                 (0, [1/x, 1/x^3])
 
             This was fixed in :trac:`16240`::
@@ -568,18 +537,6 @@
                 sage: # needs sage.libs.pari
                 sage: R.<x> = QQ['x']
                 sage: p = 1/(-x + 1)
-<<<<<<< HEAD
-                sage: whole,parts = p.partial_fraction_decomposition()                  # optional - sage.libs.pari
-                sage: p == sum(parts)                                                   # optional - sage.libs.pari
-                True
-                sage: p = 3/(-x^4 + 1)
-                sage: whole,parts = p.partial_fraction_decomposition()                  # optional - sage.libs.pari
-                sage: p == sum(parts)                                                   # optional - sage.libs.pari
-                True
-                sage: p = (6*x^2 - 9*x + 5)/(-x^3 + 3*x^2 - 3*x + 1)
-                sage: whole,parts = p.partial_fraction_decomposition()                  # optional - sage.libs.pari
-                sage: p == sum(parts)                                                   # optional - sage.libs.pari
-=======
                 sage: whole, parts = p.partial_fraction_decomposition()
                 sage: p == sum(parts)
                 True
@@ -590,7 +547,6 @@
                 sage: p = (6*x^2 - 9*x + 5)/(-x^3 + 3*x^2 - 3*x + 1)
                 sage: whole, parts = p.partial_fraction_decomposition()
                 sage: p == sum(parts)
->>>>>>> 6ea1fe93
                 True
             """
             denom = self.denominator()
