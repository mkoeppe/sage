--- conflicted
+++ resolved
@@ -76,19 +76,6 @@
                 sage: R.<x> = QQ['x']
                 sage: p = (1+x)^3*(1+2*x^2)/(1-x^5)
                 sage: q = (1+x)^2*(1+3*x^2)/(1-x^4)
-<<<<<<< HEAD
-                sage: factor(p)                                                         # needs sage.libs.pari
-                (-2) * (x - 1)^-1 * (x + 1)^3 * (x^2 + 1/2) * (x^4 + x^3 + x^2 + x + 1)^-1
-                sage: factor(q)                                                         # needs sage.libs.pari
-                (-3) * (x - 1)^-1 * (x + 1) * (x^2 + 1)^-1 * (x^2 + 1/3)
-                sage: gcd(p, q)
-                (x + 1)/(x^7 + x^5 - x^2 - 1)
-                sage: factor(gcd(p, q))                                                 # needs sage.libs.pari
-                (x - 1)^-1 * (x + 1) * (x^2 + 1)^-1 * (x^4 + x^3 + x^2 + x + 1)^-1
-                sage: factor(gcd(p, 1 + x))                                             # needs sage.libs.pari
-                (x - 1)^-1 * (x + 1) * (x^4 + x^3 + x^2 + x + 1)^-1
-                sage: factor(gcd(1 + x, q))                                             # needs sage.libs.pari
-=======
                 sage: factor(p)
                 (-2) * (x - 1)^-1 * (x + 1)^3 * (x^2 + 1/2) * (x^4 + x^3 + x^2 + x + 1)^-1
                 sage: factor(q)
@@ -100,7 +87,6 @@
                 sage: factor(gcd(p, 1 + x))
                 (x - 1)^-1 * (x + 1) * (x^4 + x^3 + x^2 + x + 1)^-1
                 sage: factor(gcd(1 + x, q))
->>>>>>> 1575757f
                 (x - 1)^-1 * (x + 1) * (x^2 + 1)^-1
 
             TESTS:
@@ -108,11 +94,7 @@
             The following tests that the fraction field returns a correct gcd
             even if the base ring does not provide lcm and gcd::
 
-<<<<<<< HEAD
-                sage: # needs sage.rings.number_field
-=======
                 sage: # needs sage.libs.pari sage.rings.number_field
->>>>>>> 1575757f
                 sage: R = ZZ.extension(x^2 + 1, names='i')
                 sage: i = R.1
                 sage: gcd(5, 3 + 4*i)
@@ -201,17 +183,6 @@
                 sage: R.<x> = QQ[]
                 sage: p = (1+x)^3*(1+2*x^2)/(1-x^5)
                 sage: q = (1+x)^2*(1+3*x^2)/(1-x^4)
-<<<<<<< HEAD
-                sage: factor(p)                                                         # needs sage.libs.pari
-                (-2) * (x - 1)^-1 * (x + 1)^3 * (x^2 + 1/2) * (x^4 + x^3 + x^2 + x + 1)^-1
-                sage: factor(q)                                                         # needs sage.libs.pari
-                (-3) * (x - 1)^-1 * (x + 1) * (x^2 + 1)^-1 * (x^2 + 1/3)
-                sage: factor(lcm(p, q))                                                 # needs sage.libs.pari
-                (x - 1)^-1 * (x + 1)^3 * (x^2 + 1/3) * (x^2 + 1/2)
-                sage: factor(lcm(p, 1 + x))                                             # needs sage.libs.pari
-                (x + 1)^3 * (x^2 + 1/2)
-                sage: factor(lcm(1 + x, q))                                             # needs sage.libs.pari
-=======
                 sage: factor(p)
                 (-2) * (x - 1)^-1 * (x + 1)^3 * (x^2 + 1/2) * (x^4 + x^3 + x^2 + x + 1)^-1
                 sage: factor(q)
@@ -221,7 +192,6 @@
                 sage: factor(lcm(p, 1 + x))
                 (x + 1)^3 * (x^2 + 1/2)
                 sage: factor(lcm(1 + x, q))
->>>>>>> 1575757f
                 (x + 1) * (x^2 + 1/3)
 
             TESTS:
@@ -229,11 +199,7 @@
             The following tests that the fraction field returns a correct lcm
             even if the base ring does not provide lcm and gcd::
 
-<<<<<<< HEAD
-                sage: # needs sage.rings.number_field
-=======
                 sage: # needs sage.libs.pari sage.rings.number_field
->>>>>>> 1575757f
                 sage: R = ZZ.extension(x^2+1, names='i')
                 sage: i = R.1
                 sage: P.<t> = R[]
@@ -425,26 +391,6 @@
                 sage: S.<t> = QQ[]
                 sage: q = 1/(t+1) + 2/(t+2) + 3/(t-3); q
                 (6*t^2 + 4*t - 6)/(t^3 - 7*t - 6)
-<<<<<<< HEAD
-                sage: whole, parts = q.partial_fraction_decomposition(); parts          # needs sage.libs.pari
-                [3/(t - 3), 1/(t + 1), 2/(t + 2)]
-                sage: sum(parts) == q                                                   # needs sage.libs.pari
-                True
-                sage: q = 1/(t^3+1) + 2/(t^2+2) + 3/(t-3)^5
-                sage: whole, parts = q.partial_fraction_decomposition(); parts          # needs sage.libs.pari
-                [1/3/(t + 1), 3/(t^5 - 15*t^4 + 90*t^3 - 270*t^2 + 405*t - 243),
-                 (-1/3*t + 2/3)/(t^2 - t + 1), 2/(t^2 + 2)]
-                sage: sum(parts) == q                                                   # needs sage.libs.pari
-                True
-                sage: q = 2*t / (t + 3)^2
-                sage: q.partial_fraction_decomposition()                                # needs sage.libs.pari
-                (0, [2/(t + 3), -6/(t^2 + 6*t + 9)])
-                sage: for p in q.partial_fraction_decomposition()[1]:                   # needs sage.libs.pari
-                ....:     print(p.factor())
-                (2) * (t + 3)^-1
-                (-6) * (t + 3)^-2
-                sage: q.partial_fraction_decomposition(decompose_powers=False)          # needs sage.libs.pari
-=======
                 sage: whole, parts = q.partial_fraction_decomposition(); parts
                 [3/(t - 3), 1/(t + 1), 2/(t + 2)]
                 sage: sum(parts) == q
@@ -463,7 +409,6 @@
                 (2) * (t + 3)^-1
                 (-6) * (t + 3)^-2
                 sage: q.partial_fraction_decomposition(decompose_powers=False)
->>>>>>> 1575757f
                 (0, [2*t/(t^2 + 6*t + 9)])
 
             We can decompose over a given algebraic extension::
@@ -475,15 +420,9 @@
                  [(-1/4*sqrt2*x + 1/2)/(x^2 - sqrt2*x + 1),
                   (1/4*sqrt2*x + 1/2)/(x^2 + sqrt2*x + 1)])
 
-<<<<<<< HEAD
-                sage: R.<x> = QQ[I][]  # of QQ[sqrt(-1)]                                # needs sage.rings.number_field
-                sage: r =  1/(x^4+1)                                                    # needs sage.rings.number_field
-                sage: r.partial_fraction_decomposition()                                # needs sage.rings.number_field
-=======
                 sage: R.<x> = QQ[I][]  # of QQ[sqrt(-1)]                                # needs sage.rings.number_field sage.symbolic
                 sage: r =  1/(x^4+1)                                                    # needs sage.rings.number_field sage.symbolic
                 sage: r.partial_fraction_decomposition()                                # needs sage.rings.number_field sage.symbolic
->>>>>>> 1575757f
                 (0, [(-1/2*I)/(x^2 - I), 1/2*I/(x^2 + I)])
 
             We can also ask Sage to find the least extension where the
@@ -492,19 +431,11 @@
                 sage: # needs sage.rings.number_field
                 sage: R.<x> = QQ[]
                 sage: r = 1/(x^4+2)
-<<<<<<< HEAD
-                sage: N = r.denominator().splitting_field('a'); N                       # needs sage.rings.number_field
-                Number Field in a with defining polynomial x^8 - 8*x^6 + 28*x^4 + 16*x^2 + 36
-                sage: R1.<x1> = N[]                                                     # needs sage.rings.number_field
-                sage: r1 = 1/(x1^4+2)                                                   # needs sage.rings.number_field
-                sage: r1.partial_fraction_decomposition()                               # needs sage.rings.number_field
-=======
                 sage: N = r.denominator().splitting_field('a'); N
                 Number Field in a with defining polynomial x^8 - 8*x^6 + 28*x^4 + 16*x^2 + 36
                 sage: R1.<x1> = N[]
                 sage: r1 = 1/(x1^4+2)
                 sage: r1.partial_fraction_decomposition()
->>>>>>> 1575757f
                 (0,
                  [(-1/224*a^6 + 13/448*a^4 - 5/56*a^2 - 25/224)/(x1 - 1/28*a^6 + 13/56*a^4 - 5/7*a^2 - 25/28),
                   (1/224*a^6 - 13/448*a^4 + 5/56*a^2 + 25/224)/(x1 + 1/28*a^6 - 13/56*a^4 + 5/7*a^2 + 25/28),
@@ -514,11 +445,7 @@
             Or we may work directly over an algebraically closed field::
 
                 sage: R.<x> = QQbar[]                                                   # needs sage.rings.number_field
-<<<<<<< HEAD
-                sage: r =  1/(x^4+1)
-=======
                 sage: r =  1/(x^4+1)                                                    # needs sage.rings.number_field
->>>>>>> 1575757f
                 sage: r.partial_fraction_decomposition()                                # needs sage.rings.number_field
                 (0,
                  [(-0.1767766952966369? - 0.1767766952966369?*I)/(x - 0.7071067811865475? - 0.7071067811865475?*I),
@@ -528,26 +455,15 @@
 
             We do the best we can over inexact fields::
 
-<<<<<<< HEAD
-                sage: # needs sage.rings.real_mpfr
-=======
                 sage: # needs sage.rings.number_field sage.rings.real_mpfr
->>>>>>> 1575757f
                 sage: R.<x> = RealField(20)[]
                 sage: q = 1/(x^2 + x + 2)^2 + 1/(x-1); q
                 (x^4 + 2.0000*x^3
                   + 5.0000*x^2 + 5.0000*x + 3.0000)/(x^5 + x^4 + 3.0000*x^3 - x^2 - 4.0000)
-<<<<<<< HEAD
-                sage: whole, parts = q.partial_fraction_decomposition(); parts          # needs sage.rings.number_field
-                [1.0000/(x - 1.0000),
-                 1.0000/(x^4 + 2.0000*x^3 + 5.0000*x^2 + 4.0000*x + 4.0000)]
-                sage: sum(parts)                                                        # needs sage.rings.number_field
-=======
                 sage: whole, parts = q.partial_fraction_decomposition(); parts
                 [1.0000/(x - 1.0000),
                  1.0000/(x^4 + 2.0000*x^3 + 5.0000*x^2 + 4.0000*x + 4.0000)]
                 sage: sum(parts)
->>>>>>> 1575757f
                 (x^4 + 2.0000*x^3
                   + 5.0000*x^2 + 5.0000*x + 3.0000)/(x^5 + x^4 + 3.0000*x^3 - x^2 - 4.0000)
 
@@ -621,18 +537,6 @@
                 sage: # needs sage.libs.pari
                 sage: R.<x> = QQ['x']
                 sage: p = 1/(-x + 1)
-<<<<<<< HEAD
-                sage: whole,parts = p.partial_fraction_decomposition()                  # needs sage.libs.pari
-                sage: p == sum(parts)                                                   # needs sage.libs.pari
-                True
-                sage: p = 3/(-x^4 + 1)
-                sage: whole,parts = p.partial_fraction_decomposition()                  # needs sage.libs.pari
-                sage: p == sum(parts)                                                   # needs sage.libs.pari
-                True
-                sage: p = (6*x^2 - 9*x + 5)/(-x^3 + 3*x^2 - 3*x + 1)
-                sage: whole,parts = p.partial_fraction_decomposition()                  # needs sage.libs.pari
-                sage: p == sum(parts)                                                   # needs sage.libs.pari
-=======
                 sage: whole, parts = p.partial_fraction_decomposition()
                 sage: p == sum(parts)
                 True
@@ -643,7 +547,6 @@
                 sage: p = (6*x^2 - 9*x + 5)/(-x^3 + 3*x^2 - 3*x + 1)
                 sage: whole, parts = p.partial_fraction_decomposition()
                 sage: p == sum(parts)
->>>>>>> 1575757f
                 True
             """
             denom = self.denominator()
