# -*- coding: utf-8 -*-
r"""
Finite dimensional algebras with basis

.. TODO::

    Quotients of polynomial rings.

    Quotients in general.

    Matrix rings.

REFERENCES:

- [CR1962]_
"""
#*****************************************************************************
#  Copyright (C) 2008      Teresa Gomez-Diaz (CNRS) <Teresa.Gomez-Diaz@univ-mlv.fr>
#                2011-2015 Nicolas M. Thiéry <nthiery at users.sf.net>
#                2011-2015 Franco Saliola <saliola@gmail.com>
#                2014-2015 Aladin Virmaux <aladin.virmaux at u-psud.fr>
#
#  Distributed under the terms of the GNU General Public License (GPL)
#                  http://www.gnu.org/licenses/
#******************************************************************************

import operator
from sage.misc.cachefunc import cached_method
from sage.misc.abstract_method import abstract_method
from sage.misc.lazy_attribute import lazy_attribute
from sage.categories.category_with_axiom import CategoryWithAxiom_over_base_ring
from sage.categories.algebras import Algebras
from sage.categories.associative_algebras import AssociativeAlgebras
from sage.categories.tensor import TensorProductsCategory

class FiniteDimensionalAlgebrasWithBasis(CategoryWithAxiom_over_base_ring):
    r"""
    The category of finite dimensional algebras with a distinguished basis.

    EXAMPLES::

        sage: C = FiniteDimensionalAlgebrasWithBasis(QQ); C
        Category of finite dimensional algebras with basis over Rational Field
        sage: C.super_categories()
        [Category of algebras with basis over Rational Field,
         Category of finite dimensional magmatic algebras with basis over Rational Field]
        sage: C.example()                                                               # needs sage.modules
        An example of a finite dimensional algebra with basis:
        the path algebra of the Kronecker quiver
        (containing the arrows a:x->y and b:x->y) over Rational Field

    TESTS::

        sage: # needs sage.graphs sage.modules
        sage: TestSuite(C).run()
        sage: C is Algebras(QQ).FiniteDimensional().WithBasis()
        True
        sage: C is Algebras(QQ).WithBasis().FiniteDimensional()
        True
    """

    class ParentMethods:

        @cached_method
        def radical_basis(self):
            r"""
            Return a basis of the Jacobson radical of this algebra.

            .. NOTE::

               This implementation handles algebras over fields of
               characteristic zero (using Dixon's lemma) or fields of
               characteristic `p` in which we can compute `x^{1/p}`
               [FR1985]_, [Eb1989]_.

            OUTPUT:

            - a list of elements of ``self``.

            .. SEEALSO:: :meth:`radical`, :class:`Algebras.Semisimple`

            EXAMPLES::

                sage: # needs sage.graphs sage.modules
                sage: A = Algebras(QQ).FiniteDimensional().WithBasis().example(); A
                An example of a finite dimensional algebra with basis:
                the path algebra of the Kronecker quiver
                (containing the arrows a:x->y and b:x->y) over Rational Field
                sage: A.radical_basis()
                (a, b)

            We construct the group algebra of the Klein Four-Group
            over the rationals::

                sage: A = KleinFourGroup().algebra(QQ)                                  # needs sage.groups sage.modules

            This algebra belongs to the category of finite dimensional
            algebras over the rationals::

                sage: A in Algebras(QQ).FiniteDimensional().WithBasis()                 # needs sage.groups sage.modules
                True

            Since the field has characteristic `0`, Maschke's Theorem
            tells us that the group algebra is semisimple. So its
            radical is the zero ideal::

                sage: A in Algebras(QQ).Semisimple()                                    # needs sage.groups sage.modules
                True
                sage: A.radical_basis()                                                 # needs sage.groups sage.modules
                ()

            Let's work instead over a field of characteristic `2`::

<<<<<<< HEAD
                sage: A = KleinFourGroup().algebra(GF(2))                               # needs sage.groups sage.modules sage.rings.finite_rings
                sage: A in Algebras(GF(2)).Semisimple()                                 # needs sage.groups sage.modules
                False
                sage: A.radical_basis()                                                 # needs sage.groups sage.modules sage.rings.finite_rings
=======
                sage: A = KleinFourGroup().algebra(GF(2))                               # needs sage.groups sage.modules
                sage: A in Algebras(GF(2)).Semisimple()                                 # needs sage.groups sage.modules
                False
                sage: A.radical_basis()                                                 # needs sage.groups sage.modules
>>>>>>> 1575757f
                (() + (1,2)(3,4), (3,4) + (1,2)(3,4), (1,2) + (1,2)(3,4))

            We now implement the algebra `A = K[x] / (x^p-1)`, where `K`
            is a finite field of characteristic `p`, and check its
            radical; alas, we currently need to wrap `A` to make it a
            proper :class:`ModulesWithBasis`::

<<<<<<< HEAD
                sage: class AnAlgebra(CombinatorialFreeModule):                         # needs sage.modules
=======
                sage: # needs sage.modules
                sage: class AnAlgebra(CombinatorialFreeModule):
>>>>>>> 1575757f
                ....:     def __init__(self, F):
                ....:         R.<x> = PolynomialRing(F)
                ....:         I = R.ideal(x**F.characteristic()-F.one())
                ....:         self._xbar = R.quotient(I).gen()
                ....:         basis_keys = [self._xbar**i for i in range(F.characteristic())]
                ....:         CombinatorialFreeModule.__init__(self, F, basis_keys,
                ....:                 category=Algebras(F).FiniteDimensional().WithBasis())
                ....:     def one(self):
                ....:         return self.basis()[self.base_ring().one()]
                ....:     def product_on_basis(self, w1, w2):
                ....:         return self.from_vector(vector(w1*w2))
<<<<<<< HEAD
                sage: AnAlgebra(GF(3)).radical_basis()                                  # needs sage.modules sage.rings.finite_rings
                (B[1] + 2*B[xbar^2], B[xbar] + 2*B[xbar^2])
                sage: AnAlgebra(GF(16,'a')).radical_basis()                             # needs sage.modules sage.rings.finite_rings
                (B[1] + B[xbar],)
                sage: AnAlgebra(GF(49,'a')).radical_basis()                             # needs sage.modules sage.rings.finite_rings
=======
                sage: AnAlgebra(GF(3)).radical_basis()
                (B[1] + 2*B[xbar^2], B[xbar] + 2*B[xbar^2])
                sage: AnAlgebra(GF(16,'a')).radical_basis()                             # needs sage.rings.finite_rings
                (B[1] + B[xbar],)
                sage: AnAlgebra(GF(49,'a')).radical_basis()                             # needs sage.rings.finite_rings
>>>>>>> 1575757f
                (B[1] + 6*B[xbar^6], B[xbar] + 6*B[xbar^6], B[xbar^2] + 6*B[xbar^6],
                 B[xbar^3] + 6*B[xbar^6], B[xbar^4] + 6*B[xbar^6], B[xbar^5] + 6*B[xbar^6])

            TESTS::

<<<<<<< HEAD
                sage: A = KleinFourGroup().algebra(GF(2))                               # needs sage.groups sage.modules sage.rings.finite_rings
                sage: A.radical_basis()                                                 # needs sage.groups sage.modules sage.rings.finite_rings
=======
                sage: A = KleinFourGroup().algebra(GF(2))                               # needs sage.groups sage.modules
                sage: A.radical_basis()                                                 # needs sage.groups sage.modules
>>>>>>> 1575757f
                (() + (1,2)(3,4), (3,4) + (1,2)(3,4), (1,2) + (1,2)(3,4))

                sage: A = KleinFourGroup().algebra(QQ, category=Monoids())              # needs sage.groups sage.modules
                sage: A.radical_basis.__module__                                        # needs sage.groups sage.modules
                'sage.categories.finite_dimensional_algebras_with_basis'
                sage: A.radical_basis()                                                 # needs sage.groups sage.modules
                ()
            """
            F = self.base_ring()
            if not F.is_field():
                raise NotImplementedError("the base ring must be a field")
            p = F.characteristic()
            from sage.matrix.constructor import matrix
            from sage.modules.free_module_element import vector

            product_on_basis = self.product_on_basis

            if p == 0:
                keys = list(self.basis().keys())
                cache = [{(i,j): c
                    for i in keys
                    for j,c in product_on_basis(y,i)}
                    for y in keys]
                mat = [ [ sum(x.get((j, i), 0) * c for (i,j),c in y.items())
                    for x in cache]
                    for y in cache]

                mat = matrix(self.base_ring(), mat)
                rad_basis = mat.kernel().basis()

            else:
                # TODO: some finite field elements in Sage have both an
                # ``nth_root`` method and a ``pth_root`` method (such as ``GF(9,'a')``),
                # some only have a ``nth_root`` element such as ``GF(2)``
                # I imagine that ``pth_root`` would be fastest, but it is not
                # always available....
                if hasattr(self.base_ring().one(), 'nth_root'):
                    root_fcn = lambda s, x : x.nth_root(s)
                else:
                    root_fcn = lambda s, x : x**(1/s)

                s, n = 1, self.dimension()
                B = [b.on_left_matrix() for b in self.basis()]
                I = B[0].parent().one()
                while s <= n:
                    BB = B + [I]
                    G = matrix([ [(-1)**s * (b*bb).characteristic_polynomial()[n-s]
                                    for bb in BB] for b in B])
                    C = G.left_kernel().basis()
                    if 1 < s < F.order():
                        C = [vector(F, [root_fcn(s, ci) for ci in c]) for c in C]
                    B = [ sum(ci*b for (ci,b) in zip(c,B)) for c in C ]
                    s = p * s
                e = vector(self.one())
                rad_basis = [b*e for b in B]

            return tuple([self.from_vector(vec) for vec in rad_basis])

        @cached_method
        def radical(self):
            r"""
            Return the Jacobson radical of ``self``.

            This uses :meth:`radical_basis`, whose default
            implementation handles algebras over fields of
            characteristic zero or fields of characteristic `p` in
            which we can compute `x^{1/p}`.

            .. SEEALSO:: :meth:`radical_basis`, :meth:`semisimple_quotient`

            EXAMPLES::

                sage: # needs sage.graphs sage.modules
                sage: A = Algebras(QQ).FiniteDimensional().WithBasis().example(); A
                An example of a finite dimensional algebra with basis:
                the path algebra of the Kronecker quiver
                (containing the arrows a:x->y and b:x->y) over Rational Field
                sage: radical = A.radical(); radical
                Radical of An example of a finite dimensional algebra with basis:
                the path algebra of the Kronecker quiver
                (containing the arrows a:x->y and b:x->y) over Rational Field

            The radical is an ideal of `A`, and thus a finite
            dimensional non unital associative algebra::

                sage: # needs sage.graphs sage.modules
                sage: from sage.categories.associative_algebras import AssociativeAlgebras
                sage: radical in AssociativeAlgebras(QQ).WithBasis().FiniteDimensional()
                True
                sage: radical in Algebras(QQ)
                False

                sage: # needs sage.graphs sage.modules
                sage: radical.dimension()
                2
                sage: radical.basis()
                Finite family {0: B[0], 1: B[1]}
                sage: radical.ambient() is A
                True
                sage: [c.lift() for c in radical.basis()]
                [a, b]

            .. TODO::

                - Tell Sage that the radical is in fact an ideal;
                - Pickling by construction, as ``A.center()``;
                - Lazy evaluation of ``_repr_``.

            TESTS::

                sage: # needs sage.graphs sage.modules
                sage: TestSuite(radical).run()
            """
            category = AssociativeAlgebras(self.base_ring()).WithBasis().FiniteDimensional().Subobjects()
            radical = self.submodule(self.radical_basis(),
                                     category=category,
                                     already_echelonized=True)
            radical.rename("Radical of {}".format(self))
            return radical

        @cached_method
        def semisimple_quotient(self):
            """
            Return the semisimple quotient of ``self``.

            This is the quotient of ``self`` by its radical.

            .. SEEALSO:: :meth:`radical`

            EXAMPLES::

                sage: # needs sage.graphs sage.modules
                sage: A = Algebras(QQ).FiniteDimensional().WithBasis().example(); A
                An example of a finite dimensional algebra with basis:
                the path algebra of the Kronecker quiver
                (containing the arrows a:x->y and b:x->y) over Rational Field
                sage: a,b,x,y = sorted(A.basis())
                sage: S = A.semisimple_quotient(); S
                Semisimple quotient of An example of a finite dimensional algebra with basis:
                the path algebra of the Kronecker quiver
                (containing the arrows a:x->y and b:x->y) over Rational Field
                sage: S in Algebras(QQ).Semisimple()
                True
                sage: S.basis()
                Finite family {'x': B['x'], 'y': B['y']}
                sage: xs,ys = sorted(S.basis())
                sage: (xs + ys) * xs
                B['x']

            Sanity check: the semisimple quotient of the `n`-th
            descent algebra of the symmetric group is of dimension the
            number of partitions of `n`::

                sage: [ DescentAlgebra(QQ,n).B().semisimple_quotient().dimension()      # needs sage.combinat sage.modules
                ....:   for n in range(6) ]
                [1, 1, 2, 3, 5, 7]
                sage: [Partitions(n).cardinality() for n in range(10)]                  # needs sage.combinat
                [1, 1, 2, 3, 5, 7, 11, 15, 22, 30]

            .. TODO::

               - Pickling by construction, as ``A.semisimple_quotient()``?
               - Lazy evaluation of ``_repr_``

            TESTS::

                sage: TestSuite(S).run()                                                # needs sage.graphs sage.modules
            """
            ring = self.base_ring()
            category = Algebras(ring).WithBasis().FiniteDimensional().Quotients().Semisimple()
            result = self.quotient_module(self.radical(), category=category)
            result.rename("Semisimple quotient of {}".format(self))
            return result

        @cached_method
        def center_basis(self):
            r"""
            Return a basis of the center of ``self``.

            OUTPUT:

            - a list of elements of ``self``.

            .. SEEALSO:: :meth:`center`

            EXAMPLES::

                sage: # needs sage.graphs sage.modules
                sage: A = Algebras(QQ).FiniteDimensional().WithBasis().example(); A
                An example of a finite dimensional algebra with basis:
                the path algebra of the Kronecker quiver
                (containing the arrows a:x->y and b:x->y) over Rational Field
                sage: A.center_basis()
                (x + y,)
            """
            return self.annihilator_basis(self.algebra_generators(), self.bracket)

        @cached_method
        def center(self):
            r"""
            Return the center of ``self``.

            .. SEEALSO:: :meth:`center_basis`

            EXAMPLES::

                sage: # needs sage.graphs sage.modules
                sage: A = Algebras(QQ).FiniteDimensional().WithBasis().example(); A
                An example of a finite dimensional algebra with basis:
                the path algebra of the Kronecker quiver
                (containing the arrows a:x->y and b:x->y) over Rational Field
                sage: center = A.center(); center
                Center of An example of a finite dimensional algebra with basis:
                the path algebra of the Kronecker quiver
                (containing the arrows a:x->y and b:x->y) over Rational Field
                sage: center in Algebras(QQ).WithBasis().FiniteDimensional().Commutative()
                True
                sage: center.dimension()
                1
                sage: center.basis()
                Finite family {0: B[0]}
                sage: center.ambient() is A
                True
                sage: [c.lift() for c in center.basis()]
                [x + y]

            The center of a semisimple algebra is semisimple::

                sage: A = DihedralGroup(6).algebra(QQ)                                  # needs sage.groups sage.modules
                sage: A.center() in Algebras(QQ).Semisimple()                           # needs sage.groups sage.modules
                True

            .. TODO::

                - Pickling by construction, as ``A.center()``?
                - Lazy evaluation of ``_repr_``

            TESTS::

                sage: TestSuite(center).run()                                           # needs sage.graphs sage.modules
            """
            category = Algebras(self.base_ring()).FiniteDimensional().Subobjects().Commutative().WithBasis()
            if self in Algebras.Semisimple:
                category = category.Semisimple()
            center = self.submodule(self.center_basis(),
                                    category=category,
                                    already_echelonized=True)
            center.rename("Center of {}".format(self))
            return center

        def principal_ideal(self, a, side='left'):
            r"""
            Construct the ``side`` principal ideal generated by ``a``.

            EXAMPLES:

            In order to highlight the difference between left and
            right principal ideals, our first example deals with a non
            commutative algebra::

                sage: # needs sage.graphs sage.modules
                sage: A = Algebras(QQ).FiniteDimensional().WithBasis().example(); A
                An example of a finite dimensional algebra with basis:
                the path algebra of the Kronecker quiver
                (containing the arrows a:x->y and b:x->y) over Rational Field
                sage: x, y, a, b = A.basis()

            In this algebra, multiplication on the right by `x`
            annihilates all basis elements but `x`::

                sage: x*x, y*x, a*x, b*x                                                # needs sage.graphs sage.modules
                (x, 0, 0, 0)

            so the left ideal generated by `x` is one-dimensional::

                sage: Ax = A.principal_ideal(x, side='left'); Ax                        # needs sage.graphs sage.modules
                Free module generated by {0} over Rational Field
                sage: [B.lift() for B in Ax.basis()]                                    # needs sage.graphs sage.modules
                [x]

            Multiplication on the left by `x` annihilates
            only `x` and fixes the other basis elements::

                sage: x*x, x*y, x*a, x*b                                                # needs sage.graphs sage.modules
                (x, 0, a, b)

            so the right ideal generated by `x` is 3-dimensional::

                sage: xA = A.principal_ideal(x, side='right'); xA                       # needs sage.graphs sage.modules
                Free module generated by {0, 1, 2} over Rational Field
                sage: [B.lift() for B in xA.basis()]                                    # needs sage.graphs sage.modules
                [x, a, b]

            .. SEEALSO::

                - :meth:`peirce_summand`
            """
            return self.submodule([(a * b if side=='right' else b * a)
                                   for b in self.basis()])

        @cached_method
        def orthogonal_idempotents_central_mod_radical(self):
            r"""
            Return a family of orthogonal idempotents of ``self`` that project
            on the central orthogonal idempotents of the semisimple quotient.

            OUTPUT:

            - a list of orthogonal idempotents obtained by lifting the central
              orthogonal idempotents of the semisimple quotient.

            ALGORITHM:

            The orthogonal idempotents of `A` are obtained by lifting the
            central orthogonal idempotents of the semisimple quotient
            `\overline{A}`.

            Namely, let `(\overline{f_i})` be the central orthogonal
            idempotents of the semisimple quotient of `A`. We
            recursively construct orthogonal idempotents of `A` by the
            following procedure: assuming `(f_i)_{i < n}` is a set of
            already constructed orthogonal idempotent, we construct
            `f_k` by idempotent lifting of `(1-f) g (1-f)`, where `g`
            is any lift of `\overline{e_k}` and `f=\sum_{i<k} f_i`.

            See [CR1962]_ for correctness and termination proofs.

            .. SEEALSO::

                - :meth:`Algebras.SemiSimple.FiniteDimensional.WithBasis.ParentMethods.central_orthogonal_idempotents`
                - :meth:`idempotent_lift`

            EXAMPLES::

                sage: # needs sage.graphs sage.modules
                sage: A = Algebras(QQ).FiniteDimensional().WithBasis().example(); A
                An example of a finite dimensional algebra with basis:
                the path algebra of the Kronecker quiver
                (containing the arrows a:x->y and b:x->y) over Rational Field
                sage: A.orthogonal_idempotents_central_mod_radical()                    # needs sage.rings.number_field
                (x, y)

            ::

                sage: # needs sage.modules sage.rings.number_field
                sage: Z12 = Monoids().Finite().example(); Z12
                An example of a finite multiplicative monoid: the integers modulo 12
                sage: A = Z12.algebra(QQ)
                sage: idempotents = A.orthogonal_idempotents_central_mod_radical()
                sage: sorted(idempotents, key=str)
                [-B[0] + 1/2*B[4] + 1/2*B[8],
                 1/2*B[4] - 1/2*B[8],
                 1/2*B[9] + 1/2*B[3] - B[0],
                 1/2*B[9] - 1/2*B[3],
                 1/4*B[1] + 1/4*B[11] - 1/4*B[5] - 1/4*B[7],
                 1/4*B[1] - 1/2*B[9] + 1/4*B[5] - 1/4*B[7] + 1/2*B[3] - 1/4*B[11],
                 1/4*B[1] - 1/2*B[9] - 1/2*B[3] + 1/4*B[11] + 1/4*B[5] + 1/4*B[7] + B[0] - 1/2*B[4] - 1/2*B[8],
                 1/4*B[1] - 1/4*B[5] + 1/4*B[7] - 1/4*B[11] - 1/2*B[4] + 1/2*B[8],
                 B[0]]
                sage: sum(idempotents) == 1
                True
                sage: all(e*e == e for e in idempotents)
                True
                sage: all(e*f == 0 and f*e == 0
                ....:     for e in idempotents for f in idempotents if e != f)
                True

            This is best tested with::

                sage: A.is_identity_decomposition_into_orthogonal_idempotents(idempotents)          # needs sage.graphs sage.modules sage.rings.number_field
                True

            We construct orthogonal idempotents for the algebra of the
            `0`-Hecke monoid::

<<<<<<< HEAD
                sage: from sage.monoids.hecke_monoid import HeckeMonoid                 # needs sage.combinat
                sage: A = HeckeMonoid(SymmetricGroup(4)).algebra(QQ)                    # needs sage.combinat sage.groups
                sage: idempotents = A.orthogonal_idempotents_central_mod_radical()      # needs sage.graphs sage.groups sage.modules
                sage: A.is_identity_decomposition_into_orthogonal_idempotents(idempotents)          # needs sage.graphs sage.groups sage.modules
=======
                sage: # needs sage.combinat sage.graphs sage.groups sage.modules
                sage: from sage.monoids.hecke_monoid import HeckeMonoid
                sage: A = HeckeMonoid(SymmetricGroup(4)).algebra(QQ)
                sage: idempotents = A.orthogonal_idempotents_central_mod_radical()
                sage: A.is_identity_decomposition_into_orthogonal_idempotents(idempotents)
>>>>>>> 1575757f
                True
            """
            one = self.one()
            # Construction of the orthogonal idempotents
            idempotents = []
            f = self.zero()
            for g in self.semisimple_quotient().central_orthogonal_idempotents():
                fi = self.idempotent_lift((one - f) * g.lift() * (one - f))
                idempotents.append(fi)
                f = f + fi
            return tuple(idempotents)

        def idempotent_lift(self, x):
            r"""
            Lift an idempotent of the semisimple quotient into an idempotent of ``self``.

            Let `A` be this finite dimensional algebra and `\pi` be
            the projection `A \rightarrow \overline{A}` on its
            semisimple quotient. Let `\overline{x}` be an idempotent
            of `\overline A`, and `x` any lift thereof in `A`. This
            returns an idempotent `e` of `A` such that `\pi(e)=\pi(x)`
            and `e` is a polynomial in `x`.

            INPUT:

            - `x` -- an element of `A` that projects on an idempotent
              `\overline x` of the semisimple quotient of `A`.
              Alternatively one may give as input the idempotent
              `\overline{x}`, in which case some lift thereof will be
              taken for `x`.

            OUTPUT: the idempotent `e` of ``self``

            ALGORITHM:

            Iterate the formula `1 - (1 - x^2)^2` until having an
            idempotent.

            See [CR1962]_ for correctness and termination proofs.

            EXAMPLES::

                sage: # needs sage.graphs sage.modules
                sage: A = Algebras(QQ).FiniteDimensional().WithBasis().example()
                sage: S = A.semisimple_quotient()
                sage: A.idempotent_lift(S.basis()['x'])
                x
                sage: A.idempotent_lift(A.basis()['y'])
                y

            .. TODO::

                Add some non trivial example
            """
            if not self.is_parent_of(x):
                x = x.lift()
            p = self.semisimple_quotient().retract(x)
            if p * p != p:
                raise ValueError("%s does not retract to an idempotent."%p)
            x_prev = None
            one = self.one()
            while x != x_prev:
                tmp = x
                x = (one - (one - x**2)**2)
                x_prev = tmp
            return x

        @cached_method
        def cartan_invariants_matrix(self):
            r"""
            Return the Cartan invariants matrix of the algebra.

            OUTPUT: a matrix of non negative integers

            Let `A` be this finite dimensional algebra and
            `(S_i)_{i\in I}` be representatives of the right simple
            modules of `A`. Note that their adjoints `S_i^*` are
            representatives of the left simple modules.

            Let `(P^L_i)_{i\in I}` and `(P^R_i)_{i\in I}` be
            respectively representatives of the corresponding
            indecomposable projective left and right modules of `A`.
            In particular, we assume that the indexing is consistent
            so that `S_i^*=\operatorname{top} P^L_i` and
            `S_i=\operatorname{top} P^R_i`.

            The *Cartan invariant matrix* `(C_{i,j})_{i,j\in I}` is a
            matrix of non negative integers that encodes much of the
            representation theory of `A`; namely:

            - `C_{i,j}` counts how many times `S_i^*\otimes S_j`
              appears as composition factor of `A` seen as a bimodule
              over itself;

            - `C_{i,j}=\dim Hom_A(P^R_j, P^R_i)`;

            - `C_{i,j}` counts how many times `S_j` appears as
              composition factor of `P^R_i`;

            - `C_{i,j}=\dim Hom_A(P^L_i, P^L_j)`;

            - `C_{i,j}` counts how many times `S_i^*` appears as
              composition factor of `P^L_j`.

            In the commutative case, the Cartan invariant matrix is
            diagonal. In the context of solving systems of
            multivariate polynomial equations of dimension zero, `A`
            is the quotient of the polynomial ring by the ideal
            generated by the equations, the simple modules correspond
            to the roots, and the numbers `C_{i,i}` give the
            multiplicities of those roots.

            .. NOTE::

                For simplicity, the current implementation assumes
                that the index set `I` is of the form
                `\{0,\dots,n-1\}`. Better indexations will be possible
                in the future.

            ALGORITHM:

            The Cartan invariant matrix of `A` is computed from the
            dimension of the summands of its Peirce decomposition.

            .. SEEALSO::

                - :meth:`peirce_decomposition`
                - :meth:`isotypic_projective_modules`

            EXAMPLES:

            For a semisimple algebra, in particular for group algebras
            in characteristic zero, the Cartan invariants matrix is
            the identity::

                sage: A3 = SymmetricGroup(3).algebra(QQ)                                # needs sage.groups sage.modules
                sage: A3.cartan_invariants_matrix()                                     # needs sage.groups sage.modules
                [1 0 0]
                [0 1 0]
                [0 0 1]

            For the path algebra of a quiver, the Cartan invariants
            matrix counts the number of paths between two vertices::

                sage: A = Algebras(QQ).FiniteDimensional().WithBasis().example()
                sage: A.cartan_invariants_matrix()                                      # needs sage.modules sage.rings.number_field
                [1 2]
                [0 1]

            In the commutative case, the Cartan invariant matrix is diagonal::

                sage: Z12 = Monoids().Finite().example(); Z12
                An example of a finite multiplicative monoid: the integers modulo 12
                sage: A = Z12.algebra(QQ)                                               # needs sage.modules
                sage: A.cartan_invariants_matrix()                                      # needs sage.modules sage.rings.number_field
                [1 0 0 0 0 0 0 0 0]
                [0 1 0 0 0 0 0 0 0]
                [0 0 2 0 0 0 0 0 0]
                [0 0 0 1 0 0 0 0 0]
                [0 0 0 0 2 0 0 0 0]
                [0 0 0 0 0 1 0 0 0]
                [0 0 0 0 0 0 1 0 0]
                [0 0 0 0 0 0 0 2 0]
                [0 0 0 0 0 0 0 0 1]

            With the algebra of the `0`-Hecke monoid::

                sage: # needs sage.combinat sage.groups sage.modules
                sage: from sage.monoids.hecke_monoid import HeckeMonoid
                sage: A = HeckeMonoid(SymmetricGroup(4)).algebra(QQ)
                sage: A.cartan_invariants_matrix()                                      # needs sage.rings.number_field
                [1 0 0 0 0 0 0 0]
                [0 2 1 0 1 1 0 0]
                [0 1 1 0 1 0 0 0]
                [0 0 0 1 0 1 1 0]
                [0 1 1 0 1 0 0 0]
                [0 1 0 1 0 2 1 0]
                [0 0 0 1 0 1 1 0]
                [0 0 0 0 0 0 0 1]
            """
            from sage.matrix.constructor import Matrix
            from sage.rings.integer_ring import ZZ
            A_quo = self.semisimple_quotient()
            idempotents_quo = A_quo.central_orthogonal_idempotents()
            # Dimension of simple modules
            dim_simples = [A_quo.principal_ideal(e).dimension().sqrt()
                          for e in idempotents_quo]
            # Orthogonal idempotents
            idempotents = self.orthogonal_idempotents_central_mod_radical()

            def C(i, j):
                summand = self.peirce_summand(idempotents[i], idempotents[j])
                return summand.dimension() / (dim_simples[i] * dim_simples[j])
            m = Matrix(ZZ, len(idempotents), C)
            m.set_immutable()
            return m

        def isotypic_projective_modules(self, side='left'):
            r"""
            Return the isotypic projective ``side`` ``self``-modules.

            Let `P_i` be representatives of the indecomposable
            projective ``side``-modules of this finite dimensional
            algebra `A`, and `S_i` be the associated simple modules.

            The regular ``side`` representation of `A` can be
            decomposed as a direct sum `A = \bigoplus_i Q_i` where
            each `Q_i` is an isotypic projective module; namely `Q_i`
            is the direct sum of `\dim S_i` copies of the
            indecomposable projective module `P_i`. This decomposition
            is not unique.

            The isotypic projective modules are constructed as
            `Q_i=e_iA`, where the `(e_i)_i` is the decomposition of
            the identity into orthogonal idempotents obtained by
            lifting the central orthogonal idempotents of the
            semisimple quotient of `A`.

            INPUT:

            - ``side`` -- 'left' or 'right' (default: 'left')

            OUTPUT: a list of subspaces of ``self``.

            EXAMPLES::

<<<<<<< HEAD
                sage: # needs sage.graphs.sage.modules
=======
                sage: # needs sage.graphs sage.modules sage.rings.number_field
>>>>>>> 1575757f
                sage: A = Algebras(QQ).FiniteDimensional().WithBasis().example(); A
                An example of a finite dimensional algebra with basis:
                the path algebra of the Kronecker quiver
                (containing the arrows a:x->y and b:x->y) over Rational Field
<<<<<<< HEAD
                sage: Q = A.isotypic_projective_modules(side="left"); Q                 # needs sage.rings.number_field
                [Free module generated by {0} over Rational Field,
                 Free module generated by {0, 1, 2} over Rational Field]
                sage: [[x.lift() for x in Qi.basis()]                                   # needs sage.rings.number_field
=======
                sage: Q = A.isotypic_projective_modules(side="left"); Q
                [Free module generated by {0} over Rational Field,
                 Free module generated by {0, 1, 2} over Rational Field]
                sage: [[x.lift() for x in Qi.basis()]
>>>>>>> 1575757f
                ....:  for Qi in Q]
                [[x],
                 [y, a, b]]

            We check that the sum of the dimensions of the isotypic
            projective modules is the dimension of ``self``::

<<<<<<< HEAD
                sage: sum([Qi.dimension() for Qi in Q]) == A.dimension()                # needs sage.graphs.sage.modules sage.rings.number_field

=======
                sage: sum([Qi.dimension() for Qi in Q]) == A.dimension()                # needs sage.graphs sage.modules sage.rings.number_field
>>>>>>> 1575757f
                True

            .. SEEALSO::

                - :meth:`orthogonal_idempotents_central_mod_radical`
                - :meth:`peirce_decomposition`
            """
            return [self.principal_ideal(e, side) for e in
                    self.orthogonal_idempotents_central_mod_radical()]

        @cached_method
        def peirce_summand(self, ei, ej):
            r"""
            Return the Peirce decomposition summand `e_i A e_j`.

            INPUT:

            - ``self`` -- an algebra `A`

            - ``ei``, ``ej`` -- two idempotents of `A`

            OUTPUT: `e_i A e_j`, as a subspace of `A`.

            .. SEEALSO::

                - :meth:`peirce_decomposition`
                - :meth:`principal_ideal`

            EXAMPLES::

                sage: A = Algebras(QQ).FiniteDimensional().WithBasis().example()
                sage: idemp = A.orthogonal_idempotents_central_mod_radical()            # needs sage.rings.number_field
                sage: A.peirce_summand(idemp[0], idemp[1])                              # needs sage.rings.number_field
                Free module generated by {0, 1} over Rational Field
                sage: A.peirce_summand(idemp[1], idemp[0])                              # needs sage.rings.number_field
                Free module generated by {} over Rational Field

            We recover the `2\times2` block of `\QQ[S_4]`
            corresponding to the unique simple module of dimension `2`
            of the symmetric group `S_4`::

                sage: A4 = SymmetricGroup(4).algebra(QQ)                                # needs sage.groups
                sage: e = A4.central_orthogonal_idempotents()[2]                        # needs sage.groups sage.rings.number_field
                sage: A4.peirce_summand(e, e)                                           # needs sage.groups sage.rings.number_field
                Free module generated by {0, 1, 2, 3} over Rational Field

            TESTS:

            We check each idempotent belong to its own Peirce summand
            (see :trac:`24687`)::

                sage: # needs sage.groups
                sage: from sage.monoids.hecke_monoid import HeckeMonoid
                sage: M = HeckeMonoid(SymmetricGroup(4))
                sage: A = M.algebra(QQ)
                sage: Idms = A.orthogonal_idempotents_central_mod_radical()             # needs sage.rings.number_field
                sage: all(A.peirce_summand(e, e).retract(e)                             # needs sage.rings.number_field
                ....:     in A.peirce_summand(e, e) for e in Idms)
                True
            """
            B = self.basis()
            phi = self.module_morphism(on_basis=lambda k: ei * B[k] * ej,
                                       codomain=self, triangular='lower')
            ideal = phi.matrix(side='right').image()

            return self.submodule([self.from_vector(v) for v in ideal.basis()],
                                  already_echelonized=True)

        def peirce_decomposition(self, idempotents=None, check=True):
            r"""
            Return a Peirce decomposition of ``self``.

            Let `(e_i)_i` be a collection of orthogonal idempotents of
            `A` with sum `1`. The *Peirce decomposition* of `A` is the
            decomposition of `A` into the direct sum of the subspaces
            `e_i A e_j`.

            With the default collection of orthogonal idempotents, one has

            .. MATH::

                \dim e_i A e_j = C_{i,j} \dim S_i \dim S_j

            where `(S_i)_i` are the simple modules of `A` and
            `(C_{i,j})_{i, j}` is the Cartan invariants matrix.

            INPUT:

            - ``idempotents`` -- a list of orthogonal idempotents
              `(e_i)_{i=0,\ldots,n}` of the algebra that sum to `1`
              (default: the idempotents returned by
              :meth:`orthogonal_idempotents_central_mod_radical`)

            - ``check`` -- (default: ``True``) whether to check that the
              idempotents are indeed orthogonal and idempotent and
              sum to `1`

            OUTPUT:

            A list of lists `l` such that ``l[i][j]`` is the subspace
            `e_i A e_j`.

            .. SEEALSO::

                - :meth:`orthogonal_idempotents_central_mod_radical`
                - :meth:`cartan_invariants_matrix`

            EXAMPLES::

<<<<<<< HEAD
                sage: # needs sage.graphs.sage.modules
=======
                sage: # needs sage.graphs sage.groups sage.modules sage.rings.number_field
>>>>>>> 1575757f
                sage: A = Algebras(QQ).FiniteDimensional().WithBasis().example(); A
                An example of a finite dimensional algebra with basis:
                the path algebra of the Kronecker quiver
                (containing the arrows a:x->y and b:x->y) over Rational Field
<<<<<<< HEAD
                sage: A.orthogonal_idempotents_central_mod_radical()                    # needs sage.groups
                (x, y)
                sage: decomposition = A.peirce_decomposition(); decomposition           # needs sage.groups sage.modules sage.rings.number_field
=======
                sage: A.orthogonal_idempotents_central_mod_radical()
                (x, y)
                sage: decomposition = A.peirce_decomposition(); decomposition
>>>>>>> 1575757f
                [[Free module generated by {0} over Rational Field,
                  Free module generated by {0, 1} over Rational Field],
                 [Free module generated by {} over Rational Field,
                  Free module generated by {0} over Rational Field]]
<<<<<<< HEAD
                sage: [ [[x.lift() for x in decomposition[i][j].basis()]                # needs sage.groups sage.modules sage.rings.number_field
=======
                sage: [ [[x.lift() for x in decomposition[i][j].basis()]
>>>>>>> 1575757f
                ....:    for j in range(2)]
                ....:   for i in range(2)]
                [[[x], [a, b]],
                 [[], [y]]]

            We recover that the group algebra of the symmetric group
            `S_4` is a block matrix algebra::

<<<<<<< HEAD
                sage: A = SymmetricGroup(4).algebra(QQ)                                 # needs sage.groups sage.modules
                sage: decomposition = A.peirce_decomposition()  # long time             # needs sage.groups sage.modules sage.rings.number_field
                sage: [[decomposition[i][j].dimension()         # long time (4s)        # needs sage.groups sage.modules sage.rings.number_field
=======
                sage: # needs sage.groups sage.modules sage.rings.number_field
                sage: A = SymmetricGroup(4).algebra(QQ)
                sage: decomposition = A.peirce_decomposition()  # long time
                sage: [[decomposition[i][j].dimension()         # long time (4s)
>>>>>>> 1575757f
                ....:   for j in range(len(decomposition))]
                ....:  for i in range(len(decomposition))]
                [[9, 0, 0, 0, 0],
                 [0, 9, 0, 0, 0],
                 [0, 0, 4, 0, 0],
                 [0, 0, 0, 1, 0],
                 [0, 0, 0, 0, 1]]

            The dimension of each block is `d^2`, where `d` is the
            dimension of the corresponding simple module of `S_4`. The
            latter are given by::

                sage: [p.standard_tableaux().cardinality() for p in Partitions(4)]      # needs sage.combinat
                [1, 3, 2, 3, 1]
            """
            if idempotents is None:
                idempotents = self.orthogonal_idempotents_central_mod_radical()
            if check:
                if not self.is_identity_decomposition_into_orthogonal_idempotents(idempotents):
                    raise ValueError("Not a decomposition of the identity into orthogonal idempotents")
            return [[self.peirce_summand(ei, ej) for ej in idempotents]
                    for ei in idempotents]

        def is_identity_decomposition_into_orthogonal_idempotents(self, l):
            r"""
            Return whether ``l`` is a decomposition of the identity
            into orthogonal idempotents.

            INPUT:

            - ``l`` -- a list or iterable of elements of ``self``

            EXAMPLES::

                sage: # needs sage.graphs sage.modules
                sage: A = FiniteDimensionalAlgebrasWithBasis(QQ).example(); A
                An example of a finite dimensional algebra with basis:
                the path algebra of the Kronecker quiver
                (containing the arrows a:x->y and b:x->y) over Rational Field
                sage: x,y,a,b = A.algebra_generators(); x,y,a,b
                (x, y, a, b)
                sage: A.is_identity_decomposition_into_orthogonal_idempotents([A.one()])
                True
                sage: A.is_identity_decomposition_into_orthogonal_idempotents([x, y])
                True
                sage: A.is_identity_decomposition_into_orthogonal_idempotents([x + a, y - a])
                True

            Here the idempotents do not sum up to `1`::

<<<<<<< HEAD
                sage: A.is_identity_decomposition_into_orthogonal_idempotents([x])      # needs sage.graphs sage.modules
=======
                sage: A.is_identity_decomposition_into_orthogonal_idempotents([x])                  # needs sage.graphs sage.modules
>>>>>>> 1575757f
                False

            Here `1+x` and `-x` are neither idempotent nor orthogonal::

                sage: A.is_identity_decomposition_into_orthogonal_idempotents([1 + x, -x])          # needs sage.graphs sage.modules
                False

            With the algebra of the `0`-Hecke monoid::

                sage: # needs sage.combinat sage.groups sage.modules
                sage: from sage.monoids.hecke_monoid import HeckeMonoid
                sage: A = HeckeMonoid(SymmetricGroup(4)).algebra(QQ)
<<<<<<< HEAD
                sage: idempotents = A.orthogonal_idempotents_central_mod_radical()      # needs sage.rings.number_field
=======
                sage: idempotents = A.orthogonal_idempotents_central_mod_radical()                  # needs sage.rings.number_field
>>>>>>> 1575757f
                sage: A.is_identity_decomposition_into_orthogonal_idempotents(idempotents)          # needs sage.rings.number_field
                True

            Here are some more counterexamples:

            1. Some orthogonal elements summing to `1` but not being
               idempotent::

                sage: # needs sage.libs.pari sage.modules
                sage: class PQAlgebra(CombinatorialFreeModule):
                ....:     def __init__(self, F, p):
                ....:         # Construct the quotient algebra F[x] / p,
                ....:         # where p is a univariate polynomial.
                ....:         R = parent(p); x = R.gen()
                ....:         I = R.ideal(p)
                ....:         self._xbar = R.quotient(I).gen()
                ....:         basis_keys = [self._xbar**i for i in range(p.degree())]
                ....:         CombinatorialFreeModule.__init__(self, F, basis_keys,
                ....:                 category=Algebras(F).FiniteDimensional().WithBasis())
                ....:     def x(self):
                ....:         return self(self._xbar)
                ....:     def one(self):
                ....:         return self.basis()[self.base_ring().one()]
                ....:     def product_on_basis(self, w1, w2):
                ....:         return self.from_vector(vector(w1*w2))
                sage: R.<x> = PolynomialRing(QQ)
                sage: A = PQAlgebra(QQ, x**3 - x**2 + x + 1); y = A.x()
                sage: a, b = y, 1 - y
                sage: A.is_identity_decomposition_into_orthogonal_idempotents((a, b))
                False

               For comparison::

                sage: # needs sage.libs.pari sage.modules
                sage: A = PQAlgebra(QQ, x**2 - x); y = A.x()
                sage: a, b = y, 1-y
                sage: A.is_identity_decomposition_into_orthogonal_idempotents((a, b))
                True
                sage: A.is_identity_decomposition_into_orthogonal_idempotents((a, A.zero(), b))
                True
                sage: A = PQAlgebra(QQ, x**3 - x**2 + x - 1); y = A.x()
                sage: a = (y**2 + 1) / 2
                sage: b = 1 - a
                sage: A.is_identity_decomposition_into_orthogonal_idempotents((a, b))
                True

            2. Some idempotents summing to 1 but not orthogonal::

                sage: # needs sage.libs.pari sage.modules
                sage: R.<x> = PolynomialRing(GF(2))
                sage: A = PQAlgebra(GF(2), x)
                sage: a = A.one()
                sage: A.is_identity_decomposition_into_orthogonal_idempotents((a,))
                True
                sage: A.is_identity_decomposition_into_orthogonal_idempotents((a, a, a))
                False

            3. Some orthogonal idempotents not summing to the identity::

                sage: # needs sage.libs.pari sage.modules
                sage: A.is_identity_decomposition_into_orthogonal_idempotents((a,a))
                False
                sage: A.is_identity_decomposition_into_orthogonal_idempotents(())
                False
            """
            return (self.sum(l) == self.one()
                    and all(e*e == e for e in l)
                    and all(e*f == 0 and f*e == 0 for i, e in enumerate(l)
                                                  for f in l[:i]))

        @cached_method
        def is_commutative(self):
            """
            Return whether ``self`` is a commutative algebra.

            EXAMPLES::

                sage: # needs sage.groups sage.modules
                sage: S4 = SymmetricGroupAlgebra(QQ, 4)
                sage: S4.is_commutative()
                False
                sage: S2 = SymmetricGroupAlgebra(QQ, 2)
                sage: S2.is_commutative()
                True
            """
            B = list(self.basis())
            try: # See if 1 is a basis element, if so, remove it
                B.remove(self.one())
            except ValueError:
                pass
            return all(b*bp == bp*b for i,b in enumerate(B) for bp in B[i+1:])

    class ElementMethods:

        def to_matrix(self, base_ring=None, action=operator.mul, side='left'):
            """
            Return the matrix of the action of ``self`` on the algebra.

            INPUT:

            - ``base_ring`` -- the base ring for the matrix to be constructed
            - ``action`` -- a bivariate function (default: :func:`operator.mul`)
            - ``side`` -- 'left' or 'right' (default: 'left')

            EXAMPLES::

                sage: # needs sage.groups sage.modules
                sage: QS3 = SymmetricGroupAlgebra(QQ, 3)
                sage: a = QS3([2,1,3])
                sage: a.to_matrix(side='left')
                [0 0 1 0 0 0]
                [0 0 0 0 1 0]
                [1 0 0 0 0 0]
                [0 0 0 0 0 1]
                [0 1 0 0 0 0]
                [0 0 0 1 0 0]
                sage: a.to_matrix(side='right')
                [0 0 1 0 0 0]
                [0 0 0 1 0 0]
                [1 0 0 0 0 0]
                [0 1 0 0 0 0]
                [0 0 0 0 0 1]
                [0 0 0 0 1 0]
                sage: a.to_matrix(base_ring=RDF, side="left")
                [0.0 0.0 1.0 0.0 0.0 0.0]
                [0.0 0.0 0.0 0.0 1.0 0.0]
                [1.0 0.0 0.0 0.0 0.0 0.0]
                [0.0 0.0 0.0 0.0 0.0 1.0]
                [0.0 1.0 0.0 0.0 0.0 0.0]
                [0.0 0.0 0.0 1.0 0.0 0.0]

            AUTHORS: Mike Hansen, ...
            """
            basis = self.parent().basis()
            action_left = action
            if side == 'right':
                action = lambda x: action_left(basis[x], self)
            else:
                action = lambda x: action_left(self, basis[x])
            endo = self.parent().module_morphism(on_basis=action, codomain=self.parent())
            return endo.matrix(base_ring=base_ring)

        _matrix_ = to_matrix  # For temporary backward compatibility
        on_left_matrix = to_matrix

        def __invert__(self):
            r"""
            Return the inverse of ``self`` if it exists, and
            otherwise raise an error.

            .. WARNING::

                This always returns the inverse or fails on elements
                that are not invertible when the base ring is a field.
                In other cases, it may fail to find an inverse even
                if one exists if we cannot solve a linear system of
                equations over (the fraction field of) the base ring.

            EXAMPLES::

                sage: # needs sage.groups sage.modules
                sage: QS3 = SymmetricGroupAlgebra(QQ, 3)
                sage: P = Permutation
                sage: a = 3 * QS3(P([1,2,3])) + QS3(P([1,3,2])) + QS3(P([2,1,3]))
                sage: b = ~a; b
                9/20*[1, 2, 3] - 7/40*[1, 3, 2] - 7/40*[2, 1, 3]
                 + 3/40*[2, 3, 1] + 3/40*[3, 1, 2] - 1/20*[3, 2, 1]
                sage: a * b
                [1, 2, 3]
                sage: ~b == a
                True

                sage: # needs sage.groups sage.modules
                sage: a = 3 * QS3.one()
                sage: b = ~a
                sage: b * a == QS3.one()
                True
                sage: b == 1/3 * QS3.one()
                True
                sage: ~b == a
                True

                sage: R.<t> = QQ[]
                sage: RS3 = SymmetricGroupAlgebra(R, 3)                                 # needs sage.groups sage.modules
                sage: a = RS3(P([1,2,3])) - RS3(P([1,3,2])) + RS3(P([2,1,3])); ~a       # needs sage.groups sage.modules
                -1/2*[1, 3, 2] + 1/2*[2, 1, 3] + 1/2*[2, 3, 1] + 1/2*[3, 1, 2]

            Some examples on elements that do not have an inverse::

                sage: c = 2 * QS3(P([1,2,3])) + QS3(P([1,3,2])) + QS3(P([2,1,3]))       # needs sage.groups sage.modules
                sage: ~c                                                                # needs sage.groups sage.modules
                Traceback (most recent call last):
                ...
                ValueError: cannot invert self (= 2*[1, 2, 3] + [1, 3, 2] + [2, 1, 3])

                sage: # needs sage.groups sage.modules
                sage: ZS3 = SymmetricGroupAlgebra(ZZ, 3)
                sage: aZ = 3 * ZS3(P([1,2,3])) + ZS3(P([1,3,2])) + ZS3(P([2,1,3]))
                sage: ~aZ
                Traceback (most recent call last):
                ...
                ValueError: cannot invert self (= 3*[1, 2, 3] + [1, 3, 2] + [2, 1, 3])
                sage: x = 2 * ZS3.one()
                sage: ~x
                Traceback (most recent call last):
                ...
                ValueError: cannot invert self (= 2*[1, 2, 3])

            TESTS:

            An algebra that does not define ``one_basis()``::

                sage: I = DescentAlgebra(QQ, 3).I()                                     # needs sage.combinat sage.modules
                sage: a = 3 * I.one()                                                   # needs sage.combinat sage.modules
                sage: ~a == 1/3 * I.one()                                               # needs sage.combinat sage.modules
                True
            """
            alg = self.parent()
            R = alg.base_ring()
            ob = None
            try:
                ob = alg.one_basis()
            except (AttributeError, TypeError, ValueError):
                pass
            if ob is not None:
                mc = self.monomial_coefficients(copy=False)
                if len(mc) == 1 and ob in mc:
                    try:
                        return alg.term(ob, R(~mc[ob]))
                    except (ValueError, TypeError):
                        raise ValueError("cannot invert self (= %s)" % self)

            e = alg.one().to_vector()
            A = self.to_matrix()
            try:
                inv = A.solve_right(e)
                inv.change_ring(R)
                return alg.from_vector(inv)
            except (ValueError, TypeError):
                raise ValueError("cannot invert self (= %s)" % self)

    class Cellular(CategoryWithAxiom_over_base_ring):
        r"""
        Cellular algebras.

        Let `R` be a commutative ring. A `R`-algebra `A` is a
        *cellular algebra* if it has a *cell datum*, which is
        a tuple `(\Lambda, i, M, C)`, where `\Lambda` is finite
        poset with order `\ge`, if `\mu \in \Lambda` then `T(\mu)`
        is a finite set and

        .. MATH::

            C \colon \coprod_{\mu\in\Lambda}T(\mu) \times T(\mu)
              \longrightarrow A; (\mu,s,t) \mapsto c^\mu_{st}
              \text{ is an injective map}

        such that the following holds:

        * The set `\{c^\mu_{st}\mid \mu\in\Lambda, s,t\in T(\mu)\}` is a
          basis of `A`.
        * If `a \in A` and `\mu\in\Lambda, s,t \in T(\mu)` then:

          .. MATH::

              a c^\mu_{st} = \sum_{u\in T(\mu)} r_a(s,u) c^\mu_{ut}
              \pmod{A^{>\mu}},

          where `A^{>\mu}` is spanned by

          .. MATH::

              \{ c^\nu_{ab} \mid \nu > \mu \text{ and } a,b \in T(\nu) \}.

          Moreover, the scalar `r_a(s,u)` depends only on `a`, `s` and
          `u` and, in particular, is independent of `t`.

        * The map `\iota \colon A \longrightarrow A; c^\mu_{st} \mapsto
          c^\mu_{ts}` is an algebra anti-isomorphism.

        A *cellular  basis* for `A` is any basis of the form
        `\{c^\mu_{st} \mid \mu \in \Lambda, s,t \in T(\mu)\}`.

        Note that in particular, the scalars `r_a(u, s)` in the second
        condition do not depend on `t`.

        REFERENCES:

        - [GrLe1996]_
        - [KX1998]_
        - [Mat1999]_
        - :wikipedia:`Cellular_algebra`
        - http://webusers.imj-prg.fr/~bernhard.keller/ictp2006/lecturenotes/xi.pdf
        """
        class ParentMethods:
            def _test_cellular(self, **options):
                """
                Check that ``self`` satisfies the properties of a
                cellular algebra.

                EXAMPLES::

                    sage: S = SymmetricGroupAlgebra(QQ, 3)                              # needs sage.combinat sage.modules
                    sage: S._test_cellular()                                            # needs sage.combinat sage.modules
                """
                tester = self._tester(**options)
                cell_basis = self.cellular_basis()
                B = cell_basis.basis()
                P = self.cell_poset()
                for mu in P:
                    C = self.cell_module_indices(mu)
                    for s in C:
                        t = C[0]
                        vals = []
                        basis_elt = B[(mu, s, t)]
                        for a in B:
                            elt = a * basis_elt
                            tester.assertTrue( all(P.lt(i[0], mu) or i[2] == t
                                                   for i in elt.support()) )
                            vals.append([elt[(mu, u, t)] for u in C])
                        for t in C[1:]:
                            basis_elt = B[(mu, s, t)]
                            for i,a in enumerate(B):
                                elt = a * basis_elt
                                tester.assertTrue( all(P.lt(i[0], mu) or i[2] == t
                                                       for i in elt.support()) )
                                tester.assertEqual(vals[i], [elt[(mu, u, t)]
                                                             for u in C])

            @abstract_method
            def cell_poset(self):
                """
                Return the cell poset of ``self``.

                EXAMPLES::

                    sage: S = SymmetricGroupAlgebra(QQ, 4)                              # needs sage.groups sage.modules
                    sage: S.cell_poset()                                                # needs sage.groups sage.modules
                    Finite poset containing 5 elements
                """

            @abstract_method
            def cell_module_indices(self, mu):
                r"""
                Return the indices of the cell module of ``self``
                indexed by ``mu`` .

                This is the finite set `M(\lambda)`.

                EXAMPLES::

                    sage: S = SymmetricGroupAlgebra(QQ, 3)                              # needs sage.groups sage.modules
                    sage: S.cell_module_indices([2,1])                                  # needs sage.groups sage.modules
                    Standard tableaux of shape [2, 1]
                """

            @abstract_method(optional=True)
            def _to_cellular_element(self, i):
                """
                Return the image of the basis index ``i`` in the
                cellular basis of ``self``.

                EXAMPLES::

                    sage: S = SymmetricGroupAlgebra(QQ, 3)                              # needs sage.groups sage.modules
                    sage: S._to_cellular_element   # no implementation currently uses this          # needs sage.groups sage.modules
                    NotImplemented
                """

            @abstract_method(optional=True)
            def _from_cellular_index(self, x):
                """
                Return the image in ``self`` from the index of the
                cellular basis ``x``.

                EXAMPLES::

                    sage: # needs sage.combinat sage.groups sage.modules
                    sage: S = SymmetricGroupAlgebra(QQ, 3)
                    sage: mu = Partition([2,1])
                    sage: s = StandardTableau([[1,2],[3]])
                    sage: t = StandardTableau([[1,3],[2]])
                    sage: S._from_cellular_index((mu, s, t))
                    1/4*[1, 3, 2] - 1/4*[2, 3, 1] + 1/4*[3, 1, 2] - 1/4*[3, 2, 1]
                """

            def cellular_involution(self, x):
                """
                Return the cellular involution of ``x`` in ``self``.

                EXAMPLES::

                    sage: S = SymmetricGroupAlgebra(QQ, 3)                              # needs sage.groups sage.modules
                    sage: for b in S.basis(): b, S.cellular_involution(b)               # needs sage.groups sage.modules
                    ([1, 2, 3], [1, 2, 3])
                    ([1, 3, 2], 49/48*[1, 3, 2] + 7/48*[2, 3, 1]
                                - 7/48*[3, 1, 2] - 1/48*[3, 2, 1])
                    ([2, 1, 3], [2, 1, 3])
                    ([2, 3, 1], -7/48*[1, 3, 2] - 1/48*[2, 3, 1]
                                 + 49/48*[3, 1, 2] + 7/48*[3, 2, 1])
                    ([3, 1, 2], 7/48*[1, 3, 2] + 49/48*[2, 3, 1]
                                 - 1/48*[3, 1, 2] - 7/48*[3, 2, 1])
                    ([3, 2, 1], -1/48*[1, 3, 2] - 7/48*[2, 3, 1]
                                 + 7/48*[3, 1, 2] + 49/48*[3, 2, 1])
                """
                C = self.cellular_basis()
                if C is self:
                    M = x.monomial_coefficients(copy=False)
                    return self._from_dict({(i[0], i[2], i[1]): M[i] for i in M},
                                           remove_zeros=False)
                return self(C(x).cellular_involution())

            @cached_method
            def cells(self):
                """
                Return the cells of ``self``.

                EXAMPLES::

                    sage: S = SymmetricGroupAlgebra(QQ, 3)                              # needs sage.groups sage.modules
                    sage: dict(S.cells())                                               # needs sage.groups sage.modules
                    {[1, 1, 1]: Standard tableaux of shape [1, 1, 1],
                     [2, 1]: Standard tableaux of shape [2, 1],
                     [3]: Standard tableaux of shape [3]}
                """
                from sage.sets.family import Family
                return Family(self.cell_poset(), self.cell_module_indices)

            def cellular_basis(self):
                """
                Return the cellular basis of ``self``.

                EXAMPLES::

                    sage: S = SymmetricGroupAlgebra(QQ, 3)                              # needs sage.groups sage.modules
                    sage: S.cellular_basis()                                            # needs sage.groups sage.modules
                    Cellular basis of Symmetric group algebra of order 3
                     over Rational Field
                """
                from sage.algebras.cellular_basis import CellularBasis
                return CellularBasis(self)

            def cell_module(self, mu, **kwds):
                """
                Return the cell module indexed by ``mu``.

                EXAMPLES::

                    sage: S = SymmetricGroupAlgebra(QQ, 3)                              # needs sage.groups sage.modules
                    sage: S.cell_module(Partition([2,1]))                               # needs sage.combinat sage.groups sage.modules
                    Cell module indexed by [2, 1] of Cellular basis of
                     Symmetric group algebra of order 3 over Rational Field
                """
                from sage.modules.with_basis.cell_module import CellModule
                return CellModule(self.cellular_basis(), mu, **kwds)

            @cached_method
            def simple_module_parameterization(self):
                r"""
                Return a parameterization of the simple modules of ``self``.

                The set of simple modules are parameterized by
                `\lambda \in \Lambda` such that the cell module
                bilinear form `\Phi_{\lambda} \neq 0`.

                EXAMPLES::

                    sage: S = SymmetricGroupAlgebra(QQ, 4)                              # needs sage.groups sage.modules
                    sage: S.simple_module_parameterization()                            # needs sage.groups sage.modules
                    ([4], [3, 1], [2, 2], [2, 1, 1], [1, 1, 1, 1])
                """
                return tuple([mu for mu in self.cell_poset()
                              if self.cell_module(mu).nonzero_bilinear_form()])

        class ElementMethods:
            def cellular_involution(self):
                """
                Return the cellular involution on ``self``.

                EXAMPLES::

                    sage: # needs sage.groups sage.modules
                    sage: S = SymmetricGroupAlgebra(QQ, 4)
                    sage: elt = S([3,1,2,4])
                    sage: ci = elt.cellular_involution(); ci
                    7/48*[1, 3, 2, 4] + 49/48*[2, 3, 1, 4]
                     - 1/48*[3, 1, 2, 4] - 7/48*[3, 2, 1, 4]
                    sage: ci.cellular_involution()
                    [3, 1, 2, 4]
                """
                return self.parent().cellular_involution(self)

        class TensorProducts(TensorProductsCategory):
            """
            The category of cellular algebras constructed by tensor
            product of cellular algebras.
            """
            @cached_method
            def extra_super_categories(self):
                """
                Tensor products of cellular algebras are cellular.

                EXAMPLES::

                    sage: cat = Algebras(QQ).FiniteDimensional().WithBasis()
                    sage: cat.Cellular().TensorProducts().extra_super_categories()
                    [Category of finite dimensional cellular algebras with basis
                     over Rational Field]
                """
                return [self.base_category()]

            class ParentMethods:
                @cached_method
                def cell_poset(self):
                    """
                    Return the cell poset of ``self``.

                    EXAMPLES::

                        sage: # needs sage.groups sage.modules
                        sage: S2 = SymmetricGroupAlgebra(QQ, 2)
                        sage: S3 = SymmetricGroupAlgebra(QQ, 3)
                        sage: T = S2.tensor(S3)
                        sage: T.cell_poset()                                            # needs sage.combinat sage.graphs
                        Finite poset containing 6 elements
                    """
                    ret = self._sets[0].cell_poset()
                    for A in self._sets[1:]:
                        ret = ret.product(A.cell_poset())
                    return ret

                def cell_module_indices(self, mu):
                    r"""
                    Return the indices of the cell module of ``self``
                    indexed by ``mu`` .

                    This is the finite set `M(\lambda)`.

                    EXAMPLES::

                        sage: # needs sage.groups sage.modules
                        sage: S2 = SymmetricGroupAlgebra(QQ, 2)
                        sage: S3 = SymmetricGroupAlgebra(QQ, 3)
                        sage: T = S2.tensor(S3)
                        sage: T.cell_module_indices(([1,1], [2,1]))
                        The Cartesian product of (Standard tableaux of shape [1, 1],
                                                  Standard tableaux of shape [2, 1])
                    """
                    from sage.categories.cartesian_product import cartesian_product
                    return cartesian_product([self._sets[i].cell_module_indices(x)
                                              for i,x in enumerate(mu)])

                @lazy_attribute
                def cellular_involution(self):
                    """
                    Return the image of the cellular involution of the basis
                    element indexed by ``i``.

                    EXAMPLES::

                        sage: # needs sage.groups sage.modules
                        sage: S2 = SymmetricGroupAlgebra(QQ, 2)
                        sage: S3 = SymmetricGroupAlgebra(QQ, 3)
                        sage: T = S2.tensor(S3)
                        sage: for b in T.basis(): b, T.cellular_involution(b)
                        ([1, 2] # [1, 2, 3], [1, 2] # [1, 2, 3])
                        ([1, 2] # [1, 3, 2],
                         49/48*[1, 2] # [1, 3, 2] + 7/48*[1, 2] # [2, 3, 1]
                          - 7/48*[1, 2] # [3, 1, 2] - 1/48*[1, 2] # [3, 2, 1])
                        ([1, 2] # [2, 1, 3], [1, 2] # [2, 1, 3])
                        ([1, 2] # [2, 3, 1],
                         -7/48*[1, 2] # [1, 3, 2] - 1/48*[1, 2] # [2, 3, 1]
                          + 49/48*[1, 2] # [3, 1, 2] + 7/48*[1, 2] # [3, 2, 1])
                        ([1, 2] # [3, 1, 2],
                         7/48*[1, 2] # [1, 3, 2] + 49/48*[1, 2] # [2, 3, 1]
                          - 1/48*[1, 2] # [3, 1, 2] - 7/48*[1, 2] # [3, 2, 1])
                        ([1, 2] # [3, 2, 1],
                         -1/48*[1, 2] # [1, 3, 2] - 7/48*[1, 2] # [2, 3, 1]
                          + 7/48*[1, 2] # [3, 1, 2] + 49/48*[1, 2] # [3, 2, 1])
                        ([2, 1] # [1, 2, 3], [2, 1] # [1, 2, 3])
                        ([2, 1] # [1, 3, 2],
                         49/48*[2, 1] # [1, 3, 2] + 7/48*[2, 1] # [2, 3, 1]
                          - 7/48*[2, 1] # [3, 1, 2] - 1/48*[2, 1] # [3, 2, 1])
                        ([2, 1] # [2, 1, 3], [2, 1] # [2, 1, 3])
                        ([2, 1] # [2, 3, 1],
                         -7/48*[2, 1] # [1, 3, 2] - 1/48*[2, 1] # [2, 3, 1]
                          + 49/48*[2, 1] # [3, 1, 2] + 7/48*[2, 1] # [3, 2, 1])
                        ([2, 1] # [3, 1, 2],
                         7/48*[2, 1] # [1, 3, 2] + 49/48*[2, 1] # [2, 3, 1]
                          - 1/48*[2, 1] # [3, 1, 2] - 7/48*[2, 1] # [3, 2, 1])
                        ([2, 1] # [3, 2, 1],
                         -1/48*[2, 1] # [1, 3, 2] - 7/48*[2, 1] # [2, 3, 1]
                          + 7/48*[2, 1] # [3, 1, 2] + 49/48*[2, 1] # [3, 2, 1])
                    """
                    if self.cellular_basis() is self:
                        def func(x):
                            M = x.monomial_coefficients(copy=False)
                            return self._from_dict({(i[0], i[2], i[1]): M[i] for i in M},
                                                   remove_zeros=False)
                        return self.module_morphism(function=func, codomain=self)

                    def on_basis(i):
                        return self._tensor_of_elements([A.basis()[i[j]].cellular_involution()
                                                         for j, A in enumerate(self._sets)])
                    return self.module_morphism(on_basis, codomain=self)

                @cached_method
                def _to_cellular_element(self, i):
                    """
                    Return the image of the basis index ``i`` in the
                    cellular basis of ``self``.

                    EXAMPLES::

                        sage: # needs sage.groups sage.modules
                        sage: S2 = SymmetricGroupAlgebra(QQ, 2)
                        sage: S3 = SymmetricGroupAlgebra(QQ, 3)
                        sage: T = S2.tensor(S3)
                        sage: all(T(T._to_cellular_element(k)).leading_support() == k
                        ....:     for k in T.basis().keys())
                        True
                    """
                    C = [A.cellular_basis() for A in self._sets]
                    elts = [C[j](self._sets[j].basis()[ij]) for j, ij in enumerate(i)]
                    from sage.categories.tensor import tensor
                    T = tensor(C)
                    temp = T._tensor_of_elements(elts)
                    B = self.cellular_basis()
                    M = temp.monomial_coefficients(copy=False)

                    def convert_index(i):
                        mu = []
                        s = []
                        t = []
                        for a, b, c in i:
                            mu.append(a)
                            s.append(b)
                            t.append(c)
                        C = self.cell_module_indices(mu)
                        return (tuple(mu), C(s), C(t))
                    return B._from_dict({convert_index(i): M[i] for i in M},
                                        remove_zeros=False)

                @cached_method
                def _from_cellular_index(self, x):
                    """
                    Return the image in ``self`` from the index of the
                    cellular basis ``x``.

                    EXAMPLES::

                        sage: # needs sage.groups sage.modules
                        sage: S2 = SymmetricGroupAlgebra(QQ, 2)
                        sage: S3 = SymmetricGroupAlgebra(QQ, 3)
                        sage: T = S2.tensor(S3)
                        sage: C = T.cellular_basis()
                        sage: all(C(T._from_cellular_index(k)).leading_support() == k
                        ....:     for k in C.basis().keys())
                        True
                    """
                    elts = [A(A.cellular_basis().basis()[ (x[0][i], x[1][i], x[2][i]) ])
                            for i,A in enumerate(self._sets)]
                    return self._tensor_of_elements(elts)

    class SubcategoryMethods:
        @cached_method
        def Cellular(self):
            """
            Return the full subcategory of the cellular objects
            of ``self``.

            .. SEEALSO:: :wikipedia:`Cellular_algebra`

            EXAMPLES::

                sage: Algebras(QQ).FiniteDimensional().WithBasis().Cellular()
                Category of finite dimensional cellular algebras with basis
                 over Rational Field

            TESTS::

                sage: cat = Algebras(QQ).FiniteDimensional().WithBasis()
                sage: TestSuite(cat.Cellular()).run()
                sage: HopfAlgebras(QQ).FiniteDimensional().WithBasis().Cellular.__module__
                'sage.categories.finite_dimensional_algebras_with_basis'
            """
            return self._with_axiom('Cellular')<|MERGE_RESOLUTION|>--- conflicted
+++ resolved
@@ -111,17 +111,10 @@
 
             Let's work instead over a field of characteristic `2`::
 
-<<<<<<< HEAD
-                sage: A = KleinFourGroup().algebra(GF(2))                               # needs sage.groups sage.modules sage.rings.finite_rings
-                sage: A in Algebras(GF(2)).Semisimple()                                 # needs sage.groups sage.modules
-                False
-                sage: A.radical_basis()                                                 # needs sage.groups sage.modules sage.rings.finite_rings
-=======
                 sage: A = KleinFourGroup().algebra(GF(2))                               # needs sage.groups sage.modules
                 sage: A in Algebras(GF(2)).Semisimple()                                 # needs sage.groups sage.modules
                 False
                 sage: A.radical_basis()                                                 # needs sage.groups sage.modules
->>>>>>> 1575757f
                 (() + (1,2)(3,4), (3,4) + (1,2)(3,4), (1,2) + (1,2)(3,4))
 
             We now implement the algebra `A = K[x] / (x^p-1)`, where `K`
@@ -129,12 +122,8 @@
             radical; alas, we currently need to wrap `A` to make it a
             proper :class:`ModulesWithBasis`::
 
-<<<<<<< HEAD
-                sage: class AnAlgebra(CombinatorialFreeModule):                         # needs sage.modules
-=======
                 sage: # needs sage.modules
                 sage: class AnAlgebra(CombinatorialFreeModule):
->>>>>>> 1575757f
                 ....:     def __init__(self, F):
                 ....:         R.<x> = PolynomialRing(F)
                 ....:         I = R.ideal(x**F.characteristic()-F.one())
@@ -146,31 +135,18 @@
                 ....:         return self.basis()[self.base_ring().one()]
                 ....:     def product_on_basis(self, w1, w2):
                 ....:         return self.from_vector(vector(w1*w2))
-<<<<<<< HEAD
-                sage: AnAlgebra(GF(3)).radical_basis()                                  # needs sage.modules sage.rings.finite_rings
-                (B[1] + 2*B[xbar^2], B[xbar] + 2*B[xbar^2])
-                sage: AnAlgebra(GF(16,'a')).radical_basis()                             # needs sage.modules sage.rings.finite_rings
-                (B[1] + B[xbar],)
-                sage: AnAlgebra(GF(49,'a')).radical_basis()                             # needs sage.modules sage.rings.finite_rings
-=======
                 sage: AnAlgebra(GF(3)).radical_basis()
                 (B[1] + 2*B[xbar^2], B[xbar] + 2*B[xbar^2])
                 sage: AnAlgebra(GF(16,'a')).radical_basis()                             # needs sage.rings.finite_rings
                 (B[1] + B[xbar],)
                 sage: AnAlgebra(GF(49,'a')).radical_basis()                             # needs sage.rings.finite_rings
->>>>>>> 1575757f
                 (B[1] + 6*B[xbar^6], B[xbar] + 6*B[xbar^6], B[xbar^2] + 6*B[xbar^6],
                  B[xbar^3] + 6*B[xbar^6], B[xbar^4] + 6*B[xbar^6], B[xbar^5] + 6*B[xbar^6])
 
             TESTS::
 
-<<<<<<< HEAD
-                sage: A = KleinFourGroup().algebra(GF(2))                               # needs sage.groups sage.modules sage.rings.finite_rings
-                sage: A.radical_basis()                                                 # needs sage.groups sage.modules sage.rings.finite_rings
-=======
                 sage: A = KleinFourGroup().algebra(GF(2))                               # needs sage.groups sage.modules
                 sage: A.radical_basis()                                                 # needs sage.groups sage.modules
->>>>>>> 1575757f
                 (() + (1,2)(3,4), (3,4) + (1,2)(3,4), (1,2) + (1,2)(3,4))
 
                 sage: A = KleinFourGroup().algebra(QQ, category=Monoids())              # needs sage.groups sage.modules
@@ -546,18 +522,11 @@
             We construct orthogonal idempotents for the algebra of the
             `0`-Hecke monoid::
 
-<<<<<<< HEAD
-                sage: from sage.monoids.hecke_monoid import HeckeMonoid                 # needs sage.combinat
-                sage: A = HeckeMonoid(SymmetricGroup(4)).algebra(QQ)                    # needs sage.combinat sage.groups
-                sage: idempotents = A.orthogonal_idempotents_central_mod_radical()      # needs sage.graphs sage.groups sage.modules
-                sage: A.is_identity_decomposition_into_orthogonal_idempotents(idempotents)          # needs sage.graphs sage.groups sage.modules
-=======
                 sage: # needs sage.combinat sage.graphs sage.groups sage.modules
                 sage: from sage.monoids.hecke_monoid import HeckeMonoid
                 sage: A = HeckeMonoid(SymmetricGroup(4)).algebra(QQ)
                 sage: idempotents = A.orthogonal_idempotents_central_mod_radical()
                 sage: A.is_identity_decomposition_into_orthogonal_idempotents(idempotents)
->>>>>>> 1575757f
                 True
             """
             one = self.one()
@@ -784,26 +753,15 @@
 
             EXAMPLES::
 
-<<<<<<< HEAD
-                sage: # needs sage.graphs.sage.modules
-=======
                 sage: # needs sage.graphs sage.modules sage.rings.number_field
->>>>>>> 1575757f
                 sage: A = Algebras(QQ).FiniteDimensional().WithBasis().example(); A
                 An example of a finite dimensional algebra with basis:
                 the path algebra of the Kronecker quiver
                 (containing the arrows a:x->y and b:x->y) over Rational Field
-<<<<<<< HEAD
-                sage: Q = A.isotypic_projective_modules(side="left"); Q                 # needs sage.rings.number_field
-                [Free module generated by {0} over Rational Field,
-                 Free module generated by {0, 1, 2} over Rational Field]
-                sage: [[x.lift() for x in Qi.basis()]                                   # needs sage.rings.number_field
-=======
                 sage: Q = A.isotypic_projective_modules(side="left"); Q
                 [Free module generated by {0} over Rational Field,
                  Free module generated by {0, 1, 2} over Rational Field]
                 sage: [[x.lift() for x in Qi.basis()]
->>>>>>> 1575757f
                 ....:  for Qi in Q]
                 [[x],
                  [y, a, b]]
@@ -811,12 +769,7 @@
             We check that the sum of the dimensions of the isotypic
             projective modules is the dimension of ``self``::
 
-<<<<<<< HEAD
-                sage: sum([Qi.dimension() for Qi in Q]) == A.dimension()                # needs sage.graphs.sage.modules sage.rings.number_field
-
-=======
                 sage: sum([Qi.dimension() for Qi in Q]) == A.dimension()                # needs sage.graphs sage.modules sage.rings.number_field
->>>>>>> 1575757f
                 True
 
             .. SEEALSO::
@@ -926,33 +879,19 @@
 
             EXAMPLES::
 
-<<<<<<< HEAD
-                sage: # needs sage.graphs.sage.modules
-=======
                 sage: # needs sage.graphs sage.groups sage.modules sage.rings.number_field
->>>>>>> 1575757f
                 sage: A = Algebras(QQ).FiniteDimensional().WithBasis().example(); A
                 An example of a finite dimensional algebra with basis:
                 the path algebra of the Kronecker quiver
                 (containing the arrows a:x->y and b:x->y) over Rational Field
-<<<<<<< HEAD
-                sage: A.orthogonal_idempotents_central_mod_radical()                    # needs sage.groups
-                (x, y)
-                sage: decomposition = A.peirce_decomposition(); decomposition           # needs sage.groups sage.modules sage.rings.number_field
-=======
                 sage: A.orthogonal_idempotents_central_mod_radical()
                 (x, y)
                 sage: decomposition = A.peirce_decomposition(); decomposition
->>>>>>> 1575757f
                 [[Free module generated by {0} over Rational Field,
                   Free module generated by {0, 1} over Rational Field],
                  [Free module generated by {} over Rational Field,
                   Free module generated by {0} over Rational Field]]
-<<<<<<< HEAD
-                sage: [ [[x.lift() for x in decomposition[i][j].basis()]                # needs sage.groups sage.modules sage.rings.number_field
-=======
                 sage: [ [[x.lift() for x in decomposition[i][j].basis()]
->>>>>>> 1575757f
                 ....:    for j in range(2)]
                 ....:   for i in range(2)]
                 [[[x], [a, b]],
@@ -961,16 +900,10 @@
             We recover that the group algebra of the symmetric group
             `S_4` is a block matrix algebra::
 
-<<<<<<< HEAD
-                sage: A = SymmetricGroup(4).algebra(QQ)                                 # needs sage.groups sage.modules
-                sage: decomposition = A.peirce_decomposition()  # long time             # needs sage.groups sage.modules sage.rings.number_field
-                sage: [[decomposition[i][j].dimension()         # long time (4s)        # needs sage.groups sage.modules sage.rings.number_field
-=======
                 sage: # needs sage.groups sage.modules sage.rings.number_field
                 sage: A = SymmetricGroup(4).algebra(QQ)
                 sage: decomposition = A.peirce_decomposition()  # long time
                 sage: [[decomposition[i][j].dimension()         # long time (4s)
->>>>>>> 1575757f
                 ....:   for j in range(len(decomposition))]
                 ....:  for i in range(len(decomposition))]
                 [[9, 0, 0, 0, 0],
@@ -1021,11 +954,7 @@
 
             Here the idempotents do not sum up to `1`::
 
-<<<<<<< HEAD
-                sage: A.is_identity_decomposition_into_orthogonal_idempotents([x])      # needs sage.graphs sage.modules
-=======
                 sage: A.is_identity_decomposition_into_orthogonal_idempotents([x])                  # needs sage.graphs sage.modules
->>>>>>> 1575757f
                 False
 
             Here `1+x` and `-x` are neither idempotent nor orthogonal::
@@ -1038,11 +967,7 @@
                 sage: # needs sage.combinat sage.groups sage.modules
                 sage: from sage.monoids.hecke_monoid import HeckeMonoid
                 sage: A = HeckeMonoid(SymmetricGroup(4)).algebra(QQ)
-<<<<<<< HEAD
-                sage: idempotents = A.orthogonal_idempotents_central_mod_radical()      # needs sage.rings.number_field
-=======
                 sage: idempotents = A.orthogonal_idempotents_central_mod_radical()                  # needs sage.rings.number_field
->>>>>>> 1575757f
                 sage: A.is_identity_decomposition_into_orthogonal_idempotents(idempotents)          # needs sage.rings.number_field
                 True
 
