--- conflicted
+++ resolved
@@ -59,18 +59,6 @@
                 not have them in theory. For such inexact rings, these tests
                 are not performed::
 
-<<<<<<< HEAD
-                    sage: R = ZpFM(5); R                                                            # optional - sage.rings.padics
-                    5-adic Ring of fixed modulus 5^20
-                    sage: R.is_exact()                                                              # optional - sage.rings.padics
-                    False
-                    sage: a = R(5^19)                                                               # optional - sage.rings.padics
-                    sage: a.is_zero()                                                               # optional - sage.rings.padics
-                    False
-                    sage: (a * a).is_zero()                                                         # optional - sage.rings.padics
-                    True
-                    sage: R._test_zero_divisors()                                                   # optional - sage.rings.padics
-=======
                     sage: R = ZpFM(5); R                                                # optional - sage.rings.padics
                     5-adic Ring of fixed modulus 5^20
                     sage: R.is_exact()                                                  # optional - sage.rings.padics
@@ -81,16 +69,11 @@
                     sage: (a * a).is_zero()                                             # optional - sage.rings.padics
                     True
                     sage: R._test_zero_divisors()                                       # optional - sage.rings.padics
->>>>>>> 08060ed1
 
             EXAMPLES::
 
                 sage: ZZ._test_zero_divisors()
-<<<<<<< HEAD
-                sage: ZpFM(5)._test_zero_divisors()                                                                     # optional - sage.rings.padics
-=======
                 sage: ZpFM(5)._test_zero_divisors()                                     # optional - sage.rings.padics
->>>>>>> 08060ed1
 
             """
             if not self.is_exact():
