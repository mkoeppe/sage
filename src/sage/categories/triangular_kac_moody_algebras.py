--- conflicted
+++ resolved
@@ -60,17 +60,10 @@
 
             EXAMPLES::
 
-<<<<<<< HEAD
-                sage: L = lie_algebras.so(QQ, 5)                                                                        # optional - sage.combinat sage.modules
-                sage: L.f()                                                                                             # optional - sage.combinat sage.modules
-                Finite family {1: E[-alpha[1]], 2: E[-alpha[2]]}
-                sage: L.f(1)                                                                                            # optional - sage.combinat sage.modules
-=======
                 sage: L = lie_algebras.so(QQ, 5)                                        # optional - sage.combinat sage.modules
                 sage: L.f()                                                             # optional - sage.combinat sage.modules
                 Finite family {1: E[-alpha[1]], 2: E[-alpha[2]]}
                 sage: L.f(1)                                                            # optional - sage.combinat sage.modules
->>>>>>> a36b1230
                 E[-alpha[1]]
             """
             deg = self.degree_on_basis(m)
@@ -107,13 +100,8 @@
 
             EXAMPLES::
 
-<<<<<<< HEAD
-                sage: L = LieAlgebra(QQ, cartan_type=['E', 6])                                                          # optional - sage.combinat sage.modules
-                sage: list(L._part_generators(False))                                                                   # optional - sage.combinat sage.modules
-=======
                 sage: L = LieAlgebra(QQ, cartan_type=['E', 6])                          # optional - sage.combinat sage.modules
                 sage: list(L._part_generators(False))                                   # optional - sage.combinat sage.modules
->>>>>>> a36b1230
                 [E[-alpha[1]], E[-alpha[2]], E[-alpha[3]],
                  E[-alpha[4]], E[-alpha[5]], E[-alpha[6]]]
             """
@@ -140,17 +128,10 @@
 
             EXAMPLES::
 
-<<<<<<< HEAD
-                sage: L = lie_algebras.so(QQ, 5)                                                                        # optional - sage.combinat sage.modules
-                sage: L.e()                                                                                             # optional - sage.combinat sage.modules
-                Finite family {1: E[alpha[1]], 2: E[alpha[2]]}
-                sage: L.e(1)                                                                                            # optional - sage.combinat sage.modules
-=======
                 sage: L = lie_algebras.so(QQ, 5)                                        # optional - sage.combinat sage.modules
                 sage: L.e()                                                             # optional - sage.combinat sage.modules
                 Finite family {1: E[alpha[1]], 2: E[alpha[2]]}
                 sage: L.e(1)                                                            # optional - sage.combinat sage.modules
->>>>>>> a36b1230
                 E[alpha[1]]
             """
             E = self._part_generators(True)
@@ -169,17 +150,10 @@
 
             EXAMPLES::
 
-<<<<<<< HEAD
-                sage: L = lie_algebras.so(QQ, 5)                                                                        # optional - sage.combinat sage.modules
-                sage: L.f()                                                                                             # optional - sage.combinat sage.modules
-                Finite family {1: E[-alpha[1]], 2: E[-alpha[2]]}
-                sage: L.f(1)                                                                                            # optional - sage.combinat sage.modules
-=======
                 sage: L = lie_algebras.so(QQ, 5)                                        # optional - sage.combinat sage.modules
                 sage: L.f()                                                             # optional - sage.combinat sage.modules
                 Finite family {1: E[-alpha[1]], 2: E[-alpha[2]]}
                 sage: L.f(1)                                                            # optional - sage.combinat sage.modules
->>>>>>> a36b1230
                 E[-alpha[1]]
             """
             F = self._part_generators(False)
@@ -194,13 +168,8 @@
 
             EXAMPLES::
 
-<<<<<<< HEAD
-                sage: L = lie_algebras.so(QQ, 5)                                                                        # optional - sage.combinat sage.modules
-                sage: L._negative_half_index_set()                                                                      # optional - sage.combinat sage.modules
-=======
                 sage: L = lie_algebras.so(QQ, 5)                                        # optional - sage.combinat sage.modules
                 sage: L._negative_half_index_set()                                      # optional - sage.combinat sage.modules
->>>>>>> a36b1230
                 [-alpha[2], -alpha[1], -alpha[1] - alpha[2],
                  -alpha[1] - 2*alpha[2]]
             """
@@ -217,17 +186,6 @@
 
             EXAMPLES::
 
-<<<<<<< HEAD
-                sage: L = lie_algebras.sp(QQ, 6)                                                                        # optional - sage.combinat sage.modules
-                sage: La = L.cartan_type().root_system().weight_space().fundamental_weights()                           # optional - sage.combinat sage.modules
-                sage: mu = La[1] - 3/5*La[2]                                                                            # optional - sage.combinat sage.modules
-                sage: ac = L.cartan_type().root_system().coroot_lattice().simple_roots()                                # optional - sage.combinat sage.modules
-                sage: L._weight_action(ac[1], mu)                                                                       # optional - sage.combinat sage.modules
-                1
-                sage: L._weight_action(ac[2], mu)                                                                       # optional - sage.combinat sage.modules
-                -3/5
-                sage: L._weight_action(ac[3], mu)                                                                       # optional - sage.combinat sage.modules
-=======
                 sage: L = lie_algebras.sp(QQ, 6)                                                    # optional - sage.combinat sage.modules
                 sage: La = L.cartan_type().root_system().weight_space().fundamental_weights()       # optional - sage.combinat sage.modules
                 sage: mu = La[1] - 3/5*La[2]                                                        # optional - sage.combinat sage.modules
@@ -237,7 +195,6 @@
                 sage: L._weight_action(ac[2], mu)                                                   # optional - sage.combinat sage.modules
                 -3/5
                 sage: L._weight_action(ac[3], mu)                                                   # optional - sage.combinat sage.modules
->>>>>>> a36b1230
                 0
             """
 
@@ -253,19 +210,11 @@
 
             EXAMPLES::
 
-<<<<<<< HEAD
-                sage: L = lie_algebras.sl(QQ, 3)                                                                        # optional - sage.combinat sage.modules
-                sage: P = L.cartan_type().root_system().weight_lattice()                                                # optional - sage.combinat sage.modules
-                sage: La = P.fundamental_weights()                                                                      # optional - sage.combinat sage.modules
-                sage: M = L.verma_module(La[1] + La[2])                                                                 # optional - sage.combinat sage.modules
-                sage: M                                                                                                 # optional - sage.combinat sage.modules
-=======
                 sage: L = lie_algebras.sl(QQ, 3)                                        # optional - sage.combinat sage.modules
                 sage: P = L.cartan_type().root_system().weight_lattice()                # optional - sage.combinat sage.modules
                 sage: La = P.fundamental_weights()                                      # optional - sage.combinat sage.modules
                 sage: M = L.verma_module(La[1] + La[2])                                 # optional - sage.combinat sage.modules
                 sage: M                                                                 # optional - sage.combinat sage.modules
->>>>>>> a36b1230
                 Verma module with highest weight Lambda[1] + Lambda[2]
                  of Lie algebra of ['A', 2] in the Chevalley basis
             """
@@ -285,20 +234,6 @@
 
             EXAMPLES::
 
-<<<<<<< HEAD
-                sage: L = LieAlgebra(QQ, cartan_type="F4")                                                              # optional - sage.combinat sage.modules
-                sage: L.inject_variables()                                                                              # optional - sage.combinat sage.modules
-                Defining e1, e2, e3, e4, f1, f2, f3, f4, h1, h2, h3, h4
-                sage: e1.part()                                                                                         # optional - sage.combinat sage.modules
-                1
-                sage: f4.part()                                                                                         # optional - sage.combinat sage.modules
-                -1
-                sage: (h2 + h3).part()                                                                                  # optional - sage.combinat sage.modules
-                0
-                sage: (f1.bracket(f2) + 4*f4).part()                                                                    # optional - sage.combinat sage.modules
-                -1
-                sage: (e1 + f1).part()                                                                                  # optional - sage.combinat sage.modules
-=======
                 sage: L = LieAlgebra(QQ, cartan_type="F4")                              # optional - sage.combinat sage.modules
                 sage: L.inject_variables()                                              # optional - sage.combinat sage.modules
                 Defining e1, e2, e3, e4, f1, f2, f3, f4, h1, h2, h3, h4
@@ -311,7 +246,6 @@
                 sage: (f1.bracket(f2) + 4*f4).part()                                    # optional - sage.combinat sage.modules
                 -1
                 sage: (e1 + f1).part()                                                  # optional - sage.combinat sage.modules
->>>>>>> a36b1230
                 Traceback (most recent call last):
                 ...
                 ValueError: element is not in one part
