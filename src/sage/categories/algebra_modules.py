r"""
Algebra modules
"""
#*****************************************************************************
#  Copyright (C) 2005      David Kohel <kohel@maths.usyd.edu>
#                          William Stein <wstein@math.ucsd.edu>
#                2008-2009 Nicolas M. Thiery <nthiery at users.sf.net>
#
#  Distributed under the terms of the GNU General Public License (GPL)
#                  http://www.gnu.org/licenses/
#******************************************************************************

from .category_types import Category_module
from .commutative_algebras import CommutativeAlgebras
from .commutative_rings import CommutativeRings
from .modules import Modules

class AlgebraModules(Category_module):
    """
    The category of modules over a fixed algebra `A`.

    EXAMPLES::

        sage: AlgebraModules(QQ['a'])
        Category of algebra modules over Univariate Polynomial Ring in a over Rational Field
        sage: AlgebraModules(QQ['a']).super_categories()
        [Category of modules over Univariate Polynomial Ring in a over Rational Field]

    Note: as of now, `A` is required to be commutative, ensuring that
    the categories of left and right modules are isomorphic. Feedback
    and use cases for potential generalizations to the non commutative
    case are welcome.

    """
    def __init__(self, A):
        """
        EXAMPLES::

            sage: AlgebraModules(QQ['a'])
            Category of algebra modules over Univariate Polynomial Ring in a over Rational Field
            sage: AlgebraModules(QQ['a,b']) # todo: not implemented (QQ['a,b'] should be in Algebras(QQ))
<<<<<<< HEAD
            sage: AlgebraModules(FreeAlgebra(QQ, 2, 'a,b'))                                                             # optional - sage.combinat sage.modules
=======
            sage: AlgebraModules(FreeAlgebra(QQ, 2, 'a,b'))                             # optional - sage.combinat sage.modules
>>>>>>> 189eb200
            Traceback (most recent call last):
            ...
            TypeError: A (=Free Algebra on 2 generators (a, b) over Rational Field) must be a commutative algebra
            sage: AlgebraModules(QQ)
            Traceback (most recent call last):
            ...
            TypeError: A (=Rational Field) must be a commutative algebra

        TESTS::

            sage: TestSuite(AlgebraModules(QQ['a'])).run()
        """
        try:
            base_ring = A.base_ring()
        except AttributeError:
            raise TypeError(f"A (={A}) must be a commutative algebra")
        else:
            if base_ring not in CommutativeRings() or A not in CommutativeAlgebras(base_ring.category()):
                raise TypeError(f"A (={A}) must be a commutative algebra")

        Category_module.__init__(self, A)

    @classmethod
    def an_instance(cls):
        """
        Returns an instance of this class

        EXAMPLES::

            sage: AlgebraModules.an_instance()
            Category of algebra modules over Univariate Polynomial Ring in x over Rational Field
        """
        from sage.rings.rational_field import QQ
        return cls(QQ['x'])

    def algebra(self):
        """
        EXAMPLES::

            sage: AlgebraModules(QQ['x']).algebra()
            Univariate Polynomial Ring in x over Rational Field
        """
        return self.base_ring()

    def super_categories(self):
        """
        EXAMPLES::

            sage: AlgebraModules(QQ['x']).super_categories()
            [Category of modules over Univariate Polynomial Ring in x over Rational Field]
        """
        R = self.algebra()
        return [Modules(R)]<|MERGE_RESOLUTION|>--- conflicted
+++ resolved
@@ -39,11 +39,7 @@
             sage: AlgebraModules(QQ['a'])
             Category of algebra modules over Univariate Polynomial Ring in a over Rational Field
             sage: AlgebraModules(QQ['a,b']) # todo: not implemented (QQ['a,b'] should be in Algebras(QQ))
-<<<<<<< HEAD
-            sage: AlgebraModules(FreeAlgebra(QQ, 2, 'a,b'))                                                             # optional - sage.combinat sage.modules
-=======
             sage: AlgebraModules(FreeAlgebra(QQ, 2, 'a,b'))                             # optional - sage.combinat sage.modules
->>>>>>> 189eb200
             Traceback (most recent call last):
             ...
             TypeError: A (=Free Algebra on 2 generators (a, b) over Rational Field) must be a commutative algebra
