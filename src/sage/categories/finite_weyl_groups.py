r"""
Finite Weyl Groups
"""
#*****************************************************************************
#  Copyright (C) 2009    Nicolas M. Thiery <nthiery at users.sf.net>
#
#  Distributed under the terms of the GNU General Public License (GPL)
#                  http://www.gnu.org/licenses/
#******************************************************************************

from sage.categories.category_with_axiom import CategoryWithAxiom

class FiniteWeylGroups(CategoryWithAxiom):
    """
    The category of finite Weyl groups.

    EXAMPLES::

        sage: C = FiniteWeylGroups()
        sage: C
        Category of finite weyl groups
        sage: C.super_categories()
        [Category of finite coxeter groups, Category of weyl groups]
        sage: C.example()
        The symmetric group on {0, ..., 3}

    TESTS::

        sage: W = FiniteWeylGroups().example()
<<<<<<< HEAD
        sage: TestSuite(W).run()                                                                                        # optional - sage.combinat
=======
        sage: TestSuite(W).run()                                                        # optional - sage.combinat
>>>>>>> 08060ed1
    """

    class ParentMethods:
        pass

    class ElementMethods:
        pass<|MERGE_RESOLUTION|>--- conflicted
+++ resolved
@@ -27,11 +27,7 @@
     TESTS::
 
         sage: W = FiniteWeylGroups().example()
-<<<<<<< HEAD
-        sage: TestSuite(W).run()                                                                                        # optional - sage.combinat
-=======
         sage: TestSuite(W).run()                                                        # optional - sage.combinat
->>>>>>> 08060ed1
     """
 
     class ParentMethods:
