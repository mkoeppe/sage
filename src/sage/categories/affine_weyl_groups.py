--- conflicted
+++ resolved
@@ -218,19 +218,11 @@
 
                 sage: # needs sage.combinat sage.groups
                 sage: k = 2
-<<<<<<< HEAD
-                sage: W = WeylGroup(['A', k, 1])                                        # needs sage.combinat sage.groups
-                sage: w = W.from_reduced_word([0,2,1,0])                                # needs sage.combinat sage.groups
-                sage: la = w.affine_grassmannian_to_partition(); la                     # needs sage.combinat sage.groups
-                [2, 2]
-                sage: la.from_kbounded_to_grassmannian(k) == w                          # needs sage.combinat sage.groups
-=======
                 sage: W = WeylGroup(['A', k, 1])
                 sage: w = W.from_reduced_word([0,2,1,0])
                 sage: la = w.affine_grassmannian_to_partition(); la
                 [2, 2]
                 sage: la.from_kbounded_to_grassmannian(k) == w
->>>>>>> 1575757f
                 True
             """
             return self.affine_grassmannian_to_core().to_bounded_partition()