"""
Realizations Covariant Functorial Construction

.. SEEALSO::

    - :func:`Sets().WithRealizations <sage.categories.with_realizations.WithRealizations>`
      for an introduction to *realizations* and *with realizations*.
    - :mod:`sage.categories.covariant_functorial_construction`
      for an introduction to covariant functorial constructions.
    - :mod:`sage.categories.examples.with_realizations` for an example.
"""
#*****************************************************************************
#  Copyright (C) 2010-2012 Nicolas M. Thiery <nthiery at users.sf.net>
#
#  Distributed under the terms of the GNU General Public License (GPL)
#                  http://www.gnu.org/licenses/
#*****************************************************************************

from sage.misc.bindable_class import BindableClass
from sage.categories.category import Category
from sage.categories.category_types import Category_over_base
from sage.categories.covariant_functorial_construction import RegressiveCovariantConstructionCategory

class RealizationsCategory(RegressiveCovariantConstructionCategory):
    """
    An abstract base class for all categories of realizations category

    Relization are implemented as
    :class:`~sage.categories.covariant_functorial_construction.RegressiveCovariantConstructionCategory`.
    See there for the documentation of how the various bindings such
    as ``Sets().Realizations()`` and ``P.Realizations()``, where ``P``
    is a parent, work.

    .. SEEALSO:: :func:`Sets().WithRealizations <sage.categories.with_realizations.WithRealizations>`

    TESTS::

        sage: Sets().Realizations
        <bound method Realizations of Category of sets>
        sage: Sets().Realizations()
        Category of realizations of sets
        sage: Sets().Realizations().super_categories()
        [Category of sets]
        sage: Groups().Realizations().super_categories()
        [Category of groups, Category of realizations of unital magmas]
    """

    _functor_category = "Realizations"

def Realizations(self):
    """
    Return the category of realizations of the parent ``self`` or of objects
    of the category ``self``

    INPUT:

    - ``self`` -- a parent or a concrete category

    .. NOTE:: this *function* is actually inserted as a *method* in the class
       :class:`~sage.categories.category.Category` (see
       :meth:`~sage.categories.category.Category.Realizations`). It is defined
       here for code locality reasons.

    EXAMPLES:

    The category of realizations of some algebra::

        sage: Algebras(QQ).Realizations()
        Join of Category of algebras over Rational Field
            and Category of realizations of unital magmas

    The category of realizations of a given algebra::

<<<<<<< HEAD
        sage: A = Sets().WithRealizations().example(); A                                                                # optional - sage.combinat sage.modules
        The subset algebra of {1, 2, 3} over Rational Field
        sage: A.Realizations()                                                                                          # optional - sage.combinat sage.modules
        Category of realizations of The subset algebra of {1, 2, 3} over Rational Field
=======
        sage: A = Sets().WithRealizations().example(); A                                # optional - sage.combinat sage.modules
        The subset algebra of {1, 2, 3} over Rational Field
        sage: A.Realizations()                                                          # optional - sage.combinat sage.modules
        Category of realizations of
         The subset algebra of {1, 2, 3} over Rational Field
>>>>>>> a36b1230

        sage: C = GradedHopfAlgebrasWithBasis(QQ).Realizations(); C
        Join of Category of graded hopf algebras with basis over Rational Field
            and Category of realizations of hopf algebras over Rational Field
        sage: C.super_categories()
        [Category of graded hopf algebras with basis over Rational Field,
         Category of realizations of hopf algebras over Rational Field]

        sage: TestSuite(C).run()

    .. SEEALSO::

        - :func:`Sets().WithRealizations <sage.categories.with_realizations.WithRealizations>`
        - :class:`ClasscallMetaclass`

    .. TODO::

        Add an optional argument to allow for::

            sage: Realizations(A, category=Blahs()) # todo: not implemented
    """
    if isinstance(self, Category):
        return RealizationsCategory.category_of(self)
    else:
        return getattr(self.__class__, "Realizations")(self)

Category.Realizations = Realizations

class Category_realization_of_parent(Category_over_base, BindableClass):
    """
    An abstract base class for categories of all realizations of a given parent

    INPUT:

    - ``parent_with_realization`` -- a parent

    .. SEEALSO:: :func:`Sets().WithRealizations <sage.categories.with_realizations.WithRealizations>`

    EXAMPLES::

<<<<<<< HEAD
        sage: A = Sets().WithRealizations().example(); A                                                                # optional - sage.combinat sage.modules
=======
        sage: A = Sets().WithRealizations().example(); A                                # optional - sage.combinat sage.modules
>>>>>>> a36b1230
        The subset algebra of {1, 2, 3} over Rational Field

    The role of this base class is to implement some technical goodies, like
    the binding ``A.Realizations()`` when a subclass ``Realizations`` is
    implemented as a nested class in ``A``
    (see the :mod:`code of the example <sage.categories.examples.with_realizations.SubsetAlgebra>`)::

<<<<<<< HEAD
        sage: C = A.Realizations(); C                                                                                   # optional - sage.combinat sage.modules
        Category of realizations of The subset algebra of {1, 2, 3} over Rational Field
=======
        sage: C = A.Realizations(); C                                                   # optional - sage.combinat sage.modules
        Category of realizations of
         The subset algebra of {1, 2, 3} over Rational Field
>>>>>>> a36b1230

    as well as the name for that category.
    """
    def __init__(self, parent_with_realization):
        """
        TESTS::

            sage: from sage.categories.realizations import Category_realization_of_parent
<<<<<<< HEAD
            sage: A = Sets().WithRealizations().example(); A                                                            # optional - sage.combinat sage.modules
            The subset algebra of {1, 2, 3} over Rational Field
            sage: C = A.Realizations(); C                                                                               # optional - sage.combinat sage.modules
            Category of realizations of The subset algebra of {1, 2, 3} over Rational Field
            sage: isinstance(C, Category_realization_of_parent)                                                         # optional - sage.combinat sage.modules
            True
            sage: C.parent_with_realization                                                                             # optional - sage.combinat sage.modules
            The subset algebra of {1, 2, 3} over Rational Field
            sage: TestSuite(C).run(skip=["_test_category_over_bases"])                                                  # optional - sage.combinat sage.modules
=======
            sage: A = Sets().WithRealizations().example(); A                            # optional - sage.combinat sage.modules
            The subset algebra of {1, 2, 3} over Rational Field
            sage: C = A.Realizations(); C                                               # optional - sage.combinat sage.modules
            Category of realizations of
             The subset algebra of {1, 2, 3} over Rational Field
            sage: isinstance(C, Category_realization_of_parent)                         # optional - sage.combinat sage.modules
            True
            sage: C.parent_with_realization                                             # optional - sage.combinat sage.modules
            The subset algebra of {1, 2, 3} over Rational Field
            sage: TestSuite(C).run(skip=["_test_category_over_bases"])                  # optional - sage.combinat sage.modules
>>>>>>> a36b1230

        .. TODO::

            Fix the failing test by making ``C`` a singleton
            category. This will require some fiddling with the
            assertion in :meth:`Category_singleton.__classcall__`
        """
        Category_over_base.__init__(self, parent_with_realization)
        self.parent_with_realization = parent_with_realization

    def _get_name(self):
        """
        Return a human readable string specifying which kind of bases this category is for

        It is obtained by splitting and lower casing the last part of
        the class name.

        EXAMPLES::

            sage: from sage.categories.realizations import Category_realization_of_parent
            sage: class MultiplicativeBasesOnPrimitiveElements(Category_realization_of_parent):
            ....:     def super_categories(self): return [Objects()]
<<<<<<< HEAD
            sage: Sym = SymmetricFunctions(QQ); Sym.rename("Sym")                                   # optional - sage.combinat
            sage: MultiplicativeBasesOnPrimitiveElements(Sym)._get_name()                           # optional - sage.combinat
=======
            sage: Sym = SymmetricFunctions(QQ); Sym.rename("Sym")                       # optional - sage.combinat
            sage: MultiplicativeBasesOnPrimitiveElements(Sym)._get_name()               # optional - sage.combinat
>>>>>>> a36b1230
            'multiplicative bases on primitive elements'
        """
        import re
        return re.sub(".[A-Z]", lambda s: s.group()[0]+" "+s.group()[1], self.__class__.__base__.__name__.split(".")[-1]).lower()

    def _repr_object_names(self):
        """
        Return the name of the objects of this category.

        .. SEEALSO:: :meth:`Category._repr_object_names`

        EXAMPLES::

            sage: from sage.categories.realizations import Category_realization_of_parent
            sage: class MultiplicativeBasesOnPrimitiveElements(Category_realization_of_parent):
            ....:     def super_categories(self): return [Objects()]
<<<<<<< HEAD
            sage: Sym = SymmetricFunctions(QQ); Sym.rename("Sym")                                   # optional - sage.combinat
            sage: C = MultiplicativeBasesOnPrimitiveElements(Sym); C                                # optional - sage.combinat
            Category of multiplicative bases on primitive elements of Sym
            sage: C._repr_object_names()                                                            # optional - sage.combinat
=======
            sage: Sym = SymmetricFunctions(QQ); Sym.rename("Sym")                       # optional - sage.combinat
            sage: C = MultiplicativeBasesOnPrimitiveElements(Sym); C                    # optional - sage.combinat
            Category of multiplicative bases on primitive elements of Sym
            sage: C._repr_object_names()                                                # optional - sage.combinat
>>>>>>> a36b1230
            'multiplicative bases on primitive elements of Sym'
        """
        return "{} of {}".format(self._get_name(), self.base())<|MERGE_RESOLUTION|>--- conflicted
+++ resolved
@@ -71,18 +71,11 @@
 
     The category of realizations of a given algebra::
 
-<<<<<<< HEAD
-        sage: A = Sets().WithRealizations().example(); A                                                                # optional - sage.combinat sage.modules
-        The subset algebra of {1, 2, 3} over Rational Field
-        sage: A.Realizations()                                                                                          # optional - sage.combinat sage.modules
-        Category of realizations of The subset algebra of {1, 2, 3} over Rational Field
-=======
         sage: A = Sets().WithRealizations().example(); A                                # optional - sage.combinat sage.modules
         The subset algebra of {1, 2, 3} over Rational Field
         sage: A.Realizations()                                                          # optional - sage.combinat sage.modules
         Category of realizations of
          The subset algebra of {1, 2, 3} over Rational Field
->>>>>>> a36b1230
 
         sage: C = GradedHopfAlgebrasWithBasis(QQ).Realizations(); C
         Join of Category of graded hopf algebras with basis over Rational Field
@@ -123,11 +116,7 @@
 
     EXAMPLES::
 
-<<<<<<< HEAD
-        sage: A = Sets().WithRealizations().example(); A                                                                # optional - sage.combinat sage.modules
-=======
         sage: A = Sets().WithRealizations().example(); A                                # optional - sage.combinat sage.modules
->>>>>>> a36b1230
         The subset algebra of {1, 2, 3} over Rational Field
 
     The role of this base class is to implement some technical goodies, like
@@ -135,14 +124,9 @@
     implemented as a nested class in ``A``
     (see the :mod:`code of the example <sage.categories.examples.with_realizations.SubsetAlgebra>`)::
 
-<<<<<<< HEAD
-        sage: C = A.Realizations(); C                                                                                   # optional - sage.combinat sage.modules
-        Category of realizations of The subset algebra of {1, 2, 3} over Rational Field
-=======
         sage: C = A.Realizations(); C                                                   # optional - sage.combinat sage.modules
         Category of realizations of
          The subset algebra of {1, 2, 3} over Rational Field
->>>>>>> a36b1230
 
     as well as the name for that category.
     """
@@ -151,17 +135,6 @@
         TESTS::
 
             sage: from sage.categories.realizations import Category_realization_of_parent
-<<<<<<< HEAD
-            sage: A = Sets().WithRealizations().example(); A                                                            # optional - sage.combinat sage.modules
-            The subset algebra of {1, 2, 3} over Rational Field
-            sage: C = A.Realizations(); C                                                                               # optional - sage.combinat sage.modules
-            Category of realizations of The subset algebra of {1, 2, 3} over Rational Field
-            sage: isinstance(C, Category_realization_of_parent)                                                         # optional - sage.combinat sage.modules
-            True
-            sage: C.parent_with_realization                                                                             # optional - sage.combinat sage.modules
-            The subset algebra of {1, 2, 3} over Rational Field
-            sage: TestSuite(C).run(skip=["_test_category_over_bases"])                                                  # optional - sage.combinat sage.modules
-=======
             sage: A = Sets().WithRealizations().example(); A                            # optional - sage.combinat sage.modules
             The subset algebra of {1, 2, 3} over Rational Field
             sage: C = A.Realizations(); C                                               # optional - sage.combinat sage.modules
@@ -172,7 +145,6 @@
             sage: C.parent_with_realization                                             # optional - sage.combinat sage.modules
             The subset algebra of {1, 2, 3} over Rational Field
             sage: TestSuite(C).run(skip=["_test_category_over_bases"])                  # optional - sage.combinat sage.modules
->>>>>>> a36b1230
 
         .. TODO::
 
@@ -195,13 +167,8 @@
             sage: from sage.categories.realizations import Category_realization_of_parent
             sage: class MultiplicativeBasesOnPrimitiveElements(Category_realization_of_parent):
             ....:     def super_categories(self): return [Objects()]
-<<<<<<< HEAD
-            sage: Sym = SymmetricFunctions(QQ); Sym.rename("Sym")                                   # optional - sage.combinat
-            sage: MultiplicativeBasesOnPrimitiveElements(Sym)._get_name()                           # optional - sage.combinat
-=======
             sage: Sym = SymmetricFunctions(QQ); Sym.rename("Sym")                       # optional - sage.combinat
             sage: MultiplicativeBasesOnPrimitiveElements(Sym)._get_name()               # optional - sage.combinat
->>>>>>> a36b1230
             'multiplicative bases on primitive elements'
         """
         import re
@@ -218,17 +185,10 @@
             sage: from sage.categories.realizations import Category_realization_of_parent
             sage: class MultiplicativeBasesOnPrimitiveElements(Category_realization_of_parent):
             ....:     def super_categories(self): return [Objects()]
-<<<<<<< HEAD
-            sage: Sym = SymmetricFunctions(QQ); Sym.rename("Sym")                                   # optional - sage.combinat
-            sage: C = MultiplicativeBasesOnPrimitiveElements(Sym); C                                # optional - sage.combinat
-            Category of multiplicative bases on primitive elements of Sym
-            sage: C._repr_object_names()                                                            # optional - sage.combinat
-=======
             sage: Sym = SymmetricFunctions(QQ); Sym.rename("Sym")                       # optional - sage.combinat
             sage: C = MultiplicativeBasesOnPrimitiveElements(Sym); C                    # optional - sage.combinat
             Category of multiplicative bases on primitive elements of Sym
             sage: C._repr_object_names()                                                # optional - sage.combinat
->>>>>>> a36b1230
             'multiplicative bases on primitive elements of Sym'
         """
         return "{} of {}".format(self._get_name(), self.base())