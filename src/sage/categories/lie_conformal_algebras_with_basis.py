"""
Lie Conformal Algebras With Basis

AUTHORS:

- Reimundo Heluani (2019-10-05): Initial implementation.
"""

#******************************************************************************
#       Copyright (C) 2019 Reimundo Heluani <heluani@potuz.net>
#
# This program is free software: you can redistribute it and/or modify
# it under the terms of the GNU General Public License as published by
# the Free Software Foundation, either version 2 of the License, or
# (at your option) any later version.
#                  http://www.gnu.org/licenses/
#*****************************************************************************

from sage.categories.category_with_axiom import CategoryWithAxiom_over_base_ring
from sage.categories.graded_lie_conformal_algebras import GradedLieConformalAlgebrasCategory
from sage.categories.graded_modules import GradedModulesCategory
from sage.categories.super_modules import SuperModulesCategory

class LieConformalAlgebrasWithBasis(CategoryWithAxiom_over_base_ring):
    """
    The category of Lie conformal algebras with basis.

    EXAMPLES::

        sage: LieConformalAlgebras(QQbar).WithBasis()                                   # needs sage.rings.number_field
        Category of Lie conformal algebras with basis over Algebraic Field
    """
    class Super(SuperModulesCategory):
        """
        The category of super Lie conformal algebras with basis.

        EXAMPLES::

            sage: LieConformalAlgebras(AA).WithBasis().Super()                          # needs sage.rings.number_field
            Category of super Lie conformal algebras with basis
             over Algebraic Real Field
        """
        class ParentMethods:

            def _even_odd_on_basis(self, m):
                """
                Return the parity of the basis element indexed by ``m``.

                OUTPUT:

                ``0`` if ``m`` is for an even element or ``1`` if ``m``
                is for an odd element.

                EXAMPLES::

                    sage: V = lie_conformal_algebras.NeveuSchwarz(QQ)                   # needs sage.combinat sage.modules
                    sage: B = V._indices                                                # needs sage.combinat sage.modules
                    sage: V._even_odd_on_basis(B(('G', 1)))                             # needs sage.combinat sage.modules
                    1
                """
                return self._parity[self.monomial((m[0],0))]

        class Graded(GradedLieConformalAlgebrasCategory):
            """
            The category of H-graded super Lie conformal algebras with basis.

            EXAMPLES::

                sage: LieConformalAlgebras(QQbar).WithBasis().Super().Graded()          # needs sage.rings.number_field
                Category of H-graded super Lie conformal algebras with basis
                 over Algebraic Field
            """

    class Graded(GradedLieConformalAlgebrasCategory):
        """
        The category of H-graded Lie conformal algebras with basis.

        EXAMPLES::

            sage: LieConformalAlgebras(QQbar).WithBasis().Graded()                      # needs sage.rings.number_field
            Category of H-graded Lie conformal algebras with basis over Algebraic Field
        """

    class FinitelyGeneratedAsLambdaBracketAlgebra(CategoryWithAxiom_over_base_ring):
        """
        The category of finitely generated Lie conformal
        algebras with basis.

        EXAMPLES::

            sage: C = LieConformalAlgebras(QQbar)                                       # needs sage.rings.number_field
            sage: CWF = C.WithBasis().FinitelyGenerated(); CWF                          # needs sage.rings.number_field
            Category of finitely generated Lie conformal algebras with basis
             over Algebraic Field
            sage: CWF is C.FinitelyGenerated().WithBasis()                              # needs sage.rings.number_field
            True
        """
        class Super(SuperModulesCategory):
            """
            The category of super finitely generated Lie conformal
            algebras with basis.

            EXAMPLES::

                sage: LieConformalAlgebras(AA).WithBasis().FinitelyGenerated().Super()  # needs sage.rings.number_field
                Category of super finitely generated Lie conformal algebras with basis
                 over Algebraic Real Field
            """
            class Graded(GradedModulesCategory):
                """
                The category of H-graded super finitely generated Lie
                conformal algebras with basis.

                EXAMPLES::

                    sage: C = LieConformalAlgebras(QQbar).WithBasis().FinitelyGenerated()           # needs sage.rings.number_field
<<<<<<< HEAD
                    sage: C.Graded().Super()                                            # needs sage.rings.number_field
                    Category of H-graded super finitely generated Lie conformal algebras
                     with basis over Algebraic Field
                    sage: C.Graded().Super() is C.Super().Graded()                      # needs sage.rings.number_field
=======
                    sage: C.Graded().Super()                                                        # needs sage.rings.number_field
                    Category of H-graded super finitely generated Lie conformal algebras
                     with basis over Algebraic Field
                    sage: C.Graded().Super() is C.Super().Graded()                                  # needs sage.rings.number_field
>>>>>>> 1575757f
                    True
                """
                def _repr_object_names(self):
                    """
                    The names of the objects of ``self``.

                    EXAMPLES::

<<<<<<< HEAD
                        sage: C = LieConformalAlgebras(QQbar).WithBasis().FinitelyGenerated()                           # needs sage.rings.number_field
                        sage: C.Super().Graded()                                                                        # needs sage.rings.number_field
=======
                        sage: C = LieConformalAlgebras(QQbar).WithBasis().FinitelyGenerated()       # needs sage.rings.number_field
                        sage: C.Super().Graded()                                                    # needs sage.rings.number_field
>>>>>>> 1575757f
                        Category of H-graded super finitely generated Lie conformal algebras with basis over Algebraic Field
                    """
                    return "H-graded {}".format(self.base_category()._repr_object_names())

        class Graded(GradedLieConformalAlgebrasCategory):
            """
            The category of H-graded finitely generated Lie conformal
            algebras with basis.

            EXAMPLES::

                sage: LieConformalAlgebras(QQbar).WithBasis().FinitelyGenerated().Graded()          # needs sage.rings.number_field
                Category of H-graded finitely generated Lie conformal algebras with basis
                 over Algebraic Field
            """<|MERGE_RESOLUTION|>--- conflicted
+++ resolved
@@ -114,17 +114,10 @@
                 EXAMPLES::
 
                     sage: C = LieConformalAlgebras(QQbar).WithBasis().FinitelyGenerated()           # needs sage.rings.number_field
-<<<<<<< HEAD
-                    sage: C.Graded().Super()                                            # needs sage.rings.number_field
-                    Category of H-graded super finitely generated Lie conformal algebras
-                     with basis over Algebraic Field
-                    sage: C.Graded().Super() is C.Super().Graded()                      # needs sage.rings.number_field
-=======
                     sage: C.Graded().Super()                                                        # needs sage.rings.number_field
                     Category of H-graded super finitely generated Lie conformal algebras
                      with basis over Algebraic Field
                     sage: C.Graded().Super() is C.Super().Graded()                                  # needs sage.rings.number_field
->>>>>>> 1575757f
                     True
                 """
                 def _repr_object_names(self):
@@ -133,13 +126,8 @@
 
                     EXAMPLES::
 
-<<<<<<< HEAD
-                        sage: C = LieConformalAlgebras(QQbar).WithBasis().FinitelyGenerated()                           # needs sage.rings.number_field
-                        sage: C.Super().Graded()                                                                        # needs sage.rings.number_field
-=======
                         sage: C = LieConformalAlgebras(QQbar).WithBasis().FinitelyGenerated()       # needs sage.rings.number_field
                         sage: C.Super().Graded()                                                    # needs sage.rings.number_field
->>>>>>> 1575757f
                         Category of H-graded super finitely generated Lie conformal algebras with basis over Algebraic Field
                     """
                     return "H-graded {}".format(self.base_category()._repr_object_names())
