--- conflicted
+++ resolved
@@ -162,15 +162,9 @@
 
             EXAMPLES::
 
-<<<<<<< HEAD
-                sage: M = FreeModule(FiniteField(19), 100)                              # optional - sage.libs.pari sage.modules
-                sage: W = M.submodule([M.gen(50)])                                      # optional - sage.libs.pari sage.modules
-                sage: W.dimension()                                                     # optional - sage.libs.pari sage.modules
-=======
                 sage: M = FreeModule(FiniteField(19), 100)                              # optional - sage.modules sage.rings.finite_rings
                 sage: W = M.submodule([M.gen(50)])                                      # optional - sage.modules sage.rings.finite_rings
                 sage: W.dimension()                                                     # optional - sage.modules sage.rings.finite_rings
->>>>>>> 7b843374
                 1
 
                 sage: M = FiniteRankFreeModule(QQ, 3)                                   # optional - sage.modules
