--- conflicted
+++ resolved
@@ -156,11 +156,7 @@
                 ...
                 PrecisionError: precision higher than allowed by the precision cap
                 sage: (R(-1, 2).lift_to_precision().precision_absolute()                # optional - sage.rings.padics
-<<<<<<< HEAD
-                ....:   == R.precision_cap()
-=======
                 ....:   == R.precision_cap())
->>>>>>> c1ccac07
                 True
 
                 sage: R = Zp(5); c = R(17, 3); c.lift_to_precision(8)                   # optional - sage.rings.padics
