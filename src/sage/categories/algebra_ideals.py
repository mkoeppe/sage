--- conflicted
+++ resolved
@@ -50,11 +50,6 @@
 
             sage: TestSuite(AlgebraIdeals(QQ['a'])).run()
         """
-<<<<<<< HEAD
-        from sage.algebras.algebra import is_Algebra
-        if not hasattr(A, "base_ring") or A not in CommutativeAlgebras(A.base_ring()):
-            raise TypeError("A (=%s) must be a commutative algebra" % A)
-=======
         try:
             base_ring = A.base_ring()
         except AttributeError:
@@ -63,7 +58,6 @@
             if base_ring not in Rings() or A not in Algebras(base_ring):
                 raise TypeError(f"A (={A}) must be an algebra")
 
->>>>>>> 2d435ccf
         Category_ideal.__init__(self, A)
 
     def algebra(self):
