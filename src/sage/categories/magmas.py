--- conflicted
+++ resolved
@@ -903,17 +903,10 @@
 
                 sage: from sage.categories.examples.finite_semigroups import LeftRegularBand
                 sage: L = LeftRegularBand(('a', 'b'))
-<<<<<<< HEAD
-                sage: T = L.multiplication_table(names='digits')                        # optional - sage.modules
-                sage: T.column_keys()                                                   # optional - sage.modules
-                ('a', 'ab', 'b', 'ba')
-                sage: T                                                                 # optional - sage.modules
-=======
                 sage: T = L.multiplication_table(names='digits')                        # needs sage.modules
                 sage: T.column_keys()                                                   # needs sage.modules
                 ('a', 'ab', 'b', 'ba')
                 sage: T                                                                 # needs sage.modules
->>>>>>> 6ea1fe93
                 *  0 1 2 3
                  +--------
                 0| 0 1 1 1
@@ -926,11 +919,7 @@
 
                 sage: L = LeftRegularBand(('a', 'b', 'c'))
                 sage: elts = sorted(L.list())
-<<<<<<< HEAD
-                sage: L.multiplication_table(elements=elts)                             # optional - sage.modules
-=======
                 sage: L.multiplication_table(elements=elts)                             # needs sage.modules
->>>>>>> 6ea1fe93
                 *  a b c d e f g h i j k l m n o
                  +------------------------------
                 a| a b c d e b b c c c d d e e e
@@ -959,11 +948,7 @@
 
                 sage: L = LeftRegularBand(('a','b','c'))
                 sage: elts=['a', 'c', 'ac', 'ca']
-<<<<<<< HEAD
-                sage: L.multiplication_table(names='elements', elements=elts)           # optional - sage.modules
-=======
                 sage: L.multiplication_table(names='elements', elements=elts)           # needs sage.modules
->>>>>>> 6ea1fe93
                    *   'a'  'c' 'ac' 'ca'
                     +--------------------
                  'a'|  'a' 'ac' 'ac' 'ac'
@@ -976,18 +961,6 @@
             :class:`~sage.matrix.operation_table.OperationTable` for more
             comprehensive documentation. ::
 
-<<<<<<< HEAD
-                sage: G = AlternatingGroup(3)                                           # optional - sage.groups
-                sage: T = G.multiplication_table()                                      # optional - sage.groups sage.modules
-                sage: T.column_keys()                                                   # optional - sage.groups sage.modules
-                ((), (1,2,3), (1,3,2))
-                sage: T.translation()                                                   # optional - sage.groups sage.modules
-                {'a': (), 'b': (1,2,3), 'c': (1,3,2)}
-                sage: T.change_names(['x', 'y', 'z'])                                   # optional - sage.groups sage.modules
-                sage: T.translation()                                                   # optional - sage.groups sage.modules
-                {'x': (), 'y': (1,2,3), 'z': (1,3,2)}
-                sage: T                                                                 # optional - sage.groups sage.modules
-=======
                 sage: # needs sage.groups sage.modules
                 sage: G = AlternatingGroup(3)
                 sage: T = G.multiplication_table()
@@ -999,7 +972,6 @@
                 sage: T.translation()
                 {'x': (), 'y': (1,2,3), 'z': (1,3,2)}
                 sage: T
->>>>>>> 6ea1fe93
                 *  x y z
                  +------
                 x| x y z
