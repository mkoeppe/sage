"""
With Realizations Covariant Functorial Construction

.. SEEALSO::

    - :func:`Sets().WithRealizations <sage.categories.with_realizations.WithRealizations>`
      for an introduction to *realizations* and *with realizations*.
    - :mod:`sage.categories.covariant_functorial_construction`
      for an introduction to covariant functorial constructions.
"""
#*****************************************************************************
#  Copyright (C) 2010-2012 Nicolas M. Thiery <nthiery at users.sf.net>
#
#  Distributed under the terms of the GNU General Public License (GPL)
#                  http://www.gnu.org/licenses/
#*****************************************************************************

from sage.categories.category import Category
from sage.categories.covariant_functorial_construction import RegressiveCovariantConstructionCategory


def WithRealizations(self):
    r"""
    Return the category of parents in ``self`` endowed with multiple realizations.

    INPUT:

    - ``self`` -- a category

    .. SEEALSO::

        - The documentation and code
          (:mod:`sage.categories.examples.with_realizations`) of
          ``Sets().WithRealizations().example()`` for more on how to use and
          implement a parent with several realizations.

        - Various use cases:

          - :class:`SymmetricFunctions`
          - :class:`QuasiSymmetricFunctions`
          - :class:`NonCommutativeSymmetricFunctions`
          - :class:`SymmetricFunctionsNonCommutingVariables`
          - :class:`DescentAlgebra`
          - :class:`algebras.Moebius`
          - :class:`IwahoriHeckeAlgebra`
          - :class:`ExtendedAffineWeylGroup`

        - The `Implementing Algebraic Structures
          <../../../../../thematic_tutorials/tutorial-implementing-algebraic-structures>`_
          thematic tutorial.

        - :mod:`sage.categories.realizations`

    .. NOTE:: this *function* is actually inserted as a *method* in the class
       :class:`~sage.categories.category.Category` (see
       :meth:`~sage.categories.category.Category.WithRealizations`). It is defined
       here for code locality reasons.

    EXAMPLES::

        sage: Sets().WithRealizations()
        Category of sets with realizations

    .. RUBRIC:: Parent with realizations

    Let us now explain the concept of realizations. A *parent with
    realizations* is a facade parent (see :class:`Sets.Facade`)
    admitting multiple concrete realizations where its elements are
    represented. Consider for example an algebra `A` which admits
    several natural bases::

<<<<<<< HEAD
        sage: A = Sets().WithRealizations().example(); A                                                                # optional - sage.combinat sage.modules
=======
        sage: A = Sets().WithRealizations().example(); A                                # optional - sage.combinat sage.modules
>>>>>>> 08060ed1
        The subset algebra of {1, 2, 3} over Rational Field

    For each such basis `B` one implements a parent `P_B` which
    realizes `A` with its elements represented by expanding them on
    the basis `B`::

<<<<<<< HEAD
        sage: A.F()                                                                                                     # optional - sage.combinat sage.modules
        The subset algebra of {1, 2, 3} over Rational Field in the Fundamental basis
        sage: A.Out()                                                                                                   # optional - sage.combinat sage.modules
        The subset algebra of {1, 2, 3} over Rational Field in the Out basis
        sage: A.In()                                                                                                    # optional - sage.combinat sage.modules
        The subset algebra of {1, 2, 3} over Rational Field in the In basis

        sage: A.an_element()                                                                                            # optional - sage.combinat sage.modules
=======
        sage: A.F()                                                                     # optional - sage.combinat sage.modules
        The subset algebra of {1, 2, 3} over Rational Field in the Fundamental basis
        sage: A.Out()                                                                   # optional - sage.combinat sage.modules
        The subset algebra of {1, 2, 3} over Rational Field in the Out basis
        sage: A.In()                                                                    # optional - sage.combinat sage.modules
        The subset algebra of {1, 2, 3} over Rational Field in the In basis

        sage: A.an_element()                                                            # optional - sage.combinat sage.modules
>>>>>>> 08060ed1
        F[{}] + 2*F[{1}] + 3*F[{2}] + F[{1, 2}]

    If `B` and `B'` are two bases, then the change of basis from `B`
    to `B'` is implemented by a canonical coercion between `P_B` and
    `P_{B'}`::

<<<<<<< HEAD
        sage: F = A.F(); In = A.In(); Out = A.Out()                                                                     # optional - sage.combinat sage.modules
        sage: i = In.an_element(); i                                                                                    # optional - sage.combinat sage.modules
        In[{}] + 2*In[{1}] + 3*In[{2}] + In[{1, 2}]
        sage: F(i)                                                                                                      # optional - sage.combinat sage.modules
        7*F[{}] + 3*F[{1}] + 4*F[{2}] + F[{1, 2}]
        sage: F.coerce_map_from(Out)                                                                                    # optional - sage.combinat sage.modules
=======
        sage: F = A.F(); In = A.In(); Out = A.Out()                                     # optional - sage.combinat sage.modules
        sage: i = In.an_element(); i                                                    # optional - sage.combinat sage.modules
        In[{}] + 2*In[{1}] + 3*In[{2}] + In[{1, 2}]
        sage: F(i)                                                                      # optional - sage.combinat sage.modules
        7*F[{}] + 3*F[{1}] + 4*F[{2}] + F[{1, 2}]
        sage: F.coerce_map_from(Out)                                                    # optional - sage.combinat sage.modules
>>>>>>> 08060ed1
        Generic morphism:
          From: The subset algebra of {1, 2, 3} over Rational Field in the Out basis
          To:   The subset algebra of {1, 2, 3} over Rational Field in the Fundamental basis

    allowing for mixed arithmetic::

<<<<<<< HEAD
        sage: (1 + Out.from_set(1)) * In.from_set(2,3)                                                                  # optional - sage.combinat sage.modules
        Out[{}] + 2*Out[{1}] + 2*Out[{2}] + 2*Out[{3}] + 2*Out[{1, 2}] + 2*Out[{1, 3}] + 4*Out[{2, 3}] + 4*Out[{1, 2, 3}]

    In our example, there are three realizations::

        sage: A.realizations()                                                                                          # optional - sage.combinat sage.modules
=======
        sage: (1 + Out.from_set(1)) * In.from_set(2,3)                                  # optional - sage.combinat sage.modules
        Out[{}] + 2*Out[{1}] + 2*Out[{2}] + 2*Out[{3}] + 2*Out[{1, 2}]
        + 2*Out[{1, 3}] + 4*Out[{2, 3}] + 4*Out[{1, 2, 3}]

    In our example, there are three realizations::

        sage: A.realizations()                                                          # optional - sage.combinat sage.modules
>>>>>>> 08060ed1
        [The subset algebra of {1, 2, 3} over Rational Field in the Fundamental basis,
         The subset algebra of {1, 2, 3} over Rational Field in the In basis,
         The subset algebra of {1, 2, 3} over Rational Field in the Out basis]

    Instead of manually defining the shorthands ``F``, ``In``, and
    ``Out``, as above one can just do::

<<<<<<< HEAD
        sage: A.inject_shorthands()                                                                                     # optional - sage.combinat sage.modules
        Defining F as shorthand for The subset algebra of {1, 2, 3} over Rational Field in the Fundamental basis
        Defining In as shorthand for The subset algebra of {1, 2, 3} over Rational Field in the In basis
        Defining Out as shorthand for The subset algebra of {1, 2, 3} over Rational Field in the Out basis
=======
        sage: A.inject_shorthands()                                                     # optional - sage.combinat sage.modules
        Defining F as shorthand for
         The subset algebra of {1, 2, 3} over Rational Field in the Fundamental basis
        Defining In as shorthand for
         The subset algebra of {1, 2, 3} over Rational Field in the In basis
        Defining Out as shorthand for
         The subset algebra of {1, 2, 3} over Rational Field in the Out basis
>>>>>>> 08060ed1

    .. RUBRIC:: Rationale

    Besides some goodies described below, the role of `A` is threefold:

    - To provide, as illustrated above, a single entry point for the
      algebra as a whole: documentation, access to its properties and
      different realizations, etc.

    - To provide a natural location for the initialization of the
      bases and the coercions between, and other methods that are
      common to all bases.

    - To let other objects refer to `A` while allowing elements to be
      represented in any of the realizations.

    We now illustrate this second point by defining the polynomial
    ring with coefficients in `A`::

<<<<<<< HEAD
        sage: P = A['x']; P                                                                                             # optional - sage.combinat sage.modules
        Univariate Polynomial Ring in x over The subset algebra of {1, 2, 3} over Rational Field
        sage: x = P.gen()                                                                                               # optional - sage.combinat sage.modules
=======
        sage: P = A['x']; P                                                             # optional - sage.combinat sage.modules
        Univariate Polynomial Ring in x over
         The subset algebra of {1, 2, 3} over Rational Field
        sage: x = P.gen()                                                               # optional - sage.combinat sage.modules
>>>>>>> 08060ed1

    In the following examples, the coefficients turn out to be all
    represented in the `F` basis::

<<<<<<< HEAD
        sage: P.one()                                                                                                   # optional - sage.combinat sage.modules
        F[{}]
        sage: (P.an_element() + 1)^2                                                                                    # optional - sage.combinat sage.modules
=======
        sage: P.one()                                                                   # optional - sage.combinat sage.modules
        F[{}]
        sage: (P.an_element() + 1)^2                                                    # optional - sage.combinat sage.modules
>>>>>>> 08060ed1
        F[{}]*x^2 + 2*F[{}]*x + F[{}]

    However we can create a polynomial with mixed coefficients, and
    compute with it::

<<<<<<< HEAD
        sage: p = P([1, In[{1}], Out[{2}] ]); p                                                                         # optional - sage.combinat sage.modules
        Out[{2}]*x^2 + In[{1}]*x + F[{}]
        sage: p^2                                                                                                       # optional - sage.combinat sage.modules
=======
        sage: p = P([1, In[{1}], Out[{2}] ]); p                                         # optional - sage.combinat sage.modules
        Out[{2}]*x^2 + In[{1}]*x + F[{}]
        sage: p^2                                                                       # optional - sage.combinat sage.modules
>>>>>>> 08060ed1
        Out[{2}]*x^4
        + (-8*In[{}] + 4*In[{1}] + 8*In[{2}] + 4*In[{3}]
           - 4*In[{1, 2}] - 2*In[{1, 3}] - 4*In[{2, 3}] + 2*In[{1, 2, 3}])*x^3
        + (F[{}] + 3*F[{1}] + 2*F[{2}] - 2*F[{1, 2}] - 2*F[{2, 3}] + 2*F[{1, 2, 3}])*x^2
        + (2*F[{}] + 2*F[{1}])*x
        + F[{}]

    Note how each coefficient involves a single basis which need not
    be that of the other coefficients. Which basis is used depends on
    how coercion happened during mixed arithmetic and needs not be
    deterministic.

    One can easily coerce all coefficient to a given basis with::

<<<<<<< HEAD
        sage: p.map_coefficients(In)                                                                                    # optional - sage.combinat sage.modules
        (-4*In[{}] + 2*In[{1}] + 4*In[{2}] + 2*In[{3}] - 2*In[{1, 2}] - In[{1, 3}] - 2*In[{2, 3}] + In[{1, 2, 3}])*x^2 + In[{1}]*x + In[{}]
=======
        sage: p.map_coefficients(In)                                                    # optional - sage.combinat sage.modules
        (-4*In[{}] + 2*In[{1}] + 4*In[{2}] + 2*In[{3}]
         - 2*In[{1, 2}] - In[{1, 3}] - 2*In[{2, 3}] + In[{1, 2, 3}])*x^2
        + In[{1}]*x + In[{}]
>>>>>>> 08060ed1

    Alas, the natural notation for constructing such polynomials does
    not yet work::

<<<<<<< HEAD
        sage: In[{1}] * x                                                                                               # optional - sage.combinat sage.modules
=======
        sage: In[{1}] * x                                                               # optional - sage.combinat sage.modules
>>>>>>> 08060ed1
        Traceback (most recent call last):
        ...
        TypeError: unsupported operand parent(s) for *:
        'The subset algebra of {1, 2, 3} over Rational Field in the In basis'
        and 'Univariate Polynomial Ring in x over
        The subset algebra of {1, 2, 3} over Rational Field'

    .. RUBRIC:: The category of realizations of `A`

    The set of all realizations of `A`, together with the coercion morphisms
    is a category (whose class inherits from
    :class:`~sage.categories.realizations.Category_realization_of_parent`)::

<<<<<<< HEAD
        sage: A.Realizations()                                                                                          # optional - sage.combinat sage.modules
        Category of realizations of The subset algebra of {1, 2, 3} over Rational Field

    The various parent realizing `A` belong to this category::

        sage: A.F() in A.Realizations()                                                                                 # optional - sage.combinat sage.modules
=======
        sage: A.Realizations()                                                          # optional - sage.combinat sage.modules
        Category of realizations of
         The subset algebra of {1, 2, 3} over Rational Field

    The various parent realizing `A` belong to this category::

        sage: A.F() in A.Realizations()                                                 # optional - sage.combinat sage.modules
>>>>>>> 08060ed1
        True

    `A` itself is in the category of algebras with realizations::

<<<<<<< HEAD
        sage: A in Algebras(QQ).WithRealizations()                                                                      # optional - sage.combinat sage.modules
=======
        sage: A in Algebras(QQ).WithRealizations()                                      # optional - sage.combinat sage.modules
>>>>>>> 08060ed1
        True

    The (mostly technical) ``WithRealizations`` categories are the
    analogs of the ``*WithSeveralBases`` categories in
    MuPAD-Combinat. They provide support tools for handling the
    different realizations and the morphisms between them.

    Typically, ``VectorSpaces(QQ).FiniteDimensional().WithRealizations()``
    will eventually be in charge, whenever a coercion `\phi: A\mapsto B` is
    registered, to register `\phi^{-1}` as coercion `B \mapsto A`
    if there is none defined yet. To achieve this,
    ``FiniteDimensionalVectorSpaces`` would provide a nested class
    ``WithRealizations`` implementing the appropriate logic.

    ``WithRealizations`` is a :mod:`regressive covariant functorial
    construction <sage.categories.covariant_functorial_construction>`.
    On our example, this simply means that `A` is automatically in the
    category of rings with realizations (covariance)::

<<<<<<< HEAD
        sage: A in Rings().WithRealizations()                                                                           # optional - sage.combinat sage.modules
=======
        sage: A in Rings().WithRealizations()                                           # optional - sage.combinat sage.modules
>>>>>>> 08060ed1
        True

    and in the category of algebras (regressiveness)::

<<<<<<< HEAD
        sage: A in Algebras(QQ)                                                                                         # optional - sage.combinat sage.modules
=======
        sage: A in Algebras(QQ)                                                         # optional - sage.combinat sage.modules
>>>>>>> 08060ed1
        True

    .. NOTE::

        For ``C`` a category, ``C.WithRealizations()`` in fact calls
        ``sage.categories.with_realizations.WithRealizations(C)``. The
        later is responsible for building the hierarchy of the
        categories with realizations in parallel to that of their base
        categories, optimizing away those categories that do not
        provide a ``WithRealizations`` nested class. See
        :mod:`sage.categories.covariant_functorial_construction` for
        the technical details.

    .. NOTE::

        Design question: currently ``WithRealizations`` is a
        regressive construction. That is ``self.WithRealizations()``
        is a subcategory of ``self`` by default::

            sage: Algebras(QQ).WithRealizations().super_categories()
            [Category of algebras over Rational Field,
             Category of monoids with realizations,
             Category of additive unital additive magmas with realizations]

        Is this always desirable? For example,
        ``AlgebrasWithBasis(QQ).WithRealizations()`` should certainly
        be a subcategory of ``Algebras(QQ)``, but not of
        ``AlgebrasWithBasis(QQ)``. This is because
        ``AlgebrasWithBasis(QQ)`` is specifying something about the
        concrete realization.

    TESTS::

        sage: Semigroups().WithRealizations()
        Join of Category of semigroups and Category of sets with realizations
        sage: C = GradedHopfAlgebrasWithBasis(QQ).WithRealizations(); C
        Category of graded hopf algebras with basis over Rational Field with realizations
        sage: C.super_categories()
        [Join of Category of hopf algebras over Rational Field
             and Category of graded algebras over Rational Field
             and Category of graded coalgebras over Rational Field]
        sage: TestSuite(Semigroups().WithRealizations()).run()
    """
    return WithRealizationsCategory.category_of(self)

Category.WithRealizations = WithRealizations

class WithRealizationsCategory(RegressiveCovariantConstructionCategory):
    """
    An abstract base class for all categories of parents with multiple
    realizations.

    .. SEEALSO:: :func:`Sets().WithRealizations <sage.categories.with_realizations.WithRealizations>`

    The role of this base class is to implement some technical goodies, such
    as the name for that category.
    """

    _functor_category = "WithRealizations"

    def _repr_(self):
        """
        String representation.

        EXAMPLES::

            sage: C = GradedHopfAlgebrasWithBasis(QQ).WithRealizations(); C #indirect doctest
            Category of graded hopf algebras with basis over Rational Field with realizations
        """
        s = repr(self.base_category())
        return s+" with realizations"<|MERGE_RESOLUTION|>--- conflicted
+++ resolved
@@ -69,27 +69,13 @@
     represented. Consider for example an algebra `A` which admits
     several natural bases::
 
-<<<<<<< HEAD
-        sage: A = Sets().WithRealizations().example(); A                                                                # optional - sage.combinat sage.modules
-=======
         sage: A = Sets().WithRealizations().example(); A                                # optional - sage.combinat sage.modules
->>>>>>> 08060ed1
         The subset algebra of {1, 2, 3} over Rational Field
 
     For each such basis `B` one implements a parent `P_B` which
     realizes `A` with its elements represented by expanding them on
     the basis `B`::
 
-<<<<<<< HEAD
-        sage: A.F()                                                                                                     # optional - sage.combinat sage.modules
-        The subset algebra of {1, 2, 3} over Rational Field in the Fundamental basis
-        sage: A.Out()                                                                                                   # optional - sage.combinat sage.modules
-        The subset algebra of {1, 2, 3} over Rational Field in the Out basis
-        sage: A.In()                                                                                                    # optional - sage.combinat sage.modules
-        The subset algebra of {1, 2, 3} over Rational Field in the In basis
-
-        sage: A.an_element()                                                                                            # optional - sage.combinat sage.modules
-=======
         sage: A.F()                                                                     # optional - sage.combinat sage.modules
         The subset algebra of {1, 2, 3} over Rational Field in the Fundamental basis
         sage: A.Out()                                                                   # optional - sage.combinat sage.modules
@@ -98,42 +84,24 @@
         The subset algebra of {1, 2, 3} over Rational Field in the In basis
 
         sage: A.an_element()                                                            # optional - sage.combinat sage.modules
->>>>>>> 08060ed1
         F[{}] + 2*F[{1}] + 3*F[{2}] + F[{1, 2}]
 
     If `B` and `B'` are two bases, then the change of basis from `B`
     to `B'` is implemented by a canonical coercion between `P_B` and
     `P_{B'}`::
 
-<<<<<<< HEAD
-        sage: F = A.F(); In = A.In(); Out = A.Out()                                                                     # optional - sage.combinat sage.modules
-        sage: i = In.an_element(); i                                                                                    # optional - sage.combinat sage.modules
-        In[{}] + 2*In[{1}] + 3*In[{2}] + In[{1, 2}]
-        sage: F(i)                                                                                                      # optional - sage.combinat sage.modules
-        7*F[{}] + 3*F[{1}] + 4*F[{2}] + F[{1, 2}]
-        sage: F.coerce_map_from(Out)                                                                                    # optional - sage.combinat sage.modules
-=======
         sage: F = A.F(); In = A.In(); Out = A.Out()                                     # optional - sage.combinat sage.modules
         sage: i = In.an_element(); i                                                    # optional - sage.combinat sage.modules
         In[{}] + 2*In[{1}] + 3*In[{2}] + In[{1, 2}]
         sage: F(i)                                                                      # optional - sage.combinat sage.modules
         7*F[{}] + 3*F[{1}] + 4*F[{2}] + F[{1, 2}]
         sage: F.coerce_map_from(Out)                                                    # optional - sage.combinat sage.modules
->>>>>>> 08060ed1
         Generic morphism:
           From: The subset algebra of {1, 2, 3} over Rational Field in the Out basis
           To:   The subset algebra of {1, 2, 3} over Rational Field in the Fundamental basis
 
     allowing for mixed arithmetic::
 
-<<<<<<< HEAD
-        sage: (1 + Out.from_set(1)) * In.from_set(2,3)                                                                  # optional - sage.combinat sage.modules
-        Out[{}] + 2*Out[{1}] + 2*Out[{2}] + 2*Out[{3}] + 2*Out[{1, 2}] + 2*Out[{1, 3}] + 4*Out[{2, 3}] + 4*Out[{1, 2, 3}]
-
-    In our example, there are three realizations::
-
-        sage: A.realizations()                                                                                          # optional - sage.combinat sage.modules
-=======
         sage: (1 + Out.from_set(1)) * In.from_set(2,3)                                  # optional - sage.combinat sage.modules
         Out[{}] + 2*Out[{1}] + 2*Out[{2}] + 2*Out[{3}] + 2*Out[{1, 2}]
         + 2*Out[{1, 3}] + 4*Out[{2, 3}] + 4*Out[{1, 2, 3}]
@@ -141,7 +109,6 @@
     In our example, there are three realizations::
 
         sage: A.realizations()                                                          # optional - sage.combinat sage.modules
->>>>>>> 08060ed1
         [The subset algebra of {1, 2, 3} over Rational Field in the Fundamental basis,
          The subset algebra of {1, 2, 3} over Rational Field in the In basis,
          The subset algebra of {1, 2, 3} over Rational Field in the Out basis]
@@ -149,12 +116,6 @@
     Instead of manually defining the shorthands ``F``, ``In``, and
     ``Out``, as above one can just do::
 
-<<<<<<< HEAD
-        sage: A.inject_shorthands()                                                                                     # optional - sage.combinat sage.modules
-        Defining F as shorthand for The subset algebra of {1, 2, 3} over Rational Field in the Fundamental basis
-        Defining In as shorthand for The subset algebra of {1, 2, 3} over Rational Field in the In basis
-        Defining Out as shorthand for The subset algebra of {1, 2, 3} over Rational Field in the Out basis
-=======
         sage: A.inject_shorthands()                                                     # optional - sage.combinat sage.modules
         Defining F as shorthand for
          The subset algebra of {1, 2, 3} over Rational Field in the Fundamental basis
@@ -162,7 +123,6 @@
          The subset algebra of {1, 2, 3} over Rational Field in the In basis
         Defining Out as shorthand for
          The subset algebra of {1, 2, 3} over Rational Field in the Out basis
->>>>>>> 08060ed1
 
     .. RUBRIC:: Rationale
 
@@ -182,43 +142,25 @@
     We now illustrate this second point by defining the polynomial
     ring with coefficients in `A`::
 
-<<<<<<< HEAD
-        sage: P = A['x']; P                                                                                             # optional - sage.combinat sage.modules
-        Univariate Polynomial Ring in x over The subset algebra of {1, 2, 3} over Rational Field
-        sage: x = P.gen()                                                                                               # optional - sage.combinat sage.modules
-=======
         sage: P = A['x']; P                                                             # optional - sage.combinat sage.modules
         Univariate Polynomial Ring in x over
          The subset algebra of {1, 2, 3} over Rational Field
         sage: x = P.gen()                                                               # optional - sage.combinat sage.modules
->>>>>>> 08060ed1
 
     In the following examples, the coefficients turn out to be all
     represented in the `F` basis::
 
-<<<<<<< HEAD
-        sage: P.one()                                                                                                   # optional - sage.combinat sage.modules
-        F[{}]
-        sage: (P.an_element() + 1)^2                                                                                    # optional - sage.combinat sage.modules
-=======
         sage: P.one()                                                                   # optional - sage.combinat sage.modules
         F[{}]
         sage: (P.an_element() + 1)^2                                                    # optional - sage.combinat sage.modules
->>>>>>> 08060ed1
         F[{}]*x^2 + 2*F[{}]*x + F[{}]
 
     However we can create a polynomial with mixed coefficients, and
     compute with it::
 
-<<<<<<< HEAD
-        sage: p = P([1, In[{1}], Out[{2}] ]); p                                                                         # optional - sage.combinat sage.modules
-        Out[{2}]*x^2 + In[{1}]*x + F[{}]
-        sage: p^2                                                                                                       # optional - sage.combinat sage.modules
-=======
         sage: p = P([1, In[{1}], Out[{2}] ]); p                                         # optional - sage.combinat sage.modules
         Out[{2}]*x^2 + In[{1}]*x + F[{}]
         sage: p^2                                                                       # optional - sage.combinat sage.modules
->>>>>>> 08060ed1
         Out[{2}]*x^4
         + (-8*In[{}] + 4*In[{1}] + 8*In[{2}] + 4*In[{3}]
            - 4*In[{1, 2}] - 2*In[{1, 3}] - 4*In[{2, 3}] + 2*In[{1, 2, 3}])*x^3
@@ -233,24 +175,15 @@
 
     One can easily coerce all coefficient to a given basis with::
 
-<<<<<<< HEAD
-        sage: p.map_coefficients(In)                                                                                    # optional - sage.combinat sage.modules
-        (-4*In[{}] + 2*In[{1}] + 4*In[{2}] + 2*In[{3}] - 2*In[{1, 2}] - In[{1, 3}] - 2*In[{2, 3}] + In[{1, 2, 3}])*x^2 + In[{1}]*x + In[{}]
-=======
         sage: p.map_coefficients(In)                                                    # optional - sage.combinat sage.modules
         (-4*In[{}] + 2*In[{1}] + 4*In[{2}] + 2*In[{3}]
          - 2*In[{1, 2}] - In[{1, 3}] - 2*In[{2, 3}] + In[{1, 2, 3}])*x^2
         + In[{1}]*x + In[{}]
->>>>>>> 08060ed1
 
     Alas, the natural notation for constructing such polynomials does
     not yet work::
 
-<<<<<<< HEAD
-        sage: In[{1}] * x                                                                                               # optional - sage.combinat sage.modules
-=======
         sage: In[{1}] * x                                                               # optional - sage.combinat sage.modules
->>>>>>> 08060ed1
         Traceback (most recent call last):
         ...
         TypeError: unsupported operand parent(s) for *:
@@ -264,14 +197,6 @@
     is a category (whose class inherits from
     :class:`~sage.categories.realizations.Category_realization_of_parent`)::
 
-<<<<<<< HEAD
-        sage: A.Realizations()                                                                                          # optional - sage.combinat sage.modules
-        Category of realizations of The subset algebra of {1, 2, 3} over Rational Field
-
-    The various parent realizing `A` belong to this category::
-
-        sage: A.F() in A.Realizations()                                                                                 # optional - sage.combinat sage.modules
-=======
         sage: A.Realizations()                                                          # optional - sage.combinat sage.modules
         Category of realizations of
          The subset algebra of {1, 2, 3} over Rational Field
@@ -279,16 +204,11 @@
     The various parent realizing `A` belong to this category::
 
         sage: A.F() in A.Realizations()                                                 # optional - sage.combinat sage.modules
->>>>>>> 08060ed1
         True
 
     `A` itself is in the category of algebras with realizations::
 
-<<<<<<< HEAD
-        sage: A in Algebras(QQ).WithRealizations()                                                                      # optional - sage.combinat sage.modules
-=======
         sage: A in Algebras(QQ).WithRealizations()                                      # optional - sage.combinat sage.modules
->>>>>>> 08060ed1
         True
 
     The (mostly technical) ``WithRealizations`` categories are the
@@ -308,20 +228,12 @@
     On our example, this simply means that `A` is automatically in the
     category of rings with realizations (covariance)::
 
-<<<<<<< HEAD
-        sage: A in Rings().WithRealizations()                                                                           # optional - sage.combinat sage.modules
-=======
         sage: A in Rings().WithRealizations()                                           # optional - sage.combinat sage.modules
->>>>>>> 08060ed1
         True
 
     and in the category of algebras (regressiveness)::
 
-<<<<<<< HEAD
-        sage: A in Algebras(QQ)                                                                                         # optional - sage.combinat sage.modules
-=======
         sage: A in Algebras(QQ)                                                         # optional - sage.combinat sage.modules
->>>>>>> 08060ed1
         True
 
     .. NOTE::
