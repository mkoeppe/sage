<<<<<<< HEAD
# sage_setup: distribution = sagemath-categories
=======
>>>>>>> 1d77a49a
r"""
Coxeter Groups
"""
# ****************************************************************************
#  Copyright (C) 2009    Nicolas M. Thiery <nthiery at users.sf.net>
#                2015    Christian Stump <christian.stump at gmail.com>
#
#  Distributed under the terms of the GNU General Public License (GPL)
#                  https://www.gnu.org/licenses/
# *****************************************************************************
# With contributions from Dan Bump, Steve Pon, Qiang Wang, Anne Schilling, Christian Stump, Mark Shimozono
from copy import copy
from collections import deque

from sage.categories.category_singleton import Category_singleton
from sage.categories.enumerated_sets import EnumeratedSets
from sage.categories.finite_enumerated_sets import FiniteEnumeratedSets
from sage.categories.generalized_coxeter_groups import GeneralizedCoxeterGroups
from sage.misc.abstract_method import abstract_method
from sage.misc.cachefunc import cached_method, cached_in_parent_method
from sage.misc.call import attrcall
from sage.misc.constant_function import ConstantFunction
from sage.misc.flatten import flatten
from sage.misc.lazy_import import LazyImport
from sage.structure.element import have_same_parent, parent


class CoxeterGroups(Category_singleton):
    r"""
    The category of Coxeter groups.

    A *Coxeter group* is a group `W` with a distinguished (finite)
    family of involutions `(s_i)_{i\in I}`, called the *simple
    reflections*, subject to relations of the form `(s_is_j)^{m_{i,j}} = 1`.

    `I` is the *index set* of `W` and `|I|` is the *rank* of `W`.

    See :wikipedia:`Coxeter_group` for details.

    EXAMPLES::

        sage: C = CoxeterGroups(); C
        Category of Coxeter groups
        sage: C.super_categories()
        [Category of generalized Coxeter groups]

        sage: W = C.example(); W
        The symmetric group on {0, ..., 3}

        sage: W.simple_reflections()
        Finite family {0: (1, 0, 2, 3), 1: (0, 2, 1, 3), 2: (0, 1, 3, 2)}

    Here are some further examples::

        sage: FiniteCoxeterGroups().example()
        The 5-th dihedral group of order 10
        sage: FiniteWeylGroups().example()
        The symmetric group on {0, ..., 3}
        sage: WeylGroup(["B", 3])                                                       # needs sage.combinat sage.groups
        Weyl Group of type ['B', 3] (as a matrix group acting on the ambient space)

        sage: S4 = SymmetricGroup(4); S4                                                # needs sage.groups
        Symmetric group of order 4! as a permutation group
        sage: S4 in CoxeterGroups().Finite()                                            # needs sage.groups
        True

    Those will eventually be also in this category::

        sage: DihedralGroup(5)                                                          # needs sage.groups
        Dihedral group of order 10 as a permutation group

    .. TODO:: add a demo of usual computations on Coxeter groups.

    .. SEEALSO::

        - :mod:`sage.combinat.root_system`
        - :class:`WeylGroups`
        - :class:`GeneralizedCoxeterGroups`

    .. WARNING::

        It is assumed that morphisms in this category preserve the
        distinguished choice of simple reflections. In particular,
        subobjects in this category are parabolic subgroups. In this
        sense, this category might be better named ``Coxeter
        Systems``. In the long run we might want to have two distinct
        categories, one for Coxeter groups (with morphisms being just
        group morphisms) and one for Coxeter systems::

            sage: CoxeterGroups().is_full_subcategory(Groups())
            False
            sage: from sage.categories.generalized_coxeter_groups import GeneralizedCoxeterGroups
            sage: CoxeterGroups().is_full_subcategory(GeneralizedCoxeterGroups())
            True

    TESTS::

        sage: W = CoxeterGroups().example()
        sage: TestSuite(W).run()
    """

    def super_categories(self):
        """
        EXAMPLES::

            sage: CoxeterGroups().super_categories()
            [Category of generalized Coxeter groups]
        """
        return [GeneralizedCoxeterGroups()]

    def additional_structure(self):
        r"""
        Return ``None``.

        Indeed, all the structure Coxeter groups have in addition to
        groups (simple reflections, ...) is already defined in the
        super category.

        .. SEEALSO:: :meth:`Category.additional_structure`

        EXAMPLES::

            sage: CoxeterGroups().additional_structure()
        """
        return None

    Finite = LazyImport('sage.categories.finite_coxeter_groups', 'FiniteCoxeterGroups')
    Algebras = LazyImport('sage.categories.coxeter_group_algebras', 'CoxeterGroupAlgebras')

    class ParentMethods:
        @abstract_method
        def coxeter_matrix(self):
            """
            Return the Coxeter matrix associated to ``self``.

            EXAMPLES::

                sage: G = WeylGroup(['A', 3])                                           # needs sage.combinat sage.groups
                sage: G.coxeter_matrix()                                                # needs sage.combinat sage.groups
                [1 3 2]
                [3 1 3]
                [2 3 1]
            """

        @cached_method
        def index_set(self):
            """
            Return the index set of ``self``.

            EXAMPLES::

                sage: # needs sage.combinat sage.groups
                sage: W = CoxeterGroup([[1,3],[3,1]])
                sage: W.index_set()
                (1, 2)
                sage: W = CoxeterGroup([[1,3],[3,1]], index_set=['x', 'y'])
                sage: W.index_set()
                ('x', 'y')
                sage: W = CoxeterGroup(['H', 3])
                sage: W.index_set()
                (1, 2, 3)
            """
            return self.coxeter_matrix().index_set()

        def coxeter_diagram(self):
            """
            Return the Coxeter diagram of ``self``.

            EXAMPLES::

                sage: # needs sage.combinat sage.graphs sage.groups
                sage: W = CoxeterGroup(['H', 3], implementation="reflection")
                sage: G = W.coxeter_diagram(); G
                Graph on 3 vertices
                sage: G.edges(sort=True)
                [(1, 2, 3), (2, 3, 5)]
                sage: CoxeterGroup(G) is W
                True
                sage: G = Graph([(0, 1, 3), (1, 2, oo)])
                sage: W = CoxeterGroup(G)
                sage: W.coxeter_diagram() == G
                True
                sage: CoxeterGroup(W.coxeter_diagram()) is W
                True
            """
            return self.coxeter_matrix().coxeter_graph()

        def coxeter_type(self):
            """
            Return the Coxeter type of ``self``.

            EXAMPLES::

                sage: W = CoxeterGroup(['H', 3])                                        # needs sage.combinat sage.groups
                sage: W.coxeter_type()                                                  # needs sage.combinat sage.groups
                Coxeter type of ['H', 3]
            """
            return self.coxeter_matrix().coxeter_type()

        def braid_relations(self):
            r"""
            Return the braid relations of ``self`` as a list of reduced
            words of the braid relations.

            EXAMPLES::

                sage: W = WeylGroup(["A", 2])                                           # needs sage.combinat sage.groups
                sage: W.braid_relations()                                               # needs sage.combinat sage.groups
                [[[1, 2, 1], [2, 1, 2]]]

                sage: W = WeylGroup(["B", 3])                                           # needs sage.combinat sage.groups
                sage: W.braid_relations()                                               # needs sage.combinat sage.groups
                [[[1, 2, 1], [2, 1, 2]], [[1, 3], [3, 1]], [[2, 3, 2, 3], [3, 2, 3, 2]]]
            """
            rels = []
            M = self.coxeter_matrix()
            I = self.index_set()
            for ii, i in enumerate(I):
                for j in I[ii + 1:]:
                    m = M[i, j]
                    rel = [i, j] * m
                    rels.append([rel[:m], rel[m:] if m % 2 else
                                 list(reversed(rel[m:]))])
            return rels

        def braid_group_as_finitely_presented_group(self):
            r"""
            Return the associated braid group.

            EXAMPLES::

                sage: W = CoxeterGroup(['A', 2])                                        # needs sage.combinat sage.groups
                sage: W.braid_group_as_finitely_presented_group()                       # needs sage.combinat sage.groups
                Finitely presented group < S1, S2 | S1*S2*S1*S2^-1*S1^-1*S2^-1 >

                sage: W = WeylGroup(['B', 2])                                           # needs sage.combinat sage.groups
                sage: W.braid_group_as_finitely_presented_group()                       # needs sage.combinat sage.groups
                Finitely presented group < S1, S2 | (S1*S2)^2*(S1^-1*S2^-1)^2 >

                sage: W = ReflectionGroup(['B',3], index_set=["AA","BB","5"])  # optional - gap3
                sage: W.braid_group_as_finitely_presented_group()              # optional - gap3
                Finitely presented group < SAA, SBB, S5 |
                 (SAA*SBB)^2*(SAA^-1*SBB^-1)^2, SAA*S5*SAA^-1*S5^-1,
                 SBB*S5*SBB*S5^-1*SBB^-1*S5^-1 >
            """
            from sage.groups.free_group import FreeGroup
            from sage.misc.misc_c import prod

            I = self.index_set()
            F = FreeGroup(["S%s" % i for i in I])
            S = F.gens()
            rels = self.braid_relations()
            return F / [prod(S[I.index(i)] for i in l) * prod(S[I.index(i)]**-1 for i in reversed(r)) for l, r in rels]

        def braid_orbit_iter(self, word):
            r"""
            Iterate over the braid orbit of a word ``word`` of indices.

            The input word does not need to be a reduced expression of
            an element.

            INPUT:

            - ``word`` -- a list (or iterable) of indices in
              ``self.index_set()``

            OUTPUT:

            all lists that can be obtained from
            ``word`` by replacements of braid relations

            EXAMPLES::

                sage: W = CoxeterGroups().example()
                sage: sorted(W.braid_orbit_iter([0, 1, 2, 1]))                          # needs sage.combinat sage.graphs
                [[0, 1, 2, 1], [0, 2, 1, 2], [2, 0, 1, 2]]
            """
            word = list(word)
            from sage.combinat.root_system.braid_orbit import BraidOrbit

            braid_rels = self.braid_relations()
            I = self.index_set()

            from sage.rings.integer_ring import ZZ
            be_careful = any(i not in ZZ for i in I)

            if be_careful:
                Iinv = {i: j for j, i in enumerate(I)}
                word = [Iinv[i] for i in word]
                braid_rels = [[[Iinv[i] for i in l],
                               [Iinv[i] for i in r]] for l, r in braid_rels]

            orb = BraidOrbit(word, braid_rels)

            if be_careful:
                for word in orb:
                    yield [I[i] for i in word]
            else:
                for I in orb:
                    yield list(I)

        def braid_orbit(self, word):
            r"""
            Return the braid orbit of a word ``word`` of indices.

            The input word does not need to be a reduced expression of
            an element.

            INPUT:

            - ``word``: a list (or iterable) of indices in
              ``self.index_set()``

            OUTPUT:

            a list of all lists that can be obtained from
            ``word`` by replacements of braid relations

            See :meth:`braid_relations` for the definition of braid
            relations.

            EXAMPLES::

                sage: W = CoxeterGroups().example()
                sage: s = W.simple_reflections()
                sage: w = s[0] * s[1] * s[2] * s[1]
                sage: word = w.reduced_word(); word
                [0, 1, 2, 1]

                sage: sorted(W.braid_orbit(word))                                       # needs sage.combinat sage.graphs
                [[0, 1, 2, 1], [0, 2, 1, 2], [2, 0, 1, 2]]

                sage: sorted(W.braid_orbit([2,1,1,2,1]))                                # needs sage.combinat sage.graphs
                [[1, 2, 1, 1, 2], [2, 1, 1, 2, 1], [2, 1, 2, 1, 2], [2, 2, 1, 2, 2]]

                sage: # optional - gap3
                sage: W = ReflectionGroup(['A',3], index_set=["AA","BB","5"])
                sage: w = W.long_element()
                sage: W.braid_orbit(w.reduced_word())
                [['BB', '5', 'AA', 'BB', '5', 'AA'],
                 ['5', 'BB', '5', 'AA', 'BB', '5'],
                 ['BB', 'AA', 'BB', '5', 'BB', 'AA'],
                 ['AA', '5', 'BB', 'AA', '5', 'BB'],
                 ['5', 'AA', 'BB', 'AA', '5', 'BB'],
                 ['AA', 'BB', '5', 'AA', 'BB', 'AA'],
                 ['AA', 'BB', 'AA', '5', 'BB', 'AA'],
                 ['AA', 'BB', '5', 'BB', 'AA', 'BB'],
                 ['BB', 'AA', '5', 'BB', 'AA', '5'],
                 ['BB', '5', 'AA', 'BB', 'AA', '5'],
                 ['AA', '5', 'BB', '5', 'AA', 'BB'],
                 ['5', 'BB', 'AA', '5', 'BB', '5'],
                 ['5', 'BB', 'AA', 'BB', '5', 'BB'],
                 ['5', 'AA', 'BB', '5', 'AA', 'BB'],
                 ['BB', '5', 'BB', 'AA', 'BB', '5'],
                 ['BB', 'AA', '5', 'BB', '5', 'AA']]

            .. TODO::

                The result should be full featured finite enumerated set
                (e.g., counting can be done much faster than iterating).

            .. SEEALSO::

                :meth:`.reduced_words`
            """
            return list(self.braid_orbit_iter(word))

        def __iter__(self):
            r"""
            Return an iterator over the elements of this Coxeter group.

            EXAMPLES::

                sage: D5 = FiniteCoxeterGroups().example(5)
                sage: sorted(list(D5)) # indirect doctest (but see :meth:`._test_enumerated_set_iter_list`)
                [(),
                 (1,),
                 (1, 2),
                 (1, 2, 1),
                 (1, 2, 1, 2),
                 (1, 2, 1, 2, 1),
                 (2,),
                 (2, 1),
                 (2, 1, 2),
                 (2, 1, 2, 1)]

                sage: # needs sage.combinat sage.groups
                sage: W = WeylGroup(["A", 2, 1])
                sage: g = iter(W)
                sage: next(g)
                [1 0 0]
                [0 1 0]
                [0 0 1]
                sage: next(g)
                [-1  1  1]
                [ 0  1  0]
                [ 0  0  1]
                sage: next(g)
                [ 1  0  0]
                [ 1 -1  1]
                [ 0  0  1]
            """
            return iter(self.weak_order_ideal(predicate=ConstantFunction(True)))

        def _element_constructor_(self, x, **args):
            """
            Construct an element of ``self`` from ``x``.

            EXAMPLES::

                sage: # needs sage.combinat sage.groups
                sage: W1 = WeylGroup("G2", prefix="s")
                sage: W2 = CoxeterGroup("G2")
                sage: W3 = CoxeterGroup("G2", implementation="permutation")
                sage: W1(W2.an_element())
                s1*s2
                sage: W2(W1.an_element())
                [ 2 -a]
                [ a -1]
                sage: W1(W3.an_element())
                s1*s2
                sage: s1, s2 = W1.simple_reflections()
                sage: W = CoxeterGroup("A1")
                sage: W(s1 * s2)
                Traceback (most recent call last):
                ...
                ValueError: inconsistent number of rows: should be 1 but got 3
            """
            P = parent(x)
            if P in CoxeterGroups():
                try:
                    return self.from_reduced_word(x.reduced_word())
                except KeyError:
                    # Unable to convert using the reduced word
                    #    because of an incompatible index
                    pass
            return self.element_class(self, x, **args)

        def weak_order_ideal(self, predicate, side="right", category=None):
            """
            Return a weak order ideal defined by a predicate

            INPUT:

            - ``predicate``: a predicate on the elements of ``self`` defining an
              weak order ideal in ``self``
            - ``side``: "left" or "right" (default: "right")

            OUTPUT: an enumerated set

            EXAMPLES::

                sage: D6 = FiniteCoxeterGroups().example(5)
                sage: I = D6.weak_order_ideal(predicate=lambda w: w.length() <= 3)
                sage: I.cardinality()
                7
                sage: list(I)
                [(), (1,), (2,), (1, 2), (2, 1), (1, 2, 1), (2, 1, 2)]

            We now consider an infinite Coxeter group::

                sage: W = WeylGroup(["A",1,1])                                          # needs sage.groups sage.rings.number_field
                sage: I = W.weak_order_ideal(predicate=lambda w: w.length() <= 2)       # needs sage.groups sage.rings.number_field
                sage: list(iter(I))                                                     # needs sage.groups sage.rings.number_field
                [
                [1 0]  [-1  2]  [ 1  0]  [ 3 -2]  [-1  2]
                [0 1], [ 0  1], [ 2 -1], [ 2 -1], [-2  3]
                ]

            Even when the result is finite, some features of
            :class:`FiniteEnumeratedSets` are not available::

                sage: I.cardinality()  # todo: not implemented
                5
                sage: list(I)          # todo: not implemented

            unless this finiteness is explicitly specified::

                sage: I = W.weak_order_ideal(predicate=lambda w: w.length() <= 2,       # needs sage.groups sage.rings.number_field
                ....:                        category=FiniteEnumeratedSets())
                sage: I.cardinality()                                                   # needs sage.groups sage.rings.number_field
                5
                sage: list(I)                                                           # needs sage.groups sage.rings.number_field
                [
                [1 0]  [-1  2]  [ 1  0]  [ 3 -2]  [-1  2]
                [0 1], [ 0  1], [ 2 -1], [ 2 -1], [-2  3]
                ]

            .. rubric:: Background

            The weak order is returned as a :class:`RecursivelyEnumeratedSet_forest`.
            This is achieved by assigning to each element `u1` of the
            ideal a single ancestor `u=u1 s_i`, where `i` is the
            smallest descent of `u`.

            This allows for iterating through the elements in
            roughly Constant Amortized Time and constant memory
            (taking the operations and size of the generated objects
            as constants).

            TESTS:

            We iterate over each level (i.e., breadth-first-search in the
            search forest), see :trac:`19926`::

                sage: W = CoxeterGroup(['A',2])                                         # needs sage.groups sage.rings.number_field
                sage: [x.length() for x in W]                                           # needs sage.groups sage.rings.number_field
                [0, 1, 1, 2, 2, 3]
            """
            from sage.sets.recursively_enumerated_set import RecursivelyEnumeratedSet_forest

            def succ(u):
                for i in u.descents(positive=True, side=side):
                    u1 = u.apply_simple_reflection(i, side)
                    if i == u1.first_descent(side=side) and predicate(u1):
                        yield u1

            from sage.categories.finite_coxeter_groups import FiniteCoxeterGroups
            default_category = FiniteEnumeratedSets() if self in FiniteCoxeterGroups() else EnumeratedSets()
            cat = default_category.or_subcategory(category)
            return RecursivelyEnumeratedSet_forest((self.one(),), succ,
                                                   algorithm='breadth',
                                                   category=cat)

        @cached_method
        def coxeter_element(self):
            """
            Return a Coxeter element.

            The result is the product of the simple reflections, in some order.

            .. NOTE::

                This implementation is shared with well generated
                complex reflection groups. It would be nicer to put it
                in some joint super category; however, in the current
                state of the art, there is none where it is clear that
                this is the right construction for obtaining a Coxeter
                element.

                In this context, this is an element having a regular
                eigenvector (a vector not contained in any reflection
                hyperplane of ``self``).

            EXAMPLES::

                sage: # needs sage.combinat sage.groups
                sage: CoxeterGroup(['A', 4]).coxeter_element().reduced_word()
                [1, 2, 3, 4]
                sage: CoxeterGroup(['B', 4]).coxeter_element().reduced_word()
                [1, 2, 3, 4]
                sage: CoxeterGroup(['D', 4]).coxeter_element().reduced_word()
                [1, 2, 4, 3]
                sage: CoxeterGroup(['F', 4]).coxeter_element().reduced_word()
                [1, 2, 3, 4]
                sage: CoxeterGroup(['E', 8]).coxeter_element().reduced_word()
                [1, 3, 2, 4, 5, 6, 7, 8]
                sage: CoxeterGroup(['H', 3]).coxeter_element().reduced_word()
                [1, 2, 3]

            This method is also used for well generated finite complex
            reflection groups::

                sage: W = ReflectionGroup((1,1,4))          # optional - gap3
                sage: W.coxeter_element().reduced_word()    # optional - gap3
                [1, 2, 3]

                sage: W = ReflectionGroup((2,1,4))          # optional - gap3
                sage: W.coxeter_element().reduced_word()    # optional - gap3
                [1, 2, 3, 4]

                sage: W = ReflectionGroup((4,1,4))          # optional - gap3
                sage: W.coxeter_element().reduced_word()    # optional - gap3
                [1, 2, 3, 4]

                sage: W = ReflectionGroup((4,4,4))          # optional - gap3
                sage: W.coxeter_element().reduced_word()    # optional - gap3
                [1, 2, 3, 4]

            TESTS::

                sage: WeylGroup(['A', 4]).coxeter_element().reduced_word()              # needs sage.combinat sage.groups
                [1, 2, 3, 4]
                sage: SymmetricGroup(3).coxeter_element()                               # needs sage.groups
                (1,3,2)
            """
            return self.prod(self.simple_reflections())

        @cached_method
        def standard_coxeter_elements(self):
            r"""
            Return all standard Coxeter elements in ``self``.

            This is the set of all elements in self obtained from any
            product of the simple reflections in ``self``.

            .. NOTE::

                - ``self`` is assumed to be well-generated.
                - This works even beyond real reflection groups, but the conjugacy
                  class is not unique and we only obtain one such class.

            EXAMPLES::

                sage: W = ReflectionGroup(4)                 # optional - gap3
                sage: sorted(W.standard_coxeter_elements())  # optional - gap3
                [(1,7,6,12,23,20)(2,8,17,24,9,5)(3,16,10,19,15,21)(4,14,11,22,18,13),
                 (1,10,4,12,21,22)(2,11,19,24,13,3)(5,15,7,17,16,23)(6,18,8,20,14,9)]

            TESTS::

                sage: W = SymmetricGroup(3)                                             # needs sage.groups
                sage: sorted(W.standard_coxeter_elements())                             # needs sage.combinat sage.groups
                [(1,2,3), (1,3,2)]

                sage: W = Permutations(3)
                sage: sorted(W.standard_coxeter_elements())                             # needs sage.graphs
                [[2, 3, 1], [3, 1, 2]]

                sage: W = CoxeterGroup(['D', 3])                                        # needs sage.combinat sage.groups
                sage: sorted(W.standard_coxeter_elements())                             # needs sage.combinat sage.groups
                [
                [-1  1  1]  [ 0 -1  1]  [ 0  1 -1]  [ 1 -1 -1]
                [-1  0  1]  [ 1 -1  0]  [ 0  0 -1]  [ 1 -1  0]
                [-1  1  0], [ 0 -1  0], [ 1  0 -1], [ 1  0 -1]
                ]

                sage: W = ColoredPermutations(3,2)                                      # needs sage.combinat
                sage: len(W.standard_coxeter_elements())                                # needs sage.combinat sage.graphs
                2
            """
            if not self.is_irreducible() or not self.is_well_generated():
                raise ValueError("this method is available for irreducible, well-generated complex reflection groups")
            from sage.combinat.permutation import Permutations
            return {self.from_reduced_word(w)
                    for w in Permutations(self.index_set())}

        def grassmannian_elements(self, side="right"):
            """
            Return the left or right Grassmannian elements of ``self``
            as an enumerated set.

            INPUT:

            - ``side`` -- (default: ``"right"``) ``"left"`` or ``"right"``

            EXAMPLES::

                sage: S = CoxeterGroups().example()
                sage: G = S.grassmannian_elements()
                sage: G.cardinality()
                12
                sage: G.list()
                [(0, 1, 2, 3), (1, 0, 2, 3), (0, 2, 1, 3), (0, 1, 3, 2),
                 (2, 0, 1, 3), (1, 2, 0, 3), (0, 3, 1, 2), (0, 2, 3, 1),
                 (3, 0, 1, 2), (1, 3, 0, 2), (1, 2, 3, 0), (2, 3, 0, 1)]
                sage: sorted(tuple(w.descents()) for w in G)
                [(), (0,), (0,), (0,), (1,), (1,), (1,), (1,), (1,), (2,), (2,), (2,)]
                sage: G = S.grassmannian_elements(side = "left")
                sage: G.cardinality()
                12
                sage: sorted(tuple(w.descents(side = "left")) for w in G)
                [(), (0,), (0,), (0,), (1,), (1,), (1,), (1,), (1,), (2,), (2,), (2,)]
            """
            order_side = "left" if side == "right" else "right"
            return self.weak_order_ideal(attrcall("is_grassmannian", side=side),
                                         side=order_side)

        def fully_commutative_elements(self):
            r"""
            Return the set of fully commutative elements in this Coxeter group.

            .. SEEALSO::

                :class:`~sage.combinat.fully_commutative_elements.FullyCommutativeElements`

            EXAMPLES::

                sage: CoxeterGroup(['A', 3]).fully_commutative_elements()               # needs sage.combinat sage.groups
                Fully commutative elements of
                 Finite Coxeter group over Integer Ring with Coxeter matrix:
                [1 3 2]
                [3 1 3]
                [2 3 1]
            """
            from sage.combinat.fully_commutative_elements import FullyCommutativeElements
            return FullyCommutativeElements(self)

        def _test_reduced_word(self, **options):
            """
            Run sanity checks on :meth:`CoxeterGroups.ElementMethods.reduced_word` and
            :meth:`~sage.categories.complex_reflection_or_generalized_coxeter_groups.ComplexReflectionOrGeneralizedCoxeterGroups.ParentMethods.from_reduced_word`

            EXAMPLES::

                sage: W = CoxeterGroups().example()
                sage: W._test_reduced_word()
            """
            tester = self._tester(**options)
            s = self.simple_reflections()
            for x in tester.some_elements():
                red = x.reduced_word()
                tester.assertEqual(self.from_reduced_word(red), x)
                tester.assertEqual(self.prod((s[i] for i in red)), x)

        def simple_projection(self, i, side='right', length_increasing=True):
            r"""
            Return the simple projection `\pi_i` (or `\overline\pi_i` if ``length_increasing`` is ``False``).

            INPUT:

            - ``i`` - an element of the index set of ``self``

            See :meth:`.simple_projections` for the options and for
            the definition of the simple projections.

            EXAMPLES::

                sage: W = CoxeterGroups().example()
                sage: W
                The symmetric group on {0, ..., 3}
                sage: s = W.simple_reflections()
                sage: sigma = W.an_element()
                sage: sigma
                (1, 2, 3, 0)
                sage: u0 = W.simple_projection(0)
                sage: d0 = W.simple_projection(0, length_increasing=False)
                sage: sigma.length()
                3
                sage: pi=sigma*s[0]
                sage: pi.length()
                4
                sage: u0(sigma)
                (2, 1, 3, 0)
                sage: pi
                (2, 1, 3, 0)
                sage: u0(pi)
                (2, 1, 3, 0)
                sage: d0(sigma)
                (1, 2, 3, 0)
                sage: d0(pi)
                (1, 2, 3, 0)

            """
            if not (i in self.index_set() or i == 0):
                raise ValueError("%s is not 0 and not in the Dynkin node set %s" % (i, self.index_set()))
            return lambda x: x.apply_simple_projection(i, side=side,
                                                       length_increasing=length_increasing)

        def kazhdan_lusztig_cells(self, side='left'):
            r"""
            Compute the left, right, or two-sided Kazhdan-Lusztig cells of
            ``self`` if ``self`` is finite.

            The cells are computed  by using :func:`kazhdan_lusztig_cell()
            <CoxeterGroups.ElementMethods.kazhdan_lusztig_cell()>`.

            As detailed there, installation of the optional package ``coxeter3``
            is recommended (though not required) before using this function
            as it speeds up the computation.

            INPUT:

            - ``side`` -- (default: ``'left'``) either ``'left'``,
              ``'right'``, or ``'two-sided'``

            EXAMPLES:

            We compute the right cells in the Coxeter group of type `A_2`
            below. Note that each Coxeter group may be created with multiple
            implementations, namely, 'reflection' (default), 'permutation',
            'matrix', or 'coxeter3'. The choice of implementation affects the
            representation of elements in the output cells but not the method
            used for the cell computation::

                sage: # needs sage.combinat sage.groups
                sage: W = CoxeterGroup('A2')
                sage: KL_cells = W.kazhdan_lusztig_cells(side='right')
                sage: set([tuple(sorted(C, key=lambda w: w.reduced_word()))
                ....:      for C in KL_cells])
                {(
                [-1  1]  [ 0 -1]
                [ 0  1], [ 1 -1]
                ),
                 (
                [ 0 -1]
                [-1  0]
                ),
                 (
                [1 0]
                [0 1]
                ),
                 (
                [ 1  0]  [-1  1]
                [ 1 -1], [-1  0]
                )}
                sage: len(KL_cells)
                4

                sage: W = CoxeterGroup('A2', implementation='permutation')              # needs sage.combinat sage.groups
                sage: len(W.kazhdan_lusztig_cells(side='right'))                        # needs sage.combinat sage.groups
                4

            We compute the left cells in the Coxeter group of type `A_3`
            below. If the optional package ``coxeter3`` is installed, it
            runs in the background even if the group is not created with
            the ``'coxeter3'`` implementation::

                sage: # optional - coxeter3, needs sage.combinat sage.groups sage.libs.gap sage.modules sage.rings.number_field
                sage: W = CoxeterGroup('A3', implementation='coxeter3')
                sage: KL_cells = W.kazhdan_lusztig_cells()
                sage: set([tuple(sorted(C)) for C in KL_cells])
                {([],),
                 ([1], [2, 1], [3, 2, 1]),
                 ([1, 2], [2], [3, 2]),
                 ([1, 2, 1], [1, 3, 2, 1], [2, 1, 3, 2, 1]),
                 ([1, 2, 1, 3], [1, 2, 3, 2, 1], [2, 3, 2, 1]),
                 ([1, 2, 1, 3, 2], [1, 2, 3, 2], [2, 3, 2]),
                 ([1, 2, 1, 3, 2, 1],),
                 ([1, 2, 3], [2, 3], [3]),
                 ([1, 3], [2, 1, 3]),
                 ([1, 3, 2], [2, 1, 3, 2])}
                sage: len(KL_cells)
                10
                sage: W = CoxeterGroup('A3', implementation='permutation')
                sage: len(W.kazhdan_lusztig_cells())
                10

            Computing the two sided cells in `B_3`::

                sage: # optional - coxeter3, needs sage.combinat sage.groups sage.libs.gap sage.modules sage.rings.number_field
                sage: W = CoxeterGroup('B3', implementation='coxeter3')
                sage: b3_cells = W.kazhdan_lusztig_cells('two-sided')
                sage: len(b3_cells)
                6
                sage: set([tuple(sorted(C))
                ....:     for C in W.kazhdan_lusztig_cells()])
                {([],),
                 ([1], [1, 2, 3, 2, 1], [2, 1], [2, 3, 2, 1], [3, 2, 1]),
                 ([1, 2], [1, 2, 3, 2], [2], [2, 3, 2], [3, 2]),
                 ([1, 2, 3], [2, 3], [3], [3, 2, 3]),
                 ([2, 1, 2], [2, 3, 2, 1, 2], [3, 2, 1, 2]),
                 ([2, 1, 2, 3], [2, 3, 2, 1, 2, 3], [3, 2, 1, 2, 3]),
                 ([2, 1, 2, 3, 2], [2, 3, 2, 1, 2, 3, 2], [3, 2, 1, 2, 3, 2]),
                 ([2, 1, 2, 3, 2, 1],
                  [2, 3, 2, 1, 2, 3, 2, 1],
                  [3, 2, 1, 2, 3, 2, 1],
                  [3, 2, 3, 2, 1, 2]),
                 ([2, 3, 1], [3, 1], [3, 2, 3, 1]),
                 ([2, 3, 1, 2], [3, 1, 2], [3, 2, 3, 1, 2]),
                 ([2, 3, 1, 2, 3], [3, 1, 2, 3], [3, 2, 3, 1, 2, 3]),
                 ([2, 3, 1, 2, 3, 2],
                  [3, 1, 2, 3, 2],
                  [3, 2, 3, 1, 2, 3, 2],
                  [3, 2, 3, 2],
                  [3, 2, 3, 2, 1, 2, 3, 2]),
                 ([2, 3, 1, 2, 3, 2, 1],
                  [3, 1, 2, 3, 2, 1],
                  [3, 2, 3, 1, 2, 3, 2, 1],
                  [3, 2, 3, 2, 1],
                  [3, 2, 3, 2, 1, 2, 3]),
                 ([3, 2, 3, 2, 1, 2, 3, 2, 1],)}

            TESTS::

                sage: W = CoxeterGroup(['A', 2, 1])                                     # needs sage.combinat sage.groups
                sage: W.kazhdan_lusztig_cells()                                         # needs sage.combinat sage.groups
                Traceback (most recent call last):
                ...
                ValueError: the Coxeter group must be finite to compute Kazhdan--Lusztig cells
            """
            if not self.coxeter_type().is_finite():
                raise ValueError('the Coxeter group must be finite to compute Kazhdan--Lusztig cells')

            # The identity is its own left-, right-, and two-sided- cell.
            identity = frozenset([self.one()])
            cells = {identity}

            for w in self:
                if not any(w in c for c in cells):
                    cell = w.kazhdan_lusztig_cell(side=side)
                    cells.add(frozenset(cell))

            return cells

        @cached_method
        def simple_projections(self, side='right', length_increasing=True):
            r"""
            Return the family of simple projections, also known as 0-Hecke or Demazure operators.

            INPUT:

            - ``self`` -- a Coxeter group `W`
            - ``side`` -- 'left' or 'right' (default: 'right')
            - ``length_increasing`` -- a boolean (default: ``True``) specifying
              whether the operator increases or decreases length

            This returns the simple projections of `W`, as a family.

            To each simple reflection `s_i` of `W`, corresponds a
            *simple projection* `\pi_i` from `W` to `W` defined by:

                      `\pi_i(w) = w s_i` if `i` is not a descent of `w`
                      `\pi_i(w) = w` otherwise.

            The simple projections `(\pi_i)_{i\in I}` move elements
            down the right permutohedron, toward the maximal element.
            They satisfy the same braid relations as the simple reflections,
            but are idempotents `\pi_i^2=\pi` not involutions `s_i^2 = 1`. As such,
            the simple projections generate the `0`-Hecke monoid.

            By symmetry, one can also define the projections
            `(\overline\pi_i)_{i\in I}` (when the option ``length_increasing`` is False):

                      `\overline\pi_i(w) = w s_i` if `i` is a descent of `w`
                      `\overline\pi_i(w) = w` otherwise.

            as well as the analogues acting on the left (when the option ``side`` is 'left').

            EXAMPLES::

                sage: W = CoxeterGroups().example(); W
                The symmetric group on {0, ..., 3}
                sage: s = W.simple_reflections()
                sage: sigma = W.an_element(); sigma
                (1, 2, 3, 0)
                sage: pi = W.simple_projections(); pi
                Finite family {0: <function ...<lambda> at ...>,
                               1: <function ...<lambda> at ...>,
                               2: <function ...<lambda> ...>}
                sage: pi[1](sigma)
                (1, 3, 2, 0)
                sage: W.simple_projection(1)(sigma)
                (1, 3, 2, 0)
            """
            from sage.sets.family import Family
            return Family(self.index_set(), lambda i: self.simple_projection(i, side=side, length_increasing=length_increasing))

        def sign_representation(self, base_ring=None, side="twosided"):
            r"""
            Return the sign representation of ``self`` over ``base_ring``.

            INPUT:

            - ``base_ring`` -- (optional) the base ring; the default is `\ZZ`
            - ``side`` -- ignored

            EXAMPLES::

                sage: W = WeylGroup(["A", 1, 1])                                        # needs sage.combinat sage.groups
                sage: W.sign_representation()                                           # needs sage.combinat sage.groups
                Sign representation of
                 Weyl Group of type ['A', 1, 1] (as a matrix group acting on the root space)
                 over Integer Ring

            """
            if base_ring is None:
                from sage.rings.integer_ring import ZZ
                base_ring = ZZ
            from sage.modules.with_basis.representation import SignRepresentationCoxeterGroup
            return SignRepresentationCoxeterGroup(self, base_ring)

        def demazure_product(self, Q):
            r"""
            Return the Demazure product of the list ``Q`` in ``self``.

            INPUT:

            - ``Q`` is a list of elements from the index set of ``self``.

            This returns the Coxeter group element that represents the
            composition of 0-Hecke or Demazure operators.

            See :meth:`CoxeterGroups.ParentMethods.simple_projections`.

            EXAMPLES::

                sage: # needs sage.combinat sage.groups
                sage: W = WeylGroup(['A', 2])
                sage: w = W.demazure_product([2,2,1])
                sage: w.reduced_word()
                [2, 1]
                sage: w = W.demazure_product([2,1,2,1,2])
                sage: w.reduced_word()
                [1, 2, 1]

                sage: W = WeylGroup(['B', 2])                                           # needs sage.combinat sage.groups
                sage: w = W.demazure_product([2,1,2,1,2])                               # needs sage.combinat sage.groups
                sage: w.reduced_word()                                                  # needs sage.combinat sage.groups
                [2, 1, 2, 1]
            """
            return self.one().apply_demazure_product(Q)

        def bruhat_interval(self, x, y):
            """
            Return the list of ``t`` such that ``x <= t <= y``.

            EXAMPLES::

                sage: W = WeylGroup("A3", prefix="s")                                   # needs sage.combinat sage.groups
                sage: s1, s2, s3 = W.simple_reflections()                               # needs sage.combinat sage.groups
                sage: W.bruhat_interval(s2, s1*s3*s2*s1*s3)                             # needs sage.combinat sage.groups
                [s1*s2*s3*s2*s1, s2*s3*s2*s1, s3*s1*s2*s1, s1*s2*s3*s1,
                 s1*s2*s3*s2, s3*s2*s1, s2*s3*s1, s2*s3*s2, s1*s2*s1,
                 s3*s1*s2, s1*s2*s3, s2*s1, s3*s2, s2*s3, s1*s2, s2]

                sage: W = WeylGroup(['A', 2, 1], prefix="s")                            # needs sage.combinat sage.groups
                sage: s0, s1, s2 = W.simple_reflections()                               # needs sage.combinat sage.groups
                sage: W.bruhat_interval(1, s0*s1*s2)                                    # needs sage.combinat sage.groups
                [s0*s1*s2, s1*s2, s0*s2, s0*s1, s2, s1, s0, 1]
            """
            if x == 1:
                x = self.one()
            if y == 1:
                y = self.one()
            if x == y:
                return [x]
            ret = []
            if not x.bruhat_le(y):
                return ret
            ret.append([y])
            while ret[-1]:
                nextlayer = []
                for z in ret[-1]:
                    for t in z.bruhat_lower_covers():
                        if t not in nextlayer:
                            if x.bruhat_le(t):
                                nextlayer.append(t)
                ret.append(nextlayer)
            return flatten(ret)

        def bruhat_interval_poset(self, x, y, facade=False):
            r"""
            Return the poset of the Bruhat interval between ``x`` and ``y``
            in Bruhat order.

            EXAMPLES::

                sage: W = WeylGroup("A3", prefix="s")                                   # needs sage.combinat sage.groups
                sage: s1, s2, s3 = W.simple_reflections()                               # needs sage.combinat sage.groups
                sage: W.bruhat_interval_poset(s2, s1*s3*s2*s1*s3)                       # needs sage.combinat sage.groups
                Finite poset containing 16 elements

                sage: W = WeylGroup(['A', 2, 1], prefix="s")                            # needs sage.combinat sage.groups
                sage: s0, s1, s2 = W.simple_reflections()                               # needs sage.combinat sage.groups
                sage: W.bruhat_interval_poset(1, s0*s1*s2)                              # needs sage.combinat sage.groups
                Finite poset containing 8 elements

            TESTS::

                sage: W.bruhat_interval_poset(s0*s1*s2, s0*s1*s2)                       # needs sage.combinat sage.groups
                Finite poset containing 1 elements
            """
            if x == 1:
                x = self.one()
            if y == 1:
                y = self.one()
            from sage.combinat.posets.posets import Poset
            if x == y:
                return Poset([[x], []])
            if not x.bruhat_le(y):
                return Poset()
            curlayer = {y}
            d = {}
            while curlayer:
                nextlayer = set()
                for z in curlayer:
                    for t in z.bruhat_lower_covers():
                        if not x.bruhat_le(t):
                            continue
                        if t in d:
                            d[t].append(z)
                        else:
                            d[t] = [z]
                        if t not in nextlayer:
                            nextlayer.add(t)
                curlayer = nextlayer

            from sage.graphs.digraph import DiGraph
            return Poset(DiGraph(d, format='dict_of_lists',
                                 data_structure='static_sparse'),
                         cover_relations=True,
                         facade=facade)

        def bruhat_graph(self, x=None, y=None, edge_labels=False):
            r"""
            Return the Bruhat graph as a directed graph, with an edge `u \to v`
            if and only if `u < v` in the Bruhat order, and `u = r \cdot v`.

            The Bruhat graph `\Gamma(x,y)`, defined if `x \leq y` in the
            Bruhat order, has as its vertices the Bruhat interval
            `\{ t | x \leq t \leq y \}`, and as its edges are the pairs
            `(u, v)` such that `u = r \cdot v` where `r` is a reflection,
            that is, a conjugate of a simple reflection.

            REFERENCES:

            Carrell, The Bruhat graph of a Coxeter group, a conjecture of Deodhar,
            and rational smoothness of Schubert varieties. Algebraic groups and
            their generalizations: classical methods (University Park, PA, 1991),
            53--61, Proc. Sympos. Pure Math., 56, Part 1, Amer. Math. Soc.,
            Providence, RI, 1994.

            EXAMPLES::

                sage: W = CoxeterGroup(['H', 3])                                        # needs sage.combinat sage.graphs sage.groups
                sage: G = W.bruhat_graph(); G                                           # needs sage.combinat sage.graphs sage.groups
                Digraph on 120 vertices

                sage: # needs sage.combinat sage.graphs sage.groups
                sage: W = CoxeterGroup(['A', 2, 1])
                sage: s1, s2, s3 = W.simple_reflections()
                sage: W.bruhat_graph(s1, s1*s3*s2*s3)
                Digraph on 6 vertices
                sage: W.bruhat_graph(s1, s3*s2*s3)
                Digraph on 0 vertices

                sage: W = WeylGroup("A3", prefix="s")                                   # needs sage.combinat sage.graphs sage.groups
                sage: s1, s2, s3 = W.simple_reflections()                               # needs sage.combinat sage.graphs sage.groups
                sage: G = W.bruhat_graph(s1*s3, s1*s2*s3*s2*s1); G                      # needs sage.combinat sage.graphs sage.groups
                Digraph on 10 vertices

            Check that the graph has the correct number of edges
            (see :trac:`17744`)::

                sage: len(G.edges(sort=False))                                          # needs sage.combinat sage.graphs sage.groups
                16
            """
            if x is None or x == 1:
                x = self.one()
            if y is None:
                if self.is_finite():
                    y = self.long_element()
                else:
                    raise TypeError("infinite groups must specify a maximal element")
            elif y == 1:
                y = self.one()

            # Sort bruhat_interval in weakly decreasing order of length.
            # We do this so we do not need to check the length in the
            #   for loops below.
            g = sorted(self.bruhat_interval(x, y), key=lambda w: -w.length())
            d = []

            if self.is_finite():
                ref = self.reflections()
                for i, u in enumerate(g):
                    for v in g[:i]:
                        w = u * v.inverse()
                        if w in ref:
                            if edge_labels:
                                d.append((u, v, w))
                            else:
                                d.append((u, v))
            else:
                for i, u in enumerate(g):
                    for v in g[:i]:
                        w = u * v.inverse()
                        if w.is_reflection():
                            if edge_labels:
                                d.append((u, v, w))
                            else:
                                d.append((u, v))

            from sage.graphs.digraph import DiGraph
            return DiGraph(d)

        def canonical_representation(self):
            r"""
            Return the canonical faithful representation of ``self``.

            EXAMPLES::

                sage: W = WeylGroup("A3")                                               # needs sage.combinat sage.groups
                sage: W.canonical_representation()                                      # needs sage.combinat sage.groups
                Finite Coxeter group over Integer Ring with Coxeter matrix:
                [1 3 2]
                [3 1 3]
                [2 3 1]
            """
            from sage.groups.matrix_gps.coxeter_group import CoxeterMatrixGroup
            return CoxeterMatrixGroup(self.coxeter_matrix(),
                                      index_set=self.index_set())

        def elements_of_length(self, n):
            r"""
            Return all elements of length `n`.

            EXAMPLES::

                sage: A = AffinePermutationGroup(['A', 2, 1])                           # needs sage.combinat
                sage: [len(list(A.elements_of_length(i))) for i in [0..5]]              # needs sage.combinat
                [1, 3, 6, 9, 12, 15]

                sage: W = CoxeterGroup(['H', 3])                                        # needs sage.combinat sage.groups
                sage: [len(list(W.elements_of_length(i))) for i in range(4)]            # needs sage.combinat sage.groups
                [1, 3, 5, 7]

                sage: W = CoxeterGroup(['A', 2])                                        # needs sage.combinat sage.groups
                sage: [len(list(W.elements_of_length(i))) for i in range(6)]            # needs sage.combinat sage.groups
                [1, 2, 2, 1, 0, 0]
            """
            I = self.weak_order_ideal(ConstantFunction(True), side='right')
            return I.elements_of_depth_iterator(n)

        def random_element_of_length(self, n):
            r"""
            Return a random element of length ``n`` in ``self``.

            Starts at the identity, then chooses an upper cover at random.

            Not very uniform: actually constructs a uniformly random
            reduced word of length `n`. Thus we most likely get
            elements with lots of reduced words!

            EXAMPLES::

                sage: # needs sage.combinat sage.groups
                sage: A = AffinePermutationGroup(['A', 7, 1])
                sage: p = A.random_element_of_length(10)
                sage: p in A
                True
                sage: p.length() == 10
                True

                sage: # needs sage.combinat sage.groups
                sage: W = CoxeterGroup(['A', 4])
                sage: p = W.random_element_of_length(5)
                sage: p in W
                True
                sage: p.length() == 5
                True
            """
            from sage.misc.prandom import randint
            x = self.one()
            for _ in range(1, n + 1):
                antiD = x.descents(positive=True)
                rnd = randint(0, len(antiD) - 1)
                x = x.apply_simple_reflection_right(antiD[rnd])
            return x

        # parabolic_subgroup

        def _test_simple_projections(self, **options):
            """
            Runs sanity checks on :meth:`.simple_projections`
            and :meth:`CoxeterGroups.ElementMethods.apply_simple_projection`

            EXAMPLES::

                sage: W = CoxeterGroups().example()
                sage: W._test_simple_projections()
            """
            tester = self._tester(**options)
            for side in ['left', 'right']:
                pi = self.simple_projections(side=side)
                opi = self.simple_projections(side=side, length_increasing=False)
                for i in self.index_set():
                    for w in tester.some_elements():
                        tester.assertEqual(pi[i](w), w.apply_simple_projection(i, side=side))
                        tester.assertEqual(pi[i](w), w.apply_simple_projection(i, side=side, length_increasing=True))
                        tester.assertEqual(opi[i](w), w.apply_simple_projection(i, side=side, length_increasing=False))
                        tester.assertTrue(pi[i](w).has_descent(i, side=side))
                        tester.assertFalse(opi[i](w).has_descent(i, side=side))
                        tester.assertEqual({pi[i](w), opi[i](w)},
                                           {w, w.apply_simple_reflection(i, side=side)})

        def _test_has_descent(self, **options):
            """
            Run sanity checks on the method
            :meth:`CoxeterGroups.ElementMethods.has_descent` of the
            elements of self.

            EXAMPLES::

                sage: W = CoxeterGroups().example()
                sage: W._test_has_descent()

                sage: # needs sage.combinat sage.groups
                sage: W = Permutations(4)
                sage: W._test_has_descent()
                sage: sage.combinat.permutation.Permutations.options.mult = "r2l"
                sage: W._test_has_descent()
                sage: sage.combinat.permutation.Permutations.options._reset()

                sage: W = SignedPermutations(3)                                         # needs sage.combinat
                sage: W._test_has_descent()
            """
            tester = self._tester(**options)
            s = self.simple_reflections()
            for i in self.index_set():
                tester.assertTrue(not self.one().has_descent(i))
                tester.assertTrue(not self.one().has_descent(i, side='left'))
                tester.assertTrue(not self.one().has_descent(i, side='right'))
                tester.assertTrue(self.one().has_descent(i, positive=True))
                tester.assertTrue(self.one().has_descent(i, positive=True, side='left'))
                tester.assertTrue(self.one().has_descent(i, positive=True, side='right'))
                for j in self.index_set():
                    tester.assertEqual(s[i].has_descent(j, side='left'), i == j)
                    tester.assertEqual(s[i].has_descent(j, side='right'), i == j)
                    tester.assertEqual(s[i].has_descent(j), i == j)
                    tester.assertEqual(s[i].has_descent(j, positive=True, side='left'), i != j)
                    tester.assertEqual(s[i].has_descent(j, positive=True, side='right'), i != j)
                    tester.assertEqual(s[i].has_descent(j, positive=True), i != j)
                    if i == j:
                        continue
                    u = s[i].apply_simple_reflection_right(j)
                    v = s[j].apply_simple_reflection_right(i)
                    tester.assertTrue(u.has_descent(i, side='left'))
                    tester.assertTrue(u.has_descent(j, side='right'))
                    tester.assertEqual(u.has_descent(j, side='left'), u == v)
                    tester.assertEqual(u.has_descent(i, side='right'), u == v)

        def _test_descents(self, **options):
            """
            Run sanity checks on the method
            :meth:`CoxeterGroups.ElementMethods.descents` of the
            elements of ``self``.

            EXAMPLES::

                sage: W = CoxeterGroups().example()
                sage: W._test_descents()
            """
            tester = self._tester(**options)
            s = self.simple_reflections()
            tester.assertEqual(len(self.one().descents(side='right')), 0)
            tester.assertEqual(len(self.one().descents(side='left')), 0)
            for i in self.index_set():
                si = s[i]
                tester.assertEqual([i], si.descents(side='left'))
                tester.assertEqual([i], si.descents(side='right'))
                tester.assertNotIn(i, si.descents(positive=True, side='left'))
                tester.assertNotIn(i, si.descents(positive=True, side='right'))

        def _test_coxeter_relations(self, **options):
            r"""
            Test whether the Coxeter relations hold for ``self``.

            This checks nothing in the case of infinite order.

            TESTS::

                sage: A = AffinePermutationGroup(['A', 7, 1])                           # needs sage.combinat
                sage: A._test_coxeter_relations()                                       # needs sage.combinat

                sage: cm = CartanMatrix([[2,-5,0], [-2,2,-1], [0,-1,2]])                # needs sage.graphs
                sage: W = WeylGroup(cm)                                                 # needs sage.combinat sage.graphs sage.groups
                sage: W._test_coxeter_relations()                                       # needs sage.combinat sage.graphs sage.groups

                sage: # needs sage.combinat sage.groups
                sage: W = Permutations(4)
                sage: W._test_coxeter_relations()
                sage: sage.combinat.permutation.Permutations.options.mult = "r2l"
                sage: W._test_coxeter_relations()
                sage: sage.combinat.permutation.Permutations.options._reset()

                sage: W = SignedPermutations(3)                                         # needs sage.combinat
                sage: W._test_coxeter_relations()                                       # needs sage.combinat
            """
            tester = self._tester(**options)
            s = self.simple_reflections()
            one = self.one()
            for si in s:
                tester.assertEqual(si**2, one)
            try:
                cox_mat = self.coxeter_matrix()
            except ImportError:
                return
            I = cox_mat.index_set()
            for ii, i in enumerate(I):
                for j in I[ii + 1:]:
                    mij = cox_mat[i, j]
                    if mij == -1:  # -1 stands for infinity
                        continue
                    l = s[i] * s[j]
                    tester.assertEqual(l**mij, one, "Coxeter relation fails")
                    for p in range(1, mij):
                        tester.assertNotEqual(l**p, one, "unexpected relation")

    class ElementMethods:
        def has_descent(self, i, side='right', positive=False):
            """
            Return whether i is a (left/right) descent of self.

            See :meth:`.descents` for a description of the options.

            EXAMPLES::

                sage: W = CoxeterGroups().example()
                sage: s = W.simple_reflections()
                sage: w = s[0] * s[1] * s[2]
                sage: w.has_descent(2)
                True
                sage: [ w.has_descent(i)                for i in [0,1,2] ]
                [False, False, True]
                sage: [ w.has_descent(i, side='left')   for i in [0,1,2] ]
                [True, False, False]
                sage: [ w.has_descent(i, positive=True) for i in [0,1,2] ]
                [True, True, False]

            This default implementation delegates the work to
            :meth:`.has_left_descent` and :meth:`.has_right_descent`.
            """
            if not isinstance(positive, bool):
                raise TypeError("%s is not a boolean" % bool)
            if side == 'right':
                return self.has_right_descent(i) != positive
            if side != 'left':
                raise ValueError("%s is neither 'right' nor 'left'" % side)
            return self.has_left_descent(i) != positive

#        @abstract_method(optional = True)
        def has_right_descent(self, i):
            """
            Return whether ``i`` is a right descent of self.

            EXAMPLES::

                sage: W = CoxeterGroups().example(); W
                The symmetric group on {0, ..., 3}
                sage: w = W.an_element(); w
                (1, 2, 3, 0)
                sage: w.has_right_descent(0)
                False
                sage: w.has_right_descent(1)
                False
                sage: w.has_right_descent(2)
                True
            """
            return (~self).has_left_descent(i)

        def has_left_descent(self, i):
            """
            Return whether `i` is a left descent of self.

            This default implementation uses that a left descent of
            `w` is a right descent of `w^{-1}`.

            EXAMPLES::

                sage: W = CoxeterGroups().example(); W
                The symmetric group on {0, ..., 3}
                sage: w = W.an_element(); w
                (1, 2, 3, 0)
                sage: w.has_left_descent(0)
                True
                sage: w.has_left_descent(1)
                False
                sage: w.has_left_descent(2)
                False

            TESTS::

                sage: w.has_left_descent.__module__
                'sage.categories.coxeter_groups'
            """
            return (~self).has_right_descent(i)

        def first_descent(self, side='right', index_set=None, positive=False):
            """
            Return the first left (resp. right) descent of self, as
            an element of ``index_set``, or ``None`` if there is none.

            See :meth:`.descents` for a description of the options.

            EXAMPLES::

                sage: W = CoxeterGroups().example()
                sage: s = W.simple_reflections()
                sage: w = s[2]*s[0]
                sage: w.first_descent()
                0
                sage: w = s[0]*s[2]
                sage: w.first_descent()
                0
                sage: w = s[0]*s[1]
                sage: w.first_descent()
                1
            """
            if index_set is None:
                index_set = self.parent().index_set()
            for i in index_set:
                if self.has_descent(i, side=side, positive=positive):
                    return i
            return None

        def descents(self, side='right', index_set=None, positive=False):
            """
            Return the descents of self, as a list of elements of the
            index_set.

            INPUT:

            - ``index_set`` - a subset (as a list or iterable) of the nodes of the Dynkin diagram;
              (default: all of them)
            - ``side`` - 'left' or 'right' (default: 'right')
            - ``positive`` - a boolean (default: ``False``)

            The ``index_set`` option can be used to restrict to the
            parabolic subgroup indexed by ``index_set``.

            If positive is ``True``, then returns the non-descents
            instead

            .. TODO::

                find a better name for ``positive``: complement? non_descent?

            Caveat: the return type may change to some other iterable
            (tuple, ...) in the future. Please use keyword arguments
            also, as the order of the arguments may change as well.

            EXAMPLES::

                sage: W = CoxeterGroups().example()
                sage: s = W.simple_reflections()
                sage: w = s[0]*s[1]
                sage: w.descents()
                [1]
                sage: w = s[0]*s[2]
                sage: w.descents()
                [0, 2]

            .. TODO:: side, index_set, positive
            """
            if index_set is None:
                index_set = self.parent().index_set()
            return [i for i in index_set if self.has_descent(i, side=side,
                                                             positive=positive)]

        def is_grassmannian(self, side="right") -> bool:
            """
            Return whether ``self`` is Grassmannian.

            INPUT:

            - ``side`` -- "left" or "right" (default: "right")

            An element is Grassmannian if it has at
            most one descent on the right (resp. on the left).

            EXAMPLES::

                sage: W = CoxeterGroups().example(); W
                The symmetric group on {0, ..., 3}
                sage: s = W.simple_reflections()
                sage: W.one().is_grassmannian()
                True
                sage: s[1].is_grassmannian()
                True
                sage: (s[1]*s[2]).is_grassmannian()
                True
                sage: (s[0]*s[1]).is_grassmannian()
                True
                sage: (s[1]*s[2]*s[1]).is_grassmannian()
                False

                sage: (s[0]*s[2]*s[1]).is_grassmannian(side="left")
                False
                sage: (s[0]*s[2]*s[1]).is_grassmannian(side="right")
                True
                sage: (s[0]*s[2]*s[1]).is_grassmannian()
                True
            """
            return len(self.descents(side=side)) <= 1

        def is_fully_commutative(self) -> bool:
            r"""
            Check if ``self`` is a fully-commutative element.

            We use the characterization that an element `w` in a Coxeter
            system `(W,S)` is fully-commutative if and only if for every pair
            of generators `s,t \in S` for which `m(s,t)>2`, no reduced
            word of `w` contains the 'braid' word `sts...` of length
            `m(s,t)` as a contiguous subword. See [Ste1996]_.

            EXAMPLES::

                sage: # needs sage.combinat sage.groups
                sage: W = CoxeterGroup(['A', 3])
                sage: len([1 for w in W if w.is_fully_commutative()])
                14
                sage: W = CoxeterGroup(['B', 3])
                sage: len([1 for w in W if w.is_fully_commutative()])
                24

            TESTS::

                sage: W = CoxeterGroup(matrix(2,2,[1,7,7,1]), index_set='ab')           # needs sage.combinat sage.groups
                sage: len([1 for w in W if w.is_fully_commutative()])                   # needs sage.combinat sage.groups
                13
            """
            word = self.reduced_word()
            from sage.combinat.root_system.braid_orbit import is_fully_commutative as is_fully_comm

            group = self.parent()
            braid_rels = group.braid_relations()
            I = group.index_set()

            from sage.rings.integer_ring import ZZ
            be_careful = any(i not in ZZ for i in I)

            if be_careful:
                Iinv = {i: j for j, i in enumerate(I)}
                word = [Iinv[i] for i in word]
                braid_rels = [[[Iinv[i] for i in l],
                               [Iinv[i] for i in r]] for l, r in braid_rels]

            return is_fully_comm(word, braid_rels)

        def reduced_word_reverse_iterator(self):
            """
            Return a reverse iterator on a reduced word for ``self``.

            EXAMPLES::

                sage: W = CoxeterGroups().example()
                sage: s = W.simple_reflections()
                sage: sigma = s[0]*s[1]*s[2]
                sage: rI=sigma.reduced_word_reverse_iterator()
                sage: [i for i in rI]
                [2, 1, 0]
                sage: s[0]*s[1]*s[2]==sigma
                True
                sage: sigma.length()
                3

            .. SEEALSO::

                :meth:`.reduced_word`

            Default implementation: recursively remove the first right
            descent until the identity is reached (see :meth:`.first_descent` and
            :meth:`~sage.categories.complex_reflection_or_generalized_coxeter_groups.ComplexReflectionOrGeneralizedCoxeterGroups.ElementMethods.apply_simple_reflection`).
            """
            while True:
                i = self.first_descent()
                if i is None:
                    return
                self = self.apply_simple_reflection(i, 'right')
                yield i

        def reduced_word(self):
            r"""
            Return a reduced word for ``self``.

            This is a word `[i_1,i_2,\ldots,i_k]` of minimal length
            such that
            `s_{i_1} s_{i_2} \cdots s_{i_k} = \operatorname{self}`,
            where the `s_i` are the simple reflections.

            EXAMPLES::

                sage: W = CoxeterGroups().example()
                sage: s = W.simple_reflections()
                sage: w = s[0]*s[1]*s[2]
                sage: w.reduced_word()
                [0, 1, 2]
                sage: w = s[0]*s[2]
                sage: w.reduced_word()
                [2, 0]

            .. SEEALSO::

                - :meth:`.reduced_words`, :meth:`.reduced_word_reverse_iterator`,
                - :meth:`length`, :meth:`reduced_word_graph`
            """
            result = list(self.reduced_word_reverse_iterator())
            return list(reversed(result))

        def reduced_words_iter(self):
            r"""
            Iterate over all reduced words for ``self``.

            See :meth:`reduced_word` for the definition of a reduced
            word.

            The algorithm uses the Matsumoto property that any two
            reduced expressions are related by braid relations, see
            Theorem 3.3.1(ii) in [BB2005]_.

            .. SEEALSO::

                :meth:`braid_orbit_iter`

            EXAMPLES::

                sage: W = CoxeterGroups().example()
                sage: s = W.simple_reflections()
                sage: w = s[0] * s[2]
                sage: sorted(w.reduced_words_iter())                                    # needs sage.combinat sage.graphs
                [[0, 2], [2, 0]]
            """
            return self.parent().braid_orbit_iter(self.reduced_word())

        def reduced_words(self):
            r"""
            Return all reduced words for ``self``.

            See :meth:`reduced_word` for the definition of a reduced
            word.

            The algorithm uses the Matsumoto property that any two
            reduced expressions are related by braid relations, see
            Theorem 3.3.1(ii) in [BB2005]_.

            .. SEEALSO::

                :meth:`braid_orbit`

            EXAMPLES::

                sage: W = CoxeterGroups().example()
                sage: s = W.simple_reflections()
                sage: w = s[0] * s[2]
                sage: sorted(w.reduced_words())                                         # needs sage.graphs sage.modules
                [[0, 2], [2, 0]]

                sage: W = WeylGroup(['E', 6])                                           # needs sage.combinat sage.groups
                sage: w = W.from_reduced_word([2,3,4,2])                                # needs sage.combinat sage.groups
                sage: sorted(w.reduced_words())                                         # needs sage.combinat sage.groups
                [[2, 3, 4, 2], [3, 2, 4, 2], [3, 4, 2, 4]]

                sage: # optional - gap3, needs sage.combinat sage.groups
                sage: W = ReflectionGroup(['A',3],
                ....:                     index_set=["AA","BB","5"])
                sage: w = W.long_element()
                sage: w.reduced_words()
                [['BB', '5', 'AA', 'BB', '5', 'AA'],
                 ['5', 'BB', '5', 'AA', 'BB', '5'],
                 ['BB', 'AA', 'BB', '5', 'BB', 'AA'],
                 ['AA', '5', 'BB', 'AA', '5', 'BB'],
                 ['5', 'AA', 'BB', 'AA', '5', 'BB'],
                 ['AA', 'BB', '5', 'AA', 'BB', 'AA'],
                 ['AA', 'BB', 'AA', '5', 'BB', 'AA'],
                 ['AA', 'BB', '5', 'BB', 'AA', 'BB'],
                 ['BB', 'AA', '5', 'BB', 'AA', '5'],
                 ['BB', '5', 'AA', 'BB', 'AA', '5'],
                 ['AA', '5', 'BB', '5', 'AA', 'BB'],
                 ['5', 'BB', 'AA', '5', 'BB', '5'],
                 ['5', 'BB', 'AA', 'BB', '5', 'BB'],
                 ['5', 'AA', 'BB', '5', 'AA', 'BB'],
                 ['BB', '5', 'BB', 'AA', 'BB', '5'],
                 ['BB', 'AA', '5', 'BB', '5', 'AA']]

            .. TODO::

                The result should be full featured finite enumerated set
                (e.g., counting can be done much faster than iterating).

            .. SEEALSO::

                :meth:`.reduced_word`, :meth:`.reduced_word_reverse_iterator`,
                :meth:`length`, :meth:`reduced_word_graph`
            """
            return list(self.reduced_words_iter())

        def support(self):
            r"""
            Return the support of ``self``, that is the simple reflections that
            appear in the reduced expressions of ``self``.

            OUTPUT:

            The support of ``self`` as a set of integers

            EXAMPLES::

                sage: W = CoxeterGroups().example()
                sage: w = W.from_reduced_word([1,2,1])
                sage: w.support()
                {1, 2}
            """
            return set(self.reduced_word())

        def has_full_support(self):
            r"""
            Return whether ``self`` has full support.

            An element is said to have full support if its support contains
            all simple reflections.

            EXAMPLES::

                sage: W = CoxeterGroups().example()
                sage: w = W.from_reduced_word([1,2,1])
                sage: w.has_full_support()
                False
                sage: w = W.from_reduced_word([1,2,1,0,1])
                sage: w.has_full_support()
                True
                """
            return self.support() == set(self.parent().index_set())

        def reduced_word_graph(self):
            r"""
            Return the reduced word graph of ``self``.

            The reduced word graph of an element `w` in a Coxeter group
            is the graph whose vertices are the reduced words for `w`
            (see :meth:`reduced_word` for a definition of this term),
            and which has an `m`-colored edge between two reduced words
            `x` and `y` whenever `x` and `y` differ by exactly one
            length-`m` braid move (with `m \geq 2`).

            This graph is always connected (a theorem due to Tits) and
            has no multiple edges.

            EXAMPLES::

                sage: # needs sage.combinat sage.graphs sage.groups
                sage: W = WeylGroup(['A', 3], prefix='s')
                sage: w0 = W.long_element()
                sage: G = w0.reduced_word_graph()
                sage: G.num_verts()
                16
                sage: len(w0.reduced_words())
                16
                sage: G.num_edges()
                18
                sage: len([e for e in G.edges(sort=False) if e[2] == 2])
                10
                sage: len([e for e in G.edges(sort=False) if e[2] == 3])
                8

            TESTS::

                sage: p = Permutation([3,2,4,1])
                sage: pp = WeylGroup(['A',3]).from_reduced_word(p.reduced_word())       # needs sage.combinat sage.groups
                sage: pp.reduced_word_graph()                                           # needs sage.combinat sage.graphs sage.groups
                Graph on 3 vertices

                sage: # needs sage.combinat sage.graphs sage.groups
                sage: w1 = W.one()
                sage: G = w1.reduced_word_graph()
                sage: G.num_verts()
                1
                sage: G.num_edges()
                0

            .. SEEALSO::

                :meth:`.reduced_words`, :meth:`.reduced_word_reverse_iterator`,
                :meth:`length`, :meth:`reduced_word`
            """
            R = self.reduced_words()
            from sage.graphs.graph import Graph
            # Special case for when the graph does not contain any edges
            if len(R) == 1:
                return Graph({tuple(R[0]): []}, immutable=True)

            P = self.parent()
            edges = []
            for i, x in enumerate(R):
                x = tuple(x)
                for y in R[i:]:
                    y = tuple(y)
                    # Check that the reduced expressions differ by only
                    #   a single braid move
                    j = 0
                    while j < len(x) and x[j] == y[j]:
                        j += 1
                    if j == len(x):
                        continue
                    a, b = x[j], y[j]
                    m = P.coxeter_matrix()[a, b]
                    subword = [a, b] * (m // 2)
                    subword2 = [b, a] * (m // 2)
                    if m % 2:
                        subword.append(a)
                        subword2.append(b)
                    if (x[j:j + m] != tuple(subword)
                            or y[j:j + m] != tuple(subword2)
                            or x[j + m:] != y[j + m:]):
                        continue
                    edges.append([x, y, m])
            G = Graph(edges, immutable=True, format="list_of_edges")
            colors = {2: 'blue', 3: 'red', 4: 'green'}
            G.set_latex_options(edge_labels=True,
                                color_by_label=lambda x: colors[x])
            return G

        def length(self):
            r"""
            Return the length of ``self``.

            This is the minimal length of
            a product of simple reflections giving ``self``.

            EXAMPLES::

                sage: W = CoxeterGroups().example()
                sage: s1 = W.simple_reflection(1)
                sage: s2 = W.simple_reflection(2)
                sage: s1.length()
                1
                sage: (s1*s2).length()
                2
                sage: W = CoxeterGroups().example()
                sage: s = W.simple_reflections()
                sage: w = s[0]*s[1]*s[0]
                sage: w.length()
                3
                sage: W = CoxeterGroups().example()
                sage: R.<x> = ZZ[]
                sage: s = sum(x^w.length() for w in W)
                sage: p = prod(sum(x^i for i in range(j)) for j in range(1, 5))
                sage: s - p
                0

            .. SEEALSO::

                :meth:`.reduced_word`

            .. TODO::

                Should use reduced_word_iterator (or reverse_iterator)
            """
            return len(self.reduced_word())

        def reflection_length(self):
            """
            Return the reflection length of ``self``.

            The reflection length is the length of the shortest expression
            of the element as a product of reflections.

            .. SEEALSO::

                :meth:`absolute_length`

            EXAMPLES::

                sage: W = WeylGroup(['A', 3])                                           # needs sage.combinat sage.groups
                sage: s = W.simple_reflections()                                        # needs sage.combinat sage.groups
                sage: (s[1]*s[2]*s[3]).reflection_length()                              # needs sage.combinat sage.groups
                3

                sage: W = SymmetricGroup(4)                                             # needs sage.groups
                sage: s = W.simple_reflections()                                        # needs sage.groups
                sage: (s[3]*s[2]*s[3]).reflection_length()                              # needs sage.combinat sage.groups
                1

            """
            return self.absolute_length()

        def absolute_length(self):
            """
            Return the absolute length of ``self``.

            The absolute length is the length of the shortest expression
            of the element as a product of reflections.

            For permutations in the symmetric groups, the absolute
            length is the size minus the number of its disjoint
            cycles.

            .. SEEALSO::

                :meth:`absolute_le`

            EXAMPLES::

                sage: W = WeylGroup(["A", 3])                                           # needs sage.combinat sage.groups
                sage: s = W.simple_reflections()                                        # needs sage.combinat sage.groups
                sage: (s[1]*s[2]*s[3]).absolute_length()                                # needs sage.combinat sage.groups
                3

                sage: W = SymmetricGroup(4)                                             # needs sage.groups
                sage: s = W.simple_reflections()                                        # needs sage.groups
                sage: (s[3]*s[2]*s[1]).absolute_length()                                # needs sage.combinat sage.groups
                3
            """
            M = self.canonical_matrix()
            return (M - 1).image().dimension()

        def absolute_le(self, other):
            r"""
            Return whether ``self`` is smaller than ``other`` in the absolute
            order.

            A general reflection is an element of the form `w s_i w^{-1}`,
            where `s_i` is a simple reflection. The absolute order is defined
            analogously to the weak order but using general reflections rather
            than just simple reflections.

            This partial order can be used to define noncrossing partitions
            associated with this Coxeter group.

            .. SEEALSO::

                :meth:`absolute_length`

            EXAMPLES::

                sage: # needs sage.combinat sage.groups
                sage: W = WeylGroup(["A", 3])
                sage: s = W.simple_reflections()
                sage: w0 = s[1]
                sage: w1 = s[1]*s[2]*s[3]
                sage: w0.absolute_le(w1)
                True
                sage: w1.absolute_le(w0)
                False
                sage: w1.absolute_le(w1)
                True

            TESTS:

            Check that this is independent of the implementation of the group, see :trac:`34799`::

                sage: # needs sage.combinat sage.groups
                sage: W1 = WeylGroup(['A', 2])
                sage: W2 = Permutations(3)
                sage: P = lambda pi: W2(list(pi.to_permutation()))
                sage: d1 = set((P(w1), P(w2)) for w1 in W1 for w2 in W1
                ....:                         if w1.absolute_le(w2))
                sage: d2 = set((w1, w2) for w1 in W2 for w2 in W2
                ....:                   if w1.absolute_le(w2))
                sage: d1 == d2
                True
                sage: sage.combinat.permutation.Permutations.options.mult = "r2l"
                sage: d3 = set((w1, w2)
                ....:          for w1 in W2 for w2 in W2 if w1.absolute_le(w2))
                sage: d1 == d3
                True
                sage: sage.combinat.permutation.Permutations.options._reset()

                sage: # needs sage.combinat sage.groups
                sage: W1 = WeylGroup(['B', 2])
                sage: W2 = SignedPermutations(2)
                sage: P = lambda pi: W2(list(pi.to_permutation()))
                sage: d1 = set((P(w1), P(w2))
                ....:          for w1 in W1 for w2 in W1 if w1.absolute_le(w2))
                sage: d2 = set((w1, w2)
                ....:          for w1 in W2 for w2 in W2 if w1.absolute_le(w2))
                sage: d1 == d2
                True
            """
            if self == other:
                return True
            if self.absolute_length() >= other.absolute_length():
                return False
            return self.absolute_length() + (self.inverse() * other).absolute_length() == other.absolute_length()

        def absolute_covers(self):
            r"""
            Return the list of covers of ``self`` in absolute order.

            .. SEEALSO::

                :meth:`absolute_length`

            EXAMPLES::

                sage: # needs sage.combinat sage.groups
                sage: W = WeylGroup(["A", 3])
                sage: s = W.simple_reflections()
                sage: w0 = s[1]
                sage: w1 = s[1]*s[2]*s[3]
                sage: w0.absolute_covers()
                [
                [0 0 1 0]  [0 1 0 0]  [0 1 0 0]  [0 0 0 1]  [0 1 0 0]
                [1 0 0 0]  [1 0 0 0]  [0 0 1 0]  [1 0 0 0]  [0 0 0 1]
                [0 1 0 0]  [0 0 0 1]  [1 0 0 0]  [0 0 1 0]  [0 0 1 0]
                [0 0 0 1], [0 0 1 0], [0 0 0 1], [0 1 0 0], [1 0 0 0]
                ]
            """
            W = self.parent()
            return [self * t for t in W.reflections()
                    if self.absolute_length() < (self * t).absolute_length()]

        def canonical_matrix(self):
            r"""
            Return the matrix of ``self`` in the canonical faithful
            representation.

            This is an `n`-dimension real faithful essential representation,
            where `n` is the number of generators of the Coxeter group.
            Note that this is not always the most natural matrix
            representation, for instance in type `A_n`.

            EXAMPLES::

                sage: W = WeylGroup(["A", 3])                                           # needs sage.combinat sage.groups
                sage: s = W.simple_reflections()                                        # needs sage.combinat sage.groups
                sage: (s[1]*s[2]*s[3]).canonical_matrix()                               # needs sage.combinat sage.groups
                [ 0  0 -1]
                [ 1  0 -1]
                [ 0  1 -1]
            """
            G = self.parent().canonical_representation()
            return G.prod(G.simple_reflection(i) for i in self.reduced_word()).matrix()

        def coset_representative(self, index_set, side='right'):
            r"""
            Return the unique shortest element of the Coxeter group
            `W` which is in the same left (resp. right) coset as
            ``self``, with respect to the parabolic subgroup `W_I`.

            INPUT:

            - ``index_set`` - a subset (or iterable) of the nodes of the Dynkin diagram
            - ``side`` - 'left' or 'right'

            EXAMPLES::

                sage: W = CoxeterGroups().example(5)
                sage: s = W.simple_reflections()
                sage: w = s[2]*s[1]*s[3]
                sage: w.coset_representative([]).reduced_word()
                [2, 3, 1]
                sage: w.coset_representative([1]).reduced_word()
                [2, 3]
                sage: w.coset_representative([1,2]).reduced_word()
                [2, 3]
                sage: w.coset_representative([1,3]               ).reduced_word()
                [2]
                sage: w.coset_representative([2,3]               ).reduced_word()
                [2, 1]
                sage: w.coset_representative([1,2,3]             ).reduced_word()
                []
                sage: w.coset_representative([],      side='left').reduced_word()
                [2, 3, 1]
                sage: w.coset_representative([1],     side='left').reduced_word()
                [2, 3, 1]
                sage: w.coset_representative([1,2],   side='left').reduced_word()
                [3]
                sage: w.coset_representative([1,3],   side='left').reduced_word()
                [2, 3, 1]
                sage: w.coset_representative([2,3],   side='left').reduced_word()
                [1]
                sage: w.coset_representative([1,2,3], side='left').reduced_word()
                []

            """
            while True:
                i = self.first_descent(side=side, index_set=index_set)
                if i is None:
                    return self
                self = self.apply_simple_reflection(i, side=side)

        def apply_simple_projection(self, i, side='right', length_increasing=True):
            r"""
            Return the result of the application of the simple
            projection `\pi_i` (resp. `\overline\pi_i`) on ``self``.

            INPUT:

            - ``i`` - an element of the index set of the Coxeter group
            - ``side`` - 'left' or 'right' (default: 'right')
            - ``length_increasing`` - a boolean (default: True) specifying
              the direction of the projection

            See :meth:`CoxeterGroups.ParentMethods.simple_projections`
            for the definition of the simple projections.

            EXAMPLES::

                sage: W = CoxeterGroups().example()
                sage: w = W.an_element()
                sage: w
                (1, 2, 3, 0)
                sage: w.apply_simple_projection(2)
                (1, 2, 3, 0)
                sage: w.apply_simple_projection(2, length_increasing=False)
                (1, 2, 0, 3)

                sage: # needs sage.combinat sage.groups
                sage: W = WeylGroup(['C', 4], prefix="s")
                sage: v = W.from_reduced_word([1,2,3,4,3,1])
                sage: v
                s1*s2*s3*s4*s3*s1
                sage: v.apply_simple_projection(2)
                s1*s2*s3*s4*s3*s1*s2
                sage: v.apply_simple_projection(2, side='left')
                s1*s2*s3*s4*s3*s1
                sage: v.apply_simple_projection(1, length_increasing=False)
                s1*s2*s3*s4*s3

            """
            if self.has_descent(i, side=side, positive=length_increasing):
                return self.apply_simple_reflection(i, side=side)
            return self

        def binary_factorizations(self, predicate=ConstantFunction(True)):
            """
            Return the set of all the factorizations `self = u v` such
            that `l(self) = l(u) + l(v)`.

            Iterating through this set is Constant Amortized Time
            (counting arithmetic operations in the Coxeter group as
            constant time) complexity, and memory linear in the length
            of `self`.

            One can pass as optional argument a predicate p such that
            `p(u)` implies `p(u')` for any `u` left factor of `self`
            and `u'` left factor of `u`. Then this returns only the
            factorizations `self = uv` such `p(u)` holds.

            EXAMPLES:

            We construct the set of all factorizations of the maximal
            element of the group::

                sage: # needs sage.combinat sage.groups
                sage: W = WeylGroup(['A', 3])
                sage: s = W.simple_reflections()
                sage: w0 = W.from_reduced_word([1,2,3,1,2,1])
                sage: w0.binary_factorizations().cardinality()
                24

            The same number of factorizations, by bounded length::

                sage: [w0.binary_factorizations(                                        # needs sage.combinat sage.groups
                ....:      lambda u: u.length() <= l
                ....:  ).cardinality()
                ....:  for l in [-1,0,1,2,3,4,5,6]]
                [0, 1, 4, 9, 15, 20, 23, 24]

            The number of factorizations of the elements just below
            the maximal element::

                sage: [(s[i]*w0).binary_factorizations().cardinality()                  # needs sage.combinat sage.groups
                ....:  for i in [1,2,3]]
                [12, 12, 12]
                sage: w0.binary_factorizations(lambda u: False).cardinality()           # needs sage.combinat sage.groups
                0

            TESTS::

                sage: w0.binary_factorizations().category()                             # needs sage.combinat sage.groups
                Category of finite enumerated sets

            Check that this is independent of the implementation of the group, see :trac:`34799`::

                sage: # needs sage.combinat sage.groups
                sage: W1 = WeylGroup(['A', 3])
                sage: W2 = Permutations(4)
                sage: P = lambda pi: W2(list(pi.to_permutation()))
                sage: d1 = {P(pi): set((P(w[0]), P(w[1]))
                ....:                  for w in pi.binary_factorizations())
                ....:       for pi in W1}
                sage: d2 = {pi: set(pi.binary_factorizations()) for pi in W2}
                sage: d1 == d2
                True
                sage: sage.combinat.permutation.Permutations.options.mult = "r2l"
                sage: d3 = {pi: set(pi.binary_factorizations()) for pi in W2}
                sage: d1 == d3
                True
                sage: sage.combinat.permutation.Permutations.options._reset()
            """
            from sage.sets.recursively_enumerated_set import RecursivelyEnumeratedSet_forest
            W = self.parent()
            if not predicate(W.one()):
                from sage.sets.finite_enumerated_set import FiniteEnumeratedSet
                return FiniteEnumeratedSet([])

            def succ(u_v):
                u, v = u_v
                for i in v.descents(side='left'):
                    u1 = u.apply_simple_reflection_right(i)
                    if i == u1.first_descent() and predicate(u1):
                        yield u1, v.apply_simple_reflection_left(i)
            return RecursivelyEnumeratedSet_forest(((W.one(), self),), succ,
                                                   category=FiniteEnumeratedSets())

        @cached_in_parent_method
        def bruhat_lower_covers(self):
            r"""
            Return all elements that ``self`` covers in (strong) Bruhat order.

            If ``w = self`` has a descent at `i`, then the elements that
            `w` covers are exactly `\{ws_i, u_1s_i, u_2s_i,..., u_js_i\}`,
            where the `u_k` are elements that `ws_i` covers that also
            do not have a descent at `i`.

            EXAMPLES::

                sage: W = WeylGroup(["A", 3])                                           # needs sage.combinat sage.groups
                sage: w = W.from_reduced_word([3,2,3])                                  # needs sage.combinat sage.groups
                sage: print([v.reduced_word() for v in w.bruhat_lower_covers()])        # needs sage.combinat sage.groups
                [[3, 2], [2, 3]]

                sage: # needs sage.combinat sage.groups
                sage: W = WeylGroup(["A", 3])
                sage: print([v.reduced_word()
                ....:        for v in W.simple_reflection(1).bruhat_lower_covers()])
                [[]]
                sage: print([v.reduced_word()
                ....:        for v in W.one().bruhat_lower_covers()])
                []
                sage: W = WeylGroup(["B", 4, 1])
                sage: w = W.from_reduced_word([0,2])
                sage: print([v.reduced_word() for v in w.bruhat_lower_covers()])
                [[2], [0]]
                sage: W = WeylGroup("A3", prefix="s", implementation="permutation")
                sage: s1, s2, s3 = W.simple_reflections()
                sage: (s1*s2*s3*s1).bruhat_lower_covers()
                [s2*s1*s3, s1*s2*s1, s1*s2*s3]

            We now show how to construct the Bruhat poset::

                sage: # needs sage.combinat sage.groups
                sage: W = WeylGroup(["A", 3])
                sage: covers = tuple([u, v]
                ....:                for v in W for u in v.bruhat_lower_covers())
                sage: P = Poset((W, covers), cover_relations=True)                      # needs sage.graphs
                sage: P.show()                                                          # needs sage.graphs sage.plot

            Alternatively, one can just use::

                sage: P = W.bruhat_poset()                                              # needs sage.combinat sage.graphs sage.groups

            The algorithm is taken from Stembridge's 'coxeter/weyl' package for Maple.
            """
            desc = self.first_descent(side='right')
            if desc is None:
                return []
            ww = self.apply_simple_reflection(desc, side='right')
            return [u.apply_simple_reflection(desc, side='right') for u in ww.bruhat_lower_covers() if not u.has_descent(desc, side='right')] + [ww]

        @cached_in_parent_method
        def bruhat_upper_covers(self):
            r"""
            Return all elements that cover ``self`` in (strong) Bruhat order.

            The algorithm works recursively, using the 'inverse' of the method described for
            lower covers :meth:`bruhat_lower_covers`. Namely, it runs through all `i` in the
            index set. Let `w` equal ``self``. If `w` has no right descent `i`, then `w s_i` is a cover;
            if `w` has a decent at `i`, then `u_j s_i` is a cover of `w` where `u_j` is a cover
            of `w s_i`.

            EXAMPLES::

                sage: W = WeylGroup(['A', 3, 1], prefix="s")                            # needs sage.combinat sage.groups
                sage: w = W.from_reduced_word([1,2,1])                                  # needs sage.combinat sage.groups
                sage: w.bruhat_upper_covers()                                           # needs sage.combinat sage.groups
                [s1*s2*s1*s0, s1*s2*s0*s1, s0*s1*s2*s1, s3*s1*s2*s1, s2*s3*s1*s2, s1*s2*s3*s1]

                sage: W = WeylGroup(['A', 3])                                           # needs sage.combinat sage.groups
                sage: w = W.long_element()                                              # needs sage.combinat sage.groups
                sage: w.bruhat_upper_covers()                                           # needs sage.combinat sage.groups
                []

                sage: # needs sage.combinat sage.groups
                sage: W = WeylGroup(['A', 3])
                sage: w = W.from_reduced_word([1,2,1])
                sage: S = [v for v in W if w in v.bruhat_lower_covers()]
                sage: C = w.bruhat_upper_covers()
                sage: set(S) == set(C)
                True
            """
            Covers = set()
            for i in self.parent().index_set():
                if i in self.descents(side='right'):
                    Covers.update(x.apply_simple_reflection(i, side='right')
                                  for x in self.apply_simple_reflection(i, side='right').bruhat_upper_covers()
                                  if i not in x.descents(side='right'))
                else:
                    Covers.add(self.apply_simple_reflection(i, side='right'))
            return sorted(Covers)

        @cached_in_parent_method
        def bruhat_lower_covers_reflections(self):
            r"""
            Return all 2-tuples of lower_covers and reflections (``v``, ``r``) where ``v`` is covered by ``self`` and ``r`` is the reflection such that ``self`` = ``v`` ``r``.

            ALGORITHM:

            See :meth:`.bruhat_lower_covers`

            EXAMPLES::

                sage: W = WeylGroup(['A', 3], prefix="s")                               # needs sage.combinat sage.groups
                sage: w = W.from_reduced_word([3,1,2,1])                                # needs sage.combinat sage.groups
                sage: w.bruhat_lower_covers_reflections()                               # needs sage.combinat sage.groups
                [(s1*s2*s1, s1*s2*s3*s2*s1), (s3*s2*s1, s2), (s3*s1*s2, s1)]

            TESTS:

            Check bug discovered in :trac:`32669` is fixed::

                sage: W = CoxeterGroup(['A', 3], implementation='permutation')          # needs sage.combinat sage.groups
                sage: W.w0.bruhat_lower_covers_reflections()                            # needs sage.combinat sage.groups
                [((1,3,7,9)(2,11,6,10)(4,8,5,12), (2,5)(3,9)(4,6)(8,11)(10,12)),
                 ((1,11)(3,10)(4,9)(5,7)(6,12), (1,4)(2,8)(3,5)(7,10)(9,11)),
                 ((1,9,7,3)(2,10,6,11)(4,12,5,8), (1,7)(2,4)(5,6)(8,10)(11,12))]
            """
            i = self.first_descent(side='right')
            if i is None:
                return []
            wi = self.apply_simple_reflection(i, side='right')
            return [(u.apply_simple_reflection(i, side='right'),
                     r.apply_conjugation_by_simple_reflection(i))
                    for u, r in wi.bruhat_lower_covers_reflections()
                    if not u.has_descent(i, side='right')] + [
                (wi, self.parent().simple_reflection(i))]

        def lower_cover_reflections(self, side='right'):
            r"""
            Return the reflections ``t`` such that ``self`` covers ``self`` ``t``.

            If ``side`` is 'left', ``self`` covers ``t`` ``self``.

            EXAMPLES::

                sage: # needs sage.combinat sage.groups
                sage: W = WeylGroup(['A', 3],prefix="s")
                sage: w = W.from_reduced_word([3,1,2,1])
                sage: w.lower_cover_reflections()
                [s1*s2*s3*s2*s1, s2, s1]
                sage: w.lower_cover_reflections(side='left')
                [s2*s3*s2, s3, s1]

            """
            if side == 'left':
                self = self.inverse()
            return [x[1] for x in self.bruhat_lower_covers_reflections()]

        @cached_in_parent_method
        def bruhat_upper_covers_reflections(self):
            r"""
            Return all 2-tuples of covers and reflections (``v``, ``r``) where ``v`` covers ``self`` and ``r`` is the reflection such that ``self`` = ``v`` ``r``.

            ALGORITHM:

            See :meth:`.bruhat_upper_covers`

            EXAMPLES::

                sage: W = WeylGroup(['A', 4], prefix="s")                               # needs sage.combinat sage.groups
                sage: w = W.from_reduced_word([3,1,2,1])                                # needs sage.combinat sage.groups
                sage: w.bruhat_upper_covers_reflections()                               # needs sage.combinat sage.groups
                [(s1*s2*s3*s2*s1, s3), (s2*s3*s1*s2*s1, s2*s3*s2),
                 (s3*s4*s1*s2*s1, s4), (s4*s3*s1*s2*s1, s1*s2*s3*s4*s3*s2*s1)]
            """
            Covers = set()
            for i in self.parent().index_set():
                wi = self.apply_simple_reflection(i)
                if i in self.descents():
                    Covers.update((u.apply_simple_reflection(i), r.apply_conjugation_by_simple_reflection(i))
                                  for u, r in wi.bruhat_upper_covers_reflections() if i not in u.descents())
                else:
                    Covers.add((wi, self.parent().simple_reflection(i)))
            return sorted(Covers)

        def cover_reflections(self, side='right'):
            r"""
            Return the set of reflections ``t`` such that ``self`` ``t`` covers ``self``.

            If ``side`` is 'left', ``t`` ``self`` covers ``self``.

            EXAMPLES::

                sage: # needs sage.combinat sage.groups
                sage: W = WeylGroup(['A', 4], prefix="s")
                sage: w = W.from_reduced_word([3,1,2,1])
                sage: w.cover_reflections()
                [s3, s2*s3*s2, s4, s1*s2*s3*s4*s3*s2*s1]
                sage: w.cover_reflections(side='left')
                [s4, s2, s1*s2*s1, s3*s4*s3]

            """
            if side == 'left':
                self = self.inverse()
            return [x[1] for x in self.bruhat_upper_covers_reflections()]

        @cached_in_parent_method
        def bruhat_le(self, other):
            """
            Return whether ``self`` <= ``other`` in the Bruhat order.

            INPUT:

            - other -- an element of the same Coxeter group

            OUTPUT: a boolean

            EXAMPLES::

                sage: # needs sage.combinat sage.groups
                sage: W = WeylGroup(["A", 3])
                sage: u = W.from_reduced_word([1,2,1])
                sage: v = W.from_reduced_word([1,2,3,2,1])
                sage: u.bruhat_le(u)
                True
                sage: u.bruhat_le(v)
                True
                sage: v.bruhat_le(u)
                False
                sage: v.bruhat_le(v)
                True
                sage: s = W.simple_reflections()
                sage: s[1].bruhat_le(W.one())
                False

            The implementation uses the equivalent condition that any
            reduced word for ``other`` contains a reduced word for
            ``self`` as subword. See Stembridge, A short derivation of
            the Möbius function for the Bruhat order. J. Algebraic
            Combin. 25 (2007), no. 2, 141--148, Proposition 1.1.

            Complexity: `O(l * c)`, where `l` is the minimum of the
            lengths of `u` and of `v`, and `c` is the cost of the low
            level methods :meth:`first_descent`, :meth:`has_descent`,
            :meth:`~sage.categories.complex_reflection_or_generalized_coxeter_groups.ComplexReflectionOrGeneralizedCoxeterGroups.ElementMethods.apply_simple_reflection`),
            etc. Those are typically `O(n)`, where `n` is the rank of the
            Coxeter group.

            TESTS:

            We now run consistency tests with permutations and
            :meth:`bruhat_lower_covers`::

                sage: W = WeylGroup(["A", 3])                                           # needs sage.combinat sage.groups
                sage: P4 = Permutations(4)
                sage: def P4toW(w): return W.from_reduced_word(w.reduced_word())
                sage: for u in P4:                                                      # needs sage.combinat sage.groups
                ....:     for v in P4:
                ....:         assert u.bruhat_lequal(v) == P4toW(u).bruhat_le(P4toW(v))

                sage: # needs sage.combinat sage.graphs sage.groups
                sage: W = WeylGroup(["B", 3])
                sage: P = W.bruhat_poset()  # This is built from bruhat_lower_covers
                sage: Q = Poset((W, attrcall("bruhat_le")))     # long time (10s)
                sage: all(u.bruhat_le(v) == P.is_lequal(u,v)    # long time (7s)
                ....:     for u in W for v in W)
                True
                sage: all(P.is_lequal(u,v) == Q.is_lequal(u,v)  # long time (9s)
                ....:     for u in W for v in W)
                True
            """
            if not have_same_parent(self, other):
                raise TypeError("%s and %s do not have the same parent" % (self, other))
            # could first compare the length, when that information is cheap
            desc = other.first_descent()
            if desc is not None:
                return self.apply_simple_projection(desc, length_increasing=False).bruhat_le(other.apply_simple_reflection(desc))
            return self == other

        def weak_le(self, other, side='right'):
            """
            Comparison in weak order.

            INPUT:

            - other -- an element of the same Coxeter group
            - side -- 'left' or 'right'  (default: 'right')

            OUTPUT: a boolean

            This returns whether ``self`` <= ``other`` in left
            (resp. right) weak order, that is if 'v' can be obtained
            from 'v' by length increasing multiplication by simple
            reflections on the left (resp. right).

            EXAMPLES::

                sage: # needs sage.combinat sage.groups
                sage: W = WeylGroup(["A", 3])
                sage: u = W.from_reduced_word([1,2])
                sage: v = W.from_reduced_word([1,2,3,2])
                sage: u.weak_le(u)
                True
                sage: u.weak_le(v)
                True
                sage: v.weak_le(u)
                False
                sage: v.weak_le(v)
                True

            Comparison for left weak order is achieved with the option ``side``::

                sage: u.weak_le(v, side='left')                                         # needs sage.combinat sage.groups
                False

            The implementation uses the equivalent condition that any
            reduced word for `u` is a right (resp. left) prefix of
            some reduced word for `v`.

            Complexity: `O(l * c)`, where `l` is the minimum of the
            lengths of `u` and of `v`, and `c` is the cost of the low
            level methods :meth:`first_descent`, :meth:`has_descent`,
            :meth:`~sage.categories.complex_reflection_or_generalized_coxeter_groups.ComplexReflectionOrGeneralizedCoxeterGroups.ElementMethods.apply_simple_reflection`),
            etc. Those are typically `O(n)`, where `n` is the rank of the
            Coxeter group.

            We now run consistency tests with permutations::

                sage: W = WeylGroup(["A", 3])                                           # needs sage.combinat sage.groups
                sage: P4 = Permutations(4)
                sage: def P4toW(w): return W.from_reduced_word(w.reduced_word())
                sage: for u in P4:              # long time (5s on sage.math, 2011), needs sage.combinat sage.groups
                ....:     for v in P4:
                ....:         assert u.permutohedron_lequal(v) == P4toW(u).weak_le(P4toW(v))
                ....:         assert u.permutohedron_lequal(v, side='left') == P4toW(u).weak_le(P4toW(v), side='left')
            """
            if not have_same_parent(self, other):
                raise TypeError(f"{self} and {other} do not have the same parent")
            # could first compare the length, when that information is cheap
            prefix_side = 'left' if side == 'right' else 'right'

            while True:
                desc = self.first_descent(side=prefix_side)
                if desc is None:
                    return True
                if not other.has_descent(desc, side=prefix_side):
                    return False
                self = self.apply_simple_reflection(desc, side=prefix_side)
                other = other.apply_simple_reflection(desc, side=prefix_side)

        def weak_covers(self, side='right', index_set=None, positive=False):
            """
            Return all elements that ``self`` covers in weak order.

            INPUT:

            - side -- 'left' or 'right'  (default: 'right')
            - positive -- a boolean (default: False)
            - index_set -- a list of indices or None

            OUTPUT: a list

            EXAMPLES::

                sage: W = WeylGroup(['A', 3])                                           # needs sage.combinat sage.groups
                sage: w = W.from_reduced_word([3,2,1])                                  # needs sage.combinat sage.groups
                sage: [x.reduced_word() for x in w.weak_covers()]                       # needs sage.combinat sage.groups
                [[3, 2]]

            To obtain instead elements that cover self, set ``positive=True``::

                sage: [x.reduced_word() for x in w.weak_covers(positive=True)]          # needs sage.combinat sage.groups
                [[3, 1, 2, 1], [2, 3, 2, 1]]

            To obtain covers for left weak order, set the option side to 'left'::

                sage: # needs sage.combinat sage.groups
                sage: [x.reduced_word() for x in w.weak_covers(side='left')]
                [[2, 1]]
                sage: w = W.from_reduced_word([3,2,3,1])
                sage: [x.reduced_word() for x in w.weak_covers()]
                [[2, 3, 2], [3, 2, 1]]
                sage: [x.reduced_word() for x in w.weak_covers(side='left')]
                [[3, 2, 1], [2, 3, 1]]

            Covers w.r.t. a parabolic subgroup are obtained with the option ``index_set``::

                sage: [x.reduced_word() for x in w.weak_covers(index_set=[1,2])]        # needs sage.combinat sage.groups
                [[2, 3, 2]]
            """
            return [self.apply_simple_reflection(i, side=side)
                    for i in self.descents(side=side, index_set=index_set,
                                           positive=positive)]

        def coxeter_sorting_word(self, c):
            r"""
            Return the ``c``-sorting word of ``self``.

            For a Coxeter element `c` and an element `w`, the `c`-sorting
            word of `w` is the lexicographic minimal reduced expression of
            `w` in the infinite word `c^\infty`.

            INPUT:

            - ``c``-- a Coxeter element.

            OUTPUT:

            the ``c``-sorting word of ``self`` as a list of integers.

            EXAMPLES::

                sage: W = CoxeterGroups().example()
                sage: c = W.from_reduced_word([0,2,1])
                sage: w = W.from_reduced_word([1,2,1,0,1])
                sage: w.coxeter_sorting_word(c)
                [2, 1, 2, 0, 1]
            """
            if hasattr(c, "reduced_word"):
                c = c.reduced_word()
            elif not isinstance(c, list):
                c = list(c)
            n = self.parent().rank()
            pi = self
            l = pi.length()
            i = 0
            sorting_word = []
            while l > 0:
                s = c[i]
                if pi.has_left_descent(s):
                    pi = pi.apply_simple_reflection_left(s)
                    l -= 1
                    sorting_word.append(s)
                i += 1
                if i == n:
                    i = 0
            return sorting_word

        def is_coxeter_sortable(self, c, sorting_word=None):
            r"""
            Return whether ``self`` is ``c``-sortable.

            Given a Coxeter element `c`, an element `w` is `c`-sortable if
            its `c`-sorting word decomposes into a sequence of weakly
            decreasing subwords of `c`.

            INPUT:

            - ``c`` -- a Coxeter element.
            - ``sorting_word`` -- sorting word (default: None) used to
              not recompute the ``c``-sorting word if already computed.

            OUTPUT:

            is ``self`` ``c``-sortable

            EXAMPLES::

                sage: W = CoxeterGroups().example()
                sage: c = W.from_reduced_word([0,2,1])
                sage: w = W.from_reduced_word([1,2,1,0,1])
                sage: w.coxeter_sorting_word(c)
                [2, 1, 2, 0, 1]
                sage: w.is_coxeter_sortable(c)
                False
                sage: w = W.from_reduced_word([0,2,1,0,2])
                sage: w.coxeter_sorting_word(c)
                [2, 0, 1, 2, 0]
                sage: w.is_coxeter_sortable(c)
                True

                sage: W = CoxeterGroup(['A', 3])                                        # needs sage.combinat sage.groups
                sage: c = W.from_reduced_word([1,2,3])                                  # needs sage.combinat sage.groups

            Number of `c`-sortable elements in `A_3` (Catalan number)::

                sage: len([w for w in W if w.is_coxeter_sortable(c)])                   # needs sage.rings.number_field
                14

            TESTS::

                sage: W = SymmetricGroup(3)                                             # needs sage.groups
                sage: c = Permutation((1,2,3))
                sage: sorted(w for w in W if w.is_coxeter_sortable(c))                  # needs sage.combinat sage.groups
                [(), (2,3), (1,2), (1,3,2), (1,3)]
            """
            if hasattr(c, "reduced_word"):
                c = c.reduced_word()
            elif not isinstance(c, list):
                c = list(c)
            if sorting_word is None:
                sorting_word = self.coxeter_sorting_word(c)
            n = len(c)
            containment_list = [True] * n
            l = 0
            i = 0
            while l < len(sorting_word):
                s = c[i]
                t = sorting_word[l]
                if s == t:
                    l += 1
                    if not containment_list[i]:
                        return False
                else:
                    containment_list[i] = False
                i += 1
                if i == n:
                    i = 0
            return True

        def apply_demazure_product(self, element, side='right',
                                   length_increasing=True):
            r"""
            Return the Demazure or 0-Hecke product of ``self`` with another Coxeter group element.

            See :meth:`CoxeterGroups.ParentMethods.simple_projections`.

            INPUT:

            - ``element`` -- either an element of the same Coxeter
                group as ``self`` or a tuple or a list (such as a
                reduced word) of elements from the index set of the
                Coxeter group.

            - ``side`` -- 'left' or 'right' (default: 'right'); the
                side of ``self`` on which the element should be
                applied. If ``side`` is 'left' then the operation is
                applied on the left.

            - ``length_increasing`` -- a boolean (default True)
                whether to act length increasingly or decreasingly

            EXAMPLES::

                sage: # needs sage.combinat sage.groups
                sage: W = WeylGroup(['C', 4], prefix="s")
                sage: v = W.from_reduced_word([1,2,3,4,3,1])
                sage: v.apply_demazure_product([1,3,4,3,3])
                s4*s1*s2*s3*s4*s3*s1
                sage: v.apply_demazure_product([1,3,4,3], side='left')
                s3*s4*s1*s2*s3*s4*s2*s3*s1
                sage: v.apply_demazure_product((1,3,4,3), side='left')
                s3*s4*s1*s2*s3*s4*s2*s3*s1
                sage: v.apply_demazure_product(v)
                s2*s3*s4*s1*s2*s3*s4*s2*s3*s2*s1

            """
            # if self and element have the same parent
            if self.parent().is_parent_of(element):
                the_word = element.reduced_word()
            else:
                # check for a list or tuple of elements of the index set
                if isinstance(element, tuple):
                    element = list(element)
                elif not isinstance(element, list):
                    raise TypeError(f"Bad Coxeter group element input: {element}")
                I = self.parent().index_set()
                if not all(i in I for i in element):
                    raise ValueError("%s does not have all its members in the index set of the %s" % (element, self.parent()))
                # the copy is so that if we need to reverse the list, the original will not
                # get reversed
                the_word = copy(element)
            if side == 'left':
                the_word.reverse()
            for i in the_word:
                self = self.apply_simple_projection(i, side=side, length_increasing=length_increasing)
            return self

        def min_demazure_product_greater(self, element):
            r"""
            Find the unique Bruhat-minimum element ``u`` such that ``v`` `\le` ``w`` * ``u`` where ``v`` is ``self``, ``w`` is ``element`` and ``*`` is the Demazure product.

            INPUT:

            - ``element`` is either an element of the same Coxeter group as ``self`` or a list (such as a reduced word) of elements from the index set of the Coxeter group.

            EXAMPLES::

                sage: # needs sage.combinat sage.groups
                sage: W = WeylGroup(['A', 4], prefix="s")
                sage: v = W.from_reduced_word([2,3,4,1,2])
                sage: u = W.from_reduced_word([2,3,2,1])
                sage: v.min_demazure_product_greater(u)
                s4*s2
                sage: v.min_demazure_product_greater([2,3,2,1])
                s4*s2
                sage: v.min_demazure_product_greater((2,3,2,1))
                s4*s2

            """
            # if self and element have the same parent
            if self.parent().is_parent_of(element):
                the_word = element.reduced_word()
            # else require that ``element`` is a list or tuple of index_set elements
            else:
                if not isinstance(element, (tuple, list)):
                    raise TypeError("Bad Coxeter group element input: %s" % (element))
                I = self.parent().index_set()
                if not all(i in I for i in element):
                    raise ValueError("%s does not have all its members in the index set of the %s" % (element, self.parent()))
                the_word = element
            for i in the_word:
                if self.has_descent(i, side='left'):
                    self = self.apply_simple_reflection(i, side='left')
            return self

        def deodhar_factor_element(self, w, index_set):
            r"""
            Return Deodhar's Bruhat order factoring element.

            INPUT:

            - ``w`` is an element of the same Coxeter group ``W`` as ``self``
            - ``index_set`` is a subset of Dynkin nodes defining a parabolic subgroup ``W'`` of ``W``

            It is assumed that ``v = self`` and ``w`` are minimum length coset representatives
            for ``W/W'`` such that ``v`` `\le` ``w`` in Bruhat order.

            OUTPUT:

            Deodhar's element ``f(v,w)`` is the unique element of ``W'`` such that,
            for all ``v'`` and ``w'`` in ``W'``, ``vv'`` `\le` ``ww'`` in ``W`` if and only if
            ``v'`` `\le` ``f(v,w) * w'`` in ``W'`` where ``*`` is the Demazure product.

            EXAMPLES::

                sage: # needs sage.combinat sage.groups
                sage: W = WeylGroup(['A', 5], prefix="s")
                sage: v = W.from_reduced_word([5])
                sage: w = W.from_reduced_word([4,5,2,3,1,2])
                sage: v.deodhar_factor_element(w, [1,3,4])
                s3*s1
                sage: W = WeylGroup(['C', 2])
                sage: w = W.from_reduced_word([2,1])
                sage: w.deodhar_factor_element(W.from_reduced_word([2]),[1])
                Traceback (most recent call last):
                ...
                ValueError: [2, 1] is not of minimum length in its coset
                for the parabolic subgroup with index set [1]

            REFERENCES:

            - [Deo1987a]_
            """
            if self != self.coset_representative(index_set):
                raise ValueError("%s is not of minimum length in its coset for the parabolic subgroup with index set %s" % (self.reduced_word(), index_set))
            if w != w.coset_representative(index_set):
                raise ValueError("%s is not of minimum length in its coset for the parabolic subgroup with index set %s" % (w.reduced_word(), index_set))
            if not self.bruhat_le(w):
                raise ValueError("Must have %s <= %s" % (self.reduced_word(), w.reduced_word()))
            if w.is_one():
                return w
            i = w.first_descent(side='left')
            sw = w.apply_simple_reflection(i, side='left')
            sv = self.apply_simple_reflection(i, side='left')
            if self.has_descent(i, side='left'):
                return sv.deodhar_factor_element(sw, index_set)
            dsp = self.deodhar_factor_element(sw, index_set)
            des = sv.first_descent(side='right', index_set=index_set)
            if des is None:
                return dsp
            return dsp.apply_simple_projection(des, side='left')

        def deodhar_lift_up(self, w, index_set):
            r"""
            Letting ``v = self``, given a Bruhat relation ``v W'`` `\le` ``w W'`` among cosets
            with respect to the subgroup ``W'`` given by the Dynkin node subset ``index_set``,
            returns the Bruhat-minimum lift ``x`` of ``wW'`` such that ``v`` `\le` ``x``.

            INPUT:

            - ``w`` is an element of the same Coxeter group ``W`` as ``self``.
            - ``index_set`` is a subset of Dynkin nodes defining a parabolic subgroup ``W'``.

            OUTPUT:

            The unique Bruhat-minimum element ``x`` in ``W`` such that ``x W' = w W'``
            and ``v`` `\le` ``x``.

            .. SEEALSO:: :meth:`sage.categories.coxeter_groups.CoxeterGroups.ElementMethods.deodhar_lift_down`

            EXAMPLES::

                sage: # needs sage.combinat sage.groups
                sage: W = WeylGroup(['A', 3], prefix="s")
                sage: v = W.from_reduced_word([1,2,3])
                sage: w = W.from_reduced_word([1,3,2])
                sage: v.deodhar_lift_up(w, [3])
                s1*s2*s3*s2
            """
            vmin = self.coset_representative(index_set)
            wmin = w.coset_representative(index_set)
            if not vmin.bruhat_le(wmin):
                raise ValueError("Must have %s <= %s mod the parabolic subgroup with index set %s" % (self.reduced_word(), w.reduced_word(), index_set))
            vJ = vmin.inverse() * self
            dsp = vmin.deodhar_factor_element(wmin, index_set)
            return wmin * vJ.min_demazure_product_greater(dsp)

        def deodhar_lift_down(self, w, index_set):
            r"""
            Letting ``v = self``, given a Bruhat relation ``v W'`` `\ge` ``w W'`` among cosets
            with respect to the subgroup ``W'`` given by the Dynkin node subset ``index_set``,
            returns the Bruhat-maximum lift ``x`` of ``wW'`` such that ``v`` `\ge` ``x``.

            INPUT:

            - ``w`` is an element of the same Coxeter group ``W`` as ``self``.
            - ``index_set`` is a subset of Dynkin nodes defining a parabolic subgroup ``W'``.

            OUTPUT:

            The unique Bruhat-maximum element ``x`` in ``W`` such that ``x W' = w W'``
            and ``v`` `\ge` ``x``.

            .. SEEALSO:: :meth:`sage.categories.coxeter_groups.CoxeterGroups.ElementMethods.deodhar_lift_up`

            EXAMPLES::

                sage: # needs sage.combinat sage.groups
                sage: W = WeylGroup(['A', 3], prefix="s")
                sage: v = W.from_reduced_word([1,2,3,2])
                sage: w = W.from_reduced_word([3,2])
                sage: v.deodhar_lift_down(w, [3])
                s2*s3*s2

            """
            vmin = self.coset_representative(index_set)
            wmin = w.coset_representative(index_set)
            if not wmin.bruhat_le(vmin):
                raise ValueError("Must have %s <= %s mod the parabolic subgroup with index set %s" % (w.reduced_word(), self.reduced_word(), index_set))

            vJ = vmin.inverse() * self
            dsp = wmin.deodhar_factor_element(vmin, index_set)
            return wmin * dsp.apply_demazure_product(vJ)

        @cached_in_parent_method
        def inversions_as_reflections(self):
            r"""
            Return the set of reflections ``r`` such that ``self`` ``r < self``.

            EXAMPLES::

                sage: W = WeylGroup(['A', 3], prefix="s")                               # needs sage.combinat sage.groups
                sage: w = W.from_reduced_word([3,1,2,1])                                # needs sage.combinat sage.groups
                sage: w.inversions_as_reflections()                                     # needs sage.combinat sage.groups
                [s1, s1*s2*s1, s2, s1*s2*s3*s2*s1]
            """
            i = self.first_descent()
            if i is None:
                return []
            wi = self.apply_simple_reflection(i)
            return [self.parent().simple_reflection(i)] + [u.apply_conjugation_by_simple_reflection(i) for u in wi.inversions_as_reflections()]

        def left_inversions_as_reflections(self):
            r"""
            Return the set of reflections ``r`` such that ``r``  ``self`` < ``self``.

            EXAMPLES::

                sage: W = WeylGroup(['A', 3], prefix="s")                               # needs sage.combinat sage.groups
                sage: w = W.from_reduced_word([3,1,2,1])                                # needs sage.combinat sage.groups
                sage: w.left_inversions_as_reflections()                                # needs sage.combinat sage.groups
                [s1, s3, s1*s2*s3*s2*s1, s2*s3*s2]
            """
            return self.inverse().inversions_as_reflections()

        def lower_covers(self, side='right', index_set=None):
            """
            Return all elements that ``self`` covers in weak order.

            INPUT:

            - ``side`` -- ``'left'`` or ``'right'`` (default: ``'right'``)
            - ``index_set`` -- a list of indices or ``None``

            OUTPUT: a list

            EXAMPLES::

                sage: W = WeylGroup(['A', 3])                                           # needs sage.combinat sage.groups
                sage: w = W.from_reduced_word([3,2,1])                                  # needs sage.combinat sage.groups
                sage: [x.reduced_word() for x in w.lower_covers()]                      # needs sage.combinat sage.groups
                [[3, 2]]

            To obtain covers for left weak order, set the option side to 'left'::

                sage: [x.reduced_word() for x in w.lower_covers(side='left')]           # needs sage.combinat sage.groups
                [[2, 1]]
                sage: w = W.from_reduced_word([3,2,3,1])                                # needs sage.combinat sage.groups
                sage: [x.reduced_word() for x in w.lower_covers()]                      # needs sage.combinat sage.groups
                [[2, 3, 2], [3, 2, 1]]

            Covers w.r.t. a parabolic subgroup are obtained with the option ``index_set``::

                sage: [x.reduced_word() for x in w.lower_covers(index_set=[1,2])]       # needs sage.combinat sage.groups
                [[2, 3, 2]]
                sage: [x.reduced_word() for x in w.lower_covers(side='left')]           # needs sage.combinat sage.groups
                [[3, 2, 1], [2, 3, 1]]
            """
            return self.weak_covers(side=side, index_set=index_set,
                                    positive=False)

        def upper_covers(self, side='right', index_set=None):
            """
            Return all elements that cover ``self`` in weak order.

            INPUT:

            - ``side`` -- ``'left'`` or ``'right'`` (default: ``'right'``)
            - ``index_set`` -- a list of indices or ``None``

            OUTPUT: a list

            EXAMPLES::

                sage: W = WeylGroup(['A', 3])                                           # needs sage.combinat sage.groups
                sage: w = W.from_reduced_word([2,3])                                    # needs sage.combinat sage.groups
                sage: [x.reduced_word() for x in w.upper_covers()]                      # needs sage.combinat sage.groups
                [[2, 3, 1], [2, 3, 2]]

            To obtain covers for left weak order, set the option ``side`` to 'left'::

                sage: [x.reduced_word() for x in w.upper_covers(side='left')]           # needs sage.combinat sage.groups
                [[1, 2, 3], [2, 3, 2]]

            Covers w.r.t. a parabolic subgroup are obtained with the option ``index_set``::

                sage: [x.reduced_word() for x in w.upper_covers(index_set=[1])]         # needs sage.combinat sage.groups
                [[2, 3, 1]]
                sage: [x.reduced_word()                                                 # needs sage.combinat sage.groups
                ....:  for x in w.upper_covers(side='left', index_set=[1])]
                [[1, 2, 3]]
            """
            return self.weak_covers(side=side, index_set=index_set,
                                    positive=True)

        def kazhdan_lusztig_cell(self, side='left'):
            r"""
            Compute the left, right, or two-sided Kazhdan-Lusztig cell
            containing the element ``self`` depending on the specified ``side``.

            Let `C'` denote the Kazhdan-Lusztig `C^{\prime}`-basis of the
            Iwahori-Hecke algebra `H` of a Coxeter system `(W,S)`. Two elements
            `x,y` of the Coxeter group `W` are said to lie in the same left
            Kazhdan-Lusztig cell if there exist sequences `x = w_1, w_2, \ldots,
            w_k = y` and `y = u_1, u_2, \ldots, u_l = x` such that for all
            `1 \leq i < k` and all `1 \leq j < l`, there exist some Coxeter
            generators `s,t \in S` for which `C'_{w_{i+1}}` appears in
            `C'_s C'_{w_i}` and `C'_{u_{j+1}}` appears in `C'_s C'_{u_j}`
            in `H`.  Right and two-sided Kazhdan-Lusztig cells of `W` are
            defined similarly; see [Lus2013]_.

            In this function, we compute products in the `C^{\prime}` basis by
            using :class:`IwahoriHeckeAlgebra.Cp`. As mentioned in that class,
            installing the optional package ``coxeter3`` is recommended
            (though not required) before using this function because the
            package speeds up product computations that are sometimes
            computationally infeasible without it.

            INPUT:

            - ``w`` -- an element of ``self``

            - ``side`` -- (default: ``'left'``) the kind of cell to compute;
              must be either ``'left'``, ``'right'``, or ``'two-sided'``

            EXAMPLES:

            We compute the left cell of the generator `s_1` in type `A_3` in
            three different implementations of the Coxeter group. Note that the
            choice of implementation affects the representation of elements in
            the output cell but not the method used for the cell computation::

                sage: W = CoxeterGroup('A3', implementation='permutation')              # needs sage.combinat sage.groups
                sage: s1, s2, s3 = W.simple_reflections()                               # needs sage.combinat sage.groups
                sage: s1.kazhdan_lusztig_cell()                                         # needs sage.combinat sage.groups
                {(1,2,3,12)(4,5,10,11)(6,7,8,9),
                 (1,2,10)(3,6,5)(4,7,8)(9,12,11),
                 (1,7)(2,4)(5,6)(8,10)(11,12)}

            The cell computation uses the optional package ``coxeter3`` in
            the background if available to speed up the computation,
            even in the different implementations::

                sage: # optional - coxeter3, needs sage.combinat sage.groups sage.modules
                sage: W = WeylGroup('A3', prefix='s')
                sage: s1,s2,s3 = W.simple_reflections()
                sage: s1.kazhdan_lusztig_cell()
                {s3*s2*s1, s2*s1, s1}
                sage: W = CoxeterGroup('A3', implementation='coxeter3')
                sage: s1,s2,s3 = W.simple_reflections()
                sage: s1.kazhdan_lusztig_cell()
                {[1], [2, 1], [3, 2, 1]}

           Next, we compute a right cell and a two-sided cell in `A_3`::

                sage: # optional - coxeter3, needs sage.combinat sage.groups sage.modules
                sage: W = CoxeterGroup('A3', implementation='coxeter3')
                sage: s1,s2,s3 = W.simple_reflections()
                sage: w = s1 * s3
                sage: w.kazhdan_lusztig_cell(side='right')
                {[1, 3], [1, 3, 2]}
                sage: w.kazhdan_lusztig_cell(side='two-sided')
                {[1, 3], [1, 3, 2], [2, 1, 3], [2, 1, 3, 2]}

            Some slightly longer computations in `B_4`::

                sage: # optional - coxeter3, needs sage.combinat sage.groups sage.modules
                sage: W = CoxeterGroup('B4', implementation='coxeter3')
                sage: s1,s2,s3,s4 = W.simple_reflections()
                sage: s1.kazhdan_lusztig_cell(side='right')     # long time (4 seconds)
                {[1],
                 [1, 2],
                 [1, 2, 3],
                 [1, 2, 3, 4],
                 [1, 2, 3, 4, 3],
                 [1, 2, 3, 4, 3, 2],
                 [1, 2, 3, 4, 3, 2, 1]}
                sage: (s4*s2*s3*s4).kazhdan_lusztig_cell(side='two-sided')      # long time (8 seconds)
                {[2, 3, 1],
                 [2, 3, 1, 2],
                 [2, 3, 4, 1],
                 [2, 3, 4, 1, 2],
                 [2, 3, 4, 1, 2, 3],
                 [2, 3, 4, 1, 2, 3, 4],
                 [2, 3, 4, 3, 1],
                 [2, 3, 4, 3, 1, 2],
                 ...
                 [4, 3, 4, 2, 3, 4, 1, 2, 3, 4]}
            """
            from sage.algebras.iwahori_hecke_algebra import IwahoriHeckeAlgebra
            from sage.rings.polynomial.laurent_polynomial_ring import LaurentPolynomialRing
            from sage.rings.integer_ring import ZZ

            R = LaurentPolynomialRing(ZZ, 'v')
            v = R.gen(0)
            H = IwahoriHeckeAlgebra(self.parent(), v**2)
            Cp = H.Cp()

            w = self.parent()(self)

            vertices, edges = {w}, set()
            queue = deque([w])

            while queue:
                x = queue.pop()
                cp_x = Cp(x)
                for s in self.parent().simple_reflections():
                    cp_s = Cp(s)
                    terms = []
                    # Determine the Cp basis elements appearing in the product of Cp_s and Cp_w
                    if side == 'left' or side == 'two-sided':
                        terms.extend(list(cp_s * cp_x))
                    if side == 'right' or side == 'two-sided':
                        terms.extend(list(cp_x * cp_s))
                    for y, _ in terms:
                        # the result of multiplication will always have coeff != 0
                        if y != x:
                            edges.add((x, y))
                        if y not in vertices:
                            vertices.add(y)
                            queue.appendleft(y)

            from sage.graphs.digraph import DiGraph
            g = DiGraph([list(vertices), list(edges)])
            return set(g.strongly_connected_component_containing_vertex(w))<|MERGE_RESOLUTION|>--- conflicted
+++ resolved
@@ -1,7 +1,3 @@
-<<<<<<< HEAD
-# sage_setup: distribution = sagemath-categories
-=======
->>>>>>> 1d77a49a
 r"""
 Coxeter Groups
 """
