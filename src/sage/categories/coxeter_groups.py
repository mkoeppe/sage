--- conflicted
+++ resolved
@@ -1693,11 +1693,7 @@
                 sage: W = CoxeterGroups().example()
                 sage: s = W.simple_reflections()
                 sage: w = s[0] * s[2]
-<<<<<<< HEAD
-                sage: sorted(w.reduced_words_iter())
-=======
                 sage: sorted(w.reduced_words_iter())                                    # needs sage.combinat sage.graphs
->>>>>>> f29be5a1
                 [[0, 2], [2, 0]]
             """
             return self.parent().braid_orbit_iter(self.reduced_word())
@@ -1722,11 +1718,7 @@
                 sage: W = CoxeterGroups().example()
                 sage: s = W.simple_reflections()
                 sage: w = s[0] * s[2]
-<<<<<<< HEAD
-                sage: sorted(w.reduced_words())                                         # needs sage.modules
-=======
                 sage: sorted(w.reduced_words())                                         # needs sage.graphs sage.modules
->>>>>>> f29be5a1
                 [[0, 2], [2, 0]]
 
                 sage: W = WeylGroup(['E', 6])                                           # needs sage.combinat sage.groups
