--- conflicted
+++ resolved
@@ -2099,13 +2099,8 @@
             sage: f = Stream_exact([1]) # irrelevant for this test
             sage: g = Stream_function(lambda n: s[n], True, 0)
             sage: h = Stream_plethysm(f, g, True, p)
-<<<<<<< HEAD
-            sage: B = p[2, 2, 1](sum(p(s[i]) for i in range(7)))
-            sage: all(h.compute_product(k, Partition([2, 2, 1])) == B.restrict_degree(k) for k in range(7))
-=======
             sage: B = p[2, 2, 1](sum(p(s[i]) for i in range(7)))  # long time
             sage: all(h.compute_product(k, Partition([2, 2, 1])) == B.restrict_degree(k) for k in range(7))  # long time
->>>>>>> 82e02a10
             True
         """
         # This is the approximate order of the result
