<<<<<<< HEAD
# sage_setup: distribution = sagemath-categories
cdef Py_ssize_t binary_search(Py_ssize_t* v, Py_ssize_t n, Py_ssize_t x, Py_ssize_t* ins)
cdef Py_ssize_t binary_search0(Py_ssize_t* v, Py_ssize_t n, Py_ssize_t x)
=======
cdef Py_ssize_t binary_search(Py_ssize_t* v, Py_ssize_t n, Py_ssize_t x, Py_ssize_t* ins) noexcept
cdef Py_ssize_t binary_search0(Py_ssize_t* v, Py_ssize_t n, Py_ssize_t x) noexcept
>>>>>>> 1f0c2a2d
<|MERGE_RESOLUTION|>--- conflicted
+++ resolved
@@ -1,8 +1,3 @@
-<<<<<<< HEAD
 # sage_setup: distribution = sagemath-categories
-cdef Py_ssize_t binary_search(Py_ssize_t* v, Py_ssize_t n, Py_ssize_t x, Py_ssize_t* ins)
-cdef Py_ssize_t binary_search0(Py_ssize_t* v, Py_ssize_t n, Py_ssize_t x)
-=======
 cdef Py_ssize_t binary_search(Py_ssize_t* v, Py_ssize_t n, Py_ssize_t x, Py_ssize_t* ins) noexcept
-cdef Py_ssize_t binary_search0(Py_ssize_t* v, Py_ssize_t n, Py_ssize_t x) noexcept
->>>>>>> 1f0c2a2d
+cdef Py_ssize_t binary_search0(Py_ssize_t* v, Py_ssize_t n, Py_ssize_t x) noexcept