--- conflicted
+++ resolved
@@ -371,11 +371,7 @@
         {'a': 2, 'b': 3}
         sage: blas.sum_of_monomials(['a', 'a', 'b', 'b', 'b'], 2)
         {'a': 4, 'b': 6}
-<<<<<<< HEAD
-        sage: blas.sum_of_monomials(['a', 'a', 'b', 'b', 'b'], GF(3).one())             # optional - sage.libs.pari
-=======
         sage: blas.sum_of_monomials(['a', 'a', 'b', 'b', 'b'], GF(3).one())             # optional - sage.rings.finite_rings
->>>>>>> a36b1230
         {'a': 2}
     """
     cdef dict result = {}
@@ -402,11 +398,7 @@
         {'a': 1, 'b': 3}
         sage: blas.sum_of_terms([('a', 5), ('b', 3), ('a', -5)])
         {'b': 3}
-<<<<<<< HEAD
-        sage: blas.sum_of_terms([('a', 5), ('b', GF(2).one()),                          # optional - sage.libs.pari
-=======
         sage: blas.sum_of_terms([('a', 5), ('b', GF(2).one()),                          # optional - sage.rings.finite_rings
->>>>>>> a36b1230
         ....:                    ('a', -5), ('b', GF(2).one())])
         {}
     """
@@ -443,11 +435,7 @@
 
         sage: from sage.data_structures.blas_dict import convert_remove_zeroes
         sage: d = {1: -2, 2: -4, 3: -3}
-<<<<<<< HEAD
-        sage: convert_remove_zeroes(d, GF(2))                                           # optional - sage.libs.pari
-=======
         sage: convert_remove_zeroes(d, GF(2))                                           # optional - sage.rings.finite_rings
->>>>>>> a36b1230
         {3: 1}
     """
     cdef list for_removal = []
