--- conflicted
+++ resolved
@@ -64,19 +64,6 @@
         sage: for i in range(1, 11):
         ....:     a[i] = 1
         ....:     a[128-i] = 1
-<<<<<<< HEAD
-        sage: a.plot().show(ymin=0)                                                     # optional - sage.plot
-        sage: a.forward_transform()
-        sage: a.plot().show()                                                           # optional - sage.plot
-        sage: a = WaveletTransform(128,'haar',2)
-        sage: for i in range(1, 11): a[i] = 1; a[128-i] = 1
-        sage: a.forward_transform()
-        sage: a.plot().show(ymin=0)                                                     # optional - sage.plot
-        sage: a = WaveletTransform(128,'bspline_centered',103)
-        sage: for i in range(1, 11): a[i] = 1; a[100+i] = 1
-        sage: a.forward_transform()
-        sage: a.plot().show(ymin=0)                                                     # optional - sage.plot
-=======
         sage: a.plot().show(ymin=0)                                                     # needs sage.plot
         sage: a.forward_transform()
         sage: a.plot().show()                                                           # needs sage.plot
@@ -88,26 +75,17 @@
         sage: for i in range(1, 11): a[i] = 1; a[100+i] = 1
         sage: a.forward_transform()
         sage: a.plot().show(ymin=0)                                                     # needs sage.plot
->>>>>>> 69ac2348
 
     This example gives a simple example of wavelet compression::
 
+        sage: # needs sage.symbolic
         sage: a = DWT(2048,'daubechies',6)
-<<<<<<< HEAD
-        sage: for i in range(2048): a[i]=float(sin((i*5/2048)**2))                      # optional - sage.symbolic
-        sage: a.plot().show()  # long time (7s on sage.math, 2011)                      # optional - sage.plot sage.symbolic
-        sage: a.forward_transform()                                                     # optional - sage.symbolic
-        sage: for i in range(1800): a[2048-i-1] = 0                                     # optional - sage.symbolic
-        sage: a.backward_transform()                                                    # optional - sage.symbolic
-        sage: a.plot().show()  # long time (7s on sage.math, 2011)                      # optional - sage.plot sage.symbolic
-=======
-        sage: for i in range(2048): a[i]=float(sin((i*5/2048)**2))                      # needs sage.symbolic
-        sage: a.plot().show()                   # long time (7s on sage.math, 2011), needs sage.plot sage.symbolic
-        sage: a.forward_transform()                                                     # needs sage.symbolic
-        sage: for i in range(1800): a[2048-i-1] = 0                                     # needs sage.symbolic
-        sage: a.backward_transform()                                                    # needs sage.symbolic
-        sage: a.plot().show()                   # long time (7s on sage.math, 2011), needs sage.plot sage.symbolic
->>>>>>> 69ac2348
+        sage: for i in range(2048): a[i]=float(sin((i*5/2048)**2))
+        sage: a.plot().show()                   # long time (7s on sage.math, 2011), needs sage.plot
+        sage: a.forward_transform()
+        sage: for i in range(1800): a[2048-i-1] = 0
+        sage: a.backward_transform()
+        sage: a.plot().show()                   # long time (7s on sage.math, 2011), needs sage.plot
     """
     cdef size_t _n, _k
     _n = int(n)
