r"""
Solving ordinary differential equations

This file contains functions useful for solving differential equations
which occur commonly in a 1st semester differential equations
course. For another numerical solver see the :meth:`ode_solver` function
and the optional package Octave.

Solutions from the Maxima package can contain the three constants
``_C``, ``_K1``, and ``_K2`` where the underscore is used to distinguish
them from symbolic variables that the user might have used. You can
substitute values for them, and make them into accessible usable
symbolic variables, for example with ``var("_C")``.

Commands:

- :func:`desolve` - Compute the "general solution" to a 1st or 2nd order
  ODE via Maxima.

- :func:`desolve_laplace` - Solve an ODE using Laplace transforms via
  Maxima. Initial conditions are optional.

- :func:`desolve_rk4` - Solve numerically an IVP for one first order
  equation, return list of points or plot.

- :func:`desolve_system_rk4` - Solve numerically an IVP for a system of first
  order equations, return list of points.

- :func:`desolve_odeint` - Solve numerically a system of first-order ordinary
  differential equations using ``odeint`` from `scipy.integrate module.
  <https://docs.scipy.org/doc/scipy/reference/integrate.html#module-scipy.integrate>`_

- :func:`desolve_system` - Solve a system of 1st order ODEs of any size using
  Maxima. Initial conditions are optional.

- :func:`eulers_method` - Approximate solution to a 1st order DE,
  presented as a table.

- :func:`eulers_method_2x2` - Approximate solution to a 1st order system
  of DEs, presented as a table.

- :func:`eulers_method_2x2_plot` - Plot the sequence of points obtained
  from Euler's method.

The following functions require the optional package ``tides``:

- :func:`desolve_mintides` - Numerical solution of a system of 1st order ODEs via
  the Taylor series integrator method implemented in TIDES.

- :func:`desolve_tides_mpfr` - Arbitrary precision Taylor series integrator implemented in TIDES.

AUTHORS:

- David Joyner (3-2006) - Initial version of functions

- Marshall Hampton (7-2007) - Creation of Python module and testing

- Robert Bradshaw (10-2008) - Some interface cleanup.

- Robert Marik (10-2009) - Some bugfixes and enhancements

- Miguel Marco (06-2014) - Tides desolvers
"""

##########################################################################
#  Copyright (C) 2006 David Joyner <wdjoyner@gmail.com>, Marshall Hampton,
#  Robert Marik <marik@mendelu.cz>
#
#  Distributed under the terms of the GNU General Public License (GPL):
#
#                  https://www.gnu.org/licenses/
##########################################################################

import shutil
import os

from sage.interfaces.maxima import Maxima
from sage.misc.functional import N
from sage.rings.real_mpfr import RealField
from sage.structure.element import Expression

from .functional import diff


maxima = Maxima()


def fricas_desolve(de, dvar, ics, ivar):
    r"""
    Solve an ODE using FriCAS.

    EXAMPLES::

        sage: x = var('x')
        sage: y = function('y')(x)
        sage: desolve(diff(y,x) + y - 1, y, algorithm="fricas")             # optional - fricas
        _C0*e^(-x) + 1

        sage: desolve(diff(y, x) + y == y^3*sin(x), y, algorithm="fricas")  # optional - fricas
        -1/5*(2*cos(x)*y(x)^2 + 4*sin(x)*y(x)^2 - 5)*e^(-2*x)/y(x)^2

    TESTS::

        sage: from sage.calculus.desolvers import fricas_desolve
        sage: Y = fricas_desolve(diff(y,x) + y - 1, y, [42,1783], x)  # optional - fricas
        sage: Y.subs(x=42)                                            # optional - fricas
        1783
    """
    from sage.interfaces.fricas import fricas
    from sage.symbolic.ring import SR
    if ics is None:
        y = fricas(de).solve(dvar.operator(), ivar).sage()
    else:
        eq = fricas.equation(ivar, ics[0])
        y = fricas(de).solve(dvar.operator(), eq, ics[1:]).sage()

    if isinstance(y, dict):
        basis = y["basis"]
        particular = y["particular"]
        return particular + sum(SR.var("_C" + str(i)) * v
                                for i, v in enumerate(basis))
    return y


def fricas_desolve_system(des, dvars, ics, ivar):
    r"""
    Solve a system of first order ODEs using FriCAS.

    EXAMPLES::

        sage: t = var('t')
        sage: x = function('x')(t)
        sage: y = function('y')(t)
        sage: de1 = diff(x,t) + y - 1 == 0
        sage: de2 = diff(y,t) - x + 1 == 0
        sage: desolve_system([de1, de2], [x, y], algorithm="fricas")          # optional - fricas
        [x(t) == _C0*cos(t) + cos(t)^2 + _C1*sin(t) + sin(t)^2,
         y(t) == -_C1*cos(t) + _C0*sin(t) + 1]

        sage: desolve_system([de1, de2], [x,y], [0,1,2], algorithm="fricas")  # optional - fricas
        [x(t) == cos(t)^2 + sin(t)^2 - sin(t), y(t) == cos(t) + 1]

    TESTS::

        sage: from sage.calculus.desolvers import fricas_desolve_system
        sage: t = var('t')
        sage: x = function('x')(t)
        sage: fricas_desolve_system([diff(x,t) + 1 == 0], [x], None, t)   # optional - fricas
        [x(t) == _C0 - t]

        sage: y = function('y')(t)
        sage: de1 = diff(x,t) + y - 1 == 0
        sage: de2 = diff(y,t) - x + 1 == 0
        sage: sol = fricas_desolve_system([de1,de2], [x,y], [0,1,-1], t)  # optional - fricas
        sage: sol                                                         # optional - fricas
        [x(t) == cos(t)^2 + sin(t)^2 + 2*sin(t), y(t) == -2*cos(t) + 1]

    """
    from sage.interfaces.fricas import fricas
    from sage.symbolic.ring import SR
    from sage.symbolic.relation import solve
    ops = [dvar.operator() for dvar in dvars]
    y = fricas(des).solve(ops, ivar).sage()
    basis = y["basis"]
    particular = y["particular"]
    pars = [SR.var("_C" + str(i)) for i in range(len(basis))]
    solv = particular + sum(p * v for p, v in zip(pars, basis))

    if ics is None:
        sols = solv
    else:
        ics0 = ics[0]
        eqs = [val == sol.subs({ivar: ics0}) for val, sol in zip(ics[1:], solv)]
        pars_values = solve(eqs, pars, solution_dict=True)
        sols = [sol.subs(pars_values[0]) for sol in solv]

    return [dvar == sol for dvar, sol in zip(dvars, sols)]


def desolve(de, dvar, ics=None, ivar=None, show_method=False, contrib_ode=False,
            algorithm="maxima"):
    r"""
    Solve a 1st or 2nd order linear ODE, including IVP and BVP.

    INPUT:

    - ``de`` -- an expression or equation representing the ODE

    - ``dvar`` -- the dependent variable (hereafter called `y`)

    - ``ics`` -- (optional) the initial or boundary conditions

      - for a first-order equation, specify the initial `x` and `y`

      - for a second-order equation, specify the initial `x`, `y`,
        and `dy/dx`, i.e. write `[x_0, y(x_0), y'(x_0)]`

      - for a second-order boundary solution, specify initial and
        final `x` and `y` boundary conditions, i.e. write `[x_0, y(x_0), x_1, y(x_1)]`.

      - gives an error if the solution is not SymbolicEquation (as happens for
        example for a Clairaut equation)

    - ``ivar`` -- (optional) the independent variable (hereafter called
      `x`), which must be specified if there is more than one
      independent variable in the equation

    - ``show_method`` -- (optional) if ``True``, then Sage returns pair
      ``[solution, method]``, where method is the string describing
      the method which has been used to get a solution (Maxima uses the
      following order for first order equations: linear, separable,
      exact (including exact with integrating factor), homogeneous,
      bernoulli, generalized homogeneous) - use carefully in class,
      see below the example of an equation which is separable but
      this property is not recognized by Maxima and the equation is solved
      as exact.

    - ``contrib_ode`` -- (optional) if ``True``, ``desolve`` allows to solve
      Clairaut, Lagrange, Riccati and some other equations. This may take
      a long time and is thus turned off by default.  Initial conditions
      can be used only if the result is one SymbolicEquation (does not
      contain a singular solution, for example).

    - ``algorithm`` -- (default: ``'maxima'``) one of

      * ``'maxima'`` - use maxima
      * ``'fricas'`` - use FriCAS (the optional fricas spkg has to be installed)

    OUTPUT:

    In most cases return a SymbolicEquation which defines the solution
    implicitly.  If the result is in the form `y(x)=\ldots` (happens for
    linear eqs.), return the right-hand side only. The possible
    constant solutions of separable ODEs are omitted.

    .. NOTE::

        Use ``desolve? <tab>`` if the output in the Sage notebook is truncated.

    EXAMPLES::

        sage: x = var('x')
        sage: y = function('y')(x)
        sage: desolve(diff(y,x) + y - 1, y)
        (_C + e^x)*e^(-x)

    ::

        sage: f = desolve(diff(y,x) + y - 1, y, ics=[10,2]); f
        (e^10 + e^x)*e^(-x)

    ::

        sage: plot(f)
        Graphics object consisting of 1 graphics primitive

    We can also solve second-order differential equations::

        sage: x = var('x')
        sage: y = function('y')(x)
        sage: de = diff(y,x,2) - y == x
        sage: desolve(de, y)
        _K2*e^(-x) + _K1*e^x - x

    ::

        sage: f = desolve(de, y, [10,2,1]); f
        -x + 7*e^(x - 10) + 5*e^(-x + 10)

    ::

        sage: f(x=10)
        2

    ::

        sage: diff(f,x)(x=10)
        1

    ::

        sage: de = diff(y,x,2) + y == 0
        sage: desolve(de, y)
        _K2*cos(x) + _K1*sin(x)

    ::

        sage: desolve(de, y, [0,1,pi/2,4])
        cos(x) + 4*sin(x)

    ::

        sage: desolve(y*diff(y,x)+sin(x)==0,y)
        -1/2*y(x)^2 == _C - cos(x)

    Clairaut equation: general and singular solutions::

        sage: desolve(diff(y,x)^2+x*diff(y,x)-y==0,y,contrib_ode=True,show_method=True)
        [[y(x) == _C^2 + _C*x, y(x) == -1/4*x^2], 'clairau...']

    For equations involving more variables we specify an independent variable::

        sage: a,b,c,n=var('a b c n')
        sage: desolve(x^2*diff(y,x)==a+b*x^n+c*x^2*y^2,y,ivar=x,contrib_ode=True)
        [[y(x) == 0, (b*x^(n - 2) + a/x^2)*c^2*u == 0]]

    ::

        sage: desolve(x^2*diff(y,x)==a+b*x^n+c*x^2*y^2,y,ivar=x,contrib_ode=True,show_method=True)
        [[[y(x) == 0, (b*x^(n - 2) + a/x^2)*c^2*u == 0]], 'riccati']


    Higher order equations, not involving independent variable::

        sage: desolve(diff(y,x,2)+y*(diff(y,x,1))^3==0,y).expand()
        1/6*y(x)^3 + _K1*y(x) == _K2 + x

    ::

        sage: desolve(diff(y,x,2)+y*(diff(y,x,1))^3==0,y,[0,1,1,3]).expand()
        1/6*y(x)^3 - 5/3*y(x) == x - 3/2

    ::

        sage: desolve(diff(y,x,2)+y*(diff(y,x,1))^3==0,y,[0,1,1,3],show_method=True)
        [1/6*y(x)^3 - 5/3*y(x) == x - 3/2, 'freeofx']

    Separable equations - Sage returns solution in implicit form::

        sage: desolve(diff(y,x)*sin(y) == cos(x),y)
        -cos(y(x)) == _C + sin(x)

    ::

        sage: desolve(diff(y,x)*sin(y) == cos(x),y,show_method=True)
        [-cos(y(x)) == _C + sin(x), 'separable']

    ::

        sage: desolve(diff(y,x)*sin(y) == cos(x),y,[pi/2,1])
        -cos(y(x)) == -cos(1) + sin(x) - 1

    Linear equation - Sage returns the expression on the right hand side only::

        sage: desolve(diff(y,x)+(y) == cos(x),y)
        1/2*((cos(x) + sin(x))*e^x + 2*_C)*e^(-x)

    ::

        sage: desolve(diff(y,x)+(y) == cos(x),y,show_method=True)
        [1/2*((cos(x) + sin(x))*e^x + 2*_C)*e^(-x), 'linear']

    ::

        sage: desolve(diff(y,x)+(y) == cos(x),y,[0,1])
        1/2*(cos(x)*e^x + e^x*sin(x) + 1)*e^(-x)

    This ODE with separated variables is solved as
    exact. Explanation - factor does not split `e^{x-y}` in Maxima
    into `e^{x}e^{y}`::

        sage: desolve(diff(y,x)==exp(x-y),y,show_method=True)
        [-e^x + e^y(x) == _C, 'exact']

    You can solve Bessel equations, also using initial
    conditions, but you cannot put (sometimes desired) the initial
    condition at `x=0`, since this point is a singular point of the
    equation. Anyway, if the solution should be bounded at `x=0`, then
    ``_K2=0``. ::

        sage: desolve(x^2*diff(y,x,x)+x*diff(y,x)+(x^2-4)*y==0,y)
        _K1*bessel_J(2, x) + _K2*bessel_Y(2, x)

    Example of difficult ODE producing an error::

        sage: desolve(sqrt(y)*diff(y,x)+e^(y)+cos(x)-sin(x+y)==0,y) # not tested
        Traceback (click to the left for traceback)
        ...
        NotImplementedError, "Maxima was unable to solve this ODE. Consider to set option contrib_ode to True."

    Another difficult ODE with error - moreover, it takes a long time::

        sage: desolve(sqrt(y)*diff(y,x)+e^(y)+cos(x)-sin(x+y)==0,y,contrib_ode=True) # not tested

    Some more types of ODEs::

        sage: desolve(x*diff(y,x)^2-(1+x*y)*diff(y,x)+y==0,y,contrib_ode=True,show_method=True)
        [[y(x) == _C + log(x), y(x) == _C*e^x], 'factor']

    ::

        sage: desolve(diff(y,x)==(x+y)^2,y,contrib_ode=True,show_method=True)
        [[[x == _C - arctan(sqrt(t)), y(x) == -x - sqrt(t)], [x == _C + arctan(sqrt(t)), y(x) == -x + sqrt(t)]], 'lagrange']

    These two examples produce an error (as expected, Maxima 5.18 cannot
    solve equations from initial conditions). Maxima 5.18
    returns false answer in this case! ::

        sage: desolve(diff(y,x,2)+y*(diff(y,x,1))^3==0,y,[0,1,2]).expand() # not tested
        Traceback (click to the left for traceback)
        ...
        NotImplementedError, "Maxima was unable to solve this ODE. Consider to set option contrib_ode to True."

    ::

        sage: desolve(diff(y,x,2)+y*(diff(y,x,1))^3==0,y,[0,1,2],show_method=True) # not tested
        Traceback (click to the left for traceback)
        ...
        NotImplementedError, "Maxima was unable to solve this ODE. Consider to set option contrib_ode to True."

    Second order linear ODE::

        sage: desolve(diff(y,x,2)+2*diff(y,x)+y == cos(x),y)
        (_K2*x + _K1)*e^(-x) + 1/2*sin(x)

    ::

        sage: desolve(diff(y,x,2)+2*diff(y,x)+y == cos(x),y,show_method=True)
        [(_K2*x + _K1)*e^(-x) + 1/2*sin(x), 'variationofparameters']

    ::

        sage: desolve(diff(y,x,2)+2*diff(y,x)+y == cos(x),y,[0,3,1])
        1/2*(7*x + 6)*e^(-x) + 1/2*sin(x)

    ::

        sage: desolve(diff(y,x,2)+2*diff(y,x)+y == cos(x),y,[0,3,1],show_method=True)
        [1/2*(7*x + 6)*e^(-x) + 1/2*sin(x), 'variationofparameters']

    ::

        sage: desolve(diff(y,x,2)+2*diff(y,x)+y == cos(x),y,[0,3,pi/2,2])
        3*(x*(e^(1/2*pi) - 2)/pi + 1)*e^(-x) + 1/2*sin(x)

    ::

        sage: desolve(diff(y,x,2)+2*diff(y,x)+y == cos(x),y,[0,3,pi/2,2],show_method=True)
        [3*(x*(e^(1/2*pi) - 2)/pi + 1)*e^(-x) + 1/2*sin(x), 'variationofparameters']

    ::

        sage: desolve(diff(y,x,2)+2*diff(y,x)+y == 0,y)
        (_K2*x + _K1)*e^(-x)

    ::

        sage: desolve(diff(y,x,2)+2*diff(y,x)+y == 0,y,show_method=True)
        [(_K2*x + _K1)*e^(-x), 'constcoeff']

    ::

        sage: desolve(diff(y,x,2)+2*diff(y,x)+y == 0,y,[0,3,1])
        (4*x + 3)*e^(-x)

    ::

        sage: desolve(diff(y,x,2)+2*diff(y,x)+y == 0,y,[0,3,1],show_method=True)
        [(4*x + 3)*e^(-x), 'constcoeff']

    ::

        sage: desolve(diff(y,x,2)+2*diff(y,x)+y == 0,y,[0,3,pi/2,2])
        (2*x*(2*e^(1/2*pi) - 3)/pi + 3)*e^(-x)

    ::

        sage: desolve(diff(y,x,2)+2*diff(y,x)+y == 0,y,[0,3,pi/2,2],show_method=True)
        [(2*x*(2*e^(1/2*pi) - 3)/pi + 3)*e^(-x), 'constcoeff']

    Using ``algorithm='fricas'`` we can invoke the differential
    equation solver from FriCAS.  For example, it can solve higher
    order linear equations::

        sage: de = x^3*diff(y, x, 3) + x^2*diff(y, x, 2) - 2*x*diff(y, x) + 2*y - 2*x^4
        sage: Y = desolve(de, y, algorithm="fricas"); Y               # optional - fricas
        (2*x^3 - 3*x^2 + 1)*_C0/x + (x^3 - 1)*_C1/x
         + (x^3 - 3*x^2 - 1)*_C2/x + 1/15*(x^5 - 10*x^3 + 20*x^2 + 4)/x

    The initial conditions are then interpreted as `[x_0, y(x_0),
    y'(x_0), \ldots, y^(n)(x_0)]`::

        sage: Y = desolve(de, y, ics=[1,3,7], algorithm="fricas"); Y  # optional - fricas
        1/15*(x^5 + 15*x^3 + 50*x^2 - 21)/x

    FriCAS can also solve some non-linear equations::

        sage: de = diff(y, x) == y / (x+y*log(y))
        sage: Y = desolve(de, y, algorithm="fricas"); Y               # optional - fricas
        1/2*(log(y(x))^2*y(x) - 2*x)/y(x)

    TESTS:

    :trac:`9961` fixed (allow assumptions on the dependent variable in desolve)::

        sage: y=function('y')(x); assume(x>0); assume(y>0)
        sage: sage.calculus.calculus.maxima('domain:real')  # needed since Maxima 5.26.0 to get the answer as below
        real
        sage: desolve(x*diff(y,x)-x*sqrt(y^2+x^2)-y == 0, y, contrib_ode=True)
        [x - arcsinh(y(x)/x) == _C]

    :trac:`10682` updated Maxima to 5.26, and it started to show a different
    solution in the complex domain for the ODE above::

        sage: forget()
        sage: sage.calculus.calculus.maxima('domain:complex')  # back to the default complex domain
        complex
        sage: assume(x>0)
        sage: assume(y>0)
        sage: desolve(x*diff(y,x)-x*sqrt(y^2+x^2)-y == 0, y, contrib_ode=True)
        [x - arcsinh(y(x)^2/(x*sqrt(y(x)^2))) - arcsinh(y(x)/x) + 1/2*log(4*(x^2 + 2*y(x)^2 + 2*sqrt(x^2*y(x)^2 + y(x)^4))/x^2) == _C]

    :trac:`6479` fixed::

        sage: x = var('x')
        sage: y = function('y')(x)
        sage: desolve( diff(y,x,x) == 0, y, [0,0,1])
        x

    ::

        sage: desolve( diff(y,x,x) == 0, y, [0,1,1])
        x + 1

    :trac:`9835` fixed::

        sage: x = var('x')
        sage: y = function('y')(x)
        sage: desolve(diff(y,x,2)+y*(1-y^2)==0,y,[0,-1,1,1])
        Traceback (most recent call last):
        ...
        NotImplementedError: Unable to use initial condition for this equation (freeofx).

    :trac:`8931` fixed::

        sage: x=var('x'); f=function('f')(x); k=var('k'); assume(k>0)
        sage: desolve(diff(f,x,2)/f==k,f,ivar=x)
        _K1*e^(sqrt(k)*x) + _K2*e^(-sqrt(k)*x)

    :trac:`15775` fixed::

        sage: forget()
        sage: y = function('y')(x)
        sage: desolve(diff(y, x) == sqrt(abs(y)), dvar=y, ivar=x)
        integrate(1/sqrt(abs(y(x))), y(x)) == _C + x

    AUTHORS:

    - David Joyner (1-2006)
    - Robert Bradshaw (10-2008)
    - Robert Marik (10-2009)
    """
    if isinstance(de, Expression) and de.is_relational():
        de = de.lhs() - de.rhs()
    if isinstance(dvar, Expression) and dvar.is_symbol():
        raise ValueError("You have to declare dependent variable as a function evaluated at the independent variable, eg. y=function('y')(x)")
    # for backwards compatibility
    if isinstance(dvar, list):
        dvar, ivar = dvar
    elif ivar is None:
        ivars = de.variables()
        ivars = [t for t in ivars if t is not dvar]
        if len(ivars) != 1:
            raise ValueError("Unable to determine independent variable, please specify.")
        ivar = ivars[0]

    if algorithm == "fricas":
        return fricas_desolve(de, dvar, ics, ivar)
    elif algorithm != "maxima":
        raise ValueError("unknown algorithm %s" % algorithm)

    de00 = de._maxima_()
    P = de00.parent()
    dvar_str = P(dvar.operator()).str()
    ivar_str = P(ivar).str()
    de00 = de00.str()

    def sanitize_var(exprs):
        return exprs.replace("'" + dvar_str + "(" + ivar_str + ")", dvar_str)
    de0 = sanitize_var(de00)
    ode_solver = "ode2"
    cmd = "(TEMP:%s(%s,%s,%s), if TEMP=false then TEMP else substitute(%s=%s(%s),TEMP))" % (ode_solver, de0, dvar_str, ivar_str, dvar_str, dvar_str, ivar_str)
    # we produce string like this
    # ode2('diff(y,x,2)+2*'diff(y,x,1)+y-cos(x),y(x),x)
    soln = P(cmd)

    if str(soln).strip() == 'false':
        if contrib_ode:
            ode_solver = "contrib_ode"
            P("load('contrib_ode)")
            cmd = "(TEMP:%s(%s,%s,%s), if TEMP=false then TEMP else substitute(%s=%s(%s),TEMP))" % (ode_solver, de0, dvar_str, ivar_str, dvar_str, dvar_str, ivar_str)
            # we produce string like this
            # (TEMP:contrib_ode(x*('diff(y,x,1))^2-(x*y+1)*'diff(y,x,1)+y,y,x), if TEMP=false then TEMP else substitute(y=y(x),TEMP))
            soln = P(cmd)
            if str(soln).strip() == 'false':
                raise NotImplementedError("Maxima was unable to solve this ODE.")
        else:
            raise NotImplementedError("Maxima was unable to solve this ODE. Consider to set option contrib_ode to True.")

    if show_method:
        maxima_method = P("method")

    if ics is not None:
        if not (isinstance(soln.sage(), Expression) and soln.sage().is_relational()):
            if not show_method:
                maxima_method = P("method")
            raise NotImplementedError("Unable to use initial condition for this equation (%s)." % (str(maxima_method).strip()))
        if len(ics) == 2:
            tempic = (ivar == ics[0])._maxima_().str()
            tempic = tempic + "," + (dvar == ics[1])._maxima_().str()
            cmd = "(TEMP:ic1(%s(%s,%s,%s),%s),substitute(%s=%s(%s),TEMP))" % (ode_solver, de00, dvar_str, ivar_str, tempic, dvar_str, dvar_str, ivar_str)
            cmd = sanitize_var(cmd)
            # we produce string like this
            # (TEMP:ic2(ode2('diff(y,x,2)+2*'diff(y,x,1)+y-cos(x),y,x),x=0,y=3,'diff(y,x)=1),substitute(y=y(x),TEMP))
            soln = P(cmd)
        if len(ics) == 3:
            # fixed ic2 command from Maxima - we have to ensure that %k1, %k2 do not depend on variables, should be removed when fixed in Maxima
            P("ic2_sage(soln,xa,ya,dya):=block([programmode:true,backsubst:true,singsolve:true,temp,%k2,%k1,TEMP_k], \
                noteqn(xa), noteqn(ya), noteqn(dya), boundtest('%k1,%k1), boundtest('%k2,%k2), \
                temp: lhs(soln) - rhs(soln), \
                TEMP_k:solve([subst([xa,ya],soln), subst([dya,xa], lhs(dya)=-subst(0,lhs(dya),diff(temp,lhs(xa)))/diff(temp,lhs(ya)))],[%k1,%k2]), \
                if not freeof(lhs(ya),TEMP_k) or not freeof(lhs(xa),TEMP_k) then return (false), \
                temp: maplist(lambda([zz], subst(zz,soln)), TEMP_k), \
                if length(temp)=1 then return(first(temp)) else return(temp))")
            tempic = P(ivar == ics[0]).str()
            tempic += "," + P(dvar == ics[1]).str()
            tempic += ",'diff(" + dvar_str + "," + ivar_str + ")=" + P(ics[2]).str()
            cmd = "(TEMP:ic2_sage(%s(%s,%s,%s),%s),substitute(%s=%s(%s),TEMP))" % (ode_solver, de00, dvar_str, ivar_str, tempic, dvar_str, dvar_str, ivar_str)
            cmd = sanitize_var(cmd)
            # we produce string like this
            # (TEMP:ic2(ode2('diff(y,x,2)+2*'diff(y,x,1)+y-cos(x),y,x),x=0,y=3,'diff(y,x)=1),substitute(y=y(x),TEMP))
            soln = P(cmd)
            if str(soln).strip() == 'false':
                raise NotImplementedError("Maxima was unable to solve this IVP. Remove the initial condition to get the general solution.")
        if len(ics) == 4:
            # fixed bc2 command from Maxima - we have to ensure that %k1, %k2 do not depend on variables, should be removed when fixed in Maxima
            P("bc2_sage(soln,xa,ya,xb,yb):=block([programmode:true,backsubst:true,singsolve:true,temp,%k1,%k2,TEMP_k], \
                noteqn(xa), noteqn(ya), noteqn(xb), noteqn(yb), boundtest('%k1,%k1), boundtest('%k2,%k2), \
                TEMP_k:solve([subst([xa,ya],soln), subst([xb,yb],soln)], [%k1,%k2]), \
                if not freeof(lhs(ya),TEMP_k) or not freeof(lhs(xa),TEMP_k) then return (false), \
                temp: maplist(lambda([zz], subst(zz,soln)),TEMP_k), \
                if length(temp)=1 then return(first(temp)) else return(temp))")
            cmd = "bc2_sage(%s(%s,%s,%s),%s,%s=%s,%s,%s=%s)" % (ode_solver, de00, dvar_str, ivar_str, P(ivar == ics[0]).str(), dvar_str, P(ics[1]).str(), P(ivar == ics[2]).str(), dvar_str, P(ics[3]).str())
            cmd = "(TEMP:%s,substitute(%s=%s(%s),TEMP))" % (cmd, dvar_str, dvar_str, ivar_str)
            cmd = sanitize_var(cmd)
            # we produce string like this
            # (TEMP:bc2(ode2('diff(y,x,2)+2*'diff(y,x,1)+y-cos(x),y,x),x=0,y=3,x=%pi/2,y=2),substitute(y=y(x),TEMP))
            soln = P(cmd)
            if str(soln).strip() == 'false':
                raise NotImplementedError("Maxima was unable to solve this BVP. Remove the initial condition to get the general solution.")

    soln = soln.sage()
    if isinstance(soln, Expression) and soln.is_relational() and soln.lhs() == dvar:
        # Remark: Here we do not check that the right hand side does not depend on dvar.
        # This probably will not happen for solutions obtained via ode2, anyway.
        soln = soln.rhs()
    if show_method:
        return [soln, maxima_method.str()]
    return soln


def desolve_laplace(de, dvar, ics=None, ivar=None):
    """
    Solve an ODE using Laplace transforms. Initial conditions are optional.

    INPUT:

    - ``de`` - a lambda expression representing the ODE (e.g. ``de =
      diff(y,x,2) == diff(y,x)+sin(x)``)

    - ``dvar`` - the dependent variable (e.g. ``y``)

    - ``ivar`` - (optional) the independent variable (hereafter called
      `x`), which must be specified if there is more than one
      independent variable in the equation.

    - ``ics`` - a list of numbers representing initial conditions, (e.g.
      ``f(0)=1``, ``f'(0)=2`` corresponds to ``ics = [0,1,2]``)

    OUTPUT:

    Solution of the ODE as symbolic expression

    EXAMPLES::

        sage: u=function('u')(x)
        sage: eq = diff(u,x) - exp(-x) - u == 0
        sage: desolve_laplace(eq,u)
        1/2*(2*u(0) + 1)*e^x - 1/2*e^(-x)

    We can use initial conditions::

        sage: desolve_laplace(eq,u,ics=[0,3])
        -1/2*e^(-x) + 7/2*e^x

    The initial conditions do not persist in the system (as they persisted
    in previous versions)::

        sage: desolve_laplace(eq,u)
        1/2*(2*u(0) + 1)*e^x - 1/2*e^(-x)

    ::

        sage: f=function('f')(x)
        sage: eq = diff(f,x) + f == 0
        sage: desolve_laplace(eq,f,[0,1])
        e^(-x)

    ::

        sage: x = var('x')
        sage: f = function('f')(x)
        sage: de = diff(f,x,x) - 2*diff(f,x) + f
        sage: desolve_laplace(de,f)
        -x*e^x*f(0) + x*e^x*D[0](f)(0) + e^x*f(0)

    ::

        sage: desolve_laplace(de,f,ics=[0,1,2])
        x*e^x + e^x

    TESTS:

    Check that :trac:`4839` is fixed::

        sage: t = var('t')
        sage: x = function('x')(t)
        sage: soln = desolve_laplace(diff(x,t)+x==1, x, ics=[0,2])
        sage: soln
        e^(-t) + 1

    ::

        sage: soln(t=3)
        e^(-3) + 1

    AUTHORS:

    - David Joyner (1-2006,8-2007)

    - Robert Marik (10-2009)
    """
    # This is the original code from David Joyner (inputs and outputs strings)
    # maxima("de:"+de._repr_()+"=0;")
    # if ics is not None:
    #     d = len(ics)
    #     for i in range(0,d-1):
    #         ic = "atvalue(diff("+vars[1]+"("+vars[0]+"),"+str(vars[0])+","+str(i)+"),"+str(vars[0])+"="+str(ics[0])+","+str(ics[1+i])+")"
    #         maxima(ic)
    #
    # cmd = "desolve("+de._repr_()+","+vars[1]+"("+vars[0]+"));"
    # return maxima(cmd).rhs()._maxima_init_()

    # verbatim copy from desolve - begin
    if isinstance(de, Expression) and de.is_relational():
        de = de.lhs() - de.rhs()
    if isinstance(dvar, Expression) and dvar.is_symbol():
        raise ValueError("You have to declare dependent variable as a function evaluated at the independent variable, eg. y=function('y')(x)")
    # for backwards compatibility
    if isinstance(dvar, list):
        dvar, ivar = dvar
    elif ivar is None:
        ivars = de.variables()
        ivars = [t for t in ivars if t is not dvar]
        if len(ivars) != 1:
            raise ValueError("Unable to determine independent variable, please specify.")
        ivar = ivars[0]
    # verbatim copy from desolve - end

    dvar_str = str(dvar)

    def sanitize_var(exprs):
        # 'y(x) -> y(x)
        return exprs.replace("'" + dvar_str, dvar_str)

    de0 = de._maxima_()
    P = de0.parent()
    i = dvar_str.find('(')
    dvar_str = dvar_str[:i + 1] + '_SAGE_VAR_' + dvar_str[i + 1:]
    cmd = sanitize_var("desolve(" + de0.str() + "," + dvar_str + ")")
    soln = P(cmd).rhs()
    if str(soln).strip() == 'false':
        raise NotImplementedError("Maxima was unable to solve this ODE.")
    soln = soln.sage()
    if ics is not None:
        d = len(ics)
        for i in range(d - 1):
            soln = eval('soln.substitute(diff(dvar,ivar,i)(' + str(ivar) + '=ics[0])==ics[i+1])')
    return soln


def desolve_system(des, vars, ics=None, ivar=None, algorithm="maxima"):
    r"""
    Solve a system of any size of 1st order ODEs. Initial conditions
    are optional.

    One dimensional systems are passed to :meth:`desolve_laplace`.

    INPUT:

    - ``des`` -- list of ODEs

    - ``vars`` -- list of dependent variables

    - ``ics`` -- (optional) list of initial values for ``ivar`` and ``vars``;
      if ``ics`` is defined, it should provide initial conditions for each
      variable, otherwise an exception would be raised

    - ``ivar`` -- (optional) the independent variable, which must be
      specified if there is more than one independent variable in the
      equation

    - ``algorithm`` -- (default: ``'maxima'``) one of

      * ``'maxima'`` - use maxima
      * ``'fricas'`` - use FriCAS (the optional fricas spkg has to be installed)

    EXAMPLES::

        sage: t = var('t')
        sage: x = function('x')(t)
        sage: y = function('y')(t)
        sage: de1 = diff(x,t) + y - 1 == 0
        sage: de2 = diff(y,t) - x + 1 == 0
        sage: desolve_system([de1, de2], [x,y])
        [x(t) == (x(0) - 1)*cos(t) - (y(0) - 1)*sin(t) + 1,
         y(t) == (y(0) - 1)*cos(t) + (x(0) - 1)*sin(t) + 1]

    The same system solved using FriCAS::

        sage: desolve_system([de1, de2], [x,y], algorithm='fricas')  # optional - fricas
        [x(t) == _C0*cos(t) + cos(t)^2 + _C1*sin(t) + sin(t)^2,
         y(t) == -_C1*cos(t) + _C0*sin(t) + 1]

    Now we give some initial conditions::

        sage: sol = desolve_system([de1, de2], [x,y], ics=[0,1,2]); sol
        [x(t) == -sin(t) + 1, y(t) == cos(t) + 1]

    ::

        sage: solnx, solny = sol[0].rhs(), sol[1].rhs()
        sage: plot([solnx,solny],(0,1))  # not tested
        sage: parametric_plot((solnx,solny),(0,1))  # not tested

    TESTS:

    Check that :trac:`9823` is fixed::

        sage: t = var('t')
        sage: x = function('x')(t)
        sage: de1 = diff(x,t) + 1 == 0
        sage: desolve_system([de1], [x])
        -t + x(0)

    Check that :trac:`16568` is fixed::

        sage: t = var('t')
        sage: x = function('x')(t)
        sage: y = function('y')(t)
        sage: de1 = diff(x,t) + y - 1 == 0
        sage: de2 = diff(y,t) - x + 1 == 0
        sage: des = [de1,de2]
        sage: ics = [0,1,-1]
        sage: vars = [x,y]
        sage: sol = desolve_system(des, vars, ics); sol
        [x(t) == 2*sin(t) + 1, y(t) == -2*cos(t) + 1]

    ::

        sage: solx, soly = sol[0].rhs(), sol[1].rhs()
        sage: RR(solx(t=3))
        1.28224001611973

    ::

<<<<<<< HEAD
        sage: P1 = plot([solx,soly], (0,1))                                             # optional - sage.plot
        sage: P2 = parametric_plot((solx,soly), (0,1))                                  # optional - sage.plot
=======
        sage: P1 = plot([solx,soly], (0,1))                                             # needs sage.plot
        sage: P2 = parametric_plot((solx,soly), (0,1))                                  # needs sage.plot
>>>>>>> 69ac2348

    Now type ``show(P1)``, ``show(P2)`` to view these plots.

    Check that :trac:`9824` is fixed::

        sage: t = var('t')
        sage: epsilon = var('epsilon')
        sage: x1 = function('x1')(t)
        sage: x2 = function('x2')(t)
        sage: de1 = diff(x1,t) == epsilon
        sage: de2 = diff(x2,t) == -2
        sage: desolve_system([de1, de2], [x1, x2], ivar=t)
        [x1(t) == epsilon*t + x1(0), x2(t) == -2*t + x2(0)]
        sage: desolve_system([de1, de2], [x1, x2], ics=[1,1], ivar=t)
        Traceback (most recent call last):
        ...
        ValueError: Initial conditions aren't complete: number of vars is different
        from number of dependent variables. Got ics = [1, 1], vars = [x1(t), x2(t)]

    Check that :trac:`9825` is fixed::

        sage: t = var('t')
        sage: x1, x2=function("x1, x2")
        sage: de1=x1(t).diff(t)==-3*(x2(t)-1)
        sage: de2=x2(t).diff(t)==1
        sage: Sol=desolve_system([de1, de2],[x1(t),x2(t)],ivar=t) ; Sol
        [x1(t) == -3/2*t^2 - 3*t*x2(0) + 3*t + x1(0), x2(t) == t + x2(0)]


    AUTHORS:

    - Robert Bradshaw (10-2008)
    - Sergey Bykov (10-2014)
    """
    if ics is not None:
        if len(ics) != (len(vars) + 1):
            raise ValueError("Initial conditions aren't complete: number of vars is different from number of dependent variables. Got ics = {0}, vars = {1}".format(ics, vars))

    if len(des) == 1 and algorithm == "maxima":
        return desolve_laplace(des[0], vars[0], ics=ics, ivar=ivar)
    ivars = set([])
    for i, de in enumerate(des):
        if not (isinstance(de, Expression) and de.is_relational()):
            des[i] = de == 0
        ivars = ivars.union(set(de.variables()))
    if ivar is None:
        ivars = ivars - set(vars)
        if len(ivars) != 1:
            raise ValueError("Unable to determine independent variable, please specify.")
        ivar = list(ivars)[0]

    if algorithm == "fricas":
        return fricas_desolve_system(des, vars, ics, ivar)
    elif algorithm != "maxima":
        raise ValueError("unknown algorithm %s" % algorithm)

    dvars = [v._maxima_() for v in vars]
    if ics is not None:
        ivar_ic = ics[0]
        for dvar, ic in zip(dvars, ics[1:]):
            dvar.atvalue(ivar == ivar_ic, ic)
    soln = dvars[0].parent().desolve(des, dvars)
    if str(soln).strip() == 'false':
        raise NotImplementedError("Maxima was unable to solve this system.")
    soln = list(soln)
    for i, sol in enumerate(soln):
        soln[i] = sol.sage()
    if ics is not None:
        ivar_ic = ics[0]
        for dvar, ic in zip(dvars, ics[:1]):
            dvar.atvalue(ivar == ivar_ic, dvar)
    return soln


def eulers_method(f, x0, y0, h, x1, algorithm="table"):
    r"""
    This implements Euler's method for finding numerically the
    solution of the 1st order ODE `y' = f(x,y)`, `y(a)=c`. The ``x``
    column of the table increments from `x_0` to `x_1` by `h` (so
    `(x_1-x_0)/h` must be an integer). In the ``y`` column, the new
    `y`-value equals the old `y`-value plus the corresponding entry in the
    last column.

    .. NOTE::

        This function is for pedagogical purposes only.

    EXAMPLES::

        sage: from sage.calculus.desolvers import eulers_method
        sage: x,y = PolynomialRing(QQ,2,"xy").gens()
        sage: eulers_method(5*x+y-5,0,1,1/2,1)
             x                    y                  h*f(x,y)
             0                    1                   -2
           1/2                   -1                 -7/4
             1                -11/4                -11/8

    ::

        sage: x,y = PolynomialRing(QQ,2,"xy").gens()
        sage: eulers_method(5*x+y-5,0,1,1/2,1,algorithm="none")
        [[0, 1], [1/2, -1], [1, -11/4], [3/2, -33/8]]

    ::

        sage: RR = RealField(sci_not=0, prec=4, rnd='RNDU')
        sage: x,y = PolynomialRing(RR,2,"xy").gens()
        sage: eulers_method(5*x+y-5,0,1,1/2,1,algorithm="None")
        [[0, 1], [1/2, -1.0], [1, -2.7], [3/2, -4.0]]

    ::

        sage: RR = RealField(sci_not=0, prec=4, rnd='RNDU')
        sage: x,y=PolynomialRing(RR,2,"xy").gens()
        sage: eulers_method(5*x+y-5,0,1,1/2,1)
             x                    y                  h*f(x,y)
             0                    1                 -2.0
           1/2                 -1.0                 -1.7
             1                 -2.7                 -1.3

    ::

        sage: x,y=PolynomialRing(QQ,2,"xy").gens()
        sage: eulers_method(5*x+y-5,1,1,1/3,2)
                 x                    y                  h*f(x,y)
                 1                    1                  1/3
               4/3                  4/3                    1
               5/3                  7/3                 17/9
                 2                 38/9                83/27

    ::

        sage: eulers_method(5*x+y-5,0,1,1/2,1,algorithm="none")
        [[0, 1], [1/2, -1], [1, -11/4], [3/2, -33/8]]

    ::

        sage: pts = eulers_method(5*x+y-5,0,1,1/2,1,algorithm="none")
<<<<<<< HEAD
        sage: P1 = list_plot(pts)                                                       # optional - sage.plot
        sage: P2 = line(pts)                                                            # optional - sage.plot
        sage: (P1 + P2).show()                                                          # optional - sage.plot
=======
        sage: P1 = list_plot(pts)                                                       # needs sage.plot
        sage: P2 = line(pts)                                                            # needs sage.plot
        sage: (P1 + P2).show()                                                          # needs sage.plot
>>>>>>> 69ac2348

    AUTHORS:

    - David Joyner
    """
    if algorithm == "table":
        print("%10s %20s %25s" % ("x", "y", "h*f(x,y)"))
    n = int((1.0) * (x1 - x0) / h)
    x00 = x0
    y00 = y0
    soln = [[x00, y00]]
    for i in range(n + 1):
        if algorithm == "table":
            print("%10r %20r %20r" % (x00, y00, h * f(x00, y00)))
        y00 = y00 + h * f(x00, y00)
        x00 = x00 + h
        soln.append([x00, y00])
    if algorithm != "table":
        return soln


def eulers_method_2x2(f, g, t0, x0, y0, h, t1, algorithm="table"):
    r"""
    This implements Euler's method for finding numerically the
    solution of the 1st order system of two ODEs

    .. MATH::

        \begin{aligned}
        x' &= f(t, x, y), x(t_0)=x_0 \\
        y' &= g(t, x, y), y(t_0)=y_0.
        \end{aligned}

    The ``t`` column of the table increments from `t_0` to `t_1` by `h`
    (so `\frac{t_1-t_0}{h}` must be an integer). In the ``x`` column,
    the new `x`-value equals the old `x`-value plus the corresponding
    entry in the next (third) column.  In the ``y`` column, the new
    `y`-value equals the old `y`-value plus the corresponding entry in the
    next (last) column.

    .. NOTE::

        This function is for pedagogical purposes only.

    EXAMPLES::

        sage: from sage.calculus.desolvers import eulers_method_2x2
        sage: t, x, y = PolynomialRing(QQ,3,"txy").gens()
        sage: f = x+y+t; g = x-y
        sage: eulers_method_2x2(f,g, 0, 0, 0, 1/3, 1,algorithm="none")
        [[0, 0, 0], [1/3, 0, 0], [2/3, 1/9, 0], [1, 10/27, 1/27], [4/3, 68/81, 4/27]]

    ::

        sage: eulers_method_2x2(f,g, 0, 0, 0, 1/3, 1)
             t                    x                h*f(t,x,y)                    y           h*g(t,x,y)
             0                    0                         0                    0                    0
           1/3                    0                       1/9                    0                    0
           2/3                  1/9                      7/27                    0                 1/27
             1                10/27                     38/81                 1/27                  1/9

    ::

        sage: RR = RealField(sci_not=0, prec=4, rnd='RNDU')
        sage: t,x,y=PolynomialRing(RR,3,"txy").gens()
        sage: f = x+y+t; g = x-y
        sage: eulers_method_2x2(f,g, 0, 0, 0, 1/3, 1)
             t                    x                h*f(t,x,y)                    y           h*g(t,x,y)
             0                    0                      0.00                    0                 0.00
           1/3                 0.00                      0.13                 0.00                 0.00
           2/3                 0.13                      0.29                 0.00                0.043
             1                 0.41                      0.57                0.043                 0.15

    To numerically approximate `y(1)`, where `(1+t^2)y''+y'-y=0`,
    `y(0)=1`, `y'(0)=-1`, using 4 steps of Euler's method, first
    convert to a system: `y_1' = y_2`, `y_1(0)=1`; `y_2' =
    \frac{y_1-y_2}{1+t^2}`, `y_2(0)=-1`.::

         sage: RR = RealField(sci_not=0, prec=4, rnd='RNDU')
         sage: t, x, y=PolynomialRing(RR,3,"txy").gens()
         sage: f = y; g = (x-y)/(1+t^2)
         sage: eulers_method_2x2(f,g, 0, 1, -1, 1/4, 1)
             t                    x                h*f(t,x,y)                    y           h*g(t,x,y)
             0                    1                     -0.25                   -1                 0.50
           1/4                 0.75                     -0.12                -0.50                 0.29
           1/2                 0.63                    -0.054                -0.21                 0.19
           3/4                 0.63                   -0.0078               -0.031                 0.11
             1                 0.63                     0.020                0.079                0.071

    To numerically approximate `y(1)`, where `y''+ty'+y=0`, `y(0)=1`, `y'(0)=0`::

        sage: t,x,y=PolynomialRing(RR,3,"txy").gens()
        sage: f = y; g = -x-y*t
        sage: eulers_method_2x2(f,g, 0, 1, 0, 1/4, 1)
             t                    x                h*f(t,x,y)                    y           h*g(t,x,y)
             0                    1                      0.00                    0                -0.25
           1/4                  1.0                    -0.062                -0.25                -0.23
           1/2                 0.94                     -0.11                -0.46                -0.17
           3/4                 0.88                     -0.15                -0.62                -0.10
             1                 0.75                     -0.17                -0.68               -0.015

    AUTHORS:

    - David Joyner
    """
    if algorithm == "table":
        print("%10s %20s %25s %20s %20s" % ("t", "x", "h*f(t,x,y)", "y", "h*g(t,x,y)"))
    n = int((1.0) * (t1 - t0) / h)
    t00 = t0
    x00 = x0
    y00 = y0
    soln = [[t00, x00, y00]]
    for i in range(n + 1):
        if algorithm == "table":
            print("%10r %20r %25r %20r %20r" % (t00, x00, h * f(t00, x00, y00), y00, h * g(t00, x00, y00)))
        x01 = x00 + h * f(t00, x00, y00)
        y00 = y00 + h * g(t00, x00, y00)
        x00 = x01
        t00 = t00 + h
        soln.append([t00, x00, y00])
    if algorithm != "table":
        return soln


def eulers_method_2x2_plot(f, g, t0, x0, y0, h, t1):
    r"""
    Plot solution of ODE.

    This plots the solution in the rectangle with sides ``(xrange[0],xrange[1])`` and
    ``(yrange[0],yrange[1])``, and plots using Euler's method the
    numerical solution of the 1st order ODEs `x' = f(t,x,y)`,
    `x(a)=x_0`, `y' = g(t,x,y)`, `y(a) = y_0`.

    .. NOTE::

        This function is for pedagogical purposes only.

    EXAMPLES:

    The following example plots the solution to
    `\theta''+\sin(\theta)=0`, `\theta(0)=\frac 34`, `\theta'(0) =
    0`.  Type ``P[0].show()`` to plot the solution,
    ``(P[0]+P[1]).show()`` to plot `(t,\theta(t))` and
    `(t,\theta'(t))`::

        sage: from sage.calculus.desolvers import eulers_method_2x2_plot
        sage: f = lambda z : z[2]; g = lambda z : -sin(z[1])
<<<<<<< HEAD
        sage: P = eulers_method_2x2_plot(f,g, 0.0, 0.75, 0.0, 0.1, 1.0)                 # optional - sage.plot
=======
        sage: P = eulers_method_2x2_plot(f,g, 0.0, 0.75, 0.0, 0.1, 1.0)                 # needs sage.plot
>>>>>>> 69ac2348
    """
    from sage.plot.line import line

    n = int((1.0) * (t1 - t0) / h)
    t00 = t0
    x00 = x0
    y00 = y0
    soln = [[t00, x00, y00]]
    for i in range(n + 1):
        x01 = x00 + h * f([t00, x00, y00])
        y00 = y00 + h * g([t00, x00, y00])
        x00 = x01
        t00 = t00 + h
        soln.append([t00, x00, y00])
    Q1 = line([[x[0], x[1]] for x in soln], rgbcolor=(.25, .125, .75))
    Q2 = line([[x[0], x[2]] for x in soln], rgbcolor=(.5, .125, .25))
    return [Q1, Q2]


def desolve_rk4_determine_bounds(ics, end_points=None):
    """
    Used to determine bounds for numerical integration.

    - If ``end_points`` is None, the interval for integration is from ``ics[0]``
      to ``ics[0]+10``

    - If ``end_points`` is ``a`` or ``[a]``, the interval for integration is from ``min(ics[0],a)``
      to ``max(ics[0],a)``

    - If ``end_points`` is ``[a,b]``, the interval for integration is from ``min(ics[0],a)``
      to ``max(ics[0],b)``

    EXAMPLES::

        sage: from sage.calculus.desolvers import desolve_rk4_determine_bounds
        sage: desolve_rk4_determine_bounds([0,2],1)
        (0, 1)

    ::

        sage: desolve_rk4_determine_bounds([0,2])
        (0, 10)

    ::

        sage: desolve_rk4_determine_bounds([0,2],[-2])
        (-2, 0)

    ::

        sage: desolve_rk4_determine_bounds([0,2],[-2,4])
        (-2, 4)

    """
    if end_points is None:
        return ics[0], ics[0] + 10
    if not isinstance(end_points, list):
        end_points = [end_points]
    if len(end_points) == 1:
        return min(ics[0], end_points[0]), max(ics[0], end_points[0])
    else:
        return min(ics[0], end_points[0]), max(ics[0], end_points[1])


def desolve_rk4(de, dvar, ics=None, ivar=None, end_points=None, step=0.1, output='list', **kwds):
    """
    Solve numerically one first-order ordinary differential
    equation.

    INPUT:

    Input is similar to ``desolve`` command. The differential equation can be
    written in a form close to the ``plot_slope_field`` or ``desolve`` command.

    - Variant 1 (function in two variables)

      - ``de`` - right hand side, i.e. the function `f(x,y)` from ODE `y'=f(x,y)`

      - ``dvar`` - dependent variable (symbolic variable declared by var)

    - Variant 2 (symbolic equation)

      - ``de`` - equation, including term with ``diff(y,x)``

      - ``dvar`` - dependent variable (declared as function of independent variable)

    - Other parameters

      - ``ivar`` - should be specified, if there are more variables or if the equation is autonomous

      - ``ics`` - initial conditions in the form ``[x0,y0]``

      - ``end_points`` - the end points of the interval

        - if ``end_points`` is a or [a], we integrate between ``min(ics[0],a)`` and ``max(ics[0],a)``
        - if ``end_points`` is None, we use ``end_points=ics[0]+10``

        - if end_points is [a,b] we integrate between ``min(ics[0], a)`` and ``max(ics[0], b)``

      - ``step`` - (optional, default:0.1) the length of the step (positive number)

      - ``output`` - (optional, default: ``'list'``) one of ``'list'``,
        ``'plot'``, ``'slope_field'`` (graph of the solution with slope field)

    OUTPUT:

    Return a list of points, or plot produced by ``list_plot``,
    optionally with slope field.

    .. SEEALSO::

        :func:`ode_solver`.

    EXAMPLES::

        sage: from sage.calculus.desolvers import desolve_rk4

    Variant 2 for input - more common in numerics::

        sage: x,y = var('x,y')
        sage: desolve_rk4(x*y*(2-y),y,ics=[0,1],end_points=1,step=0.5)
        [[0, 1], [0.5, 1.12419127424558], [1.0, 1.46159016228882...]]

    Variant 1 for input - we can pass ODE in the form used by
    desolve function In this example we integrate backwards, since
    ``end_points < ics[0]``::

        sage: y = function('y')(x)
        sage: desolve_rk4(diff(y,x)+y*(y-1) == x-2,y,ics=[1,1],step=0.5, end_points=0)
        [[0.0, 8.904257108962112], [0.5, 1.90932794536153...], [1, 1]]

    Here we show how to plot simple pictures. For more advanced
    applications use list_plot instead. To see the resulting picture
    use ``show(P)`` in Sage notebook. ::

        sage: x,y = var('x,y')
        sage: P=desolve_rk4(y*(2-y),y,ics=[0,.1],ivar=x,output='slope_field',end_points=[-4,6],thickness=3)

    ALGORITHM:

    4th order Runge-Kutta method. Wrapper for command ``rk`` in
    Maxima's dynamics package.  Perhaps could be faster by using
    fast_float instead.

    AUTHORS:

    - Robert Marik (10-2009)
    """
    if ics is None:
        raise ValueError("No initial conditions, specify with ics=[x0,y0].")

    if output not in ['list', 'plot', 'slope_field']:
        raise ValueError("Option output should be 'list', 'plot' or 'slope_field'.")

    if ivar is None:
        ivars = de.variables()
        ivars = [t for t in ivars if t != dvar]
        if len(ivars) != 1:
            raise ValueError("Unable to determine independent variable, please specify.")
        ivar = ivars[0]

    step = abs(step)

    def desolve_rk4_inner(de, dvar):
        de0 = de._maxima_()
        maxima("load('dynamics)")
        lower_bound, upper_bound = desolve_rk4_determine_bounds(ics, end_points)
        sol_1, sol_2 = [], []
        if lower_bound < ics[0]:
            cmd = "rk(%s,%s,%s,[%s,%s,%s,%s])\
            " % (de0.str(), '_SAGE_VAR_' + str(dvar), str(ics[1]), '_SAGE_VAR_' + str(ivar), str(ics[0]), lower_bound, -step)
            sol_1 = maxima(cmd).sage()
            sol_1.pop(0)
            sol_1.reverse()
        if upper_bound > ics[0]:
            cmd = "rk(%s,%s,%s,[%s,%s,%s,%s])\
            " % (de0.str(), '_SAGE_VAR_' + str(dvar), str(ics[1]), '_SAGE_VAR_' + str(ivar), str(ics[0]), upper_bound, step)
            sol_2 = maxima(cmd).sage()
            sol_2.pop(0)
        sol = sol_1
        sol.extend([[ics[0], ics[1]]])
        sol.extend(sol_2)

        if output == 'list':
            return sol
        from sage.plot.plot import list_plot
        from sage.plot.plot_field import plot_slope_field
        R = list_plot(sol, plotjoined=True, **kwds)
        if output == 'plot':
            return R
        if output == 'slope_field':
            XMIN = sol[0][0]
            YMIN = sol[0][1]
            XMAX = XMIN
            YMAX = YMIN
            for s, t in sol:
                if s > XMAX:
                    XMAX = s
                if s < XMIN:
                    XMIN = s
                if t > YMAX:
                    YMAX = t
                if t < YMIN:
                    YMIN = t
            return plot_slope_field(de, (ivar, XMIN, XMAX), (dvar, YMIN, YMAX)) + R

    if not (isinstance(dvar, Expression) and dvar.is_symbol()):
        from sage.symbolic.ring import SR
        from sage.calculus.all import diff
        from sage.symbolic.relation import solve
        if isinstance(de, Expression) and de.is_relational():
            de = de.lhs() - de.rhs()
        # consider to add warning if the solution is not unique
        de = solve(de, diff(dvar, ivar), solution_dict=True)
        if len(de) != 1:
            raise NotImplementedError("Sorry, cannot find explicit formula for right-hand side of the ODE.")
        with SR.temp_var() as dummy_dvar:
            return desolve_rk4_inner(de[0][diff(dvar, ivar)].subs({dvar: dummy_dvar}), dummy_dvar)
    else:
        return desolve_rk4_inner(de, dvar)


def desolve_system_rk4(des, vars, ics=None, ivar=None, end_points=None, step=0.1):
    r"""
    Solve numerically a system of first-order ordinary differential
    equations using the 4th order Runge-Kutta method. Wrapper for
    Maxima command ``rk``.

    INPUT:

    input is similar to desolve_system and desolve_rk4 commands

    - ``des`` - right hand sides of the system

    - ``vars`` - dependent variables

    - ``ivar`` - (optional) should be specified, if there are more variables or
      if the equation is autonomous and the independent variable is
      missing

    - ``ics`` - initial conditions in the form ``[x0,y01,y02,y03,....]``

    - ``end_points`` - the end points of the interval

      - if ``end_points`` is a or [a], we integrate on between ``min(ics[0], a)`` and ``max(ics[0], a)``
      - if ``end_points`` is None, we use ``end_points=ics[0]+10``

      - if ``end_points`` is [a,b] we integrate on between ``min(ics[0], a)`` and ``max(ics[0], b)``

    - ``step`` -- (optional, default: 0.1) the length of the step

    OUTPUT:

    Return a list of points.

    .. SEEALSO::

        :func:`ode_solver`.

    EXAMPLES::

        sage: from sage.calculus.desolvers import desolve_system_rk4

    Lotka Volterra system::

        sage: from sage.calculus.desolvers import desolve_system_rk4
        sage: x,y,t = var('x y t')
        sage: P = desolve_system_rk4([x*(1-y),-y*(1-x)], [x,y], ics=[0,0.5,2],
        ....:                        ivar=t, end_points=20)
        sage: Q = [[i,j] for i,j,k in P]
<<<<<<< HEAD
        sage: LP = list_plot(Q)                                                         # optional - sage.plot

        sage: Q = [[j,k] for i,j,k in P]
        sage: LP = list_plot(Q)                                                         # optional - sage.plot
=======
        sage: LP = list_plot(Q)                                                         # needs sage.plot

        sage: Q = [[j,k] for i,j,k in P]
        sage: LP = list_plot(Q)                                                         # needs sage.plot
>>>>>>> 69ac2348

    ALGORITHM:

    4th order Runge-Kutta method. Wrapper for command ``rk`` in Maxima's
    dynamics package.  Perhaps could be faster by using ``fast_float``
    instead.

    AUTHOR:

    - Robert Marik (10-2009)
    """

    if ics is None:
        raise ValueError("No initial conditions, specify with ics=[x0,y01,y02,...].")

    ivars = set([])

    for de in des:
        ivars = ivars.union(set(de.variables()))
    if ivar is None:
        ivars = ivars - set(vars)
        if len(ivars) != 1:
            raise ValueError("Unable to determine independent variable, please specify.")
        ivar = list(ivars)[0]

    dess = [de._maxima_().str() for de in des]
    desstr = "[" + ",".join(dess) + "]"
    varss = [varsi._maxima_().str() for varsi in vars]
    varstr = "[" + ",".join(varss) + "]"
    x0 = ics[0]
    icss = [ics[i]._maxima_().str() for i in range(1, len(ics))]
    icstr = "[" + ",".join(icss) + "]"
    step = abs(step)

    maxima("load('dynamics)")
    lower_bound, upper_bound = desolve_rk4_determine_bounds(ics, end_points)
    sol_1, sol_2 = [], []
    if lower_bound < ics[0]:
        cmd = "rk(%s,%s,%s,[%s,%s,%s,%s])\
        " % (desstr, varstr, icstr, '_SAGE_VAR_' + str(ivar), str(x0), lower_bound, -step)
        sol_1 = maxima(cmd).sage()
        sol_1.pop(0)
        sol_1.reverse()
    if upper_bound > ics[0]:
        cmd = "rk(%s,%s,%s,[%s,%s,%s,%s])\
        " % (desstr, varstr, icstr, '_SAGE_VAR_' + str(ivar), str(x0), upper_bound, step)
        sol_2 = maxima(cmd).sage()
        sol_2.pop(0)
    sol = sol_1
    sol.append(ics)
    sol.extend(sol_2)

    return sol


def desolve_odeint(des, ics, times, dvars, ivar=None, compute_jac=False, args=(),
                   rtol=None, atol=None, tcrit=None, h0=0.0, hmax=0.0, hmin=0.0, ixpr=0,
                   mxstep=0, mxhnil=0, mxordn=12, mxords=5, printmessg=0):
    r"""
    Solve numerically a system of first-order ordinary differential equations
    using ``odeint`` from scipy.integrate module.

    INPUT:

    - ``des``  -- right hand sides of the system

    - ``ics``  -- initial conditions

    - ``times`` -- a sequence of time points in which the solution must be found

    - ``dvars`` -- dependent variables. ATTENTION: the order must be the same as
      in ``des``, that means: ``d(dvars[i])/dt=des[i]``

    - ``ivar`` -- independent variable, optional.

    - ``compute_jac`` -- boolean. If True, the Jacobian of ``des`` is computed and
      used during the integration of stiff systems. Default value is False.

    Other Parameters (taken from the documentation of odeint function from `scipy.integrate module.
    <https://docs.scipy.org/doc/scipy/reference/integrate.html#module-scipy.integrate>`_)

    - ``rtol``, ``atol`` : float
      The input parameters ``rtol`` and ``atol`` determine the error
      control performed by the solver.  The solver will control the
      vector, `e`, of estimated local errors in `y`, according to an
      inequality of the form:

        max-norm of (e / ewt) <= 1

      where ewt is a vector of positive error weights computed as:

        ewt = rtol * abs(y) + atol

      ``rtol`` and ``atol`` can be either vectors the same length as `y` or scalars.

    - ``tcrit`` : array
      Vector of critical points (e.g. singularities) where integration
      care should be taken.

    - ``h0`` : float, (0: solver-determined)
      The step size to be attempted on the first step.

    - ``hmax`` : float, (0: solver-determined)
      The maximum absolute step size allowed.

    - ``hmin`` : float, (0: solver-determined)
      The minimum absolute step size allowed.

    - ``ixpr`` : boolean.
      Whether to generate extra printing at method switches.

    - ``mxstep`` : integer, (0: solver-determined)
      Maximum number of (internally defined) steps allowed for each
      integration point in t.

    - ``mxhnil`` : integer, (0: solver-determined)
      Maximum number of messages printed.

    - ``mxordn`` : integer, (0: solver-determined)
      Maximum order to be allowed for the nonstiff (Adams) method.

    - ``mxords`` : integer, (0: solver-determined)
      Maximum order to be allowed for the stiff (BDF) method.

    OUTPUT:

    Return a list with the solution of the system at each time in ``times``.

    EXAMPLES:

    Lotka Volterra Equations::

        sage: from sage.calculus.desolvers import desolve_odeint
        sage: x,y = var('x,y')
        sage: f = [x*(1-y), -y*(1-x)]
<<<<<<< HEAD
        sage: sol = desolve_odeint(f, [0.5,2], srange(0,10,0.1), [x,y])                 # optional - scipy
        sage: p = line(zip(sol[:,0],sol[:,1]))                                          # optional - sage.plot
        sage: p.show()                                                                  # optional - sage.plot
=======
        sage: sol = desolve_odeint(f, [0.5,2], srange(0,10,0.1), [x,y])                 # needs scipy
        sage: p = line(zip(sol[:,0],sol[:,1]))                                          # needs scipy sage.plot
        sage: p.show()                                                                  # needs sage.plot
>>>>>>> 69ac2348

    Lorenz Equations::

        sage: x,y,z = var('x,y,z')
        sage: # Next we define the parameters
        sage: sigma = 10
        sage: rho = 28
        sage: beta = 8/3
        sage: # The Lorenz equations
        sage: lorenz = [sigma*(y-x),x*(rho-z)-y,x*y-beta*z]
        sage: # Time and initial conditions
        sage: times = srange(0,50.05,0.05)
        sage: ics = [0,1,1]
<<<<<<< HEAD
        sage: sol = desolve_odeint(lorenz, ics, times, [x,y,z],                         # optional - scipy
=======
        sage: sol = desolve_odeint(lorenz, ics, times, [x,y,z],                         # needs scipy
>>>>>>> 69ac2348
        ....:                      rtol=1e-13, atol=1e-14)

    One-dimensional stiff system::

        sage: y = var('y')
        sage: epsilon = 0.01
        sage: f = y^2*(1-y)
        sage: ic = epsilon
        sage: t = srange(0,2/epsilon,1)
<<<<<<< HEAD
        sage: sol = desolve_odeint(f, ic, t, y,                                         # optional - scipy
        ....:                      rtol=1e-9, atol=1e-10, compute_jac=True)
        sage: p = points(zip(t,sol[:,0]))                                               # optional - scipy sage.plot
        sage: p.show()                                                                  # optional - scipy sage.plot
=======
        sage: sol = desolve_odeint(f, ic, t, y,                                         # needs scipy
        ....:                      rtol=1e-9, atol=1e-10, compute_jac=True)
        sage: p = points(zip(t,sol[:,0]))                                               # needs scipy sage.plot
        sage: p.show()                                                                  # needs scipy sage.plot
>>>>>>> 69ac2348

    Another stiff system with some optional parameters with no
    default value::

        sage: y1,y2,y3 = var('y1,y2,y3')
        sage: f1 = 77.27*(y2+y1*(1-8.375*1e-6*y1-y2))
        sage: f2 = 1/77.27*(y3-(1+y1)*y2)
        sage: f3 = 0.16*(y1-y3)
        sage: f = [f1,f2,f3]
        sage: ci = [0.2,0.4,0.7]
        sage: t = srange(0,10,0.01)
        sage: v = [y1,y2,y3]
<<<<<<< HEAD
        sage: sol = desolve_odeint(f, ci, t, v, rtol=1e-3, atol=1e-4,                   # optional - scipy
=======
        sage: sol = desolve_odeint(f, ci, t, v, rtol=1e-3, atol=1e-4,                   # needs scipy
>>>>>>> 69ac2348
        ....:                      h0=0.1, hmax=1, hmin=1e-4, mxstep=1000, mxords=17)

    AUTHOR:

    - Oriol Castejon (05-2010)
    """

    from scipy.integrate import odeint
    from sage.ext.fast_eval import fast_float
    from sage.calculus.functions import jacobian

    def desolve_odeint_inner(ivar):
        # one-dimensional systems:
        if len(dvars) == 1:
            assert len(des) == 1
            dvar = dvars[0]
            de = des[0]
            func = fast_float(de, dvar, ivar)
            if not compute_jac:
                Dfun = None
            else:
                J = diff(de, dvar)
                J = fast_float(J, dvar, ivar)

                def Dfun(y, t):
                    return [J(y.item(), t)]

        # n-dimensional systems:
        else:
            desc = []
            variabs = dvars[:]
            variabs.append(ivar)
            for de in des:
                desc.append(fast_float(de, *variabs))

            def func(y, t):
                v = list(y[:])
                v.append(t)
                return [dec(*v) for dec in desc]

            if not compute_jac:
                Dfun = None
            else:
                J = jacobian(des, dvars)
                J = [list(v) for v in J]
                J = fast_float(J, *variabs)

                def Dfun(y, t):
                    v = list(y[:])
                    v.append(t)
                    return [[element(*v) for element in row] for row in J]

        return odeint(func, ics, times, args=args, Dfun=Dfun, rtol=rtol, atol=atol,
                      tcrit=tcrit, h0=h0, hmax=hmax, hmin=hmin, ixpr=ixpr, mxstep=mxstep,
                      mxhnil=mxhnil, mxordn=mxordn, mxords=mxords, printmessg=printmessg)

    if isinstance(dvars, Expression) and dvars.is_symbol():
        dvars = [dvars]

    if not isinstance(des, (list, tuple)):
        des = [des]

    if ivar is None:
        all_vars = set().union(*[de.variables() for de in des])
        ivars = all_vars - set(dvars)

        if len(ivars) == 1:
            return desolve_odeint_inner(next(iter(ivars)))
        elif not ivars:
            from sage.symbolic.ring import SR
            with SR.temp_var() as ivar:
                return desolve_odeint_inner(ivar)
        else:
            raise ValueError("Unable to determine independent variable, please specify.")
    return desolve_odeint_inner(ivar)


def desolve_mintides(f, ics, initial, final, delta, tolrel=1e-16, tolabs=1e-16):
    r"""
    Solve numerically a system of first order differential equations using the
    taylor series integrator implemented in mintides.

    INPUT:

    - ``f`` -- symbolic function. Its first argument will be the independent
      variable. Its output should be de derivatives of the dependent variables.

    - ``ics`` -- a list or tuple with the initial conditions.

    - ``initial`` -- the starting value for the independent variable.

    - ``final`` -- the final value for the independent value.

    - ``delta`` -- the size of the steps in the output.

    - ``tolrel`` -- the relative tolerance for the method.

    - ``tolabs`` -- the absolute tolerance for the method.


    OUTPUT:

    - A list  with the positions of the IVP.


    EXAMPLES:

    We integrate a periodic orbit of the Kepler problem along 50 periods::

        sage: var('t,x,y,X,Y')
        (t, x, y, X, Y)
        sage: f(t,x,y,X,Y)=[X, Y, -x/(x^2+y^2)^(3/2), -y/(x^2+y^2)^(3/2)]
        sage: ics = [0.8, 0, 0, 1.22474487139159]
        sage: t = 100*pi
        sage: sol = desolve_mintides(f, ics, 0, t, t, 1e-12, 1e-12) # optional -tides
        sage: sol # optional -tides # abs tol 1e-5
        [[0.000000000000000,
        0.800000000000000,
        0.000000000000000,
        0.000000000000000,
        1.22474487139159],
        [314.159265358979,
        0.800000000028622,
        -5.91973525754241e-9,
        7.56887091890590e-9,
        1.22474487136329]]


    ALGORITHM:

    Uses TIDES.

    REFERENCES:

    - A. Abad, R. Barrio, F. Blesa, M. Rodriguez. Algorithm 924. *ACM
      Transactions on Mathematical Software* , *39* (1), 1-28.

    - A. Abad, R. Barrio, F. Blesa, M. Rodriguez.
      `TIDES tutorial: Integrating ODEs by using the Taylor Series Method.
      <http://www.unizar.es/acz/05Publicaciones/Monografias/MonografiasPublicadas/Monografia36/IndMonogr36.htm>`_
    """
    import subprocess
    if subprocess.call('command -v gcc', shell=True, stdout=subprocess.PIPE, stderr=subprocess.PIPE):
        raise RuntimeError('Unable to run because gcc cannot be found')
    from sage.interfaces.tides import genfiles_mintides
    from sage.misc.temporary_file import tmp_dir
    tempdir = tmp_dir()
    intfile = os.path.join(tempdir, 'integrator.c')
    drfile = os.path.join(tempdir, 'driver.c')
    fileoutput = os.path.join(tempdir, 'output')
    runmefile = os.path.join(tempdir, 'runme')
    genfiles_mintides(intfile, drfile, f, [N(_) for _ in ics],
                      N(initial), N(final), N(delta), N(tolrel),
                      N(tolabs), fileoutput)
    subprocess.check_call('gcc -o ' + runmefile + ' ' + os.path.join(tempdir, '*.c ') +
                          os.path.join('$SAGE_LOCAL', 'lib', 'libTIDES.a') + ' $LDFLAGS '
                          + os.path.join('-L$SAGE_LOCAL', 'lib ') + ' -lm  -O2 ' +
                          os.path.join('-I$SAGE_LOCAL', 'include '),
                          shell=True, stdout=subprocess.PIPE, stderr=subprocess.PIPE)
    subprocess.check_call(os.path.join(tempdir, 'runme'), shell=True, stdout=subprocess.PIPE, stderr=subprocess.PIPE)
    with open(fileoutput) as outfile:
        res = outfile.readlines()
    for i in range(len(res)):
        res[i] = [RealField()(_) for _ in res[i].split(' ') if len(_) > 2]
    shutil.rmtree(tempdir)
    return res


def desolve_tides_mpfr(f, ics, initial, final, delta, tolrel=1e-16, tolabs=1e-16, digits=50):
    r"""
    Solve numerically a system of first order differential equations using the
    taylor series integrator in arbitrary precision implemented in tides.

    INPUT:

    - ``f`` -- symbolic function. Its first argument will be the independent
      variable. Its output should be de derivatives of the dependent variables.

    - ``ics`` -- a list or tuple with the initial conditions.

    - ``initial`` -- the starting value for the independent variable.

    - ``final`` -- the final value for the independent value.

    - ``delta`` -- the size of the steps in the output.

    - ``tolrel`` -- the relative tolerance for the method.

    - ``tolabs`` -- the absolute tolerance for the method.

    - ``digits`` -- the digits of precision used in the computation.


    OUTPUT:

    - A list  with the positions of the IVP.


    EXAMPLES:

    We integrate the Lorenz equations with Saltzman values for the parameters
    along 10 periodic orbits with 100 digits of precision::

        sage: var('t,x,y,z')
        (t, x, y, z)
        sage: s = 10
        sage: r = 28
        sage: b = 8/3
        sage: f(t,x,y,z)= [s*(y-x),x*(r-z)-y,x*y-b*z]
        sage: x0 = -13.7636106821342005250144010543616538641008648540923684535378642921202827747268115852940239346395038284
        sage: y0 = -19.5787519424517955388380414460095588661142400534276438649791334295426354746147526415973165506704676171
        sage: z0 = 27
        sage: T = 15.586522107161747275678702092126960705284805489972439358895215783190198756258880854355851082660142374
        sage: sol = desolve_tides_mpfr(f, [x0, y0, z0], 0, T, T, 1e-100, 1e-100, 100) # optional - tides
        sage: sol # optional -tides # abs tol 1e-50
        [[0.000000000000000000000000000000000000000000000000000000000000000000000000000000000000000000000000000,
        -13.7636106821342005250144010543616538641008648540923684535378642921202827747268115852940239346395038,
        -19.5787519424517955388380414460095588661142400534276438649791334295426354746147526415973165506704676,
        27.0000000000000000000000000000000000000000000000000000000000000000000000000000000000000000000000000],
        [15.5865221071617472756787020921269607052848054899724393588952157831901987562588808543558510826601424,
        -13.7636106821342005250144010543616538641008648540923684535378642921202827747268115852940239346315658,
        -19.5787519424517955388380414460095588661142400534276438649791334295426354746147526415973165506778440,
        26.9999999999999999999999999999999999999999999999999999999999999999999999999999999999999999999636628]]


    ALGORITHM:

    Uses TIDES.


    .. WARNING::

        This requires the package tides.

    REFERENCES:

    - [ABBR2011]_
    - [ABBR2012]_
    """
    import subprocess
    if subprocess.call('command -v gcc', shell=True, stdout=subprocess.PIPE, stderr=subprocess.PIPE):
        raise RuntimeError('Unable to run because gcc cannot be found')
    from sage.interfaces.tides import genfiles_mpfr
    from sage.functions.other import ceil
    from sage.functions.log import log
    from sage.misc.temporary_file import tmp_dir
    tempdir = tmp_dir()
    intfile = os.path.join(tempdir, 'integrator.c')
    drfile = os.path.join(tempdir, 'driver.c')
    fileoutput = os.path.join(tempdir, 'output')
    runmefile = os.path.join(tempdir, 'runme')
    genfiles_mpfr(intfile, drfile, f, ics, initial, final, delta, [], [],
                  digits, tolrel, tolabs, fileoutput)
    subprocess.check_call('gcc -o ' + runmefile + ' ' + os.path.join(tempdir, '*.c ') +
                          os.path.join('$SAGE_LOCAL', 'lib', 'libTIDES.a') + ' $LDFLAGS '
                          + os.path.join('-L$SAGE_LOCAL', 'lib ') + '-lmpfr -lgmp -lm  -O2 -w ' +
                          os.path.join('-I$SAGE_LOCAL', 'include '),
                          shell=True, stdout=subprocess.PIPE, stderr=subprocess.PIPE)
    subprocess.check_call(os.path.join(tempdir, 'runme'), shell=True, stdout=subprocess.PIPE, stderr=subprocess.PIPE)
    with open(fileoutput) as outfile:
        res = outfile.readlines()
    for i in range(len(res)):
        res[i] = [RealField(ceil(digits * log(10, 2)))(piece)
                  for piece in res[i].split(' ') if len(piece) > 2]
    shutil.rmtree(tempdir)
    return res<|MERGE_RESOLUTION|>--- conflicted
+++ resolved
@@ -874,13 +874,8 @@
 
     ::
 
-<<<<<<< HEAD
-        sage: P1 = plot([solx,soly], (0,1))                                             # optional - sage.plot
-        sage: P2 = parametric_plot((solx,soly), (0,1))                                  # optional - sage.plot
-=======
         sage: P1 = plot([solx,soly], (0,1))                                             # needs sage.plot
         sage: P2 = parametric_plot((solx,soly), (0,1))                                  # needs sage.plot
->>>>>>> 69ac2348
 
     Now type ``show(P1)``, ``show(P2)`` to view these plots.
 
@@ -1019,15 +1014,9 @@
     ::
 
         sage: pts = eulers_method(5*x+y-5,0,1,1/2,1,algorithm="none")
-<<<<<<< HEAD
-        sage: P1 = list_plot(pts)                                                       # optional - sage.plot
-        sage: P2 = line(pts)                                                            # optional - sage.plot
-        sage: (P1 + P2).show()                                                          # optional - sage.plot
-=======
         sage: P1 = list_plot(pts)                                                       # needs sage.plot
         sage: P2 = line(pts)                                                            # needs sage.plot
         sage: (P1 + P2).show()                                                          # needs sage.plot
->>>>>>> 69ac2348
 
     AUTHORS:
 
@@ -1175,11 +1164,7 @@
 
         sage: from sage.calculus.desolvers import eulers_method_2x2_plot
         sage: f = lambda z : z[2]; g = lambda z : -sin(z[1])
-<<<<<<< HEAD
-        sage: P = eulers_method_2x2_plot(f,g, 0.0, 0.75, 0.0, 0.1, 1.0)                 # optional - sage.plot
-=======
         sage: P = eulers_method_2x2_plot(f,g, 0.0, 0.75, 0.0, 0.1, 1.0)                 # needs sage.plot
->>>>>>> 69ac2348
     """
     from sage.plot.line import line
 
@@ -1450,17 +1435,10 @@
         sage: P = desolve_system_rk4([x*(1-y),-y*(1-x)], [x,y], ics=[0,0.5,2],
         ....:                        ivar=t, end_points=20)
         sage: Q = [[i,j] for i,j,k in P]
-<<<<<<< HEAD
-        sage: LP = list_plot(Q)                                                         # optional - sage.plot
-
-        sage: Q = [[j,k] for i,j,k in P]
-        sage: LP = list_plot(Q)                                                         # optional - sage.plot
-=======
         sage: LP = list_plot(Q)                                                         # needs sage.plot
 
         sage: Q = [[j,k] for i,j,k in P]
         sage: LP = list_plot(Q)                                                         # needs sage.plot
->>>>>>> 69ac2348
 
     ALGORITHM:
 
@@ -1596,15 +1574,9 @@
         sage: from sage.calculus.desolvers import desolve_odeint
         sage: x,y = var('x,y')
         sage: f = [x*(1-y), -y*(1-x)]
-<<<<<<< HEAD
-        sage: sol = desolve_odeint(f, [0.5,2], srange(0,10,0.1), [x,y])                 # optional - scipy
-        sage: p = line(zip(sol[:,0],sol[:,1]))                                          # optional - sage.plot
-        sage: p.show()                                                                  # optional - sage.plot
-=======
         sage: sol = desolve_odeint(f, [0.5,2], srange(0,10,0.1), [x,y])                 # needs scipy
         sage: p = line(zip(sol[:,0],sol[:,1]))                                          # needs scipy sage.plot
         sage: p.show()                                                                  # needs sage.plot
->>>>>>> 69ac2348
 
     Lorenz Equations::
 
@@ -1618,11 +1590,7 @@
         sage: # Time and initial conditions
         sage: times = srange(0,50.05,0.05)
         sage: ics = [0,1,1]
-<<<<<<< HEAD
-        sage: sol = desolve_odeint(lorenz, ics, times, [x,y,z],                         # optional - scipy
-=======
         sage: sol = desolve_odeint(lorenz, ics, times, [x,y,z],                         # needs scipy
->>>>>>> 69ac2348
         ....:                      rtol=1e-13, atol=1e-14)
 
     One-dimensional stiff system::
@@ -1632,17 +1600,10 @@
         sage: f = y^2*(1-y)
         sage: ic = epsilon
         sage: t = srange(0,2/epsilon,1)
-<<<<<<< HEAD
-        sage: sol = desolve_odeint(f, ic, t, y,                                         # optional - scipy
-        ....:                      rtol=1e-9, atol=1e-10, compute_jac=True)
-        sage: p = points(zip(t,sol[:,0]))                                               # optional - scipy sage.plot
-        sage: p.show()                                                                  # optional - scipy sage.plot
-=======
         sage: sol = desolve_odeint(f, ic, t, y,                                         # needs scipy
         ....:                      rtol=1e-9, atol=1e-10, compute_jac=True)
         sage: p = points(zip(t,sol[:,0]))                                               # needs scipy sage.plot
         sage: p.show()                                                                  # needs scipy sage.plot
->>>>>>> 69ac2348
 
     Another stiff system with some optional parameters with no
     default value::
@@ -1655,11 +1616,7 @@
         sage: ci = [0.2,0.4,0.7]
         sage: t = srange(0,10,0.01)
         sage: v = [y1,y2,y3]
-<<<<<<< HEAD
-        sage: sol = desolve_odeint(f, ci, t, v, rtol=1e-3, atol=1e-4,                   # optional - scipy
-=======
         sage: sol = desolve_odeint(f, ci, t, v, rtol=1e-3, atol=1e-4,                   # needs scipy
->>>>>>> 69ac2348
         ....:                      h0=0.1, hmax=1, hmin=1e-4, mxstep=1000, mxords=17)
 
     AUTHOR:
