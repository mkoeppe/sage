<<<<<<< HEAD
# sage.doctest: optional - sage.symbolic
=======
# sage.doctest: needs sage.symbolic
>>>>>>> babd64f3
r"""
A Sample Session using SymPy

In this first part, we do all of the examples in the SymPy tutorial
(https://github.com/sympy/sympy/wiki/Tutorial), but using Sage
instead of SymPy.

::

    sage: a = Rational((1,2))
    sage: a
    1/2
    sage: a*2
    1
    sage: Rational(2)^50 / Rational(10)^50
    1/88817841970012523233890533447265625
    sage: 1.0/2
    0.500000000000000
    sage: 1/2
    1/2
    sage: pi^2
    pi^2
    sage: float(pi)
    3.141592653589793
    sage: RealField(200)(pi)
    3.1415926535897932384626433832795028841971693993751058209749
    sage: float(pi + exp(1))
    5.85987448204883...
    sage: oo != 2
    True

::

    sage: var('x y')
    (x, y)
    sage: x + y + x - y
    2*x
    sage: (x+y)^2
    (x + y)^2
    sage: ((x+y)^2).expand()
    x^2 + 2*x*y + y^2
    sage: ((x+y)^2).subs(x=1)
    (y + 1)^2
    sage: ((x+y)^2).subs(x=y)
    4*y^2

::

    sage: limit(sin(x)/x, x=0)
    1
    sage: limit(x, x=oo)
    +Infinity
    sage: limit((5^x + 3^x)^(1/x), x=oo)
    5

::

    sage: diff(sin(x), x)
    cos(x)
    sage: diff(sin(2*x), x)
    2*cos(2*x)
    sage: diff(tan(x), x)
    tan(x)^2 + 1
    sage: limit((tan(x+y) - tan(x))/y, y=0)
    cos(x)^(-2)
    sage: diff(sin(2*x), x, 1)
    2*cos(2*x)
    sage: diff(sin(2*x), x, 2)
    -4*sin(2*x)
    sage: diff(sin(2*x), x, 3)
    -8*cos(2*x)

::

    sage: cos(x).taylor(x,0,10)
    -1/3628800*x^10 + 1/40320*x^8 - 1/720*x^6 + 1/24*x^4 - 1/2*x^2 + 1
    sage: (1/cos(x)).taylor(x,0,10)
    50521/3628800*x^10 + 277/8064*x^8 + 61/720*x^6 + 5/24*x^4 + 1/2*x^2 + 1

::

    sage: matrix([[1,0], [0,1]])
    [1 0]
    [0 1]
    sage: var('x y')
    (x, y)
    sage: A = matrix([[1,x], [y,1]])
    sage: A
    [1 x]
    [y 1]
    sage: A^2
    [x*y + 1     2*x]
    [    2*y x*y + 1]
    sage: R.<x,y> = QQ[]
    sage: A = matrix([[1,x], [y,1]])
    sage: A^10
    [x^5*y^5 + 45*x^4*y^4 + 210*x^3*y^3 + 210*x^2*y^2 + 45*x*y + 1     10*x^5*y^4 + 120*x^4*y^3 + 252*x^3*y^2 + 120*x^2*y + 10*x]
    [    10*x^4*y^5 + 120*x^3*y^4 + 252*x^2*y^3 + 120*x*y^2 + 10*y x^5*y^5 + 45*x^4*y^4 + 210*x^3*y^3 + 210*x^2*y^2 + 45*x*y + 1]
    sage: var('x y')
    (x, y)

And here are some actual tests of sympy::

    sage: from sympy import Symbol, cos, sympify, pprint                                # needs sympy
    sage: from sympy.abc import x                                                       # needs sympy

::

    sage: e = (1/cos(x)^3)._sympy_(); e                                                 # needs sympy
    cos(x)**(-3)
    sage: f = e.series(x, 0, int(10)); f                                                # needs sympy
    1 + 3*x**2/2 + 11*x**4/8 + 241*x**6/240 + 8651*x**8/13440 + O(x**10)

And the pretty-printer.  Since unicode characters are not working on
some architectures, we disable it::

    sage: from sympy.printing import pprint_use_unicode                                 # needs sympy
    sage: prev_use = pprint_use_unicode(False)                                          # needs sympy
    sage: pprint(e)                                                                     # needs sympy
       1
    -------
       3
    cos (x)

    sage: pprint(f)                                                                     # needs sympy
           2       4        6         8
        3*x    11*x    241*x    8651*x     / 10\
    1 + ---- + ----- + ------ + ------- + O\x  /
         2       8      240      13440
    sage: pprint_use_unicode(prev_use)                                                  # needs sympy
    False

And the functionality to convert from sympy format to Sage format::

    sage: e._sage_()                                                                    # needs sympy
    cos(x)^(-3)
    sage: e._sage_().taylor(x._sage_(), 0, 8)                                           # needs sympy
    8651/13440*x^8 + 241/240*x^6 + 11/8*x^4 + 3/2*x^2 + 1
    sage: f._sage_()                                                                    # needs sympy
    8651/13440*x^8 + 241/240*x^6 + 11/8*x^4 + 3/2*x^2 + Order(x^10) + 1

Mixing SymPy with Sage::

    sage: # needs sympy
    sage: import sympy
    sage: var("x")._sympy_() + var("y")._sympy_()
    x + y
    sage: o = var("omega")
    sage: s = sympy.Symbol("x")
    sage: t1 = s + o
    sage: t2 = o + s
    sage: type(t1)
    <class 'sympy.core.add.Add'>
    sage: type(t2)
    <class 'sage.symbolic.expression.Expression'>
    sage: t1, t2
    (omega + x, omega + x)
    sage: e = sympy.sin(var("y"))+sage.all.cos(sympy.Symbol("x"))
    sage: type(e)
    <class 'sympy.core.add.Add'>
    sage: e
    sin(y) + cos(x)
    sage: e=e._sage_()
    sage: type(e)
    <class 'sage.symbolic.expression.Expression'>
    sage: e
    cos(x) + sin(y)
    sage: e = sage.all.cos(var("y")**3)**4+var("x")**2
    sage: e = e._sympy_()
    sage: e
    x**2 + cos(y**3)**4

::

    sage: a = sympy.Matrix([1, 2, 3])                                                   # needs sympy
    sage: a[1]                                                                          # needs sympy
    2

::

    sage: sympify(1.5)                                                                  # needs sympy
    1.50000000000000
    sage: sympify(2)                                                                    # needs sympy
    2
    sage: sympify(-2)                                                                   # needs sympy
    -2

TESTS:

This was fixed in Sympy, see :trac:`14437`::

    sage: # needs sympy
    sage: from sympy import Function, Symbol, rsolve
    sage: u = Function('u')
    sage: n = Symbol('n', integer=True)
    sage: f = u(n+2) - u(n+1) + u(n)/4
    sage: expand(2**n * rsolve(f,u(n)))
    2*C1*n + C0

"""<|MERGE_RESOLUTION|>--- conflicted
+++ resolved
@@ -1,8 +1,4 @@
-<<<<<<< HEAD
-# sage.doctest: optional - sage.symbolic
-=======
 # sage.doctest: needs sage.symbolic
->>>>>>> babd64f3
 r"""
 A Sample Session using SymPy
 
