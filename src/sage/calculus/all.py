<<<<<<< HEAD
# sage_setup: distribution = sagemath-symbolics
from .all__sagemath_modules import *

from sage.misc.lazy_import import lazy_import

from .calculus import maxima as maxima_calculus
from .calculus import (laplace, inverse_laplace,
                       limit, lim)

from .desolvers import (desolve, desolve_laplace, desolve_system,
                        eulers_method, eulers_method_2x2,
                        eulers_method_2x2_plot, desolve_rk4, desolve_system_rk4,
                        desolve_odeint, desolve_mintides, desolve_tides_mpfr)

from .var import (var, function, clear_vars)

lazy_import('sage.modules.free_module_element', ['vector', 'FreeModuleElement'])
lazy_import('sage.matrix.constructor', 'matrix')


def symbolic_expression(x):
    """
    Create a symbolic expression or vector of symbolic expressions from x.

    INPUT:

    - ``x`` - an object

    OUTPUT:

    - a symbolic expression.

    EXAMPLES::

        sage: a = symbolic_expression(3/2); a
        3/2
        sage: type(a)
        <class 'sage.symbolic.expression.Expression'>
        sage: R.<x> = QQ[]; type(x)
        <class 'sage.rings.polynomial.polynomial_rational_flint.Polynomial_rational_flint'>
        sage: a = symbolic_expression(2*x^2 + 3); a
        2*x^2 + 3
        sage: type(a)
        <class 'sage.symbolic.expression.Expression'>
        sage: from sage.structure.element import Expression
        sage: isinstance(a, Expression)
        True
        sage: a in SR
        True
        sage: a.parent()
        Symbolic Ring

    Note that equations exist in the symbolic ring::

        sage: # needs sage.schemes
        sage: E = EllipticCurve('15a'); E
        Elliptic Curve defined by y^2 + x*y + y = x^3 + x^2 - 10*x - 10 over Rational Field
        sage: symbolic_expression(E)
        x*y + y^2 + y == x^3 + x^2 - 10*x - 10
        sage: symbolic_expression(E) in SR
        True

    If ``x`` is a list or tuple, create a vector of symbolic expressions::

        sage: v = symbolic_expression([x,1]); v
        (x, 1)
        sage: v.base_ring()
        Symbolic Ring
        sage: v = symbolic_expression((x,1)); v
        (x, 1)
        sage: v.base_ring()
        Symbolic Ring
        sage: v = symbolic_expression((3,1)); v
        (3, 1)
        sage: v.base_ring()
        Symbolic Ring
        sage: E = EllipticCurve('15a'); E
        Elliptic Curve defined by y^2 + x*y + y = x^3 + x^2 - 10*x - 10 over Rational Field
        sage: v = symbolic_expression([E,E]); v
        (x*y + y^2 + y == x^3 + x^2 - 10*x - 10, x*y + y^2 + y == x^3 + x^2 - 10*x - 10)
        sage: v.base_ring()
        Symbolic Ring

    Likewise, if ``x`` is a vector, create a vector of symbolic expressions::

        sage: u = vector([1, 2, 3])
        sage: v = symbolic_expression(u); v
        (1, 2, 3)
        sage: v.parent()
        Vector space of dimension 3 over Symbolic Ring

    If ``x`` is a list or tuple of lists/tuples/vectors, create a matrix of symbolic expressions::

        sage: M = symbolic_expression([[1, x, x^2], (x, x^2, x^3), vector([x^2, x^3, x^4])]); M
        [  1   x x^2]
        [  x x^2 x^3]
        [x^2 x^3 x^4]
        sage: M.parent()
        Full MatrixSpace of 3 by 3 dense matrices over Symbolic Ring

    If ``x`` is a matrix, create a matrix of symbolic expressions::

        sage: A = matrix([[1, 2, 3], [4, 5, 6]])
        sage: B = symbolic_expression(A); B
        [1 2 3]
        [4 5 6]
        sage: B.parent()
        Full MatrixSpace of 2 by 3 dense matrices over Symbolic Ring

    If ``x`` is a function, for example defined by a ``lambda`` expression, create a
    symbolic function::

        sage: f = symbolic_expression(lambda z: z^2 + 1); f
        z |--> z^2 + 1
        sage: f.parent()
        Callable function ring with argument z
        sage: f(7)
        50

    If ``x`` is a list or tuple of functions, or if ``x`` is a function that returns a list
    or tuple, create a callable symbolic vector::

        sage: symbolic_expression([lambda mu, nu: mu^2 + nu^2, lambda mu, nu: mu^2 - nu^2])
        (mu, nu) |--> (mu^2 + nu^2, mu^2 - nu^2)
        sage: f = symbolic_expression(lambda uwu: [1, uwu, uwu^2]); f
        uwu |--> (1, uwu, uwu^2)
        sage: f.parent()
        Vector space of dimension 3 over Callable function ring with argument uwu
        sage: f(5)
        (1, 5, 25)
        sage: f(5).parent()
        Vector space of dimension 3 over Symbolic Ring

    TESTS:

    Lists, tuples, and vectors of length 0 become vectors over a symbolic ring::

        sage: symbolic_expression([]).parent()
        Vector space of dimension 0 over Symbolic Ring
        sage: symbolic_expression(()).parent()
        Vector space of dimension 0 over Symbolic Ring
        sage: symbolic_expression(vector(QQ, 0)).parent()
        Vector space of dimension 0 over Symbolic Ring

    If a matrix has dimension 0, the result is still a matrix over a symbolic ring::

        sage: symbolic_expression(matrix(QQ, 2, 0)).parent()
        Full MatrixSpace of 2 by 0 dense matrices over Symbolic Ring
        sage: symbolic_expression(matrix(QQ, 0, 3)).parent()
        Full MatrixSpace of 0 by 3 dense matrices over Symbolic Ring

    Also functions defined using ``def`` can be used, but we do not advertise it as a use case::

        sage: def sos(x, y):
        ....:     return x^2 + y^2
        sage: symbolic_expression(sos)
        (x, y) |--> x^2 + y^2

    Functions that take a varying number of arguments or keyword-only arguments are not accepted::

        sage: def variadic(x, *y):
        ....:     return x
        sage: symbolic_expression(variadic)
        Traceback (most recent call last):
        ...
        TypeError: unable to convert <function variadic at 0x...> to a symbolic expression

        sage: def function_with_keyword_only_arg(x, *, sign=1):
        ....:     return sign * x
        sage: symbolic_expression(function_with_keyword_only_arg)
        Traceback (most recent call last):
        ...
        TypeError: unable to convert <function function_with_keyword_only_arg at 0x...>
        to a symbolic expression
    """
    from sage.structure.element import is_Matrix
    from sage.symbolic.expression import Expression
    from sage.symbolic.ring import SR

    if isinstance(x, Expression):
        return x
    elif hasattr(x, '_symbolic_'):
        return x._symbolic_(SR)
    elif isinstance(x, (tuple, list, FreeModuleElement)):
        expressions = [symbolic_expression(item) for item in x]
        if not expressions:
            # Make sure it is symbolic also when length is 0
            return vector(SR, 0)
        if isinstance(expressions[0], FreeModuleElement):
            return matrix(expressions)
        return vector(expressions)
    elif is_Matrix(x):
        if not x.nrows() or not x.ncols():
            # Make sure it is symbolic and of correct dimensions
            # also when a matrix dimension is 0
            return matrix(SR, x.nrows(), x.ncols())
        rows = [symbolic_expression(row) for row in x.rows()]
        return matrix(rows)
    elif callable(x):
        from inspect import signature, Parameter
        try:
            s = signature(x)
        except ValueError:
            pass
        else:
            if all(param.kind in (Parameter.POSITIONAL_ONLY, Parameter.POSITIONAL_OR_KEYWORD)
                   for param in s.parameters.values()):
                vars = [SR.var(name) for name in s.parameters.keys()]
                result = x(*vars)
                if isinstance(result, (tuple, list)):
                    return vector(SR, result).function(*vars)
                else:
                    return SR(result).function(*vars)
    return SR(x)


from . import desolvers
=======
from sage.calculus.all__sagemath_modules import *

from sage.calculus import desolvers
from sage.calculus.calculus import maxima as maxima_calculus
from sage.calculus.calculus import (laplace, inverse_laplace,
                                    limit, lim)

from sage.calculus.desolvers import (desolve, desolve_laplace, desolve_system,
                                     eulers_method, eulers_method_2x2,
                                     eulers_method_2x2_plot, desolve_rk4, desolve_system_rk4,
                                     desolve_odeint, desolve_mintides, desolve_tides_mpfr)
from sage.calculus.expr import symbolic_expression
from sage.calculus.var import (var, function, clear_vars)
>>>>>>> 2bad7721
<|MERGE_RESOLUTION|>--- conflicted
+++ resolved
@@ -1,222 +1,4 @@
-<<<<<<< HEAD
 # sage_setup: distribution = sagemath-symbolics
-from .all__sagemath_modules import *
-
-from sage.misc.lazy_import import lazy_import
-
-from .calculus import maxima as maxima_calculus
-from .calculus import (laplace, inverse_laplace,
-                       limit, lim)
-
-from .desolvers import (desolve, desolve_laplace, desolve_system,
-                        eulers_method, eulers_method_2x2,
-                        eulers_method_2x2_plot, desolve_rk4, desolve_system_rk4,
-                        desolve_odeint, desolve_mintides, desolve_tides_mpfr)
-
-from .var import (var, function, clear_vars)
-
-lazy_import('sage.modules.free_module_element', ['vector', 'FreeModuleElement'])
-lazy_import('sage.matrix.constructor', 'matrix')
-
-
-def symbolic_expression(x):
-    """
-    Create a symbolic expression or vector of symbolic expressions from x.
-
-    INPUT:
-
-    - ``x`` - an object
-
-    OUTPUT:
-
-    - a symbolic expression.
-
-    EXAMPLES::
-
-        sage: a = symbolic_expression(3/2); a
-        3/2
-        sage: type(a)
-        <class 'sage.symbolic.expression.Expression'>
-        sage: R.<x> = QQ[]; type(x)
-        <class 'sage.rings.polynomial.polynomial_rational_flint.Polynomial_rational_flint'>
-        sage: a = symbolic_expression(2*x^2 + 3); a
-        2*x^2 + 3
-        sage: type(a)
-        <class 'sage.symbolic.expression.Expression'>
-        sage: from sage.structure.element import Expression
-        sage: isinstance(a, Expression)
-        True
-        sage: a in SR
-        True
-        sage: a.parent()
-        Symbolic Ring
-
-    Note that equations exist in the symbolic ring::
-
-        sage: # needs sage.schemes
-        sage: E = EllipticCurve('15a'); E
-        Elliptic Curve defined by y^2 + x*y + y = x^3 + x^2 - 10*x - 10 over Rational Field
-        sage: symbolic_expression(E)
-        x*y + y^2 + y == x^3 + x^2 - 10*x - 10
-        sage: symbolic_expression(E) in SR
-        True
-
-    If ``x`` is a list or tuple, create a vector of symbolic expressions::
-
-        sage: v = symbolic_expression([x,1]); v
-        (x, 1)
-        sage: v.base_ring()
-        Symbolic Ring
-        sage: v = symbolic_expression((x,1)); v
-        (x, 1)
-        sage: v.base_ring()
-        Symbolic Ring
-        sage: v = symbolic_expression((3,1)); v
-        (3, 1)
-        sage: v.base_ring()
-        Symbolic Ring
-        sage: E = EllipticCurve('15a'); E
-        Elliptic Curve defined by y^2 + x*y + y = x^3 + x^2 - 10*x - 10 over Rational Field
-        sage: v = symbolic_expression([E,E]); v
-        (x*y + y^2 + y == x^3 + x^2 - 10*x - 10, x*y + y^2 + y == x^3 + x^2 - 10*x - 10)
-        sage: v.base_ring()
-        Symbolic Ring
-
-    Likewise, if ``x`` is a vector, create a vector of symbolic expressions::
-
-        sage: u = vector([1, 2, 3])
-        sage: v = symbolic_expression(u); v
-        (1, 2, 3)
-        sage: v.parent()
-        Vector space of dimension 3 over Symbolic Ring
-
-    If ``x`` is a list or tuple of lists/tuples/vectors, create a matrix of symbolic expressions::
-
-        sage: M = symbolic_expression([[1, x, x^2], (x, x^2, x^3), vector([x^2, x^3, x^4])]); M
-        [  1   x x^2]
-        [  x x^2 x^3]
-        [x^2 x^3 x^4]
-        sage: M.parent()
-        Full MatrixSpace of 3 by 3 dense matrices over Symbolic Ring
-
-    If ``x`` is a matrix, create a matrix of symbolic expressions::
-
-        sage: A = matrix([[1, 2, 3], [4, 5, 6]])
-        sage: B = symbolic_expression(A); B
-        [1 2 3]
-        [4 5 6]
-        sage: B.parent()
-        Full MatrixSpace of 2 by 3 dense matrices over Symbolic Ring
-
-    If ``x`` is a function, for example defined by a ``lambda`` expression, create a
-    symbolic function::
-
-        sage: f = symbolic_expression(lambda z: z^2 + 1); f
-        z |--> z^2 + 1
-        sage: f.parent()
-        Callable function ring with argument z
-        sage: f(7)
-        50
-
-    If ``x`` is a list or tuple of functions, or if ``x`` is a function that returns a list
-    or tuple, create a callable symbolic vector::
-
-        sage: symbolic_expression([lambda mu, nu: mu^2 + nu^2, lambda mu, nu: mu^2 - nu^2])
-        (mu, nu) |--> (mu^2 + nu^2, mu^2 - nu^2)
-        sage: f = symbolic_expression(lambda uwu: [1, uwu, uwu^2]); f
-        uwu |--> (1, uwu, uwu^2)
-        sage: f.parent()
-        Vector space of dimension 3 over Callable function ring with argument uwu
-        sage: f(5)
-        (1, 5, 25)
-        sage: f(5).parent()
-        Vector space of dimension 3 over Symbolic Ring
-
-    TESTS:
-
-    Lists, tuples, and vectors of length 0 become vectors over a symbolic ring::
-
-        sage: symbolic_expression([]).parent()
-        Vector space of dimension 0 over Symbolic Ring
-        sage: symbolic_expression(()).parent()
-        Vector space of dimension 0 over Symbolic Ring
-        sage: symbolic_expression(vector(QQ, 0)).parent()
-        Vector space of dimension 0 over Symbolic Ring
-
-    If a matrix has dimension 0, the result is still a matrix over a symbolic ring::
-
-        sage: symbolic_expression(matrix(QQ, 2, 0)).parent()
-        Full MatrixSpace of 2 by 0 dense matrices over Symbolic Ring
-        sage: symbolic_expression(matrix(QQ, 0, 3)).parent()
-        Full MatrixSpace of 0 by 3 dense matrices over Symbolic Ring
-
-    Also functions defined using ``def`` can be used, but we do not advertise it as a use case::
-
-        sage: def sos(x, y):
-        ....:     return x^2 + y^2
-        sage: symbolic_expression(sos)
-        (x, y) |--> x^2 + y^2
-
-    Functions that take a varying number of arguments or keyword-only arguments are not accepted::
-
-        sage: def variadic(x, *y):
-        ....:     return x
-        sage: symbolic_expression(variadic)
-        Traceback (most recent call last):
-        ...
-        TypeError: unable to convert <function variadic at 0x...> to a symbolic expression
-
-        sage: def function_with_keyword_only_arg(x, *, sign=1):
-        ....:     return sign * x
-        sage: symbolic_expression(function_with_keyword_only_arg)
-        Traceback (most recent call last):
-        ...
-        TypeError: unable to convert <function function_with_keyword_only_arg at 0x...>
-        to a symbolic expression
-    """
-    from sage.structure.element import is_Matrix
-    from sage.symbolic.expression import Expression
-    from sage.symbolic.ring import SR
-
-    if isinstance(x, Expression):
-        return x
-    elif hasattr(x, '_symbolic_'):
-        return x._symbolic_(SR)
-    elif isinstance(x, (tuple, list, FreeModuleElement)):
-        expressions = [symbolic_expression(item) for item in x]
-        if not expressions:
-            # Make sure it is symbolic also when length is 0
-            return vector(SR, 0)
-        if isinstance(expressions[0], FreeModuleElement):
-            return matrix(expressions)
-        return vector(expressions)
-    elif is_Matrix(x):
-        if not x.nrows() or not x.ncols():
-            # Make sure it is symbolic and of correct dimensions
-            # also when a matrix dimension is 0
-            return matrix(SR, x.nrows(), x.ncols())
-        rows = [symbolic_expression(row) for row in x.rows()]
-        return matrix(rows)
-    elif callable(x):
-        from inspect import signature, Parameter
-        try:
-            s = signature(x)
-        except ValueError:
-            pass
-        else:
-            if all(param.kind in (Parameter.POSITIONAL_ONLY, Parameter.POSITIONAL_OR_KEYWORD)
-                   for param in s.parameters.values()):
-                vars = [SR.var(name) for name in s.parameters.keys()]
-                result = x(*vars)
-                if isinstance(result, (tuple, list)):
-                    return vector(SR, result).function(*vars)
-                else:
-                    return SR(result).function(*vars)
-    return SR(x)
-
-
-from . import desolvers
-=======
 from sage.calculus.all__sagemath_modules import *
 
 from sage.calculus import desolvers
@@ -229,5 +11,4 @@
                                      eulers_method_2x2_plot, desolve_rk4, desolve_system_rk4,
                                      desolve_odeint, desolve_mintides, desolve_tides_mpfr)
 from sage.calculus.expr import symbolic_expression
-from sage.calculus.var import (var, function, clear_vars)
->>>>>>> 2bad7721
+from sage.calculus.var import (var, function, clear_vars)