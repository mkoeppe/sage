--- conflicted
+++ resolved
@@ -245,10 +245,6 @@
         """
         from sage.misc.package import _spkg_type
         return _spkg_type(self.name)
-<<<<<<< HEAD
-        spkg_type = None
-=======
->>>>>>> f39836a2
 
     def resolution(self):
         r"""
