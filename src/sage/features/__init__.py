--- conflicted
+++ resolved
@@ -870,14 +870,10 @@
         ....:
         ....: assert fabs(-1) == 1
         ....: '''
-<<<<<<< HEAD
         sage: fabs = CythonFeature("fabs", test_code=fabs_test_code,                    # optional - sage.misc.cython
-        ....:                      spkg="gcc", url="https://gnu.org")
+        ....:                      spkg="gcc", url="https://gnu.org",
+        ....:                      type="standard")
         sage: fabs.is_present()                                                         # optional - sage.misc.cython
-=======
-        sage: fabs = CythonFeature("fabs", test_code=fabs_test_code, spkg="gcc", url="https://gnu.org", type="standard")
-        sage: fabs.is_present()
->>>>>>> 62ad2a36
         FeatureTestResult('fabs', True)
 
     Test various failures::
