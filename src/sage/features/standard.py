r"""
Check for various standard packages (for modularized distributions)

These features are provided by standard packages in the Sage distribution.
"""
from . import PythonModule
from .join_feature import JoinFeature


def all_features():
    return [PythonModule('cvxopt', spkg='cvxopt'),
            PythonModule('fpylll', spkg='fpylll'),
<<<<<<< HEAD
            JoinFeature('ipython', [PythonModule('IPython')], spkg='ipython'),
            JoinFeature('lrcalc_python', [PythonModule('lrcalc')], spkg='lrcalc_python'),
=======
            JoinFeature('ipython', (PythonModule('IPython'),), spkg='ipython'),
            JoinFeature('lrcalc_python', (PythonModule('lrcalc'),), spkg='lrcalc_python'),
>>>>>>> 2fafd825
            PythonModule('mpmath', spkg='mpmath'),
            PythonModule('networkx', spkg='networkx'),
            PythonModule('numpy', spkg='numpy'),
            PythonModule('pexpect', spkg='pexpect'),
<<<<<<< HEAD
            JoinFeature('pillow', [PythonModule('PIL')], spkg='pillow'),
            JoinFeature('pplpy', [PythonModule('ppl')], spkg='pplpy'),
=======
            JoinFeature('pillow', (PythonModule('PIL'),), spkg='pillow'),
            JoinFeature('pplpy', (PythonModule('ppl'),), spkg='pplpy'),
>>>>>>> 2fafd825
            PythonModule('primecountpy', spkg='primecountpy'),
            PythonModule('ptyprocess', spkg='ptyprocess'),
            PythonModule('requests', spkg='requests'),
            PythonModule('rpy2', spkg='rpy2'),
            PythonModule('scipy', spkg='scipy'),
            PythonModule('sympy', spkg='sympy')]<|MERGE_RESOLUTION|>--- conflicted
+++ resolved
@@ -10,24 +10,14 @@
 def all_features():
     return [PythonModule('cvxopt', spkg='cvxopt'),
             PythonModule('fpylll', spkg='fpylll'),
-<<<<<<< HEAD
-            JoinFeature('ipython', [PythonModule('IPython')], spkg='ipython'),
-            JoinFeature('lrcalc_python', [PythonModule('lrcalc')], spkg='lrcalc_python'),
-=======
             JoinFeature('ipython', (PythonModule('IPython'),), spkg='ipython'),
             JoinFeature('lrcalc_python', (PythonModule('lrcalc'),), spkg='lrcalc_python'),
->>>>>>> 2fafd825
             PythonModule('mpmath', spkg='mpmath'),
             PythonModule('networkx', spkg='networkx'),
             PythonModule('numpy', spkg='numpy'),
             PythonModule('pexpect', spkg='pexpect'),
-<<<<<<< HEAD
-            JoinFeature('pillow', [PythonModule('PIL')], spkg='pillow'),
-            JoinFeature('pplpy', [PythonModule('ppl')], spkg='pplpy'),
-=======
             JoinFeature('pillow', (PythonModule('PIL'),), spkg='pillow'),
             JoinFeature('pplpy', (PythonModule('ppl'),), spkg='pplpy'),
->>>>>>> 2fafd825
             PythonModule('primecountpy', spkg='primecountpy'),
             PythonModule('ptyprocess', spkg='ptyprocess'),
             PythonModule('requests', spkg='requests'),
