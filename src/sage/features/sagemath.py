--- conflicted
+++ resolved
@@ -1068,11 +1068,7 @@
         """
         JoinFeature.__init__(self, 'sage.rings.polynomial.pbori',
                              [PythonModule('sage.rings.polynomial.pbori.pbori')],
-<<<<<<< HEAD
-                             spkg='sagemath_brial', type='experimental')
-=======
                              spkg='sagemath_brial', type='optional')
->>>>>>> 8ab839e7
 
 
 class sage__rings__real_double(PythonModule):
