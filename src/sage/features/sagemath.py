# sage_setup: distribution = sagemath-environment
r"""
Features for testing the presence of Python modules in the Sage library

All of these features are present in a monolithic installation of the Sage library,
such as the one made by the SageMath distribution.

The features are defined for the purpose of separately testing modularized
distributions such as :ref:`sagemath-categories <spkg_sagemath_categories>`
and :ref:`sagemath-repl <spkg_sagemath_repl>`.

Often, doctests in a module of the Sage library illustrate the
interplay with a range of different objects; this is a form of integration testing.
These objects may come from modules shipped in
other distributions. For example, :mod:`sage.structure.element`
(shipped by :ref:`sagemath-objects <spkg_sagemath_objects>`,
one of the most fundamental distributions) contains the
doctest::

    sage: G = SymmetricGroup(4)                                                         # needs sage.groups
    sage: g = G([2, 3, 4, 1])                                                           # needs sage.groups
    sage: g.powers(4)                                                                   # needs sage.groups
    [(), (1,2,3,4), (1,3)(2,4), (1,4,3,2)]

This test cannot pass when the distribution :ref:`sagemath-objects <spkg_sagemath_objects>`
is tested separately (in a virtual environment): In this situation,
:class:`SymmetricGroup` is not defined anywhere (and thus not present
in the top-level namespace).
Hence, we conditionalize this doctest on the presence of the feature
:class:`sage.groups <sage__groups>`.
"""

# *****************************************************************************
#       Copyright (C) 2021-2023 Matthias Koeppe
#                     2021      Kwankyu Lee
#
#  Distributed under the terms of the GNU General Public License (GPL)
#  as published by the Free Software Foundation; either version 2 of
#  the License, or (at your option) any later version.
#                  https://www.gnu.org/licenses/
# *****************************************************************************

from . import PythonModule, StaticFile
from .join_feature import JoinFeature


class SAGE_SRC(StaticFile):
    r"""
    A :class:`~sage.features.Feature` which describes the presence of the
    monolithic source tree of the Sage library.

    """
    def __init__(self):
        r"""
        TESTS::

            sage: from sage.features.sagemath import SAGE_SRC
            sage: isinstance(SAGE_SRC(), SAGE_SRC)
            True
        """
        from sage.env import SAGE_SRC
        # We check the file bin/sage-src-env-config.in, which by design is:
        # - never installed,
        # - not included in the sagemath-standard sdist,
        # - included only in one modularized sdist, of pkgs/sage-conf_pypi,
        #   where it appears in a subdirectory (sage_root/src/bin/)
        StaticFile.__init__(self, 'SAGE_SRC',
                            filename='bin/sage-src-env-config.in',
                            search_path=(SAGE_SRC,) if SAGE_SRC else ())


class sagemath_doc_html(StaticFile):
    r"""
    A :class:`~sage.features.Feature` which describes the presence of the documentation
    of the Sage library in HTML format.

    Developers often use ``make build`` instead of ``make`` to avoid the
    long time it takes to compile the documentation. Although commands
    such as ``make ptest`` build the documentation before testing, other
    test commands such as ``make ptestlong-nodoc`` or ``./sage -t --all``
    do not.

    All doctests that refer to the built documentation need to be marked
    ``# needs sagemath_doc_html``.

    TESTS::

        sage: from sage.features.sagemath import sagemath_doc_html
        sage: sagemath_doc_html().is_present()                                          # needs sagemath_doc_html
        FeatureTestResult('sagemath_doc_html', True)
    """
    def __init__(self):
        r"""
        TESTS::

            sage: from sage.features.sagemath import sagemath_doc_html
            sage: isinstance(sagemath_doc_html(), sagemath_doc_html)
            True
        """
        from sage.env import SAGE_DOC
        StaticFile.__init__(self, 'sagemath_doc_html',
                            filename='html',
                            search_path=(SAGE_DOC,),
                            spkg='sagemath_doc_html',
                            type='standard')


class sage__all(PythonModule):
    r"""
    A :class:`~sage.features.Feature` describing the presence of :mod:`sage.all`.

    EXAMPLES::

        sage: from sage.features.sagemath import sage__all
        sage: sage__all().is_present()                                                  # needs sage.all
        FeatureTestResult('sage.all', True)
    """

    def __init__(self):
        r"""
        TESTS::

            sage: from sage.features.sagemath import sage__all
            sage: isinstance(sage__all(), sage__all)
            True
        """
        PythonModule.__init__(self, 'sage.all')


class sage__combinat(JoinFeature):
    r"""
    A :class:`~sage.features.Feature` describing the presence of :mod:`sage.combinat`.

    EXAMPLES:

    Python modules that provide elementary combinatorial objects such as :mod:`sage.combinat.subset`,
    :mod:`sage.combinat.composition`, :mod:`sage.combinat.permutation` are always available;
    there is no need for an ``# optional/needs`` tag::

        sage: Permutation([1,2,3]).is_even()
        True
        sage: Permutation([6,1,4,5,2,3]).bruhat_inversions()
        [[0, 1], [0, 2], [0, 3], [2, 4], [2, 5], [3, 4], [3, 5]]

    Use ``# needs sage.combinat`` for doctests that use any other Python modules
    from :mod:`sage.combinat`, for example :mod:`sage.combinat.tableau_tuple`::

        sage: TableauTuple([[[7,8,9]],[],[[1,2,3],[4,5],[6]]]).shape()                  # needs sage.combinat
        ([3], [], [3, 2, 1])

    Doctests that use Python modules from :mod:`sage.combinat` that involve trees,
    graphs, hypergraphs, posets, quivers, combinatorial designs,
    finite state machines etc. should be marked ``# needs sage.graphs`` instead::

        sage: L = Poset({0: [1], 1: [2], 2:[3], 3:[4]})                                 # needs sage.graphs
        sage: L.is_chain()                                                              # needs sage.graphs
        True

    Doctests that use combinatorial modules/algebras, or root systems should use the tag
    ``# needs sage.combinat sage.modules``::

        sage: # needs sage.combinat sage.modules
        sage: A = SchurAlgebra(QQ, 2, 3)
        sage: a = A.an_element(); a
        2*S((1, 1, 1), (1, 1, 1)) + 2*S((1, 1, 1), (1, 1, 2))
         + 3*S((1, 1, 1), (1, 2, 2))
        sage: L = RootSystem(['A',3,1]).root_lattice()
        sage: PIR = L.positive_imaginary_roots(); PIR
        Positive imaginary roots of type ['A', 3, 1]

    Doctests that use lattices, semilattices, or Dynkin diagrams should use the tag
    ``# needs sage.graphs sage.modules``::

        sage: L = LatticePoset({0: [1,2], 1: [3], 2: [3,4], 3: [5], 4: [5]})            # needs sage.graphs sage.modules
        sage: L.meet_irreducibles()                                                     # needs sage.graphs sage.modules
        [1, 3, 4]

    TESTS::

        sage: from sage.features.sagemath import sage__combinat
        sage: sage__combinat().is_present()                                             # needs sage.combinat
        FeatureTestResult('sage.combinat', True)
    """
    def __init__(self):
        r"""
        TESTS::

            sage: from sage.features.sagemath import sage__combinat
            sage: isinstance(sage__combinat(), sage__combinat)
            True
        """
        # sage.combinat will be a namespace package.
        # Testing whether sage.combinat itself can be imported is meaningless.
        # Some modules providing basic combinatorics are already included in sagemath-categories.
        # Hence, we test a Python module within the package.
        JoinFeature.__init__(self, 'sage.combinat',
                             [PythonModule('sage.combinat'),                        # namespace package
                              PythonModule('sage.combinat.tableau'),                # representative
                              PythonModule('sage.monoids'),                         # namespace package
                              PythonModule('sage.monoids.hecke_monoid'),            # representative
                             ],
                             spkg='sagemath_combinat', type="standard")


class sage__geometry__polyhedron(JoinFeature):
    r"""
    A :class:`~sage.features.Feature` describing the presence of :mod:`sage.geometry.polyhedron`.

    EXAMPLES:

    Doctests that use polyhedra, cones, geometric complexes, triangulations, etc. should use
    the tag ``# needs sage.geometry.polyhedron``::

        sage: co = polytopes.truncated_tetrahedron()                                    # needs sage.geometry.polyhedron
        sage: co.volume()                                                               # needs sage.geometry.polyhedron
        184/3

    Some constructions of polyhedra require additional tags::

        sage: # needs sage.combinat sage.geometry.polyhedron sage.rings.number_field
        sage: perm_a3_reg_nf = polytopes.generalized_permutahedron(
        ....:    ['A',3], regular=True, backend='number_field'); perm_a3_reg_nf
        A 3-dimensional polyhedron in AA^3 defined as the convex hull of 24 vertices

    TESTS::

        sage: from sage.features.sagemath import sage__geometry__polyhedron
        sage: sage__geometry__polyhedron().is_present()                                 # needs sage.geometry.polyhedron
        FeatureTestResult('sage.geometry.polyhedron', True)
    """

    def __init__(self):
        r"""
        TESTS::

            sage: from sage.features.sagemath import sage__geometry__polyhedron
            sage: isinstance(sage__geometry__polyhedron(), sage__geometry__polyhedron)
            True
        """
        JoinFeature.__init__(self, 'sage.geometry.polyhedron',
                             [PythonModule('sage.geometry'),                        # namespace package
                              PythonModule('sage.geometry.polyhedron'),             # representative
                              PythonModule('sage.geometry.newton_polygon'),
                              PythonModule('sage.schemes.toric'),                   # namespace package
                              PythonModule('sage.schemes.toric.variety'),           # representative
                              # sage__modules(),
                             ],
                             spkg='sagemath_polyhedra', type="standard")


class sage__graphs(JoinFeature):
    r"""
    A :class:`~sage.features.Feature` describing the presence of :mod:`sage.graphs`.

    EXAMPLES:

    Doctests that use anything from :mod:`sage.graphs` (:class:`Graph`, :class:`DiGraph`, ...)
    should be marked ``# needs sage.graphs``. The same applies to any doctest that
    uses a :class:`~sage.combinat.posets.posets.Poset`, cluster algebra quiver, finite
    state machines, abelian sandpiles, or Dynkin diagrams::

        sage: g = graphs.PetersenGraph()                                                # needs sage.graphs
        sage: r, s = g.is_weakly_chordal(certificate=True); r                           # needs sage.graphs
        False

    Also any use of tree classes defined in :mod:`sage.combinat` (:class:`BinaryTree`,
    :class:`RootedTree`, ...) in doctests should be marked the same.

    By way of generalization, any use of :class:`SimplicialComplex` or other abstract complexes from
    :mod:`sage.topology`, hypergraphs, and combinatorial designs, should be marked
    ``# needs sage.graphs`` as well::

        sage: X = SimplicialComplex([[0,1,2], [1,2,3]])                                 # needs sage.graphs
        sage: X.link(Simplex([0]))                                                      # needs sage.graphs
        Simplicial complex with vertex set (1, 2) and facets {(1, 2)}

        sage: IncidenceStructure([[1,2,3],[1,4]]).degrees(2)                            # needs sage.graphs
        {(1, 2): 1, (1, 3): 1, (1, 4): 1, (2, 3): 1, (2, 4): 0, (3, 4): 0}

    On the other hand, matroids are not implemented as posets in Sage but are instead
    closely tied to linear algebra over fields; hence use ``# needs sage.modules`` instead::

        sage: # needs sage.modules
        sage: M = Matroid(Matrix(QQ, [[1, 0, 0, 0, 1, 1, 1],
        ....:                         [0, 1, 0, 1, 0, 1, 1],
        ....:                         [0, 0, 1, 1, 1, 0, 1]]))
        sage: N = (M / [2]).delete([3, 4])
        sage: sorted(N.groundset())
        [0, 1, 5, 6]

    However, many constructions (and some methods) of matroids do involve graphs::

        sage: # needs sage.modules
        sage: W = matroids.Wheel(3)     # despite the name, not created via graphs
        sage: W.is_isomorphic(N)           # goes through a graph isomorphism test      # needs sage.graphs
        False
        sage: K4 = matroids.CompleteGraphic(4)    # this one is created via graphs      # needs sage.graphs
        sage: K4.is_isomorphic(W)                                                       # needs sage.graphs
        True

    TESTS::

        sage: from sage.features.sagemath import sage__graphs
        sage: sage__graphs().is_present()                                               # needs sage.graphs
        FeatureTestResult('sage.graphs', True)
    """
    def __init__(self):
        r"""
        TESTS::

            sage: from sage.features.sagemath import sage__graphs
            sage: isinstance(sage__graphs(), sage__graphs)
            True
        """
        JoinFeature.__init__(self, 'sage.graphs',
                             # These lists of modules are an (incomplete) duplication
                             # of information in the distribution's MANIFEST.
                             # But at least as long as the monolithic Sage library is
                             # around, we need this information here for use by
                             # sage-fixdoctests.
                             [PythonModule('sage.graphs'),                          # namespace package
                              PythonModule('sage.graphs.graph'),                    # representative
                              PythonModule('sage.combinat.designs'),                # namespace package
                              PythonModule('sage.combinat.designs.block_design'),   # representative
                              PythonModule('sage.combinat.posets'),                 # namespace package
                              PythonModule('sage.combinat.posets.posets'),          # representative
                              PythonModule('sage.topology'),                        # namespace package
                              PythonModule('sage.topology.simplicial_complex'),     # representative
                             ],
                             spkg='sagemath_graphs', type="standard")


class sage__groups(JoinFeature):
    r"""
    A :class:`~sage.features.Feature` describing the presence of ``sage.groups``.

    EXAMPLES:

    Permutations and sets of permutations are always available, but permutation groups are
    implemented in Sage using the :ref:`GAP <spkg_gap>` system and require the tag
    ``# needs sage.groups``::

        sage: p = Permutation([2,1,4,3])
        sage: p.to_permutation_group_element()                                          # needs sage.groups
        (1,2)(3,4)

    TESTS::

        sage: from sage.features.sagemath import sage__groups
        sage: sage__groups().is_present()                                               # needs sage.groups
        FeatureTestResult('sage.groups', True)
    """
    def __init__(self):
        r"""
        TESTS::

            sage: from sage.features.sagemath import sage__groups
            sage: isinstance(sage__groups(), sage__groups)
            True
        """
        JoinFeature.__init__(self, 'sage.groups',
                             [PythonModule('sage.groups.perm_gps.permgroup')],
                             spkg='sagemath_groups', type='standard')


class sage__libs__braiding(PythonModule):
    r"""
    A :class:`~sage.features.Feature` describing the presence of :mod:`sage.libs.braiding`.

    EXAMPLES::

        sage: from sage.features.sagemath import sage__libs__braiding
        sage: sage__libs__braiding().is_present()                                            # needs sage.libs.braiding
        FeatureTestResult('sage.libs.braiding', True)
    """

    def __init__(self):
        r"""
        TESTS::

            sage: from sage.features.sagemath import sage__libs__braiding
            sage: isinstance(sage__libs__braiding(), sage__libs__braiding)
            True
        """
        PythonModule.__init__(self, 'sage.libs.braiding',
                              spkg='sagemath_libbraiding', type='standard')


class sage__libs__ecl(PythonModule):
    r"""
    A :class:`~sage.features.Feature` describing the presence of :mod:`sage.libs.ecl`.

    EXAMPLES::

        sage: from sage.features.sagemath import sage__libs__ecl
        sage: sage__libs__ecl().is_present()                                            # needs sage.libs.ecl
        FeatureTestResult('sage.libs.ecl', True)
    """

    def __init__(self):
        r"""
        TESTS::

            sage: from sage.features.sagemath import sage__libs__ecl
            sage: isinstance(sage__libs__ecl(), sage__libs__ecl)
            True
        """
        PythonModule.__init__(self, 'sage.libs.ecl',
                              spkg='sagemath_symbolics', type='standard')


class sage__libs__flint(JoinFeature):
    r"""
    A :class:`sage.features.Feature` describing the presence of :mod:`sage.libs.flint`
    and other modules depending on FLINT.

    In addition to the modularization purposes that this tag serves, it also provides attribution
    to the upstream project.

    TESTS::

        sage: from sage.features.sagemath import sage__libs__flint
        sage: sage__libs__flint().is_present()                                          # needs sage.libs.flint
        FeatureTestResult('sage.libs.flint', True)
    """
    def __init__(self):
        r"""
        TESTS::

            sage: from sage.features.sagemath import sage__libs__flint
            sage: isinstance(sage__libs__flint(), sage__libs__flint)
            True
        """
        JoinFeature.__init__(self, 'sage.libs.flint',
                             [PythonModule('sage.libs.flint.flint_sage'),
                              PythonModule('sage.libs.flint.arith_sage'),
                              PythonModule('sage.rings.padics.padic_relaxed_element'),
                              PythonModule('sage.rings.padics.pow_computer_flint'),
                              PythonModule('sage.graphs.chrompoly'),
                              PythonModule('sage.graphs.matchpoly')],
                             spkg='sagemath_flint', type='standard')


class sage__libs__gap(JoinFeature):
    r"""
    A :class:`sage.features.Feature` describing the presence of :mod:`sage.libs.gap`
    (the library interface to :ref:`GAP <spkg_gap>`) and :mod:`sage.interfaces.gap` (the pexpect
    interface to GAP). By design, we do not distinguish between these two, in order
    to facilitate the conversion of code from the pexpect interface to the library
    interface.

    .. SEEALSO::

        :class:`Features for GAP packages <~sage.features.gap.GapPackage>`

    TESTS::

        sage: from sage.features.gap import sage__libs__gap
        sage: sage__libs__gap().is_present()                                            # needs sage.libs.gap
        FeatureTestResult('sage.libs.gap', True)
    """
    def __init__(self):
        r"""
        TESTS::

            sage: from sage.features.gap import sage__libs__gap
            sage: isinstance(sage__libs__gap(), sage__libs__gap)
            True
        """
        JoinFeature.__init__(self, 'sage.libs.gap',
                             [PythonModule('sage.libs.gap.libgap'),
                              PythonModule('sage.interfaces.gap'),
                              PythonModule('sage.groups.matrix_gps.finitely_generated_gap'),
                              PythonModule('sage.groups.matrix_gps.group_element_gap'),
                              PythonModule('sage.groups.matrix_gps.heisenberg'),
                              PythonModule('sage.groups.matrix_gps.isometries'),
                              PythonModule('sage.groups.matrix_gps.linear_gap'),
                              PythonModule('sage.groups.matrix_gps.matrix_group_gap'),
                              PythonModule('sage.groups.matrix_gps.named_group_gap'),
                              PythonModule('sage.groups.matrix_gps.orthogonal_gap'),
                              PythonModule('sage.groups.matrix_gps.symplectic_gap'),
                              PythonModule('sage.groups.matrix_gps.unitary_gap'),
                              PythonModule('sage.matrix.matrix_gap'),
                              PythonModule('sage.rings.universal_cyclotomic_field')])


class sage__libs__linbox(JoinFeature):
    r"""
    A :class:`sage.features.Feature` describing the presence of :mod:`sage.libs.linbox`
    and other modules depending on Givaro, FFLAS-FFPACK, LinBox.

    In addition to the modularization purposes that this tag serves, it also provides attribution
    to the upstream project.

    TESTS::

        sage: from sage.features.sagemath import sage__libs__linbox
        sage: sage__libs__linbox().is_present()                                         # needs sage.libs.linbox
        FeatureTestResult('sage.libs.linbox', True)
    """
    def __init__(self):
        r"""
        TESTS::

            sage: from sage.features.sagemath import sage__libs__linbox
            sage: isinstance(sage__libs__linbox(), sage__libs__linbox)
            True
        """
        JoinFeature.__init__(self, 'sage.libs.linbox',
                             [PythonModule('sage.rings.finite_rings.element_givaro'),
                              PythonModule('sage.matrix.matrix_modn_dense_float'),
                              PythonModule('sage.matrix.matrix_modn_dense_double'),
                              PythonModule('sage.matrix.matrix_integer_dense'),
                              PythonModule('sage.matrix.matrix_rational_dense')],
                             spkg='sagemath_linbox', type='standard')


class sage__libs__m4ri(JoinFeature):
    r"""
    A :class:`sage.features.Feature` describing the presence of Cython modules
    depending on the M4RI and/or M4RIe libraries.

    In addition to the modularization purposes that this tag serves, it also provides attribution
    to the upstream project.

    TESTS::

        sage: from sage.features.sagemath import sage__libs__m4ri
        sage: sage__libs__m4ri().is_present()                                           # needs sage.libs.m4ri
        FeatureTestResult('sage.libs.m4ri', True)
    """
    def __init__(self):
        r"""
        TESTS::

            sage: from sage.features.sagemath import sage__libs__m4ri
            sage: isinstance(sage__libs__m4ri(), sage__libs__m4ri)
            True
        """
        JoinFeature.__init__(self, 'sage.libs.m4ri',
                             [PythonModule('sage.matrix.matrix_gf2e_dense'),
                              PythonModule('sage.matrix.matrix_mod2_dense')],
                             spkg='sagemath_m4ri', type='standard')


class sage__libs__ntl(JoinFeature):
    r"""
    A :class:`sage.features.Feature` describing the presence of :mod:`sage.libs.ntl`
    and other modules depending on NTL.

    In addition to the modularization purposes that this tag serves,
    it also provides attribution to the upstream project.

    TESTS::

        sage: from sage.features.sagemath import sage__libs__ntl
        sage: sage__libs__ntl().is_present()                                            # needs sage.libs.ntl
        FeatureTestResult('sage.libs.ntl', True)
    """
    def __init__(self):
        r"""
        TESTS::

            sage: from sage.features.sagemath import sage__libs__ntl
            sage: isinstance(sage__libs__ntl(), sage__libs__ntl)
            True
        """
        JoinFeature.__init__(self, 'sage.libs.ntl',
                             [PythonModule('sage.libs.ntl.convert'),
                              PythonModule('sage.rings.polynomial.polynomial_integer_dense_ntl'),
                              ],
                             spkg='sagemath_ntl', type='standard')


<<<<<<< HEAD
class sage__libs__giac(JoinFeature):
    r"""
    A :class:`sage.features.Feature` describing the presence of :mod:`sage.libs.giac`.

    In addition to the modularization purposes that this tag serves,
    it also provides attribution to the upstream project.

    TESTS::

        sage: from sage.features.sagemath import sage__libs__giac
        sage: sage__libs__giac().is_present()                                           # needs sage.libs.giac
        FeatureTestResult('sage.libs.giac', True)
    """
    def __init__(self):
        r"""
        TESTS::

            sage: from sage.features.sagemath import sage__libs__giac
            sage: isinstance(sage__libs__giac(), sage__libs__giac)
            True
        """
        JoinFeature.__init__(self, 'sage.libs.giac',
                             [PythonModule('sage.libs.giac.giac')],
                             spkg='sagemath_giac', type='standard')


=======
>>>>>>> 9cd16e3e
class sage__libs__homfly(JoinFeature):
    r"""
    A :class:`sage.features.Feature` describing the presence of :mod:`sage.libs.homfly`.

    In addition to the modularization purposes that this tag serves,
    it also provides attribution to the upstream project.

    TESTS::

        sage: from sage.features.sagemath import sage__libs__homfly
        sage: sage__libs__homfly().is_present()                                         # needs sage.libs.homfly
        FeatureTestResult('sage.libs.homfly', True)
    """
    def __init__(self):
        r"""
        TESTS::

            sage: from sage.features.sagemath import sage__libs__homfly
            sage: isinstance(sage__libs__homfly(), sage__libs__homfly)
            True
        """
        JoinFeature.__init__(self, 'sage.libs.homfly',
                             [PythonModule('sage.libs.homfly')],
                             spkg='sagemath_homfly', type='standard')


class sage__libs__pari(JoinFeature):
    r"""
    A :class:`~sage.features.Feature` describing the presence of :mod:`sage.libs.pari`.

    SageMath uses the :ref:`PARI <spkg_pari>` library (via :ref:`cypari2
    <spkg_cypari>`) for numerous purposes.  Doctests that involves such features
    should be marked ``# needs sage.libs.pari``.

    In addition to the modularization purposes that this tag serves, it also
    provides attribution to the upstream project.

    EXAMPLES::

        sage: R.<a> = QQ[]
        sage: S.<x> = R[]
        sage: f = x^2 + a; g = x^3 + a
        sage: r = f.resultant(g); r                                                     # needs sage.libs.pari
        a^3 + a^2

    TESTS::

        sage: from sage.features.sagemath import sage__libs__pari
        sage: sage__libs__pari().is_present()                                           # needs sage.libs.pari
        FeatureTestResult('sage.libs.pari', True)
    """
    def __init__(self):
        r"""
        TESTS::

            sage: from sage.features.sagemath import sage__libs__pari
            sage: isinstance(sage__libs__pari(), sage__libs__pari)
            True
        """
        JoinFeature.__init__(self, 'sage.libs.pari',
                             [PythonModule('sage.interfaces.gp'),
                              PythonModule('sage.libs.pari.convert_gmp')],
                             spkg='sagemath_pari', type='standard')


class sage__libs__singular(JoinFeature):
    r"""
    A :class:`sage.features.Feature` describing the presence of :mod:`sage.libs.singular`
    (the library interface to Singular) and :mod:`sage.interfaces.singular` (the pexpect
    interface to Singular). By design, we do not distinguish between these two, in order
    to facilitate the conversion of code from the pexpect interface to the library
    interface.

    .. SEEALSO::

        :class:`Feature singular <~sage.features.singular.Singular>`

    TESTS::

        sage: from sage.features.singular import sage__libs__singular
        sage: sage__libs__singular().is_present()                                       # needs sage.libs.singular
        FeatureTestResult('sage.libs.singular', True)
    """
    def __init__(self):
        r"""
        TESTS::

            sage: from sage.features.singular import sage__libs__singular
            sage: isinstance(sage__libs__singular(), sage__libs__singular)
            True
        """
        JoinFeature.__init__(self, 'sage.libs.singular',
                             [PythonModule('sage.libs.singular.singular'),
                              PythonModule('sage.interfaces.singular'),
                              PythonModule('sage.rings.polynomial.plural')])


class sage__modular(JoinFeature):
    r"""
    A :class:`~sage.features.Feature` describing the presence of :mod:`sage.modular`.

    TESTS::

        sage: from sage.features.sagemath import sage__modular
        sage: sage__modular().is_present()                                              # needs sage.modular
        FeatureTestResult('sage.modular', True)
    """
    def __init__(self):
        r"""
        TESTS::

            sage: from sage.features.sagemath import sage__modular
            sage: isinstance(sage__modular(), sage__modular)
            True
        """
        JoinFeature.__init__(self, 'sage.modular',
                             [PythonModule('sage.modular.modform.eisenstein_submodule')],
                             spkg='sagemath_schemes', type='standard')


class sage__modules(JoinFeature):
    r"""
    A :class:`~sage.features.Feature` describing the presence of :mod:`sage.modules`.

    EXAMPLES:

    All uses of implementations of vector spaces / free modules in SageMath, whether
    :class:`sage.modules.free_module.FreeModule`,
    :class:`sage.combinat.free_module.CombinatorialFreeModule`,
    :class:`sage.tensor.modules.finite_rank_free_module.FiniteRankFreeModule`, or
    additive abelian groups, should be marked ``# needs sage.modules``.

    The same holds for matrices, tensors, algebras, quadratic forms,
    point lattices, root systems, matrix/affine/Weyl/Coxeter groups, matroids,
    and ring derivations.

    Likewise, all uses of :mod:`sage.coding`, :mod:`sage.crypto`, and :mod:`sage.homology`
    in doctests should be marked ``# needs sage.modules``.

    TESTS::

        sage: from sage.features.sagemath import sage__modules
        sage: sage__modules().is_present()                                              # needs sage.modules
        FeatureTestResult('sage.modules', True)
    """
    def __init__(self):
        r"""
        TESTS::

            sage: from sage.features.sagemath import sage__modules
            sage: isinstance(sage__modules(), sage__modules)
            True
        """
        JoinFeature.__init__(self, 'sage.modules',
                             [PythonModule('sage.modules'),                         # namespace package
                              PythonModule('sage.modules.free_module'),             # representative
                              PythonModule('sage.matrix'),                          # namespace package
                              PythonModule('sage.matrix.matrix2'),                  # representative
                              PythonModule('sage.coding'),                          # namespace package
                              PythonModule('sage.coding.kasami_codes'),             # representative
                              PythonModule('sage.combinat.free_module'),
                              PythonModule('sage.quadratic_forms'),                 # namespace package
                              PythonModule('sage.quadratic_forms.quadratic_form'),  # representative
                              PythonModule('sage.groups.additive_abelian'),         # namespace package
                              PythonModule('sage.groups.additive_abelian.qmodnz'),  # representative
                              PythonModule('sage.groups.affine_gps'),               # namespace package
                              PythonModule('sage.groups.affine_gps.affine_group'),  # representative
                              PythonModule('sage.groups.matrix_gps'),               # namespace package
                              PythonModule('sage.groups.matrix_gps.named_group'),   # representative
                              PythonModule('sage.homology'),                        # namespace package
                              PythonModule('sage.homology.chain_complex'),          # representative
                              PythonModule('sage.matroids'),                        # namespace package
                              PythonModule('sage.matroids.matroid'),                # representative
                             ],
                             spkg='sagemath_modules', type='standard')


class sage__numerical__mip(PythonModule):
    r"""
    A :class:`~sage.features.Feature` describing the presence of :mod:`sage.numerical.mip`.

    TESTS::

        sage: from sage.features.sagemath import sage__numerical__mip
        sage: sage__numerical__mip().is_present()                                       # needs sage.numerical.mip
        FeatureTestResult('sage.numerical.mip', True)
    """
    def __init__(self):
        r"""
        TESTS::

            sage: from sage.features.sagemath import sage__numerical__mip
            sage: isinstance(sage__numerical__mip(), sage__numerical__mip)
            True
        """
        PythonModule.__init__(self, 'sage.numerical.mip',
                              spkg='sagemath_polyhedra')


class sage__plot(JoinFeature):
    r"""
    A :class:`~sage.features.Feature` describing the presence of :mod:`sage.plot`.

    TESTS::

        sage: from sage.features.sagemath import sage__plot
        sage: sage__plot().is_present()                                                 # needs sage.plot
        FeatureTestResult('sage.plot', True)
    """
    def __init__(self):
        r"""
        TESTS::

            sage: from sage.features.sagemath import sage__plot
            sage: isinstance(sage__plot(), sage__plot)
            True
        """
        JoinFeature.__init__(self, 'sage.plot',
                             [PythonModule('sage.plot.plot'),
                              PythonModule('matplotlib')],
                             spkg='sagemath_plot', type='standard')


class sage__rings__complex_double(PythonModule):
    r"""
    A :class:`~sage.features.Feature` describing the presence of :mod:`sage.rings.complex_double`.

    TESTS::

        sage: from sage.features.sagemath import sage__rings__complex_double
        sage: sage__rings__complex_double().is_present()                                # needs sage.rings.complex_double
        FeatureTestResult('sage.rings.complex_double', True)
    """
    def __init__(self):
        r"""
        TESTS::

            sage: from sage.features.sagemath import sage__rings__complex_double
            sage: isinstance(sage__rings__complex_double(), sage__rings__complex_double)
            True
        """
        PythonModule.__init__(self, 'sage.rings.complex_double',
                              spkg='sagemath_modules', type='standard')


class sage__rings__complex_interval_field(JoinFeature):
    r"""
    A :class:`~sage.features.Feature` describing the presence of :mod:`sage.rings.complex_interval_field`.

    TESTS::

        sage: from sage.features.sagemath import sage__rings__complex_interval_field
        sage: sage__rings__complex_interval_field().is_present()                        # needs sage.rings.complex_interval_field
        FeatureTestResult('sage.rings.complex_interval_field', True)
    """
    def __init__(self):
        r"""
        TESTS::

            sage: from sage.features.sagemath import sage__rings__complex_interval_field
            sage: isinstance(sage__rings__complex_interval_field(), sage__rings__complex_interval_field)
            True
        """
        JoinFeature.__init__(self, 'sage.rings.complex_interval_field',
                             [PythonModule('sage.rings.complex_interval_field'),
                              PythonModule('sage.rings.cif')],
                             spkg='sagemath_modules', type='standard')


class sage__rings__finite_rings(JoinFeature):
    r"""
    A :class:`~sage.features.Feature` describing the presence of :mod:`sage.rings.finite_rings`;
    specifically, the element implementations using the :ref:`PARI <spkg_pari>` library.

    TESTS::

        sage: from sage.features.sagemath import sage__rings__finite_rings
        sage: sage__rings__finite_rings().is_present()                                  # needs sage.rings.finite_rings
        FeatureTestResult('sage.rings.finite_rings', True)
    """
    def __init__(self):
        r"""
        TESTS::

            sage: from sage.features.sagemath import sage__rings__finite_rings
            sage: isinstance(sage__rings__finite_rings(), sage__rings__finite_rings)
            True
        """
        JoinFeature.__init__(self, 'sage.rings.finite_rings',
                             [PythonModule('sage.rings.finite_rings.element_pari_ffelt'),
                              PythonModule('sage.rings.algebraic_closure_finite_field'),
                              sage__libs__pari()],
                             type='standard')


class sage__rings__function_field(JoinFeature):
    r"""
    A :class:`~sage.features.Feature` describing the presence of :mod:`sage.rings.function_field`.

    EXAMPLES:

    Rational function fields are always available::

        sage: K.<x> = FunctionField(QQ)
        sage: K.maximal_order()
        Maximal order of Rational function field in x over Rational Field

    Use the tag ``# needs sage.rings.function_field`` whenever extensions
    of function fields (by adjoining a root of a univariate polynomial) come into play::

        sage: R.<y> = K[]
        sage: L.<y> = K.extension(y^5 - (x^3 + 2*x*y + 1/x)); L                         # needs sage.rings.function_field
        Function field in y defined by y^5 - 2*x*y + (-x^4 - 1)/x

    Such extensions of function fields are implemented using Gröbner bases of polynomial rings;
    Sage makes essential use of the :ref:`Singular <spkg_singular>` system for this.
    (It is not necessary to use the tag ``# needs sage.libs.singular``; it is
    implied by ``# needs sage.rings.function_field``.)

    TESTS::

        sage: from sage.features.sagemath import sage__rings__function_field
        sage: sage__rings__function_field().is_present()                                # needs sage.rings.function_field
        FeatureTestResult('sage.rings.function_field', True)
    """
    def __init__(self):
        r"""
        TESTS::

            sage: from sage.features.sagemath import sage__rings__function_field
            sage: isinstance(sage__rings__function_field(), sage__rings__function_field)
            True
        """
        JoinFeature.__init__(self, 'sage.rings.function_field',
                             [PythonModule('sage.rings.function_field.function_field_polymod'),
                              sage__libs__singular()],
                             type='standard')


class sage__rings__number_field(JoinFeature):
    r"""
    A :class:`~sage.features.Feature` describing the presence of :mod:`sage.rings.number_field`.

    Number fields are implemented in Sage using a complicated mixture of various libraries,
    including :ref:`FLINT <spkg_flint>`, :ref:`GAP <spkg_gap>`,
    :ref:`MPFI <spkg_mpfi>`, :ref:`NTL <spkg_ntl>`, and :ref:`PARI <spkg_pari>`.

    EXAMPLES:

    Rational numbers are, of course, always available::

        sage: QQ in NumberFields()
        True

    Doctests that construct algebraic number fields should be marked ``# needs sage.rings.number_field``::

        sage: # needs sage.rings.number_field
        sage: K.<cuberoot2> = NumberField(x^3 - 2)
        sage: L.<cuberoot3> = K.extension(x^3 - 3)
        sage: S.<sqrt2> = L.extension(x^2 - 2); S
        Number Field in sqrt2 with defining polynomial x^2 - 2 over its base field

        sage: # needs sage.rings.number_field
        sage: K.<zeta> = CyclotomicField(15)
        sage: CC(zeta)
        0.913545457642601 + 0.406736643075800*I

    Doctests that make use of the algebraic field ``QQbar`` or the algebraic real field ``AA``
    should be marked likewise::

        sage: # needs sage.rings.number_field
        sage: AA(-1)^(1/3)
        -1
        sage: QQbar(-1)^(1/3)
        0.500000000000000? + 0.866025403784439?*I

    Use of the universal cyclotomic field should be marked
    ``# needs sage.libs.gap sage.rings.number_field``.

        sage: # needs sage.libs.gap sage.rings.number_field
        sage: UCF = UniversalCyclotomicField(); UCF
        Universal Cyclotomic Field
        sage: E = UCF.gen
        sage: f = E(2) + E(3); f
        2*E(3) + E(3)^2
        sage: f.galois_conjugates()
        [2*E(3) + E(3)^2, E(3) + 2*E(3)^2]

    TESTS::

        sage: from sage.features.sagemath import sage__rings__number_field
        sage: sage__rings__number_field().is_present()                                  # needs sage.rings.number_field
        FeatureTestResult('sage.rings.number_field', True)
    """
    def __init__(self):
        r"""
        TESTS::

            sage: from sage.features.sagemath import sage__rings__number_field
            sage: isinstance(sage__rings__number_field(), sage__rings__number_field)
            True
        """
        JoinFeature.__init__(self, 'sage.rings.number_field',
                             [PythonModule('sage.rings.number_field.number_field_element'),
                              PythonModule('sage.rings.number_field.number_field_element_quadratic'),
                              PythonModule('sage.rings.qqbar'),
                              PythonModule('sage.rings.polynomial.real_roots'),
                              sage__libs__flint()],
                             type='standard')


class sage__rings__padics(JoinFeature):
    r"""
    A :class:`~sage.features.Feature` describing the presence of ``sage.rings.padics``.

    This includes the element implementations using :ref:`PARI <spkg_pari>` and :ref:`NTL <spkg_ntl>`.

    EXAMPLES::

        sage: Qp(3)                                                                     # needs sage.rings.padics
        sage: Qq(125)                                                                   # needs sage.rings.padics

    Some other precision models require the additional feature :mod:`sage.libs.flint`::

        sage: R.<a> = QqFP(25, 40); R                                                   # needs sage.libs.flint sage.rings.padics
        5-adic Unramified Extension Field in a defined by x^2 + 4*x + 2
        sage: R.<a> = Zq(9, 5, 'fixed-mod', print_mode='series'); b = 3*(1+2*a)^4; b    # needs sage.libs.flint sage.rings.padics
        2*3 + (2*a + 2)*3^2 + (2*a + 1)*3^3

    TESTS::

        sage: from sage.features.sagemath import sage__rings__padics
        sage: sage__rings__padics().is_present()                                        # needs sage.rings.padics
        FeatureTestResult('sage.rings.padics', True)
    """
    def __init__(self):
        r"""
        TESTS::

            sage: from sage.features.sagemath import sage__rings__padics
            sage: isinstance(sage__rings__padics(), sage__rings__padics)
            True
        """
        JoinFeature.__init__(self, 'sage.rings.padics',
                             [PythonModule('sage.rings.padics.factory'),
                              PythonModule('sage.rings.padics.padic_ext_element'),
                              PythonModule('polynomial_padic_capped_relative_dense')],
                             type='standard')


class sage__rings__polynomial__pbori(JoinFeature):
    r"""
    A :class:`sage.features.Feature` describing the presence of :mod:`sage.rings.polynomial.pbori`.

    TESTS::

        sage: from sage.features.sagemath import sage__rings__polynomial__pbori
        sage: sage__rings__polynomial__pbori().is_present()                             # needs sage.rings.polynomial.pbori
        FeatureTestResult('sage.rings.polynomial.pbori', True)
    """
    def __init__(self):
        r"""
        TESTS::

            sage: from sage.features.sagemath import sage__rings__polynomial__pbori
            sage: isinstance(sage__rings__polynomial__pbori(), sage__rings__polynomial__pbori)
            True
        """
        JoinFeature.__init__(self, 'sage.rings.polynomial.pbori',
                             [PythonModule('sage.rings.polynomial.pbori.pbori')],
                             spkg='sagemath_brial', type='optional')


class sage__rings__real_double(PythonModule):
    r"""
    A :class:`~sage.features.Feature` describing the presence of :mod:`sage.rings.real_double`.

    EXAMPLES:

    The Real Double Field is basically always available, and no ``# optional/needs`` tag is needed::

        sage: RDF.characteristic()
        0

    The feature exists for use in doctests of Python modules that are shipped by the
    most fundamental distributions.

    TESTS::

        sage: from sage.features.sagemath import sage__rings__real_double
        sage: sage__rings__real_double().is_present()                                   # needs sage.rings.real_double
        FeatureTestResult('sage.rings.real_double', True)
    """
    def __init__(self):
        r"""
        TESTS::

            sage: from sage.features.sagemath import sage__rings__real_double
            sage: isinstance(sage__rings__real_double(), sage__rings__real_double)
            True
        """
        PythonModule.__init__(self, 'sage.rings.real_double', type='standard')


class sage__rings__real_interval_field(JoinFeature):
    r"""
    A :class:`~sage.features.Feature` describing the presence of :mod:`sage.rings.real_mpfi`.

    It provides the :class:`RealIntervalField`.

    TESTS::

        sage: from sage.features.sagemath import sage__rings__real_interval_field
        sage: sage__rings__real_interval_field().is_present()                           # needs sage.rings.real_interval_field
        FeatureTestResult('sage.rings.real_interval_field', True)
    """
    def __init__(self):
        r"""
        TESTS::

            sage: from sage.features.sagemath import sage__rings__real_interval_field
            sage: isinstance(sage__rings__real_interval_field(), sage__rings__real_interval_field)
            True
        """
        JoinFeature.__init__(self, 'sage.rings.real_interval_field',
                             [PythonModule('sage.rings.real_mpfi')],
                             type='standard')


class sage__rings__real_mpfr(JoinFeature):
    r"""
    A :class:`~sage.features.Feature` describing the presence of :mod:`sage.rings.real_mpfr`.

    TESTS::

        sage: from sage.features.sagemath import sage__rings__real_mpfr
        sage: sage__rings__real_mpfr().is_present()                                     # needs sage.rings.real_mpfr
        FeatureTestResult('sage.rings.real_mpfr', True)
    """
    def __init__(self):
        r"""
        TESTS::

            sage: from sage.features.sagemath import sage__rings__real_mpfr
            sage: isinstance(sage__rings__real_mpfr(), sage__rings__real_mpfr)
            True
        """
        JoinFeature.__init__(self, 'sage.rings.real_mpfr',
                             [PythonModule('sage.rings.real_mpfr'),
                              PythonModule('sage.rings.cc'),
                              PythonModule('sage.rings.complex_mpfr'),
                             ],
                             spkg='sagemath_modules', type='standard')


class sage__sat(JoinFeature):
    r"""
    A :class:`~sage.features.Feature` describing the presence of :mod:`sage.sat`.

    TESTS::

        sage: from sage.features.sagemath import sage__sat
        sage: sage__sat().is_present()                                                  # needs sage.sat
        FeatureTestResult('sage.sat', True)
    """
    def __init__(self):
        r"""
        TESTS::

            sage: from sage.features.sagemath import sage__sat
            sage: isinstance(sage__sat(), sage__sat)
            True
        """
        JoinFeature.__init__(self, 'sage.sat',
                             [PythonModule('sage.sat.solvers.satsolver')],
                             spkg='sagemath_combinat', type='standard')


class sage__schemes(JoinFeature):
    r"""
    A :class:`~sage.features.Feature` describing the presence of :mod:`sage.schemes`.

    TESTS::

        sage: from sage.features.sagemath import sage__schemes
        sage: sage__schemes().is_present()                                              # needs sage.schemes
        FeatureTestResult('sage.schemes', True)
    """
    def __init__(self):
        r"""
        TESTS::

            sage: from sage.features.sagemath import sage__schemes
            sage: isinstance(sage__schemes(), sage__schemes)
            True
        """
        JoinFeature.__init__(self, 'sage.schemes',
                             [PythonModule('sage.schemes.elliptic_curves.ell_generic'),
                              sage__modules()],
                             spkg="sagemath_schemes", type='standard')


class sage__symbolic(JoinFeature):
    r"""
    A :class:`~sage.features.Feature` describing the presence of :mod:`sage.symbolic`.

    EXAMPLES:

    The symbolics subsystem of Sage will be provided by the distribution
    sagemath-symbolics, in preparation at :issue:`35095`. If it is not installed,
    Sage will be able to provide installation advice::

        sage: from sage.features.sagemath import sage__symbolic
        sage: print(sage__symbolic().resolution())                                      # optional - sage_spkg, not tested
        ...To install sagemath_symbolics...you can try to run...
        pip install sagemath-symbolics
        ...

    TESTS::

        sage: from sage.features.sagemath import sage__symbolic
        sage: sage__symbolic().is_present()                                             # needs sage.symbolic
        FeatureTestResult('sage.symbolic', True)
    """
    def __init__(self):
        r"""
        TESTS::

            sage: from sage.features.sagemath import sage__symbolic
            sage: isinstance(sage__symbolic(), sage__symbolic)
            True
        """
        JoinFeature.__init__(self, 'sage.symbolic',
                             [PythonModule('sage.symbolic.expression'),
                              PythonModule('sage.manifolds'),
                              PythonModule('sage.calculus.calculus'),
                              PythonModule('sage.calculus.desolvers'),
                              PythonModule('sage.calculus.predefined'),
                              PythonModule('sage.calculus.tests'),
                              PythonModule('sage.calculus.var'),
                              PythonModule('sage.geometry.riemannian_manifolds'),
                              PythonModule('sage.geometry.hyperbolic_space'),
                              PythonModule('sage.dynamics.complex_dynamics'),
                              PythonModule('sage.libs.ecl'),
                              PythonModule('sage.interfaces.fricas'),
                              PythonModule('sage.interfaces.giac'),
                              PythonModule('sage.interfaces.magma'),
                              PythonModule('sage.interfaces.magma_free'),
                              PythonModule('sage.interfaces.maple'),
                              PythonModule('sage.interfaces.mathematica'),
                              PythonModule('sage.interfaces.mathics'),
                              PythonModule('sage.interfaces.maxima'),
                              PythonModule('sage.interfaces.maxima_abstract'),
                              PythonModule('sage.interfaces.maxima_lib'),
                              PythonModule('sage.interfaces.qepcad'),
                              PythonModule('sage.interfaces.sympy'),
                              PythonModule('sage.interfaces.sympy_wrapper'),
                             ], spkg='sagemath_symbolics', type='standard')


def all_features():
    r"""
    Return features corresponding to parts of the Sage library.

    These features are named after Python packages/modules (e.g., :mod:`sage.symbolic`),
    not distribution packages (**sagemath-symbolics**).

    This design is motivated by a separation of concerns: The author of a module that depends
    on some functionality provided by a Python module usually already knows the
    name of the Python module, so we do not want to force the author to also
    know about the distribution package that provides the Python module.

    Instead, we associate distribution packages to Python modules in
    :mod:`sage.features.sagemath` via the ``spkg`` parameter of
    :class:`~sage.features.Feature`.

    EXAMPLES::

        sage: from sage.features.sagemath import all_features
        sage: list(all_features())
        [...Feature('sage.combinat'), ...]
    """
    return [SAGE_SRC(),
            sagemath_doc_html(),
            sage__all(),
            sage__combinat(),
            sage__geometry__polyhedron(),
            sage__graphs(),
            sage__groups(),
            sage__libs__braiding(),
            sage__libs__ecl(),
            sage__libs__flint(),
            sage__libs__gap(),
<<<<<<< HEAD
            sage__libs__giac(),
=======
>>>>>>> 9cd16e3e
            sage__libs__homfly(),
            sage__libs__linbox(),
            sage__libs__m4ri(),
            sage__libs__ntl(),
            sage__libs__pari(),
            sage__libs__singular(),
            sage__modular(),
            sage__modules(),
            sage__numerical__mip(),
            sage__plot(),
            sage__rings__complex_double(),
            sage__rings__complex_interval_field(),
            sage__rings__finite_rings(),
            sage__rings__function_field(),
            sage__rings__number_field(),
            sage__rings__padics(),
            sage__rings__polynomial__pbori(),
            sage__rings__real_double(),
            sage__rings__real_interval_field(),
            sage__rings__real_mpfr(),
            sage__sat(),
            sage__schemes(),
            sage__symbolic()]<|MERGE_RESOLUTION|>--- conflicted
+++ resolved
@@ -484,6 +484,58 @@
                               PythonModule('sage.rings.universal_cyclotomic_field')])
 
 
+class sage__libs__giac(JoinFeature):
+    r"""
+    A :class:`sage.features.Feature` describing the presence of :mod:`sage.libs.giac`.
+
+    In addition to the modularization purposes that this tag serves,
+    it also provides attribution to the upstream project.
+
+    TESTS::
+
+        sage: from sage.features.sagemath import sage__libs__giac
+        sage: sage__libs__giac().is_present()                                           # needs sage.libs.giac
+        FeatureTestResult('sage.libs.giac', True)
+    """
+    def __init__(self):
+        r"""
+        TESTS::
+
+            sage: from sage.features.sagemath import sage__libs__giac
+            sage: isinstance(sage__libs__giac(), sage__libs__giac)
+            True
+        """
+        JoinFeature.__init__(self, 'sage.libs.giac',
+                             [PythonModule('sage.libs.giac.giac')],
+                             spkg='sagemath_giac', type='standard')
+
+
+class sage__libs__homfly(JoinFeature):
+    r"""
+    A :class:`sage.features.Feature` describing the presence of :mod:`sage.libs.homfly`.
+
+    In addition to the modularization purposes that this tag serves,
+    it also provides attribution to the upstream project.
+
+    TESTS::
+
+        sage: from sage.features.sagemath import sage__libs__homfly
+        sage: sage__libs__homfly().is_present()                                         # needs sage.libs.homfly
+        FeatureTestResult('sage.libs.homfly', True)
+    """
+    def __init__(self):
+        r"""
+        TESTS::
+
+            sage: from sage.features.sagemath import sage__libs__homfly
+            sage: isinstance(sage__libs__homfly(), sage__libs__homfly)
+            True
+        """
+        JoinFeature.__init__(self, 'sage.libs.homfly',
+                             [PythonModule('sage.libs.homfly')],
+                             spkg='sagemath_homfly', type='standard')
+
+
 class sage__libs__linbox(JoinFeature):
     r"""
     A :class:`sage.features.Feature` describing the presence of :mod:`sage.libs.linbox`
@@ -570,61 +622,6 @@
                               PythonModule('sage.rings.polynomial.polynomial_integer_dense_ntl'),
                               ],
                              spkg='sagemath_ntl', type='standard')
-
-
-<<<<<<< HEAD
-class sage__libs__giac(JoinFeature):
-    r"""
-    A :class:`sage.features.Feature` describing the presence of :mod:`sage.libs.giac`.
-
-    In addition to the modularization purposes that this tag serves,
-    it also provides attribution to the upstream project.
-
-    TESTS::
-
-        sage: from sage.features.sagemath import sage__libs__giac
-        sage: sage__libs__giac().is_present()                                           # needs sage.libs.giac
-        FeatureTestResult('sage.libs.giac', True)
-    """
-    def __init__(self):
-        r"""
-        TESTS::
-
-            sage: from sage.features.sagemath import sage__libs__giac
-            sage: isinstance(sage__libs__giac(), sage__libs__giac)
-            True
-        """
-        JoinFeature.__init__(self, 'sage.libs.giac',
-                             [PythonModule('sage.libs.giac.giac')],
-                             spkg='sagemath_giac', type='standard')
-
-
-=======
->>>>>>> 9cd16e3e
-class sage__libs__homfly(JoinFeature):
-    r"""
-    A :class:`sage.features.Feature` describing the presence of :mod:`sage.libs.homfly`.
-
-    In addition to the modularization purposes that this tag serves,
-    it also provides attribution to the upstream project.
-
-    TESTS::
-
-        sage: from sage.features.sagemath import sage__libs__homfly
-        sage: sage__libs__homfly().is_present()                                         # needs sage.libs.homfly
-        FeatureTestResult('sage.libs.homfly', True)
-    """
-    def __init__(self):
-        r"""
-        TESTS::
-
-            sage: from sage.features.sagemath import sage__libs__homfly
-            sage: isinstance(sage__libs__homfly(), sage__libs__homfly)
-            True
-        """
-        JoinFeature.__init__(self, 'sage.libs.homfly',
-                             [PythonModule('sage.libs.homfly')],
-                             spkg='sagemath_homfly', type='standard')
 
 
 class sage__libs__pari(JoinFeature):
@@ -1294,10 +1291,7 @@
             sage__libs__ecl(),
             sage__libs__flint(),
             sage__libs__gap(),
-<<<<<<< HEAD
             sage__libs__giac(),
-=======
->>>>>>> 9cd16e3e
             sage__libs__homfly(),
             sage__libs__linbox(),
             sage__libs__m4ri(),
