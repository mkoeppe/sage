--- conflicted
+++ resolved
@@ -143,10 +143,7 @@
         JoinFeature.__init__(self, 'sage.libs.pari',
                              [PythonModule('sage.libs.pari.convert_sage')])
 
-<<<<<<< HEAD
-=======
-
->>>>>>> 4aa62640
+
 class sage__plot(JoinFeature):
     r"""
     A :class:`~sage.features.Feature` describing the presence of :mod:`sage.plot`.
