r"""
Features for testing the presence of Python modules in the Sage library

All of these features are present in a monolithic installation of the Sage library,
such as the one made by the SageMath distribution.

The features are defined for the purpose of separately testing modularized
distributions such as :ref:`sagemath-categories <spkg_sagemath_categories>`
and :ref:`sagemath-repl <spkg_sagemath_repl>`.

Often, doctests in a module of the Sage library illustrate the
interplay with a range of different objects; this is a form of integration testing.
These objects may come from modules shipped in
other distributions. For example, :mod:`sage.structure.element`
(shipped by :ref:`sagemath-objects <spkg_sagemath_objects>`,
one of the most fundamental distributions) contains the
doctest::

    sage: G = SymmetricGroup(4)                                                         # needs sage.groups
    sage: g = G([2, 3, 4, 1])                                                           # needs sage.groups
    sage: g.powers(4)                                                                   # needs sage.groups
    [(), (1,2,3,4), (1,3)(2,4), (1,4,3,2)]

This test cannot pass when the distribution :ref:`sagemath-objects <spkg_sagemath_objects>`
is tested separately (in a virtual environment): In this situation,
:class:`SymmetricGroup` is not defined anywhere (and thus not present
in the top-level namespace).
Hence, we conditionalize this doctest on the presence of the feature
:class:`sage.groups <sage__groups>`.
"""

# *****************************************************************************
#       Copyright (C) 2021-2023 Matthias Koeppe
#                     2021      Kwankyu Lee
#
#  Distributed under the terms of the GNU General Public License (GPL)
#  as published by the Free Software Foundation; either version 2 of
#  the License, or (at your option) any later version.
#                  https://www.gnu.org/licenses/
# *****************************************************************************

from . import PythonModule, StaticFile
from .join_feature import JoinFeature


class sagemath_doc_html(StaticFile):
    r"""
    A :class:`~sage.features.Feature` which describes the presence of the documentation
    of the Sage library in HTML format.

    Developers often use ``make build`` instead of ``make`` to avoid the
    long time it takes to compile the documentation. Although commands
    such as ``make ptest`` build the documentation before testing, other
    test commands such as ``make ptestlong-nodoc`` or ``./sage -t --all``
    do not.

    All doctests that refer to the built documentation need to be marked
    ``# needs sagemath_doc_html``.

    TESTS::

        sage: from sage.features.sagemath import sagemath_doc_html
        sage: sagemath_doc_html().is_present()                                          # needs sagemath_doc_html
        FeatureTestResult('sagemath_doc_html', True)
    """
    def __init__(self):
        r"""
        TESTS::

            sage: from sage.features.sagemath import sagemath_doc_html
            sage: isinstance(sagemath_doc_html(), sagemath_doc_html)
            True
        """
        from sage.env import SAGE_DOC
        StaticFile.__init__(self, 'sagemath_doc_html',
                            filename='html',
                            search_path=(SAGE_DOC,),
                            spkg='sagemath_doc_html',
                            type='standard')


class sage__combinat(JoinFeature):
    r"""
    A :class:`~sage.features.Feature` describing the presence of :mod:`sage.combinat`.

    EXAMPLES:

    Python modules that provide elementary combinatorial objects such as :mod:`sage.combinat.subset`,
    :mod:`sage.combinat.composition`, :mod:`sage.combinat.permutation` are always available;
    there is no need for an ``# optional/needs`` tag::

        sage: Permutation([1,2,3]).is_even()
        True
        sage: Permutation([6,1,4,5,2,3]).bruhat_inversions()
        [[0, 1], [0, 2], [0, 3], [2, 4], [2, 5], [3, 4], [3, 5]]

    Use ``# needs sage.combinat`` for doctests that use any other Python modules
    from :mod:`sage.combinat`, for example :mod:`sage.combinat.tableau_tuple`::

        sage: TableauTuple([[[7,8,9]],[],[[1,2,3],[4,5],[6]]]).shape()                  # needs sage.combinat
        ([3], [], [3, 2, 1])

    Doctests that use Python modules from :mod:`sage.combinat` that involve trees,
    graphs, hypergraphs, posets, quivers, combinatorial designs,
    finite state machines etc. should be marked ``# needs sage.combinat sage.graphs``::

        sage: L = Poset({0: [1], 1: [2], 2:[3], 3:[4]})                                 # needs sage.combinat sage.graphs
        sage: L.is_chain()                                                              # needs sage.combinat sage.graphs
        True

    Doctests that use combinatorial modules/algebras, or root systems should use the tag
    ``# needs sage.combinat sage.modules``::

        sage: # needs sage.combinat sage.modules
        sage: A = SchurAlgebra(QQ, 2, 3)
        sage: a = A.an_element(); a
        2*S((1, 1, 1), (1, 1, 1)) + 2*S((1, 1, 1), (1, 1, 2))
         + 3*S((1, 1, 1), (1, 2, 2))
        sage: L = RootSystem(['A',3,1]).root_lattice()
        sage: PIR = L.positive_imaginary_roots(); PIR
        Positive imaginary roots of type ['A', 3, 1]

    Doctests that use lattices, semilattices, or Dynkin diagrams should use the tag
    ``# needs sage.combinat sage.graphs sage.modules``::

        sage: L = LatticePoset({0: [1,2], 1: [3], 2: [3,4], 3: [5], 4: [5]})            # needs sage.combinat sage.graphs sage.modules
        sage: L.meet_irreducibles()                                                     # needs sage.combinat sage.graphs sage.modules
        [1, 3, 4]

    TESTS::

        sage: from sage.features.sagemath import sage__combinat
        sage: sage__combinat().is_present()                                             # needs sage.combinat
        FeatureTestResult('sage.combinat', True)
    """
    def __init__(self):
        r"""
        TESTS::

            sage: from sage.features.sagemath import sage__combinat
            sage: isinstance(sage__combinat(), sage__combinat)
            True
        """
        # sage.combinat will be a namespace package.
        # Testing whether sage.combinat itself can be imported is meaningless.
        # Some modules providing basic combinatorics are already included in sagemath-categories.
        # Hence, we test a Python module within the package.
        JoinFeature.__init__(self, 'sage.combinat',
                             [PythonModule('sage.combinat'),                        # namespace package
                              PythonModule('sage.combinat.tableau'),                # representative
                             ],
                             spkg='sagemath_combinat', type="standard")


class sage__geometry__polyhedron(JoinFeature):
    r"""
    A :class:`~sage.features.Feature` describing the presence of :mod:`sage.geometry.polyhedron`.

    EXAMPLES:

    Doctests that use polyhedra, cones, geometric complexes, triangulations, etc. should use
    the tag ``# needs sage.geometry.polyhedron``::

        sage: co = polytopes.truncated_tetrahedron()                                    # needs sage.geometry.polyhedron
        sage: co.volume()                                                               # needs sage.geometry.polyhedron
        184/3

    Some constructions of polyhedra require additional tags::

        sage: # needs sage.combinat sage.geometry.polyhedron sage.rings.number_field
        sage: perm_a3_reg_nf = polytopes.generalized_permutahedron(
        ....:    ['A',3], regular=True, backend='number_field'); perm_a3_reg_nf
        A 3-dimensional polyhedron in AA^3 defined as the convex hull of 24 vertices

    TESTS::

        sage: from sage.features.sagemath import sage__geometry__polyhedron
        sage: sage__geometry__polyhedron().is_present()                                 # needs sage.geometry.polyhedron
        FeatureTestResult('sage.geometry.polyhedron', True)
    """

    def __init__(self):
        r"""
        TESTS::

            sage: from sage.features.sagemath import sage__geometry__polyhedron
            sage: isinstance(sage__geometry__polyhedron(), sage__geometry__polyhedron)
            True
        """
        JoinFeature.__init__(self, 'sage.geometry.polyhedron',
                             [PythonModule('sage.geometry'),                        # namespace package
                              PythonModule('sage.geometry.polyhedron'),             # representative
                              PythonModule('sage.schemes.toric'),                   # namespace package
                              PythonModule('sage.schemes.toric.variety'),           # representative
                             ],
                             spkg='sagemath_polyhedra', type="standard")


class sage__graphs(JoinFeature):
    r"""
    A :class:`~sage.features.Feature` describing the presence of :mod:`sage.graphs`.

    EXAMPLES:

    Doctests that use anything from :mod:`sage.graphs` (:class:`Graph`, :class:`DiGraph`, ...)
    should be marked ``# needs sage.graphs``. The same applies to any doctest that
    uses a :class:`~sage.combinat.posets.posets.Poset`, cluster algebra quiver, finite
    state machines, abelian sandpiles, or Dynkin diagrams::

        sage: g = graphs.PetersenGraph()                                                # needs sage.graphs
        sage: r, s = g.is_weakly_chordal(certificate=True); r                           # needs sage.graphs
        False

    Also any use of tree classes defined in :mod:`sage.combinat` (:class:`BinaryTree`,
    :class:`RootedTree`, ...) in doctests should be marked the same.

    By way of generalization, any use of :class:`SimplicialComplex` or other abstract complexes from
    :mod:`sage.topology`, hypergraphs, and combinatorial designs, should be marked
    ``# needs sage.graphs`` as well::

        sage: X = SimplicialComplex([[0,1,2], [1,2,3]])                                 # needs sage.graphs
        sage: X.link(Simplex([0]))                                                      # needs sage.graphs
        Simplicial complex with vertex set (1, 2) and facets {(1, 2)}

        sage: IncidenceStructure([[1,2,3],[1,4]]).degrees(2)                            # needs sage.graphs
        {(1, 2): 1, (1, 3): 1, (1, 4): 1, (2, 3): 1, (2, 4): 0, (3, 4): 0}

    On the other hand, matroids are not implemented as posets in Sage but are instead
    closely tied to linear algebra over fields; hence use ``# needs sage.modules`` instead::

        sage: # needs sage.modules
        sage: M = Matroid(Matrix(QQ, [[1, 0, 0, 0, 1, 1, 1],
        ....:                         [0, 1, 0, 1, 0, 1, 1],
        ....:                         [0, 0, 1, 1, 1, 0, 1]]))
        sage: N = M / [2] \ [3, 4]
        sage: sorted(N.groundset())
        [0, 1, 5, 6]

    However, many constructions (and some methods) of matroids do involve graphs::

        sage: # needs sage.modules
        sage: W = matroids.Wheel(3)     # despite the name, not created via graphs
        sage: W.is_isomorphic(N)           # goes through a graph isomorphism test      # needs sage.graphs
        False
        sage: K4 = matroids.CompleteGraphic(4)    # this one is created via graphs      # needs sage.graphs
        sage: K4.is_isomorphic(W)                                                       # needs sage.graphs
        True

    TESTS::

        sage: from sage.features.sagemath import sage__graphs
        sage: sage__graphs().is_present()                                               # needs sage.graphs
        FeatureTestResult('sage.graphs', True)
    """
    def __init__(self):
        r"""
        TESTS::

            sage: from sage.features.sagemath import sage__graphs
            sage: isinstance(sage__graphs(), sage__graphs)
            True
        """
        JoinFeature.__init__(self, 'sage.graphs',
                             # These lists of modules are an (incomplete) duplication
                             # of information in the distribution's MANIFEST.
                             # But at least as long as the monolithic Sage library is
                             # around, we need this information here for use by
                             # sage-fixdoctests.
                             [PythonModule('sage.graphs'),                          # namespace package
                              PythonModule('sage.graphs.graph'),                    # representative
                              PythonModule('sage.combinat.designs'),                # namespace package
                              PythonModule('sage.combinat.designs.block_design'),   # representative
                              PythonModule('sage.combinat.posets'),                 # namespace package
                              PythonModule('sage.combinat.posets.posets'),          # representative
                              PythonModule('sage.topology'),                        # namespace package
                              PythonModule('sage.topology.simplicial_complex'),     # representative
                             ],
                             spkg='sagemath_graphs', type="standard")


class sage__groups(JoinFeature):
    r"""
    A :class:`~sage.features.Feature` describing the presence of ``sage.groups``.

    EXAMPLES:

    Permutations and sets of permutations are always available, but permutation groups are
    implemented in Sage using the :ref:`GAP <spkg_gap>` system and require the tag
    ``# needs sage.groups``::

        sage: p = Permutation([2,1,4,3])
        sage: p.to_permutation_group_element()                                          # needs sage.groups
        (1,2)(3,4)

    TESTS::

        sage: from sage.features.sagemath import sage__groups
        sage: sage__groups().is_present()                                               # needs sage.groups
        FeatureTestResult('sage.groups', True)
    """
    def __init__(self):
        r"""
        TESTS::

            sage: from sage.features.sagemath import sage__groups
            sage: isinstance(sage__groups(), sage__groups)
            True
        """
        JoinFeature.__init__(self, 'sage.groups',
                             [PythonModule('sage.groups.perm_gps.permgroup')],
                             spkg='sagemath_groups', type='standard')


class sage__libs__ecl(PythonModule):
    r"""
    A :class:`~sage.features.Feature` describing the presence of :mod:`sage.libs.ecl`.

    EXAMPLES::

        sage: from sage.features.sagemath import sage__libs__ecl
        sage: sage__libs__ecl().is_present()                        # optional - sage.libs.ecl
        FeatureTestResult('sage.libs.ecl', True)
    """

    def __init__(self):
        r"""
        TESTS::

            sage: from sage.features.sagemath import sage__libs__ecl
            sage: isinstance(sage__libs__ecl(), sage__libs__ecl)
            True
        """
        PythonModule.__init__(self, 'sage.libs.ecl')


class sage__libs__flint(JoinFeature):
    r"""
    A :class:`sage.features.Feature` describing the presence of :mod:`sage.libs.flint`
    and other modules depending on FLINT and arb.

    In addition to the modularization purposes that this tag serves, it also provides attribution
    to the upstream project.

    TESTS::

        sage: from sage.features.sagemath import sage__libs__flint
        sage: sage__libs__flint().is_present()                                          # needs sage.libs.flint
        FeatureTestResult('sage.libs.flint', True)
    """
    def __init__(self):
        r"""
        TESTS::

            sage: from sage.features.sagemath import sage__libs__flint
            sage: isinstance(sage__libs__flint(), sage__libs__flint)
            True
        """
        JoinFeature.__init__(self, 'sage.libs.flint',
                             [PythonModule('sage.libs.flint.flint'),
                              PythonModule('sage.libs.arb.arith')],
                             spkg='sagemath_flint', type='standard')


class sage__libs__gap(JoinFeature):
    r"""
    A :class:`sage.features.Feature` describing the presence of :mod:`sage.libs.gap`
    (the library interface to :ref:`GAP <spkg_gap>`) and :mod:`sage.interfaces.gap` (the pexpect
    interface to GAP). By design, we do not distinguish between these two, in order
    to facilitate the conversion of code from the pexpect interface to the library
    interface.

    .. SEEALSO::

        :class:`Features for GAP packages <~sage.features.gap.GapPackage>`

    TESTS::

        sage: from sage.features.gap import sage__libs__gap
        sage: sage__libs__gap().is_present()                                            # needs sage.libs.gap
        FeatureTestResult('sage.libs.gap', True)
    """
    def __init__(self):
        r"""
        TESTS::

            sage: from sage.features.gap import sage__libs__gap
            sage: isinstance(sage__libs__gap(), sage__libs__gap)
            True
        """
        JoinFeature.__init__(self, 'sage.libs.gap',
                             [PythonModule('sage.libs.gap.libgap'),
                              PythonModule('sage.interfaces.gap')])


class sage__libs__ntl(JoinFeature):
    r"""
    A :class:`sage.features.Feature` describing the presence of :mod:`sage.libs.ntl`
    and other modules depending on NTL and arb.

    In addition to the modularization purposes that this tag serves, it also provides attribution
    to the upstream project.

    TESTS::

        sage: from sage.features.sagemath import sage__libs__ntl
        sage: sage__libs__ntl().is_present()                                            # needs sage.libs.ntl
        FeatureTestResult('sage.libs.ntl', True)
    """
    def __init__(self):
        r"""
        TESTS::

            sage: from sage.features.sagemath import sage__libs__ntl
            sage: isinstance(sage__libs__ntl(), sage__libs__ntl)
            True
        """
        JoinFeature.__init__(self, 'sage.libs.ntl',
                             [PythonModule('sage.libs.ntl.convert')],
                             spkg='sagemath_ntl', type='standard')


class sage__libs__pari(JoinFeature):
    r"""
    A :class:`~sage.features.Feature` describing the presence of :mod:`sage.libs.pari`.

    SageMath uses the :ref:`PARI <spkg_pari>` library (via :ref:`cypari2 <spkg_cypari>`) for numerous purposes.
    Doctests that involves such features should be marked ``# needs sage.libs.pari``.

    In addition to the modularization purposes that this tag serves, it also provides attribution
    to the upstream project.

    EXAMPLES::

        sage: R.<a> = QQ[]
        sage: S.<x> = R[]
        sage: f = x^2 + a; g = x^3 + a
        sage: r = f.resultant(g); r                                                     # needs sage.libs.pari
        a^3 + a^2

    TESTS::

        sage: from sage.features.sagemath import sage__libs__pari
        sage: sage__libs__pari().is_present()                                           # needs sage.libs.pari
        FeatureTestResult('sage.libs.pari', True)
    """
    def __init__(self):
        r"""
        TESTS::

            sage: from sage.features.sagemath import sage__libs__pari
            sage: isinstance(sage__libs__pari(), sage__libs__pari)
            True
        """
        JoinFeature.__init__(self, 'sage.libs.pari',
                             [PythonModule('sage.libs.pari.convert_sage')],
                             spkg='sagemath_pari', type='standard')


class sage__libs__singular(JoinFeature):
    r"""
    A :class:`sage.features.Feature` describing the presence of :mod:`sage.libs.singular`
    (the library interface to Singular) and :mod:`sage.interfaces.singular` (the pexpect
    interface to Singular). By design, we do not distinguish between these two, in order
    to facilitate the conversion of code from the pexpect interface to the library
    interface.

    .. SEEALSO::

        :class:`Feature singular <~sage.features.singular.Singular>`

    TESTS::

        sage: from sage.features.singular import sage__libs__singular
        sage: sage__libs__singular().is_present()                                       # needs sage.libs.singular
        FeatureTestResult('sage.libs.singular', True)
    """
    def __init__(self):
        r"""
        TESTS::

            sage: from sage.features.singular import sage__libs__singular
            sage: isinstance(sage__libs__singular(), sage__libs__singular)
            True
        """
        JoinFeature.__init__(self, 'sage.libs.singular',
                             [PythonModule('sage.libs.singular.singular'),
                              PythonModule('sage.interfaces.singular')])


class sage__modular(JoinFeature):
    r"""
    A :class:`~sage.features.Feature` describing the presence of :mod:`sage.modular`.

    TESTS::

        sage: from sage.features.sagemath import sage__modular
        sage: sage__modular().is_present()                                              # needs sage.modular
        FeatureTestResult('sage.modular', True)
    """
    def __init__(self):
        r"""
        TESTS::

            sage: from sage.features.sagemath import sage__modular
            sage: isinstance(sage__modular(), sage__modular)
            True
        """
        JoinFeature.__init__(self, 'sage.modular',
                             [PythonModule('sage.modular.modform.eisenstein_submodule')],
                             spkg='sagemath_schemes', type='standard')


class sage__modules(JoinFeature):
    r"""
    A :class:`~sage.features.Feature` describing the presence of :mod:`sage.modules`.

    EXAMPLES:

    All uses of implementations of vector spaces / free modules in SageMath, whether
    :class:`sage.modules.free_module.FreeModule`,
    :class:`sage.combinat.free_module.CombinatorialFreeModule`,
    :class:`sage.tensor.modules.finite_rank_free_module.FiniteRankFreeModule`, or
    additive abelian groups, should be marked ``# needs sage.modules``.

    The same holds for matrices, tensors, algebras, quadratic forms,
    point lattices, root systems, matrix/affine/Weyl/Coxeter groups, matroids,
    and ring derivations.

    Likewise, all uses of :mod:`sage.coding`, :mod:`sage.crypto`, and :mod:`sage.homology`
    in doctests should be marked ``# needs sage.modules``.

    TESTS::

        sage: from sage.features.sagemath import sage__modules
        sage: sage__modules().is_present()                                              # needs sage.modules
        FeatureTestResult('sage.modules', True)
    """
    def __init__(self):
        r"""
        TESTS::

            sage: from sage.features.sagemath import sage__modules
            sage: isinstance(sage__modules(), sage__modules)
            True
        """
        JoinFeature.__init__(self, 'sage.modules',
                             [PythonModule('sage.modules'),                         # namespace package
                              PythonModule('sage.modules.free_module'),             # representative
                              PythonModule('sage.matrix'),                          # namespace package
                              PythonModule('sage.matrix.matrix2'),                  # representative
                              PythonModule('sage.combinat.free_module'),
                              PythonModule('sage.quadratic_forms'),                 # namespace package
                              PythonModule('sage.quadratic_forms.quadratic_form'),  # representative
                              PythonModule('sage.groups.additive_abelian'),         # namespace package
                              PythonModule('sage.groups.additive_abelian.qmodnz'),  # representative
                              PythonModule('sage.groups.affine_gps'),               # namespace package
                              PythonModule('sage.groups.affine_gps.affine_group'),  # representative
                              PythonModule('sage.groups.matrix_gps'),               # namespace package
                              PythonModule('sage.groups.matrix_gps.named_group'),   # representative
                              PythonModule('sage.homology'),                        # namespace package
                              PythonModule('sage.homology.chain_complex'),          # representative
                              PythonModule('sage.matroids'),                        # namespace package
                              PythonModule('sage.matroids.matroid'),                # representative
                             ],
                             spkg='sagemath_modules', type='standard')


class sage__numerical__mip(PythonModule):
    r"""
    A :class:`~sage.features.Feature` describing the presence of :mod:`sage.numerical.mip`.

    TESTS::

        sage: from sage.features.sagemath import sage__numerical__mip
        sage: sage__numerical__mip().is_present()                                       # needs sage.numerical.mip
        FeatureTestResult('sage.numerical.mip', True)
    """
    def __init__(self):
        r"""
        TESTS::

            sage: from sage.features.sagemath import sage__numerical__mip
            sage: isinstance(sage__numerical__mip(), sage__numerical__mip)
            True
        """
        PythonModule.__init__(self, 'sage.numerical.mip',
                              spkg='sagemath_polyhedra')


class sage__plot(JoinFeature):
    r"""
    A :class:`~sage.features.Feature` describing the presence of :mod:`sage.plot`.

    TESTS::

        sage: from sage.features.sagemath import sage__plot
        sage: sage__plot().is_present()                                                 # needs sage.plot
        FeatureTestResult('sage.plot', True)
    """
    def __init__(self):
        r"""
        TESTS::

            sage: from sage.features.sagemath import sage__plot
            sage: isinstance(sage__plot(), sage__plot)
            True
        """
        JoinFeature.__init__(self, 'sage.plot',
                             [PythonModule('sage.plot.plot')],
                             spkg='sagemath_plot', type='standard')


class sage__rings__complex_double(PythonModule):
    r"""
    A :class:`~sage.features.Feature` describing the presence of :mod:`sage.rings.complex_double`.

    TESTS::

        sage: from sage.features.sagemath import sage__rings__complex_double
        sage: sage__rings__complex_double().is_present()                                # needs sage.rings.complex_double
        FeatureTestResult('sage.rings.complex_double', True)
    """
    def __init__(self):
        r"""
        TESTS::

            sage: from sage.features.sagemath import sage__rings__complex_double
            sage: isinstance(sage__rings__complex_double(), sage__rings__complex_double)
            True
        """
        PythonModule.__init__(self, 'sage.rings.complex_double',
                              spkg='sagemath_modules', type='standard')


class sage__rings__finite_rings(JoinFeature):
    r"""
    A :class:`~sage.features.Feature` describing the presence of :mod:`sage.rings.finite_rings`;
    specifically, the element implementations using the :ref:`PARI <spkg_pari>` library.

    TESTS::

        sage: from sage.features.sagemath import sage__rings__finite_rings
        sage: sage__rings__finite_rings().is_present()                                  # needs sage.rings.finite_rings
        FeatureTestResult('sage.rings.finite_rings', True)
    """
    def __init__(self):
        r"""
        TESTS::

            sage: from sage.features.sagemath import sage__rings__finite_rings
            sage: isinstance(sage__rings__finite_rings(), sage__rings__finite_rings)
            True
        """
        JoinFeature.__init__(self, 'sage.rings.finite_rings',
                             [PythonModule('sage.rings.finite_rings.element_pari_ffelt'),
                              PythonModule('sage.rings.algebraic_closure_finite_field')],
                             type='standard')


class sage__rings__function_field(JoinFeature):
    r"""
    A :class:`~sage.features.Feature` describing the presence of :mod:`sage.rings.function_field`.

    EXAMPLES:

    Rational function fields are always available::

        sage: K.<x> = FunctionField(QQ)
        sage: K.maximal_order()
        Maximal order of Rational function field in x over Rational Field

    Use the tag ``# needs sage.rings.function_field`` whenever extensions
    of function fields (by adjoining a root of a univariate polynomial) come into play::

        sage: R.<y> = K[]
        sage: L.<y> = K.extension(y^5 - (x^3 + 2*x*y + 1/x)); L                         # needs sage.rings.function_field
        Function field in y defined by y^5 - 2*x*y + (-x^4 - 1)/x

    Such extensions of function fields are implemented using Gröbner bases of polynomial rings;
    Sage makes essential use of the :ref:`Singular <spkg_singular>` system for this.
    (It is not necessary to use the tag ``# needs sage.libs.singular``; it is
    implied by ``# needs sage.rings.function_field``.)

    TESTS::

        sage: from sage.features.sagemath import sage__rings__function_field
        sage: sage__rings__function_field().is_present()                                # needs sage.rings.function_field
        FeatureTestResult('sage.rings.function_field', True)
    """
    def __init__(self):
        r"""
        TESTS::

            sage: from sage.features.sagemath import sage__rings__function_field
            sage: isinstance(sage__rings__function_field(), sage__rings__function_field)
            True
        """
        JoinFeature.__init__(self, 'sage.rings.function_field',
                             [PythonModule('sage.rings.function_field.function_field_polymod'),
                              sage__libs__singular()],
                             type='standard')


class sage__rings__number_field(JoinFeature):
    r"""
    A :class:`~sage.features.Feature` describing the presence of :mod:`sage.rings.number_field`.

    Number fields are implemented in Sage using a complicated mixture of various libraries,
    including :ref:`arb <spkg_arb>`, :ref:`FLINT <spkg_flint>`, :ref:`GAP <spkg_gap>`,
    :ref:`MPFI <spkg_mpfi>`, :ref:`NTL <spkg_ntl>`, and :ref:`PARI <spkg_pari>`.

    EXAMPLES:

    Rational numbers are, of course, always available::

        sage: QQ in NumberFields()
        True

    Doctests that construct algebraic number fields should be marked ``# needs sage.rings.number_field``::

        sage: # needs sage.rings.number_field
        sage: K.<cuberoot2> = NumberField(x^3 - 2)
        sage: L.<cuberoot3> = K.extension(x^3 - 3)
        sage: S.<sqrt2> = L.extension(x^2 - 2); S
        Number Field in sqrt2 with defining polynomial x^2 - 2 over its base field

        sage: # needs sage.rings.number_field
        sage: K.<zeta> = CyclotomicField(15)
        sage: CC(zeta)
        0.913545457642601 + 0.406736643075800*I

<<<<<<< HEAD
    Doctests that make use of the Algebraic Field ``QQbar``, the Algebraic Real Field ``AA``,
    or the Universal Cyclotomic Field should be marked likewise::
=======
    Doctests that make use of the algebraic field ``QQbar``, the algebraic real field ``AA``,
    or the universal cyclotomic field should be marked likewise::
>>>>>>> 0c420866

        sage: # needs sage.rings.number_field
        sage: AA(-1)^(1/3)
        -1
        sage: QQbar(-1)^(1/3)
        0.500000000000000? + 0.866025403784439?*I

        sage: # needs sage.rings.number_field
        sage: UCF = UniversalCyclotomicField(); UCF
        Universal Cyclotomic Field
        sage: E = UCF.gen
        sage: f = E(2) + E(3); f
        2*E(3) + E(3)^2
        sage: f.galois_conjugates()
        [2*E(3) + E(3)^2, E(3) + 2*E(3)^2]

    TESTS::

        sage: from sage.features.sagemath import sage__rings__number_field
        sage: sage__rings__number_field().is_present()                                  # needs sage.rings.number_field
        FeatureTestResult('sage.rings.number_field', True)
    """
    def __init__(self):
        r"""
        TESTS::

            sage: from sage.features.sagemath import sage__rings__number_field
            sage: isinstance(sage__rings__number_field(), sage__rings__number_field)
            True
        """
        JoinFeature.__init__(self, 'sage.rings.number_field',
                             [PythonModule('sage.rings.number_field.number_field_element'),
                              PythonModule('sage.rings.universal_cyclotomic_field'),
                              PythonModule('sage.rings.qqbar')],
                             type='standard')


class sage__rings__padics(JoinFeature):
    r"""
    A :class:`~sage.features.Feature` describing the presence of ``sage.rings.padics``.

    TESTS::

        sage: from sage.features.sagemath import sage__rings__padics
        sage: sage__rings__padics().is_present()                                        # needs sage.rings.padics
        FeatureTestResult('sage.rings.padics', True)
    """
    def __init__(self):
        r"""
        TESTS::

            sage: from sage.features.sagemath import sage__rings__padics
            sage: isinstance(sage__rings__padics(), sage__rings__padics)
            True
        """
        JoinFeature.__init__(self, 'sage.rings.padics',
                             [PythonModule('sage.rings.padics.factory')],
                             type='standard')


class sage__rings__polynomial__pbori(JoinFeature):
    r"""
    A :class:`sage.features.Feature` describing the presence of :mod:`sage.rings.polynomial.pbori`.

    TESTS::

        sage: from sage.features.sagemath import sage__rings__polynomial__pbori
        sage: sage__rings__polynomial__pbori().is_present()                             # needs sage.rings.polynomial.pbori
        FeatureTestResult('sage.rings.polynomial.pbori', True)
    """
    def __init__(self):
        r"""
        TESTS::

            sage: from sage.features.sagemath import sage__rings__polynomial__pbori
            sage: isinstance(sage__rings__polynomial__pbori(), sage__rings__polynomial__pbori)
            True
        """
        JoinFeature.__init__(self, 'sage.rings.polynomial.pbori',
                             [PythonModule('sage.rings.polynomial.pbori.pbori')],
                             spkg='sagemath_brial', type='standard')


class sage__rings__real_double(PythonModule):
    r"""
    A :class:`~sage.features.Feature` describing the presence of :mod:`sage.rings.real_double`.

    EXAMPLES:

    The Real Double Field is basically always available, and no ``# optional/needs`` tag is needed::

        sage: RDF.characteristic()
        0

    The feature exists for use in doctests of Python modules that are shipped by the
    most fundamental distributions.

    TESTS::

        sage: from sage.features.sagemath import sage__rings__real_double
        sage: sage__rings__real_double().is_present()                                   # needs sage.rings.real_double
        FeatureTestResult('sage.rings.real_double', True)
    """
    def __init__(self):
        r"""
        TESTS::

            sage: from sage.features.sagemath import sage__rings__real_double
            sage: isinstance(sage__rings__real_double(), sage__rings__real_double)
            True
        """
        PythonModule.__init__(self, 'sage.rings.real_double', type='standard')


class sage__rings__real_mpfr(JoinFeature):
    r"""
    A :class:`~sage.features.Feature` describing the presence of :mod:`sage.rings.real_mpfr`.

    TESTS::

        sage: from sage.features.sagemath import sage__rings__real_mpfr
        sage: sage__rings__real_mpfr().is_present()                                     # needs sage.rings.real_mpfr
        FeatureTestResult('sage.rings.real_mpfr', True)
    """
    def __init__(self):
        r"""
        TESTS::

            sage: from sage.features.sagemath import sage__rings__real_mpfr
            sage: isinstance(sage__rings__real_mpfr(), sage__rings__real_mpfr)
            True
        """
        JoinFeature.__init__(self, 'sage.rings.real_mpfr',
                             [PythonModule('sage.rings.real_mpfr'),
                              PythonModule('sage.rings.complex_mpfr'),
                             ],
                             spkg='sagemath_modules', type='standard')


class sage__sat(JoinFeature):
    r"""
    A :class:`~sage.features.Feature` describing the presence of :mod:`sage.sat`.

    TESTS::

        sage: from sage.features.sagemath import sage__sat
        sage: sage__sat().is_present()                                                  # needs sage.sat
        FeatureTestResult('sage.sat', True)
    """
    def __init__(self):
        r"""
        TESTS::

            sage: from sage.features.sagemath import sage__sat
            sage: isinstance(sage__sat(), sage__sat)
            True
        """
        JoinFeature.__init__(self, 'sage.sat',
                             [PythonModule('sage.sat.expression')],
                             spkg='sagemath_combinat', type='standard')


class sage__schemes(JoinFeature):
    r"""
    A :class:`~sage.features.Feature` describing the presence of :mod:`sage.schemes`.

    TESTS::

        sage: from sage.features.sagemath import sage__schemes
        sage: sage__schemes().is_present()                                              # needs sage.schemes
        FeatureTestResult('sage.schemes', True)
    """
    def __init__(self):
        r"""
        TESTS::

            sage: from sage.features.sagemath import sage__schemes
            sage: isinstance(sage__schemes(), sage__schemes)
            True
        """
        JoinFeature.__init__(self, 'sage.schemes',
                             [PythonModule('sage.schemes.elliptic_curves.ell_generic')],
                             spkg="sagemath_schemes", type='standard')


class sage__symbolic(JoinFeature):
    r"""
    A :class:`~sage.features.Feature` describing the presence of :mod:`sage.symbolic`.

    EXAMPLES:

    The symbolics subsystem of Sage will be provided by the distribution
    sagemath-symbolics, in preparation at :issue:`35095`. If it is not installed,
    Sage will be able to provide installation advice::

        sage: from sage.features.sagemath import sage__symbolic
        sage: print(sage__symbolic().resolution())                                      # optional - sage_spkg, not tested
        ...To install sagemath_symbolics...you can try to run...
        pip install sagemath-symbolics
        ...

    TESTS::

        sage: from sage.features.sagemath import sage__symbolic
        sage: sage__symbolic().is_present()                                             # needs sage.symbolic
        FeatureTestResult('sage.symbolic', True)
    """
    def __init__(self):
        r"""
        TESTS::

            sage: from sage.features.sagemath import sage__symbolic
            sage: isinstance(sage__symbolic(), sage__symbolic)
            True
        """
        JoinFeature.__init__(self, 'sage.symbolic',
                             [PythonModule('sage.symbolic.expression'),
                              PythonModule('sage.manifolds'),
                              PythonModule('sage.calculus.calculus'),
                              PythonModule('sage.calculus.desolvers'),
                              PythonModule('sage.calculus.predefined'),
                              PythonModule('sage.calculus.tests'),
                              PythonModule('sage.calculus.var'),
                              PythonModule('sage.geometry.riemannian_manifolds'),
                              PythonModule('sage.geometry.hyperbolic_space'),
                              PythonModule('sage.dynamics.complex_dynamics'),
                              PythonModule('sage.libs.pynac'),
                              PythonModule('sage.libs.ecl'),
                              PythonModule('sage.interfaces.fricas'),
                              PythonModule('sage.interfaces.giac'),
                              PythonModule('sage.interfaces.magma'),
                              PythonModule('sage.interfaces.magma_free'),
                              PythonModule('sage.interfaces.maple'),
                              PythonModule('sage.interfaces.mathematica'),
                              PythonModule('sage.interfaces.mathics'),
                              PythonModule('sage.interfaces.maxima'),
                              PythonModule('sage.interfaces.maxima_abstract'),
                              PythonModule('sage.interfaces.maxima_lib'),
                              PythonModule('sage.interfaces.qepcad'),
                              PythonModule('sage.interfaces.sympy'),
                              PythonModule('sage.interfaces.sympy_wrapper'),
                             ], spkg='sagemath_symbolics', type='standard')


def all_features():
    r"""
    Return features corresponding to parts of the Sage library.

    These features are named after Python packages/modules (e.g., :mod:`sage.symbolic`),
    not distribution packages (**sagemath-symbolics**).

    This design is motivated by a separation of concerns: The author of a module that depends
    on some functionality provided by a Python module usually already knows the
    name of the Python module, so we do not want to force the author to also
    know about the distribution package that provides the Python module.

    Instead, we associate distribution packages to Python modules in
    :mod:`sage.features.sagemath` via the ``spkg`` parameter of
    :class:`~sage.features.Feature`.

    EXAMPLES::

        sage: from sage.features.sagemath import all_features
        sage: list(all_features())
        [...Feature('sage.combinat'), ...]
    """
    return [sagemath_doc_html(),
            sage__combinat(),
            sage__geometry__polyhedron(),
            sage__graphs(),
            sage__groups(),
            sage__libs__ecl(),
            sage__libs__flint(),
            sage__libs__gap(),
            sage__libs__ntl(),
            sage__libs__pari(),
            sage__libs__singular(),
            sage__modular(),
            sage__modules(),
            sage__numerical__mip(),
            sage__plot(),
            sage__rings__complex_double(),
            sage__rings__finite_rings(),
            sage__rings__function_field(),
            sage__rings__number_field(),
            sage__rings__padics(),
            sage__rings__polynomial__pbori(),
            sage__rings__real_double(),
            sage__rings__real_mpfr(),
            sage__sat(),
            sage__schemes(),
            sage__symbolic()]<|MERGE_RESOLUTION|>--- conflicted
+++ resolved
@@ -729,13 +729,8 @@
         sage: CC(zeta)
         0.913545457642601 + 0.406736643075800*I
 
-<<<<<<< HEAD
-    Doctests that make use of the Algebraic Field ``QQbar``, the Algebraic Real Field ``AA``,
-    or the Universal Cyclotomic Field should be marked likewise::
-=======
     Doctests that make use of the algebraic field ``QQbar``, the algebraic real field ``AA``,
     or the universal cyclotomic field should be marked likewise::
->>>>>>> 0c420866
 
         sage: # needs sage.rings.number_field
         sage: AA(-1)^(1/3)
