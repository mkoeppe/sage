r"""
Feature for testing the presence of ``kenzo``
"""

# ****************************************************************************
#       Copyright (C) 2020 Travis Scrimshaw
#                     2021 Matthias Koeppe
#                     2021 Michael Orlitzky
#
# This program is free software: you can redistribute it and/or modify
# it under the terms of the GNU General Public License as published by
# the Free Software Foundation, either version 2 of the License, or
# (at your option) any later version.
#                  https://www.gnu.org/licenses/
# ****************************************************************************


from . import Feature, FeatureTestResult

class Kenzo(Feature):
    r"""
<<<<<<< HEAD
    A :class:`~sage.features.Feature` describing the presence of :class:`Kenzo <spkg_kenzo>`.
=======
    A :class:`~sage.features.Feature` describing the presence of :ref:`Kenzo <spkg_kenzo>`.
>>>>>>> 9f3a1285

    EXAMPLES::

        sage: from sage.features.kenzo import Kenzo
        sage: Kenzo().is_present()  # optional - kenzo
        FeatureTestResult('kenzo', True)
    """
    def __init__(self):
        r"""
        TESTS::

            sage: from sage.features.kenzo import Kenzo
            sage: isinstance(Kenzo(), Kenzo)
            True
        """
        Feature.__init__(self, name="kenzo", spkg="kenzo",
                         url="https://github.com/miguelmarco/kenzo/")

    def _is_present(self):
        r"""
        Check whether Kenzo is installed and works.

        EXAMPLES::

            sage: from sage.features.kenzo import Kenzo
            sage: Kenzo()._is_present()  # optional - kenzo
            FeatureTestResult('kenzo', True)
        """
        try:
            from sage.libs.ecl import ecl_eval
        except ImportError:
            return FeatureTestResult(self, False, reason="sage.libs.ecl is not available")
        # Redirection of ECL and Maxima stdout to /dev/null
        # This is also done in the Maxima library, but we
        # also do it here for redundancy.
        ecl_eval(r"""(defparameter *dev-null* (make-two-way-stream
                      (make-concatenated-stream) (make-broadcast-stream)))""")
        ecl_eval("(setf original-standard-output *standard-output*)")
        ecl_eval("(setf *standard-output* *dev-null*)")

        try:
            from sage.env import KENZO_FAS
            if KENZO_FAS:
                ecl_eval("(require :kenzo \"{}\")".format(KENZO_FAS))
            else:
                ecl_eval("(require :kenzo)")

        except RuntimeError:
            return FeatureTestResult(self, False, reason="Unable to make ECL require kenzo")
        return FeatureTestResult(self, True)


def all_features():
    return [Kenzo()]<|MERGE_RESOLUTION|>--- conflicted
+++ resolved
@@ -19,11 +19,7 @@
 
 class Kenzo(Feature):
     r"""
-<<<<<<< HEAD
-    A :class:`~sage.features.Feature` describing the presence of :class:`Kenzo <spkg_kenzo>`.
-=======
     A :class:`~sage.features.Feature` describing the presence of :ref:`Kenzo <spkg_kenzo>`.
->>>>>>> 9f3a1285
 
     EXAMPLES::
 
