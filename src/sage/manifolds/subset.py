# -*- coding: utf-8 -*-
r"""
Subsets of Topological Manifolds

The class :class:`ManifoldSubset` implements generic subsets of a
topological manifold. Open subsets are implemented by the class
:class:`~sage.manifolds.manifold.TopologicalManifold` (since an
open subset of a manifold is a manifold by itself), which inherits
from :class:`ManifoldSubset`.  Besides, subsets that are images of
a manifold subset under a continuous map are implemented by the
subclass :class:`~sage.manifolds.continuous_map_image.ImageManifoldSubset`.

AUTHORS:

- Eric Gourgoulhon, Michal Bejger (2013-2015): initial version
- Travis Scrimshaw (2015): review tweaks; removal of facade parents
- Matthias Koeppe (2021): Families and posets of subsets

REFERENCES:

- [Lee2011]_


EXAMPLES:

Two subsets on a manifold::

    sage: M = Manifold(2, 'M', structure='topological')
    sage: a = M.subset('A'); a
    Subset A of the 2-dimensional topological manifold M
    sage: b = M.subset('B'); b
    Subset B of the 2-dimensional topological manifold M
    sage: M.subset_family()
    Set {A, B, M} of subsets of the 2-dimensional topological manifold M

The intersection of the two subsets::

    sage: c = a.intersection(b); c
    Subset A_inter_B of the 2-dimensional topological manifold M

Their union::

    sage: d = a.union(b); d
    Subset A_union_B of the 2-dimensional topological manifold M

Families of subsets after the above operations::

    sage: M.subset_family()
    Set {A, A_inter_B, A_union_B, B, M} of subsets of the 2-dimensional topological manifold M
    sage: a.subset_family()
    Set {A, A_inter_B} of subsets of the 2-dimensional topological manifold M
    sage: c.subset_family()
    Set {A_inter_B} of subsets of the 2-dimensional topological manifold M
    sage: d.subset_family()
    Set {A, A_inter_B, A_union_B, B} of subsets of the 2-dimensional topological manifold M

"""
#*****************************************************************************
#       Copyright (C) 2015-2020 Eric Gourgoulhon <eric.gourgoulhon@obspm.fr>
#       Copyright (C) 2015      Michal Bejger <bejger@camk.edu.pl>
#       Copyright (C) 2015-2016 Travis Scrimshaw <tscrimsh@umn.edu>
#       Copyright (C) 2021      Matthias Koeppe <mkoeppe@math.ucdavis.edu>
#
# This program is free software: you can redistribute it and/or modify
# it under the terms of the GNU General Public License as published by
# the Free Software Foundation, either version 2 of the License, or
# (at your option) any later version.
#                  http://www.gnu.org/licenses/
#*****************************************************************************
from __future__ import annotations
from typing import Optional
from collections import defaultdict
import itertools
from sage.structure.parent import Parent
from sage.structure.unique_representation import UniqueRepresentation
from sage.misc.superseded import deprecation
from sage.categories.sets_cat import Sets
from sage.manifolds.family import ManifoldObjectFiniteFamily, ManifoldSubsetFiniteFamily
from sage.manifolds.point import ManifoldPoint

class ManifoldSubset(UniqueRepresentation, Parent):
    r"""
    Subset of a topological manifold.

    The class :class:`ManifoldSubset` inherits from the generic
    class :class:`~sage.structure.parent.Parent`.
    The corresponding element class is
    :class:`~sage.manifolds.point.ManifoldPoint`.

    Note that open subsets are not implemented directly by this class, but
    by the derived class :class:`~sage.manifolds.manifold.TopologicalManifold`
    (an open subset of a topological manifold being itself a topological
    manifold).

    INPUT:

    - ``manifold`` -- topological manifold on which the subset is defined
    - ``name`` -- string; name (symbol) given to the subset
    - ``latex_name`` --  (default: ``None``) string; LaTeX symbol to
      denote the subset; if none are provided, it is set to ``name``
    - ``category`` -- (default: ``None``) to specify the category;
      if ``None``, the category for generic subsets is used

    EXAMPLES:

    A subset of a manifold::

        sage: M = Manifold(2, 'M', structure='topological')
        sage: from sage.manifolds.subset import ManifoldSubset
        sage: A = ManifoldSubset(M, 'A', latex_name=r'\mathcal{A}')
        sage: A
        Subset A of the 2-dimensional topological manifold M
        sage: latex(A)
        \mathcal{A}
        sage: A.is_subset(M)
        True

    Instead of importing :class:`ManifoldSubset` in the global
    namespace, it is recommended to use the method
    :meth:`~sage.manifolds.subset.ManifoldSubset.subset` to create a new
    subset::

        sage: B = M.subset('B', latex_name=r'\mathcal{B}'); B
        Subset B of the 2-dimensional topological manifold M
        sage: M.subset_family()
        Set {A, B, M} of subsets of the 2-dimensional topological manifold M

    The manifold is itself a subset::

        sage: isinstance(M, ManifoldSubset)
        True
        sage: M in M.subsets()
        True

    Instances of :class:`ManifoldSubset` are parents::

        sage: isinstance(A, Parent)
        True
        sage: A.category()
        Category of subobjects of sets
        sage: p = A.an_element(); p
        Point on the 2-dimensional topological manifold M
        sage: p.parent()
        Subset A of the 2-dimensional topological manifold M
        sage: p in A
        True
        sage: p in M
        True

    """

    Element = ManifoldPoint

    _name: str

    def __init__(self, manifold, name: str, latex_name=None, category=None):
        r"""
        Construct a manifold subset.

        TESTS::

            sage: M = Manifold(2, 'M', structure='topological')
            sage: A = M.subset('A'); A
            Subset A of the 2-dimensional topological manifold M
            sage: type(A)
            <class 'sage.manifolds.subset.ManifoldSubset_with_category'>
            sage: A.category()
            Category of subobjects of sets
            sage: TestSuite(A).run(skip='_test_elements')

        .. NOTE::

            ``_test_elements`` cannot be passed without a proper
            coordinate definition of the subset.

        """
        if not isinstance(name, str):
            raise TypeError("{} is not a string".format(name))
        self._name = name
        if latex_name is None:
            self._latex_name = self._name
        else:
            if not isinstance(latex_name, str):
                raise TypeError("{} is not a string".format(latex_name))
            self._latex_name = latex_name
        if category is None:
            category = Sets().Subobjects()
            base = None
        else:
            base = manifold._field
        Parent.__init__(self, base=base, category=category)
        if self is not manifold:
            for dom in manifold._subsets:
                if name == dom._name:
                    raise ValueError("the name '" + name +
                                     "' is already used for another " +
                                     "subset of the {}".format(manifold))
            manifold._subsets.add(self)
        self._supersets = set([manifold, self])  # subsets containing self
        self._subsets = set([self])  # subsets of self
        self._top_subsets = set([self])  # subsets contained in self but not
                                         # in another strict subset of self
        self._intersections = {}  # dict. of intersections with other subsets
                                  # (key: subset name)
        self._unions = {}  # dict. of unions with other subsets (key: subset
                           # name)
        self._open_covers = []  # list of open covers of self
        self._is_open = False   # a priori (may be redefined by subclasses)
        self._manifold = manifold  # the ambient manifold
        self._has_defined_points = False

    def _repr_(self):
        r"""
        String representation of the object.

        TESTS::

            sage: M = Manifold(2, 'M', structure='topological')
            sage: A = M.subset('A')
            sage: A._repr_()
            'Subset A of the 2-dimensional topological manifold M'
            sage: repr(A)  # indirect doctest
            'Subset A of the 2-dimensional topological manifold M'

        """
        return "Subset {} of the {}".format(self._name, self._manifold)

    def _latex_(self):
        r"""
        LaTeX representation of ``self``.

        TESTS::

            sage: M = Manifold(2, 'M', structure='topological')
            sage: A = M.subset('A')
            sage: A._latex_()
            'A'
            sage: B = A.subset('B', latex_name=r'\mathcal{B}')
            sage: B._latex_()
            '\\mathcal{B}'
            sage: latex(B)  # indirect doctest
            \mathcal{B}

            sage: M = Manifold(3, 'M', structure='topological')
            sage: M._latex_()
            'M'
            sage: latex(M)
            M
            sage: M = Manifold(3, 'M', latex_name=r'\mathcal{M}',
            ....:              structure='topological')
            sage: M._latex_()
            '\\mathcal{M}'
            sage: latex(M)  # indirect doctest
            \mathcal{M}
        """
        return self._latex_name

    #### Methods required for any Parent in the category of sets:

    def _element_constructor_(self, coords=None, chart=None, name=None,
                              latex_name=None, check_coords=True):
        r"""
        Construct a point in the subset from its coordinates in some chart.

        INPUT:

        - ``coords`` -- (default: ``None``) either (i) the point coordinates
          (as a tuple or a list) in the chart ``chart`` or (ii) another point
          in the subset
        - ``chart`` -- (default: ``None``) chart in which the coordinates
          are given; if none are provided, the coordinates are assumed to
          refer to the subset's default chart
        - ``name`` -- (default: ``None``) name given to the point
        - ``latex_name`` -- (default: ``None``) LaTeX symbol to denote the
          point; if none are provided, the LaTeX symbol is set to ``name``
        - ``check_coords`` -- (default: ``True``) determines whether
          ``coords`` are valid coordinates for the chart ``chart``;
          for symbolic coordinates, it is recommended to set ``check_coords``
          to ``False``

        OUTPUT:

        - an instance of :class:`~sage.manifolds.point.ManifoldPoint`
          representing a point in the current subset.

        EXAMPLES::

            sage: M = Manifold(2, 'M', structure='topological')
            sage: X.<x,y> = M.chart()
            sage: p = M((-2,3)); p  # coord in the default chart
            Point on the 2-dimensional topological manifold M
            sage: X(p)
            (-2, 3)

        A generic subset has no default chart, so the chart must
        be explicitly given::

            sage: A = M.subset('A')
            sage: p = A((-2,3), chart=X); p
            Point on the 2-dimensional topological manifold M
            sage: X(p)
            (-2, 3)
            sage: p.parent()
            Subset A of the 2-dimensional topological manifold M
            sage: p in A
            True

        Coordinates in a chart with some coordinate restrictions::

            sage: Y.<u,v> = M.chart('u:(-1,1) v:(-1,1)')
            sage: p = A((0,1/2), chart=Y); p
            Point on the 2-dimensional topological manifold M
            sage: Y(p)
            (0, 1/2)
            sage: p = A((0,1/2), chart=Y, check_coords=False); p
            Point on the 2-dimensional topological manifold M
            sage: Y(p)
            (0, 1/2)
            sage: p = A((3,1/2), chart=Y)
            Traceback (most recent call last):
            ...
            ValueError: the coordinates (3, 1/2) are not valid on the Chart (M, (u, v))

        Specifying the name of the point::

            sage: p = A((-2,3), chart=X, name='p'); p
            Point p on the 2-dimensional topological manifold M

        A point as entry::

            sage: q = A(p); q
            Point p on the 2-dimensional topological manifold M
            sage: X(q)
            (-2, 3)

        """
        if isinstance(coords, ManifoldPoint):
            point = coords # for readability
            # This should actually never happen by the coercion framework...
            if point.parent() is self:
                return point
            if point in self:
                resu = self.element_class(self, name=point._name,
                                          latex_name=point._latex_name)
                for chart, coords in point._coordinates.items():
                    resu._coordinates[chart] = coords
                return resu
            else:
                raise ValueError("the {}".format(point) +
                                 " is not in {}".format(self))
        return self.element_class(self, coords=coords, chart=chart,
                                  name=name, latex_name=latex_name,
                                  check_coords=check_coords)

    def _an_element_(self):
        r"""
        Construct some point in the subset.

        EXAMPLES::

            sage: M = Manifold(2, 'M', structure='topological')
            sage: X.<x,y> = M.chart()
            sage: A = M.subset('A')
            sage: p = A._an_element_(); p
            Point on the 2-dimensional topological manifold M
            sage: p in A
            True

        """
        #!# should be improved...
        return self.element_class(self)

    #### End of methods required for any Parent in the category of sets

    def __contains__(self, point):
        r"""
        Check whether ``point`` is contained in ``self``.

        TESTS::

            sage: M = Manifold(2, 'M', structure='topological')
            sage: X.<x,y> = M.chart()
            sage: A = M.subset('A')
            sage: p = A((-2,3), chart=X); p
            Point on the 2-dimensional topological manifold M
            sage: A.__contains__(p)
            True
            sage: p in A  # indirect doctest
            True
            sage: A.__contains__(A.an_element())
            True
            sage: q = M((0,0), chart=X); q
            Point on the 2-dimensional topological manifold M
            sage: A.__contains__(q)
            False
        """
        # for efficiency, a quick test first:
        if point.parent() is self:
            return True
        if point.parent().is_subset(self):
            return True
        #!# should be improved once coordinate definition have been introduced
        # in ManifoldSubset
        return False

    def lift(self, p):
        r"""
        Return the lift of ``p`` to the ambient manifold of ``self``.

        INPUT:

        - ``p`` -- point of the subset

        OUTPUT:

        - the same point, considered as a point of the ambient manifold

        EXAMPLES::

            sage: M = Manifold(2, 'M', structure='topological')
            sage: X.<x,y> = M.chart()
            sage: A = M.open_subset('A', coord_def={X: x>0})
            sage: p = A((1, -2)); p
            Point on the 2-dimensional topological manifold M
            sage: p.parent()
            Open subset A of the 2-dimensional topological manifold M
            sage: q = A.lift(p); q
            Point on the 2-dimensional topological manifold M
            sage: q.parent()
            2-dimensional topological manifold M
            sage: q.coord()
            (1, -2)
            sage: (p == q) and (q == p)
            True

        """
        return self._manifold(p)

    def retract(self, p):
        r"""
        Return the retract of ``p`` to ``self``.

        INPUT:

        - ``p`` -- point of the ambient manifold

        OUTPUT:

        - the same point, considered as a point of the subset

        EXAMPLES::

            sage: M = Manifold(2, 'M', structure='topological')
            sage: X.<x,y> = M.chart()
            sage: A = M.open_subset('A', coord_def={X: x>0})
            sage: p = M((1, -2)); p
            Point on the 2-dimensional topological manifold M
            sage: p.parent()
            2-dimensional topological manifold M
            sage: q = A.retract(p); q
            Point on the 2-dimensional topological manifold M
            sage: q.parent()
            Open subset A of the 2-dimensional topological manifold M
            sage: q.coord()
            (1, -2)
            sage: (q == p) and (p == q)
            True

        Of course, if the point does not belong to ``A``, the ``retract``
        method fails::

            sage: p = M((-1, 3))  #  x < 0, so that p is not in A
            sage: q = A.retract(p)
            Traceback (most recent call last):
            ...
            ValueError: the Point on the 2-dimensional topological manifold M
             is not in Open subset A of the 2-dimensional topological manifold M

        """
        return self(p)

    #### Accessors

    def manifold(self):
        r"""
        Return the ambient manifold of ``self``.

        EXAMPLES::

            sage: M = Manifold(2, 'M', structure='topological')
            sage: A = M.subset('A')
            sage: A.manifold()
            2-dimensional topological manifold M
            sage: A.manifold() is M
            True
            sage: B = A.subset('B')
            sage: B.manifold() is M
            True

        An alias is ``ambient``::

            sage: A.ambient() is A.manifold()
            True

        """
        return self._manifold

    ambient = manifold

    def is_open(self):
        r"""
        Return if ``self`` is an open set.

        This method always returns ``False``, since open subsets must be
        constructed as instances of the subclass
        :class:`~sage.manifolds.manifold.TopologicalManifold`
        (which redefines ``is_open``)

        EXAMPLES::

            sage: M = Manifold(2, 'M', structure='topological')
            sage: A = M.subset('A')
            sage: A.is_open()
            False

        """
        return False

    def is_closed(self):
        r"""
        Return if ``self`` is a closed set.

        EXAMPLES::

            sage: M = Manifold(2, 'M', structure='topological')
            sage: M.is_closed()
            True
            sage: also_M = M.subset('also_M')
            sage: M.declare_subset(also_M)
            sage: also_M.is_closed()
            True

            sage: A = M.subset('A')
            sage: A.is_closed()
            False
            sage: A.declare_empty()
            sage: A.is_closed()
            True

            sage: N = M.open_subset('N')
            sage: N.is_closed()
            False
            sage: complement_N = M.subset('complement_N')
            sage: M.declare_union(N, complement_N, disjoint=True)
            sage: complement_N.is_closed()
            True

        """
        if self.manifold().is_subset(self):
            return True
        if self.is_empty():
            return True
        for other_name, intersection in self._intersections.items():
            if intersection.is_empty():
                other = self.manifold().subset_family()[other_name]
                if other.is_open():
                    try:
                        union = self._unions[other_name]
                    except KeyError:
                        pass
                    else:
                        if union.is_open():
                            # self is complement of open other in open union
                            return True
        return False

    def open_covers(self, trivial=True, supersets=False):
        r"""
        Generate the open covers of the current subset.

        If the current subset, `A` say, is a subset of the manifold `M`, an
        *open cover* of `A` is a :class:`ManifoldSubsetFiniteFamily` `F`
        of open subsets `U \in F` of `M` such that

        .. MATH::

            A \subset \bigcup_{U \in F} U.

        If `A` is open, we ask that the above inclusion is actually an
        identity:

        .. MATH::

            A = \bigcup_{U \in F} U.

        .. NOTE::

            To get the open covers as a family, sorted lexicographically by the
            names of the subsets forming the open covers, use the method
            :meth:`open_cover_family` instead.

        INPUT:

        - ``trivial`` -- (default: ``True``) if ``self`` is open, include the trivial
          open cover of ``self`` by itself
        - ``supersets`` -- (default: ``False``) if ``True``, include open covers of
          all the supersets; it can also be an iterable of supersets to include

        EXAMPLES::

            sage: M = Manifold(2, 'M', structure='topological')
            sage: M.open_covers()
            <generator ...>
            sage: list(M.open_covers())
            [Set {M} of open subsets of the 2-dimensional topological manifold M]
            sage: U = M.open_subset('U')
            sage: list(U.open_covers())
            [Set {U} of open subsets of the 2-dimensional topological manifold M]
            sage: A = U.open_subset('A')
            sage: B = U.open_subset('B')
            sage: U.declare_union(A,B)
            sage: list(U.open_covers())
            [Set {U} of open subsets of the 2-dimensional topological manifold M,
             Set {A, B} of open subsets of the 2-dimensional topological manifold M]
            sage: list(U.open_covers(trivial=False))
            [Set {A, B} of open subsets of the 2-dimensional topological manifold M]
            sage: V = M.open_subset('V')
            sage: M.declare_union(U,V)
            sage: list(M.open_covers())
            [Set {M} of open subsets of the 2-dimensional topological manifold M,
             Set {U, V} of open subsets of the 2-dimensional topological manifold M,
             Set {A, B, V} of open subsets of the 2-dimensional topological manifold M]

        """
        if supersets is False:
            supersets = [self]
        elif supersets is True:
            supersets = self._supersets
        for superset in supersets:
            for oc in superset._open_covers:
                if not trivial:
                    if any(x in supersets for x in oc):
                        continue
                yield ManifoldSubsetFiniteFamily(oc)

    def open_cover_family(self, trivial=True, supersets=False):
        r"""
        Return the family of open covers of the current subset.

        If the current subset, `A` say, is a subset of the manifold `M`, an
        *open cover* of `A` is a :class:`ManifoldSubsetFiniteFamily` `F`
        of open subsets `U \in F` of `M` such that

        .. MATH::

            A \subset \bigcup_{U \in F} U.

        If `A` is open, we ask that the above inclusion is actually an
        identity:

        .. MATH::

            A = \bigcup_{U \in F} U.

        The family is sorted lexicographically by the names of the subsets
        forming the open covers.

        .. NOTE::

            If you only need to iterate over the open covers in arbitrary
            order, you can use the generator method :meth:`open_covers`
            instead.

        INPUT:

        - ``trivial`` -- (default: ``True``) if ``self`` is open, include the trivial
          open cover of ``self`` by itself
        - ``supersets`` -- (default: ``False``) if ``True``, include open covers of
          all the supersets; it can also be an iterable of supersets to include

        EXAMPLES::

            sage: M = Manifold(2, 'M', structure='topological')
            sage: M.open_cover_family()
            Set {{M}} of objects of the 2-dimensional topological manifold M
            sage: U = M.open_subset('U')
            sage: U.open_cover_family()
            Set {{U}} of objects of the 2-dimensional topological manifold M
            sage: A = U.open_subset('A')
            sage: B = U.open_subset('B')
            sage: U.declare_union(A,B)
            sage: U.open_cover_family()
            Set {{A, B}, {U}} of objects of the 2-dimensional topological manifold M
            sage: U.open_cover_family(trivial=False)
            Set {{A, B}} of objects of the 2-dimensional topological manifold M
            sage: V = M.open_subset('V')
            sage: M.declare_union(U,V)
            sage: M.open_cover_family()
            Set {{A, B, V}, {M}, {U, V}} of objects of the 2-dimensional topological manifold M

        """
        return ManifoldObjectFiniteFamily(self.open_covers(
            trivial=trivial, supersets=supersets))

    def open_supersets(self):
        r"""
        Generate the open supersets of ``self``.

        .. NOTE::

            To get the open supersets as a family, sorted by name, use the method
            :meth:`open_superset_family` instead.

        EXAMPLES::

            sage: M = Manifold(2, 'M', structure='topological')
            sage: U = M.open_subset('U')
            sage: V = U.subset('V')
            sage: W = V.subset('W')
            sage: sorted(W.open_supersets(), key=lambda S: S._name)
            [2-dimensional topological manifold M,
             Open subset U of the 2-dimensional topological manifold M]

        """
        for superset in self._supersets:
            if superset.is_open():
                yield superset

    def open_superset_family(self):
        r"""
        Return the family of open supersets of ``self``.

        The family is sorted by the alphabetical names of the subsets.

        OUTPUT:

        - a :class:`ManifoldSubsetFiniteFamily` instance containing all the
          open supersets that have been defined on the current subset

        .. NOTE::

            If you only need to iterate over the open supersets in arbitrary
            order, you can use the generator method :meth:`open_supersets`
            instead.

        EXAMPLES::

            sage: M = Manifold(2, 'M', structure='topological')
            sage: U = M.open_subset('U')
            sage: V = U.subset('V')
            sage: W = V.subset('W')
            sage: W.open_superset_family()
            Set {M, U} of open subsets of the 2-dimensional topological manifold M

        """
        return ManifoldSubsetFiniteFamily(self.open_supersets())

    def subsets(self):
        r"""
        Generate the subsets that have been defined on the current subset.

        .. NOTE::

            To get the subsets as a family, sorted by name, use the method
            :meth:`subset_family` instead.

        EXAMPLES:

        Subsets of a 2-dimensional manifold::

            sage: M = Manifold(2, 'M', structure='topological')
            sage: U = M.open_subset('U')
            sage: V = M.subset('V')
            sage: frozenset(M.subsets())  # random (set output)
            {Subset V of the 2-dimensional topological manifold M,
             2-dimensional topological manifold M,
             Open subset U of the 2-dimensional topological manifold M}
            sage: U in M.subsets()
            True

        The method :meth:`subset_family` returns a family (sorted
        alphabetically by the subset names)::

            sage: M.subset_family()
            Set {M, U, V} of subsets of the 2-dimensional topological manifold M

        """
        yield from self._subsets

    def list_of_subsets(self):
        r"""
        Return the list of subsets that have been defined on the current
        subset.

        The list is sorted by the alphabetical names of the subsets.

        OUTPUT:

        - a list containing all the subsets that have been defined on
          the current subset

        .. NOTE::

            This method is deprecated.

            To get the subsets as a :class:`ManifoldSubsetFiniteFamily`
            instance (which sorts its elements alphabetically by name),
            use :meth:`subset_family` instead.

            To loop over the subsets in an arbitrary order, use the
            generator method :meth:`subsets` instead.

        EXAMPLES:

        List of subsets of a 2-dimensional manifold (deprecated)::

            sage: M = Manifold(2, 'M', structure='topological')
            sage: U = M.open_subset('U')
            sage: V = M.subset('V')
            sage: M.list_of_subsets()
            doctest:...: DeprecationWarning: the method list_of_subsets of ManifoldSubset
             is deprecated; use subset_family or subsets instead...
            [2-dimensional topological manifold M,
             Open subset U of the 2-dimensional topological manifold M,
             Subset V of the 2-dimensional topological manifold M]

        Using :meth:`subset_family` instead (recommended when order matters)::

            sage: M.subset_family()
            Set {M, U, V} of subsets of the 2-dimensional topological manifold M

        The method :meth:`subsets` generates the subsets in an unspecified order.
        To create a set::

            sage: frozenset(M.subsets())  # random (set output)
            {Subset V of the 2-dimensional topological manifold M,
             2-dimensional topological manifold M,
             Open subset U of the 2-dimensional topological manifold M}

        """
        deprecation(31727, "the method list_of_subsets of ManifoldSubset is deprecated; use subset_family or subsets instead")
        return sorted(self._subsets, key=lambda x: x._name)

    def subset_family(self):
        r"""
        Return the family of subsets that have been defined on the current subset.

        The family is sorted by the alphabetical names of the subsets.

        OUTPUT:

        - a :class:`ManifoldSubsetFiniteFamily` instance containing all the
          subsets that have been defined on the current subset

        .. NOTE::

            If you only need to iterate over the subsets in arbitrary order,
            you can use the generator method :meth:`subsets` instead.

        EXAMPLES:

        Subsets of a 2-dimensional manifold::

            sage: M = Manifold(2, 'M', structure='topological')
            sage: U = M.open_subset('U')
            sage: V = M.subset('V')
            sage: M.subset_family()
            Set {M, U, V} of subsets of the 2-dimensional topological manifold M

        """
        return ManifoldSubsetFiniteFamily(self.subsets())

    def subset_digraph(self, loops=False, quotient=False, open_covers=False, points=False, lower_bound=None):
        r"""
        Return the digraph whose arcs represent subset relations among the subsets of ``self``.

        INPUT:

        - ``loops`` -- (default: ``False``) whether to include the trivial containment
          of each subset in itself as loops of the digraph
        - ``quotient`` -- (default: ``False``) whether to contract directed cycles in the graph,
           replacing equivalence classes of equal subsets by a single vertex.
           In this case, each vertex of the digraph is a set of :class:`ManifoldSubset`
           instances.
        - ``open_covers`` -- (default: ``False``) whether to include vertices for open covers
        - ``points`` -- (default: ``False``) whether to include vertices for declared points;
          this can also be an iterable for the points to include
        - ``lower_bound`` -- (default: ``None``) only include supersets of this

        OUTPUT:

        A digraph. Each vertex of the digraph is either:

        - a :class:`ManifoldSubsetFiniteFamily` containing one instance of :class:`ManifoldSubset`.
        - (if ``open_covers`` is ``True``) a tuple of :class:`ManifoldSubsetFiniteFamily` instances,
          representing an open cover.

        EXAMPLES::

            sage: M = Manifold(3, 'M')
            sage: U = M.open_subset('U'); V = M.open_subset('V'); W = M.open_subset('W')
            sage: D = M.subset_digraph(); D                                             # needs sage.graphs
            Digraph on 4 vertices
<<<<<<< HEAD
            sage: D.edges(key=lambda e: (e[0]._name, e[1]._name))                       # needs sage.graphs
=======
            sage: D.edges(sort=True, key=lambda e: (e[0]._name, e[1]._name))
>>>>>>> 1575757f
            [(Set {U} of open subsets of the 3-dimensional differentiable manifold M,
              Set {M} of open subsets of the 3-dimensional differentiable manifold M,
              None),
             (Set {V} of open subsets of the 3-dimensional differentiable manifold M,
              Set {M} of open subsets of the 3-dimensional differentiable manifold M,
              None),
             (Set {W} of open subsets of the 3-dimensional differentiable manifold M,
              Set {M} of open subsets of the 3-dimensional differentiable manifold M,
              None)]
            sage: D.plot(layout='acyclic')                                              # needs sage.graphs sage.plot
            Graphics object consisting of 8 graphics primitives
            sage: def label(element):
            ....:     try:
            ....:         return element._name
            ....:     except AttributeError:
            ....:         return '[' + ', '.join(sorted(x._name for x in element)) + ']'
            sage: D.relabel(label, inplace=False).plot(layout='acyclic')                # needs sage.graphs sage.plot
            Graphics object consisting of 8 graphics primitives

            sage: VW = V.union(W)
            sage: D = M.subset_digraph(); D                                             # needs sage.graphs
            Digraph on 5 vertices
            sage: D.relabel(label, inplace=False).plot(layout='acyclic')                # needs sage.graphs sage.plot
            Graphics object consisting of 12 graphics primitives

        If ``open_covers`` is ``True``, the digraph includes a special vertex for
        each nontrivial open cover of a subset::

            sage: D = M.subset_digraph(open_covers=True)                                # needs sage.graphs
            sage: D.relabel(label, inplace=False).plot(layout='acyclic')                # needs sage.graphs sage.plot
            Graphics object consisting of 14 graphics primitives

        .. PLOT::

            def label(element):
                try:
                    return element._name
                except AttributeError:
                    return '[' + ', '.join(sorted(x._name for x in element)) + ']'
            M = Manifold(3, 'M')
            U = M.open_subset('U'); V = M.open_subset('V'); W = M.open_subset('W')
            D = M.subset_digraph()
            g1 = D.relabel(label, inplace=False).plot(layout='acyclic')
            VW = V.union(W)
            D = M.subset_digraph()
            g2 = D.relabel(label, inplace=False).plot(layout='acyclic')
            D = M.subset_digraph(open_covers=True)
            g3 = D.relabel(label, inplace=False).plot(layout='acyclic')
            sphinx_plot(graphics_array([g1, g2, g3]), figsize=(8, 3))

        """
        from sage.graphs.digraph import DiGraph
        D = DiGraph(multiedges=False, loops=loops)

        if loops:
            add_edges = D.add_edges
        else:
            def add_edges(edges):
                for u, v in edges:
                    if u != v:
                        D.add_edge((u, v))

        if quotient:
            def vertex_family(subset):
                return ManifoldSubsetFiniteFamily(subset.equal_subsets())
        else:
            def vertex_family(subset):
                return ManifoldSubsetFiniteFamily([subset])
        subset_to_vertex = {}

        def vertex(subset):
            try:
                return subset_to_vertex[subset]
            except KeyError:
                family = vertex_family(subset)
                for S in family:
                    subset_to_vertex[S] = family
                return family

        if lower_bound is not None:
            if not lower_bound.is_subset(self):
                return D
        visited = set()
        to_visit = [self]
        while to_visit:
            S = to_visit.pop()
            if S in visited:
                continue
            visited.add(S)

            if lower_bound is None:
                subsets = S._subsets
            else:
                subsets = [subset for subset in S._subsets
                           if lower_bound.is_subset(subset)]

            add_edges((vertex(subset), vertex(S)) for subset in subsets)

            subsets_without_S = [subset for subset in subsets
                                 if subset is not S]
            to_visit.extend(subsets_without_S)

        # Make sure to include isolated vertices in the graph
        D.add_vertices(subset_to_vertex.values())

        if open_covers:

            def open_cover_vertex(open_cover):
                return tuple(sorted(ManifoldSubsetFiniteFamily([subset]) for subset in open_cover))

            for S in visited:
                add_edges((vertex(S), open_cover_vertex(open_cover))
                          for open_cover in S.open_covers(trivial=False))

        if points is not False:
            subset_to_points = defaultdict(list)
            if points is not True:
                # Manifolds do not keep track of the points defined on them.
                # Use the provided iterator.
                def point_vertex(point):
                    return point

                for point in points:
                    S = point.parent()
                    subset_to_points[S].append(point)
                    D.add_edge((point_vertex(point), vertex(S)))

            # Add a placeholder vertex under each subset that has a defined
            # point that we do not know about.
            def anonymous_point_vertex(S):
                return f"p{S._name}"

            add_edges((anonymous_point_vertex(S), vertex(S))
                      for S in visited
                      if S.has_defined_points(subsets=False)
                      and S not in subset_to_points)

        return D

    def subset_poset(self, open_covers=False, points=False, lower_bound=None):
        r"""
        Return the poset of equivalence classes of the subsets of ``self``.

        Each element of the poset is a set of :class:`ManifoldSubset` instances,
        which are known to be equal.

        INPUT:

        - ``open_covers`` -- (default: ``False``) whether to include vertices for open covers
        - ``points`` -- (default: ``False``) whether to include vertices for declared points;
          this can also be an iterable for the points to include
        - ``lower_bound`` -- (default: ``None``) only include supersets of this

        EXAMPLES::

            sage: M = Manifold(3, 'M')
            sage: U = M.open_subset('U'); V = M.open_subset('V'); W = M.open_subset('W')
            sage: P = M.subset_poset(); P                                               # needs sage.graphs
            Finite poset containing 4 elements
            sage: P.plot(element_labels={element: element._name for element in P})      # needs sage.graphs sage.plot
            Graphics object consisting of 8 graphics primitives
            sage: VW = V.union(W)
            sage: P = M.subset_poset(); P                                               # needs sage.graphs
            Finite poset containing 5 elements
            sage: P.maximal_elements()                                                  # needs sage.graphs
            [Set {M} of open subsets of the 3-dimensional differentiable manifold M]
            sage: sorted(P.minimal_elements(), key=lambda v: v._name)                   # needs sage.graphs
             [Set {U} of open subsets of the 3-dimensional differentiable manifold M,
              Set {V} of open subsets of the 3-dimensional differentiable manifold M,
              Set {W} of open subsets of the 3-dimensional differentiable manifold M]
            sage: from sage.manifolds.subset import ManifoldSubsetFiniteFamily
            sage: sorted(P.lower_covers(ManifoldSubsetFiniteFamily([M])), key=str)      # needs sage.graphs
             [Set {U} of open subsets of the 3-dimensional differentiable manifold M,
              Set {V_union_W} of open subsets of the 3-dimensional differentiable manifold M]
            sage: P.plot(element_labels={element: element._name for element in P})      # needs sage.graphs sage.plot
            Graphics object consisting of 10 graphics primitives

        If ``open_covers`` is ``True``, the poset includes a special vertex for
        each nontrivial open cover of a subset::

            sage: P = M.subset_poset(open_covers=True); P                               # needs sage.graphs
            Finite poset containing 6 elements
            sage: from sage.manifolds.subset import ManifoldSubsetFiniteFamily
            sage: sorted(P.upper_covers(ManifoldSubsetFiniteFamily([VW])), key=str)     # needs sage.graphs
            [(Set {V} of open subsets of the 3-dimensional differentiable manifold M,
              Set {W} of open subsets of the 3-dimensional differentiable manifold M),
             Set {M} of open subsets of the 3-dimensional differentiable manifold M]
            sage: def label(element):
            ....:     try:
            ....:         return element._name
            ....:     except AttributeError:
            ....:         return '[' + ', '.join(sorted(x._name for x in element)) + ']'
            sage: P.plot(element_labels={element: label(element) for element in P})     # needs sage.graphs sage.plot
            Graphics object consisting of 12 graphics primitives

        .. PLOT::

            def label(element):
                try:
                    return element._name
                except AttributeError:
                    return '[' + ', '.join(sorted(x._name for x in element)) + ']'
            M = Manifold(3, 'M')
            U = M.open_subset('U'); V = M.open_subset('V'); W = M.open_subset('W')
            P = M.subset_poset()
            g1 = P.plot(element_labels={element: label(element) for element in P})
            VW = V.union(W)
            P = M.subset_poset()
            g2 = P.plot(element_labels={element: label(element) for element in P})
            P = M.subset_poset(open_covers=True)
            g3 = P.plot(element_labels={element: label(element) for element in P})
            sphinx_plot(graphics_array([g1, g2, g3]), figsize=(8, 3))

        """
        from sage.combinat.posets.posets import Poset
        return Poset(self.subset_digraph(open_covers=open_covers, points=points,
                                         quotient=True, lower_bound=lower_bound))

    def equal_subsets(self):
        r"""
        Generate the declared manifold subsets that are equal to ``self``.

        .. NOTE::

            To get the equal subsets as a family, sorted by name, use the method
            :meth:`equal_subset_family` instead.

        EXAMPLES::

            sage: M = Manifold(2, 'M', structure='topological')
            sage: U = M.open_subset('U')
            sage: V = U.subset('V')
            sage: V.declare_equal(M)
            sage: sorted(V.equal_subsets(), key=lambda v: v._name)
            [2-dimensional topological manifold M,
             Open subset U of the 2-dimensional topological manifold M,
             Subset V of the 2-dimensional topological manifold M]

        """
        for S in self.supersets():
            if S in self._subsets:
                yield S

    def equal_subset_family(self):
        r"""
        Generate the declared manifold subsets that are equal to ``self``.

        .. NOTE::

            If you only need to iterate over the equal sets in arbitrary order,
            you can use the generator method :meth:`equal_subsets` instead.

        EXAMPLES::

            sage: M = Manifold(2, 'M', structure='topological')
            sage: U = M.open_subset('U')
            sage: V = U.subset('V')
            sage: V.declare_equal(M)
            sage: V.equal_subset_family()
            Set {M, U, V} of subsets of the 2-dimensional topological manifold M

        """
        return ManifoldSubsetFiniteFamily(self.equal_subsets())

    def supersets(self):
        r"""
        Generate the declared supersets of the current subset.

        .. NOTE::

            To get the supersets as a family, sorted by name, use the method
            :meth:`superset_family` instead.

        EXAMPLES::

            sage: M = Manifold(2, 'M', structure='topological')
            sage: U = M.open_subset('U')
            sage: V = M.subset('V')
            sage: sorted(V.supersets(), key=lambda v: v._name)
            [2-dimensional topological manifold M,
             Subset V of the 2-dimensional topological manifold M]

        """
        yield from self._supersets

    def superset_family(self):
        r"""
        Return the family of declared supersets of the current subset.

        The family is sorted by the alphabetical names of the supersets.

        OUTPUT:

        - a :class:`ManifoldSubsetFiniteFamily` instance containing all the
          supersets

        .. NOTE::

            If you only need to iterate over the supersets in arbitrary order,
            you can use the generator method :meth:`supersets` instead.

        EXAMPLES::

            sage: M = Manifold(2, 'M', structure='topological')
            sage: U = M.open_subset('U')
            sage: V = M.subset('V')
            sage: V.superset_family()
            Set {M, V} of subsets of the 2-dimensional topological manifold M

        """
        return ManifoldSubsetFiniteFamily(self.supersets())

    def superset_digraph(self, loops=False, quotient=False, open_covers=False, points=False, upper_bound=None):
        r"""
        Return the digraph whose arcs represent subset relations among the supersets of ``self``.

        INPUT:

        - ``loops`` -- (default: ``False``) whether to include the trivial containment
          of each subset in itself as loops of the digraph
        - ``quotient`` -- (default: ``False``) whether to contract directed cycles in the graph,
           replacing equivalence classes of equal subsets by a single vertex.
           In this case, each vertex of the digraph is a set of :class:`ManifoldSubset`
           instances.
        - ``open_covers`` -- (default: ``False``) whether to include vertices for open covers
        - ``points`` -- (default: ``False``) whether to include vertices for declared points;
          this can also be an iterable for the points to include
        - ``upper_bound`` -- (default: ``None``) only include subsets of this

        EXAMPLES::

            sage: M = Manifold(3, 'M')
            sage: U = M.open_subset('U'); V = M.open_subset('V'); W = M.open_subset('W')
            sage: VW = V.union(W)
            sage: P = V.superset_digraph(loops=False, upper_bound=VW); P                # needs sage.graphs
            Digraph on 2 vertices

        """
        if upper_bound is None:
            upper_bound = self._manifold
        return upper_bound.subset_digraph(loops=loops, open_covers=open_covers, points=points,
                                          quotient=quotient, lower_bound=self)

    def superset_poset(self, open_covers=False, points=False, upper_bound=None):
        r"""
        Return the poset of the supersets of ``self``.

        INPUT:

        - ``open_covers`` -- (default: ``False``) whether to include vertices for open covers
        - ``points`` -- (default: ``False``) whether to include vertices for declared points;
          this can also be an iterable for the points to include
        - ``upper_bound`` -- (default: ``None``) only include subsets of this

        EXAMPLES::

            sage: M = Manifold(3, 'M')
            sage: U = M.open_subset('U'); V = M.open_subset('V'); W = M.open_subset('W')
            sage: VW = V.union(W)
            sage: P = V.superset_poset(); P                                             # needs sage.graphs
            Finite poset containing 3 elements
            sage: P.plot(element_labels={element: element._name for element in P})      # needs sage.graphs sage.plot
            Graphics object consisting of 6 graphics primitives

        """
        if upper_bound is None:
            upper_bound = self._manifold
        return upper_bound.subset_poset(open_covers=open_covers, points=points,
                                        lower_bound=self)

    def get_subset(self, name):
        r"""
        Get a subset by its name.

        The subset must have been previously created by the method
        :meth:`subset` (or
        :meth:`~sage.manifolds.manifold.TopologicalManifold.open_subset`)

        INPUT:

        - ``name`` -- (string) name of the subset

        OUTPUT:

        - instance of :class:`~sage.manifolds.subset.ManifoldSubset` (or
          of the derived class
          :class:`~sage.manifolds.manifold.TopologicalManifold` for an open
          subset) representing the subset whose name is ``name``

        EXAMPLES::

            sage: M = Manifold(4, 'M', structure='topological')
            sage: A = M.subset('A')
            sage: B = A.subset('B')
            sage: U = M.open_subset('U')
            sage: M.subset_family()
            Set {A, B, M, U} of subsets of the 4-dimensional topological manifold M
            sage: M.get_subset('A')
            Subset A of the 4-dimensional topological manifold M
            sage: M.get_subset('A') is A
            True
            sage: M.get_subset('B') is B
            True
            sage: A.get_subset('B') is B
            True
            sage: M.get_subset('U')
            Open subset U of the 4-dimensional topological manifold M
            sage: M.get_subset('U') is U
            True

        """
        for ss in self._subsets:
            if ss._name == name:
                return ss
        raise ValueError("no subset of name '{}' found".format(name))

    #### End of accessors

    def is_subset(self, other):
        r"""
        Return ``True`` if and only if ``self`` is included in ``other``.

        EXAMPLES:

        Subsets on a 2-dimensional manifold::

            sage: M = Manifold(2, 'M', structure='topological')
            sage: a = M.subset('A')
            sage: b = a.subset('B')
            sage: c = M.subset('C')
            sage: a.is_subset(M)
            True
            sage: b.is_subset(a)
            True
            sage: b.is_subset(M)
            True
            sage: a.is_subset(b)
            False
            sage: c.is_subset(a)
            False
        """
        return self in other._subsets

    def declare_union(self, *subsets_or_families, disjoint=False):
        r"""
        Declare that the current subset is the union of two subsets.

        Suppose `U` is the current subset, then this method declares
        that `U = \bigcup_{S\in F} S`.

        INPUT:

        - ``subsets_or_families`` -- finitely many subsets or iterables of subsets
        - ``disjoint`` -- (default: ``False``) whether to declare the subsets
          pairwise disjoint

        EXAMPLES::

            sage: M = Manifold(2, 'M', structure='topological')
            sage: AB = M.subset('AB')
            sage: A = AB.subset('A')
            sage: B = AB.subset('B')
            sage: def label(element):
            ....:     try:
            ....:         return element._name
            ....:     except AttributeError:
            ....:         return '[' + ', '.join(sorted(x._name for x in element)) + ']'
            sage: P = M.subset_poset(open_covers=True); P                               # needs sage.graphs
            Finite poset containing 4 elements
            sage: P.plot(element_labels={element: label(element) for element in P})     # needs sage.graphs sage.plot
            Graphics object consisting of 8 graphics primitives

            sage: AB.declare_union(A, B)
            sage: A.union(B)
            Subset AB of the 2-dimensional topological manifold M
            sage: P = M.subset_poset(open_covers=True); P                               # needs sage.graphs
            Finite poset containing 4 elements
            sage: P.plot(element_labels={element: label(element) for element in P})     # needs sage.graphs sage.plot
            Graphics object consisting of 8 graphics primitives

            sage: B1 = B.subset('B1', is_open=True)
            sage: B2 = B.subset('B2', is_open=True)
            sage: B.declare_union(B1, B2, disjoint=True)
            sage: P = M.subset_poset(open_covers=True); P                               # needs sage.graphs
            Finite poset containing 9 elements
            sage: P.plot(element_labels={element: label(element) for element in P})     # needs sage.graphs sage.plot
            Graphics object consisting of 19 graphics primitives

        .. PLOT::

            def label(element):
                try:
                    return element._name
                except AttributeError:
                    return '[' + ', '.join(sorted(x._name for x in element)) + ']'
            M = Manifold(2, 'M', structure='topological')
            AB = M.subset('AB')
            A = AB.subset('A')
            B = AB.subset('B')
            P = M.subset_poset(open_covers=True); P
            g1 = P.plot(element_labels={element: label(element) for element in P})
            AB.declare_union(A, B)
            A.union(B)
            P = M.subset_poset(open_covers=True); P
            g2 = P.plot(element_labels={element: label(element) for element in P})
            B1 = B.subset('B1', is_open=True)
            B2 = B.subset('B2', is_open=True)
            B.declare_union(B1, B2, disjoint=True)
            P = M.subset_poset(open_covers=True); P
            g3 = P.plot(element_labels={element: label(element) for element in P})
            sphinx_plot(graphics_array([g1, g2, g3]), figsize=(8, 3))

        """
        subsets = ManifoldSubsetFiniteFamily.from_subsets_or_families(*subsets_or_families)
        if disjoint:
            for U, V in itertools.combinations(subsets, 2):
                U.intersection(V).declare_empty()
        subsets = self._reduce_union_members(subsets)
        if not subsets:
            self.declare_empty()
        elif len(subsets) == 1:
            self.declare_equal(*subsets)
        else:
            subset_iter = iter(subsets)
            first = next(subset_iter)
            second = next(subset_iter)
            self._declare_union_2_subsets(first, second.union(subset_iter))

    def _declare_union_2_subsets(self, dom1, dom2):
        r"""
        Declare that the current subset is the union of two of its subsets.

        Suppose `U` is the current subset, then this method declares that

        .. MATH::

            U = U_1 \cup U_2,

        where `U_1 \subset U` and `U_2 \subset U`.

        INPUT:

        - ``dom1`` -- the subset `U_1`
        - ``dom2`` -- the subset `U_2`

        EXAMPLES::

            sage: M = Manifold(2, 'M', structure='topological')
            sage: A = M.subset('A')
            sage: B = M.subset('B')
            sage: M.declare_union(A, B)
            sage: A.union(B)
            2-dimensional topological manifold M

        """
        if dom1 == dom2:
            if dom1 != self:
                raise ValueError("the union of two identical sets must be " +
                                 "this set")
            return
        if not dom1.is_subset(self):
            raise TypeError("the {} is not a subset of ".format(dom1) +
                            "the {}".format(self))
        if not dom2.is_subset(self):
            raise TypeError("the {} is not a subset of ".format(dom2) +
                            "the {}".format(self))
        dom1._unions[dom2._name] = self
        dom2._unions[dom1._name] = self
        for oc1 in dom1._open_covers:
            for oc2 in dom2._open_covers:
                oc = oc1[:]
                for s in oc2:
                    if s not in oc:
                        oc.append(s)
                self._open_covers.append(oc)

    def declare_equal(self, *others):
        r"""
        Declare that ``self`` and ``others`` are the same sets.

        INPUT:

        - ``others`` -- finitely many subsets or iterables of subsets of the same
          manifold as ``self``.

        EXAMPLES::

            sage: M = Manifold(2, 'M')
            sage: U = M.open_subset('U')
            sage: V = M.open_subset('V')
            sage: Vs = [M.open_subset(f'V{i}') for i in range(2)]
            sage: UV = U.intersection(V)
            sage: W = UV.open_subset('W')
            sage: P = M.subset_poset()                                                  # needs sage.graphs
            sage: def label(element):
            ....:     return element._name
            sage: P.plot(element_labels={element: label(element) for element in P})     # needs sage.graphs sage.plot
            Graphics object consisting of 15 graphics primitives
            sage: V.declare_equal(Vs)
            sage: P = M.subset_poset()                                                  # needs sage.graphs
            sage: P.plot(element_labels={element: label(element) for element in P})     # needs sage.graphs sage.plot
            Graphics object consisting of 11 graphics primitives
            sage: W.declare_equal(U)
            sage: P = M.subset_poset()                                                  # needs sage.graphs
            sage: P.plot(element_labels={element: label(element) for element in P})     # needs sage.graphs sage.plot
            Graphics object consisting of 6 graphics primitives

        .. PLOT::

            def label(element):
                return element._name
            M = Manifold(2, 'M')
            U = M.open_subset('U')
            V = M.open_subset('V')
            Vs = [M.open_subset(f'V{i}') for i in range(2)]
            UV = U.intersection(V)
            W = UV.open_subset('W')
            P = M.subset_poset()
            g1 = P.plot(element_labels={element: label(element) for element in P})
            V.declare_equal(Vs)
            P = M.subset_poset()
            g2 = P.plot(element_labels={element: label(element) for element in P})
            W.declare_equal(U)
            P = M.subset_poset()
            g3 = P.plot(element_labels={element: label(element) for element in P})
            sphinx_plot(graphics_array([g1, g2, g3]), figsize=(8, 3))

        """
        F = ManifoldSubsetFiniteFamily.from_subsets_or_families
        equal_sets = F(self, *others)
        all_supersets = F(*[S.supersets() for S in equal_sets])
        all_subsets = F(*[S.subsets() for S in equal_sets])
        for superset in all_supersets:
            superset._subsets.update(all_subsets)
        for subset in all_subsets:
            subset._supersets.update(all_supersets)

    def declare_subset(self, *supersets):
        r"""
        Declare ``self`` to be a subset of each of the given supersets.

        INPUT:

        - ``supersets`` -- other subsets of the same manifold

        EXAMPLES::

            sage: M = Manifold(2, 'M')
            sage: U1 = M.open_subset('U1')
            sage: U2 = M.open_subset('U2')
            sage: V = M.open_subset('V')
            sage: V.superset_family()
            Set {M, V} of open subsets of the 2-dimensional differentiable manifold M
            sage: U1.subset_family()
            Set {U1} of open subsets of the 2-dimensional differentiable manifold M
            sage: P = M.subset_poset()                                                  # needs sage.graphs
            sage: def label(element):
            ....:     return element._name
            sage: P.plot(element_labels={element: label(element) for element in P})     # needs sage.graphs sage.plot
            Graphics object consisting of 8 graphics primitives
            sage: V.declare_subset(U1, U2)
            sage: V.superset_family()
            Set {M, U1, U2, V} of open subsets of the 2-dimensional differentiable manifold M
            sage: P = M.subset_poset()                                                  # needs sage.graphs
            sage: P.plot(element_labels={element: label(element) for element in P})     # needs sage.graphs sage.plot
            Graphics object consisting of 9 graphics primitives

        Subsets in a directed cycle of inclusions are equal::

            sage: M.declare_subset(V)
            sage: M.superset_family()
            Set {M, U1, U2, V} of open subsets of the 2-dimensional differentiable manifold M
            sage: M.equal_subset_family()
            Set {M, U1, U2, V} of open subsets of the 2-dimensional differentiable manifold M
            sage: P = M.subset_poset()                                                  # needs sage.graphs
            sage: P.plot(element_labels={element: label(element) for element in P})     # needs sage.graphs sage.plot
            Graphics object consisting of 2 graphics primitives

        .. PLOT::

            def label(element):
                return element._name
            M = Manifold(2, 'M')
            U1 = M.open_subset('U1')
            U2 = M.open_subset('U2')
            V = M.open_subset('V')
            P = M.subset_poset()
            g1 = P.plot(element_labels={element: label(element) for element in P})
            V.declare_subset(U1, U2)
            P = M.subset_poset()
            g2 = P.plot(element_labels={element: label(element) for element in P})
            M.declare_subset(V)
            P = M.subset_poset()
            g3 = P.plot(element_labels={element: label(element) for element in P})
            sphinx_plot(graphics_array([g1, g2, g3]), figsize=(8, 3))
        """
        F = ManifoldSubsetFiniteFamily.from_subsets_or_families
        supersets = F(*supersets)
        all_supersets = F(*[S.supersets() for S in supersets])
        for superset in all_supersets:
            superset._subsets.update(self._subsets)
        for subset in self._subsets:
            subset._supersets.update(all_supersets)

    def declare_superset(self, *subsets):
        r"""
        Declare ``self`` to be a superset of each of the given subsets.

        INPUT:

        - ``subsets`` -- other subsets of the same manifold

        EXAMPLES::

            sage: M = Manifold(2, 'M')
            sage: U = M.open_subset('U')
            sage: V1 = M.open_subset('V1')
            sage: V2 = M.open_subset('V2')
            sage: W = V1.intersection(V2)
            sage: U.subset_family()
            Set {U} of open subsets of the 2-dimensional differentiable manifold M
            sage: P = M.subset_poset()                                                  # needs sage.graphs
            sage: def label(element):
            ....:     return element._name
            sage: P.plot(element_labels={element: label(element) for element in P})     # needs sage.graphs sage.plot
            Graphics object consisting of 11 graphics primitives
            sage: U.declare_superset(V1, V2)
            sage: U.subset_family()
            Set {U, V1, V1_inter_V2, V2} of open subsets of the 2-dimensional differentiable manifold M
            sage: P = M.subset_poset()                                                  # needs sage.graphs
            sage: P.plot(element_labels={element: label(element) for element in P})     # needs sage.graphs sage.plot
            Graphics object consisting of 11 graphics primitives

        Subsets in a directed cycle of inclusions are equal::

            sage: W.declare_superset(U)
            sage: W.subset_family()
            Set {U, V1, V1_inter_V2, V2} of open subsets of the 2-dimensional differentiable manifold M
            sage: W.equal_subset_family()
            Set {U, V1, V1_inter_V2, V2} of open subsets of the 2-dimensional differentiable manifold M
            sage: P = M.subset_poset()                                                  # needs sage.graphs
            sage: P.plot(element_labels={element: label(element) for element in P})     # needs sage.graphs sage.plot
            Graphics object consisting of 4 graphics primitives

        .. PLOT::

            def label(element):
                return element._name
            M = Manifold(2, 'M')
            U = M.open_subset('U')
            V1 = M.open_subset('V1')
            V2 = M.open_subset('V2')
            W = V1.intersection(V2)
            P = M.subset_poset()
            def label(element):
                return element._name
            g1 = P.plot(element_labels={element: label(element) for element in P})
            U.declare_superset(V1, V2)
            P = M.subset_poset()
            g2 = P.plot(element_labels={element: label(element) for element in P})
            W.declare_superset(U)
            P = M.subset_poset()
            g3 = P.plot(element_labels={element: label(element) for element in P})
            sphinx_plot(graphics_array([g1, g2, g3]), figsize=(8, 3))
        """
        F = ManifoldSubsetFiniteFamily.from_subsets_or_families
        subsets = F(*subsets)
        all_subsets = F(*[S.subsets() for S in subsets])
        for subset in all_subsets:
            subset._supersets.update(self._supersets)
        for superset in self._supersets:
            superset._subsets.update(all_subsets)

    def declare_empty(self):
        r"""
        Declare that ``self`` is the empty set.

        EXAMPLES::

            sage: M = Manifold(2, 'M', structure='topological')
            sage: A = M.subset('A', is_open=True)
            sage: AA = A.subset('AA')
            sage: A
            Open subset A of the 2-dimensional topological manifold M
            sage: A.declare_empty()
            sage: A.is_empty()
            True

        Empty sets do not allow to define points on them::

            sage: A.point()
            Traceback (most recent call last):
            ...
            TypeError: cannot define a point on the
              Open subset A of the 2-dimensional topological manifold M
              because it has been declared empty

        Emptiness transfers to subsets::

            sage: AA.is_empty()
            True
            sage: AA.point()
            Traceback (most recent call last):
            ...
            TypeError: cannot define a point on the
              Subset AA of the 2-dimensional topological manifold M
              because it has been declared empty
            sage: AD = A.subset('AD')
            sage: AD.is_empty()
            True

        If points have already been defined on ``self`` (or its subsets),
        it is an error to declare it to be empty::

            sage: B = M.subset('B')
            sage: b = B.point(name='b'); b
            Point b on the 2-dimensional topological manifold M
            sage: B.declare_empty()
            Traceback (most recent call last):
            ...
            TypeError: cannot be empty because it has defined points

        Emptiness is recorded as empty open covers::

            sage: P = M.subset_poset(open_covers=True, points=[b])                      # needs sage.graphs
            sage: def label(element):
            ....:     if isinstance(element, str):
            ....:         return element
            ....:     try:
            ....:         return element._name
            ....:     except AttributeError:
            ....:         return '[' + ', '.join(sorted(x._name for x in element)) + ']'
            sage: P.plot(element_labels={element: label(element) for element in P})     # needs sage.graphs sage.plot
            Graphics object consisting of 10 graphics primitives

        .. PLOT::

            def label(element):
                if isinstance(element, str):
                    return element
                try:
                    return element._name
                except AttributeError:
                    return '[' + ', '.join(sorted(x._name for x in element)) + ']'
            M = Manifold(2, 'M', structure='topological')
            A = M.subset('A', is_open=True)
            AA = A.subset('AA')
            A.declare_empty()
            AD = A.subset('AD')
            B = M.subset('B')
            b = B.point(name='b')

            D = M.subset_digraph(open_covers=True, points=[b])
            g1 = D.relabel(label, inplace=False).plot(layout='spring')
            P = M.subset_poset(open_covers=True, points=[b])
            g2 = P.plot(element_labels={element: label(element) for element in P})
            sphinx_plot(graphics_array([g1, g2]), figsize=(8, 5))

        """
        if self.has_defined_points():
            raise TypeError('cannot be empty because it has defined points')
        if not self.is_empty():
            self._open_covers.append([])
            self.declare_equal(self.subsets())

    def is_empty(self):
        r"""
        Return whether the current subset is empty.

        By default, manifold subsets are considered nonempty: The method :meth:`point` can be
        used to define points on it, either with or without coordinates some chart.

        However, using :meth:`declare_empty`, a subset can be declared empty, and emptiness
        transfers to all of its subsets.

        EXAMPLES::

            sage: M = Manifold(2, 'M', structure='topological')
            sage: A = M.subset('A', is_open=True)
            sage: AA = A.subset('AA')
            sage: A.is_empty()
            False
            sage: A.declare_empty()
            sage: A.is_empty()
            True
            sage: AA.is_empty()
            True

        """
        if self.has_defined_points(subsets=False):
            # Fast path, do not check subsets
            return False
        return any(not cover
                   for cover in self.open_covers(trivial=False, supersets=True))

    def declare_nonempty(self):
        r"""
        Declare that ``self`` is nonempty.

        Once declared nonempty, ``self`` (or any of its supersets) cannot be declared empty.

        This is equivalent to defining a point on ``self`` using :meth:`point`
        but is cheaper than actually creating a :class:`~sage.manifolds.point.ManifoldPoint`
        instance.

        EXAMPLES::

            sage: M = Manifold(2, 'M', structure='topological')
            sage: A = M.subset('A', is_open=True)
            sage: AA = A.subset('AA')
            sage: AA.declare_nonempty()
            sage: A.has_defined_points()
            True
            sage: A.declare_empty()
            Traceback (most recent call last):
            ...
            TypeError: cannot be empty because it has defined points

        """
        if self.has_defined_points(subsets=False):
            # Fast path, do not check subsets
            return
        if self.is_empty():
            raise TypeError('cannot be nonempty because it has already been declared empty')
        self._has_defined_points = True

    def has_defined_points(self, subsets=True):
        r"""
        Return whether any points have been defined on ``self`` or any of its subsets.

        INPUT:

        - ``subsets`` -- (default: ``True``) if ``False``, only consider points that have
          been defined directly on ``self``; if ``True``, also consider points on all subsets.

        EXAMPLES::

            sage: M = Manifold(2, 'M', structure='topological')
            sage: A = M.subset('A', is_open=True)
            sage: AA = A.subset('AA')
            sage: AA.point()
            Point on the 2-dimensional topological manifold M
            sage: AA.has_defined_points()
            True
            sage: A.has_defined_points(subsets=False)
            False
            sage: A.has_defined_points()
            True

        """
        if subsets:
            return any(subset._has_defined_points for subset in self.subsets())
        else:
            return self._has_defined_points

    def point(self, coords=None, chart=None, name=None, latex_name=None):
        r"""
        Define a point in ``self``.

        See :class:`~sage.manifolds.point.ManifoldPoint` for a
        complete documentation.

        INPUT:

        - ``coords`` -- the point coordinates (as a tuple or a list) in the
          chart specified by ``chart``
        - ``chart`` -- (default: ``None``) chart in which the point
          coordinates are given; if ``None``, the coordinates are assumed
          to refer to the default chart of the current subset
        - ``name`` -- (default: ``None``) name given to the point
        - ``latex_name`` -- (default: ``None``) LaTeX symbol to denote the
          point; if ``None``, the LaTeX symbol is set to ``name``

        OUTPUT:

        - the declared point, as an instance of
          :class:`~sage.manifolds.point.ManifoldPoint`

        EXAMPLES:

        Points on a 2-dimensional manifold::

            sage: M = Manifold(2, 'M', structure='topological')
            sage: c_xy.<x,y> = M.chart()
            sage: p = M.point((1,2), name='p'); p
            Point p on the 2-dimensional topological manifold M
            sage: p in M
            True
            sage: a = M.open_subset('A')
            sage: c_uv.<u,v> = a.chart()
            sage: q = a.point((-1,0), name='q'); q
            Point q on the 2-dimensional topological manifold M
            sage: q in a
            True
            sage: p._coordinates
            {Chart (M, (x, y)): (1, 2)}
            sage: q._coordinates
            {Chart (A, (u, v)): (-1, 0)}
        """
        return self.element_class(self, coords=coords, chart=chart,
                                  name=name, latex_name=latex_name)

    def declare_closed(self):
        r"""
        Declare ``self`` to be a closed subset of the manifold.

        EXAMPLES::

            sage: M = Manifold(2, 'M', structure='topological')
            sage: A = M.subset('A')
            sage: B1 = A.subset('B1')
            sage: B1.is_closed()
            False
            sage: B1.declare_closed()
            sage: B1.is_closed()
            True

            sage: B2 = A.subset('B2')
            sage: cl_B2 = B2.closure()
            sage: A.declare_closed()
            sage: cl_B2.is_subset(A)
            True

        """
        if self.is_closed():
            return
        self.complement(is_open=True)
        from .subsets.closure import ManifoldSubsetClosure
        for closure in self.manifold().subsets():
            if isinstance(closure, ManifoldSubsetClosure):
                if closure._subset.is_subset(self):
                    closure.declare_subset(self)

    #### Construction of new sets from self:

    def subset(self, name, latex_name=None, is_open=False):
        r"""
        Create a subset of the current subset.

        INPUT:

        - ``name`` -- name given to the subset
        - ``latex_name`` --  (default: ``None``) LaTeX symbol to denote
          the subset; if none are provided, it is set to ``name``
        - ``is_open`` -- (default: ``False``) if ``True``, the created subset
          is assumed to be open with respect to the manifold's topology

        OUTPUT:

        - the subset, as an instance of :class:`ManifoldSubset`, or
          of the derived class
          :class:`~sage.manifolds.manifold.TopologicalManifold`
          if ``is_open`` is ``True``

        EXAMPLES:

        Creating a subset of a manifold::

            sage: M = Manifold(2, 'M', structure='topological')
            sage: a = M.subset('A'); a
            Subset A of the 2-dimensional topological manifold M

        Creating a subset of ``A``::

            sage: b = a.subset('B', latex_name=r'\mathcal{B}'); b
            Subset B of the 2-dimensional topological manifold M
            sage: latex(b)
            \mathcal{B}

        We have then::

            sage: b.is_subset(a)
            True
            sage: b in a.subsets()
            True
        """
        if is_open:
            return self.open_subset(name, latex_name=latex_name)
        res = ManifoldSubset(self._manifold, name, latex_name=latex_name)
        if self.is_empty():
            self.declare_equal(res)
        else:
            self.declare_superset(res)
        self._top_subsets.add(res)
        return res

    def open_subset(self, name, latex_name=None, coord_def={}, supersets=None):
        r"""
        Create an open subset of the manifold that is a subset of ``self``.

        An open subset is a set that is (i) included in the manifold and (ii)
        open with respect to the manifold's topology. It is a topological
        manifold by itself. Hence the returned object is an instance of
        :class:`~sage.manifolds.manifold.TopologicalManifold`.

        INPUT:

        - ``name`` -- name given to the open subset
        - ``latex_name`` --  (default: ``None``) LaTeX symbol to denote
          the subset; if none are provided, it is set to ``name``
        - ``coord_def`` -- (default: {}) definition of the subset in
          terms of coordinates; ``coord_def`` must a be dictionary with keys
          charts on the manifold and values the symbolic expressions formed
          by the coordinates to define the subset
        - ``supersets`` -- (default: only ``self``) list of sets that the
          new open subset is a subset of

        OUTPUT:

        - the open subset, as an instance of
          :class:`~sage.manifolds.manifold.TopologicalManifold`
          or one of its subclasses

        EXAMPLES::

            sage: M = Manifold(2, 'R^2', structure='topological')
            sage: c_cart.<x,y> = M.chart() # Cartesian coordinates on R^2
            sage: cl_D = M.subset('cl_D'); cl_D
            Subset cl_D of the 2-dimensional topological manifold R^2
            sage: D = cl_D.open_subset('D', coord_def={c_cart: x^2+y^2<1}); D
            Open subset D of the 2-dimensional topological manifold R^2
            sage: D.is_subset(cl_D)
            True
            sage: D.is_subset(M)
            True

            sage: M = Manifold(2, 'R^2', structure='differentiable')
            sage: c_cart.<x,y> = M.chart() # Cartesian coordinates on R^2
            sage: cl_D = M.subset('cl_D'); cl_D
            Subset cl_D of the 2-dimensional differentiable manifold R^2
            sage: D = cl_D.open_subset('D', coord_def={c_cart: x^2+y^2<1}); D
            Open subset D of the 2-dimensional differentiable manifold R^2
            sage: D.is_subset(cl_D)
            True
            sage: D.is_subset(M)
            True

            sage: M = Manifold(2, 'R^2', structure='Riemannian')
            sage: c_cart.<x,y> = M.chart() # Cartesian coordinates on R^2
            sage: cl_D = M.subset('cl_D'); cl_D
            Subset cl_D of the 2-dimensional Riemannian manifold R^2
            sage: D = cl_D.open_subset('D', coord_def={c_cart: x^2+y^2<1}); D
            Open subset D of the 2-dimensional Riemannian manifold R^2
            sage: D.is_subset(cl_D)
            True
            sage: D.is_subset(M)
            True

        """
        if supersets is None:
            supersets = set()
        else:
            supersets = set(supersets)
        supersets.update([self])
        # Delegate to the manifold's method.
        return self._manifold.open_subset(name, latex_name=latex_name,
                                          coord_def=coord_def,
                                          supersets=supersets)

    def _init_open_subset(self, resu, coord_def):
        r"""
        Initialize ``resu`` as an open subset of ``self``.

        INPUT:

        - ``resu`` -- an instance of :class:`TopologicalManifold` or
          a subclass.

        - ``coord_def`` -- (default: {}) definition of the subset in
          terms of coordinates; ``coord_def`` must a be dictionary with keys
          charts on the manifold and values the symbolic expressions formed
          by the coordinates to define the subset

        EXAMPLES::

            sage: M = Manifold(2, 'R^2', structure='topological')
            sage: c_cart.<x,y> = M.chart() # Cartesian coordinates on R^2
            sage: cl_D = M.subset('cl_D')
            sage: coord_def = {c_cart: x^2+y^2<1}
            sage: D = M.open_subset('D', coord_def=coord_def)
            sage: D.is_subset(cl_D)
            False
            sage: cl_D._init_open_subset(D, coord_def)
            sage: D.is_subset(cl_D)
            True

        """
        resu._supersets.update(self._supersets)
        self._subsets.add(resu)
        # Recursively delegate to the supersets.
        for superset in self._supersets:
            if superset is not self:
                superset._init_open_subset(resu, coord_def=coord_def)

    def superset(self, name, latex_name=None, is_open=False):
        r"""
        Create a superset of the current subset.

        A *superset* is a manifold subset in which the current subset is
        included.

        INPUT:

        - ``name`` -- name given to the superset
        - ``latex_name`` --  (default: ``None``) LaTeX symbol to denote
          the superset; if none are provided, it is set to ``name``
        - ``is_open`` -- (default: ``False``) if ``True``, the created subset
          is assumed to be open with respect to the manifold's topology

        OUTPUT:

        - the superset, as an instance of :class:`ManifoldSubset` or
          of the derived class
          :class:`~sage.manifolds.manifold.TopologicalManifold`
          if ``is_open`` is ``True``

        EXAMPLES:

        Creating some superset of a given subset::

            sage: M = Manifold(2, 'M', structure='topological')
            sage: a = M.subset('A')
            sage: b = a.superset('B'); b
            Subset B of the 2-dimensional topological manifold M
            sage: b.subset_family()
            Set {A, B} of subsets of the 2-dimensional topological manifold M
            sage: a.superset_family()
            Set {A, B, M} of subsets of the 2-dimensional topological manifold M

        The superset of the whole manifold is itself::

            sage: M.superset('SM') is M
            True

        Two supersets of a given subset are a priori different::

            sage: c = a.superset('C')
            sage: c == b
            False

        """
        if self is self._manifold:
            return self
        if is_open:
            res = self._manifold.open_subset(name, latex_name=latex_name)
        else:
            res = ManifoldSubset(self._manifold, name, latex_name=latex_name)
        res.declare_superset(self)
        if is_open and self._is_open:
            res._atlas = list(self._atlas)
            res._top_charts = list(self._top_charts)
            res._coord_changes = dict(self._coord_changes)
            res._def_chart = self._def_chart
        return res

    def intersection(self, *others: ManifoldSubset, name: Optional[str] = None, latex_name: Optional[str] = None) -> ManifoldSubset:
        r"""
        Return the intersection of the current subset with other subsets.

        This method may return a previously constructed intersection instead
        of creating a new subset.  In this case, ``name`` and ``latex_name``
        are not used.

        INPUT:

        - ``others`` -- other subsets of the same manifold
        - ``name`` -- (default: ``None``) name given to the intersection
          in the case the latter has to be created; the default is
          ``self._name`` inter ``other._name``
        - ``latex_name`` --  (default: ``None``) LaTeX symbol to denote the
          intersection in the case the latter has to be created; the default
          is built upon the symbol `\cap`

        OUTPUT:

        - instance of :class:`ManifoldSubset` representing the
          subset that is the intersection of the current subset with ``others``

        EXAMPLES:

        Intersection of two subsets::

            sage: M = Manifold(2, 'M', structure='topological')
            sage: a = M.subset('A')
            sage: b = M.subset('B')
            sage: c = a.intersection(b); c
            Subset A_inter_B of the 2-dimensional topological manifold M
            sage: a.subset_family()
            Set {A, A_inter_B} of subsets of the 2-dimensional topological manifold M
            sage: b.subset_family()
            Set {A_inter_B, B} of subsets of the 2-dimensional topological manifold M
            sage: c.superset_family()
            Set {A, A_inter_B, B, M} of subsets of the 2-dimensional topological manifold M

        Intersection of six subsets::

            sage: T = Manifold(2, 'T', structure='topological')
            sage: S = [T.subset(f'S{i}') for i in range(6)]
            sage: [S[i].intersection(S[i+3]) for i in range(3)]
            [Subset S0_inter_S3 of the 2-dimensional topological manifold T,
             Subset S1_inter_S4 of the 2-dimensional topological manifold T,
             Subset S2_inter_S5 of the 2-dimensional topological manifold T]
            sage: inter_S_i = T.intersection(*S, name='inter_S_i'); inter_S_i
            Subset inter_S_i of the 2-dimensional topological manifold T
            sage: inter_S_i.superset_family()
            Set {S0, S0_inter_S3, S0_inter_S3_inter_S1_inter_S4, S1, S1_inter_S4,
                 S2, S2_inter_S5, S3, S4, S5, T, inter_S_i} of
             subsets of the 2-dimensional topological manifold T

        .. PLOT::

            def label(element):
                if isinstance(element, str):
                    return element
                try:
                    return element._name.replace('_inter_', '∩')
                except AttributeError:
                    return '[' + ', '.join(sorted(label(x) for x in element)) + ']'

            M = Manifold(2, 'M', structure='topological')
            a = M.subset('A')
            b = M.subset('B')
            c = a.intersection(b); c
            P = M.subset_poset(open_covers=True)
            g1 = P.plot(element_labels={element: label(element) for element in P})

            T = Manifold(2, 'T', structure='topological')
            from sage.typeset.unicode_art import unicode_subscript
            S = [T.subset(f'S{unicode_subscript(i)}') for i in range(6)]
            [S[i].intersection(S[i+3]) for i in range(3)]
            T.intersection(*S, name='⋂ᵢSᵢ')
            P = T.subset_poset(open_covers=True)
            g2 = P.plot(element_labels={element: label(element) for element in P})

            sphinx_plot(graphics_array([g1, g2]), figsize=(8, 3))

        TESTS::

            sage: (a.intersection(b)).is_subset(a)
            True
            sage: (a.intersection(b)).is_subset(a)
            True
            sage: a.intersection(b) is b.intersection(a)
            True
            sage: a.intersection(a.intersection(b)) is a.intersection(b)
            True
            sage: (a.intersection(b)).intersection(a) is a.intersection(b)
            True
            sage: M.intersection(a) is a
            True
            sage: a.intersection(M) is a
            True

        """
        subsets = ManifoldSubsetFiniteFamily.from_subsets_or_families(self, *others)
        subset_iter = iter(self._reduce_intersection_members(subsets))
        # _intersection_subset is able to build the intersection of several
        # subsets directly; but because we cache only pairwise intersections,
        # we build the intersection by a sequence of pairwise intersections.
        res = next(subset_iter)
        others = list(subset_iter)
        if not others:
            return res
        for other in others[:-1]:
            res = res._intersection_subset(other)
        # The last one gets the name
        return res._intersection_subset(others[-1], name=name, latex_name=latex_name)

    @staticmethod
    def _reduce_intersection_members(subsets):
        r"""
        Return a reduced set of subsets with the same intersection as the given subsets.

        It is reduced with respect to two operations:

        - replacing an inclusion chain by its minimal element

        - replacing a pair of subsets with a declared intersection by the intersection

        INPUT:

        - ``subsets`` -- a non-empty iterable of :class:`ManifoldSubset` instances
          of the same manifold.

        EXAMPLES::

            sage: M = Manifold(2, 'M', structure='topological')
            sage: A = M.subset('A')
            sage: B1 = A.subset('B1')
            sage: B2 = A.subset('B2')
            sage: C = B1.intersection(B2)
            sage: M._reduce_intersection_members([A, M, A])
            Set {A} of subsets of the 2-dimensional topological manifold M
            sage: M._reduce_intersection_members([A, B1])
            Set {B1} of subsets of the 2-dimensional topological manifold M
            sage: M._reduce_intersection_members([B1, B2])
            Set {B1_inter_B2} of subsets of the 2-dimensional topological manifold M
            sage: M._reduce_intersection_members([])
            Traceback (most recent call last):
            ...
            TypeError: input set must be nonempty

        """
        subsets = set(subsets)
        if not subsets:
            raise TypeError('input set must be nonempty')

        def reduce():
            # Greedily replace inclusion chains by their minimal element
            # and pairs with declared intersections by their intersection
            for U, V in itertools.combinations(subsets, 2):
                if U.is_subset(V):
                    subsets.remove(V)
                    return True
                if V.is_subset(U):
                    subsets.remove(U)
                    return True
                try:
                    UV = U._intersections[V._name]
                except KeyError:
                    pass
                else:
                    subsets.difference_update([U, V])
                    subsets.add(UV)
                    return True
            return False
        while reduce():
            pass
        assert subsets   # there must be a survivor
        return ManifoldSubsetFiniteFamily(subsets)

    def _intersection_subset(self, *others, name=None, latex_name=None):
        r"""
        Return a subset that is the intersection of ``self`` and ``others``.

        The result is always a new subset of the manifold.  If the intersection
        involves two subsets only, the result is stored in the dictionaries
        of known intersections for later reuse by other methods.

        INPUT:

        - ``others`` -- an iterable of :class:`ManifoldSubset` instances
          of the same manifold.
        - ``name`` -- (default: ``None``) name given to the intersection; the
          default is ``self._name`` inter [...] inter ``last_other._name``
        - ``latex_name`` --  (default: ``None``) LaTeX symbol to denote the
          intersection; the default is built upon the symbol `\cap`

        EXAMPLES::

            sage: M = Manifold(2, 'M', structure='topological')
            sage: B1 = M.subset('B1')
            sage: B2 = M.subset('B2')
            sage: B3 = M.subset('B3')
            sage: B1._intersection_subset(B2)
            Subset B1_inter_B2 of the 2-dimensional topological manifold M
            sage: B1._intersection_subset(B2, B3)
            Subset B1_inter_B2_inter_B3 of the 2-dimensional topological manifold M

        """
        subsets = ManifoldSubsetFiniteFamily.from_subsets_or_families(self, *others)
        if latex_name is None:
            if name is None:
                latex_name = r'\cap '.join(S._latex_name for S in subsets)
            else:
                latex_name = name
        if name is None:
            name = "_inter_".join(S._name for S in subsets)
        if all(S.is_open() for S in subsets):
            res = self.open_subset(name, latex_name=latex_name, supersets=subsets)
        else:
            res = self.subset(name, latex_name=latex_name)
            res.declare_subset(subsets)
            for S in subsets:
                S._top_subsets.add(res)
        if len(subsets) == 2:
            S1, S2 = subsets
            S1._intersections[S2._name] = S2._intersections[S1._name] = res
        return res

    def union(self, *others, name=None, latex_name=None):
        r"""
        Return the union of the current subset with other subsets.

        This method may return a previously constructed union instead
        of creating a new subset.  In this case, ``name`` and ``latex_name``
        are not used.

        INPUT:

        - ``others`` -- other subsets of the same manifold
        - ``name`` -- (default: ``None``) name given to the union in the
          case the latter has to be created; the default is
          ``self._name`` union ``other._name``
        - ``latex_name`` --  (default: ``None``) LaTeX symbol to denote the
          union in the case the latter has to be created; the default
          is built upon the symbol `\cup`

        OUTPUT:

        - instance of :class:`ManifoldSubset` representing the
          subset that is the union of the current subset with ``others``

        EXAMPLES:

        Union of two subsets::

            sage: M = Manifold(2, 'M', structure='topological')
            sage: a = M.subset('A')
            sage: b = M.subset('B')
            sage: c = a.union(b); c
            Subset A_union_B of the 2-dimensional topological manifold M
            sage: a.superset_family()
            Set {A, A_union_B, M} of subsets of the 2-dimensional topological manifold M
            sage: b.superset_family()
            Set {A_union_B, B, M} of subsets of the 2-dimensional topological manifold M
            sage: c.superset_family()
            Set {A_union_B, M} of subsets of the 2-dimensional topological manifold M

        Union of six subsets::

            sage: T = Manifold(2, 'T', structure='topological')
            sage: S = [T.subset(f'S{i}') for i in range(6)]
            sage: [S[i].union(S[i+3]) for i in range(3)]
            [Subset S0_union_S3 of the 2-dimensional topological manifold T,
             Subset S1_union_S4 of the 2-dimensional topological manifold T,
             Subset S2_union_S5 of the 2-dimensional topological manifold T]
            sage: union_S_i = S[0].union(S[1:], name='union_S_i'); union_S_i
            Subset union_S_i of the 2-dimensional topological manifold T
            sage: T.subset_family()
            Set {S0, S0_union_S3, S0_union_S3_union_S1_union_S4, S1,
                 S1_union_S4, S2, S2_union_S5, S3, S4, S5, T, union_S_i}
             of subsets of the 2-dimensional topological manifold T

        .. PLOT::

            def label(element):
                if isinstance(element, str):
                    return element
                try:
                    return element._name.replace('_union_', '∪')
                except AttributeError:
                    return '[' + ', '.join(sorted(label(x) for x in element)) + ']'

            M = Manifold(2, 'M', structure='topological')
            a = M.subset('A')
            b = M.subset('B')
            c = a.union(b); c
            P = M.subset_poset(open_covers=True)
            g1 = P.plot(element_labels={element: label(element) for element in P})

            T = Manifold(2, 'T', structure='topological')
            from sage.typeset.unicode_art import unicode_subscript
            S = [T.subset(f'S{unicode_subscript(i)}') for i in range(6)]
            [S[i].union(S[i+3]) for i in range(3)]
            union_S_i = S[0].union(S[1:], name='⋃ᵢSᵢ'); union_S_i
            P = T.subset_poset(open_covers=True)
            g2 = P.plot(element_labels={element: label(element) for element in P})

            sphinx_plot(graphics_array([g1, g2]), figsize=(8, 3))

        TESTS::

            sage: a.is_subset(a.union(b))
            True
            sage: b.is_subset(a.union(b))
            True
            sage: a.union(b) is b.union(a)
            True
            sage: a.union(a.union(b)) is a.union(b)
            True
            sage: (a.union(b)).union(a) is a.union(b)
            True
            sage: a.union(M) is M
            True
            sage: M.union(a) is M
            True

        Check that :trac:`30401` is fixed::

            sage: d = a.subset('D')
            sage: e = a.subset('E')
            sage: d.union(e).is_subset(a)
            True

        """
        subsets = ManifoldSubsetFiniteFamily.from_subsets_or_families(self, *others)
        subsets = self._reduce_union_members(subsets)
        assert subsets
        subset_iter = iter(subsets)
        res = next(subset_iter)
        others = list(subset_iter)
        if not others:
            return res
        for other in others[:-1]:
            res = res._union_subset(other)
        # The last one gets the name
        return res._union_subset(others[-1], name=name, latex_name=latex_name)

    @staticmethod
    def _reduce_union_members(subsets):
        r"""
        Return a reduced set of subsets with the same union as the given subsets.

        It is reduced with respect to two operations:

        - replacing an inclusion chain by its maximal element

        - replacing a pair of subsets with a declared union by the union

        INPUT:

        - ``subsets`` -- an iterable of :class:`ManifoldSubset` instances
          of the same manifold.

        EXAMPLES::

            sage: M = Manifold(2, 'M', structure='topological')
            sage: A = M.subset('A')
            sage: B1 = A.subset('B1')
            sage: B2 = A.subset('B2')
            sage: B = B1.union(B2)
            sage: M._reduce_union_members([])
            {}
            sage: M._reduce_union_members([B1, B])
            Set {B1_union_B2} of subsets of the 2-dimensional topological manifold M
            sage: M._reduce_union_members([A, B1, B2])
            Set {A} of subsets of the 2-dimensional topological manifold M

        """
        subsets = set(subsets)

        def reduce():
            # Greedily replace inclusion chains by their maximal element
            # and pairs with declared unions by their union
            for U, V in itertools.combinations(subsets, 2):
                if U.is_subset(V):
                    subsets.remove(U)
                    return True
                if V.is_subset(U):
                    subsets.remove(V)
                    return True
                try:
                    UV = U._unions[V._name]
                except KeyError:
                    pass
                else:
                    subsets.difference_update([U, V])
                    subsets.add(UV)
                    return True
            return False
        while reduce():
            pass
        return ManifoldSubsetFiniteFamily(subsets)

    def _union_subset(self, other, name=None, latex_name=None):
        r"""
        Return a subset of the manifold that is the union of ``self`` and ``other``.

        The result is always a new subset of the manifold and is also
        stored in ``self`` and ``other``'s dictionaries of known unions.

        INPUT:

        - ``other`` -- an instance of :class:`ManifoldSubset`
        - ``name`` -- (default: ``None``) name given to the union; the default is
          ``self._name`` union ``other._name``
        - ``latex_name`` --  (default: ``None``) LaTeX symbol to denote the
          union; the default is built upon the symbol `\cup`

        EXAMPLES::

            sage: M = Manifold(2, 'M', structure='topological')
            sage: B1 = M.subset('B1')
            sage: B2 = M.subset('B2')
            sage: B1._union_subset(B2)
            Subset B1_union_B2 of the 2-dimensional topological manifold M

        """
        if latex_name is None:
            if name is None:
                latex_name = r'\cup '.join(S._latex_name for S in (self, other))
            else:
                latex_name = name
        if name is None:
            name = "_union_".join(S._name for S in (self, other))
        res_open = all(S.is_open() for S in (self, other))
        res = self.superset(name, latex_name, is_open=res_open)
        res.declare_superset(other)
        res._top_subsets.add(self)
        res._top_subsets.add(other)
        self._unions[other._name] = other._unions[self._name] = res
        for sp in self._supersets:
            if sp in other._supersets:
                sp._subsets.add(res)
                res._supersets.add(sp)
        if res._is_open:
            for chart in other._atlas:
                if chart not in res._atlas:
                    res._atlas.append(chart)
            for chart in other._top_charts:
                if chart not in res._top_charts:
                    res._top_charts.append(chart)
            res._coord_changes.update(other._coord_changes)
        # Open covers of the union:
        for oc1 in self._open_covers:
            for oc2 in other._open_covers:
                oc = oc1[:]
                for s in oc2:
                    if s not in oc:
                        oc.append(s)
            res._open_covers.append(oc)
        return res

    def complement(self, superset=None, name=None, latex_name=None, is_open=False):
        r"""
        Return the complement of ``self`` in the manifold or in ``superset``.

        INPUT:

        - ``superset`` -- (default: ``self.manifold()``) a superset of ``self``
        - ``name`` -- (default: ``None``) name given to the complement in the
          case the latter has to be created; the default is
          ``superset._name`` minus ``self._name``
        - ``latex_name`` --  (default: ``None``) LaTeX symbol to denote the
          complement in the case the latter has to be created; the default
          is built upon the symbol `\setminus`
        - ``is_open`` -- (default: ``False``) if ``True``, the created subset
          is assumed to be open with respect to the manifold's topology

        OUTPUT:

        - instance of :class:`ManifoldSubset` representing the subset that
          is ``superset`` minus ``self``

        EXAMPLES::

            sage: M = Manifold(2, 'M', structure='topological')
            sage: A = M.subset('A')
            sage: B1 = A.subset('B1')
            sage: B2 = A.subset('B2')
            sage: B1.complement()
            Subset M_minus_B1 of the 2-dimensional topological manifold M
            sage: B1.complement(A)
            Subset A_minus_B1 of the 2-dimensional topological manifold M
            sage: B1.complement(B2)
            Traceback (most recent call last):
            ...
            TypeError: superset must be a superset of self

        Demanding that the complement is open makes ``self`` a closed subset::

            sage: A.is_closed()  # False a priori
            False
            sage: A.complement(is_open=True)
            Open subset M_minus_A of the 2-dimensional topological manifold M
            sage: A.is_closed()
            True

        """
        if superset is None:
            superset = self.manifold()
        elif not self.is_subset(superset):
            raise TypeError("superset must be a superset of self")
        return superset.difference(self,
                                   name=name, latex_name=latex_name,
                                   is_open=is_open)

    def difference(self, other, name=None, latex_name=None, is_open=False):
        r"""
        Return the set difference of ``self`` minus ``other``.

        INPUT:

        - ``other`` -- another subset of the same manifold
        - ``name`` -- (default: ``None``) name given to the difference in the
          case the latter has to be created; the default is
          ``self._name`` minus ``other._name``
        - ``latex_name`` --  (default: ``None``) LaTeX symbol to denote the
          difference in the case the latter has to be created; the default
          is built upon the symbol `\setminus`
        - ``is_open`` -- (default: ``False``) if ``True``, the created subset
          is assumed to be open with respect to the manifold's topology

        OUTPUT:

        - instance of :class:`ManifoldSubset` representing the subset that is
          ``self`` minus ``other``

        EXAMPLES::

            sage: M = Manifold(2, 'M', structure='topological')
            sage: A = M.subset('A')
            sage: CA = M.difference(A); CA
            Subset M_minus_A of the 2-dimensional topological manifold M
            sage: latex(CA)
            M\setminus A
            sage: A.intersection(CA).is_empty()
            True
            sage: A.union(CA)
            2-dimensional topological manifold M

            sage: O = M.open_subset('O')
            sage: CO = M.difference(O); CO
            Subset M_minus_O of the 2-dimensional topological manifold M
            sage: M.difference(O) is CO
            True

            sage: CO2 = M.difference(O, is_open=True, name='CO2'); CO2
            Open subset CO2 of the 2-dimensional topological manifold M
            sage: CO is CO2
            False
            sage: CO.is_subset(CO2) and CO2.is_subset(CO)
            True
            sage: M.difference(O, is_open=True)
            Open subset CO2 of the 2-dimensional topological manifold M

        Since `O` is open and we have asked `M\setminus O` to be open, `O`
        is a clopen set (if `O\neq M` and `O\neq\emptyset`, this implies that
        `M` is not connected)::

            sage: O.is_closed() and O.is_open()
            True

        """
        # See if it has been created already
        diffs = []
        for diff_name, intersection in other._intersections.items():
            if intersection.is_empty():
                try:
                    union = other._unions[diff_name]
                except KeyError:
                    pass
                else:
                    if union == self:
                        diff = self.subset_family()[diff_name]
                        if not is_open:
                            return diff
                        if diff.is_open():
                            return diff
                        # is_open=True but we found a subset that
                        # is not known to be open - and we cannot
                        # declare it open.
                        diffs.append(diff)

        if latex_name is None:
            if name is None:
                latex_name = r'\setminus '.join(S._latex_name for S in (self, other))
            else:
                latex_name = name
        if name is None:
            name = "_minus_".join(S._name for S in (self, other))

        is_open = is_open or (self.is_open() and other.is_closed())

        diff = self.subset(name=name, latex_name=latex_name, is_open=is_open)
        diff.declare_equal(diffs)
        self.declare_union(other, diff, disjoint=True)
        return diff

    def closure(self, name=None, latex_name=None):
        r"""
        Return the topological closure of ``self`` as a subset of the manifold.

        INPUT:

        - ``name`` -- (default: ``None``) name given to the difference in the
          case the latter has to be created; the default prepends ``cl_``
          to ``self._name``
        - ``latex_name`` --  (default: ``None``) LaTeX symbol to denote the
          difference in the case the latter has to be created; the default
          is built upon the operator `\mathrm{cl}`

        OUTPUT:

        - if ``self`` is already known to be closed (see :meth:`is_closed`),
          ``self``; otherwise, an instance of
          :class:`~sage.manifolds.subsets.closure.ManifoldSubsetClosure`

        EXAMPLES::

            sage: M = Manifold(2, 'R^2', structure='topological')
            sage: c_cart.<x,y> = M.chart() # Cartesian coordinates on R^2
            sage: M.closure() is M
            True
            sage: D2 = M.open_subset('D2', coord_def={c_cart: x^2+y^2<2}); D2
            Open subset D2 of the 2-dimensional topological manifold R^2
            sage: cl_D2 = D2.closure(); cl_D2
            Topological closure cl_D2 of the
             Open subset D2 of the 2-dimensional topological manifold R^2
            sage: cl_D2.is_closed()
            True
            sage: cl_D2 is cl_D2.closure()
            True

            sage: D1 = D2.open_subset('D1'); D1
            Open subset D1 of the 2-dimensional topological manifold R^2
            sage: D1.closure().is_subset(D2.closure())
            True

        """
        if self.is_closed():
            return self
        from .subsets.closure import ManifoldSubsetClosure
        return ManifoldSubsetClosure(self, name=name, latex_name=latex_name)

    #### End of construction of new sets from self<|MERGE_RESOLUTION|>--- conflicted
+++ resolved
@@ -901,11 +901,7 @@
             sage: U = M.open_subset('U'); V = M.open_subset('V'); W = M.open_subset('W')
             sage: D = M.subset_digraph(); D                                             # needs sage.graphs
             Digraph on 4 vertices
-<<<<<<< HEAD
-            sage: D.edges(key=lambda e: (e[0]._name, e[1]._name))                       # needs sage.graphs
-=======
             sage: D.edges(sort=True, key=lambda e: (e[0]._name, e[1]._name))
->>>>>>> 1575757f
             [(Set {U} of open subsets of the 3-dimensional differentiable manifold M,
               Set {M} of open subsets of the 3-dimensional differentiable manifold M,
               None),
