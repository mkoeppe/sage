--- conflicted
+++ resolved
@@ -70,16 +70,6 @@
     - ``field`` -- field `K` on which the sub manifold is defined; allowed
       values are
 
-<<<<<<< HEAD
-        - ``'real'`` or an object of type ``RealField`` (e.g., ``RR``) for
-          a manifold over `\RR`
-        - ``'complex'`` or an object of type ``ComplexField`` (e.g., ``CC``)
-          for a manifold over `\CC`
-        - an object in the category of topological fields (see
-          :class:`~sage.categories.fields.Fields` and
-          :class:`~sage.categories.topological_spaces.TopologicalSpaces`)
-          for other types of manifolds
-=======
       - ``'real'`` or an object of type ``RealField`` (e.g., ``RR``) for
         a manifold over `\RR`
       - ``'complex'`` or an object of type ``ComplexField`` (e.g., ``CC``)
@@ -88,7 +78,6 @@
         :class:`~sage.categories.fields.Fields` and
         :class:`~sage.categories.topological_spaces.TopologicalSpaces`)
         for other types of manifolds
->>>>>>> a436233a
 
     - ``structure`` -- manifold structure (see
       :class:`~sage.manifolds.structure.TopologicalStructure` or
