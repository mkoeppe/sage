# -*- coding: utf-8 -*-
r"""
Common Graphs

All graphs in Sage can be built through the ``graphs`` object. In order to
build a complete graph on 15 elements, one can do::

    sage: g = graphs.CompleteGraph(15)

To get a path with 4 vertices, and the house graph::

    sage: p = graphs.PathGraph(4)
    sage: h = graphs.HouseGraph()

More interestingly, one can get the list of all graphs that Sage knows how to
build by typing ``graphs.`` in Sage and then hitting tab.
"""

# This method appends a list of methods to the doc as a 3xN table.

# Here's the point :
#
# we just have to insert the method's name in this file to add it to
# the tab, and in exchange the doc contains a table of width 3 with
# all methods listed, so that the reading order is Column1, then
# Column2, then Column3. Doing this by hand is hell with Sphinx when
# you need to insert a new method inside of the list !

def __append_to_doc(methods):
    global __doc__
    __doc__ += ("\n.. csv-table::\n"
    "    :class: contentstable\n"
    "    :widths: 33, 33, 33\n"
    "    :delim: |\n\n")

    h = (len(methods)+2)//3
    # Reorders the list of methods for horizontal reading, the only one Sphinx understands
    reordered_methods = [0]*3*h
    for i, m in enumerate(methods):
        reordered_methods[3*(i%h)+(i//h)] = m
    methods = reordered_methods

    # Adding the list to the __doc__ string
    wrap_name = lambda x : ":meth:`"+str(x)+" <GraphGenerators."+str(x)+">`" if x else ""
    while methods:
        a = methods.pop(0)
        b = methods.pop(0)
        c = methods.pop(0)
        __doc__ += "    "+wrap_name(a)+" | "+wrap_name(b)+" | "+wrap_name(c)+"\n"

__doc__ += """
**Basic structures**
"""

__append_to_doc(
    ["BullGraph",
     "ButterflyGraph",
     "CircularLadderGraph",
     "ClawGraph",
     "CycleGraph",
     "CompleteBipartiteGraph",
     "CompleteGraph",
     "CompleteMultipartiteGraph",
     "DiamondGraph",
     "EmptyGraph",
     "Grid2dGraph",
     "GridGraph",
     "HouseGraph",
     "HouseXGraph",
     "LadderGraph",
     "LollipopGraph",
     "PathGraph",
     "StarGraph",
     "ToroidalGrid2dGraph",
     "Toroidal6RegularGrid2dGraph"]
    )

__doc__ += """
**Small Graphs**

A small graph is just a single graph and has no parameter influencing
the number of edges or vertices.
"""

__append_to_doc(
    ["Balaban10Cage",
     "Balaban11Cage",
     "BidiakisCube",
     "BiggsSmithGraph",
     "BlanusaFirstSnarkGraph",
     "BlanusaSecondSnarkGraph",
     "BrinkmannGraph",
     "BrouwerHaemersGraph",
     "BuckyBall",
     "CameronGraph",
     "Cell600",
     "Cell120",
     "ChvatalGraph",
     "ClebschGraph",
     "CoxeterGraph",
     "DesarguesGraph",
     "DejterGraph",
     "DoubleStarSnark",
     "DurerGraph",
     "DyckGraph",
     "EllinghamHorton54Graph",
     "EllinghamHorton78Graph",
     "ErreraGraph",
     "F26AGraph",
     "FlowerSnark",
     "FolkmanGraph",
     "FosterGraph",
     "FranklinGraph",
     "FruchtGraph",
     "GoldnerHararyGraph",
     "GossetGraph",
     "GrayGraph",
     "GrotzschGraph",
     "HallJankoGraph",
     "HarborthGraph",
     "HarriesGraph",
     "HarriesWongGraph",
     "HeawoodGraph",
     "HerschelGraph",
     "HigmanSimsGraph",
     "HoffmanGraph",
     "HoffmanSingletonGraph",
     "HoltGraph",
     "HortonGraph",
     "KittellGraph",
     "KrackhardtKiteGraph",
     "Klein3RegularGraph",
     "Klein7RegularGraph",
     "LocalMcLaughlinGraph",
     "LjubljanaGraph",
     "LivingstoneGraph",
     "M22Graph",
     "MarkstroemGraph",
     "McGeeGraph",
     "McLaughlinGraph",
     "MeredithGraph",
     "MoebiusKantorGraph",
     "MoserSpindle",
     "NauruGraph",
     "PappusGraph",
     "PoussinGraph",
     "PerkelGraph",
     "PetersenGraph",
     "RobertsonGraph",
     "SchlaefliGraph",
     "ShrikhandeGraph",
     "SimsGewirtzGraph",
     "SousselierGraph",
     "SylvesterGraph",
     "SzekeresSnarkGraph",
     "ThomsenGraph",
     "TietzeGraph",
     "TruncatedIcosidodecahedralGraph",
     "TruncatedTetrahedralGraph",
     "Tutte12Cage",
     "TutteCoxeterGraph",
     "TutteGraph",
     "WagnerGraph",
     "WatkinsSnarkGraph",
     "WellsGraph",
     "WienerArayaGraph",
     "SuzukiGraph"])

__doc__ += """
**Platonic solids** (ordered ascending by number of vertices)
"""

__append_to_doc(
    ["TetrahedralGraph",
     "OctahedralGraph",
     "HexahedralGraph",
     "IcosahedralGraph",
     "DodecahedralGraph"])

__doc__ += """
**Families of graphs**

A family of graph is an infinite set of graphs which can be indexed by fixed
number of parameters, e.g. two integer parameters. (A method whose name starts
with a small letter does not return a single graph object but a graph iterator
or a list of graphs or ...)
"""

__append_to_doc(
    ["BalancedTree",
     "BarbellGraph",
     "BubbleSortGraph",
     "chang_graphs",
     "CirculantGraph",
     "cospectral_graphs",
     "CubeGraph",
     "DorogovtsevGoltsevMendesGraph",
     "FibonacciTree",
     "FoldedCubeGraph",
     "FriendshipGraph",
     "fullerenes",
     "fusenes",
     "FuzzyBallGraph",
     "GeneralizedPetersenGraph",
     "HanoiTowerGraph",
     "HararyGraph",
     "HyperStarGraph",
     "JohnsonGraph",
     "KneserGraph",
     "LCFGraph",
     "line_graph_forbidden_subgraphs",
     "MycielskiGraph",
     "MycielskiStep",
     "NKStarGraph",
     "NStarGraph",
     "OddGraph",
     "PaleyGraph",
     "petersen_family",
     "planar_graphs",
     "quadrangulations",
     "RingedTree",
     "SierpinskiGasketGraph",
     "strongly_regular_graph",
     "trees",
     "triangulations",
     "WheelGraph"])


__doc__ += """
**Graphs from classical geometries over finite fields**

A number of classes of graphs related to geometries over finite fields and
quadrics and Hermitean varieties there.
"""

__append_to_doc(
    ["AffineOrthogonalPolarGraph",
<<<<<<< HEAD
=======
     "AhrensSzekeresGeneralizedQuadrangleGraph",
>>>>>>> 792aab72
     "NonisotropicOrthogonalPolarGraph",
     "NonisotropicUnitaryPolarGraph",
     "OrthogonalPolarGraph",
     "SymplecticDualPolarGraph",
     "SymplecticPolarGraph",
     "TaylorTwographDescendantSRG",
     "TaylorTwographSRG",
<<<<<<< HEAD
=======
     "T2starGeneralizedQuadrangleGraph",
>>>>>>> 792aab72
     "UnitaryDualPolarGraph",
     "UnitaryPolarGraph"])

__doc__ += """
**Chessboard Graphs**
"""

__append_to_doc(
    ["BishopGraph",
     "KingGraph",
     "KnightGraph",
     "QueenGraph",
     "RookGraph"])

__doc__ += """
**Intersection graphs**

These graphs are generated by geometric representations. The objects of
the representation correspond to the graph vertices and the intersections
of objects yield the graph edges.
"""

__append_to_doc(
    ["IntersectionGraph",
     "IntervalGraph",
     "OrthogonalArrayBlockGraph",
     "PermutationGraph",
     "ToleranceGraph"])

__doc__ += """
**Random graphs**
"""

__append_to_doc(
    ["RandomBarabasiAlbert",
     "RandomBipartite",
     "RandomBoundedToleranceGraph",
     "RandomGNM",
     "RandomGNP",
     "RandomHolmeKim",
     "RandomIntervalGraph",
     "RandomLobster",
     "RandomNewmanWattsStrogatz",
     "RandomRegular",
     "RandomShell",
     "RandomToleranceGraph",
     "RandomTree",
     "RandomTreePowerlaw",
     "RandomTriangulation"])

__doc__ += """
**Graphs with a given degree sequence**
"""

__append_to_doc(
    ["DegreeSequence",
     "DegreeSequenceBipartite",
     "DegreeSequenceConfigurationModel",
     "DegreeSequenceExpected",
     "DegreeSequenceTree"])

__doc__ += """
**Miscellaneous**
"""

__append_to_doc(
    ["WorldMap"]
    )

__doc__ += """

AUTHORS:

- Robert Miller (2006-11-05): initial version, empty, random, petersen

- Emily Kirkman (2006-11-12): basic structures, node positioning for
  all constructors

- Emily Kirkman (2006-11-19): docstrings, examples

- William Stein (2006-12-05): Editing.

- Robert Miller (2007-01-16): Cube generation and plotting

- Emily Kirkman (2007-01-16): more basic structures, docstrings

- Emily Kirkman (2007-02-14): added more named graphs

- Robert Miller (2007-06-08-11): Platonic solids, random graphs,
  graphs with a given degree sequence, random directed graphs

- Robert Miller (2007-10-24): Isomorph free exhaustive generation

- Nathann Cohen (2009-08-12): WorldMap

- Michael Yurko (2009-9-01): added hyperstar, (n,k)-star, n-star, and
  bubblesort graphs

- Anders Jonsson (2009-10-15): added generalized Petersen graphs

- Harald Schilly and Yann Laigle-Chapuy (2010-03-24): added Fibonacci Tree

- Jason Grout (2010-06-04): cospectral_graphs

- Edward Scheinerman (2010-08-11): RandomTree

- Ed Scheinerman (2010-08-21): added Grotzsch graph and Mycielski graphs

- Ed Scheinerman (2010-11-15): added RandomTriangulation

- Minh Van Nguyen (2010-11-26): added more named graphs

- Keshav Kini (2011-02-16): added Shrikhande and Dyck graphs

- David Coudert (2012-02-10): new RandomGNP generator

- David Coudert (2012-08-02): added chessboard graphs: Queen, King,
  Knight, Bishop, and Rook graphs

- Nico Van Cleemput (2013-05-26): added fullerenes

- Nico Van Cleemput (2013-07-01): added benzenoids

- Birk Eisermann (2013-07-29): new section 'intersection graphs',
  added (random, bounded) tolerance graphs


Functions and methods
---------------------
"""

###########################################################################

#           Copyright (C) 2006 Robert L. Miller <rlmillster@gmail.com>
#                              and Emily A. Kirkman
#           Copyright (C) 2009 Michael C. Yurko <myurko@gmail.com>
#
# Distributed  under  the  terms  of  the  GNU  General  Public  License (GPL)
#                         http://www.gnu.org/licenses/
###########################################################################

# import from Python standard library

# import from Sage library
import graph
import sage.graphs.strongly_regular_db

class GraphGenerators():
    r"""
    A class consisting of constructors for several common graphs, as well as
    orderly generation of isomorphism class representatives. See the
    :mod:`module's help <sage.graphs.graph_generators>` for a list of supported
    constructors.

    A list of all graphs and graph structures (other than isomorphism class
    representatives) in this database is available via tab completion. Type
    "graphs." and then hit the tab key to see which graphs are available.

    The docstrings include educational information about each named
    graph with the hopes that this class can be used as a reference.

    For all the constructors in this class (except the octahedral,
    dodecahedral, random and empty graphs), the position dictionary is
    filled to override the spring-layout algorithm.


    ORDERLY GENERATION::

        graphs(vertices, property=lambda x: True, augment='edges', size=None)

    This syntax accesses the generator of isomorphism class
    representatives. Iterates over distinct, exhaustive
    representatives.

    Also: see the use of the optional nauty package for generating graphs
    at the :meth:`nauty_geng` method.

    INPUT:

    - ``vertices`` -- natural number.

    - ``property`` -- (default: ``lambda x: True``) any property to be
      tested on graphs before generation, but note that in general the
      graphs produced are not the same as those produced by using the
      property function to filter a list of graphs produced by using
      the ``lambda x: True`` default. The generation process assumes
      the property has certain characteristics set by the ``augment``
      argument, and only in the case of inherited properties such that
      all subgraphs of the relevant kind (for ``augment='edges'`` or
      ``augment='vertices'``) of a graph with the property also
      possess the property will there be no missing graphs.  (The
      ``property`` argument is ignored if ``degree_sequence`` is
      specified.)

    - ``augment`` -- (default: ``'edges'``) possible values:

      - ``'edges'`` -- augments a fixed number of vertices by
        adding one edge. In this case, all graphs on exactly ``n=vertices`` are
        generated. If for any graph G satisfying the property, every
        subgraph, obtained from G by deleting one edge but not the vertices
        incident to that edge, satisfies the property, then this will
        generate all graphs with that property. If this does not hold, then
        all the graphs generated will satisfy the property, but there will
        be some missing.

      - ``'vertices'`` -- augments by adding a vertex and
        edges incident to that vertex. In this case, all graphs up to
        ``n=vertices`` are generated. If for any graph G satisfying the
        property, every subgraph, obtained from G by deleting one vertex
        and only edges incident to that vertex, satisfies the property,
        then this will generate all graphs with that property. If this does
        not hold, then all the graphs generated will satisfy the property,
        but there will be some missing.

    - ``size`` -- (default: ``None``) the size of the graph to be generated.

    - ``degree_sequence`` -- (default: ``None``) a sequence of non-negative integers,
      or ``None``. If specified, the generated graphs will have these
      integers for degrees. In this case, property and size are both
      ignored.

    - ``loops`` -- (default: ``False``) whether to allow loops in the graph
      or not.

    - ``implementation`` -- (default: ``'c_graph'``) which underlying
      implementation to use (see ``Graph?``).

    - ``sparse`` -- (default: ``True``) ignored if implementation is not
      ``'c_graph'``.

    - ``copy`` (boolean) -- If set to ``True`` (default)
      this method makes copies of the graphs before returning
      them. If set to ``False`` the method returns the graph it
      is working on. The second alternative is faster, but modifying
      any of the graph instances returned by the method may break
      the function's behaviour, as it is using these graphs to
      compute the next ones : only use ``copy_graph = False`` when
      you stick to *reading* the graphs returned.

    EXAMPLES:

    Print graphs on 3 or less vertices::

        sage: for G in graphs(3, augment='vertices'):
        ...    print G
        Graph on 0 vertices
        Graph on 1 vertex
        Graph on 2 vertices
        Graph on 3 vertices
        Graph on 3 vertices
        Graph on 3 vertices
        Graph on 2 vertices
        Graph on 3 vertices

    Note that we can also get graphs with underlying Cython implementation::

        sage: for G in graphs(3, augment='vertices', implementation='c_graph'):
        ...    print G
        Graph on 0 vertices
        Graph on 1 vertex
        Graph on 2 vertices
        Graph on 3 vertices
        Graph on 3 vertices
        Graph on 3 vertices
        Graph on 2 vertices
        Graph on 3 vertices

    Print graphs on 3 vertices.

    ::

        sage: for G in graphs(3):
        ...    print G
        Graph on 3 vertices
        Graph on 3 vertices
        Graph on 3 vertices
        Graph on 3 vertices

    Generate all graphs with 5 vertices and 4 edges.

    ::

        sage: L = graphs(5, size=4)
        sage: len(list(L))
        6

    Generate all graphs with 5 vertices and up to 4 edges.

    ::

        sage: L = list(graphs(5, lambda G: G.size() <= 4))
        sage: len(L)
        14
        sage: graphs_list.show_graphs(L) # long time

    Generate all graphs with up to 5 vertices and up to 4 edges.

    ::

        sage: L = list(graphs(5, lambda G: G.size() <= 4, augment='vertices'))
        sage: len(L)
        31
        sage: graphs_list.show_graphs(L)              # long time

    Generate all graphs with degree at most 2, up to 6 vertices.

    ::

        sage: property = lambda G: ( max([G.degree(v) for v in G] + [0]) <= 2 )
        sage: L = list(graphs(6, property, augment='vertices'))
        sage: len(L)
        45

    Generate all bipartite graphs on up to 7 vertices: (see
    :oeis:`A033995`)

    ::

        sage: L = list( graphs(7, lambda G: G.is_bipartite(), augment='vertices') )
        sage: [len([g for g in L if g.order() == i]) for i in [1..7]]
        [1, 2, 3, 7, 13, 35, 88]

    Generate all bipartite graphs on exactly 7 vertices::

        sage: L = list( graphs(7, lambda G: G.is_bipartite()) )
        sage: len(L)
        88

    Generate all bipartite graphs on exactly 8 vertices::

        sage: L = list( graphs(8, lambda G: G.is_bipartite()) ) # long time
        sage: len(L)                                            # long time
        303

    Remember that the property argument does not behave as a filter,
    except for appropriately inheritable properties::

        sage: property = lambda G: G.is_vertex_transitive()
        sage: len(list(graphs(4, property)))
        1
        sage: len(filter(property, graphs(4)))
        4
        sage: property = lambda G: G.is_bipartite()
        sage: len(list(graphs(4, property)))
        7
        sage: len(filter(property, graphs(4)))
        7

    Generate graphs on the fly: (see :oeis:`A000088`)

    ::

        sage: for i in range(0, 7):
        ...    print len(list(graphs(i)))
        1
        1
        2
        4
        11
        34
        156

    Generate all simple graphs, allowing loops: (see :oeis:`A000666`)

    ::

        sage: L = list(graphs(5,augment='vertices',loops=True))               # long time
        sage: for i in [0..5]: print i, len([g for g in L if g.order() == i]) # long time
        0 1
        1 2
        2 6
        3 20
        4 90
        5 544

    Generate all graphs with a specified degree sequence (see :oeis:`A002851`)::

        sage: for i in [4,6,8]:  # long time (4s on sage.math, 2012)
        ...       print i, len([g for g in graphs(i, degree_sequence=[3]*i) if g.is_connected()])
        4 1
        6 2
        8 5
        sage: for i in [4,6,8]:  # long time (7s on sage.math, 2012)
        ...       print i, len([g for g in graphs(i, augment='vertices', degree_sequence=[3]*i) if g.is_connected()])
        4 1
        6 2
        8 5

    ::

        sage: print 10, len([g for g in graphs(10,degree_sequence=[3]*10) if g.is_connected()]) # not tested
        10 19

    Make sure that the graphs are really independent and the generator
    survives repeated vertex removal (:trac:`8458`)::

        sage: for G in graphs(3):
        ...       G.delete_vertex(0)
        ...       print(G.order())
        2
        2
        2
        2

    REFERENCE:

    - Brendan D. McKay, Isomorph-Free Exhaustive generation.  *Journal
      of Algorithms*, Volume 26, Issue 2, February 1998, pages 306-324.
    """

###########################################################################
#   Graph Iterators
###########################################################################

    def __call__(self, vertices=None, property=lambda x: True, augment='edges',
        size=None, degree_sequence=None, loops=False, implementation='c_graph',
        sparse=True, copy = True):
        """
        Accesses the generator of isomorphism class representatives.
        Iterates over distinct, exhaustive representatives. See the docstring
        of this class for full documentation.

        EXAMPLES:

        Print graphs on 3 or less vertices::

            sage: for G in graphs(3, augment='vertices'):
            ...    print G
            Graph on 0 vertices
            Graph on 1 vertex
            Graph on 2 vertices
            Graph on 3 vertices
            Graph on 3 vertices
            Graph on 3 vertices
            Graph on 2 vertices
            Graph on 3 vertices

        ::

            sage: for g in graphs():
            ...    if g.num_verts() > 3: break
            ...    print g
            Graph on 0 vertices
            Graph on 1 vertex
            Graph on 2 vertices
            Graph on 2 vertices
            Graph on 3 vertices
            Graph on 3 vertices
            Graph on 3 vertices
            Graph on 3 vertices

        For more examples, see the class level documentation, or type::

            sage: graphs? # not tested

        REFERENCE:

        - Brendan D. McKay, Isomorph-Free Exhaustive generation.
          Journal of Algorithms Volume 26, Issue 2, February 1998,
          pages 306-324.
        """
        from sage.graphs.all import Graph
        from sage.misc.superseded import deprecation
        from copy import copy as copyfun

        if degree_sequence is not None:
            if vertices is None:
                raise NotImplementedError
            if len(degree_sequence) != vertices or sum(degree_sequence)%2 or sum(degree_sequence) > vertices*(vertices-1):
                raise ValueError("Invalid degree sequence.")
            degree_sequence = sorted(degree_sequence)
            if augment == 'edges':
                property = lambda x: all([degree_sequence[i] >= d for i,d in enumerate(sorted(x.degree()))])
                extra_property = lambda x: degree_sequence == sorted(x.degree())
            else:
                property = lambda x: all([degree_sequence[i] >= d for i,d in enumerate(sorted(x.degree() + [0]*(vertices-x.num_verts()) ))])
                extra_property = lambda x: x.num_verts() == vertices and degree_sequence == sorted(x.degree())
        elif size is not None:
            extra_property = lambda x: x.size() == size
        else:
            extra_property = lambda x: True

        if augment == 'vertices':
            if vertices is None:
                raise NotImplementedError
            g = Graph(loops=loops, implementation=implementation, sparse=sparse)
            for gg in canaug_traverse_vert(g, [], vertices, property, loops=loops, implementation=implementation, sparse=sparse):
                if extra_property(gg):
                    yield copyfun(gg) if copy else gg
        elif augment == 'edges':
            if vertices is None:
                from sage.rings.all import Integer
                vertices = Integer(0)
                while True:
                    for g in self(vertices, loops=loops, implementation=implementation, sparse=sparse):
                        yield copyfun(g) if copy else g
                    vertices += 1
            g = Graph(vertices, loops=loops, implementation=implementation, sparse=sparse)
            gens = []
            for i in range(vertices-1):
                gen = range(i)
                gen.append(i+1); gen.append(i)
                gen += range(i+2, vertices)
                gens.append(gen)
            for gg in canaug_traverse_edge(g, gens, property, loops=loops, implementation=implementation, sparse=sparse):
                if extra_property(gg):
                    yield copyfun(gg) if copy else gg
        else:
            raise NotImplementedError


    def nauty_geng(self, options="", debug=False):
        r"""
        Returns a generator which creates graphs from nauty's geng program.

        .. note::

            Due to license restrictions, the nauty package is distributed
            as a Sage optional package.  At a system command line, execute
            ``sage -i nauty`` to see the nauty license and install the
            package.

        INPUT:

        - ``options`` - a string passed to  geng  as if it was run at
          a system command line. At a minimum, you *must* pass the
          number of vertices you desire.  Sage expects the graphs to be
          in nauty's "graph6" format, do not set an option to change
          this default or results will be unpredictable.

        - ``debug`` - default: ``False`` - if ``True`` the first line of
          geng's output to standard error is captured and the first call
          to the generator's ``next()`` function will return this line
          as a string.  A line leading with ">A" indicates a successful
          initiation of the program with some information on the arguments,
          while a line beginning with ">E" indicates an error with the input.

        The possible options, obtained as output of ``geng --help``::

                 n    : the number of vertices
            mine:maxe : a range for the number of edges
                        #:0 means '# or more' except in the case 0:0
              res/mod : only generate subset res out of subsets 0..mod-1

                -c    : only write connected graphs
                -C    : only write biconnected graphs
                -t    : only generate triangle-free graphs
                -f    : only generate 4-cycle-free graphs
                -b    : only generate bipartite graphs
                            (-t, -f and -b can be used in any combination)
                -m    : save memory at the expense of time (only makes a
                            difference in the absence of -b, -t, -f and n <= 28).
                -d#   : a lower bound for the minimum degree
                -D#   : a upper bound for the maximum degree
                -v    : display counts by number of edges
                -l    : canonically label output graphs

                -q    : suppress auxiliary output (except from -v)

        Options which cause geng to use an output format different
        than the graph6 format are not listed above (-u, -g, -s, -y, -h)
        as they will confuse the creation of a Sage graph.  The res/mod
        option can be useful when using the output in a routine run
        several times in parallel.

        OUTPUT:

        A generator which will produce the graphs as Sage graphs.
        These will be simple graphs: no loops, no multiple edges, no
        directed edges.

        .. SEEALSO::

            :meth:`Graph.is_strongly_regular` -- tests whether a graph is
            strongly regular and/or returns its parameters.

        EXAMPLES:

        The generator can be used to construct graphs for testing,
        one at a time (usually inside a loop).  Or it can be used to
        create an entire list all at once if there is sufficient memory
        to contain it.  ::

            sage: gen = graphs.nauty_geng("2") # optional nauty
            sage: next(gen) # optional nauty
            Graph on 2 vertices
            sage: next(gen) # optional nauty
            Graph on 2 vertices
            sage: next(gen) # optional nauty
            Traceback (most recent call last):
            ...
            StopIteration: Exhausted list of graphs from nauty geng

        A list of all graphs on 7 vertices.  This agrees with
        :oeis:`A000088`.  ::

            sage: gen = graphs.nauty_geng("7") # optional nauty
            sage: len(list(gen))  # optional nauty
            1044

        A list of just the connected graphs on 7 vertices.  This agrees with
        :oeis:`A001349`.  ::

            sage: gen = graphs.nauty_geng("7 -c") # optional nauty
            sage: len(list(gen))  # optional nauty
            853

        The ``debug`` switch can be used to examine geng's reaction
        to the input in the ``options`` string.  We illustrate success.
        (A failure will be a string beginning with ">E".)  Passing the
        "-q" switch to geng will supress the indicator of a
        successful initiation.  ::

            sage: gen = graphs.nauty_geng("4", debug=True) # optional nauty
            sage: print next(gen) # optional nauty
            >A geng -d0D3 n=4 e=0-6
        """
        import subprocess
        from sage.misc.package import is_package_installed
        if not is_package_installed("nauty"):
            raise TypeError("the optional nauty package is not installed")
        sp = subprocess.Popen("geng {0}".format(options), shell=True,
                              stdin=subprocess.PIPE, stdout=subprocess.PIPE,
                              stderr=subprocess.PIPE, close_fds=True)
        if debug:
            yield sp.stderr.readline()
        gen = sp.stdout
        while True:
            try:
                s = next(gen)
            except StopIteration:
                raise StopIteration("Exhausted list of graphs from nauty geng")
            G = graph.Graph(s[:-1], format='graph6')
            yield G


    def cospectral_graphs(self, vertices, matrix_function=lambda g: g.adjacency_matrix(), graphs=None):
        r"""
        Find all sets of graphs on ``vertices`` vertices (with
        possible restrictions) which are cospectral with respect to a
        constructed matrix.

        INPUT:

        - ``vertices`` - The number of vertices in the graphs to be tested

        - ``matrix_function`` - A function taking a graph and giving back
          a matrix.  This defaults to the adjacency matrix.  The spectra
          examined are the spectra of these matrices.

        - ``graphs`` - One of three things:

           - ``None`` (default) - test all graphs having ``vertices``
             vertices

           - a function taking a graph and returning ``True`` or ``False``
             - test only the graphs on ``vertices`` vertices for which
             the function returns ``True``

           - a list of graphs (or other iterable object) - these graphs
             are tested for cospectral sets.  In this case,
             ``vertices`` is ignored.

        OUTPUT:

           A list of lists of graphs.  Each sublist will be a list of
           cospectral graphs (lists of cadinality 1 being omitted).


        .. SEEALSO::

            :meth:`Graph.is_strongly_regular` -- tests whether a graph is
            strongly regular and/or returns its parameters.

        EXAMPLES::

            sage: g=graphs.cospectral_graphs(5)
            sage: sorted(sorted(g.graph6_string() for g in glist) for glist in g)
            [['Dr?', 'Ds_']]
            sage: g[0][1].am().charpoly()==g[0][1].am().charpoly()
            True

        There are two sets of cospectral graphs on six vertices with no isolated vertices::

            sage: g=graphs.cospectral_graphs(6, graphs=lambda x: min(x.degree())>0)
            sage: sorted(sorted(g.graph6_string() for g in glist) for glist in g)
            [['Ep__', 'Er?G'], ['ExGg', 'ExoG']]
            sage: g[0][1].am().charpoly()==g[0][1].am().charpoly()
            True
            sage: g[1][1].am().charpoly()==g[1][1].am().charpoly()
            True

        There is one pair of cospectral trees on eight vertices::

            sage: g=graphs.cospectral_graphs(6, graphs=graphs.trees(8))
            sage: sorted(sorted(g.graph6_string() for g in glist) for glist in g)
            [['GiPC?C', 'GiQCC?']]
            sage: g[0][1].am().charpoly()==g[0][1].am().charpoly()
            True

        There are two sets of cospectral graphs (with respect to the
        Laplacian matrix) on six vertices::

            sage: g=graphs.cospectral_graphs(6, matrix_function=lambda g: g.laplacian_matrix())
            sage: sorted(sorted(g.graph6_string() for g in glist) for glist in g)
            [['Edq_', 'ErcG'], ['Exoo', 'EzcG']]
            sage: g[0][1].laplacian_matrix().charpoly()==g[0][1].laplacian_matrix().charpoly()
            True
            sage: g[1][1].laplacian_matrix().charpoly()==g[1][1].laplacian_matrix().charpoly()
            True

        To find cospectral graphs with respect to the normalized
        Laplacian, assuming the graphs do not have an isolated vertex, it
        is enough to check the spectrum of the matrix `D^{-1}A`, where `D`
        is the diagonal matrix of vertex degrees, and A is the adjacency
        matrix.  We find two such cospectral graphs (for the normalized
        Laplacian) on five vertices::

            sage: def DinverseA(g):
            ...     A=g.adjacency_matrix().change_ring(QQ)
            ...     for i in range(g.order()):
            ...         A.rescale_row(i, 1/len(A.nonzero_positions_in_row(i)))
            ...     return A
            sage: g=graphs.cospectral_graphs(5, matrix_function=DinverseA, graphs=lambda g: min(g.degree())>0)
            sage: sorted(sorted(g.graph6_string() for g in glist) for glist in g)
            [['Dlg', 'Ds_']]
            sage: g[0][1].laplacian_matrix(normalized=True).charpoly()==g[0][1].laplacian_matrix(normalized=True).charpoly()
            True
        """
        from sage.graphs.all import graphs as graph_gen
        if graphs is None:
            graph_list=graph_gen(vertices)
        elif callable(graphs):
            graph_list=iter(g for g in graph_gen(vertices) if graphs(g))
        else:
            graph_list=iter(graphs)

        from collections import defaultdict
        charpolys=defaultdict(list)
        for g in graph_list:
            cp=matrix_function(g).charpoly()
            charpolys[cp].append(g)

        cospectral_graphs=[]
        for cp,g_list in charpolys.items():
            if len(g_list)>1:
                cospectral_graphs.append(g_list)

        return cospectral_graphs

    def _read_planar_code(self, code_input):
        r"""
        Returns a generator for the plane graphs in planar code format in
        the file code_input (see [plantri-guide]_).

        A file with planar code starts with a header ``>>planar_code<<``.
        After the header each graph is stored in the following way :

        The first character is the number of vertices, followed by
        n11,...,n1k,null character,n21,...,n2k',null character, ...

        where the n1* are all neighbors of n1 and all n2* are the 
        neighbors of n2, ...
        Besides, these neighbors are enumerated in clockwise order.

        INPUT:

        - ``code_input`` - a file containing valid planar code data.

        OUTPUT:

        A generator which will produce the plane graphs as Sage graphs
        with an embedding set. These will be simple graphs: no loops, no
        multiple edges, no directed edges (unless plantri is asked to give
        the dual graphs instead).

        .. SEEALSO::

            - :meth:`~sage.graphs.generic_graph.GenericGraph.set_embedding`,
              :meth:`~sage.graphs.generic_graph.GenericGraph.get_embedding` --
              get/set methods for embeddings.

        EXAMPLES:

        The following example creates a small planar code file in memory and
        reads it using the ``_read_planar_code`` method:  ::

            sage: import StringIO
            sage: code_input = StringIO.StringIO('>>planar_code<<')
            sage: code_input.write('>>planar_code<<')
            sage: for c in [4,2,3,4,0,1,4,3,0,1,2,4,0,1,3,2,0]:
            ....:     code_input.write('{:c}'.format(c))
            sage: code_input.seek(0)
            sage: gen = graphs._read_planar_code(code_input)
            sage: l = list(gen)
            sage: l
            [Graph on 4 vertices]
            sage: l[0].is_isomorphic(graphs.CompleteGraph(4))
            True
            sage: l[0].get_embedding()
            {1: [2, 3, 4],
             2: [1, 4, 3],
             3: [1, 2, 4],
             4: [1, 3, 2]}

        REFERENCE:

        .. [plantri-guide] http://cs.anu.edu.au/~bdm/plantri/plantri-guide.txt
        """
        #start of code to read planar code

        header = code_input.read(15)
        assert header == '>>planar_code<<', 'Not a valid planar code header'

        #read graph per graph
        while True:
            c = code_input.read(1)
            if len(c)==0:
                return

            # Each graph is stored in the following way :
            #
            # The first character is the number of vertices, followed by
            # n11,...,n1k,null character,n21,...,n2k',null character, ...
            #
            # where the n1* are all neighbors of n1 and all n2* are the
            # neighbors of n2, ...
            #
            # Besides, these neighbors are enumerated in clockwise order.
            order = ord(c)

            zeroCount = 0

            g = [[] for i in range(order)]

            while zeroCount < order:
                c = code_input.read(1)
                if ord(c) == 0:
                    zeroCount += 1
                else:
                    g[zeroCount].append(ord(c))

            # construct graph based on g

            # first taking care that every edge is given twice
            edges_g = {i + 1: [j for j in di if j < i + 1]
                       for i, di in enumerate(g)}

            # then adding half of the loops (if any)
            has_loops = False
            for i, di in enumerate(g):
                Ni = di.count(i + 1)
                if Ni > 1:
                    edges_g[i + 1] += [i + 1] * (Ni / 2)
                    has_loops = True
            G = graph.Graph(edges_g, loops=has_loops)

            if not(G.has_multiple_edges() or has_loops):
                embed_g = {i + 1: di for i, di in enumerate(g)}
                G.set_embedding(embed_g)
            yield(G)

    def fullerenes(self, order, ipr=False):
        r"""
        Returns a generator which creates fullerene graphs using
        the buckygen generator (see [buckygen]_).

        INPUT:

        - ``order`` - a positive even integer smaller than or equal to 254.
          This specifies the number of vertices in the generated fullerenes.

        - ``ipr`` - default: ``False`` - if ``True`` only fullerenes that
          satisfy the Isolated Pentagon Rule are generated. This means that
          no pentagonal faces share an edge.

        OUTPUT:

        A generator which will produce the fullerene graphs as Sage graphs
        with an embedding set. These will be simple graphs: no loops, no
        multiple edges, no directed edges.

        .. SEEALSO::

            - :meth:`~sage.graphs.generic_graph.GenericGraph.set_embedding`,
              :meth:`~sage.graphs.generic_graph.GenericGraph.get_embedding` --
              get/set methods for embeddings.

        EXAMPLES:

        There are 1812 isomers of `\textrm{C}_{60}`, i.e., 1812 fullerene graphs
        on 60 vertices:  ::

            sage: gen = graphs.fullerenes(60)  # optional buckygen
            sage: len(list(gen))  # optional buckygen
            1812

        However, there is only one IPR fullerene graph on 60 vertices: the famous
        Buckminster Fullerene:  ::

            sage: gen = graphs.fullerenes(60, ipr=True)  # optional buckygen
            sage: next(gen)  # optional buckygen
            Graph on 60 vertices
            sage: next(gen)  # optional buckygen
            Traceback (most recent call last):
            ...
            StopIteration

        The unique fullerene graph on 20 vertices is isomorphic to the dodecahedron
        graph. ::

            sage: gen = graphs.fullerenes(20)  # optional buckygen
            sage: g = next(gen)  # optional buckygen
            sage: g.is_isomorphic(graphs.DodecahedralGraph()) # optional buckygen
            True
            sage: g.get_embedding()  # optional buckygen
            {1: [2, 3, 4],
             2: [1, 5, 6],
             3: [1, 7, 8],
             4: [1, 9, 10],
             5: [2, 10, 11],
             6: [2, 12, 7],
             7: [3, 6, 13],
             8: [3, 14, 9],
             9: [4, 8, 15],
             10: [4, 16, 5],
             11: [5, 17, 12],
             12: [6, 11, 18],
             13: [7, 18, 14],
             14: [8, 13, 19],
             15: [9, 19, 16],
             16: [10, 15, 17],
             17: [11, 16, 20],
             18: [12, 20, 13],
             19: [14, 20, 15],
             20: [17, 19, 18]}
            sage: g.plot3d(layout='spring')  # optional buckygen
            Graphics3d Object

        REFERENCE:

        .. [buckygen] G. Brinkmann, J. Goedgebeur and B.D. McKay, Generation of Fullerenes,
          Journal of Chemical Information and Modeling, 52(11):2910-2918, 2012.
        """
        from sage.misc.package import is_package_installed
        if not is_package_installed("buckygen"):
            raise TypeError("the optional buckygen package is not installed")

        # number of vertices should be positive
        if order < 0:
            raise ValueError("Number of vertices should be positive.")

        # buckygen can only output fullerenes on up to 254 vertices
        if order > 254:
            raise ValueError("Number of vertices should be at most 254.")

        # fullerenes only exist for an even number of vertices, larger than 20
        # and different from 22
        if order % 2 == 1 or order < 20 or order == 22:
            return

        command = 'buckygen -'+('I' if ipr else '')+'d {0}d'.format(order)

        import subprocess
        sp = subprocess.Popen(command, shell=True,
                              stdin=subprocess.PIPE, stdout=subprocess.PIPE,
                              stderr=subprocess.PIPE, close_fds=True)

        for G in graphs._read_planar_code(sp.stdout):
            yield(G)

    def fusenes(self, hexagon_count, benzenoids=False):
        r"""
        Returns a generator which creates fusenes and benzenoids using
        the benzene generator (see [benzene]_). Fusenes are planar
        polycyclic hydrocarbons with all bounded faces hexagons. Benzenoids
        are fusenes that are subgraphs of the hexagonal lattice.

        INPUT:

        - ``hexagon_count`` - a positive integer smaller than or equal to 30.
          This specifies the number of hexagons in the generated benzenoids.

        - ``benzenoids`` - default: ``False`` - if ``True`` only benzenoids are
          generated.

        OUTPUT:

        A generator which will produce the fusenes as Sage graphs
        with an embedding set. These will be simple graphs: no loops, no
        multiple edges, no directed edges.

        .. SEEALSO::

            - :meth:`~sage.graphs.generic_graph.GenericGraph.set_embedding`,
              :meth:`~sage.graphs.generic_graph.GenericGraph.get_embedding` --
              get/set methods for embeddings.

        EXAMPLES:

        There is a unique fusene with 2 hexagons:  ::

            sage: gen = graphs.fusenes(2)  # optional benzene
            sage: len(list(gen))  # optional benzene
            1

        This fusene is naphtalene (`\textrm{C}_{10}\textrm{H}_{8}`).
        In the fusene graph the H-atoms are not stored, so this is
        a graph on just 10 vertices:  ::

            sage: gen = graphs.fusenes(2)  # optional benzene
            sage: next(gen)  # optional benzene
            Graph on 10 vertices
            sage: next(gen)  # optional benzene
            Traceback (most recent call last):
            ...
            StopIteration

        There are 6505 benzenoids with 9 hexagons:  ::

            sage: gen = graphs.fusenes(9, benzenoids=True)  # optional benzene
            sage: len(list(gen))  # optional benzene
            6505

        REFERENCE:

        .. [benzene] G. Brinkmann, G. Caporossi and P. Hansen, A Constructive Enumeration of Fusenes and Benzenoids,
          Journal of Algorithms, 45:155-166, 2002.
        """
        from sage.misc.package import is_package_installed
        if not is_package_installed("benzene"):
            raise TypeError("the optional benzene package is not installed")

        # number of hexagons should be positive
        if hexagon_count < 0:
            raise ValueError("Number of hexagons should be positive.")

        # benzene is only built for fusenes with up to 30 hexagons
        if hexagon_count > 30:
            raise ValueError("Number of hexagons should be at most 30.")

        # there are no fusenes with 0 hexagons
        if hexagon_count == 0:
            return

        # there is only one unique fusene with 1 hexagon (and benzene doesn't generate it)
        if hexagon_count == 1:
            g = {1:[6, 2], 2:[1, 3], 3:[2, 4], 4:[3, 5], 5:[4, 6], 6:[5, 1]}
            G = graph.Graph(g)
            G.set_embedding(g)
            yield(G)
            return

        command = 'benzene '+('b' if benzenoids else '')+' {0} p'.format(hexagon_count)

        import subprocess
        sp = subprocess.Popen(command, shell=True,
                              stdin=subprocess.PIPE, stdout=subprocess.PIPE,
                              stderr=subprocess.PIPE, close_fds=True)

        for G in graphs._read_planar_code(sp.stdout):
            yield(G)

    def planar_graphs(self, order, minimum_degree=None,
                      minimum_connectivity=None,
                      exact_connectivity=False, only_bipartite=False,
                      dual=False):
        r"""
        An iterator over connected planar graphs using the plantri generator.

        This uses the plantri generator (see [plantri]_) which is available
        through the optional package plantri.

        .. NOTE::

            The non-3-connected graphs will be returned several times, with all
            its possible embeddings.

        INPUT:

        - ``order`` - a positive integer smaller than or equal to 64.
          This specifies the number of vertices in the generated graphs.

        - ``minimum_degree`` - default: ``None`` - a value `\geq 1` and `\leq
          5`, or ``None``. This specifies the minimum degree of the generated
          graphs. If this is ``None`` and the order is 1, then this is set to
          0. If this is ``None`` and the minimum connectivity is specified, then
          this is set to the same value as the minimum connectivity.  If the
          minimum connectivity is also equal to ``None``, then this is set to 1.

        - ``minimum_connectivity`` - default: ``None`` - a value `\geq 1`
          and `\leq 3`, or ``None``. This specifies the minimum connectivity of the
          generated graphs. If this is ``None`` and the minimum degree is
          specified, then this is set to the minimum of the minimum degree
          and 3. If the minimum degree is also equal to ``None``, then this
          is set to 1.

        - ``exact_connectivity`` - default: ``False`` - if ``True`` only
          graphs with exactly the specified connectivity will be generated.
          This option cannot be used with ``minimum_connectivity=3``, or if
          the minimum connectivity is not explicitely set.

        - ``only_bipartite`` - default: ``False`` - if ``True`` only bipartite
          graphs will be generated. This option cannot be used for graphs with
          a minimum degree larger than 3.

        - ``dual`` - default: ``False`` - if ``True`` return instead the
          planar duals of the generated graphs.

        OUTPUT:

        An iterator which will produce all planar graphs with the given
        number of vertices as Sage graphs with an embedding set. These will be
        simple graphs (no loops, no multiple edges, no directed edges)
        unless the option ``dual=True`` is used.

        .. SEEALSO::

            - :meth:`~sage.graphs.generic_graph.GenericGraph.set_embedding`,
              :meth:`~sage.graphs.generic_graph.GenericGraph.get_embedding` --
              get/set methods for embeddings.

        EXAMPLES:

        There are 6 planar graphs on 4 vertices::

            sage: gen = graphs.planar_graphs(4)  # optional plantri
            sage: len(list(gen))  # optional plantri
            6

        Three of these planar graphs are bipartite::

            sage: gen = graphs.planar_graphs(4, only_bipartite=True)  # optional plantri
            sage: len(list(gen))  # optional plantri
            3

        Setting ``dual=True`` gives the planar dual graphs::

            sage: gen = graphs.planar_graphs(4, dual=True)  # optional plantri
            sage: [u for u in list(gen)]  # optional plantri
            [Graph on 4 vertices,
            Multi-graph on 3 vertices,
            Multi-graph on 2 vertices,
            Looped multi-graph on 2 vertices,
            Looped multi-graph on 1 vertex,
            Looped multi-graph on 1 vertex]

        The cycle of length 4 is the only 2-connected bipartite planar graph
        on 4 vertices::

            sage: l = list(graphs.planar_graphs(4, minimum_connectivity=2, only_bipartite=True))  # optional plantri
            sage: l[0].get_embedding()  # optional plantri
            {1: [2, 3],
             2: [1, 4],
             3: [1, 4],
             4: [2, 3]}

        There is one planar graph with one vertex. This graph obviously has
        minimum degree equal to 0::

            sage: list(graphs.planar_graphs(1))  # optional plantri
            [Graph on 1 vertex]
            sage: list(graphs.planar_graphs(1, minimum_degree=1))  # optional plantri
            []

        TESTS:

        The number of edges in a planar graph is equal to the number of edges in
        its dual::

            sage: planar      = list(graphs.planar_graphs(5,dual=True))  # optional -- plantri
            sage: dual_planar = list(graphs.planar_graphs(5,dual=False)) # optional -- plantri
            sage: planar_sizes      = [g.size() for g in planar]         # optional -- plantri
            sage: dual_planar_sizes = [g.size() for g in dual_planar]    # optional -- plantri
            sage: planar_sizes == dual_planar_sizes                      # optional -- plantri
            True

        REFERENCE:

        .. [plantri] G. Brinkmann and B.D. McKay, Fast generation of planar graphs,
           MATCH-Communications in Mathematical and in Computer Chemistry, 58(2):323-357, 2007.
        """
        from sage.misc.package import is_package_installed
        if not is_package_installed("plantri"):
            raise TypeError("the optional plantri package is not installed")

        # number of vertices should be positive
        if order < 0:
            raise ValueError("Number of vertices should be positive.")

        # plantri can only output general planar graphs on up to 64 vertices
        if order > 64:
            raise ValueError("Number of vertices should be at most 64.")

        if exact_connectivity and minimum_connectivity is None:
            raise ValueError("Minimum connectivity must be specified to use the exact_connectivity option.")

        # minimum connectivity should be None or a number between 1 and 3
        if minimum_connectivity is  not None and not (1 <= minimum_connectivity <= 3):
            raise ValueError("Minimum connectivity should be a number between 1 and 3.")

        # minimum degree should be None or a number between 1 and 5
        if minimum_degree == 0:
            if order != 1:
                raise ValueError("Minimum degree equal to 0 is only possible if the graphs have 1 vertex.")
        elif minimum_degree is not None and not (1 <= minimum_degree <= 5):
            raise ValueError("Minimum degree should be a number between 1 and 5 if the order is greater than 1.")
        elif minimum_degree is None and order == 1:
            minimum_degree = 0

        # check combination of values of minimum degree and minimum connectivity
        if minimum_connectivity is None:
            if minimum_degree is not None:
                minimum_connectivity = min(3, minimum_degree)
            elif minimum_degree is None:
                minimum_degree, minimum_connectivity = 1, 1
        else:
            if minimum_degree is None:
                minimum_degree = minimum_connectivity
            elif (minimum_degree < minimum_connectivity and
                  minimum_degree > 0):
                raise ValueError("Minimum connectivity can be at most the minimum degree.")

        #exact connectivity is not implemented for minimum connectivity 3
        if exact_connectivity and minimum_connectivity==3:
            raise NotImplementedError("Generation of planar graphs with connectivity exactly 3 is not implemented.")

        if only_bipartite and minimum_degree > 3:
            raise NotImplementedError("Generation of bipartite planar graphs with minimum degree 4 or 5 is not implemented.")

        if order == 0:
            return

        minimum_order = {0:1, 1:2, 2:3, 3:4, 4:6, 5:12}[minimum_degree]

        if order < minimum_order:
            return

        if order == 1:
            if minimum_degree == 0:
                G = graph.Graph(1)
                G.set_embedding({0: []})
                yield(G)
            return

        cmd = 'plantri -p{}m{}c{}{}{} {}'
        command = cmd.format('b' if only_bipartite else '',
                             minimum_degree,
                             minimum_connectivity,
                             'x' if exact_connectivity else '',
                             'd' if dual else '',
                             order)

        import subprocess
        sp = subprocess.Popen(command, shell=True,
                              stdin=subprocess.PIPE, stdout=subprocess.PIPE,
                              stderr=subprocess.PIPE, close_fds=True)

        for G in graphs._read_planar_code(sp.stdout):
            yield(G)

    def triangulations(self, order, minimum_degree=None, minimum_connectivity=None,
                       exact_connectivity=False, only_eulerian=False, dual=False):
        r"""
        An iterator over connected planar triangulations using the plantri generator.

        This uses the plantri generator (see [plantri]_) which is available
        through the optional package plantri.

        INPUT:

        - ``order`` - a positive integer smaller than or equal to 64.
          This specifies the number of vertices in the generated triangulations.

        - ``minimum_degree`` - default: ``None`` - a value `\geq 3` and `\leq 5`,
          or ``None``. This specifies the minimum degree of the generated
          triangulations. If this is ``None`` and the minimum connectivity
          is specified, then this is set to the same value as the minimum
          connectivity. If the minimum connectivity is also equal to ``None``,
          then this is set to 3.

        - ``minimum_connectivity`` - default: ``None`` - a value `\geq 3` and
          `\leq 5`, or ``None``. This specifies the minimum connectivity of the
          generated triangulations. If this is ``None`` and the minimum degree
          is specified, then this is set to the minimum of the minimum degree
          and 3. If the minimum degree is also equal to ``None``, then this is
          set to 3.

        - ``exact_connectivity`` - default: ``False`` - if ``True`` only
          triangulations with exactly the specified connectivity will be generated.
          This option cannot be used with ``minimum_connectivity=3``, or if
          the minimum connectivity is not explicitely set.

        - ``only_eulerian`` - default: ``False`` - if ``True`` only eulerian
          triangulations will be generated. This option cannot be used if the
          minimum degree is explicitely set to anything else than 4.

        - ``dual`` - default: ``False`` - if ``True`` return instead the
          planar duals of the generated graphs.

        OUTPUT:

        An iterator which will produce all planar triangulations with the given
        number of vertices as Sage graphs with an embedding set. These will be
        simple graphs (no loops, no multiple edges, no directed edges).

        .. SEEALSO::

            - :meth:`~sage.graphs.generic_graph.GenericGraph.set_embedding`,
              :meth:`~sage.graphs.generic_graph.GenericGraph.get_embedding` --
              get/set methods for embeddings.

        EXAMPLES:

        The unique planar embedding of the `K_4` is the only planar triangulations
        on 4 vertices::

            sage: gen = graphs.triangulations(4)    # optional plantri
            sage: [g.get_embedding() for g in gen]  # optional plantri
            [{1: [2, 3, 4], 2: [1, 4, 3], 3: [1, 2, 4], 4: [1, 3, 2]}]

        but, of course, this graph is not eulerian::

            sage: gen = graphs.triangulations(4, only_eulerian=True)  # optional plantri
            sage: len(list(gen))                                      # optional plantri
            0

        The unique eulerian triangulation on 6 vertices is isomorphic to the octahedral
        graph. ::

            sage: gen = graphs.triangulations(6, only_eulerian=True)  # optional plantri
            sage: g = next(gen)                                       # optional plantri
            sage: g.is_isomorphic(graphs.OctahedralGraph())           # optional plantri
            True

        An overview of the number of 5-connected triangulations on up to 22 vertices. This
        agrees with :oeis:`A081621`::

            sage: for i in range(12, 23):                                             # optional plantri
            ....:     L = len(list(graphs.triangulations(i, minimum_connectivity=5))) # optional plantri
            ....:     print("{}   {:3d}".format(i,L))                                 # optional plantri
            12     1
            13     0
            14     1
            15     1
            16     3
            17     4
            18    12
            19    23
            20    71
            21   187
            22   627

        The minimum connectivity can be at most the minimum degree::

            sage: gen = next(graphs.triangulations(10, minimum_degree=3, minimum_connectivity=5))  # optional plantri
            Traceback (most recent call last):
            ...
            ValueError: Minimum connectivity can be at most the minimum degree.

        There are 5 triangulations with 9 vertices and minimum degree equal to 4
        that are 3-connected, but only one of them is not 4-connected::

            sage: len([g for g in graphs.triangulations(9, minimum_degree=4, minimum_connectivity=3)]) # optional plantri
            5
            sage: len([g for g in graphs.triangulations(9, minimum_degree=4, minimum_connectivity=3, exact_connectivity=True)]) # optional plantri
            1

        Setting ``dual=True`` gives the planar dual graphs::

            sage: [len(g) for g in graphs.triangulations(9, minimum_degree=4, minimum_connectivity=3, dual=True)]  # optional plantri
            [14, 14, 14, 14, 14]

        TESTS::

            sage: [g.size() for g in graphs.triangulations(6, minimum_connectivity=3)] # optional plantri
            [12, 12]
        """
        from sage.misc.package import is_package_installed
        if not is_package_installed("plantri"):
            raise TypeError("the optional plantri package is not installed")

        # number of vertices should be positive
        if order < 0:
            raise ValueError("Number of vertices should be positive.")

        # plantri can only output planar triangulations on up to 64 vertices
        if order > 64:
            raise ValueError("Number of vertices should be at most 64.")

        if exact_connectivity and minimum_connectivity is None:
            raise ValueError("Minimum connectivity must be specified to use the exact_connectivity option.")

        # minimum connectivity should be None or a number between 3 and 5
        if minimum_connectivity is  not None and not (3 <= minimum_connectivity <= 5):
            raise ValueError("Minimum connectivity should be None or a number between 3 and 5.")

        # minimum degree should be None or a number between 3 and 5
        if minimum_degree is  not None and not (3 <= minimum_degree <= 5):
            raise ValueError("Minimum degree should be None or a number between 3 and 5.")

        # for eulerian triangulations the minimum degree is set to 4 (unless it was already specifically set)
        if only_eulerian and minimum_degree is None:
            minimum_degree = 4

        # check combination of values of minimum degree and minimum connectivity
        if minimum_connectivity is None:
            if minimum_degree is not None:
                minimum_connectivity = min(3, minimum_degree)
            else:
                minimum_degree, minimum_connectivity = 3, 3
        else:
            if minimum_degree is None:
                minimum_degree = minimum_connectivity
            elif minimum_degree < minimum_connectivity:
                raise ValueError("Minimum connectivity can be at most the minimum degree.")

        #exact connectivity is not implemented for minimum connectivity equal to minimum degree
        if exact_connectivity and minimum_connectivity==minimum_degree:
            raise NotImplementedError("Generation of triangulations with minimum connectivity equal to minimum degree is not implemented.")

        minimum_order = {3:4, 4:6, 5:12}[minimum_degree]

        if order < minimum_order:
            return

        if only_eulerian and order < 6:
            return

        cmd = 'plantri -{}m{}c{}{}{} {}'
        command = cmd.format('b' if only_eulerian else '',
                             minimum_degree,
                             minimum_connectivity,
                             'x' if exact_connectivity else '',
                             'd' if dual else '',
                             order)

        import subprocess
        sp = subprocess.Popen(command, shell=True,
                              stdin=subprocess.PIPE, stdout=subprocess.PIPE,
                              stderr=subprocess.PIPE, close_fds=True)

        for G in graphs._read_planar_code(sp.stdout):
            yield(G)

    def quadrangulations(self, order, minimum_degree=None, minimum_connectivity=None,
                         no_nonfacial_quadrangles=False, dual=False):
        r"""
        An iterator over planar quadrangulations using the plantri generator.

        This uses the plantri generator (see [plantri]_) which is available
        through the optional package plantri.

        INPUT:

        - ``order`` - a positive integer smaller than or equal to 64.
          This specifies the number of vertices in the generated quadrangulations.

        - ``minimum_degree`` - default: ``None`` - a value `\geq 2` and `\leq
          3`, or ``None``. This specifies the minimum degree of the generated
          quadrangulations. If this is ``None`` and the minimum connectivity is
          specified, then this is set to the same value as the minimum
          connectivity. If the minimum connectivity is also equal to ``None``,
          then this is set to 2.

        - ``minimum_connectivity`` - default: ``None`` - a value `\geq 2` and
          `\leq 3`, or ``None``. This specifies the minimum connectivity of the
          generated quadrangulations. If this is ``None`` and the option
          ``no_nonfacial_quadrangles`` is set to ``True``, then this is set to
          3. Otherwise if this is ``None`` and the minimum degree is specified,
          then this is set to the minimum degree. If the minimum degree is also
          equal to ``None``, then this is set to 3.

        - ``no_nonfacial_quadrangles`` - default: ``False`` - if ``True`` only
          quadrangulations with no non-facial quadrangles are generated. This
          option cannot be used if ``minimum_connectivity`` is set to 2.

        - ``dual`` - default: ``False`` - if ``True`` return instead the
          planar duals of the generated graphs.

        OUTPUT:

        An iterator which will produce all planar quadrangulations with the given
        number of vertices as Sage graphs with an embedding set. These will be
        simple graphs (no loops, no multiple edges, no directed edges).

        .. SEEALSO::

            - :meth:`~sage.graphs.generic_graph.GenericGraph.set_embedding`,
              :meth:`~sage.graphs.generic_graph.GenericGraph.get_embedding` --
              get/set methods for embeddings.

        EXAMPLES:

        The cube is the only 3-connected planar quadrangulation on 8 vertices::

            sage: gen = graphs.quadrangulations(8, minimum_connectivity=3)  # optional plantri
            sage: g = next(gen)                                            # optional plantri
            sage: g.is_isomorphic(graphs.CubeGraph(3))                      # optional plantri
            True
            sage: next(gen)                                                # optional plantri
            Traceback (most recent call last):
            ...
            StopIteration

        An overview of the number of quadrangulations on up to 12 vertices. This
        agrees with :oeis:`A113201`::

            sage: for i in range(4,13):                          # optional plantri
            ....:     L =  len(list(graphs.quadrangulations(i))) # optional plantri
            ....:     print("{:2d}   {:3d}".format(i,L))         # optional plantri
             4     1
             5     1
             6     2
             7     3
             8     9
             9    18
            10    62
            11   198
            12   803

        There are 2 planar quadrangulation on 12 vertices that do not have a
        non-facial quadrangle::

            sage: len([g for g in graphs.quadrangulations(12, no_nonfacial_quadrangles=True)])  # optional plantri
            2

        Setting ``dual=True`` gives the planar dual graphs::

            sage: [len(g) for g in graphs.quadrangulations(12, no_nonfacial_quadrangles=True, dual=True)]  # optional plantri
            [10, 10]
        """
        from sage.misc.package import is_package_installed
        if not is_package_installed("plantri"):
            raise TypeError("the optional plantri package is not installed")

        # number of vertices should be positive
        if order < 0:
            raise ValueError("Number of vertices should be positive.")

        # plantri can only output planar quadrangulations on up to 64 vertices
        if order > 64:
            raise ValueError("Number of vertices should be at most 64.")

        # minimum connectivity should be None, 2 or 3
        if minimum_connectivity not in {None, 2, 3}:
            raise ValueError("Minimum connectivity should be None, 2 or 3.")

        # minimum degree should be None, 2 or 3
        if minimum_degree not in {None, 2, 3}:
            raise ValueError("Minimum degree should be None, 2 or 3.")

        if (no_nonfacial_quadrangles and
            minimum_connectivity == 2):
                raise NotImplementedError("Generation of no non-facial quadrangles and minimum connectivity 2 is not implemented")

        # check combination of values of minimum degree and minimum connectivity
        if minimum_connectivity is None:
            if minimum_degree is not None:
                minimum_connectivity = min(2, minimum_degree)
            else:
                minimum_degree, minimum_connectivity = 2, 2
        else:
            if minimum_degree is None:
                minimum_degree = minimum_connectivity
            elif minimum_degree < minimum_connectivity:
                raise ValueError("Minimum connectivity can be at most the minimum degree.")

        minimum_order = {2:4, 3:8}[minimum_degree]

        if order < minimum_order:
            return

        if no_nonfacial_quadrangles:
            # for plantri -q the option -c4 means 3-connected with no non-facial quadrangles
            minimum_connectivity = 4


        cmd = 'plantri -qm{}c{}{} {}'
        command = cmd.format(minimum_degree,
                             minimum_connectivity,
                             'd' if dual else '',
                             order)

        import subprocess
        sp = subprocess.Popen(command, shell=True,
                              stdin=subprocess.PIPE, stdout=subprocess.PIPE,
                              stderr=subprocess.PIPE, close_fds=True)

        for G in graphs._read_planar_code(sp.stdout):
            yield(G)

###########################################################################
# Basic Graphs
###########################################################################
    import sage.graphs.generators.basic
    BullGraph                = staticmethod(sage.graphs.generators.basic.BullGraph)
    ButterflyGraph           = staticmethod(sage.graphs.generators.basic.ButterflyGraph)
    CircularLadderGraph      = staticmethod(sage.graphs.generators.basic.CircularLadderGraph)
    ClawGraph                = staticmethod(sage.graphs.generators.basic.ClawGraph)
    CycleGraph               = staticmethod(sage.graphs.generators.basic.CycleGraph)
    CompleteGraph            = staticmethod(sage.graphs.generators.basic.CompleteGraph)
    CompleteBipartiteGraph   = staticmethod(sage.graphs.generators.basic.CompleteBipartiteGraph)
    CompleteMultipartiteGraph= staticmethod(sage.graphs.generators.basic.CompleteMultipartiteGraph)
    DiamondGraph             = staticmethod(sage.graphs.generators.basic.DiamondGraph)
    EmptyGraph               = staticmethod(sage.graphs.generators.basic.EmptyGraph)
    Grid2dGraph              = staticmethod(sage.graphs.generators.basic.Grid2dGraph)
    GridGraph                = staticmethod(sage.graphs.generators.basic.GridGraph)
    HouseGraph               = staticmethod(sage.graphs.generators.basic.HouseGraph)
    HouseXGraph              = staticmethod(sage.graphs.generators.basic.HouseXGraph)
    LadderGraph              = staticmethod(sage.graphs.generators.basic.LadderGraph)
    LollipopGraph            = staticmethod(sage.graphs.generators.basic.LollipopGraph)
    PathGraph                = staticmethod(sage.graphs.generators.basic.PathGraph)
    StarGraph                = staticmethod(sage.graphs.generators.basic.StarGraph)
    Toroidal6RegularGrid2dGraph = staticmethod(sage.graphs.generators.basic.Toroidal6RegularGrid2dGraph)
    ToroidalGrid2dGraph      = staticmethod(sage.graphs.generators.basic.ToroidalGrid2dGraph)

###########################################################################
# Small Graphs
###########################################################################
    import sage.graphs.generators.smallgraphs
    Balaban10Cage            = staticmethod(sage.graphs.generators.smallgraphs.Balaban10Cage)
    Balaban11Cage            = staticmethod(sage.graphs.generators.smallgraphs.Balaban11Cage)
    BidiakisCube             = staticmethod(sage.graphs.generators.smallgraphs.BidiakisCube)
    BiggsSmithGraph          = staticmethod(sage.graphs.generators.smallgraphs.BiggsSmithGraph)
    BlanusaFirstSnarkGraph   = staticmethod(sage.graphs.generators.smallgraphs.BlanusaFirstSnarkGraph)
    BlanusaSecondSnarkGraph  = staticmethod(sage.graphs.generators.smallgraphs.BlanusaSecondSnarkGraph)
    BrinkmannGraph           = staticmethod(sage.graphs.generators.smallgraphs.BrinkmannGraph)
    BrouwerHaemersGraph      = staticmethod(sage.graphs.generators.smallgraphs.BrouwerHaemersGraph)
    BuckyBall                = staticmethod(sage.graphs.generators.smallgraphs.BuckyBall)
    CameronGraph             = staticmethod(sage.graphs.generators.smallgraphs.CameronGraph)
    Cell600                  = staticmethod(sage.graphs.generators.smallgraphs.Cell600)
    Cell120                  = staticmethod(sage.graphs.generators.smallgraphs.Cell120)
    ChvatalGraph             = staticmethod(sage.graphs.generators.smallgraphs.ChvatalGraph)
    ClebschGraph             = staticmethod(sage.graphs.generators.smallgraphs.ClebschGraph)
    CoxeterGraph             = staticmethod(sage.graphs.generators.smallgraphs.CoxeterGraph)
    DejterGraph              = staticmethod(sage.graphs.generators.smallgraphs.DejterGraph)
    DesarguesGraph           = staticmethod(sage.graphs.generators.smallgraphs.DesarguesGraph)
    DoubleStarSnark          = staticmethod(sage.graphs.generators.smallgraphs.DoubleStarSnark)
    DurerGraph               = staticmethod(sage.graphs.generators.smallgraphs.DurerGraph)
    DyckGraph                = staticmethod(sage.graphs.generators.smallgraphs.DyckGraph)
    EllinghamHorton54Graph   = staticmethod(sage.graphs.generators.smallgraphs.EllinghamHorton54Graph)
    EllinghamHorton78Graph   = staticmethod(sage.graphs.generators.smallgraphs.EllinghamHorton78Graph)
    ErreraGraph              = staticmethod(sage.graphs.generators.smallgraphs.ErreraGraph)
    F26AGraph                = staticmethod(sage.graphs.generators.smallgraphs.F26AGraph)
    FlowerSnark              = staticmethod(sage.graphs.generators.smallgraphs.FlowerSnark)
    FolkmanGraph             = staticmethod(sage.graphs.generators.smallgraphs.FolkmanGraph)
    FosterGraph              = staticmethod(sage.graphs.generators.smallgraphs.FosterGraph)
    FranklinGraph            = staticmethod(sage.graphs.generators.smallgraphs.FranklinGraph)
    FruchtGraph              = staticmethod(sage.graphs.generators.smallgraphs.FruchtGraph)
    GoldnerHararyGraph       = staticmethod(sage.graphs.generators.smallgraphs.GoldnerHararyGraph)
    GossetGraph              = staticmethod(sage.graphs.generators.smallgraphs.GossetGraph)
    GrayGraph                = staticmethod(sage.graphs.generators.smallgraphs.GrayGraph)
    GrotzschGraph            = staticmethod(sage.graphs.generators.smallgraphs.GrotzschGraph)
    HallJankoGraph           = staticmethod(sage.graphs.generators.smallgraphs.HallJankoGraph)
    WellsGraph               = staticmethod(sage.graphs.generators.smallgraphs.WellsGraph)
    HarborthGraph            = staticmethod(sage.graphs.generators.smallgraphs.HarborthGraph)
    HarriesGraph             = staticmethod(sage.graphs.generators.smallgraphs.HarriesGraph)
    HarriesWongGraph         = staticmethod(sage.graphs.generators.smallgraphs.HarriesWongGraph)
    HeawoodGraph             = staticmethod(sage.graphs.generators.smallgraphs.HeawoodGraph)
    HerschelGraph            = staticmethod(sage.graphs.generators.smallgraphs.HerschelGraph)
    HigmanSimsGraph          = staticmethod(sage.graphs.generators.smallgraphs.HigmanSimsGraph)
    HoffmanGraph             = staticmethod(sage.graphs.generators.smallgraphs.HoffmanGraph)
    HoffmanSingletonGraph    = staticmethod(sage.graphs.generators.smallgraphs.HoffmanSingletonGraph)
    HoltGraph                = staticmethod(sage.graphs.generators.smallgraphs.HoltGraph)
    HortonGraph              = staticmethod(sage.graphs.generators.smallgraphs.HortonGraph)
    KittellGraph             = staticmethod(sage.graphs.generators.smallgraphs.KittellGraph)
    KrackhardtKiteGraph      = staticmethod(sage.graphs.generators.smallgraphs.KrackhardtKiteGraph)
    Klein3RegularGraph       = staticmethod(sage.graphs.generators.smallgraphs.Klein3RegularGraph)
    Klein7RegularGraph       = staticmethod(sage.graphs.generators.smallgraphs.Klein7RegularGraph)
    LocalMcLaughlinGraph     = staticmethod(sage.graphs.generators.smallgraphs.LocalMcLaughlinGraph)
    LjubljanaGraph           = staticmethod(sage.graphs.generators.smallgraphs.LjubljanaGraph)
    LivingstoneGraph         = staticmethod(sage.graphs.generators.smallgraphs.LivingstoneGraph)
    M22Graph                 = staticmethod(sage.graphs.generators.smallgraphs.M22Graph)
    MarkstroemGraph          = staticmethod(sage.graphs.generators.smallgraphs.MarkstroemGraph)
    McGeeGraph               = staticmethod(sage.graphs.generators.smallgraphs.McGeeGraph)
    McLaughlinGraph          = staticmethod(sage.graphs.generators.smallgraphs.McLaughlinGraph)
    MeredithGraph            = staticmethod(sage.graphs.generators.smallgraphs.MeredithGraph)
    MoebiusKantorGraph       = staticmethod(sage.graphs.generators.smallgraphs.MoebiusKantorGraph)
    MoserSpindle             = staticmethod(sage.graphs.generators.smallgraphs.MoserSpindle)
    NauruGraph               = staticmethod(sage.graphs.generators.smallgraphs.NauruGraph)
    PappusGraph              = staticmethod(sage.graphs.generators.smallgraphs.PappusGraph)
    PoussinGraph             = staticmethod(sage.graphs.generators.smallgraphs.PoussinGraph)
    PerkelGraph              = staticmethod(sage.graphs.generators.smallgraphs.PerkelGraph)
    PetersenGraph            = staticmethod(sage.graphs.generators.smallgraphs.PetersenGraph)
    RobertsonGraph           = staticmethod(sage.graphs.generators.smallgraphs.RobertsonGraph)
    SchlaefliGraph           = staticmethod(sage.graphs.generators.smallgraphs.SchlaefliGraph)
    ShrikhandeGraph          = staticmethod(sage.graphs.generators.smallgraphs.ShrikhandeGraph)
    SimsGewirtzGraph         = staticmethod(sage.graphs.generators.smallgraphs.SimsGewirtzGraph)
    SousselierGraph          = staticmethod(sage.graphs.generators.smallgraphs.SousselierGraph)
    SylvesterGraph           = staticmethod(sage.graphs.generators.smallgraphs.SylvesterGraph)
    SzekeresSnarkGraph       = staticmethod(sage.graphs.generators.smallgraphs.SzekeresSnarkGraph)
    ThomsenGraph             = staticmethod(sage.graphs.generators.smallgraphs.ThomsenGraph)
    TietzeGraph              = staticmethod(sage.graphs.generators.smallgraphs.TietzeGraph)
    Tutte12Cage              = staticmethod(sage.graphs.generators.smallgraphs.Tutte12Cage)
    TruncatedIcosidodecahedralGraph = staticmethod(sage.graphs.generators.smallgraphs.TruncatedIcosidodecahedralGraph)
    TruncatedTetrahedralGraph= staticmethod(sage.graphs.generators.smallgraphs.TruncatedTetrahedralGraph)
    TutteCoxeterGraph        = staticmethod(sage.graphs.generators.smallgraphs.TutteCoxeterGraph)
    TutteGraph               = staticmethod(sage.graphs.generators.smallgraphs.TutteGraph)
    WagnerGraph              = staticmethod(sage.graphs.generators.smallgraphs.WagnerGraph)
    WatkinsSnarkGraph        = staticmethod(sage.graphs.generators.smallgraphs.WatkinsSnarkGraph)
    WienerArayaGraph         = staticmethod(sage.graphs.generators.smallgraphs.WienerArayaGraph)
    SuzukiGraph              = staticmethod(sage.graphs.generators.smallgraphs.SuzukiGraph)

###########################################################################
# Platonic Solids
###########################################################################
    import sage.graphs.generators.platonic_solids
    DodecahedralGraph        = staticmethod(sage.graphs.generators.platonic_solids.DodecahedralGraph)
    HexahedralGraph          = staticmethod(sage.graphs.generators.platonic_solids.HexahedralGraph)
    IcosahedralGraph         = staticmethod(sage.graphs.generators.platonic_solids.IcosahedralGraph)
    OctahedralGraph          = staticmethod(sage.graphs.generators.platonic_solids.OctahedralGraph)
    TetrahedralGraph         = staticmethod(sage.graphs.generators.platonic_solids.TetrahedralGraph)

###########################################################################
# Families
###########################################################################
    import sage.graphs.generators.families
    BalancedTree           = staticmethod(sage.graphs.generators.families.BalancedTree)
    BarbellGraph           = staticmethod(sage.graphs.generators.families.BarbellGraph)
    BubbleSortGraph        = staticmethod(sage.graphs.generators.families.BubbleSortGraph)
    chang_graphs           = staticmethod(sage.graphs.generators.families.chang_graphs)
    CirculantGraph         = staticmethod(sage.graphs.generators.families.CirculantGraph)
    CubeGraph              = staticmethod(sage.graphs.generators.families.CubeGraph)
    DorogovtsevGoltsevMendesGraph = staticmethod(sage.graphs.generators.families.DorogovtsevGoltsevMendesGraph)
    FibonacciTree          = staticmethod(sage.graphs.generators.families.FibonacciTree)
    FoldedCubeGraph        = staticmethod(sage.graphs.generators.families.FoldedCubeGraph)
    FriendshipGraph        = staticmethod(sage.graphs.generators.families.FriendshipGraph)
    FuzzyBallGraph         = staticmethod(sage.graphs.generators.families.FuzzyBallGraph)
    GeneralizedPetersenGraph = staticmethod(sage.graphs.generators.families.GeneralizedPetersenGraph)
    HanoiTowerGraph        = staticmethod(sage.graphs.generators.families.HanoiTowerGraph)
    HararyGraph            = staticmethod(sage.graphs.generators.families.HararyGraph)
    HyperStarGraph         = staticmethod(sage.graphs.generators.families.HyperStarGraph)
    JohnsonGraph           = staticmethod(sage.graphs.generators.families.JohnsonGraph)
    KneserGraph            = staticmethod(sage.graphs.generators.families.KneserGraph)
    LCFGraph               = staticmethod(sage.graphs.generators.families.LCFGraph)
    line_graph_forbidden_subgraphs = staticmethod(sage.graphs.generators.families.line_graph_forbidden_subgraphs)
    MycielskiGraph         = staticmethod(sage.graphs.generators.families.MycielskiGraph)
    MycielskiStep          = staticmethod(sage.graphs.generators.families.MycielskiStep)
    NKStarGraph            = staticmethod(sage.graphs.generators.families.NKStarGraph)
    NStarGraph             = staticmethod(sage.graphs.generators.families.NStarGraph)
    OddGraph               = staticmethod(sage.graphs.generators.families.OddGraph)
    PaleyGraph             = staticmethod(sage.graphs.generators.families.PaleyGraph)
    petersen_family        = staticmethod(sage.graphs.generators.families.petersen_family)
    RingedTree             = staticmethod(sage.graphs.generators.families.RingedTree)
    SierpinskiGasketGraph  = staticmethod(sage.graphs.generators.families.SierpinskiGasketGraph)
    strongly_regular_graph = staticmethod(sage.graphs.strongly_regular_db.strongly_regular_graph)
    trees                  = staticmethod(sage.graphs.generators.families.trees)
    WheelGraph             = staticmethod(sage.graphs.generators.families.WheelGraph)

###########################################################################
# Graphs from classical geometries over `F_q`
###########################################################################
    import sage.graphs.generators.classical_geometries
    AffineOrthogonalPolarGraph = staticmethod(sage.graphs.generators.classical_geometries.AffineOrthogonalPolarGraph)
<<<<<<< HEAD
=======
    AhrensSzekeresGeneralizedQuadrangleGraph = staticmethod(sage.graphs.generators.classical_geometries.AhrensSzekeresGeneralizedQuadrangleGraph)
>>>>>>> 792aab72
    NonisotropicOrthogonalPolarGraph = staticmethod(sage.graphs.generators.classical_geometries.NonisotropicOrthogonalPolarGraph)
    NonisotropicUnitaryPolarGraph = staticmethod(sage.graphs.generators.classical_geometries.NonisotropicUnitaryPolarGraph)
    OrthogonalPolarGraph   = staticmethod(sage.graphs.generators.classical_geometries.OrthogonalPolarGraph)
    SymplecticDualPolarGraph = staticmethod(sage.graphs.generators.classical_geometries.SymplecticDualPolarGraph)
    SymplecticGraph   = staticmethod(sage.graphs.generators.classical_geometries.SymplecticGraph)
    SymplecticPolarGraph   = staticmethod(sage.graphs.generators.classical_geometries.SymplecticPolarGraph)
    TaylorTwographDescendantSRG = \
             staticmethod(sage.graphs.generators.classical_geometries.TaylorTwographDescendantSRG)
    TaylorTwographSRG      = staticmethod(sage.graphs.generators.classical_geometries.TaylorTwographSRG)
<<<<<<< HEAD
=======
    T2starGeneralizedQuadrangleGraph      = staticmethod(sage.graphs.generators.classical_geometries.T2starGeneralizedQuadrangleGraph)
>>>>>>> 792aab72
    UnitaryDualPolarGraph  = staticmethod(sage.graphs.generators.classical_geometries.UnitaryDualPolarGraph)
    UnitaryPolarGraph      = staticmethod(sage.graphs.generators.classical_geometries.UnitaryPolarGraph)

###########################################################################
# Chessboard Graphs
###########################################################################
    import sage.graphs.generators.chessboard
    ChessboardGraphGenerator = staticmethod(sage.graphs.generators.chessboard.ChessboardGraphGenerator)
    BishopGraph              = staticmethod(sage.graphs.generators.chessboard.BishopGraph)
    KingGraph                = staticmethod(sage.graphs.generators.chessboard.KingGraph)
    KnightGraph              = staticmethod(sage.graphs.generators.chessboard.KnightGraph)
    QueenGraph               = staticmethod(sage.graphs.generators.chessboard.QueenGraph)
    RookGraph                = staticmethod(sage.graphs.generators.chessboard.RookGraph)

###########################################################################
# Intersection graphs
###########################################################################
    import sage.graphs.generators.intersection
    IntervalGraph            = staticmethod(sage.graphs.generators.intersection.IntervalGraph)
    IntersectionGraph        = staticmethod(sage.graphs.generators.intersection.IntersectionGraph)
    PermutationGraph         = staticmethod(sage.graphs.generators.intersection.PermutationGraph)
    OrthogonalArrayBlockGraph  = staticmethod(sage.graphs.generators.intersection.OrthogonalArrayBlockGraph)
    ToleranceGraph           = staticmethod(sage.graphs.generators.intersection.ToleranceGraph)

###########################################################################
# Random Graphs
###########################################################################
    import sage.graphs.generators.random
    RandomBarabasiAlbert     = staticmethod(sage.graphs.generators.random.RandomBarabasiAlbert)
    RandomBipartite          = staticmethod(sage.graphs.generators.random.RandomBipartite)
    RandomBoundedToleranceGraph = staticmethod(sage.graphs.generators.random.RandomBoundedToleranceGraph)
    RandomGNM                = staticmethod(sage.graphs.generators.random.RandomGNM)
    RandomGNP                = staticmethod(sage.graphs.generators.random.RandomGNP)
    RandomHolmeKim           = staticmethod(sage.graphs.generators.random.RandomHolmeKim)
    RandomIntervalGraph      = staticmethod(sage.graphs.generators.random.RandomIntervalGraph)
    RandomLobster            = staticmethod(sage.graphs.generators.random.RandomLobster)
    RandomNewmanWattsStrogatz = staticmethod(sage.graphs.generators.random.RandomNewmanWattsStrogatz)
    RandomRegular            = staticmethod(sage.graphs.generators.random.RandomRegular)
    RandomShell              = staticmethod(sage.graphs.generators.random.RandomShell)
    RandomToleranceGraph     = staticmethod(sage.graphs.generators.random.RandomToleranceGraph)
    RandomTreePowerlaw       = staticmethod(sage.graphs.generators.random.RandomTreePowerlaw)
    RandomTree               = staticmethod(sage.graphs.generators.random.RandomTree)
    RandomTriangulation      = staticmethod(sage.graphs.generators.random.RandomTriangulation)

###########################################################################
# World Map
###########################################################################
    import sage.graphs.generators.world_map
    WorldMap = staticmethod(sage.graphs.generators.world_map.WorldMap)

###########################################################################
# Degree Sequence
###########################################################################
    import sage.graphs.generators.degree_sequence
    DegreeSequence           = staticmethod(sage.graphs.generators.degree_sequence.DegreeSequence)
    DegreeSequenceBipartite  = staticmethod(sage.graphs.generators.degree_sequence.DegreeSequenceBipartite)
    DegreeSequenceConfigurationModel = staticmethod(sage.graphs.generators.degree_sequence.DegreeSequenceConfigurationModel)
    DegreeSequenceTree       = staticmethod(sage.graphs.generators.degree_sequence.DegreeSequenceTree)
    DegreeSequenceExpected   = staticmethod(sage.graphs.generators.degree_sequence.DegreeSequenceExpected)

def canaug_traverse_vert(g, aut_gens, max_verts, property, dig=False, loops=False, implementation='c_graph', sparse=True):
    """
    Main function for exhaustive generation. Recursive traversal of a
    canonically generated tree of isomorph free (di)graphs satisfying a
    given property.

    INPUT:


    -  ``g`` - current position on the tree.

    -  ``aut_gens`` - list of generators of Aut(g), in
       list notation.

    -  ``max_verts`` - when to retreat.

    -  ``property`` - check before traversing below g.

    -  ``degree_sequence`` - specify a degree sequence to try to
       obtain.


    EXAMPLES::

        sage: from sage.graphs.graph_generators import canaug_traverse_vert
        sage: list(canaug_traverse_vert(Graph(), [], 3, lambda x: True))
        [Graph on 0 vertices, ... Graph on 3 vertices]

    The best way to access this function is through the graphs()
    iterator:

    Print graphs on 3 or less vertices.

    ::

        sage: for G in graphs(3, augment='vertices'):
        ...    print G
        ...
        Graph on 0 vertices
        Graph on 1 vertex
        Graph on 2 vertices
        Graph on 3 vertices
        Graph on 3 vertices
        Graph on 3 vertices
        Graph on 2 vertices
        Graph on 3 vertices

    Print digraphs on 2 or less vertices.

    ::

        sage: for D in digraphs(2, augment='vertices'):
        ...    print D
        ...
        Digraph on 0 vertices
        Digraph on 1 vertex
        Digraph on 2 vertices
        Digraph on 2 vertices
        Digraph on 2 vertices
    """
    from sage.groups.perm_gps.partn_ref.refinement_graphs import search_tree

    if not property(g):
        return
    yield g

    n = g.order()
    if n < max_verts:

        # build a list representing C(g) - the vertex to be added
        # is at the end, so only specify which edges...
        # in the case of graphs, there are n possibilities,
        # and in the case of digraphs, there are 2*n.
        if dig:
            possibilities = 2*n
        else:
            possibilities = n
        num_roots = 2**possibilities
        children = [-1]*num_roots

        # union-find C(g) under Aut(g)
        for gen in aut_gens:
            for i in xrange(len(children)):
                k = 0
                for j in xrange(possibilities):
                    if (1 << j)&i:
                        if dig and j >= n:
                            k += (1 << (gen[j-n]+n))
                        else:
                            k += (1 << gen[j])
                while children[k] != -1:
                    k = children[k]
                while children[i] != -1:
                    i = children[i]
                if i != k:
                    # union i & k
                    smaller, larger = sorted([i,k])
                    children[larger] = smaller
                    num_roots -= 1

        # find representatives of orbits of C(g)
        roots = []
        found_roots = 0
        i = 0
        while found_roots < num_roots:
            if children[i] == -1:
                found_roots += 1
                roots.append(i)
            i += 1
        for i in roots:
            # construct a z for each number in roots...
            z = g.copy(implementation=implementation, sparse=sparse)
            z.add_vertex(n)
            edges = []
            if dig:
                index = 0
                while index < possibilities/2:
                    if (1 << index)&i:
                        edges.append((index,n))
                    index += 1
                while index < possibilities:
                    if (1 << index)&i:
                        edges.append((n,index-n))
                    index += 1
            else:
                index = 0
                while (1 << index) <= i:
                    if (1 << index)&i:
                        edges.append((index,n))
                    index += 1
            z.add_edges(edges)
            z_s = []
            if property(z):
                z_s.append(z)
            if loops:
                z = z.copy(implementation=implementation, sparse=sparse)
                z.add_edge((n,n))
                if property(z):
                    z_s.append(z)
            for z in z_s:
                z_aut_gens, _, canonical_relabeling = search_tree(z, [z.vertices()], certify=True, dig=(dig or loops))
                cut_vert = 0
                while canonical_relabeling[cut_vert] != n:
                    cut_vert += 1
                sub_verts = [v for v in z if v != cut_vert]
                m_z = z.subgraph(sub_verts)

                if m_z == g:
                    for a in canaug_traverse_vert(z, z_aut_gens, max_verts, property, dig=dig, loops=loops, implementation=implementation, sparse=sparse):
                        yield a
                else:
                    for possibility in check_aut(z_aut_gens, cut_vert, n):
                        if m_z.relabel(dict(enumerate(possibility)), check_input=False, inplace=False) == g:
                            for a in canaug_traverse_vert(z, z_aut_gens, max_verts, property, dig=dig, loops=loops, implementation=implementation, sparse=sparse):
                                yield a
                            break

def check_aut(aut_gens, cut_vert, n):
    """
    Helper function for exhaustive generation.

    At the start, check_aut is given a set of generators for the
    automorphism group, aut_gens. We already know we are looking for
    an element of the auto- morphism group that sends cut_vert to n,
    and check_aut generates these for the canaug_traverse function.

    EXAMPLE: Note that the last two entries indicate that none of the
    automorphism group has yet been searched - we are starting at the
    identity [0, 1, 2, 3] and so far that is all we have seen. We
    return automorphisms mapping 2 to 3.

    ::

        sage: from sage.graphs.graph_generators import check_aut
        sage: list( check_aut( [ [0, 3, 2, 1], [1, 0, 3, 2], [2, 1, 0, 3] ], 2, 3))
        [[1, 0, 3, 2], [1, 2, 3, 0]]
    """
    from copy import copy
    perm = range(n+1)
    seen_perms = [perm]
    unchecked_perms = [perm]
    while len(unchecked_perms) != 0:
        perm = unchecked_perms.pop(0)
        for gen in aut_gens:
            new_perm = copy(perm)
            for i in xrange(len(perm)):
                new_perm[i] = gen[perm[i]]
            if new_perm not in seen_perms:
                seen_perms.append(new_perm)
                unchecked_perms.append(new_perm)
                if new_perm[cut_vert] == n:
                    yield new_perm

def canaug_traverse_edge(g, aut_gens, property, dig=False, loops=False, implementation='c_graph', sparse=True):
    """
    Main function for exhaustive generation. Recursive traversal of a
    canonically generated tree of isomorph free graphs satisfying a
    given property.

    INPUT:


    -  ``g`` - current position on the tree.

    -  ``aut_gens`` - list of generators of Aut(g), in
       list notation.

    -  ``property`` - check before traversing below g.


    EXAMPLES::

        sage: from sage.graphs.graph_generators import canaug_traverse_edge
        sage: G = Graph(3)
        sage: list(canaug_traverse_edge(G, [], lambda x: True))
        [Graph on 3 vertices, ... Graph on 3 vertices]

    The best way to access this function is through the graphs()
    iterator:

    Print graphs on 3 or less vertices.

    ::

        sage: for G in graphs(3):
        ...    print G
        ...
        Graph on 3 vertices
        Graph on 3 vertices
        Graph on 3 vertices
        Graph on 3 vertices

    Print digraphs on 3 or less vertices.

    ::

        sage: for G in digraphs(3):
        ...    print G
        ...
        Digraph on 3 vertices
        Digraph on 3 vertices
        ...
        Digraph on 3 vertices
        Digraph on 3 vertices
    """
    from sage.groups.perm_gps.partn_ref.refinement_graphs import search_tree

    if not property(g):
        return
    yield g
    n = g.order()
    if dig:
        max_size = n*(n-1)
    else:
        max_size = (n*(n-1))>>1 # >> 1 is just / 2 (this is n choose 2)
    if loops: max_size += n
    if g.size() < max_size:
        # build a list representing C(g) - the edge to be added
        # is one of max_size choices
        if dig:
            children = [[(j,i) for i in xrange(n)] for j in xrange(n)]
        else:
            children = [[(j,i) for i in xrange(j)] for j in xrange(n)]
        # union-find C(g) under Aut(g)
        orbits = range(n)
        for gen in aut_gens:
            for iii in xrange(n):
                if orbits[gen[iii]] != orbits[iii]:
                    temp = orbits[gen[iii]]
                    for jjj in xrange(n):
                        if orbits[jjj] == temp:
                            orbits[jjj] = orbits[iii]
                if dig:
                    jjj_range = range(iii) + range(iii+1, n)
                else:
                    jjj_range = xrange(iii) # iii > jjj
                for jjj in jjj_range:
                    i, j = iii, jjj
                    if dig:
                        x, y = gen[i], gen[j]
                    else:
                        y, x = sorted([gen[i], gen[j]])
                    if children[i][j] != children[x][y]:
                        x_val, y_val = x, y
                        i_val, j_val = i, j
                        if dig:
                            while (x_val, y_val) != children[x_val][y_val]:
                                x_val, y_val = children[x_val][y_val]
                            while (i_val, j_val) != children[i_val][j_val]:
                                i_val, j_val = children[i_val][j_val]
                        else:
                            while (x_val, y_val) != children[x_val][y_val]:
                                y_val, x_val = sorted(children[x_val][y_val])
                            while (i_val, j_val) != children[i_val][j_val]:
                                j_val, i_val = sorted(children[i_val][j_val])
                        while (x, y) != (x_val, y_val):
                            xx, yy = x, y
                            x, y = children[x][y]
                            children[xx][yy] = (x_val, y_val)
                        while (i, j) != (i_val, j_val):
                            ii, jj = i, j
                            i, j = children[i][j]
                            children[ii][jj] = (i_val, j_val)
                        if x < i:
                            children[i][j] = (x, y)
                        elif x > i:
                            children[x][y] = (i, j)
                        elif y < j:
                            children[i][j] = (x, y)
                        elif y > j:
                            children[x][y] = (i, j)
                        else:
                            continue
        # find representatives of orbits of C(g)
        roots = []
        for i in range(n):
            if dig:
                j_range = range(i) + range(i+1, n)
            else:
                j_range = range(i)
            for j in j_range:
                if children[i][j] == (i, j):
                    roots.append((i,j))
        if loops:
            seen = []
            for i in xrange(n):
                if orbits[i] not in seen:
                    roots.append((i,i))
                    seen.append(orbits[i])
        for i, j in roots:
            if g.has_edge(i, j):
                continue
            # construct a z for each edge in roots...
            z = g.copy(implementation=implementation, sparse=sparse)
            z.add_edge(i, j)
            if not property(z):
                continue
            z_aut_gens, _, canonical_relabeling = search_tree(z, [z.vertices()], certify=True, dig=(dig or loops))
            relabel_inverse = [0]*n
            for ii in xrange(n):
                relabel_inverse[canonical_relabeling[ii]] = ii
            z_can = z.relabel(canonical_relabeling, inplace=False)
            cut_edge_can = z_can.edges(labels=False, sort=True)[-1]
            cut_edge = [relabel_inverse[cut_edge_can[0]], relabel_inverse[cut_edge_can[1]]]
            if dig:
                cut_edge = tuple(cut_edge)
            else:
                cut_edge = tuple(sorted(cut_edge))

            from copy import copy
            m_z = copy(z)
            m_z.delete_edge(cut_edge)
            if m_z == g:
                for a in canaug_traverse_edge(z, z_aut_gens, property, dig=dig, loops=loops, implementation=implementation, sparse=sparse):
                    yield a
            else:
                for possibility in check_aut_edge(z_aut_gens, cut_edge, i, j, n, dig=dig):
                    if m_z.relabel(possibility, inplace=False) == g:
                        for a in canaug_traverse_edge(z, z_aut_gens, property, dig=dig, loops=loops, implementation=implementation, sparse=sparse):
                            yield a
                        break

def check_aut_edge(aut_gens, cut_edge, i, j, n, dig=False):
    """
    Helper function for exhaustive generation.

    At the start, check_aut_edge is given a set of generators for the
    automorphism group, aut_gens. We already know we are looking for
    an element of the auto- morphism group that sends cut_edge to {i,
    j}, and check_aut generates these for the canaug_traverse
    function.

    EXAMPLE: Note that the last two entries indicate that none of the
    automorphism group has yet been searched - we are starting at the
    identity [0, 1, 2, 3] and so far that is all we have seen. We
    return automorphisms mapping 2 to 3.

    ::

        sage: from sage.graphs.graph_generators import check_aut
        sage: list( check_aut( [ [0, 3, 2, 1], [1, 0, 3, 2], [2, 1, 0, 3] ], 2, 3))
        [[1, 0, 3, 2], [1, 2, 3, 0]]
    """
    from copy import copy
    perm = range(n)
    seen_perms = [perm]
    unchecked_perms = [perm]
    while len(unchecked_perms) != 0:
        perm = unchecked_perms.pop(0)
        for gen in aut_gens:
            new_perm = copy(perm)
            for ii in xrange(n):
                new_perm[ii] = gen[perm[ii]]
            if new_perm not in seen_perms:
                seen_perms.append(new_perm)
                unchecked_perms.append(new_perm)
                if new_perm[cut_edge[0]] == i and new_perm[cut_edge[1]] == j:
                    yield new_perm
                if not dig and new_perm[cut_edge[0]] == j and new_perm[cut_edge[1]] == i:
                    yield new_perm


# Easy access to the graph generators from the command line:
graphs = GraphGenerators()<|MERGE_RESOLUTION|>--- conflicted
+++ resolved
@@ -235,10 +235,7 @@
 
 __append_to_doc(
     ["AffineOrthogonalPolarGraph",
-<<<<<<< HEAD
-=======
      "AhrensSzekeresGeneralizedQuadrangleGraph",
->>>>>>> 792aab72
      "NonisotropicOrthogonalPolarGraph",
      "NonisotropicUnitaryPolarGraph",
      "OrthogonalPolarGraph",
@@ -246,10 +243,7 @@
      "SymplecticPolarGraph",
      "TaylorTwographDescendantSRG",
      "TaylorTwographSRG",
-<<<<<<< HEAD
-=======
      "T2starGeneralizedQuadrangleGraph",
->>>>>>> 792aab72
      "UnitaryDualPolarGraph",
      "UnitaryPolarGraph"])
 
@@ -2005,10 +1999,7 @@
 ###########################################################################
     import sage.graphs.generators.classical_geometries
     AffineOrthogonalPolarGraph = staticmethod(sage.graphs.generators.classical_geometries.AffineOrthogonalPolarGraph)
-<<<<<<< HEAD
-=======
     AhrensSzekeresGeneralizedQuadrangleGraph = staticmethod(sage.graphs.generators.classical_geometries.AhrensSzekeresGeneralizedQuadrangleGraph)
->>>>>>> 792aab72
     NonisotropicOrthogonalPolarGraph = staticmethod(sage.graphs.generators.classical_geometries.NonisotropicOrthogonalPolarGraph)
     NonisotropicUnitaryPolarGraph = staticmethod(sage.graphs.generators.classical_geometries.NonisotropicUnitaryPolarGraph)
     OrthogonalPolarGraph   = staticmethod(sage.graphs.generators.classical_geometries.OrthogonalPolarGraph)
@@ -2018,10 +2009,7 @@
     TaylorTwographDescendantSRG = \
              staticmethod(sage.graphs.generators.classical_geometries.TaylorTwographDescendantSRG)
     TaylorTwographSRG      = staticmethod(sage.graphs.generators.classical_geometries.TaylorTwographSRG)
-<<<<<<< HEAD
-=======
     T2starGeneralizedQuadrangleGraph      = staticmethod(sage.graphs.generators.classical_geometries.T2starGeneralizedQuadrangleGraph)
->>>>>>> 792aab72
     UnitaryDualPolarGraph  = staticmethod(sage.graphs.generators.classical_geometries.UnitaryDualPolarGraph)
     UnitaryPolarGraph      = staticmethod(sage.graphs.generators.classical_geometries.UnitaryPolarGraph)
 
