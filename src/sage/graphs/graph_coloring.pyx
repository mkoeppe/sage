--- conflicted
+++ resolved
@@ -1383,31 +1383,6 @@
 
     The Petersen graph has chromatic index 4::
 
-<<<<<<< HEAD
-       sage: from sage.graphs.graph_coloring import edge_coloring
-       sage: g = graphs.PetersenGraph()
-       sage: edge_coloring(g, value_only=True, solver='GLPK')                           # needs sage.numerical.mip
-       4
-       sage: color_classes = edge_coloring(g, value_only=False, solver='GLPK')          # needs sage.numerical.mip
-       sage: len(color_classes)                                                         # needs sage.numerical.mip
-       4
-       sage: len(set(frozenset(e) for C in color_classes for e in C)) == g.size()       # needs sage.numerical.mip
-       True
-       sage: all(g.has_edge(e) for C in color_classes for e in C)                       # needs sage.numerical.mip
-       True
-       sage: all(len(Graph(C).matching()) == len(C) for C in color_classes)             # needs networkx sage.numerical.mip
-       True
-       sage: color_classes = edge_coloring(g, value_only=False,                         # needs sage.numerical.mip
-       ....:                               hex_colors=True, solver='GLPK')
-       sage: sorted(color_classes.keys())                                               # needs sage.numerical.mip
-       ['#00ffff', '#7f00ff', '#7fff00', '#ff0000']
-
-    Complete graphs are colored using the linear-time round-robin coloring::
-
-       sage: from sage.graphs.graph_coloring import edge_coloring
-       sage: len(edge_coloring(graphs.CompleteGraph(20)))                               # needs sage.numerical.mip
-       19
-=======
         sage: # needs sage.numerical.mip
         sage: from sage.graphs.graph_coloring import edge_coloring
         sage: g = graphs.PetersenGraph()
@@ -1432,34 +1407,18 @@
         sage: from sage.graphs.graph_coloring import edge_coloring
         sage: len(edge_coloring(graphs.CompleteGraph(20)))                              # needs sage.numerical.mip
         19
->>>>>>> abdcae83
 
     The chromatic index of a non connected graph is the maximum over its
     connected components::
 
-<<<<<<< HEAD
-       sage: g = graphs.CompleteGraph(4) + graphs.CompleteGraph(10)
-       sage: edge_coloring(g, value_only=True)                                          # needs sage.numerical.mip
-       9
-=======
         sage: g = graphs.CompleteGraph(4) + graphs.CompleteGraph(10)
         sage: edge_coloring(g, value_only=True)                                         # needs sage.numerical.mip
         9
->>>>>>> abdcae83
 
     TESTS:
 
     Graph without edge::
 
-<<<<<<< HEAD
-       sage: g = Graph(2)
-       sage: edge_coloring(g)                                                           # needs sage.numerical.mip
-       []
-       sage: edge_coloring(g, value_only=True)                                          # needs sage.numerical.mip
-       0
-       sage: edge_coloring(g, hex_colors=True)                                          # needs sage.numerical.mip
-       {}
-=======
         sage: g = Graph(2)
         sage: edge_coloring(g)                                                          # needs sage.numerical.mip
         []
@@ -1467,7 +1426,6 @@
         0
         sage: edge_coloring(g, hex_colors=True)                                         # needs sage.numerical.mip
         {}
->>>>>>> abdcae83
     """
     g._scream_if_not_simple()
 
