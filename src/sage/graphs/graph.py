r"""
Undirected graphs

This module implements functions and operations involving undirected graphs.

{INDEX_OF_METHODS}

AUTHORS:

- Robert L. Miller (2006-10-22): initial version

- William Stein (2006-12-05): Editing

- Robert L. Miller (2007-01-13): refactoring, adjusting for NetworkX-0.33, fixed
   plotting bugs (2007-01-23): basic tutorial, edge labels, loops, multiple
   edges and arcs (2007-02-07): graph6 and sparse6 formats, matrix input

- Emily Kirkmann (2007-02-11): added graph_border option to plot and show

- Robert L. Miller (2007-02-12): vertex color-maps, graph boundaries, graph6
   helper functions in Cython

- Robert L. Miller Sage Days 3 (2007-02-17-21): 3d plotting in Tachyon

- Robert L. Miller (2007-02-25): display a partition

- Robert L. Miller (2007-02-28): associate arbitrary objects to vertices, edge
   and arc label display (in 2d), edge coloring

- Robert L. Miller (2007-03-21): Automorphism group, isomorphism check,
   canonical label

- Robert L. Miller (2007-06-07-09): NetworkX function wrapping

- Michael W. Hansen (2007-06-09): Topological sort generation

- Emily Kirkman, Robert L. Miller Sage Days 4: Finished wrapping NetworkX

- Emily Kirkman (2007-07-21): Genus (including circular planar, all embeddings
   and all planar embeddings), all paths, interior paths

- Bobby Moretti (2007-08-12): fixed up plotting of graphs with edge colors
   differentiated by label

- Jason Grout (2007-09-25): Added functions, bug fixes, and general enhancements

- Robert L. Miller (Sage Days 7): Edge labeled graph isomorphism

- Tom Boothby (Sage Days 7): Miscellaneous awesomeness

- Tom Boothby (2008-01-09): Added graphviz output

- David Joyner (2009-2): Fixed docstring bug related to GAP.

- Stephen Hartke (2009-07-26): Fixed bug in blocks_and_cut_vertices() that
   caused an incorrect result when the vertex 0 was a cut vertex.

- Stephen Hartke (2009-08-22): Fixed bug in blocks_and_cut_vertices() where the
   list of cut_vertices is not treated as a set.

- Anders Jonsson (2009-10-10): Counting of spanning trees and out-trees added.

- Nathann Cohen (2009-09) : Cliquer, Connectivity, Flows and everything that
                             uses Linear Programming and class numerical.MIP

- Nicolas M. Thiery (2010-02): graph layout code refactoring, dot2tex/graphviz
  interface

- David Coudert (2012-04) : Reduction rules in vertex_cover.

- Birk Eisermann (2012-06): added recognition of weakly chordal graphs and
                            long-hole-free / long-antihole-free graphs

- Alexandre P. Zuge (2013-07): added join operation.

- Amritanshu Prasad (2014-08): added clique polynomial

- Julian Rüth (2018-06-21): upgrade to NetworkX 2

- David Coudert (2018-10-07): cleaning

- Amanda Francis, Caitlin Lienkaemper, Kate Collins, Rajat Mittal (2019-03-10):
  methods for computing effective resistance

- Amanda Francis, Caitlin Lienkaemper, Kate Collins, Rajat Mittal (2019-03-19):
  most_common_neighbors and common_neighbors_matrix added.

- Jean-Florent Raymond (2019-04): is_redundant, is_dominating,
   private_neighbors

Graph Format
------------

Supported formats
~~~~~~~~~~~~~~~~~

Sage Graphs can be created from a wide range of inputs. A few examples are
covered here.

- NetworkX dictionary format:

   ::

       sage: d = {0: [1,4,5], 1: [2,6], 2: [3,7], 3: [4,8], 4: [9], \
             5: [7, 8], 6: [8,9], 7: [9]}
       sage: G = Graph(d); G
       Graph on 10 vertices
       sage: G.plot().show()    # or G.show()                                           # needs sage.plot

- A NetworkX graph:

   ::

       sage: # needs networkx
       sage: import networkx
       sage: K = networkx.complete_bipartite_graph(12,7)
       sage: G = Graph(K)
       sage: G.degree()
       [7, 7, 7, 7, 7, 7, 7, 7, 7, 7, 7, 7, 12, 12, 12, 12, 12, 12, 12]

- graph6 or sparse6 format:

   ::

       sage: s = ':I`AKGsaOs`cI]Gb~'
       sage: G = Graph(s, sparse=True); G
       Looped multi-graph on 10 vertices
       sage: G.plot().show()    # or G.show()                                           # needs sage.plot

   Note that the ``\`` character is an escape character in Python, and also a
   character used by graph6 strings:

   ::

       sage: G = Graph('Ihe\n@GUA')
       Traceback (most recent call last):
       ...
       RuntimeError: the string (Ihe) seems corrupt: for n = 10, the string is too short

   In Python, the escaped character ``\`` is represented by ``\\``:

   ::

       sage: G = Graph('Ihe\\n@GUA')
       sage: G.plot().show()    # or G.show()                                           # needs sage.plot

- adjacency matrix: In an adjacency matrix, each column and each row represent a
   vertex. If a 1 shows up in row `i`, column `j`, there is an edge `(i,j)`.

   ::

       sage: # needs sage.modules
       sage: M = Matrix([(0,1,0,0,1,1,0,0,0,0), (1,0,1,0,0,0,1,0,0,0),
       ....:             (0,1,0,1,0,0,0,1,0,0), (0,0,1,0,1,0,0,0,1,0),
       ....:             (1,0,0,1,0,0,0,0,0,1), (1,0,0,0,0,0,0,1,1,0), (0,1,0,0,0,0,0,0,1,1),
       ....:             (0,0,1,0,0,1,0,0,0,1), (0,0,0,1,0,1,1,0,0,0), (0,0,0,0,1,0,1,1,0,0)])
       sage: M
       [0 1 0 0 1 1 0 0 0 0]
       [1 0 1 0 0 0 1 0 0 0]
       [0 1 0 1 0 0 0 1 0 0]
       [0 0 1 0 1 0 0 0 1 0]
       [1 0 0 1 0 0 0 0 0 1]
       [1 0 0 0 0 0 0 1 1 0]
       [0 1 0 0 0 0 0 0 1 1]
       [0 0 1 0 0 1 0 0 0 1]
       [0 0 0 1 0 1 1 0 0 0]
       [0 0 0 0 1 0 1 1 0 0]
       sage: G = Graph(M); G
       Graph on 10 vertices
       sage: G.plot().show()    # or G.show()                                           # needs sage.plot

- incidence matrix: In an incidence matrix, each row represents a vertex and
   each column represents an edge.

   ::

       sage: # needs sage.modules
       sage: M = Matrix([(-1, 0, 0, 0, 1, 0, 0, 0, 0, 0,-1, 0, 0, 0, 0),
       ....:             ( 1,-1, 0, 0, 0, 0, 0, 0, 0, 0, 0,-1, 0, 0, 0),
       ....:             ( 0, 1,-1, 0, 0, 0, 0, 0, 0, 0, 0, 0,-1, 0, 0),
       ....:             ( 0, 0, 1,-1, 0, 0, 0, 0, 0, 0, 0, 0, 0,-1, 0),
       ....:             ( 0, 0, 0, 1,-1, 0, 0, 0, 0, 0, 0, 0, 0, 0,-1),
       ....:             ( 0, 0, 0, 0, 0,-1, 0, 0, 0, 1, 1, 0, 0, 0, 0),
       ....:             ( 0, 0, 0, 0, 0, 0, 0, 1,-1, 0, 0, 1, 0, 0, 0),
       ....:             ( 0, 0, 0, 0, 0, 1,-1, 0, 0, 0, 0, 0, 1, 0, 0),
       ....:             ( 0, 0, 0, 0, 0, 0, 0, 0, 1,-1, 0, 0, 0, 1, 0),
       ....:             ( 0, 0, 0, 0, 0, 0, 1,-1, 0, 0, 0, 0, 0, 0, 1)])
       sage: M
       [-1  0  0  0  1  0  0  0  0  0 -1  0  0  0  0]
       [ 1 -1  0  0  0  0  0  0  0  0  0 -1  0  0  0]
       [ 0  1 -1  0  0  0  0  0  0  0  0  0 -1  0  0]
       [ 0  0  1 -1  0  0  0  0  0  0  0  0  0 -1  0]
       [ 0  0  0  1 -1  0  0  0  0  0  0  0  0  0 -1]
       [ 0  0  0  0  0 -1  0  0  0  1  1  0  0  0  0]
       [ 0  0  0  0  0  0  0  1 -1  0  0  1  0  0  0]
       [ 0  0  0  0  0  1 -1  0  0  0  0  0  1  0  0]
       [ 0  0  0  0  0  0  0  0  1 -1  0  0  0  1  0]
       [ 0  0  0  0  0  0  1 -1  0  0  0  0  0  0  1]
       sage: G = Graph(M); G
       Graph on 10 vertices
       sage: G.plot().show()    # or G.show()                                           # needs sage.plot
       sage: DiGraph(matrix(2, [0,0,-1,1]), format="incidence_matrix")
       Traceback (most recent call last):
       ...
       ValueError: there must be two nonzero entries (-1 & 1) per column

- a list of edges::

       sage: g = Graph([(1,3),(3,8),(5,2)]); g
       Graph on 5 vertices

- an igraph Graph::

       sage: import igraph                                 # optional - python_igraph
       sage: g = Graph(igraph.Graph([(1,3),(3,2),(0,2)]))  # optional - python_igraph
       sage: g                                             # optional - python_igraph
       Graph on 4 vertices

Generators
----------

Use ``graphs(n)`` to iterate through all non-isomorphic graphs of given size::

    sage: for g in graphs(4):
    ....:     print(g.degree_sequence())
    [0, 0, 0, 0]
    [1, 1, 0, 0]
    [2, 1, 1, 0]
    [3, 1, 1, 1]
    [1, 1, 1, 1]
    [2, 2, 1, 1]
    [2, 2, 2, 0]
    [3, 2, 2, 1]
    [2, 2, 2, 2]
    [3, 3, 2, 2]
    [3, 3, 3, 3]

Similarly ``graphs()`` will iterate through all graphs. The complete graph of 4
vertices is of course the smallest graph with chromatic number bigger than
three::

    sage: for g in graphs():
    ....:     if g.chromatic_number() > 3:
    ....:         break
    sage: g.is_isomorphic(graphs.CompleteGraph(4))
    True

For some commonly used graphs to play with, type::

    sage: graphs.[tab]          # not tested

and hit {tab}. Most of these graphs come with their own custom plot, so you can
see how people usually visualize these graphs.

::

    sage: G = graphs.PetersenGraph()
    sage: G.plot().show()    # or G.show()                                              # needs sage.plot
    sage: G.degree_histogram()
    [0, 0, 0, 10]
    sage: G.adjacency_matrix()                                                          # needs sage.modules
    [0 1 0 0 1 1 0 0 0 0]
    [1 0 1 0 0 0 1 0 0 0]
    [0 1 0 1 0 0 0 1 0 0]
    [0 0 1 0 1 0 0 0 1 0]
    [1 0 0 1 0 0 0 0 0 1]
    [1 0 0 0 0 0 0 1 1 0]
    [0 1 0 0 0 0 0 0 1 1]
    [0 0 1 0 0 1 0 0 0 1]
    [0 0 0 1 0 1 1 0 0 0]
    [0 0 0 0 1 0 1 1 0 0]

::

    sage: S = G.subgraph([0,1,2,3])
    sage: S.plot().show()    # or S.show()                                              # needs sage.plot
    sage: S.density()
    1/2

::

    sage: G = GraphQuery(display_cols=['graph6'], num_vertices=7, diameter=5)
    sage: L = G.get_graphs_list()
    sage: graphs_list.show_graphs(L)                                                    # needs sage.plot

.. _Graph:labels:

Labels
------

Each vertex can have any hashable object as a label. These are things like
strings, numbers, and tuples. Each edge is given a default label of ``None``,
but if specified, edges can have any label at all. Edges between vertices `u`
and `v` are represented typically as ``(u, v, l)``, where ``l`` is the label for
the edge.

Note that vertex labels themselves cannot be mutable items::

    sage: M = Matrix([[0,0], [0,0]])                                                    # needs sage.modules
    sage: G = Graph({ 0 : { M : None } })                                               # needs sage.modules
    Traceback (most recent call last):
    ...
    TypeError: mutable matrices are unhashable

However, if one wants to define a dictionary, with the same keys and arbitrary
objects for entries, one can make that association::

    sage: d = {0 : graphs.DodecahedralGraph(), 1 : graphs.FlowerSnark(), \
          2 : graphs.MoebiusKantorGraph(), 3 : graphs.PetersenGraph() }
    sage: d[2]
    Moebius-Kantor Graph: Graph on 16 vertices
    sage: T = graphs.TetrahedralGraph()
    sage: T.vertices(sort=True)
    [0, 1, 2, 3]
    sage: T.set_vertices(d)
    sage: T.get_vertex(1)
    Flower Snark: Graph on 20 vertices

Database
--------

There is a database available for searching for graphs that satisfy a certain
set of parameters, including number of vertices and edges, density, maximum and
minimum degree, diameter, radius, and connectivity. To see a list of all search
parameter keywords broken down by their designated table names, type ::

    sage: graph_db_info()
    {...}

For more details on data types or keyword input, enter ::

    sage: GraphQuery?    # not tested

The results of a query can be viewed with the show method, or can be viewed
individually by iterating through the results ::

    sage: Q = GraphQuery(display_cols=['graph6'],num_vertices=7, diameter=5)
    sage: Q.show()
    Graph6
    --------------------
    F?`po
    F?gqg
    F@?]O
    F@OKg
    F@R@o
    FA_pW
    FEOhW
    FGC{o
    FIAHo

Show each graph as you iterate through the results::

    sage: for g in Q:                                                                   # needs sage.plot
    ....:     show(g)

Visualization
-------------

To see a graph `G` you are working with, there are three main options. You can
view the graph in two dimensions via matplotlib with ``show()``. ::

    sage: G = graphs.RandomGNP(15,.3)
    sage: G.show()                                                                      # needs sage.plot

And you can view it in three dimensions via jmol with ``show3d()``. ::

    sage: G.show3d()                                                                    # needs sage.plot

Or it can be rendered with `\LaTeX`.  This requires the right additions to a
standard `\mbox{\rm\TeX}` installation.  Then standard Sage commands, such as
``view(G)`` will display the graph, or ``latex(G)`` will produce a string
suitable for inclusion in a `\LaTeX` document.  More details on this are at the
:mod:`sage.graphs.graph_latex` module. ::

    sage: from sage.graphs.graph_latex import check_tkz_graph
    sage: check_tkz_graph()  # random - depends on TeX installation
    sage: latex(G)
    \begin{tikzpicture}
    ...
    \end{tikzpicture}

Mutability
----------

Graphs are mutable, and thus unusable as dictionary keys, unless
``data_structure="static_sparse"`` is used::

    sage: G = graphs.PetersenGraph()
    sage: {G:1}[G]
    Traceback (most recent call last):
    ...
    TypeError: This graph is mutable, and thus not hashable.
    Create an immutable copy by `g.copy(immutable=True)`
    sage: G_immutable = Graph(G, immutable=True)
    sage: G_immutable == G
    True
    sage: {G_immutable:1}[G_immutable]
    1

Methods
-------
"""


# ****************************************************************************
#       Copyright (C) 2006-2007 Robert L. Miller <rlmillster@gmail.com>
#                          2018 Julian Rüth <julian.rueth@fsfe.org>
#
# This program is free software: you can redistribute it and/or modify
# it under the terms of the GNU General Public License as published by
# the Free Software Foundation, either version 2 of the License, or
# (at your option) any later version.
#                  https://www.gnu.org/licenses/
# ****************************************************************************
import itertools

from copy import copy
from sage.rings.polynomial.polynomial_ring_constructor import PolynomialRing
from sage.rings.integer import Integer
from sage.rings.integer_ring import ZZ
import sage.graphs.generic_graph_pyx as generic_graph_pyx
from sage.graphs.generic_graph import GenericGraph, _weight_if_real, _weight_1
from sage.graphs.independent_sets import IndependentSets
from sage.misc.rest_index_of_methods import doc_index, gen_thematic_rest_table_index
from sage.graphs.views import EdgesView
from sage.parallel.decorate import parallel

from sage.misc.lazy_import import lazy_import, LazyImport
from sage.features import PythonModule
lazy_import('sage.graphs.mcqd', ['mcqd'],
            feature=PythonModule('sage.graphs.mcqd', spkg='mcqd'))


class Graph(GenericGraph):
    r"""
    Undirected graph.

    A graph is a set of vertices connected by edges. See the
    :wikipedia:`Graph_(mathematics)` for more information. For a collection of
    pre-defined graphs, see the :mod:`~sage.graphs.graph_generators` module.

    A :class:`Graph` object has many methods whose list can be obtained by
    typing ``g.<tab>`` (i.e. hit the :kbd:`Tab` key) or by reading the documentation
    of :mod:`~sage.graphs.graph`, :mod:`~sage.graphs.generic_graph`, and
    :mod:`~sage.graphs.digraph`.

    INPUT:

    By default, a :class:`Graph` object is simple (i.e. no *loops* nor *multiple
    edges*) and unweighted. This can be easily tuned with the appropriate flags
    (see below).

    - ``data`` -- can be any of the following (see the ``format`` argument):

      #. ``Graph()`` -- build a graph on 0 vertices.

      #. ``Graph(5)`` -- return an edgeless graph on the 5 vertices 0,...,4.

      #. ``Graph([list_of_vertices, list_of_edges])`` -- returns a graph with
         given vertices/edges.

         To bypass auto-detection, prefer the more explicit
         ``Graph([V, E], format='vertices_and_edges')``.

      #. ``Graph(list_of_edges)`` -- return a graph with a given list of edges
         (see documentation of
         :meth:`~sage.graphs.generic_graph.GenericGraph.add_edges`).

         To bypass auto-detection, prefer the more explicit
         ``Graph(L, format='list_of_edges')``.

      #. ``Graph({1: [2, 3, 4], 3: [4]})`` -- return a graph by associating to
         each vertex the list of its neighbors.

         To bypass auto-detection, prefer the more explicit
         ``Graph(D, format='dict_of_lists')``.

      #. ``Graph({1: {2: 'a', 3:'b'} ,3:{2:'c'}})`` -- return a graph by
         associating a list of neighbors to each vertex and providing its edge
         label.

         To bypass auto-detection, prefer the more explicit
         ``Graph(D, format='dict_of_dicts')``.

         For graphs with multiple edges, you can provide a list of labels
         instead, e.g.: ``Graph({1: {2: ['a1', 'a2'], 3:['b']} ,3:{2:['c']}})``.

      #. ``Graph(a_symmetric_matrix)`` -- return a graph with given (weighted)
         adjacency matrix (see documentation of
         :meth:`~sage.graphs.generic_graph.GenericGraph.adjacency_matrix`).

         To bypass auto-detection, prefer the more explicit ``Graph(M,
         format='adjacency_matrix')``. To take weights into account, use
         ``format='weighted_adjacency_matrix'`` instead.

      #. ``Graph(a_nonsymmetric_matrix)`` -- return a graph with given incidence
         matrix (see documentation of
         :meth:`~sage.graphs.generic_graph.GenericGraph.incidence_matrix`).

         To bypass auto-detection, prefer the more explicit
         ``Graph(M, format='incidence_matrix')``.

      #. ``Graph([V, f])`` -- return a graph from a vertex set ``V`` and a
         *symmetric* function ``f``. The graph contains an edge `u,v` whenever
         ``f(u,v)`` is ``True``.. Example: ``Graph([ [1..10], lambda x,y:
         abs(x-y).is_square()])``

      #. ``Graph(':I`ES@obGkqegW~')`` -- return a graph from a graph6 or sparse6
         string (see documentation of :meth:`graph6_string` or
         :meth:`sparse6_string`).

      #. ``Graph(a_seidel_matrix, format='seidel_adjacency_matrix')`` -- return
         a graph with a given Seidel adjacency matrix (see documentation of
         :meth:`seidel_adjacency_matrix`).

      #. ``Graph(another_graph)`` -- return a graph from a Sage (di)graph,
         `pygraphviz <https://pygraphviz.github.io/>`__ graph, `NetworkX
         <https://networkx.github.io/>`__ graph, or `igraph
         <http://igraph.org/python/>`__ graph.

    - ``pos`` -- a positioning dictionary (cf. documentation of
      :meth:`~sage.graphs.generic_graph.GenericGraph.layout`). For example, to
      draw 4 vertices on a square::

         {0: [-1,-1],
          1: [ 1,-1],
          2: [ 1, 1],
          3: [-1, 1]}

    - ``name`` -- (must be an explicitly named parameter, i.e.,
       ``name="complete")`` gives the graph a name

    - ``loops`` -- boolean (default: ``None``); whether to allow loops (ignored
       if data is an instance of the ``Graph`` class)

    - ``multiedges`` -- boolean (default: ``None``); whether to allow multiple
       edges (ignored if data is an instance of the ``Graph`` class).

    - ``weighted`` -- boolean (default: ``None``); whether graph thinks of
      itself as weighted or not. See
      :meth:`~sage.graphs.generic_graph.GenericGraph.weighted`.

    - ``format`` -- if set to ``None`` (default), :class:`Graph` tries to guess
      input's format. To avoid this possibly time-consuming step, one of the
      following values can be specified (see description above): ``"int"``,
      ``"graph6"``, ``"sparse6"``, ``"rule"``, ``"list_of_edges"``,
      ``"dict_of_lists"``, ``"dict_of_dicts"``, ``"adjacency_matrix"``,
      ``"weighted_adjacency_matrix"``, ``"seidel_adjacency_matrix"``,
      ``"incidence_matrix"``, ``"NX"``, ``"igraph"``.

    - ``sparse`` -- boolean (default: ``True``); ``sparse=True`` is an alias for
      ``data_structure="sparse"``, and ``sparse=False`` is an alias for
      ``data_structure="dense"``.

    - ``data_structure`` -- one of the following (for more information, see
      :mod:`~sage.graphs.base.overview`)

       * ``"dense"`` -- selects the :mod:`~sage.graphs.base.dense_graph`
         backend.

       * ``"sparse"`` -- selects the :mod:`~sage.graphs.base.sparse_graph`
         backend.

       * ``"static_sparse"`` -- selects the
         :mod:`~sage.graphs.base.static_sparse_backend` (this backend is faster
         than the sparse backend and smaller in memory, and it is immutable, so
         that the resulting graphs can be used as dictionary keys).

    - ``immutable`` -- boolean (default: ``False``); whether to create a
      immutable graph. Note that ``immutable=True`` is actually a shortcut for
      ``data_structure='static_sparse'``. Set to ``False`` by default.

    - ``hash_labels`` -- boolean (default: ``None``); whether to include edge
      labels during hashing. This parameter defaults to ``True`` if the graph is
      weighted. This parameter is ignored if the graph is mutable.
      Beware that trying to hash unhashable labels will raise an error.

    - ``vertex_labels`` -- boolean (default: ``True``); whether to allow any
      object as a vertex (slower), or only the integers `0,...,n-1`, where `n`
      is the number of vertices.

    - ``convert_empty_dict_labels_to_None`` -- this arguments sets the default
       edge labels used by NetworkX (empty dictionaries) to be replaced by
       ``None``, the default Sage edge label. It is set to ``True`` iff a
       NetworkX graph is on the input.

    EXAMPLES:

    We illustrate the first seven input formats (the other two involve packages
    that are currently not standard in Sage):

    #. An integer giving the number of vertices::

        sage: g = Graph(5); g
        Graph on 5 vertices
        sage: g.vertices(sort=True)
        [0, 1, 2, 3, 4]
        sage: g.edges(sort=False)
        []

    #. A dictionary of dictionaries::

        sage: g = Graph({0:{1:'x',2:'z',3:'a'}, 2:{5:'out'}}); g
        Graph on 5 vertices

       The labels ('x', 'z', 'a', 'out') are labels for edges. For example,
       'out' is the label for the edge on 2 and 5. Labels can be used as
       weights, if all the labels share some common parent.::

        sage: a, b, c, d, e, f = sorted(SymmetricGroup(3))                              # needs sage.groups
        sage: Graph({b: {d: 'c', e: 'p'}, c: {d: 'p', e: 'c'}})                         # needs sage.groups
        Graph on 4 vertices

    #. A dictionary of lists::

        sage: g = Graph({0:[1,2,3], 2:[4]}); g
        Graph on 5 vertices

    #. A list of vertices and a function describing adjacencies. Note that the
       list of vertices and the function must be enclosed in a list (i.e., [list
       of vertices, function]).

       Construct the Paley graph over GF(13).::

          sage: g = Graph([GF(13), lambda i,j: i!=j and (i-j).is_square()])             # needs sage.rings.finite_rings
          sage: g.vertices(sort=True)                                                   # needs sage.rings.finite_rings
          [0, 1, 2, 3, 4, 5, 6, 7, 8, 9, 10, 11, 12]
          sage: g.adjacency_matrix()                                                    # needs sage.modules sage.rings.finite_rings
          [0 1 0 1 1 0 0 0 0 1 1 0 1]
          [1 0 1 0 1 1 0 0 0 0 1 1 0]
          [0 1 0 1 0 1 1 0 0 0 0 1 1]
          [1 0 1 0 1 0 1 1 0 0 0 0 1]
          [1 1 0 1 0 1 0 1 1 0 0 0 0]
          [0 1 1 0 1 0 1 0 1 1 0 0 0]
          [0 0 1 1 0 1 0 1 0 1 1 0 0]
          [0 0 0 1 1 0 1 0 1 0 1 1 0]
          [0 0 0 0 1 1 0 1 0 1 0 1 1]
          [1 0 0 0 0 1 1 0 1 0 1 0 1]
          [1 1 0 0 0 0 1 1 0 1 0 1 0]
          [0 1 1 0 0 0 0 1 1 0 1 0 1]
          [1 0 1 1 0 0 0 0 1 1 0 1 0]

       Construct the line graph of a complete graph.::

          sage: g = graphs.CompleteGraph(4)
          sage: line_graph = Graph([g.edges(sort=True, labels=false),
          ....:                     lambda i,j: len(set(i).intersection(set(j)))>0],
          ....:                    loops=False)
          sage: line_graph.vertices(sort=True)
          [(0, 1), (0, 2), (0, 3), (1, 2), (1, 3), (2, 3)]
          sage: line_graph.adjacency_matrix()                                           # needs sage.modules
          [0 1 1 1 1 0]
          [1 0 1 1 0 1]
          [1 1 0 0 1 1]
          [1 1 0 0 1 1]
          [1 0 1 1 0 1]
          [0 1 1 1 1 0]

    #. A graph6 or sparse6 string: Sage automatically recognizes whether a
       string is in graph6 or sparse6 format::

           sage: s = ':I`AKGsaOs`cI]Gb~'
           sage: Graph(s, sparse=True)
           Looped multi-graph on 10 vertices

       ::

           sage: G = Graph('G?????')
           sage: G = Graph("G'?G?C")
           Traceback (most recent call last):
           ...
           RuntimeError: the string seems corrupt: valid characters are
           ?@ABCDEFGHIJKLMNOPQRSTUVWXYZ[\]^_`abcdefghijklmnopqrstuvwxyz{|}~
           sage: G = Graph('G??????')
           Traceback (most recent call last):
           ...
           RuntimeError: the string (G??????) seems corrupt: for n = 8, the string is too long

       ::

          sage: G = Graph(":I'AKGsaOs`cI]Gb~")
          Traceback (most recent call last):
          ...
          RuntimeError: the string seems corrupt: valid characters are
          ?@ABCDEFGHIJKLMNOPQRSTUVWXYZ[\]^_`abcdefghijklmnopqrstuvwxyz{|}~

       There are also list functions to take care of lists of graphs::

           sage: s = ':IgMoqoCUOqeb\n:I`AKGsaOs`cI]Gb~\n:I`EDOAEQ?PccSsge\\N\n'
           sage: graphs_list.from_sparse6(s)
           [Looped multi-graph on 10 vertices,
            Looped multi-graph on 10 vertices,
            Looped multi-graph on 10 vertices]

    #. A Sage matrix:
       Note: If format is not specified, then Sage assumes a symmetric square
       matrix is an adjacency matrix, otherwise an incidence matrix.

       - an adjacency matrix::

            sage: M = graphs.PetersenGraph().am(); M                                    # needs sage.modules
            [0 1 0 0 1 1 0 0 0 0]
            [1 0 1 0 0 0 1 0 0 0]
            [0 1 0 1 0 0 0 1 0 0]
            [0 0 1 0 1 0 0 0 1 0]
            [1 0 0 1 0 0 0 0 0 1]
            [1 0 0 0 0 0 0 1 1 0]
            [0 1 0 0 0 0 0 0 1 1]
            [0 0 1 0 0 1 0 0 0 1]
            [0 0 0 1 0 1 1 0 0 0]
            [0 0 0 0 1 0 1 1 0 0]
            sage: Graph(M)                                                              # needs sage.modules
            Graph on 10 vertices

         ::

            sage: Graph(matrix([[1,2], [2,4]]), loops=True, sparse=True)                # needs sage.modules
            Looped multi-graph on 2 vertices

            sage: M = Matrix([[0,1,-1], [1,0,-1/2], [-1,-1/2,0]]); M                    # needs sage.modules
            [   0    1   -1]
            [   1    0 -1/2]
            [  -1 -1/2    0]
            sage: G = Graph(M, sparse=True); G                                          # needs sage.modules
            Graph on 3 vertices
            sage: G.weighted()                                                          # needs sage.modules
            True

       - an incidence matrix::

            sage: M = Matrix(6, [-1,0,0,0,1, 1,-1,0,0,0, 0,1,-1,0,0,                    # needs sage.modules
            ....:                0,0,1,-1,0, 0,0,0,1,-1, 0,0,0,0,0]); M
            [-1  0  0  0  1]
            [ 1 -1  0  0  0]
            [ 0  1 -1  0  0]
            [ 0  0  1 -1  0]
            [ 0  0  0  1 -1]
            [ 0  0  0  0  0]
            sage: Graph(M)                                                              # needs sage.modules
            Graph on 6 vertices

            sage: Graph(Matrix([[1],[1],[1]]))                                          # needs sage.modules
            Traceback (most recent call last):
            ...
            ValueError: there must be one or two nonzero entries per column
            in an incidence matrix, got entries [1, 1, 1] in column 0
            sage: Graph(Matrix([[1],[1],[0]]))                                          # needs sage.modules
            Graph on 3 vertices

            sage: M = Matrix([[0,1,-1], [1,0,-1], [-1,-1,0]]); M                        # needs sage.modules
            [ 0  1 -1]
            [ 1  0 -1]
            [-1 -1  0]
            sage: Graph(M, sparse=True)                                                 # needs sage.modules
            Graph on 3 vertices

            sage: M = Matrix([[0,1,1], [1,0,1], [-1,-1,0]]); M                          # needs sage.modules
            [ 0  1  1]
            [ 1  0  1]
            [-1 -1  0]
            sage: Graph(M)                                                              # needs sage.modules
            Traceback (most recent call last):
            ...
            ValueError: there must be one or two nonzero entries per column
            in an incidence matrix, got entries [1, 1] in column 2

        Check that :trac:`9714` is fixed::

            sage: # needs sage.modules
            sage: MA = Matrix([[1,2,0], [0,2,0], [0,0,1]])
            sage: GA = Graph(MA, format='adjacency_matrix')
            sage: MI = GA.incidence_matrix(oriented=False); MI
            [2 1 1 0 0 0]
            [0 1 1 2 2 0]
            [0 0 0 0 0 2]
            sage: Graph(MI).edges(sort=True, labels=None)
            [(0, 0), (0, 1), (0, 1), (1, 1), (1, 1), (2, 2)]

            sage: M = Matrix([[1], [-1]]); M                                            # needs sage.modules
            [ 1]
            [-1]
            sage: Graph(M).edges(sort=True)                                             # needs sage.modules
            [(0, 1, None)]

    #. A Seidel adjacency matrix::

          sage: from sage.combinat.matrices.hadamard_matrix import (                    # needs sage.combinat sage.modules
          ....:  regular_symmetric_hadamard_matrix_with_constant_diagonal as rshcd)
          sage: m = rshcd(16,1) - matrix.identity(16)                                   # needs sage.combinat sage.modules
          sage: Graph(m,                                                                # needs sage.combinat sage.modules
          ....:       format="seidel_adjacency_matrix").is_strongly_regular(parameters=True)
          (16, 6, 2, 2)

    #. List of edges, or labelled edges::

          sage: g = Graph([(1,3),(3,8),(5,2)]); g
          Graph on 5 vertices

          sage: g = Graph([(1,2,"Peace"), (7,-9,"and"), (77,2, "Love")]); g
          Graph on 5 vertices
          sage: g = Graph([(0, 2, '0'), (0, 2, '1'), (3, 3, '2')],
          ....:           loops=True, multiedges=True)
          sage: g.loops()
          [(3, 3, '2')]

    #. A NetworkX MultiGraph::

          sage: import networkx                                                         # needs networkx
          sage: g = networkx.MultiGraph({0:[1,2,3], 2:[4]})                             # needs networkx
          sage: Graph(g)                                                                # needs networkx
          Multi-graph on 5 vertices

    #. A NetworkX graph::

           sage: import networkx                                                        # needs networkx
           sage: g = networkx.Graph({0:[1,2,3], 2:[4]})                                 # needs networkx
           sage: DiGraph(g)                                                             # needs networkx
           Digraph on 5 vertices

    #. An igraph Graph (see also
       :meth:`~sage.graphs.generic_graph.GenericGraph.igraph_graph`)::

           sage: import igraph                       # optional - python_igraph
           sage: g = igraph.Graph([(0, 1), (0, 2)])  # optional - python_igraph
           sage: Graph(g)                            # optional - python_igraph
           Graph on 3 vertices

       If ``vertex_labels`` is ``True``, the names of the vertices are given by
       the vertex attribute ``'name'``, if available::

           sage: # optional - python_igraph
           sage: g = igraph.Graph([(0,1),(0,2)], vertex_attrs={'name':['a','b','c']})
           sage: Graph(g).vertices(sort=True)
           ['a', 'b', 'c']
           sage: g = igraph.Graph([(0,1),(0,2)], vertex_attrs={'label':['a','b','c']})
           sage: Graph(g).vertices(sort=True)
           [0, 1, 2]

       If the igraph Graph has edge attributes, they are used as edge labels::

           sage: g = igraph.Graph([(0,1),(0,2)],                                # optional - python_igraph
           ....:                  edge_attrs={'name':['a','b'], 'weight':[1,3]})
           sage: Graph(g).edges(sort=True)                                      # optional - python_igraph
           [(0, 1, {'name': 'a', 'weight': 1}), (0, 2, {'name': 'b', 'weight': 3})]


    When defining an undirected graph from a function ``f``, it is *very*
    important that ``f`` be symmetric. If it is not, anything can happen::

        sage: f_sym = lambda x,y: abs(x-y) == 1
        sage: f_nonsym = lambda x,y: (x-y) == 1
        sage: G_sym = Graph([[4,6,1,5,3,7,2,0], f_sym])
        sage: G_sym.is_isomorphic(graphs.PathGraph(8))
        True
        sage: G_nonsym = Graph([[4,6,1,5,3,7,2,0], f_nonsym])
        sage: G_nonsym.size()
        4
        sage: G_nonsym.is_isomorphic(G_sym)
        False

    By default, graphs are mutable and can thus not be used as a dictionary
    key::

          sage: G = graphs.PetersenGraph()
          sage: {G:1}[G]
          Traceback (most recent call last):
          ...
          TypeError: This graph is mutable, and thus not hashable.
          Create an immutable copy by `g.copy(immutable=True)`

    When providing the optional arguments ``data_structure="static_sparse"`` or
    ``immutable=True`` (both mean the same), then an immutable graph results. ::

          sage: G_imm = Graph(G, immutable=True)
          sage: H_imm = Graph(G, data_structure='static_sparse')
          sage: G_imm == H_imm == G
          True
          sage: {G_imm:1}[H_imm]
          1

    TESTS::

        sage: Graph(4, format="HeyHeyHey")
        Traceback (most recent call last):
        ...
        ValueError: Unknown input format 'HeyHeyHey'

        sage: Graph(igraph.Graph(directed=True))  # optional - python_igraph
        Traceback (most recent call last):
        ...
<<<<<<< HEAD
        ValueError: An *undirected* igraph graph was expected.
        To build an directed graph, call the DiGraph constructor.
=======
        ValueError: An *undirected* igraph graph was expected. To build a directed graph, call the DiGraph constructor.
>>>>>>> 3b835a4b

        sage: # needs sage.modules
        sage: m = matrix([[0, -1], [-1, 0]])
        sage: Graph(m, format="seidel_adjacency_matrix")
        Graph on 2 vertices
        sage: m[0,1] = 1
        sage: Graph(m, format="seidel_adjacency_matrix")
        Traceback (most recent call last):
        ...
        ValueError: the adjacency matrix of a Seidel graph must be symmetric

        sage: m[0,1] = -1; m[1,1] = 1                                                   # needs sage.modules
        sage: Graph(m, format="seidel_adjacency_matrix")                                # needs sage.modules
        Traceback (most recent call last):
        ...
        ValueError: the adjacency matrix of a Seidel graph must have 0s on the main diagonal

    From a list of vertices and a list of edges::

        sage: G = Graph([[1,2,3], [(1,2)]]); G
        Graph on 3 vertices
        sage: G.edges(sort=True)
        [(1, 2, None)]

    Check that :trac:`27505` is fixed::

        sage: Graph(Graph().networkx_graph(), weighted=None, format='NX')               # needs networkx
        Graph on 0 vertices
    """
    _directed = False

    def __init__(self, data=None, pos=None, loops=None, format=None,
                 weighted=None, data_structure="sparse",
                 vertex_labels=True, name=None,
                 multiedges=None, convert_empty_dict_labels_to_None=None,
                 sparse=True, immutable=False, hash_labels=None):
        """
        TESTS::

            sage: G = Graph()
            sage: loads(dumps(G)) == G
            True
            sage: a = matrix(2,2,[1,0,0,1])                                             # needs sage.modules
            sage: Graph(a).adjacency_matrix() == a                                      # needs sage.modules
            True

            sage: a = matrix(2,2,[2,0,0,1])                                             # needs sage.modules
            sage: Graph(a,sparse=True).adjacency_matrix() == a                          # needs sage.modules
            True

        The positions are copied when the graph is built from another graph ::

            sage: g = graphs.PetersenGraph()
            sage: h = Graph(g)
            sage: g.get_pos() == h.get_pos()
            True

        The position dictionary is not the input one (:trac:`22424`)::

            sage: my_pos = {0:(0,0), 1:(1,1)}
            sage: G = Graph([[0,1], [(0,1)]], pos=my_pos)
            sage: my_pos == G._pos
            True
            sage: my_pos is G._pos
            False

        Or from a DiGraph ::

            sage: d = DiGraph(g)
            sage: h = Graph(d)
            sage: g.get_pos() == h.get_pos()
            True

        Loops are not counted as multiedges (see :trac:`11693`) and edges are
        not counted twice ::

            sage: Graph({1:[1]}).num_edges()
            1
            sage: Graph({1:[2,2]}).num_edges()
            2

        An empty list or dictionary defines a simple graph
        (:trac:`10441` and :trac:`12910`)::

            sage: Graph([])
            Graph on 0 vertices
            sage: Graph({})
            Graph on 0 vertices
            sage: # not "Multi-graph on 0 vertices"

        Verify that the int format works as expected (:trac:`12557`)::

            sage: Graph(2).adjacency_matrix()                                           # needs sage.modules
            [0 0]
            [0 0]
            sage: Graph(3) == Graph(3, format='int')
            True

        Problem with weighted adjacency matrix (:trac:`13919`)::

            sage: B = {0:{1:2,2:5,3:4},1:{2:2,4:7},2:{3:1,4:4,5:3},3:{5:4},4:{5:1,6:5},5:{6:7}}
            sage: grafo3 = Graph(B, weighted=True)
            sage: matad = grafo3.weighted_adjacency_matrix()                            # needs sage.modules
            sage: grafo4 = Graph(matad, format="adjacency_matrix", weighted=True)       # needs sage.modules
            sage: grafo4.shortest_path(0, 6, by_weight=True)                            # needs sage.modules
            [0, 1, 2, 5, 4, 6]

        Graphs returned when setting ``immutable=False`` are mutable::

            sage: g = graphs.PetersenGraph()
            sage: g = Graph(g.edges(sort=True), immutable=False)
            sage: g.add_edge("Hey", "Heyyyyyyy")

        And their name is set::

            sage: g = graphs.PetersenGraph()
            sage: Graph(g, immutable=True)
            Petersen graph: Graph on 10 vertices

        Check error messages for graphs built from incidence matrices (see
        :trac:`18440`)::

            sage: Graph(matrix([[-1, 1, 0],[1, 0, 0]]))                                 # needs sage.modules
            Traceback (most recent call last):
            ...
            ValueError: column 1 of the (oriented) incidence matrix
            contains only one nonzero value
            sage: Graph(matrix([[1,1],[1,1],[1,0]]))                                    # needs sage.modules
            Traceback (most recent call last):
            ...
            ValueError: there must be one or two nonzero entries per column
            in an incidence matrix, got entries [1, 1, 1] in column 0
            sage: Graph(matrix([[3,1,1],[0,1,1]]))                                      # needs sage.modules
            Traceback (most recent call last):
            ...
            ValueError: each column of a non-oriented incidence matrix
            must sum to 2, but column 0 does not

        Vertex labels are retained in the graph (:trac:`14708`)::

            sage: g = Graph()
            sage: g.add_vertex(0)
            sage: g.set_vertex(0, 'foo')
            sage: g.get_vertices()
            {0: 'foo'}
            sage: Graph(g).get_vertices()
            {0: 'foo'}
        """
        GenericGraph.__init__(self)

        from sage.structure.element import is_Matrix

        if sparse is False:
            if data_structure != "sparse":
                raise ValueError("The 'sparse' argument is an alias for "
                                 "'data_structure'. Please do not define both.")
            data_structure = "dense"

        if multiedges or weighted:
            if data_structure == "dense":
                raise RuntimeError("Multiedge and weighted c_graphs must be sparse.")
        if immutable:
            data_structure = 'static_sparse'

        # If the data structure is static_sparse, we first build a graph
        # using the sparse data structure, then re-encode the resulting graph
        # as a static sparse graph.
        from sage.graphs.base.sparse_graph import SparseGraphBackend
        from sage.graphs.base.dense_graph import DenseGraphBackend
        if data_structure in ["sparse", "static_sparse"]:
            CGB = SparseGraphBackend
        elif data_structure == "dense":
            CGB = DenseGraphBackend
        else:
            raise ValueError("data_structure must be equal to 'sparse', "
                             "'static_sparse' or 'dense'")
        self._backend = CGB(0, directed=False)

        if format is None and isinstance(data, str):
            if data.startswith(">>graph6<<"):
                data = data[10:]
                format = 'graph6'
            elif data.startswith(">>sparse6<<"):
                data = data[11:]
                format = 'sparse6'
            elif data[0] == ':':
                format = 'sparse6'
            else:
                format = 'graph6'
        if format is None and is_Matrix(data):
            if data.is_symmetric():
                format = 'adjacency_matrix'
            else:
                format = 'incidence_matrix'
        if format is None and isinstance(data, Graph):
            format = 'Graph'
        from sage.graphs.digraph import DiGraph
        if format is None and isinstance(data, DiGraph):
            data = data.to_undirected()
            format = 'Graph'
        if (format is None and
                isinstance(data, list) and
                len(data) >= 2 and
                callable(data[1])):
            format = 'rule'

        if (format is None and
                isinstance(data, list) and
                len(data) == 2 and
                isinstance(data[0], list) and    # a list of two lists, the second of
                ((isinstance(data[1], list) and  # which contains iterables (the edges)
                 (not data[1] or callable(getattr(data[1][0], "__iter__", None)))) or
                 isinstance(data[1], EdgesView))):
            format = "vertices_and_edges"

        if format is None and isinstance(data, dict):
            if not data:
                format = 'dict_of_dicts'
            else:
                val = next(iter(data.values()))
                if isinstance(val, (list, EdgesView)):
                    format = 'dict_of_lists'
                elif isinstance(val, dict):
                    format = 'dict_of_dicts'
        if format is None and hasattr(data, 'adj'):
            # the input is a networkx (Multi)(Di)Graph
            format = 'NX'

        if (format is None and
                hasattr(data, 'vcount') and
                hasattr(data, 'get_edgelist')):
            try:
                import igraph
            except ImportError:
                raise ImportError("The data seems to be a igraph object, but "
                                  "igraph is not installed in Sage. To install "
                                  "it, run 'sage -i python_igraph'")
            if format is None and isinstance(data, igraph.Graph):
                format = 'igraph'
        if format is None and isinstance(data, (int, Integer)):
            format = 'int'
        if format is None and data is None:
            format = 'int'
            data = 0

        # Input is a list of edges or an EdgesView
        if format is None and isinstance(data, (list, EdgesView)):
            format = "list_of_edges"
            if weighted is None:
                weighted = False

        if format is None:
            raise ValueError("This input cannot be turned into a graph")

        if format == 'weighted_adjacency_matrix':
            if weighted is False:
                raise ValueError("Format was weighted_adjacency_matrix but weighted was False.")
            if weighted is None:
                weighted = True
            if multiedges is None:
                multiedges = False
            format = 'adjacency_matrix'

        # At this point, 'format' has been set. We build the graph

        if format == 'graph6':
            if weighted is None:
                weighted = False
            self.allow_loops(loops if loops else False, check=False)
            self.allow_multiple_edges(multiedges if multiedges else False, check=False)
            from .graph_input import from_graph6
            from_graph6(self, data)

        elif format == 'sparse6':
            if weighted is None:
                weighted = False
            self.allow_loops(False if loops is False else True, check=False)
            self.allow_multiple_edges(False if multiedges is False else True, check=False)
            from .graph_input import from_sparse6
            from_sparse6(self, data)

        elif format == 'adjacency_matrix':
            from .graph_input import from_adjacency_matrix
            from_adjacency_matrix(self, data, loops=loops, multiedges=multiedges, weighted=weighted)

        elif format == 'incidence_matrix':
            from .graph_input import from_incidence_matrix
            from_incidence_matrix(self, data, loops=loops, multiedges=multiedges, weighted=weighted)

        elif format == 'seidel_adjacency_matrix':
            weighted = False
            self.allow_loops(False)
            self.allow_multiple_edges(False)
            from .graph_input import from_seidel_adjacency_matrix
            from_seidel_adjacency_matrix(self, data)
        elif format == 'Graph':
            if loops is None:
                loops = data.allows_loops()
            if multiedges is None:
                multiedges = data.allows_multiple_edges()
            if weighted is None:
                weighted = data.weighted()
            self.allow_loops(loops, check=False)
            self.allow_multiple_edges(multiedges, check=False)
            if data.get_pos() is not None:
                pos = data.get_pos()
            self.name(data.name())
            self.set_vertices(data.get_vertices())
            data._backend.subgraph_given_vertices(self._backend, data)

        elif format == 'NX':
            from sage.graphs.graph_input import from_networkx_graph
            from_networkx_graph(self, data,
                                weighted=weighted, multiedges=multiedges, loops=loops,
                                convert_empty_dict_labels_to_None=convert_empty_dict_labels_to_None)
            if weighted is None:
                weighted = self.allows_multiple_edges()

        elif format == 'igraph':
            if data.is_directed():
                raise ValueError("An *undirected* igraph graph was expected. "
                                 "To build a directed graph, call the DiGraph "
                                 "constructor.")

            self.add_vertices(range(data.vcount()))
            self.add_edges((e.source, e.target, e.attributes()) for e in data.es())

            if vertex_labels and 'name' in data.vertex_attributes():
                vs = data.vs()
                self.relabel({v: vs[v]['name'] for v in self})

        elif format == 'rule':
            f = data[1]
            verts = data[0]
            if loops is None:
                loops = any(f(v, v) for v in verts)
            if weighted is None:
                weighted = False
            self.allow_loops(loops, check=False)
            self.allow_multiple_edges(True if multiedges else False, check=False)
            self.add_vertices(verts)
            self.add_edges(e for e in itertools.combinations(verts, 2) if f(*e))
            if loops:
                self.add_edges((v, v) for v in verts if f(v, v))

        elif format == "vertices_and_edges":
            self.allow_multiple_edges(bool(multiedges), check=False)
            self.allow_loops(bool(loops), check=False)
            self.add_vertices(data[0])
            self.add_edges(data[1])

        elif format == 'dict_of_dicts':
            from .graph_input import from_dict_of_dicts
            from_dict_of_dicts(self, data, loops=loops, multiedges=multiedges, weighted=weighted,
                               convert_empty_dict_labels_to_None=(False if convert_empty_dict_labels_to_None is None
                                                                  else convert_empty_dict_labels_to_None))

        elif format == 'dict_of_lists':
            from .graph_input import from_dict_of_lists
            from_dict_of_lists(self, data, loops=loops, multiedges=multiedges, weighted=weighted)

        elif format == 'int':
            self.allow_loops(loops if loops else False, check=False)
            self.allow_multiple_edges(multiedges if multiedges else False, check=False)
            if data < 0:
                raise ValueError("The number of vertices cannot be strictly negative!")
            if data:
                self.add_vertices(range(data))

        elif format == 'list_of_edges':
            self.allow_multiple_edges(True if multiedges else False,
                                      check=False)
            self.allow_loops(True if loops else False, check=False)
            self.add_edges(data)
        else:
            raise ValueError("Unknown input format '{}'".format(format))

        if weighted is None:
            weighted = False
        self._weighted = getattr(self, '_weighted', weighted)

        if hash_labels is None and hasattr(data, '_hash_labels'):
            hash_labels = data._hash_labels
        self._hash_labels = hash_labels

        self._pos = copy(pos)

        if format != 'Graph' or name is not None:
            self.name(name)

        if data_structure == "static_sparse":
            from sage.graphs.base.static_sparse_backend import StaticSparseBackend
            ib = StaticSparseBackend(self,
                                     loops=self.allows_loops(),
                                     multiedges=self.allows_multiple_edges())
            self._backend = ib
            self._immutable = True

    # Formats

    @doc_index("Basic methods")
    def graph6_string(self):
        r"""
        Return the graph6 representation of the graph as an ASCII string.

        This is only valid for simple (no loops, no multiple edges) graphs
        on at most `2^{18}-1=262143` vertices.

        .. NOTE::

            As the graph6 format only handles graphs with vertex set
            `\{0,...,n-1\}`, a :meth:`relabelled copy
            <sage.graphs.generic_graph.GenericGraph.relabel>` will
            be encoded, if necessary.

        .. SEEALSO::

            * :meth:`~sage.graphs.digraph.DiGraph.dig6_string` --
              a similar string format for directed graphs

        EXAMPLES::

            sage: G = graphs.KrackhardtKiteGraph()
            sage: G.graph6_string()
            'IvUqwK@?G'

        TESTS::

            sage: Graph().graph6_string()
            '?'
        """
        n = self.order()
        if n > 262143:
            raise ValueError('graph6 format supports graphs on 0 to 262143 vertices only.')
        elif self.has_loops() or self.has_multiple_edges():
            raise ValueError('graph6 format supports only simple graphs (no loops, no multiple edges)')
        return generic_graph_pyx.small_integer_to_graph6(n) + generic_graph_pyx.binary_string_to_graph6(self._bit_vector())

    @doc_index("Basic methods")
    def sparse6_string(self):
        r"""
        Return the sparse6 representation of the graph as an ASCII string.

        Only valid for undirected graphs on 0 to 262143 vertices, but loops
        and multiple edges are permitted.

        .. NOTE::

            As the sparse6 format only handles graphs whose vertex set is
            `\{0,...,n-1\}`, a :meth:`relabelled copy
            <sage.graphs.generic_graph.GenericGraph.relabel>` of your graph will
            be encoded if necessary.

        EXAMPLES::

            sage: G = graphs.BullGraph()
            sage: G.sparse6_string()
            ':Da@en'

        ::

            sage: G = Graph(loops=True, multiedges=True, data_structure="sparse")
            sage: Graph(':?', data_structure="sparse") == G
            True

        TESTS::

            sage: G = Graph()
            sage: G.sparse6_string()
            ':?'

        Check that :trac:`18445` is fixed::

            sage: Graph(graphs.KneserGraph(5,2).sparse6_string()).size()
            15

        Graphs with 1 vertex are correctly handled (:trac:`24923`)::

            sage: Graph([(0, 0)], loops=True).sparse6_string()
            ':@^'
            sage: G = Graph(_)
            sage: G.order(), G.size()
            (1, 1)
            sage: Graph([(0, 0), (0, 0)], loops=True, multiedges=True).sparse6_string()
            ':@N'
            sage: H = Graph(_)
            sage: H.order(), H.size()
            (1, 2)

        Sparse6 encoding of canonical graph is unique (:trac:`31026`)::

            sage: G = Graph([(0,1),(1,2),(2,3),(3,0),(0,2)])
            sage: H = Graph([(0,1),(1,2),(2,3),(3,0),(1,3)])
            sage: G == H
            False
            sage: G.is_isomorphic(H)
            True
            sage: G.sparse6_string() == H.sparse6_string()
            False
            sage: G_ = G.canonical_label()
            sage: H_ = H.canonical_label()
            sage: G_ == H_
            True
            sage: G_.sparse6_string() == H_.sparse6_string()
            True

        The method can handle vertices with different types (:trac:`31026`)::

            sage: G = Graph([(1, 'a')])
            sage: H = Graph(G.sparse6_string())
            sage: G.is_isomorphic(H)
            True
            sage: set(G) == set(H)
            False
        """
        n = self.order()
        if not n:
            return ':?'
        if n > 262143:
            raise ValueError('sparse6 format supports graphs on 0 to 262143 vertices only.')
        if n == 1:
            s = '0' * self.size()
        else:
            try:
                V = sorted(self)
            except TypeError:
                V = self
            v_to_int = {v: i for i, v in enumerate(V)}
            edges = [sorted((v_to_int[u], v_to_int[v])) for u, v in self.edge_iterator(labels=False)]
            edges.sort(key=lambda e: (e[1], e[0]))  # reverse lexicographic order

            # encode bit vector
            k = int((ZZ(n) - 1).nbits())
            v = 0
            i = 0
            m = 0
            s = ''
            while m < len(edges):
                if edges[m][1] > v + 1:
                    sp = generic_graph_pyx.int_to_binary_string(edges[m][1])
                    sp = '0'*(k-len(sp)) + sp
                    s += '1' + sp
                    v = edges[m][1]
                elif edges[m][1] == v + 1:
                    sp = generic_graph_pyx.int_to_binary_string(edges[m][0])
                    sp = '0'*(k-len(sp)) + sp
                    s += '1' + sp
                    v += 1
                    m += 1
                else:
                    sp = generic_graph_pyx.int_to_binary_string(edges[m][0])
                    sp = '0'*(k-len(sp)) + sp
                    s += '0' + sp
                    m += 1

        # encode s as a 6-string, as in R(x), but padding with 1's
        # pad on the right to make a multiple of 6
        s = s + ('1' * ((6 - len(s)) % 6))

        # split into groups of 6, and convert numbers to decimal, adding 63
        six_bits = ''
        for i in range(0, len(s), 6):
            six_bits += chr(int(s[i:i+6], 2) + 63)
        return ':' + generic_graph_pyx.small_integer_to_graph6(n) + six_bits

    # Attributes

    @doc_index("Basic methods")
    def is_directed(self):
        """
        Since graph is undirected, returns False.

        EXAMPLES::

            sage: Graph().is_directed()
            False
        """
        return False

    # Properties

    @doc_index("Graph properties")
    def is_tree(self, certificate=False, output='vertex'):
        r"""
        Tests if the graph is a tree

        The empty graph is defined to be not a tree.

        INPUT:

        - ``certificate`` -- boolean (default: ``False``); whether to return a
          certificate. The method only returns boolean answers when
          ``certificate = False`` (default). When it is set to ``True``, it
          either answers ``(True, None)`` when the graph is a tree or ``(False,
          cycle)`` when it contains a cycle. It returns ``(False, None)`` when
          the graph is empty or not connected.

        - ``output`` -- either ``'vertex'`` (default) or ``'edge'``; whether the
          certificate is given as a list of vertices (``output = 'vertex'``) or
          a list of edges (``output = 'edge'``).

        When the certificate cycle is given as a list of edges, the edges are
        given as `(v_i, v_{i+1}, l)` where `v_1, v_2, \dots, v_n` are the
        vertices of the cycles (in their cyclic order).

        EXAMPLES::

            sage: all(T.is_tree() for T in graphs.trees(15))
            True

        With certificates::

            sage: g = graphs.RandomTree(30)
            sage: g.is_tree(certificate=True)
            (True, None)
            sage: g.add_edge(10,-1)
            sage: g.add_edge(11,-1)
            sage: isit, cycle = g.is_tree(certificate=True)
            sage: isit
            False
            sage: -1 in cycle
            True

        One can also ask for the certificate as a list of edges::

            sage: g = graphs.CycleGraph(4)
            sage: g.is_tree(certificate=True, output='edge')
            (False, [(3, 2, None), (2, 1, None), (1, 0, None), (0, 3, None)])

        This is useful for graphs with multiple edges::

            sage: G = Graph([(1, 2, 'a'), (1, 2, 'b')], multiedges=True)
            sage: G.is_tree(certificate=True)
            (False, [1, 2])
            sage: G.is_tree(certificate=True, output='edge')
            (False, [(1, 2, 'b'), (2, 1, 'a')])

        TESTS:

        :trac:`14434` is fixed::

            sage: g = Graph({0:[1,4,5],3:[4,8,9],4:[9],5:[7,8],7:[9]})
            sage: _,cycle = g.is_tree(certificate=True)
            sage: g.size()
            10
            sage: g.add_cycle(cycle)
            sage: g.size()
            10

        The empty graph::

            sage: graphs.EmptyGraph().is_tree()
            False
            sage: graphs.EmptyGraph().is_tree(certificate=True)
            (False, None)

        :trac:`22912` is fixed::

            sage: G = Graph([(0,0), (0,1)], loops=True)
            sage: G.is_tree(certificate=True)
            (False, [0])
            sage: G.is_tree(certificate=True, output='edge')
            (False, [(0, 0, None)])

        Case of edges with incomparable types (see :trac:`35903`)::

            sage: G = Graph(multiedges=True)
            sage: G.add_cycle(['A', 1, 2, 3])
            sage: G.add_cycle(['A', 1, 2, 3])
            sage: G.is_tree(certificate=True, output='vertex')
            (False, ['A', 1])
            sage: G.is_tree(certificate=True, output='edge')
            (False, [('A', 1, None), (1, 'A', None)])
        """
        if output not in ['vertex', 'edge']:
            raise ValueError('output must be either vertex or edge')

        if not self.order() or not self.is_connected():
            return (False, None) if certificate else False

        if certificate:
            if self.order() == self.size() + 1:
                return (True, None)

            if self.allows_loops():
                L = self.loop_edges() if output == 'edge' else self.loop_vertices()
                if L:
                    return False, L[:1]

            if self.has_multiple_edges():
                multiple_edges = self.multiple_edges(sort=False)
                if output == 'vertex':
                    return (False, list(multiple_edges[0][:2]))
                # Search for 2 edges between u and v.
                # We do this way to handle the case of edges with incomparable
                # types
                u1, v1, w1 = multiple_edges[0]
                for u2, v2, w2 in multiple_edges[1:]:
                    if u1 == u2 and v1 == v2:
                        return (False, [(u1, v1, w1), (v2, u2, w2)])
                    elif u1 == v2 and v1 == u2:
                        return (False, [(u1, v1, w1), (u2, v2, w2)])

            if output == 'edge':
                if self.allows_multiple_edges():
                    def vertices_to_edges(x):
                        return [(u[0], u[1], self.edge_label(u[0], u[1])[0])
                                for u in zip(x, x[1:] + [x[0]])]
                else:
                    def vertices_to_edges(x):
                        return [(u[0], u[1], self.edge_label(u[0], u[1]))
                                for u in zip(x, x[1:] + [x[0]])]

            # This code is a depth-first search that looks for a cycle in the
            # graph. We *know* it exists as there are too many edges around.
            seen = {}
            u = next(self.vertex_iterator())
            seen[u] = u
            stack = [(u, v) for v in self.neighbor_iterator(u)]
            while stack:
                u, v = stack.pop()
                if v in seen:
                    continue
                for w in self.neighbor_iterator(v):
                    if u == w:
                        continue
                    elif w in seen:
                        cycle = [w, v]
                        while u != w:
                            cycle.append(u)
                            u = seen[u]
                        cycle.reverse()
                        if output == 'vertex':
                            return (False, cycle)
                        return (False, vertices_to_edges(cycle))
                    else:
                        stack.append((v, w))
                seen[v] = u

        return self.order() == self.size() + 1

    @doc_index("Graph properties")
    def is_forest(self, certificate=False, output='vertex'):
        """
        Tests if the graph is a forest, i.e. a disjoint union of trees.

        INPUT:

        - ``certificate`` -- boolean (default: ``False``); whether to return a
          certificate. The method only returns boolean answers when
          ``certificate = False`` (default). When it is set to ``True``, it
          either answers ``(True, None)`` when the graph is a forest or
          ``(False, cycle)`` when it contains a cycle.

        - ``output`` -- either ``'vertex'`` (default) or ``'edge'``; whether the
          certificate is given as a list of vertices (``output = 'vertex'``) or
          a list of edges (``output = 'edge'``).

        EXAMPLES::

            sage: seven_acre_wood = sum(graphs.trees(7), Graph())
            sage: seven_acre_wood.is_forest()
            True

        With certificates::

            sage: g = graphs.RandomTree(30)
            sage: g.is_forest(certificate=True)
            (True, None)
            sage: (2*g + graphs.PetersenGraph() + g).is_forest(certificate=True)
            (False, [64, 69, 67, 65, 60])
        """
        connected_components = self.connected_components(sort=False)
        number_of_connected_components = len(connected_components)
        isit = (self.order() ==
                self.size() + number_of_connected_components)

        if not certificate:
            return isit
        if isit:
            return (True, None)

        # The graph contains a cycle, and the user wants to see it.
        if number_of_connected_components == 1:
            return self.is_tree(certificate=True, output=output)
        # We try to find a cycle in each connected component
        for cc in connected_components:
            isit, cycle = self.subgraph(cc).is_tree(certificate=True, output=output)
            if not isit:
                return (False, cycle)

    @doc_index("Graph properties")
    def is_cactus(self):
        """
        Check whether the graph is cactus graph.

        A graph is called *cactus graph* if it is connected and every pair of
        simple cycles have at most one common vertex.

        There are other definitions, see the :wikipedia:`Cactus_graph`.

        EXAMPLES::

            sage: g = Graph({1: [2], 2: [3, 4], 3: [4, 5, 6, 7], 8: [3, 5], 9: [6, 7]})
            sage: g.is_cactus()
            True

            sage: c6 = graphs.CycleGraph(6)
            sage: naphthalene = c6 + c6
            sage: naphthalene.is_cactus()  # Not connected
            False
            sage: naphthalene.merge_vertices([0, 6])
            sage: naphthalene.is_cactus()
            True
            sage: naphthalene.merge_vertices([1, 7])
            sage: naphthalene.is_cactus()
            False

        TESTS::

            sage: all(graphs.PathGraph(i).is_cactus() for i in range(5))
            True

            sage: Graph('Fli@?').is_cactus()
            False

        Test a graph that is not outerplanar, see :trac:`24480`::

            sage: graphs.Balaban10Cage().is_cactus()                                    # needs networkx
            False
        """
        self._scream_if_not_simple()

        # Special cases
        if self.order() < 4:
            return True

        if self.size() > 3 * (self.order() - 1) / 2:
            return False

        # Every cactus graph is outerplanar
        if not self.is_circular_planar():
            return False

        if not self.is_connected():
            return False

        # the number of faces is 1 plus the number of blocks of order > 2
        B = self.blocks_and_cut_vertices()[0]
        return len(self.faces()) == sum(1 for b in B if len(b) > 2) + 1

    @doc_index("Graph properties")
    def is_biconnected(self):
        """
        Test if the graph is biconnected.

        A biconnected graph is a connected graph on two or more vertices that is
        not broken into disconnected pieces by deleting any single vertex.

        .. SEEALSO::

            - :meth:`~sage.graphs.generic_graph.GenericGraph.is_connected`
            - :meth:`~sage.graphs.generic_graph.GenericGraph.blocks_and_cut_vertices`
            - :meth:`~sage.graphs.generic_graph.GenericGraph.blocks_and_cuts_tree`
            - :wikipedia:`Biconnected_graph`

        EXAMPLES::

            sage: G = graphs.PetersenGraph()
            sage: G.is_biconnected()
            True
            sage: G.add_path([0,'a','b'])
            sage: G.is_biconnected()
            False
            sage: G.add_edge('b', 1)
            sage: G.is_biconnected()
            True

        TESTS::

            sage: Graph().is_biconnected()
            False
            sage: Graph(1).is_biconnected()
            False
            sage: graphs.CompleteGraph(2).is_biconnected()
            True
        """
        if self.order() < 2 or not self.is_connected():
            return False
        if self.blocks_and_cut_vertices()[1]:
            return False
        return True

    @doc_index("Graph properties")
    def is_block_graph(self):
        r"""
        Return whether this graph is a block graph.

        A block graph is a connected graph in which every biconnected component
        (block) is a clique.

        .. SEEALSO::

            - :wikipedia:`Block_graph` for more details on these graphs
            - :meth:`~sage.graphs.graph_generators.GraphGenerators.RandomBlockGraph`
              -- generator of random block graphs
            - :meth:`~sage.graphs.generic_graph.GenericGraph.blocks_and_cut_vertices`
            - :meth:`~sage.graphs.generic_graph.GenericGraph.blocks_and_cuts_tree`


        EXAMPLES::

            sage: G = graphs.RandomBlockGraph(6, 2, kmax=4)
            sage: G.is_block_graph()
            True
            sage: from sage.graphs.isgci import graph_classes
            sage: G in graph_classes.Block
            True
            sage: graphs.CompleteGraph(4).is_block_graph()
            True
            sage: graphs.RandomTree(6).is_block_graph()
            True
            sage: graphs.PetersenGraph().is_block_graph()
            False
            sage: Graph(4).is_block_graph()
            False
        """
        if not self.is_connected():
            return False
        if self.is_clique():
            return True

        B, C = self.blocks_and_cut_vertices()
        return all(self.is_clique(vertices=block) for block in B)

    @doc_index("Graph properties")
    def is_cograph(self):
        """
        Check whether the graph is cograph.

        A cograph is defined recursively: the single-vertex graph is
        cograph, complement of cograph is cograph, and disjoint union
        of two cographs is cograph. There are many other
        characterizations, see the :wikipedia:`Cograph`.

        EXAMPLES::

            sage: graphs.HouseXGraph().is_cograph()
            True
            sage: graphs.HouseGraph().is_cograph()                                      # needs sage.modules
            False

        .. TODO::

            Implement faster recognition algorithm, as for instance
            the linear time recognition algorithm using LexBFS proposed
            in [Bre2008]_.

        TESTS::

            sage: [graphs.PathGraph(i).is_cograph() for i in range(6)]                  # needs sage.modules
            [True, True, True, True, False, False]
            sage: graphs.CycleGraph(5).is_cograph()  # Self-complemented                # needs sage.modules
            False
        """
        # A cograph has no 4-vertex path as an induced subgraph.
        # We will first try to "decompose" graph by complements and
        # split to connected components, and use fairly slow
        # subgraph search if that fails.
        self._scream_if_not_simple()
        if self.order() < 4:
            return True
        if self.density()*2 > 1:
            return self.complement().is_cograph()
        if not self.is_connected():
            return all(part.is_cograph() for part in self.connected_components_subgraphs())
        P4 = Graph({0: [1], 1: [2], 2: [3]})
        return self.subgraph_search(P4, induced=True) is None

    @doc_index("Graph properties")
    def is_apex(self):
        r"""
        Test if the graph is apex.

        A graph is apex if it can be made planar by the removal of a single
        vertex. The deleted vertex is called ``an apex`` of the graph, and a
        graph may have more than one apex. For instance, in the minimal
        nonplanar graphs `K_5` or `K_{3,3}`, every vertex is an apex. The apex
        graphs include graphs that are themselves planar, in which case again
        every vertex is an apex. The null graph is also counted as an apex graph
        even though it has no vertex to remove.  If the graph is not connected,
        we say that it is apex if it has at most one non planar connected
        component and that this component is apex.  See the :wikipedia:`Apex_graph`
        for more information.

        .. SEEALSO::

          - :meth:`~Graph.apex_vertices`
          - :meth:`~sage.graphs.generic_graph.GenericGraph.is_planar`

        EXAMPLES:

        `K_5` and `K_{3,3}` are apex graphs, and each of their vertices is an
        apex::

            sage: G = graphs.CompleteGraph(5)
            sage: G.is_apex()
            True
            sage: G = graphs.CompleteBipartiteGraph(3,3)
            sage: G.is_apex()
            True

        The Petersen graph is not apex::

            sage: G = graphs.PetersenGraph()
            sage: G.is_apex()
            False

        A graph is apex if all its connected components are apex, but at most
        one is not planar::

            sage: M = graphs.Grid2dGraph(3,3)
            sage: K5 = graphs.CompleteGraph(5)
            sage: (M+K5).is_apex()
            True
            sage: (M+K5+K5).is_apex()
            False

        TESTS:

        The null graph is apex::

            sage: G = Graph()
            sage: G.is_apex()
            True

        The graph might be mutable or immutable::

            sage: G = Graph(M+K5, immutable=True)
            sage: G.is_apex()
            True
        """
        # Easy cases: null graph, subgraphs of K_5 and K_3,3
        if self.order() <= 5 or (self.order() <= 6 and self.is_bipartite()):
            return True

        return len(self.apex_vertices(k=1)) > 0

    @doc_index("Graph properties")
    def apex_vertices(self, k=None):
        r"""
        Return the list of apex vertices.

        A graph is apex if it can be made planar by the removal of a single
        vertex. The deleted vertex is called ``an apex`` of the graph, and a
        graph may have more than one apex. For instance, in the minimal
        nonplanar graphs `K_5` or `K_{3,3}`, every vertex is an apex. The apex
        graphs include graphs that are themselves planar, in which case again
        every vertex is an apex. The null graph is also counted as an apex graph
        even though it has no vertex to remove.  If the graph is not connected,
        we say that it is apex if it has at most one non planar connected
        component and that this component is apex.  See the
        :wikipedia:`Apex_graph` for more information.

        .. SEEALSO::

          - :meth:`~Graph.is_apex`
          - :meth:`~sage.graphs.generic_graph.GenericGraph.is_planar`

        INPUT:

        - ``k`` -- integer (default: ``None``); when set to ``None``, the method
          returns the list of all apex of the graph, possibly empty if the graph
          is not apex. When set to a positive integer, the method ends as soon
          as `k` apex vertices are found.

        OUTPUT:

        By default, the method returns the list of all apex of the graph. When
        parameter ``k`` is set to a positive integer, the returned list is
        bounded to `k` apex vertices.

        EXAMPLES:

        `K_5` and `K_{3,3}` are apex graphs, and each of their vertices is an
        apex::

            sage: G = graphs.CompleteGraph(5)
            sage: G.apex_vertices()
            [0, 1, 2, 3, 4]
            sage: G = graphs.CompleteBipartiteGraph(3,3)
            sage: G.is_apex()
            True
            sage: G.apex_vertices()
            [0, 1, 2, 3, 4, 5]
            sage: G.apex_vertices(k=3)
            [0, 1, 2]

        A `4\\times 4`-grid is apex and each of its vertices is an apex. When
        adding a universal vertex, the resulting graph is apex and the universal
        vertex is the unique apex vertex ::

            sage: G = graphs.Grid2dGraph(4,4)
            sage: set(G.apex_vertices()) == set(G.vertices(sort=False))
            True
            sage: G.add_edges([('universal',v) for v in G])
            sage: G.apex_vertices()
            ['universal']

        The Petersen graph is not apex::

            sage: G = graphs.PetersenGraph()
            sage: G.apex_vertices()
            []

        A graph is apex if all its connected components are apex, but at most
        one is not planar::

            sage: M = graphs.Grid2dGraph(3,3)
            sage: K5 = graphs.CompleteGraph(5)
            sage: (M+K5).apex_vertices()
            [9, 10, 11, 12, 13]
            sage: (M+K5+K5).apex_vertices()
            []

        Neighbors of an apex of degree 2 are apex::

            sage: G = graphs.Grid2dGraph(5,5)
            sage: v = (666, 666)
            sage: G.add_path([(1, 1), v, (3, 3)])
            sage: G.is_planar()
            False
            sage: G.degree(v)
            2
            sage: sorted(G.apex_vertices())
            [(1, 1), (2, 2), (3, 3), (666, 666)]


        TESTS:

        The null graph is apex although it has no apex vertex::

            sage: G = Graph()
            sage: G.apex_vertices()
            []

        Parameter ``k`` cannot be a negative integer::

            sage: G.apex_vertices(k=-1)
            Traceback (most recent call last):
            ...
            ValueError: parameter k must be a non negative integer

        The graph might be mutable or immutable::

            sage: G = Graph(M+K5, immutable=True)
            sage: G.apex_vertices()
            [9, 10, 11, 12, 13]
        """
        if k is None:
            k = self.order()
        elif k < 0:
            raise ValueError("parameter k must be a non negative integer")

        # Easy cases: null graph, subgraphs of K_5 and K_3,3
        if self.order() <= 5 or (self.order() <= 6 and self.is_bipartite()):
            it = self.vertex_iterator()
            return [next(it) for _ in range(k)]

        if not self.is_connected():
            # We search for its non planar connected components. If it has more
            # than one such component, the graph is not apex. It is apex if
            # either it has no such component, in which case the graph is
            # planar, or if its unique non planar component is apex.

            P = [H for H in self.connected_components_subgraphs() if not H.is_planar()]
            if not P:  # The graph is planar
                it = self.vertex_iterator()
                return [next(it) for _ in range(k)]
            if len(P) > 1:
                return []

            # We proceed with the non planar component
            if P[0].is_immutable():
                H = Graph(P[0].edges(labels=0, sort=False), immutable=False, loops=False, multiedges=False)
            else:
                H = P[0]

        elif self.is_planar():
            # A planar graph is apex.
            it = self.vertex_iterator()
            return [next(it) for _ in range(k)]

        else:
            # We make a basic copy of the graph since we will modify it
            H = Graph(self.edges(labels=0, sort=False), immutable=False, loops=False, multiedges=False)

        # General case: basic implementation
        #
        # Test for each vertex if its removal makes the graph planar.
        # Obviously, we don't test vertices of degree one. Furthermore, if a
        # vertex of degree 2 is an apex, its neighbors also are. So we start
        # with vertices of degree 2.
        V = {}
        for u in H:
            d = H.degree(u)
            if d > 1:
                if d in V:
                    V[d].append(u)
                else:
                    V[d] = [u]
        apex = set()
        for deg in sorted(V):
            for u in V[deg]:
                if u in apex:  # True if neighbor of an apex of degree 2
                    if deg == 2:
                        # We ensure that its neighbors are known apex
                        apex.update(H.neighbor_iterator(u))
                        if len(apex) >= k:
                            return list(apex)[:k]
                    continue

                E = H.edges_incident(u, labels=0)
                H.delete_vertex(u)
                if H.is_planar():
                    apex.add(u)
                    if deg == 2:
                        # The neighbors of an apex of degree 2 also are
                        apex.update(self.neighbor_iterator(u))

                    if len(apex) >= k:
                        return list(apex)[:k]

                H.add_edges(E)

        return list(apex)

    @doc_index("Graph properties")
    def is_overfull(self):
        r"""
        Tests whether the current graph is overfull.

        A graph `G` on `n` vertices and `m` edges is said to be overfull if:

        - `n` is odd

        - It satisfies `2m > (n-1)\Delta(G)`, where `\Delta(G)` denotes the
          maximum degree among all vertices in `G`.

        An overfull graph must have a chromatic index of `\Delta(G)+1`.

        EXAMPLES:

        A complete graph of order `n > 1` is overfull if and only if `n` is
        odd::

            sage: graphs.CompleteGraph(6).is_overfull()
            False
            sage: graphs.CompleteGraph(7).is_overfull()
            True
            sage: graphs.CompleteGraph(1).is_overfull()
            False

        The claw graph is not overfull::

            sage: from sage.graphs.graph_coloring import edge_coloring
            sage: g = graphs.ClawGraph()
            sage: g
            Claw graph: Graph on 4 vertices
            sage: edge_coloring(g, value_only=True)                                     # needs sage.numerical_mip
            3
            sage: g.is_overfull()
            False

        The Holt graph is an example of a overfull graph::

            sage: G = graphs.HoltGraph()
            sage: G.is_overfull()
            True

        Checking that all complete graphs `K_n` for even `0 \leq n \leq 100`
        are not overfull::

            sage: def check_overfull_Kn_even(n):
            ....:     i = 0
            ....:     while i <= n:
            ....:         if graphs.CompleteGraph(i).is_overfull():
            ....:             print("A complete graph of even order cannot be overfull.")
            ....:             return
            ....:         i += 2
            ....:     print("Complete graphs of even order up to %s are not overfull." % n)
            ...
            sage: check_overfull_Kn_even(100)  # long time
            Complete graphs of even order up to 100 are not overfull.

        The null graph, i.e. the graph with no vertices, is not overfull::

            sage: Graph().is_overfull()
            False
            sage: graphs.CompleteGraph(0).is_overfull()
            False

        Checking that all complete graphs `K_n` for odd `1 < n \leq 100`
        are overfull::

            sage: def check_overfull_Kn_odd(n):
            ....:     i = 3
            ....:     while i <= n:
            ....:         if not graphs.CompleteGraph(i).is_overfull():
            ....:             print("A complete graph of odd order > 1 must be overfull.")
            ....:             return
            ....:         i += 2
            ....:     print("Complete graphs of odd order > 1 up to %s are overfull." % n)
            ...
            sage: check_overfull_Kn_odd(100)  # long time
            Complete graphs of odd order > 1 up to 100 are overfull.

        The Petersen Graph, though, is not overfull while
        its chromatic index is `\Delta+1`::

            sage: g = graphs.PetersenGraph()
            sage: g.is_overfull()
            False
            sage: from sage.graphs.graph_coloring import edge_coloring
            sage: max(g.degree()) + 1 ==  edge_coloring(g, value_only=True)             # needs sage.numerical_mip
            True
        """
        # # A possible optimized version. But the gain in speed is very little.
        # return bool(self._backend.num_verts() & 1) and (  # odd order n
        #     2 * self._backend.num_edges(self._directed) > #2m > \Delta(G)*(n-1)
        #     max(self.degree()) * (self._backend.num_verts() - 1))
        # unoptimized version
        return (self.order() % 2 == 1) and (
            2 * self.size() > max(self.degree()) * (self.order() - 1))

    @doc_index("Graph properties")
    def is_even_hole_free(self, certificate=False):
        r"""
        Tests whether ``self`` contains an induced even hole.

        A Hole is a cycle of length at least 4 (included). It is said to be even
        (resp. odd) if its length is even (resp. odd).

        Even-hole-free graphs always contain a bisimplicial vertex, which
        ensures that their chromatic number is at most twice their clique number
        [ACHRS2008]_.

        INPUT:

        - ``certificate`` -- boolean (default: ``False``); when ``certificate =
          False``, this method only returns ``True`` or ``False``. If
          ``certificate = True``, the subgraph found is returned instead of
          ``False``.

        EXAMPLES:

        Is the Petersen Graph even-hole-free ::

            sage: g = graphs.PetersenGraph()
            sage: g.is_even_hole_free()                                                 # needs sage.modules
            False

        As any chordal graph is hole-free, interval graphs behave the same way::

            sage: g = graphs.RandomIntervalGraph(20)
            sage: g.is_even_hole_free()                                                 # needs sage.modules
            True

        It is clear, though, that a random Bipartite Graph which is not a forest
        has an even hole::

            sage: g = graphs.RandomBipartite(10, 10, .5)                                # needs numpy
            sage: g.is_even_hole_free() and not g.is_forest()                           # needs numpy sage.modules
            False

        We can check the certificate returned is indeed an even cycle::

            sage: if not g.is_forest():                                                 # needs numpy sage.modules
            ....:    cycle = g.is_even_hole_free(certificate=True)
            ....:    if cycle.order() % 2 == 1:
            ....:        print("Error !")
            ....:    if not cycle.is_isomorphic(
            ....:           graphs.CycleGraph(cycle.order())):
            ....:        print("Error !")
            ...
            sage: print("Everything is Fine !")
            Everything is Fine !

        TESTS:

        Bug reported in :trac:`9925`, and fixed by :trac:`9420`::

            sage: g = Graph(':SiBFGaCEF_@CE`DEGH`CEFGaCDGaCDEHaDEF`CEH`ABCDEF',
            ....:           loops=False, multiedges=False)
            sage: g.is_even_hole_free()                                                 # needs sage.modules
            False
            sage: g.is_even_hole_free(certificate=True)                                 # needs sage.modules
            Subgraph of (): Graph on 4 vertices

        Making sure there are no other counter-examples around ::

            sage: t = lambda x: (Graph(x).is_forest() or
            ....:       isinstance(Graph(x).is_even_hole_free(certificate=True), Graph))
            sage: all(t(graphs.RandomBipartite(10, 10, .5)) for i in range(100))        # needs numpy sage.modules
            True
        """
        girth = self.girth()

        if girth > self.order():
            start = 4

        elif not girth % 2:
            if not certificate:
                return False
            start = girth

        else:
            start = girth + 1

        from sage.graphs.generators.basic import CycleGraph

        while start <= self.order():

            subgraph = self.subgraph_search(CycleGraph(start), induced=True)

            if subgraph is not None:
                if certificate:
                    return subgraph
                return False

            start += 2

        return True

    @doc_index("Graph properties")
    def is_odd_hole_free(self, certificate=False):
        r"""
        Tests whether ``self`` contains an induced odd hole.

        A Hole is a cycle of length at least 4 (included). It is said to be even
        (resp. odd) if its length is even (resp. odd).

        It is interesting to notice that while it is polynomial to check whether
        a graph has an odd hole or an odd antihole [CCLSV2005]_, it is not known
        whether testing for one of these two cases independently is polynomial
        too.

        INPUT:

        - ``certificate`` -- boolean (default: ``False``); when ``certificate =
          False``, this method only returns ``True`` or ``False``. If
          ``certificate = True``, the subgraph found is returned instead of
          ``False``.

        EXAMPLES:

        Is the Petersen Graph odd-hole-free ::

            sage: g = graphs.PetersenGraph()
            sage: g.is_odd_hole_free()                                                  # needs sage.modules
            False

        Which was to be expected, as its girth is 5 ::

            sage: g.girth()
            5

        We can check the certificate returned is indeed a 5-cycle::

            sage: cycle = g.is_odd_hole_free(certificate=True)                          # needs sage.modules
            sage: cycle.is_isomorphic(graphs.CycleGraph(5))                             # needs sage.modules
            True

        As any chordal graph is hole-free, no interval graph has an odd hole::

            sage: g = graphs.RandomIntervalGraph(20)
            sage: g.is_odd_hole_free()                                                  # needs sage.modules
            True
        """
        girth = self.odd_girth()

        if girth > self.order():
            return True
        if girth == 3:
            start = 5
        else:
            if not certificate:
                return False
            start = girth

        from sage.graphs.generators.basic import CycleGraph

        while start <= self.order():

            subgraph = self.subgraph_search(CycleGraph(start), induced=True)

            if subgraph is not None:
                if certificate:
                    return subgraph
                return False

            start += 2

        return True

    @doc_index("Graph properties")
    def is_triangle_free(self, algorithm='dense_graph', certificate=False):
        r"""
        Check whether ``self`` is triangle-free

        INPUT:

        - ``algorithm`` -- (default: ``'dense_graph'``) specifies the algorithm
          to use among:

          - ``'matrix'`` -- tests if the trace of the adjacency matrix is
            positive.

          - ``'bitset'`` -- encodes adjacencies into bitsets and uses fast
            bitset operations to test if the input graph contains a
            triangle. This method is generally faster than standard matrix
            multiplication.

          - ``'dense_graph'`` -- use the implementation of
            :mod:`sage.graphs.base.static_dense_graph`

        - ``certificate`` -- boolean (default: ``False``); whether to return a
          triangle if one is found. This parameter is ignored when ``algorithm``
          is ``'matrix'``.

        EXAMPLES:

        The Petersen Graph is triangle-free::

            sage: g = graphs.PetersenGraph()
            sage: g.is_triangle_free()
            True

        or a complete Bipartite Graph::

            sage: G = graphs.CompleteBipartiteGraph(5,6)
            sage: G.is_triangle_free(algorithm='matrix')                                # needs sage.modules
            True
            sage: G.is_triangle_free(algorithm='bitset')
            True
            sage: G.is_triangle_free(algorithm='dense_graph')
            True

        a tripartite graph, though, contains many triangles::

            sage: G = (3 * graphs.CompleteGraph(5)).complement()
            sage: G.is_triangle_free(algorithm='matrix')                                # needs sage.modules
            False
            sage: G.is_triangle_free(algorithm='bitset')
            False
            sage: G.is_triangle_free(algorithm='dense_graph')
            False

        Asking for a certificate::

            sage: K4 = graphs.CompleteGraph(4)
            sage: K4.is_triangle_free(algorithm='dense_graph', certificate=True)
            (False, [0, 1, 2])
            sage: K4.is_triangle_free(algorithm='bitset', certificate=True)
            (False, [0, 1, 2])

        TESTS:

        Comparison of algorithms::

            sage: for i in range(10):           # long time                             # needs networkx
            ....:     G = graphs.RandomBarabasiAlbert(50,2)
            ....:     bm = G.is_triangle_free(algorithm='matrix')
            ....:     bb = G.is_triangle_free(algorithm='bitset')
            ....:     bd = G.is_triangle_free(algorithm='dense_graph')
            ....:     if bm != bb or bm != bd:
            ....:        print("That's not good!")

        Asking for an unknown algorithm::

            sage: g.is_triangle_free(algorithm='tip top')
            Traceback (most recent call last):
            ...
            ValueError: Algorithm 'tip top' not yet implemented. Please contribute.

        Check the empty graph::

            sage: graphs.EmptyGraph().is_triangle_free()
            True
        """
        if algorithm == 'dense_graph':
            from sage.graphs.base.static_dense_graph import is_triangle_free
            return is_triangle_free(self, certificate=certificate)

        if algorithm == 'bitset':
            if self.order() < 3:
                return (True, []) if certificate else True
            from sage.data_structures.bitset import Bitset
            N = self.order()
            vertex_to_int = {}
            B = {}
            for i, u in enumerate(self):
                vertex_to_int[u] = i
                B[u] = Bitset(capacity=N)
            # map adjacency to bitsets
            for u, v in self.edge_iterator(labels=None):
                if u != v:
                    B[u].add(vertex_to_int[v])
                    B[v].add(vertex_to_int[u])
            # Search for a triangle
            for u, v in self.edge_iterator(labels=None):
                BB = B[u] & B[v]
                if BB:
                    if certificate:
                        for w in self.neighbor_iterator(u):
                            if vertex_to_int[w] in BB:
                                return False, [u, v, w]
                    return False
            return (True, []) if certificate else True

        elif algorithm == 'matrix':
            if self.order() < 3:
                return True
            return (self.adjacency_matrix()**3).trace() == 0

        raise ValueError("Algorithm '%s' not yet implemented. Please contribute." % (algorithm))

    @doc_index("Graph properties")
    def is_split(self):
        r"""
        Returns ``True`` if the graph is a Split graph, ``False`` otherwise.

        A Graph `G` is said to be a split graph if its vertices `V(G)` can be
        partitioned into two sets `K` and `I` such that the vertices of `K`
        induce a complete graph, and those of `I` are an independent set.

        There is a simple test to check whether a graph is a split graph (see,
        for instance, the book "Graph Classes, a survey" [BLS1999]_ page
        203) :

        Given the degree sequence `d_1 \geq ... \geq d_n` of `G`, a graph is a
        split graph if and only if :

        .. MATH::

            \sum_{i=1}^\omega d_i = \omega (\omega - 1) + \sum_{i=\omega + 1}^nd_i

        where `\omega = max \{i:d_i\geq i-1\}`.


        EXAMPLES:

        Split graphs are, in particular, chordal graphs. Hence, The Petersen
        graph can not be split::

            sage: graphs.PetersenGraph().is_split()
            False

        We can easily build some "random" split graph by creating a complete
        graph, and adding vertices only connected to some random vertices of the
        clique::

            sage: g = graphs.CompleteGraph(10)
            sage: sets = Subsets(Set(range(10)))
            sage: for i in range(10, 25):
            ....:    g.add_edges([(i,k) for k in sets.random_element()])
            sage: g.is_split()
            True

        Another characterisation of split graph states that a graph is a split
        graph if and only if does not contain the 4-cycle, 5-cycle or `2K_2` as
        an induced subgraph. Hence for the above graph we have::

            sage: forbidden_subgraphs = [graphs.CycleGraph(4),
            ....:                        graphs.CycleGraph(5),
            ....:                        2 * graphs.CompleteGraph(2)]
            sage: sum(g.subgraph_search_count(H, induced=True)                          # needs sage.modules
            ....:     for H in forbidden_subgraphs)
            0
        """
        self._scream_if_not_simple()
        # our degree sequence is numbered from 0 to n-1, so to avoid
        # any mistake, let's fix it :-)
        degree_sequence = [0] + sorted(self.degree(), reverse=True)

        for i, d in enumerate(degree_sequence):
            if d >= i - 1:
                omega = i
            else:
                break

        left = sum(degree_sequence[:omega + 1])
        right = omega * (omega - 1) + sum(degree_sequence[omega + 1:])

        return left == right

    @doc_index("Algorithmically hard stuff")
    def is_perfect(self, certificate=False):
        r"""
        Tests whether the graph is perfect.

        A graph `G` is said to be perfect if `\chi(H)=\omega(H)` hold for any
        induced subgraph `H\subseteq_i G` (and so for `G` itself, too), where
        `\chi(H)` represents the chromatic number of `H`, and `\omega(H)` its
        clique number. The Strong Perfect Graph Theorem [CRST2006]_ gives
        another characterization of perfect graphs:

        A graph is perfect if and only if it contains no odd hole (cycle on an
        odd number `k` of vertices, `k>3`) nor any odd antihole (complement of a
        hole) as an induced subgraph.

        INPUT:

        - ``certificate`` -- boolean (default: ``False``); whether to return a
          certificate.

        OUTPUT:

        When ``certificate = False``, this function returns a boolean
        value. When ``certificate = True``, it returns a subgraph of ``self``
        isomorphic to an odd hole or an odd antihole if any, and ``None``
        otherwise.

        EXAMPLES:

        A Bipartite Graph is always perfect ::

            sage: g = graphs.RandomBipartite(8,4,.5)                                    # needs numpy
            sage: g.is_perfect()                                                        # needs numpy sage.modules
            True

        So is the line graph of a bipartite graph::

            sage: g = graphs.RandomBipartite(4,3,0.7)                                   # needs numpy
            sage: g.line_graph().is_perfect()   # long time                             # needs numpy sage.modules
            True

        As well as the Cartesian product of two complete graphs::

            sage: g = graphs.CompleteGraph(3).cartesian_product(graphs.CompleteGraph(3))
            sage: g.is_perfect()                                                        # needs sage.modules
            True

        Interval Graphs, which are chordal graphs, too ::

            sage: g =  graphs.RandomIntervalGraph(7)
            sage: g.is_perfect()                                                        # needs sage.modules
            True

        The PetersenGraph, which is triangle-free and has chromatic number 3 is
        obviously not perfect::

            sage: g = graphs.PetersenGraph()
            sage: g.is_perfect()                                                        # needs sage.modules
            False

        We can obtain an induced 5-cycle as a certificate::

            sage: g.is_perfect(certificate=True)                                        # needs sage.modules
            Subgraph of (Petersen graph): Graph on 5 vertices

        TESTS:

        Check that :trac:`13546` has been fixed::

            sage: Graph(':FgGE@I@GxGs', loops=False, multiedges=False).is_perfect()     # needs sage.modules
            False
            sage: g = Graph({0: [2, 3, 4, 5],
            ....:            1: [3, 4, 5, 6],
            ....:            2: [0, 4, 5, 6],
            ....:            3: [0, 1, 5, 6],
            ....:            4: [0, 1, 2, 6],
            ....:            5: [0, 1, 2, 3],
            ....:            6: [1, 2, 3, 4]})
            sage: g.is_perfect()                                                        # needs sage.modules
            False

        TESTS::

            sage: Graph(':Ab').is_perfect()                                             # needs sage.modules
            Traceback (most recent call last):
            ...
            ValueError: This method is only defined for simple graphs, and yours is not one of them !
            sage: g = Graph()
            sage: g.allow_loops(True)
            sage: g.add_edge(0,0)
            sage: g.edges(sort=True)
            [(0, 0, None)]
            sage: g.is_perfect()                                                        # needs sage.modules
            Traceback (most recent call last):
            ...
            ValueError: This method is only defined for simple graphs, and yours is not one of them !

        """
        if self.has_multiple_edges() or self.has_loops():
            raise ValueError("This method is only defined for simple graphs,"
                             " and yours is not one of them !")
        if self.is_bipartite():
            return True if not certificate else None

        self_complement = self.complement()
        self_complement.remove_loops()
        self_complement.remove_multiple_edges()

        if self_complement.is_bipartite():
            return True if not certificate else None

        answer = self.is_odd_hole_free(certificate=certificate)
        if not (answer is True):
            return answer

        return self_complement.is_odd_hole_free(certificate=certificate)

    @doc_index("Graph properties")
    def is_edge_transitive(self):
        r"""
        Check if self is an edge transitive graph.

        A graph is edge-transitive if its automorphism group acts transitively
        on its edge set.

        Equivalently, if there exists for any pair of edges `uv,u'v'\in E(G)` an
        automorphism `\phi` of `G` such that `\phi(uv)=u'v'` (note this does not
        necessarily mean that `\phi(u)=u'` and `\phi(v)=v'`).

        .. SEEALSO::

          - :wikipedia:`Edge-transitive_graph`
          - :meth:`~Graph.is_arc_transitive`
          - :meth:`~Graph.is_half_transitive`
          - :meth:`~Graph.is_semi_symmetric`

        EXAMPLES::

            sage: P = graphs.PetersenGraph()
            sage: P.is_edge_transitive()                                                # needs sage.libs.gap
            True
            sage: C = graphs.CubeGraph(3)
            sage: C.is_edge_transitive()                                                # needs sage.libs.gap
            True
            sage: G = graphs.GrayGraph()                                                # needs networkx
            sage: G.is_edge_transitive()                                                # needs networkx sage.libs.gap
            True
            sage: P = graphs.PathGraph(4)
            sage: P.is_edge_transitive()                                                # needs sage.libs.gap
            False
        """
        from sage.libs.gap.libgap import libgap

        if not self.size():
            return True

        A = self.automorphism_group()
        e = next(self.edge_iterator(labels=False))
        e = [A._domain_to_gap[e[0]], A._domain_to_gap[e[1]]]
        e.sort()
        return libgap(A).OrbitLength(e, libgap.OnSets) == self.size()

    @doc_index("Graph properties")
    def is_arc_transitive(self):
        r"""
        Check if self is an arc-transitive graph

        A graph is arc-transitive if its automorphism group acts transitively on
        its pairs of adjacent vertices.

        Equivalently, if there exists for any pair of edges `uv,u'v'\in E(G)` an
        automorphism `\phi_1` of `G` such that `\phi_1(u)=u'` and
        `\phi_1(v)=v'`, as well as another automorphism `\phi_2` of `G` such
        that `\phi_2(u)=v'` and `\phi_2(v)=u'`

        .. SEEALSO::

          - :wikipedia:`arc-transitive_graph`
          - :meth:`~Graph.is_edge_transitive`
          - :meth:`~Graph.is_half_transitive`
          - :meth:`~Graph.is_semi_symmetric`

        EXAMPLES::

            sage: P = graphs.PetersenGraph()
            sage: P.is_arc_transitive()                                                 # needs sage.libs.gap
            True
            sage: G = graphs.GrayGraph()                                                # needs networkx
            sage: G.is_arc_transitive()                                                 # needs networkx sage.libs.gap
            False
        """
        from sage.libs.gap.libgap import libgap

        if not self.size():
            return True

        A = self.automorphism_group()
        e = next(self.edge_iterator(labels=False))
        e = [A._domain_to_gap[e[0]], A._domain_to_gap[e[1]]]

        return libgap(A).OrbitLength(e, libgap.OnTuples) == 2*self.size()

    @doc_index("Graph properties")
    def is_half_transitive(self):
        """
        Check if self is a half-transitive graph.

        A graph is half-transitive if it is both vertex and edge transitive
        but not arc-transitive.

        .. SEEALSO::

          - :wikipedia:`half-transitive_graph`
          - :meth:`~Graph.is_edge_transitive`
          - :meth:`~Graph.is_arc_transitive`
          - :meth:`~Graph.is_semi_symmetric`

        EXAMPLES:

        The Petersen Graph is not half-transitive::

            sage: P = graphs.PetersenGraph()
            sage: P.is_half_transitive()                                                # needs sage.libs.gap
            False

        The smallest half-transitive graph is the Holt Graph::

            sage: H = graphs.HoltGraph()
            sage: H.is_half_transitive()                                                # needs sage.libs.gap
            True
        """
        # A half-transitive graph always has only vertices of even degree
        if any(d % 2 for d in self.degree_iterator()):
            return False

        return (self.is_edge_transitive() and
                self.is_vertex_transitive() and
                not self.is_arc_transitive())

    @doc_index("Graph properties")
    def is_semi_symmetric(self):
        """
        Check if self is semi-symmetric.

        A graph is semi-symmetric if it is regular, edge-transitive but not
        vertex-transitive.

        .. SEEALSO::

          - :wikipedia:`Semi-symmetric_graph`
          - :meth:`~Graph.is_edge_transitive`
          - :meth:`~Graph.is_arc_transitive`
          - :meth:`~Graph.is_half_transitive`

        EXAMPLES:

        The Petersen graph is not semi-symmetric::

            sage: P = graphs.PetersenGraph()
            sage: P.is_semi_symmetric()                                                 # needs sage.libs.gap
            False

        The Gray graph is the smallest possible cubic semi-symmetric graph::

            sage: G = graphs.GrayGraph()                                                # needs networkx
            sage: G.is_semi_symmetric()                                                 # needs networkx sage.libs.gap
            True

        Another well known semi-symmetric graph is the Ljubljana graph::

            sage: L = graphs.LjubljanaGraph()                                           # needs networkx
            sage: L.is_semi_symmetric()                                                 # needs networkx sage.libs.gap
            True
        """
        # A semi-symmetric graph is always bipartite
        if not self.is_bipartite():
            return False

        return (self.is_regular() and
                self.is_edge_transitive() and not
                self.is_vertex_transitive())

    @doc_index("Graph properties")
    def is_path(self):
        r"""
        Check whether ``self`` is a path.

        A connected graph of order `n \geq 2` is a path if it is a tree
        (see :meth:`is_tree`) with `n-2` vertices of degree 2 and two of
        degree 1. By convention, a graph of order 1 without loops is a path,
        but the empty graph is not a path.

        EXAMPLES:

            sage: G = graphs.PathGraph(5)
            sage: G.is_path()
            True
            sage: H = graphs.CycleGraph(5)
            sage: H.is_path()
            False
            sage: D = graphs.PathGraph(5).disjoint_union(graphs.CycleGraph(5))
            sage: D.is_path()
            False
            sage: E = graphs.EmptyGraph()
            sage: E.is_path()
            False
            sage: O = Graph([[1], []])
            sage: O.is_path()
            True
            sage: O.allow_loops(True)
            sage: O.add_edge(1, 1)
            sage: O.is_path()
            False
        """
        order = self.order()
        if order != self.size() + 1:
            return False

        if order <= 1:
            return order == 1

        deg_one_counter = 0
        seen_counter = 0
        for v in self.depth_first_search(next(self.vertex_iterator())):
            seen_counter += 1
            deg = self._backend.degree(v, False)
            if deg == 1:
                deg_one_counter += 1
                if deg_one_counter > 2:
                    return False

            elif deg != 2:
                return False
        return deg_one_counter == 2 and seen_counter == order

    @doc_index("Connectivity, orientations, trees")
    def degree_constrained_subgraph(self, bounds, solver=None, verbose=0,
                                    *, integrality_tolerance=1e-3):
        r"""
        Returns a degree-constrained subgraph.

        Given a graph `G` and two functions `f, g:V(G)\rightarrow \mathbb Z`
        such that `f \leq g`, a degree-constrained subgraph in `G` is
        a subgraph `G' \subseteq G` such that for any vertex `v \in G`,
        `f(v) \leq d_{G'}(v) \leq g(v)`.

        INPUT:

        - ``bounds`` -- (default: ``None``); Two possibilities:

          - A dictionary whose keys are the vertices, and values a pair of
            real values ``(min,max)`` corresponding to the values
            `(f(v),g(v))`.

          - A function associating to each vertex a pair of
            real values ``(min,max)`` corresponding to the values
            `(f(v),g(v))`.

        - ``solver`` -- string (default: ``None``); specify a Mixed Integer
          Linear Programming (MILP) solver to be used. If set to ``None``, the
          default one is used. For more information on MILP solvers and which
          default solver is used, see the method :meth:`solve
          <sage.numerical.mip.MixedIntegerLinearProgram.solve>` of the class
          :class:`MixedIntegerLinearProgram
          <sage.numerical.mip.MixedIntegerLinearProgram>`.

        - ``verbose`` -- integer (default: ``0``); sets the level of
          verbosity. Set to 0 by default, which means quiet.

        - ``integrality_tolerance`` -- float; parameter for use with MILP
          solvers over an inexact base ring; see
          :meth:`MixedIntegerLinearProgram.get_values`.

        OUTPUT:

        - When a solution exists, this method outputs the degree-constrained
          subgraph as a Graph object.

        - When no solution exists, returns ``False``.

        .. NOTE::

            - This algorithm computes the degree-constrained subgraph of minimum
              weight.
            - If the graph's edges are weighted, these are taken into account.
            - This problem can be solved in polynomial time.

        EXAMPLES:

        Is there a perfect matching in an even cycle? ::

            sage: g = graphs.CycleGraph(6)
            sage: bounds = lambda x: [1,1]
            sage: m = g.degree_constrained_subgraph(bounds=bounds)                      # needs sage.numerical.mip
            sage: m.size()                                                              # needs sage.numerical.mip
            3
        """
        self._scream_if_not_simple()
        from sage.numerical.mip import MixedIntegerLinearProgram, MIPSolverException

        p = MixedIntegerLinearProgram(maximization=False, solver=solver)
        b = p.new_variable(binary=True)

        if isinstance(bounds, dict):
            def f_bounds(x):
                return bounds[x]
        else:
            f_bounds = bounds

        if self.weighted():
            weight = _weight_if_real
        else:
            weight = _weight_1

        for v in self:
            minimum, maximum = f_bounds(v)
            p.add_constraint(p.sum(b[frozenset((x, y))]*weight(l)
                                   for x, y, l in self.edges_incident(v)),
                             min=minimum, max=maximum)

        p.set_objective(p.sum(b[frozenset((x, y))]*weight(l)
                              for x, y, l in self.edge_iterator()))

        try:
            p.solve(log=verbose)
        except MIPSolverException:
            return False

        g = copy(self)
        b = p.get_values(b, convert=bool, tolerance=integrality_tolerance)
        g.delete_edges(e for e in g.edge_iterator(labels=False) if not b[frozenset(e)])
        return g

    # Orientations

    @doc_index("Connectivity, orientations, trees")
    def strong_orientation(self):
        r"""
        Returns a strongly connected orientation of the current graph.

        An orientation of an undirected graph is a digraph obtained by giving an
        unique direction to each of its edges. An orientation is said to be
        strong if there is a directed path between each pair of vertices.  See
        also the :wikipedia:`Strongly_connected_component`.

        If the graph is 2-edge-connected, a strongly connected orientation
        can be found in linear time. If the given graph is not 2-connected,
        the orientation returned will ensure that each 2-connected component
        has a strongly connected orientation.

        OUTPUT:

        A digraph representing an orientation of the current graph.

        .. NOTE::

            - This method assumes the graph is connected.
            - This algorithm works in O(m).

        .. SEEALSO::

            - :meth:`~sage.graphs.graph.Graph.orientations`
            - :meth:`~sage.graphs.orientations.strong_orientations_iterator`
            - :meth:`~sage.graphs.digraph_generators.DiGraphGenerators.nauty_directg`
            - :meth:`~sage.graphs.orientations.random_orientation`

        EXAMPLES:

        For a 2-regular graph, a strong orientation gives to each vertex an
        out-degree equal to 1::

            sage: g = graphs.CycleGraph(5)
            sage: g.strong_orientation().out_degree()
            [1, 1, 1, 1, 1]

        The Petersen Graph is 2-edge connected. It then has a strongly connected
        orientation::

            sage: g = graphs.PetersenGraph()
            sage: o = g.strong_orientation()
            sage: len(o.strongly_connected_components())
            1

        The same goes for the CubeGraph in any dimension ::

            sage: all(len(graphs.CubeGraph(i).strong_orientation().strongly_connected_components()) == 1 for i in range(2,6))
            True

        A multigraph also has a strong orientation ::

            sage: g = Graph([(1,2),(1,2)], multiedges=True)
            sage: g.strong_orientation()
            Multi-digraph on 2 vertices

        """
        from sage.graphs.digraph import DiGraph
        d = DiGraph(multiedges=self.allows_multiple_edges())
        i = 0

        # The algorithm works through a depth-first search. Any edge
        # used in the depth-first search is oriented in the direction
        # in which it has been used. All the other edges are oriented
        # backward

        v = next(self.vertex_iterator())
        seen = {}
        i = 1

        # Time at which the vertices have been discovered
        seen[v] = i

        # indicates the stack of edges to explore
        next_ = self.edges_incident(v)

        while next_:
            e = next_.pop()

            # Ignore loops
            if e[0] == e[1]:
                continue

            # We assume e[0] to be a `seen` vertex
            e = e if seen.get(e[0], False) is not False else (e[1], e[0], e[2])

            # If we discovered a new vertex
            if seen.get(e[1], False) is False:
                d.add_edge(e)
                next_.extend(ee for ee in self.edges_incident(e[1])
                             if ((e[0], e[1]) != (ee[0], ee[1])) and ((e[0], e[1]) != (ee[1], ee[0])))
                i += 1
                seen[e[1]] = i

            # Else, we orient the edges backward
            else:
                if seen[e[0]] < seen[e[1]]:
                    d.add_edge(e[1], e[0], e[2])
                else:
                    d.add_edge(e)

        # Case of multiple edges. If another edge has already been inserted, we
        # add the new one in the opposite direction.
        tmp = None
        for e in self.multiple_edges():
            if tmp == (e[0], e[1]):
                if d.has_edge(e[0], e[1]):
                    d.add_edge(e[1], e[0], e[2])
                else:
                    d.add_edge(e)
            tmp = (e[0], e[1])

        return d

    @doc_index("Connectivity, orientations, trees")
    def minimum_outdegree_orientation(self, use_edge_labels=False, solver=None, verbose=0,
                                      *, integrality_tolerance=1e-3):
        r"""
        Returns an orientation of ``self`` with the smallest possible maximum
        outdegree.

        Given a Graph `G`, it is polynomial to compute an orientation `D` of the
        edges of `G` such that the maximum out-degree in `D` is minimized. This
        problem, though, is NP-complete in the weighted case [AMOZ2006]_.

        INPUT:

        - ``use_edge_labels`` -- boolean (default: ``False``)

          - When set to ``True``, uses edge labels as weights to compute the
            orientation and assumes a weight of `1` when there is no value
            available for a given edge.

          - When set to ``False`` (default), gives a weight of 1 to all the
            edges.

        - ``solver`` -- string (default: ``None``); specify a Mixed Integer
          Linear Programming (MILP) solver to be used. If set to ``None``, the
          default one is used. For more information on MILP solvers and which
          default solver is used, see the method :meth:`solve
          <sage.numerical.mip.MixedIntegerLinearProgram.solve>` of the class
          :class:`MixedIntegerLinearProgram
          <sage.numerical.mip.MixedIntegerLinearProgram>`.

        - ``verbose`` -- integer (default: ``0``); sets the level of
          verbosity. Set to 0 by default, which means quiet.

        - ``integrality_tolerance`` -- float; parameter for use with MILP
          solvers over an inexact base ring; see
          :meth:`MixedIntegerLinearProgram.get_values`.

        EXAMPLES:

        Given a complete bipartite graph `K_{n,m}`, the maximum out-degree of an
        optimal orientation is `\left\lceil \frac {nm} {n+m}\right\rceil`::

            sage: g = graphs.CompleteBipartiteGraph(3,4)
            sage: o = g.minimum_outdegree_orientation()                                 # needs sage.numerical.mip
            sage: max(o.out_degree()) == integer_ceil((4*3)/(3+4))                      # needs sage.numerical.mip
            True
        """
        self._scream_if_not_simple()
        if self.is_directed():
            raise ValueError("Cannot compute an orientation of a DiGraph. "
                             "Please convert it to a Graph if you really mean it.")

        if use_edge_labels:
            def weight(e):
                l = self.edge_label(e)
                return _weight_if_real(l)
        else:
            weight = _weight_1

        from sage.numerical.mip import MixedIntegerLinearProgram

        p = MixedIntegerLinearProgram(maximization=False, solver=solver)
        degree = p.new_variable(nonnegative=True)

        # The orientation of an edge is boolean and indicates whether the edge
        # uv goes from u to v ( equal to 0 ) or from v to u ( equal to 1)
        orientation = p.new_variable(binary=True)

        # Whether an edge adjacent to a vertex u counts positively or
        # negatively. To do so, we first fix an arbitrary extremity per edge uv.
        ext = {frozenset(e): e[0] for e in self.edge_iterator(labels=False)}

        def outgoing(u, e, variable):
            if u == ext[frozenset(e)]:
                return variable
            else:
                return 1 - variable

        for u in self:
            p.add_constraint(p.sum(weight(e) * outgoing(u, e, orientation[frozenset(e)])
                                   for e in self.edge_iterator(vertices=[u], labels=False))
                             - degree['max'], max=0)

        p.set_objective(degree['max'])

        p.solve(log=verbose)

        orientation = p.get_values(orientation, convert=bool, tolerance=integrality_tolerance)

        # All the edges from self are doubled in O
        # ( one in each direction )
        from sage.graphs.digraph import DiGraph
        O = DiGraph(self)

        # Builds the list of edges that should be removed
        edges = []

        for e in self.edge_iterator(labels=None):
            if orientation[frozenset(e)]:
                edges.append(e[::-1])
            else:
                edges.append(e)

        O.delete_edges(edges)

        return O

    @doc_index("Connectivity, orientations, trees")
    def bounded_outdegree_orientation(self, bound, solver=None, verbose=False,
                                      *, integrality_tolerance=1e-3):
        r"""
        Computes an orientation of ``self`` such that every vertex `v` has
        out-degree less than `b(v)`

        INPUT:

        - ``bound`` -- Maximum bound on the out-degree. Can be of three
          different types :

         * An integer `k`. In this case, computes an orientation whose maximum
           out-degree is less than `k`.

         * A dictionary associating to each vertex its associated maximum
           out-degree.

         * A function associating to each vertex its associated maximum
           out-degree.

        - ``solver`` -- string (default: ``None``); specify a Mixed Integer
          Linear Programming (MILP) solver to be used. If set to ``None``, the
          default one is used. For more information on MILP solvers and which
          default solver is used, see the method :meth:`solve
          <sage.numerical.mip.MixedIntegerLinearProgram.solve>` of the class
          :class:`MixedIntegerLinearProgram
          <sage.numerical.mip.MixedIntegerLinearProgram>`.

        - ``verbose`` -- integer (default: ``0``); sets the level of
          verbosity. Set to 0 by default, which means quiet.

        - ``integrality_tolerance`` -- float; parameter for use with MILP
          solvers over an inexact base ring; see
          :meth:`MixedIntegerLinearProgram.get_values`.

        OUTPUT:

        A DiGraph representing the orientation if it exists.
        A :class:`ValueError` exception is raised otherwise.

        ALGORITHM:

        The problem is solved through a maximum flow :

        Given a graph `G`, we create a ``DiGraph`` `D` defined on `E(G)\cup
        V(G)\cup \{s,t\}`. We then link `s` to all of `V(G)` (these edges having
        a capacity equal to the bound associated to each element of `V(G)`), and
        all the elements of `E(G)` to `t` . We then link each `v \in V(G)` to
        each of its incident edges in `G`. A maximum integer flow of value
        `|E(G)|` corresponds to an admissible orientation of `G`. Otherwise,
        none exists.

        EXAMPLES:

        There is always an orientation of a graph `G` such that a vertex `v` has
        out-degree at most `\lceil \frac {d(v)} 2 \rceil`::

            sage: g = graphs.RandomGNP(40, .4)
            sage: b = lambda v: integer_ceil(g.degree(v)/2)
            sage: D = g.bounded_outdegree_orientation(b)
            sage: all( D.out_degree(v) <= b(v) for v in g )
            True


        Chvatal's graph, being 4-regular, can be oriented in such a way that its
        maximum out-degree is 2::

            sage: g = graphs.ChvatalGraph()
            sage: D = g.bounded_outdegree_orientation(2)
            sage: max(D.out_degree())
            2

        For any graph `G`, it is possible to compute an orientation such that
        the maximum out-degree is at most the maximum average degree of `G`
        divided by 2. Anything less, though, is impossible.

            sage: g = graphs.RandomGNP(40, .4)
            sage: mad = g.maximum_average_degree()                                      # needs sage.numerical.mip

        Hence this is possible ::

            sage: d = g.bounded_outdegree_orientation(integer_ceil(mad/2))              # needs sage.numerical.mip

        While this is not::

            sage: try:                                                                  # needs sage.numerical.mip
            ....:     g.bounded_outdegree_orientation(integer_ceil(mad/2-1))
            ....:     print("Error")
            ....: except ValueError:
            ....:     pass

        TESTS:

        As previously for random graphs, but more intensively::

            sage: for i in range(30):      # long time (up to 6s on sage.math, 2012)
            ....:     g = graphs.RandomGNP(40, .4)
            ....:     b = lambda v: integer_ceil(g.degree(v)/2)
            ....:     D = g.bounded_outdegree_orientation(b)
            ....:     if not (
            ....:          all( D.out_degree(v) <= b(v) for v in g ) or
            ....:          D.size() != g.size()):
            ....:         print("Something wrong happened")

        """
        self._scream_if_not_simple()
        from sage.graphs.digraph import DiGraph
        n = self.order()

        if not n:
            return DiGraph()

        vertices = list(self)
        vertices_id = {y: x for x, y in enumerate(vertices)}

        b = {}

        # Checking the input type. We make a dictionary out of it
        if isinstance(bound, dict):
            b = bound
        else:
            try:
                b = dict(zip(vertices, map(bound, vertices)))

            except TypeError:
                b = dict(zip(vertices, [bound]*n))

        d = DiGraph()

        # Adding the edges (s,v) and ((u,v),t)
        d.add_edges(('s', vertices_id[v], b[v]) for v in vertices)

        d.add_edges(((vertices_id[u], vertices_id[v]), 't', 1)
                    for u, v in self.edges(sort=False, labels=None))

        # each v is linked to its incident edges

        for u, v in self.edge_iterator(labels=None):
            u, v = vertices_id[u], vertices_id[v]
            d.add_edge(u, (u, v), 1)
            d.add_edge(v, (u, v), 1)

        # Solving the maximum flow
        value, flow = d.flow('s', 't', value_only=False, integer=True,
                             use_edge_labels=True, solver=solver, verbose=verbose,
                             integrality_tolerance=integrality_tolerance)

        if value != self.size():
            raise ValueError("No orientation exists for the given bound")

        D = DiGraph()
        D.add_vertices(vertices)

        # The flow graph may not contain all the vertices, if they are
        # not part of the flow...

        for u in [x for x in range(n) if x in flow]:

            for uu, vv in flow.neighbors_out(u):
                v = vv if vv != u else uu
                D.add_edge(vertices[u], vertices[v])

        # I do not like when a method destroys the embedding ;-)
        D.set_pos(self.get_pos())

        return D

    @doc_index("Connectivity, orientations, trees")
    def orientations(self, data_structure=None, sparse=None):
        r"""
        Return an iterator over orientations of ``self``.

        An *orientation* of an undirected graph is a directed graph such that
        every edge is assigned a direction.  Hence there are `2^s` oriented
        digraphs for a simple graph with `s` edges.

        INPUT:

        - ``data_structure`` -- one of ``"sparse"``, ``"static_sparse"``, or
          ``"dense"``; see the documentation of :class:`Graph` or
          :class:`DiGraph`; default is the data structure of ``self``

        - ``sparse`` -- boolean (default: ``None``); ``sparse=True`` is an alias
          for ``data_structure="sparse"``, and ``sparse=False`` is an alias for
          ``data_structure="dense"``. By default (``None``), guess the most
          suitable data structure.

        .. WARNING::

            This always considers multiple edges of graphs as distinguishable,
            and hence, may have repeated digraphs.

        .. SEEALSO::

            - :meth:`~sage.graphs.graph.Graph.strong_orientation`
            - :meth:`~sage.graphs.orientations.strong_orientations_iterator`
            - :meth:`~sage.graphs.digraph_generators.DiGraphGenerators.nauty_directg`
            - :meth:`~sage.graphs.orientations.random_orientation`

        EXAMPLES::

            sage: G = Graph([[1,2,3], [(1, 2, 'a'), (1, 3, 'b')]], format='vertices_and_edges')
            sage: it = G.orientations()
            sage: D = next(it)
            sage: D.edges(sort=True)
            [(1, 2, 'a'), (1, 3, 'b')]
            sage: D = next(it)
            sage: D.edges(sort=True)
            [(1, 2, 'a'), (3, 1, 'b')]

        TESTS::

            sage: G = Graph()
            sage: D = [g for g in G.orientations()]
            sage: len(D)
            1
            sage: D[0]
            Digraph on 0 vertices

            sage: G = Graph(5)
            sage: it = G.orientations()
            sage: D = next(it)
            sage: D.size()
            0

            sage: G = Graph([[1,2,'a'], [1,2,'b']], multiedges=True)
            sage: len(list(G.orientations()))
            4

            sage: G = Graph([[1,2], [1,1]], loops=True)
            sage: len(list(G.orientations()))
            2

            sage: G = Graph([[1,2],[2,3]])
            sage: next(G.orientations())
            Digraph on 3 vertices
            sage: G = graphs.PetersenGraph()
            sage: next(G.orientations())
            An orientation of Petersen graph: Digraph on 10 vertices

        An orientation must have the same ground set of vertices as the original
        graph (:trac:`24366`)::

            sage: G = Graph(1)
            sage: next(G.orientations())
            Digraph on 1 vertex
        """
        if sparse is not None:
            if data_structure is not None:
                raise ValueError("cannot specify both 'sparse' and 'data_structure'")
            data_structure = "sparse" if sparse else "dense"
        if data_structure is None:
            from sage.graphs.base.dense_graph import DenseGraphBackend
            from sage.graphs.base.sparse_graph import SparseGraphBackend
            if isinstance(self._backend, DenseGraphBackend):
                data_structure = "dense"
            elif isinstance(self._backend, SparseGraphBackend):
                data_structure = "sparse"
            else:
                data_structure = "static_sparse"

        name = self.name()
        if name:
            name = 'An orientation of ' + name

        from sage.graphs.digraph import DiGraph
        if not self.size():
            D = DiGraph(data=[self.vertices(sort=False), []],
                        format='vertices_and_edges',
                        name=name,
                        pos=self._pos,
                        multiedges=self.allows_multiple_edges(),
                        loops=self.allows_loops(),
                        data_structure=data_structure)
            if hasattr(self, '_embedding'):
                D._embedding = copy(self._embedding)
            yield D
            return

        E = [[(u, v, label), (v, u, label)] if u != v else [(u, v, label)]
             for u, v, label in self.edge_iterator()]
        verts = self.vertices(sort=False)
        for edges in itertools.product(*E):
            D = DiGraph(data=[verts, edges],
                        format='vertices_and_edges',
                        name=name,
                        pos=self._pos,
                        multiedges=self.allows_multiple_edges(),
                        loops=self.allows_loops(),
                        data_structure=data_structure)
            if hasattr(self, '_embedding'):
                D._embedding = copy(self._embedding)
            yield D

    # Coloring

    @doc_index("Basic methods")
    def bipartite_color(self):
        """
        Return a dictionary with vertices as the keys and the color class
        as the values.

        Fails with an error if the graph is not bipartite.

        EXAMPLES::

            sage: graphs.CycleGraph(4).bipartite_color()
            {0: 1, 1: 0, 2: 1, 3: 0}
            sage: graphs.CycleGraph(5).bipartite_color()
            Traceback (most recent call last):
            ...
            RuntimeError: Graph is not bipartite.

        TESTS::

            sage: Graph().bipartite_color()
            {}
        """
        isit, certificate = self.is_bipartite(certificate=True)

        if isit:
            return certificate
        raise RuntimeError("Graph is not bipartite.")

    @doc_index("Basic methods")
    def bipartite_sets(self):
        r"""
        Return `(X,Y)` where `X` and `Y` are the nodes in each bipartite set of
        graph `G`.

        Fails with an error if graph is not bipartite.

        EXAMPLES::

            sage: graphs.CycleGraph(4).bipartite_sets()
            ({0, 2}, {1, 3})
            sage: graphs.CycleGraph(5).bipartite_sets()
            Traceback (most recent call last):
            ...
            RuntimeError: Graph is not bipartite.
        """
        color = self.bipartite_color()
        left = set()
        right = set()

        for u, s in color.items():
            if s:
                left.add(u)
            else:
                right.add(u)

        return left, right

    @doc_index("Coloring")
    def chromatic_index(self, solver=None, verbose=0, *, integrality_tolerance=1e-3):
        r"""
        Return the chromatic index of the graph.

        The chromatic index is the minimal number of colors needed to properly
        color the edges of the graph.

        INPUT:

        - ``solver`` -- string (default: ``None``); specify a Mixed Integer
          Linear Programming (MILP) solver to be used. If set to ``None``, the
          default one is used. For more information on MILP solvers and which
          default solver is used, see the method :meth:`solve
          <sage.numerical.mip.MixedIntegerLinearProgram.solve>` of the class
          :class:`MixedIntegerLinearProgram
          <sage.numerical.mip.MixedIntegerLinearProgram>`.

        - ``verbose`` -- integer (default: ``0``); sets the level of
          verbosity. Set to 0 by default, which means quiet.

        - ``integrality_tolerance`` -- float; parameter for use with MILP
          solvers over an inexact base ring; see
          :meth:`MixedIntegerLinearProgram.get_values`.

        This method is a frontend for method
        :meth:`sage.graphs.graph_coloring.edge_coloring` that uses a mixed
        integer-linear programming formulation to compute the chromatic index.

        .. SEEALSO::

            - :wikipedia:`Edge_coloring` for further details on edge coloring
            - :meth:`sage.graphs.graph_coloring.edge_coloring`
            - :meth:`~Graph.fractional_chromatic_index`
            - :meth:`~Graph.chromatic_number`

        EXAMPLES:

        The clique `K_n` has chromatic index `n` when `n` is odd and `n-1` when
        `n` is even::

            sage: graphs.CompleteGraph(4).chromatic_index()
            3
            sage: graphs.CompleteGraph(5).chromatic_index()
            5
            sage: graphs.CompleteGraph(6).chromatic_index()
            5

        The path `P_n` with `n \geq 2` has chromatic index 2::

            sage: graphs.PathGraph(5).chromatic_index()                                 # needs sage.numerical.mip
            2

        The windmill graph with parameters `k,n` has chromatic index `(k-1)n`::

            sage: k,n = 3,4
            sage: G = graphs.WindmillGraph(k,n)
            sage: G.chromatic_index() == (k-1)*n                                        # needs sage.numerical.mip
            True

        TESTS:

        Graphs without vertices or edges::

            sage: Graph().chromatic_index()                                             # needs sage.numerical.mip
            0
            sage: Graph(2).chromatic_index()                                            # needs sage.numerical.mip
            0
        """
        if not self.order() or not self.size():
            return 0

        from sage.graphs.graph_coloring import edge_coloring
        return edge_coloring(self, value_only=True, solver=solver, verbose=verbose,
                             integrality_tolerance=integrality_tolerance)

    @doc_index("Coloring")
    def chromatic_number(self, algorithm="DLX", solver=None, verbose=0,
                         *, integrality_tolerance=1e-3):
        r"""
        Return the minimal number of colors needed to color the vertices of the
        graph.

        INPUT:

        - ``algorithm`` -- string (default: ``"DLX"``); one of the following
          algorithms:

          - ``"DLX"`` (default): the chromatic number is computed using the
            dancing link algorithm. It is inefficient speedwise to compute the
            chromatic number through the dancing link algorithm because this
            algorithm computes *all* the possible colorings to check that one
            exists.

          - ``"CP"``: the chromatic number is computed using the coefficients of
            the chromatic polynomial. Again, this method is inefficient in terms
            of speed and it only useful for small graphs.

          - ``"MILP"``: the chromatic number is computed using a mixed integer
            linear program. The performance of this implementation is affected
            by whether optional MILP solvers have been installed (see the
            :mod:`MILP module <sage.numerical.mip>`, or Sage's tutorial on
            Linear Programming).

          - ``"parallel"``: all the above algorithms are executed in parallel
            and the result is returned as soon as one algorithm ends. Observe
            that the speed of the above algorithms depends on the size and
            structure of the graph.

        - ``solver`` -- string (default: ``None``); specify a Mixed Integer
          Linear Programming (MILP) solver to be used. If set to ``None``, the
          default one is used. For more information on MILP solvers and which
          default solver is used, see the method :meth:`solve
          <sage.numerical.mip.MixedIntegerLinearProgram.solve>` of the class
          :class:`MixedIntegerLinearProgram
          <sage.numerical.mip.MixedIntegerLinearProgram>`.

        - ``verbose`` -- integer (default: ``0``); sets the level of
          verbosity. Set to 0 by default, which means quiet.

        - ``integrality_tolerance`` -- float; parameter for use with MILP
          solvers over an inexact base ring; see
          :meth:`MixedIntegerLinearProgram.get_values`.

        .. SEEALSO::

            For more functions related to graph coloring, see the module
            :mod:`sage.graphs.graph_coloring`.

        EXAMPLES::

            sage: G = Graph({0: [1, 2, 3], 1: [2]})
            sage: G.chromatic_number(algorithm="DLX")
            3
            sage: G.chromatic_number(algorithm="MILP")
            3
            sage: G.chromatic_number(algorithm="CP")                                    # needs sage.libs.flint
            3
            sage: G.chromatic_number(algorithm="parallel")
            3

        A bipartite graph has (by definition) chromatic number 2::

            sage: graphs.RandomBipartite(50,50,0.7).chromatic_number()                  # needs numpy
            2

        A complete multipartite graph with `k` parts has chromatic number `k`::

            sage: all(graphs.CompleteMultipartiteGraph([5]*i).chromatic_number() == i
            ....:     for i in range(2,5))
            True

        The complete graph has the largest chromatic number from all the graphs
        of order `n`. Namely its chromatic number is `n`::

            sage: all(graphs.CompleteGraph(i).chromatic_number() == i for i in range(10))
            True

        The Kneser graph with parameters `(n, 2)` for `n > 3` has chromatic
        number `n-2`::

            sage: all(graphs.KneserGraph(i,2).chromatic_number() == i-2 for i in range(4,6))
            True

        The Flower Snark graph has chromatic index 4 hence its line graph has
        chromatic number 4::

            sage: graphs.FlowerSnark().line_graph().chromatic_number()
            4

        TESTS::

            sage: G = Graph()
            sage: G.chromatic_number(algorithm="DLX")
            0
            sage: G.chromatic_number(algorithm="MILP")
            0
            sage: G.chromatic_number(algorithm="CP")                                    # needs sage.libs.flint
            0
            sage: G.chromatic_number(algorithm="parallel")
            0

            sage: G = Graph({0: [1, 2, 3], 1: [2]})
            sage: G.chromatic_number(algorithm="foo")
            Traceback (most recent call last):
            ...
            ValueError: the 'algorithm' keyword must be set to either 'DLX', 'MILP', 'CP' or 'parallel'

        Test on a random graph (:trac:`33559`, modified in :trac:`12379`)::

            sage: G = graphs.RandomGNP(15, .2)
            sage: algorithms = ['DLX', 'MILP', 'CP', 'parallel']
            sage: len(set([G.chromatic_number(algorithm=algo) for algo in algorithms])) == 1        # needs sage.libs.flint
            True
        """
        self._scream_if_not_simple(allow_multiple_edges=True)
        if algorithm == "DLX":
            from sage.graphs.graph_coloring import chromatic_number
            return chromatic_number(self)
        elif algorithm == "MILP":
            from sage.graphs.graph_coloring import vertex_coloring
            return vertex_coloring(self, value_only=True, solver=solver, verbose=verbose,
                                   integrality_tolerance=integrality_tolerance)
        elif algorithm == "CP":
            f = self.chromatic_polynomial()
            i = 0
            while not f(i):
                i += 1
            return i
        elif algorithm == "parallel":
            def use_all(algorithms):
                @parallel(len(algorithms), verbose=False)
                def func(alg):
                    return self.chromatic_number(algorithm=alg, solver=solver, verbose=verbose,
                                                 integrality_tolerance=integrality_tolerance)
                for input, output in func(algorithms):
                    return output
            return use_all(['DLX', 'MILP', 'CP'])

        raise ValueError("the 'algorithm' keyword must be set to either 'DLX', 'MILP', 'CP' or 'parallel'")

    @doc_index("Coloring")
    def coloring(self, algorithm="DLX", hex_colors=False, solver=None, verbose=0,
                 *, integrality_tolerance=1e-3):
        r"""
        Return the first (optimal) proper vertex-coloring found.

        INPUT:

        - ``algorithm`` -- Select an algorithm from the following supported
          algorithms:

          - If ``algorithm="DLX"`` (default), the coloring is computed using the
            dancing link algorithm.

          - If ``algorithm="MILP"``, the coloring is computed using a mixed
            integer linear program. The performance of this implementation is
            affected by whether optional MILP solvers have been installed (see
            the :mod:`MILP module <sage.numerical.mip>`).

        - ``hex_colors`` -- boolean (default: ``False``); if ``True``, return a
          dictionary which can easily be used for plotting.

        - ``solver`` -- string (default: ``None``); specify a Mixed Integer
          Linear Programming (MILP) solver to be used. If set to ``None``, the
          default one is used. For more information on MILP solvers and which
          default solver is used, see the method :meth:`solve
          <sage.numerical.mip.MixedIntegerLinearProgram.solve>` of the class
          :class:`MixedIntegerLinearProgram
          <sage.numerical.mip.MixedIntegerLinearProgram>`.

        - ``verbose`` -- integer (default: ``0``); sets the level of
          verbosity. Set to 0 by default, which means quiet.

        - ``integrality_tolerance`` -- float; parameter for use with MILP
          solvers over an inexact base ring; see
          :meth:`MixedIntegerLinearProgram.get_values`.

        .. SEEALSO::

            For more functions related to graph coloring, see the
            module :mod:`sage.graphs.graph_coloring`.

        EXAMPLES::

            sage: G = Graph("Fooba")
            sage: P = G.coloring(algorithm="MILP")
            sage: Q = G.coloring(algorithm="DLX")
            sage: def are_equal_colorings(A, B):
            ....:     return Set(map(Set, A)) == Set(map(Set, B))
            sage: are_equal_colorings(P, [[1, 2, 3], [0, 5, 6], [4]])
            True
            sage: are_equal_colorings(P, Q)
            True

            sage: # needs sage.plot
            sage: G.plot(partition=P)
            Graphics object consisting of 16 graphics primitives
            sage: G.coloring(hex_colors=True, algorithm="MILP")
            {'#0000ff': [4], '#00ff00': [0, 6, 5], '#ff0000': [2, 1, 3]}
            sage: H = G.coloring(hex_colors=True, algorithm="DLX"); H
            {'#0000ff': [4], '#00ff00': [1, 2, 3], '#ff0000': [0, 5, 6]}
            sage: G.plot(vertex_colors=H)
            Graphics object consisting of 16 graphics primitives

        .. PLOT::

            g = Graph("Fooba")
            sphinx_plot(g.plot(partition=g.coloring()))

        TESTS::

            sage: G.coloring(algorithm="foo")
            Traceback (most recent call last):
            ...
            ValueError: The 'algorithm' keyword must be set to either 'DLX' or 'MILP'.
        """
        self._scream_if_not_simple(allow_multiple_edges=True)
        if algorithm == "MILP":
            from sage.graphs.graph_coloring import vertex_coloring
            return vertex_coloring(self, hex_colors=hex_colors, solver=solver, verbose=verbose,
                                   integrality_tolerance=integrality_tolerance)
        elif algorithm == "DLX":
            from sage.graphs.graph_coloring import first_coloring
            return first_coloring(self, hex_colors=hex_colors)

        raise ValueError("The 'algorithm' keyword must be set to either 'DLX' or 'MILP'.")

    @doc_index("Coloring")
    def chromatic_symmetric_function(self, R=None):
        r"""
        Return the chromatic symmetric function of ``self``.

        Let `G` be a graph. The chromatic symmetric function `X_G` was described
        in [Sta1995]_, specifically Theorem 2.5 states that

        .. MATH::

            X_G = \sum_{F \subseteq E(G)} (-1)^{|F|} p_{\lambda(F)},

        where `\lambda(F)` is the partition of the sizes of the connected
        components of the subgraph induced by the edges `F` and `p_{\mu}` is the
        powersum symmetric function.

        INPUT:

        - ``R`` -- (optional) the base ring for the symmetric functions;
          this uses `\ZZ` by default

        EXAMPLES::

            sage: s = SymmetricFunctions(ZZ).s()                                        # needs sage.combinat sage.modules
            sage: G = graphs.CycleGraph(5)
            sage: XG = G.chromatic_symmetric_function(); XG                             # needs sage.combinat sage.modules
            p[1, 1, 1, 1, 1] - 5*p[2, 1, 1, 1] + 5*p[2, 2, 1]
             + 5*p[3, 1, 1] - 5*p[3, 2] - 5*p[4, 1] + 4*p[5]
            sage: s(XG)                                                                 # needs sage.combinat sage.modules
            30*s[1, 1, 1, 1, 1] + 10*s[2, 1, 1, 1] + 10*s[2, 2, 1]

        Not all graphs have a positive Schur expansion::

            sage: G = graphs.ClawGraph()
            sage: XG = G.chromatic_symmetric_function(); XG                             # needs sage.combinat sage.modules
            p[1, 1, 1, 1] - 3*p[2, 1, 1] + 3*p[3, 1] - p[4]
            sage: s(XG)                                                                 # needs sage.combinat sage.modules
            8*s[1, 1, 1, 1] + 5*s[2, 1, 1] - s[2, 2] + s[3, 1]

        We show that given a triangle `\{e_1, e_2, e_3\}`, we have
        `X_G = X_{G - e_1} + X_{G - e_2} - X_{G - e_1 - e_2}`::

            sage: # needs sage.combinat sage.modules
            sage: G = Graph([[1,2],[1,3],[2,3]])
            sage: XG = G.chromatic_symmetric_function()
            sage: G1 = copy(G)
            sage: G1.delete_edge([1,2])
            sage: XG1 = G1.chromatic_symmetric_function()
            sage: G2 = copy(G)
            sage: G2.delete_edge([1,3])
            sage: XG2 = G2.chromatic_symmetric_function()
            sage: G3 = copy(G1)
            sage: G3.delete_edge([1,3])
            sage: XG3 = G3.chromatic_symmetric_function()
            sage: XG == XG1 + XG2 - XG3
            True
        """
        from sage.combinat.sf.sf import SymmetricFunctions
        from sage.combinat.partition import _Partitions
        from sage.combinat.subset import powerset
        if R is None:
            R = ZZ
        p = SymmetricFunctions(R).p()
        ret = p.zero()
        for F in powerset(self.edges(sort=True)):
            la = _Partitions(self.subgraph(edges=F).connected_components_sizes())
            ret += (-1)**len(F) * p[la]
        return ret

    @doc_index("Coloring")
    def chromatic_quasisymmetric_function(self, t=None, R=None):
        r"""
        Return the chromatic quasisymmetric function of ``self``.

        Let `G` be a graph whose vertex set is totally ordered. The chromatic
        quasisymmetric function `X_G(t)` was first described in [SW2012]_. We
        use the equivalent definition given in [BC2018]_:

        .. MATH::

            X_G(t) = \sum_{\sigma=(\sigma_1,\ldots,\sigma_n)}
            t^{\operatorname{asc}(\sigma)}
            M_{|\sigma_1|,\ldots,|\sigma_n|},

        where we sum over all ordered set partitions of the vertex set of `G`
        such that each block `\sigma_i` is an independent (i.e., stable) set of
        `G`, and where `\operatorname{asc}(\sigma)` denotes the number of edges
        `\{u, v\}` of `G` such that `u < v` and `v` appears in a later part of
        `\sigma` than `u`.

        INPUT:

        - ``t`` -- (optional) the parameter `t`; uses the variable `t` in
          `\ZZ[t]` by default

        - ``R`` -- (optional) the base ring for the quasisymmetric functions;
          uses the parent of `t` by default

        EXAMPLES::

            sage: # needs sage.combinat sage.modules
            sage: G = Graph([[1,2,3], [[1,3], [2,3]]])
            sage: G.chromatic_quasisymmetric_function()
            (2*t^2+2*t+2)*M[1, 1, 1] + M[1, 2] + t^2*M[2, 1]
            sage: G = graphs.PathGraph(4)
            sage: XG = G.chromatic_quasisymmetric_function(); XG
            (t^3+11*t^2+11*t+1)*M[1, 1, 1, 1] + (3*t^2+3*t)*M[1, 1, 2]
             + (3*t^2+3*t)*M[1, 2, 1] + (3*t^2+3*t)*M[2, 1, 1]
             + (t^2+t)*M[2, 2]
            sage: XG.to_symmetric_function()
            (t^3+11*t^2+11*t+1)*m[1, 1, 1, 1] + (3*t^2+3*t)*m[2, 1, 1]
             + (t^2+t)*m[2, 2]
            sage: G = graphs.CompleteGraph(4)
            sage: G.chromatic_quasisymmetric_function()
            (t^6+3*t^5+5*t^4+6*t^3+5*t^2+3*t+1)*M[1, 1, 1, 1]

        Not all chromatic quasisymmetric functions are symmetric::

            sage: G = Graph([[1,2], [1,5], [3,4], [3,5]])
            sage: G.chromatic_quasisymmetric_function().is_symmetric()                  # needs sage.combinat sage.modules
            False

        We check that at `t = 1`, we recover the usual chromatic symmetric
        function::

            sage: p = SymmetricFunctions(QQ).p()                                        # needs sage.combinat sage.modules
            sage: G = graphs.CycleGraph(5)
            sage: XG = G.chromatic_quasisymmetric_function(t=1); XG                     # needs sage.combinat sage.modules
            120*M[1, 1, 1, 1, 1] + 30*M[1, 1, 1, 2] + 30*M[1, 1, 2, 1]
             + 30*M[1, 2, 1, 1] + 10*M[1, 2, 2] + 30*M[2, 1, 1, 1]
             + 10*M[2, 1, 2] + 10*M[2, 2, 1]
            sage: p(XG.to_symmetric_function())                                         # needs sage.combinat sage.modules
            p[1, 1, 1, 1, 1] - 5*p[2, 1, 1, 1] + 5*p[2, 2, 1]
             + 5*p[3, 1, 1] - 5*p[3, 2] - 5*p[4, 1] + 4*p[5]

            sage: G = graphs.ClawGraph()
            sage: XG = G.chromatic_quasisymmetric_function(t=1); XG                     # needs sage.combinat sage.modules
            24*M[1, 1, 1, 1] + 6*M[1, 1, 2] + 6*M[1, 2, 1] + M[1, 3]
             + 6*M[2, 1, 1] + M[3, 1]
            sage: p(XG.to_symmetric_function())                                         # needs sage.combinat sage.modules
            p[1, 1, 1, 1] - 3*p[2, 1, 1] + 3*p[3, 1] - p[4]
        """
        from sage.combinat.ncsf_qsym.qsym import QuasiSymmetricFunctions
        from sage.combinat.set_partition_ordered import OrderedSetPartitions
        if t is None:
            t = ZZ['t'].gen()
        if R is None:
            R = t.parent()
        M = QuasiSymmetricFunctions(R).M()
        ret = M.zero()
        V = self.vertices(sort=False)

        def asc(sigma):
            stat = 0
            for i, s in enumerate(sigma):
                for u in s:
                    stat += sum(1 for p in sigma[i+1:] for v in p
                                if v > u and self.has_edge(u, v))
            return stat

        for sigma in OrderedSetPartitions(V):
            if any(not self.is_independent_set(s) for s in sigma):
                continue
            ret += M.term(sigma.to_composition(), t**asc(sigma))
        return ret

    @doc_index("Leftovers")
    def matching(self, value_only=False, algorithm="Edmonds",
                 use_edge_labels=False, solver=None, verbose=0,
                 *, integrality_tolerance=1e-3):
        r"""
        Return a maximum weighted matching of the graph represented by the list
        of its edges.

        For more information, see the :wikipedia:`Matching_(graph_theory)`.

        Given a graph `G` such that each edge `e` has a weight `w_e`, a maximum
        matching is a subset `S` of the edges of `G` of maximum weight such that
        no two edges of `S` are incident with each other.

        As an optimization problem, it can be expressed as:

        .. MATH::

            \mbox{Maximize : }&\sum_{e\in G.edges()} w_e b_e\\
            \mbox{Such that : }&\forall v \in G,
            \sum_{(u,v)\in G.edges()} b_{(u,v)}\leq 1\\
            &\forall x\in G, b_x\mbox{ is a binary variable}

        INPUT:

        - ``value_only`` -- boolean (default: ``False``); when set to ``True``,
          only the cardinal (or the weight) of the matching is returned

        - ``algorithm`` -- string (default: ``"Edmonds"``)

          - ``"Edmonds"`` selects Edmonds' algorithm as implemented in NetworkX

          - ``"LP"`` uses a Linear Program formulation of the matching problem

        - ``use_edge_labels`` -- boolean (default: ``False``)

          - when set to ``True``, computes a weighted matching where each edge
            is weighted by its label (if an edge has no label, `1` is assumed)

          - when set to ``False``, each edge has weight `1`

        - ``solver`` -- string (default: ``None``); specify a Mixed Integer
          Linear Programming (MILP) solver to be used. If set to ``None``, the
          default one is used. For more information on MILP solvers and which
          default solver is used, see the method :meth:`solve
          <sage.numerical.mip.MixedIntegerLinearProgram.solve>` of the class
          :class:`MixedIntegerLinearProgram
          <sage.numerical.mip.MixedIntegerLinearProgram>`.

        - ``verbose`` -- integer (default: ``0``); sets the level of verbosity:
          set to 0 by default, which means quiet (only useful when ``algorithm
          == "LP"``)

        - ``integrality_tolerance`` -- float; parameter for use with MILP
          solvers over an inexact base ring; see
          :meth:`MixedIntegerLinearProgram.get_values`.

        OUTPUT:

        - When ``value_only=False`` (default), this method returns an
          :class:`EdgesView` containing the edges of a maximum matching of `G`.

        - When ``value_only=True``, this method returns the sum of the
          weights (default: ``1``) of the edges of a maximum matching of `G`.
          The type of the output may vary according to the type of the edge
          labels and the algorithm used.

        ALGORITHM:

        The problem is solved using Edmond's algorithm implemented in NetworkX,
        or using Linear Programming depending on the value of ``algorithm``.

        EXAMPLES:

        Maximum matching in a Pappus Graph::

           sage: g = graphs.PappusGraph()
           sage: g.matching(value_only=True)                                            # needs sage.networkx
           9

        Same test with the Linear Program formulation::

           sage: g = graphs.PappusGraph()
           sage: g.matching(algorithm="LP", value_only=True)                            # needs sage.numerical.mip
           9

        .. PLOT::

            g = graphs.PappusGraph()
            sphinx_plot(g.plot(edge_colors={"red":g.matching()}))

        TESTS:

        When ``use_edge_labels`` is set to ``False``, with Edmonds' algorithm
        and LP formulation::

            sage: g = Graph([(0,1,0), (1,2,999), (2,3,-5)])
            sage: sorted(g.matching())                                                  # needs sage.networkx
            [(0, 1, 0), (2, 3, -5)]
            sage: sorted(g.matching(algorithm="LP"))                                    # needs sage.numerical.mip
            [(0, 1, 0), (2, 3, -5)]

        When ``use_edge_labels`` is set to ``True``, with Edmonds' algorithm and
        LP formulation::

            sage: g = Graph([(0,1,0), (1,2,999), (2,3,-5)])
            sage: g.matching(use_edge_labels=True)                                      # needs sage.networkx
            [(1, 2, 999)]
            sage: g.matching(algorithm="LP", use_edge_labels=True)                      # needs sage.numerical.mip
            [(1, 2, 999)]

        With loops and multiedges::

            sage: edge_list = [(0,0,5), (0,1,1), (0,2,2), (0,3,3), (1,2,6)
            ....: , (1,2,3), (1,3,3), (2,3,3)]
            sage: g = Graph(edge_list, loops=True, multiedges=True)
            sage: m = g.matching(use_edge_labels=True)                                  # needs sage.networkx
            sage: type(m)                                                               # needs sage.networkx
            <class 'sage.graphs.views.EdgesView'>
            sage: sorted(m)                                                             # needs sage.networkx
            [(0, 3, 3), (1, 2, 6)]

        TESTS:

        If ``algorithm`` is set to anything different from ``"Edmonds"`` or
        ``"LP"``, an exception is raised::

           sage: g = graphs.PappusGraph()
           sage: g.matching(algorithm="somethingdifferent")
           Traceback (most recent call last):
           ...
           ValueError: algorithm must be set to either "Edmonds" or "LP"
        """
        weight = _weight_if_real

        W = {}
        L = {}
        for u, v, l in self.edge_iterator():
            if u is v:
                continue
            fuv = frozenset((u, v))
            if fuv not in L or (use_edge_labels and W[fuv] < weight(l)):
                L[fuv] = l
                if use_edge_labels:
                    W[fuv] = weight(l)

        if algorithm == "Edmonds":
            import networkx
            g = networkx.Graph()
            if use_edge_labels:
                for (u, v), w in W.items():
                    g.add_edge(u, v, weight=w)
            else:
                for u, v in L:
                    g.add_edge(u, v)
            d = networkx.max_weight_matching(g)
            if value_only:
                if use_edge_labels:
                    return sum(W[frozenset(e)] for e in d)
                return Integer(len(d))

            return EdgesView(Graph([(u, v, L[frozenset((u, v))]) for u, v in d],
                                   format='list_of_edges'))

        elif algorithm == "LP":
            g = self
            from sage.numerical.mip import MixedIntegerLinearProgram
            # returns the weight of an edge considering it may not be
            # weighted ...
            p = MixedIntegerLinearProgram(maximization=True, solver=solver)
            b = p.new_variable(binary=True)
            if use_edge_labels:
                p.set_objective(p.sum(w * b[fe] for fe, w in W.items()))
            else:
                p.set_objective(p.sum(b[fe] for fe in L))
            # for any vertex v, there is at most one edge incident to v in
            # the maximum matching
            for v in g:
                p.add_constraint(p.sum(b[frozenset(e)] for e in self.edge_iterator(vertices=[v], labels=False)
                                       if e[0] != e[1]), max=1)

            p.solve(log=verbose)
            b = p.get_values(b, convert=bool, tolerance=integrality_tolerance)
            if value_only:
                if use_edge_labels:
                    return sum(w for fe, w in W.items() if b[fe])
                return Integer(sum(1 for fe in L if b[fe]))

            return EdgesView(Graph([(u, v, L[frozenset((u, v))])
                                    for u, v in L if b[frozenset((u, v))]],
                                   format='list_of_edges'))

        raise ValueError('algorithm must be set to either "Edmonds" or "LP"')

    @doc_index("Leftovers")
    def is_factor_critical(self, matching=None, algorithm='Edmonds', solver=None, verbose=0,
                           *, integrality_tolerance=0.001):
        r"""
        Check whether this graph is factor-critical.

        A graph of order `n` is factor-critical if every subgraph of `n-1`
        vertices have a perfect matching, hence `n` must be odd. See
        :wikipedia:`Factor-critical_graph` for more details.

        This method implements the algorithm proposed in [LR2004]_ and we assume
        that a graph of order one is factor-critical. The time complexity of the
        algorithm is linear if a near perfect matching is given as input (i.e.,
        a matching such that all vertices but one are incident to an edge of the
        matching). Otherwise, the time complexity is dominated by the time
        needed to compute a maximum matching of the graph.

        INPUT:

        - ``matching`` -- (default: ``None``); a near perfect matching of the
          graph, that is a matching such that all vertices of the graph but one
          are incident to an edge of the matching. It can be given using any
          valid input format of :class:`~sage.graphs.graph.Graph`.

          If set to ``None``, a matching is computed using the other parameters.

        - ``algorithm`` -- string (default: ``Edmonds``); the algorithm to use
          to compute a maximum matching of the graph among

          - ``"Edmonds"`` selects Edmonds' algorithm as implemented in NetworkX

          - ``"LP"`` uses a Linear Program formulation of the matching problem

        - ``solver`` -- string (default: ``None``); specify a Mixed Integer
          Linear Programming (MILP) solver to be used. If set to ``None``, the
          default one is used. For more information on MILP solvers and which
          default solver is used, see the method :meth:`solve
          <sage.numerical.mip.MixedIntegerLinearProgram.solve>` of the class
          :class:`MixedIntegerLinearProgram
          <sage.numerical.mip.MixedIntegerLinearProgram>`.

        - ``verbose`` -- integer (default: ``0``); sets the level of verbosity:
          set to 0 by default, which means quiet (only useful when ``algorithm
          == "LP"``)

        - ``integrality_tolerance`` -- float; parameter for use with MILP
          solvers over an inexact base ring; see
          :meth:`MixedIntegerLinearProgram.get_values`.

        EXAMPLES:

        Odd length cycles and odd cliques of order at least 3 are
        factor-critical graphs::

            sage: [graphs.CycleGraph(2*i + 1).is_factor_critical() for i in range(5)]   # needs networkx
            [True, True, True, True, True]
            sage: [graphs.CompleteGraph(2*i + 1).is_factor_critical() for i in range(5)]            # needs networkx
            [True, True, True, True, True]

        More generally, every Hamiltonian graph with an odd number of vertices
        is factor-critical::

            sage: G = graphs.RandomGNP(15, .2)
            sage: G.add_path([0..14])
            sage: G.add_edge(14, 0)
            sage: G.is_hamiltonian()
            True
            sage: G.is_factor_critical()                                                # needs networkx
            True

        Friendship graphs are non-Hamiltonian factor-critical graphs::

            sage: [graphs.FriendshipGraph(i).is_factor_critical() for i in range(1, 5)]             # needs networkx
            [True, True, True, True]

        Bipartite graphs are not factor-critical::

            sage: G = graphs.RandomBipartite(randint(1, 10), randint(1, 10), .5)        # needs numpy
            sage: G.is_factor_critical()                                                # needs numpy
            False

        Graphs with even order are not factor critical::

            sage: G = graphs.RandomGNP(10, .5)
            sage: G.is_factor_critical()
            False

        One can specify a matching::

            sage: F = graphs.FriendshipGraph(4)
            sage: M = F.matching()                                                      # needs networkx
            sage: F.is_factor_critical(matching=M)                                      # needs networkx
            True
            sage: F.is_factor_critical(matching=Graph(M))                               # needs networkx
            True

        TESTS:

        Giving a wrong matching::

            sage: G = graphs.RandomGNP(15, .3)
            sage: while not G.is_biconnected():
            ....:     G = graphs.RandomGNP(15, .3)
            sage: M = G.matching()                                                      # needs networkx
            sage: G.is_factor_critical(matching=M[:-1])                                 # needs networkx
            Traceback (most recent call last):
            ...
            ValueError: the input is not a near perfect matching of the graph
            sage: G.is_factor_critical(matching=G.edges(sort=True))
            Traceback (most recent call last):
            ...
            ValueError: the input is not a matching
            sage: M = [(2*i, 2*i + 1) for i in range(9)]
            sage: G.is_factor_critical(matching=M)
            Traceback (most recent call last):
            ...
            ValueError: the input is not a matching of the graph
        """
        if self.order() == 1:
            return True

        # The graph must have an odd number of vertices, be 2-edge connected, so
        # without bridges, and not bipartite
        if (not self.order() % 2 or not self.is_connected() or
                list(self.bridges()) or self.is_bipartite()):
            return False

        if matching:
            # We check that the input matching is a valid near perfect matching
            # of the graph.
            M = Graph(matching)
            if any(d != 1 for d in M.degree()):
                raise ValueError("the input is not a matching")
            if not M.is_subgraph(self, induced=False):
                raise ValueError("the input is not a matching of the graph")
            if (self.order() != M.order() + 1) or (self.order() != 2*M.size() + 1):
                raise ValueError("the input is not a near perfect matching of the graph")
        else:
            # We compute a maximum matching of the graph
            M = Graph(self.matching(algorithm=algorithm, solver=solver, verbose=verbose,
                                    integrality_tolerance=integrality_tolerance))

            # It must be a near-perfect matching
            if self.order() != M.order() + 1:
                return False

        # We find the unsaturated vertex u, i.e., the only vertex of the graph
        # not in M
        for u in self:
            if u not in M:
                break

        # We virtually build an M-alternating tree T
        from queue import Queue
        Q = Queue()
        Q.put(u)
        even = set([u])
        odd = set()
        pred = {u: u}
        rank = {u: 0}

        while not Q.empty():
            x = Q.get()
            for y in self.neighbor_iterator(x):
                if y in odd:
                    continue
                elif y in even:
                    # Search for the nearest common ancestor t of x and y
                    P = [x]
                    R = [y]
                    while P[-1] != R[-1]:
                        if rank[P[-1]] > rank[R[-1]]:
                            P.append(pred[P[-1]])
                        elif rank[P[-1]] < rank[R[-1]]:
                            R.append(pred[R[-1]])
                        else:
                            P.append(pred[P[-1]])
                            R.append(pred[R[-1]])
                    t = P.pop()
                    R.pop()
                    # Set t as pred of all vertices of the chains and add
                    # vertices marked odd to the queue
                    for a in itertools.chain(P, R):
                        pred[a] = t
                        rank[a] = rank[t] + 1
                        if a in odd:
                            even.add(a)
                            odd.discard(a)
                            Q.put(a)
                else:  # y has not been visited yet
                    z = next(M.neighbor_iterator(y))
                    odd.add(y)
                    even.add(z)
                    Q.put(z)
                    pred[y] = x
                    pred[z] = y
                    rank[y] = rank[x] + 1
                    rank[z] = rank[y] + 1

        # The graph is factor critical if all vertices are marked even
        return len(even) == self.order()

    @doc_index("Algorithmically hard stuff")
    def has_homomorphism_to(self, H, core=False, solver=None, verbose=0,
                            *, integrality_tolerance=1e-3):
        r"""
        Checks whether there is a homomorphism between two graphs.

        A homomorphism from a graph `G` to a graph `H` is a function
        `\phi:V(G)\mapsto V(H)` such that for any edge `uv \in E(G)` the pair
        `\phi(u)\phi(v)` is an edge of `H`.

        Saying that a graph can be `k`-colored is equivalent to saying that it
        has a homomorphism to `K_k`, the complete graph on `k` elements.

        For more information, see the :wikipedia:`Graph_homomorphism`.

        INPUT:

        - ``H`` -- the graph to which ``self`` should be sent.

        - ``core`` -- boolean (default: ``False``; whether to minimize the size
          of the mapping's image (see note below). This is set to ``False`` by
          default.

        - ``solver`` -- string (default: ``None``); specify a Mixed Integer
          Linear Programming (MILP) solver to be used. If set to ``None``, the
          default one is used. For more information on MILP solvers and which
          default solver is used, see the method :meth:`solve
          <sage.numerical.mip.MixedIntegerLinearProgram.solve>` of the class
          :class:`MixedIntegerLinearProgram
          <sage.numerical.mip.MixedIntegerLinearProgram>`.

        - ``verbose`` -- integer (default: ``0``); sets the level of
          verbosity. Set to 0 by default, which means quiet.

        - ``integrality_tolerance`` -- float; parameter for use with MILP
          solvers over an inexact base ring; see
          :meth:`MixedIntegerLinearProgram.get_values`.

        .. NOTE::

           One can compute the core of a graph (with respect to homomorphism)
           with this method ::

               sage: g = graphs.CycleGraph(10)
               sage: mapping = g.has_homomorphism_to(g, core=True)                      # needs sage.numerical.mip
               sage: print("The size of the core is {}".format(len(set(mapping.values()))))         # needs sage.numerical.mip
               The size of the core is 2

        OUTPUT:

        This method returns ``False`` when the homomorphism does not exist, and
        returns the homomorphism otherwise as a dictionary associating a vertex
        of `H` to a vertex of `G`.

        EXAMPLES:

        Is Petersen's graph 3-colorable::

            sage: P = graphs.PetersenGraph()
            sage: P.has_homomorphism_to(graphs.CompleteGraph(3)) is not False           # needs sage.numerical.mip
            True

        An odd cycle admits a homomorphism to a smaller odd cycle, but not to an
        even cycle::

            sage: g = graphs.CycleGraph(9)
            sage: g.has_homomorphism_to(graphs.CycleGraph(5)) is not False              # needs sage.numerical.mip
            True
            sage: g.has_homomorphism_to(graphs.CycleGraph(7)) is not False              # needs sage.numerical.mip
            True
            sage: g.has_homomorphism_to(graphs.CycleGraph(4)) is not False              # needs sage.numerical.mip
            False
        """
        self._scream_if_not_simple()
        from sage.numerical.mip import MixedIntegerLinearProgram, MIPSolverException
        p = MixedIntegerLinearProgram(solver=solver, maximization=False)
        b = p.new_variable(binary=True)

        # Each vertex has an image
        for ug in self:
            p.add_constraint(p.sum(b[ug, uh] for uh in H) == 1)

        nonedges = H.complement().edges(sort=False, labels=False)
        for ug, vg in self.edges(sort=False, labels=False):
            # Two adjacent vertices cannot be mapped to the same element
            for uh in H:
                p.add_constraint(b[ug, uh] + b[vg, uh] <= 1)

            # Two adjacent vertices cannot be mapped to no adjacent vertices
            for uh, vh in nonedges:
                p.add_constraint(b[ug, uh] + b[vg, vh] <= 1)
                p.add_constraint(b[ug, vh] + b[vg, uh] <= 1)

        # Minimize the mapping's size
        if core:

            # the value of m is one if the corresponding vertex of h is used.
            m = p.new_variable(nonnegative=True)
            for uh in H:
                for ug in self:
                    p.add_constraint(b[ug, uh] <= m[uh])

            p.set_objective(p.sum(m[vh] for vh in H))

        try:
            p.solve(log=verbose)
        except MIPSolverException:
            return False

        b = p.get_values(b, convert=bool, tolerance=integrality_tolerance)
        mapping = dict(x[0] for x in b.items() if x[1])
        return mapping

    @doc_index("Clique-related methods")
    def fractional_clique_number(self, solver='PPL', verbose=0,
                                 check_components=True, check_bipartite=True):
        r"""
        Return the fractional clique number of the graph.

        A fractional clique is a nonnegative weight function on the vertices of
        a graph such that the sum of the weights over any independent set is at
        most 1. The fractional clique number is the largest total weight of a
        fractional clique, which is equal to the fractional chromatic number by
        LP-duality.

        ALGORITHM:

        The fractional clique number is computed via the Linear Program for
        fractional chromatic number, see :meth:`fractional_chromatic_number
        <sage.graphs.graph_coloring.fractional_chromatic_number>`

        INPUT:

        - ``solver`` -- (default: ``"PPL"``); specify a Linear Program (LP)
          solver to be used. If set to ``None``, the default one is used. For
          more information on LP solvers and which default solver is used, see
          the method :meth:`solve
          <sage.numerical.mip.MixedIntegerLinearProgram.solve>` of the class
          :class:`MixedIntegerLinearProgram
          <sage.numerical.mip.MixedIntegerLinearProgram>`.

          .. NOTE::

              The default solver used here is ``"PPL"`` which provides exact
              results, i.e. a rational number, although this may be slower that
              using other solvers.

        - ``verbose`` -- integer (default: `0`); sets the level of verbosity of
          the LP solver

        - ``check_components`` -- boolean (default: ``True``); whether the
          method is called on each biconnected component of `G`

        - ``check_bipartite`` -- boolean (default: ``True``); whether the graph
          is checked for bipartiteness. If the graph is bipartite then we can
          avoid creating and solving the LP.

        EXAMPLES:

        The fractional clique number of a `C_7` is `7/3`::

            sage: g = graphs.CycleGraph(7)
            sage: g.fractional_clique_number()                                          # needs sage.numerical.mip
            7/3
        """
        return self.fractional_chromatic_number(solver=solver, verbose=verbose,
                                                check_components=check_components,
                                                check_bipartite=check_bipartite)

    @doc_index("Leftovers")
    def maximum_average_degree(self, value_only=True, solver=None, verbose=0):
        r"""
        Return the Maximum Average Degree (MAD) of the current graph.

        The Maximum Average Degree (MAD) of a graph is defined as the average
        degree of its densest subgraph. More formally, ``Mad(G) =
        \max_{H\subseteq G} Ad(H)``, where `Ad(G)` denotes the average degree of
        `G`.

        This can be computed in polynomial time.

        INPUT:

        - ``value_only`` -- boolean (default: ``True``);

          - If ``value_only=True``, only the numerical value of the `MAD` is
            returned.

          - Else, the subgraph of `G` realizing the `MAD` is returned.

        - ``solver`` -- (default: ``None``); specify a Linear Program (LP)
          solver to be used. If set to ``None``, the default one is used. For
          more information on LP solvers and which default solver is used, see
          the method
          :meth:`solve <sage.numerical.mip.MixedIntegerLinearProgram.solve>`
          of the class
          :class:`MixedIntegerLinearProgram <sage.numerical.mip.MixedIntegerLinearProgram>`.

        - ``verbose`` -- integer (default: ``0``); sets the level of
          verbosity. Set to 0 by default, which means quiet.

        EXAMPLES:

        In any graph, the `Mad` is always larger than the average degree::

            sage: g = graphs.RandomGNP(20,.3)
            sage: mad_g = g.maximum_average_degree()                                    # needs sage.numerical.mip
            sage: g.average_degree() <= mad_g                                           # needs sage.numerical.mip
            True

        Unlike the average degree, the `Mad` of the disjoint union of two graphs
        is the maximum of the `Mad` of each graphs::

            sage: h = graphs.RandomGNP(20,.3)
            sage: mad_h = h.maximum_average_degree()                                    # needs sage.numerical.mip
            sage: (g+h).maximum_average_degree() == max(mad_g, mad_h)                   # needs sage.numerical.mip
            True

        The subgraph of a regular graph realizing the maximum average degree is
        always the whole graph ::

            sage: g = graphs.CompleteGraph(5)
            sage: mad_g = g.maximum_average_degree(value_only=False)                    # needs sage.numerical.mip
            sage: g.is_isomorphic(mad_g)                                                # needs sage.numerical.mip
            True

        This also works for complete bipartite graphs ::

            sage: g = graphs.CompleteBipartiteGraph(3,4)
            sage: mad_g = g.maximum_average_degree(value_only=False)                    # needs sage.numerical.mip
            sage: g.is_isomorphic(mad_g)                                                # needs sage.numerical.mip
            True

        TESTS:

        Check corner cases::

            sage: # needs sage.numerical.mip
            sage: Graph().maximum_average_degree(value_only=True)
            0
            sage: Graph().maximum_average_degree(value_only=False)
            Graph on 0 vertices
            sage: Graph(1).maximum_average_degree(value_only=True)
            0
            sage: Graph(1).maximum_average_degree(value_only=False)
            Graph on 1 vertex
            sage: Graph(2).maximum_average_degree(value_only=True)
            0
            sage: Graph(2).maximum_average_degree(value_only=False)
            Graph on 1 vertex
        """
        self._scream_if_not_simple()
        g = self
        if not g:
            return ZZ.zero() if value_only else g.parent()()
        elif not g.size():
            return ZZ.zero() if value_only else g.parent()([[next(g.vertex_iterator())], []])
        from sage.numerical.mip import MixedIntegerLinearProgram

        p = MixedIntegerLinearProgram(maximization=True, solver=solver)

        d = p.new_variable(nonnegative=True)
        one = p.new_variable(nonnegative=True)

        for u, v in g.edge_iterator(labels=False):
            fuv = frozenset((u, v))
            p.add_constraint(one[fuv] - 2 * d[u], max=0)
            p.add_constraint(one[fuv] - 2 * d[v], max=0)

        p.add_constraint(p.sum(d[v] for v in g), max=1)

        p.set_objective(p.sum(one[frozenset(uv)]
                              for uv in g.edge_iterator(labels=False)))

        p.solve(log=verbose)

        # Paying attention to numerical error :
        # The zero values could be something like 0.000000000001
        # so I can not write l > 0
        # And the non-zero, though they should be equal to
        # 1/(order of the optimal subgraph) may be a bit lower

        # setting the minimum to 1/(10 * size of the whole graph )
        # should be safe :-)
        m = 1/(10 * Integer(g.order()))
        d_val = p.get_values(d)
        g_mad = g.subgraph(v for v, l in d_val.items() if l > m)

        if value_only:
            return g_mad.average_degree()
        return g_mad

    @doc_index("Algorithmically hard stuff")
    def independent_set_of_representatives(self, family, solver=None, verbose=0,
                                           *, integrality_tolerance=1e-3):
        r"""
        Return an independent set of representatives.

        Given a graph `G` and a family `F=\{F_i:i\in [1,...,k]\}` of subsets of
        ``g.vertices(sort=False)``, an Independent Set of Representatives (ISR) is an
        assignation of a vertex `v_i\in F_i` to each set `F_i` such that `v_i !=
        v_j` if `i<j` (they are representatives) and the set `\cup_{i}v_i` is an
        independent set in `G`.

        It generalizes, for example, graph coloring and graph list coloring.

        (See [ABZ2007]_ for more information.)

        INPUT:

        - ``family`` -- A list of lists defining the family `F` (actually, a
          Family of subsets of ``G.vertices(sort=False)``).

        - ``solver`` -- string (default: ``None``); specify a Mixed Integer
          Linear Programming (MILP) solver to be used. If set to ``None``, the
          default one is used. For more information on MILP solvers and which
          default solver is used, see the method :meth:`solve
          <sage.numerical.mip.MixedIntegerLinearProgram.solve>` of the class
          :class:`MixedIntegerLinearProgram
          <sage.numerical.mip.MixedIntegerLinearProgram>`.

        - ``verbose`` -- integer (default: ``0``); sets the level of
          verbosity. Set to 0 by default, which means quiet.

        - ``integrality_tolerance`` -- float; parameter for use with MILP
          solvers over an inexact base ring; see
          :meth:`MixedIntegerLinearProgram.get_values`.

        OUTPUT:

        - A list whose `i^{\mbox{th}}` element is the representative of the
          `i^{\mbox{th}}` element of the ``family`` list. If there is no ISR,
          ``None`` is returned.

        EXAMPLES:

        For a bipartite graph missing one edge, the solution is as expected::

           sage: g = graphs.CompleteBipartiteGraph(3,3)
           sage: g.delete_edge(1,4)
           sage: g.independent_set_of_representatives([[0,1,2],[3,4,5]])                # needs sage.numerical.mip
           [1, 4]

        The Petersen Graph is 3-colorable, which can be expressed as an
        independent set of representatives problem : take 3 disjoint copies of
        the Petersen Graph, each one representing one color. Then take as a
        partition of the set of vertices the family defined by the three copies
        of each vertex. The ISR of such a family defines a 3-coloring::

            sage: # needs sage.numerical.mip
            sage: g = 3 * graphs.PetersenGraph()
            sage: n = g.order() / 3
            sage: f = [[i, i + n, i + 2*n] for i in range(n)]
            sage: isr = g.independent_set_of_representatives(f)
            sage: c = [integer_floor(i / n) for i in isr]
            sage: color_classes = [[], [], []]
            sage: for v, i in enumerate(c):
            ....:   color_classes[i].append(v)
            sage: for classs in color_classes:
            ....:   g.subgraph(classs).size() == 0
            True
            True
            True
        """
        from sage.numerical.mip import MixedIntegerLinearProgram
        p = MixedIntegerLinearProgram(solver=solver)

        # Boolean variable indicating whether the vertex is the representative
        # of some set
        vertex_taken = p.new_variable(binary=True)

        # Boolean variable in two dimension whose first element is a vertex and
        # whose second element is one of the sets given as arguments.
        # When true, indicated that the vertex is the representative of the
        # corresponding set
        classss = p.new_variable(binary=True)

        # Associates to the vertices the classes to which they belong
        lists = {v: [] for v in self}
        for i, f in enumerate(family):
            for v in f:
                lists[v].append(i)

            # a classss has exactly one representative
            p.add_constraint(p.sum(classss[v, i] for v in f), max=1, min=1)

        # A vertex represents at most one classss (vertex_taken is binary), and
        # vertex_taken[v]==1 if v is the representative of some classss
        for v in self:
            p.add_constraint(p.sum(classss[v, i] for i in lists[v]) - vertex_taken[v], max=0)

        # Two adjacent vertices can not both be representatives of a set

        for u, v in self.edge_iterator(labels=None):
            p.add_constraint(vertex_taken[u] + vertex_taken[v], max=1)

        p.set_objective(None)

        try:
            p.solve(log=verbose)
        except Exception:
            return None

        classss = p.get_values(classss, convert=bool, tolerance=integrality_tolerance)

        repr = []
        for i, f in enumerate(family):
            for v in f:
                if classss[v, i]:
                    repr.append(v)
                    break

        return repr

    @doc_index("Algorithmically hard stuff")
    def minor(self, H, solver=None, verbose=0, induced=False, *, integrality_tolerance=1e-3):
        r"""
        Return the vertices of a minor isomorphic to `H` in the current graph.

        We say that a graph `G` has a `H`-minor (or that it has a graph
        isomorphic to `H` as a minor), if for all `h\in H`, there exist disjoint
        sets `S_h \subseteq V(G)` such that once the vertices of each `S_h` have
        been merged to create a new graph `G'`, this new graph contains `H` as a
        subgraph.

        When parameter ``induced`` is ``True``, this method returns an induced minor
        isomorphic to `H`, if it exists.

        We say that a graph `G` has an induced `H`-minor (or that it has a
        graph isomorphic to `H` as an induced minor), if `H` can be obtained
        from an induced subgraph of `G` by contracting edges. Otherwise, `G` is
        said to be `H`-induced minor-free.

        For more information, see the :wikipedia:`Minor_(graph_theory)`.

        INPUT:

        - ``H`` -- The minor to find for in the current graph.

        - ``solver`` -- string (default: ``None``); specify a Mixed Integer
          Linear Programming (MILP) solver to be used. If set to ``None``, the
          default one is used. For more information on MILP solvers and which
          default solver is used, see the method :meth:`solve
          <sage.numerical.mip.MixedIntegerLinearProgram.solve>` of the class
          :class:`MixedIntegerLinearProgram
          <sage.numerical.mip.MixedIntegerLinearProgram>`.

        - ``verbose`` -- integer (default: ``0``); sets the level of
          verbosity. Set to 0 by default, which means quiet.

        - ``integrality_tolerance`` -- float; parameter for use with MILP
          solvers over an inexact base ring; see
          :meth:`MixedIntegerLinearProgram.get_values`.

        - ``induced`` -- boolean (default: ``False``); if ``True``, returns an
          induced minor isomorphic to `H` if it exists, and raises a
          :class:`ValueError` otherwise.

        OUTPUT:

        A dictionary associating to each vertex of `H` the set of vertices in
        the current graph representing it.

        ALGORITHM:

        Mixed Integer Linear Programming

        COMPLEXITY:

        Theoretically, when `H` is fixed, testing for the existence of a
        `H`-minor is polynomial. The known algorithms are highly exponential in
        `H`, though.

        .. NOTE::

            This function can be expected to be *very* slow, especially where
            the minor does not exist.

        EXAMPLES:

        Trying to find a minor isomorphic to `K_4` in the `4\times 4` grid::

            sage: # needs sage.numerical.mip
            sage: g = graphs.GridGraph([4,4])
            sage: h = graphs.CompleteGraph(4)
            sage: L = g.minor(h)
            sage: gg = g.subgraph(flatten(L.values(), max_level = 1))
            sage: _ = [gg.merge_vertices(l) for l in L.values() if len(l)>1]
            sage: gg.is_isomorphic(h)
            True

        We can also try to prove this way that the Petersen graph is not planar,
        as it has a `K_5` minor::

            sage: g = graphs.PetersenGraph()
            sage: K5_minor = g.minor(graphs.CompleteGraph(5))   # long time             # needs sage.numerical.mip

        And even a `K_{3,3}` minor::

            sage: K33_minor = g.minor(graphs.CompleteBipartiteGraph(3,3))       # long time, needs sage.numerical.mip

        (It is much faster to use the linear-time test of planarity in this
        situation, though.)

        As there is no cycle in a tree, looking for a `K_3` minor is useless.
        This function will raise an exception in this case::

            sage: g = graphs.RandomGNP(20,.5)
            sage: g = g.subgraph(edges=g.min_spanning_tree())
            sage: g.is_tree()
            True
            sage: L = g.minor(graphs.CompleteGraph(3))                                  # needs sage.numerical.mip
            Traceback (most recent call last):
            ...
            ValueError: This graph has no minor isomorphic to H !

        Trying to find an induced minor isomorphic to `C_5` in a graph
        containing an induced `C_6`::

            sage: g = graphs.CycleGraph(6)
            sage: for i in range(randint(10, 30)):
            ....:     g.add_edge(randint(0, 5), g.add_vertex())
            sage: h = graphs.CycleGraph(5)
            sage: L = g.minor(h, induced=True)
            sage: gg = g.subgraph(flatten(L.values(), max_level=1))
            sage: _ = [gg.merge_vertices(l) for l in L.values() if len(l) > 1]
            sage: gg.is_isomorphic(h)
            True

        TESTS:

        A graph `g` may have a minor isomorphic to a given graph `h` but no
        induced minor isomorphic to `h`::

            sage: g = Graph([(0, 1), (0, 2), (1, 2), (2, 3), (3, 4), (3, 5), (4, 5), (6, 5)])
            sage: h = Graph([(9, 10), (9, 11), (9, 12), (9, 13)])
            sage: l = g.minor(h, induced=False)
            sage: l = g.minor(h, induced=True)
            Traceback (most recent call last):
            ...
            ValueError: This graph has no induced minor isomorphic to H !

        Checking that the returned induced minor is isomorphic to the given
        graph::

            sage: g = Graph([(0, 1), (0, 2), (1, 2), (2, 3), (3, 4), (3, 5), (4, 5), (6, 5)])
            sage: h = Graph([(7, 8), (8, 9), (9, 10), (10, 11)])
            sage: L = g.minor(h, induced=True)
            sage: gg = g.subgraph(flatten(L.values(), max_level=1))
            sage: _ = [gg.merge_vertices(l) for l in L.values() if len(l) > 1]
            sage: gg.is_isomorphic(h)
            True
        """
        self._scream_if_not_simple()
        H._scream_if_not_simple()
        from sage.numerical.mip import MixedIntegerLinearProgram, MIPSolverException
        p = MixedIntegerLinearProgram(solver=solver)

        # We use frozenset((u, v)) to avoid confusion between (u, v) and (v, u)

        # rs = Representative set of a vertex
        # for h in H, v in G is such that rs[h,v] == 1 if and only if v
        # is a representative of h in self
        rs = p.new_variable(binary=True)

        for v in self:
            p.add_constraint(p.sum(rs[h, v] for h in H), max=1)

        # We ensure that the set of representatives of a
        # vertex h contains a tree, and thus is connected

        # edges represents the edges of the tree
        edges = p.new_variable(binary=True)

        # there can be a edge for h between two vertices
        # only if those vertices represent h
        for u, v in self.edge_iterator(labels=None):
            fuv = frozenset((u, v))
            for h in H:
                p.add_constraint(edges[h, fuv] - rs[h, u], max=0)
                p.add_constraint(edges[h, fuv] - rs[h, v], max=0)

        # The number of edges of the tree in h is exactly the cardinal
        # of its representative set minus 1

        for h in H:
            p.add_constraint(p.sum(edges[h, frozenset(e)] for e in self.edge_iterator(labels=None))
                             - p.sum(rs[h, v] for v in self), min=-1, max=-1)

        # a tree  has no cycle
        epsilon = 1/(5*Integer(self.order()))
        r_edges = p.new_variable(nonnegative=True)

        for h in H:
            for u, v in self.edge_iterator(labels=None):
                p.add_constraint(r_edges[h, (u, v)] + r_edges[h, (v, u)] - edges[h, frozenset((u, v))], min=0)

            for v in self:
                p.add_constraint(p.sum(r_edges[h, (u, v)] for u in self.neighbor_iterator(v)), max=1-epsilon)

        # Once the representative sets are described, we must ensure
        # there are arcs corresponding to those of H between them
        h_edges = p.new_variable(nonnegative=True)

        for h1, h2 in H.edge_iterator(labels=None):

            for v1, v2 in self.edge_iterator(labels=None):
                fv1v2 = frozenset((v1, v2))
                p.add_constraint(h_edges[(h1, h2), fv1v2] - rs[h2, v2], max=0)
                p.add_constraint(h_edges[(h1, h2), fv1v2] - rs[h1, v1], max=0)

                p.add_constraint(h_edges[(h2, h1), fv1v2] - rs[h1, v2], max=0)
                p.add_constraint(h_edges[(h2, h1), fv1v2] - rs[h2, v1], max=0)

            p.add_constraint(p.sum(h_edges[(h1, h2), frozenset(e)] + h_edges[(h2, h1), frozenset(e)]
                                   for e in self.edge_iterator(labels=None)), min=1)

        # if induced is True
        # condition for induced subgraph ensures that if there
        # does not exist an edge(h1, h2) in H then there should
        # not be an edge between representative sets of h1 and h2 in G
        if induced:
            for h1, h2 in H.complement().edge_iterator(labels=False):
                for v1, v2 in self.edge_iterator(labels=False):
                    p.add_constraint(rs[h1, v1] + rs[h2, v2], max=1)
                    p.add_constraint(rs[h2, v1] + rs[h1, v2], max=1)

        p.set_objective(None)

        try:
            p.solve(log=verbose)
        except MIPSolverException:
            if induced:
                raise ValueError("This graph has no induced minor isomorphic to H !")
            else:
                raise ValueError("This graph has no minor isomorphic to H !")

        rs = p.get_values(rs, convert=bool, tolerance=integrality_tolerance)

        rs_dict = {}
        for h in H:
            rs_dict[h] = [v for v in self if rs[h, v]]

        return rs_dict

    # Convexity

    @doc_index("Algorithmically hard stuff")
    def convexity_properties(self):
        r"""
        Return a ``ConvexityProperties`` object corresponding to ``self``.

        This object contains the methods related to convexity in graphs (convex
        hull, hull number) and caches useful information so that it becomes
        comparatively cheaper to compute the convex hull of many different sets
        of the same graph.

        .. SEEALSO::

            In order to know what can be done through this object, please refer
            to module :mod:`sage.graphs.convexity_properties`.

        .. NOTE::

            If you want to compute many convex hulls, keep this object in memory!
            When it is created, it builds a table of useful information to
            compute convex hulls. As a result ::

                sage: # needs sage.numerical.mip
                sage: g = graphs.PetersenGraph()
                sage: g.convexity_properties().hull([1, 3])
                [1, 2, 3]
                sage: g.convexity_properties().hull([3, 7])
                [2, 3, 7]

            is a terrible waste of computations, while ::

                sage: # needs sage.numerical.mip
                sage: g = graphs.PetersenGraph()
                sage: CP = g.convexity_properties()
                sage: CP.hull([1, 3])
                [1, 2, 3]
                sage: CP.hull([3, 7])
                [2, 3, 7]

            makes perfect sense.
        """
        from sage.graphs.convexity_properties import ConvexityProperties
        return ConvexityProperties(self)

    # Centrality
    @doc_index("Distances")
    def centrality_degree(self, v=None):
        r"""
        Return the degree centrality of a vertex.

        The degree centrality of a vertex `v` is its degree, divided by
        `|V(G)|-1`. For more information, see the :wikipedia:`Centrality`.

        INPUT:

        - ``v`` -- a vertex (default: ``None``); set to ``None`` (default) to
          get a dictionary associating each vertex with its centrality degree.

        .. SEEALSO::

            - :meth:`~sage.graphs.generic_graph.GenericGraph.centrality_closeness`
            - :meth:`~sage.graphs.generic_graph.GenericGraph.centrality_betweenness`

        EXAMPLES::

            sage: (graphs.ChvatalGraph()).centrality_degree()
            {0: 4/11, 1: 4/11, 2: 4/11, 3: 4/11,  4: 4/11,  5: 4/11,
             6: 4/11, 7: 4/11, 8: 4/11, 9: 4/11, 10: 4/11, 11: 4/11}
            sage: D = graphs.DiamondGraph()
            sage: D.centrality_degree()
            {0: 2/3, 1: 1, 2: 1, 3: 2/3}
            sage: D.centrality_degree(v=1)
            1

        TESTS::

            sage: Graph(1).centrality_degree()
            Traceback (most recent call last):
            ...
            ValueError: the centrality degree is not defined on graphs with only one vertex
        """
        from sage.rings.integer import Integer
        n_minus_one = Integer(self.order() - 1)
        if n_minus_one == 0:
            raise ValueError("the centrality degree is not defined "
                             "on graphs with only one vertex")
        if v is None:
            return {v: self.degree(v)/n_minus_one for v in self}
        return self.degree(v)/n_minus_one

    # Distances

    @doc_index("Distances")
    def eccentricity(self, v=None, by_weight=False, algorithm=None,
                     weight_function=None, check_weight=True, dist_dict=None,
                     with_labels=False):
        """
        Return the eccentricity of vertex (or vertices) ``v``.

        The eccentricity of a vertex is the maximum distance to any other
        vertex.

        For more information and examples on how to use input variables, see
        :meth:`~GenericGraph.shortest_path_all_pairs`,
        :meth:`~GenericGraph.shortest_path_lengths` and
        :meth:`~GenericGraph.shortest_paths`

        INPUT:

        - ``v`` - either a single vertex or a list of vertices. If it is not
          specified, then it is taken to be all vertices.

        - ``by_weight`` -- boolean (default: ``False``); if ``True``, edge
          weights are taken into account; if False, all edges have weight 1

        - ``algorithm`` -- string (default: ``None``); one of the following
          algorithms:

          - ``'BFS'`` - the computation is done through a BFS centered on each
            vertex successively. Works only if ``by_weight==False``.

          - ``'DHV'`` - the computation is done using the algorithm proposed in
            [Dragan2018]_. Works only if ``self`` has non-negative edge weights
            and ``v is None`` or ``v`` should contain all vertices of ``self``.
            For more information see method
            :func:`sage.graphs.distances_all_pairs.eccentricity` and
            :func:`sage.graphs.base.boost_graph.eccentricity_DHV`.

          - ``'Floyd-Warshall-Cython'`` - a Cython implementation of the
            Floyd-Warshall algorithm. Works only if ``by_weight==False`` and
            ``v is None`` or ``v`` should contain all vertices of ``self``.

          - ``'Floyd-Warshall-Python'`` - a Python implementation of the
            Floyd-Warshall algorithm. Works also with weighted graphs, even with
            negative weights (but no negative cycle is allowed). However, ``v``
            must be ``None`` or ``v`` should contain all vertices of ``self``.

          - ``'Dijkstra_NetworkX'`` - the Dijkstra algorithm, implemented in
            NetworkX. It works with weighted graphs, but no negative weight is
            allowed.

          - ``'Dijkstra_Boost'`` - the Dijkstra algorithm, implemented in Boost
            (works only with positive weights).

          - ``'Johnson_Boost'`` - the Johnson algorithm, implemented in
            Boost (works also with negative weights, if there is no negative
            cycle). Works only if ``v is None`` or ``v`` should contain all
            vertices of ``self``.

          - ``'From_Dictionary'`` - uses the (already computed) distances, that
            are provided by input variable ``dist_dict``.

          - ``None`` (default): Sage chooses the best algorithm:
            ``'From_Dictionary'`` if ``dist_dict`` is not None, ``'BFS'`` for
            unweighted graphs, ``'Dijkstra_Boost'`` if all weights are
            positive, ``'Johnson_Boost'`` otherwise.

        - ``weight_function`` -- function (default: ``None``); a function that
          takes as input an edge ``(u, v, l)`` and outputs its weight. If not
          ``None``, ``by_weight`` is automatically set to ``True``. If ``None``
          and ``by_weight`` is ``True``, we use the edge label ``l`` as a
          weight, if ``l`` is not ``None``, else ``1`` as a weight.

        - ``check_weight`` -- boolean (default: ``True``); if ``True``, we check
          that the ``weight_function`` outputs a number for each edge

        - ``dist_dict`` -- a dictionary (default: ``None``); a dict of dicts of
          distances (used only if ``algorithm=='From_Dictionary'``)

        - ``with_labels`` -- boolean (default: ``False``); whether to return a
          list or a dictionary keyed by vertices.

        EXAMPLES::

            sage: G = graphs.KrackhardtKiteGraph()
            sage: G.eccentricity()
            [4, 4, 4, 4, 4, 3, 3, 2, 3, 4]
            sage: G.vertices(sort=True)
            [0, 1, 2, 3, 4, 5, 6, 7, 8, 9]
            sage: G.eccentricity(7)
            2
            sage: G.eccentricity([7,8,9])
            [2, 3, 4]
            sage: G.eccentricity([7,8,9], with_labels=True) == {8: 3, 9: 4, 7: 2}
            True
            sage: G = Graph({0: [], 1: [], 2: [1]})
            sage: G.eccentricity()
            [+Infinity, +Infinity, +Infinity]
            sage: G = Graph({0:[]})
            sage: G.eccentricity(with_labels=True)
            {0: 0}
            sage: G = Graph({0:[], 1:[]})
            sage: G.eccentricity(with_labels=True)
            {0: +Infinity, 1: +Infinity}
            sage: G = Graph([(0,1,1), (1,2,1), (0,2,3)])
            sage: G.eccentricity(algorithm = 'BFS')
            [1, 1, 1]
            sage: G.eccentricity(algorithm='Floyd-Warshall-Cython')
            [1, 1, 1]
            sage: G.eccentricity(by_weight=True, algorithm='Dijkstra_NetworkX')         # needs networkx
            [2, 1, 2]
            sage: G.eccentricity(by_weight=True, algorithm='Dijkstra_Boost')
            [2, 1, 2]
            sage: G.eccentricity(by_weight=True, algorithm='Johnson_Boost')
            [2, 1, 2]
            sage: G.eccentricity(by_weight=True, algorithm='Floyd-Warshall-Python')
            [2, 1, 2]
            sage: G.eccentricity(dist_dict=G.shortest_path_all_pairs(by_weight=True)[0])
            [2, 1, 2]
            sage: G.eccentricity(by_weight=False, algorithm='DHV')
            [1, 1, 1]
            sage: G.eccentricity(by_weight=True, algorithm='DHV')
            [2.0, 1.0, 2.0]

        TESTS:

        A non-implemented algorithm::

            sage: G.eccentricity(algorithm='boh')
            Traceback (most recent call last):
            ...
            ValueError: unknown algorithm "boh"

        An algorithm that does not work with edge weights::

            sage: G.eccentricity(by_weight=True, algorithm='BFS')
            Traceback (most recent call last):
            ...
            ValueError: algorithm 'BFS' does not work with weights
            sage: G.eccentricity(by_weight=True, algorithm='Floyd-Warshall-Cython')
            Traceback (most recent call last):
            ...
            ValueError: algorithm 'Floyd-Warshall-Cython' does not work with weights

        An algorithm that computes the all-pair-shortest-paths when not all
        vertices are needed::

            sage: G.eccentricity(0, algorithm='Floyd-Warshall-Cython')
            Traceback (most recent call last):
            ...
            ValueError: algorithm 'Floyd-Warshall-Cython' works only if all eccentricities are needed
            sage: G.eccentricity(0, algorithm='Floyd-Warshall-Python')
            Traceback (most recent call last):
            ...
            ValueError: algorithm 'Floyd-Warshall-Python' works only if all eccentricities are needed
            sage: G.eccentricity(0, algorithm='Johnson_Boost')
            Traceback (most recent call last):
            ...
            ValueError: algorithm 'Johnson_Boost' works only if all eccentricities are needed
            sage: G.eccentricity(0, algorithm='DHV')
            Traceback (most recent call last):
            ...
            ValueError: algorithm 'DHV' works only if all eccentricities are needed
        """
        by_weight, weight_function = self._get_weight_function(by_weight=by_weight,
                                                               weight_function=weight_function,
                                                               check_weight=check_weight)

        if algorithm is None:
            if dist_dict is not None:
                algorithm = 'From_Dictionary'
            elif not by_weight:
                algorithm = 'BFS'
            elif any(float(weight_function(e)) < 0 for e in self.edge_iterator()):
                algorithm = 'Johnson_Boost'
            if algorithm is None:
                algorithm = 'Dijkstra_Boost'
        if algorithm in ['BFS', 'Floyd-Warshall-Cython']:
            if by_weight:
                raise ValueError("algorithm '{}' does not work with weights".format(algorithm))
            # We don't want the default weight function
            weight_function = None

        if v is not None:
            if not isinstance(v, list):
                v = [v]
            v_set = set(v)

        if v is None or all(u in v_set for u in self):
            if v is None:
                v = list(self)
            # If we want to use BFS, we use the Cython routine
            if algorithm == 'BFS':
                from sage.graphs.distances_all_pairs import eccentricity
                algo = 'bounds'
                if with_labels:
                    return dict(zip(v, eccentricity(self, algorithm=algo, vertex_list=v)))
                return eccentricity(self, algorithm=algo, vertex_list=v)

            if algorithm == 'DHV':
                if by_weight:
                    from sage.graphs.base.boost_graph import eccentricity_DHV
                    if with_labels:
                        return dict(zip(v, eccentricity_DHV(self, vertex_list=v,
                                                            weight_function=weight_function,
                                                            check_weight=check_weight)))
                    return eccentricity_DHV(self, vertex_list=v,
                                            weight_function=weight_function,
                                            check_weight=check_weight)

                from sage.graphs.distances_all_pairs import eccentricity
                if with_labels:
                    return dict(zip(v, eccentricity(self, algorithm=algorithm,
                                                    vertex_list=v)))
                return eccentricity(self, algorithm=algorithm, vertex_list=v)

            if algorithm in ['Floyd-Warshall-Python', 'Floyd-Warshall-Cython', 'Johnson_Boost']:
                dist_dict = self.shortest_path_all_pairs(by_weight, algorithm,
                                                         weight_function,
                                                         check_weight)[0]
                algorithm = 'From_Dictionary'

        elif algorithm in ['Floyd-Warshall-Python', 'Floyd-Warshall-Cython', 'Johnson_Boost', 'DHV']:
            raise ValueError("algorithm '" + algorithm + "' works only if all" +
                             " eccentricities are needed")

        ecc = {}

        from sage.rings.infinity import Infinity

        for u in v:
            if algorithm == 'From_Dictionary':
                length = dist_dict[u]
            else:
                # If algorithm is wrong, the error is raised by the
                # shortest_path_lengths function
                length = self.shortest_path_lengths(u, by_weight=by_weight,
                                                    algorithm=algorithm,
                                                    weight_function=weight_function,
                                                    check_weight=check_weight)

            if len(length) != self.num_verts():
                ecc[u] = Infinity
            else:
                ecc[u] = max(length.values())

        if with_labels:
            return ecc
        if len(ecc) == 1:
            # return single value
            v, = ecc.values()
            return v
        return [ecc[u] for u in v]

    @doc_index("Distances")
    def radius(self, by_weight=False, algorithm='DHV', weight_function=None,
               check_weight=True):
        r"""
        Return the radius of the graph.

        The radius is defined to be the minimum eccentricity of any vertex,
        where the eccentricity is the maximum distance to any other
        vertex. For more information and examples on how to use input variables,
        see :meth:`~GenericGraph.shortest_paths` and
        :meth:`~Graph.eccentricity`

        INPUT:

        - ``by_weight`` -- boolean (default: ``False``); if ``True``, edge
          weights are taken into account; if False, all edges have weight 1

        - ``algorithm`` -- string (default: ``'DHV'``).

          - ``'DHV'`` - Radius computation is done using the algorithm proposed
            in [Dragan2018]_. Works for graph with non-negative edge weights.
            For more information see method
            :func:`sage.graphs.distances_all_pairs.radius_DHV` and
            :func:`sage.graphs.base.boost_graph.radius_DHV`.

          - see method :meth:`eccentricity` for the list of remaining algorithms

        - ``weight_function`` -- function (default: ``None``); a function that
          takes as input an edge ``(u, v, l)`` and outputs its weight. If not
          ``None``, ``by_weight`` is automatically set to ``True``. If ``None``
          and ``by_weight`` is ``True``, we use the edge label ``l`` as a
          weight, if ``l`` is not ``None``, else ``1`` as a weight.

        - ``check_weight`` -- boolean (default: ``True``); if ``True``, we check
          that the ``weight_function`` outputs a number for each edge

        EXAMPLES:

        The more symmetric a graph is, the smaller (diameter - radius) is::

            sage: G = graphs.BarbellGraph(9, 3)
            sage: G.radius()
            3
            sage: G.diameter()
            6

        ::

            sage: G = graphs.OctahedralGraph()
            sage: G.radius()
            2
            sage: G.diameter()
            2

        TESTS::

            sage: g = Graph()
            sage: g.radius()
            Traceback (most recent call last):
            ...
            ValueError: radius is not defined for the empty graph
        """
        if not self.order():
            raise ValueError("radius is not defined for the empty graph")

        if not algorithm:
            algorithm = 'DHV'

        if algorithm == 'DHV':
            by_weight, weight_function = self._get_weight_function(by_weight=by_weight,
                                                                   weight_function=weight_function,
                                                                   check_weight=check_weight)
            if by_weight:
                from sage.graphs.base.boost_graph import radius_DHV
                return radius_DHV(self, weight_function=weight_function,
                                  check_weight=False)

            from sage.graphs.distances_all_pairs import radius_DHV
            return radius_DHV(self)

        return min(self.eccentricity(v=None, by_weight=by_weight,
                                     weight_function=weight_function,
                                     check_weight=check_weight,
                                     algorithm=algorithm))

    @doc_index("Distances")
    def diameter(self, by_weight=False, algorithm=None, weight_function=None,
                 check_weight=True):
        r"""
        Return the diameter of the graph.

        The diameter is defined to be the maximum distance between two vertices.
        It is infinite if the graph is not connected.

        For more information and examples on how to use input variables, see
        :meth:`~GenericGraph.shortest_paths` and
        :meth:`~Graph.eccentricity`

        INPUT:

        - ``by_weight`` -- boolean (default: ``False``); if ``True``, edge
          weights are taken into account; if False, all edges have weight 1

        - ``algorithm`` -- string (default: ``None``); one of the following
          algorithms:

          - ``'BFS'``: the computation is done through a BFS centered on each
            vertex successively. Works only if ``by_weight==False``.

          - ``'Floyd-Warshall-Cython'``: a Cython implementation of the
            Floyd-Warshall algorithm. Works only if ``by_weight==False`` and ``v
            is None``.

          - ``'Floyd-Warshall-Python'``: a Python implementation of the
            Floyd-Warshall algorithm. Works also with weighted graphs, even with
            negative weights (but no negative cycle is allowed). However, ``v``
            must be ``None``.

          - ``'Dijkstra_NetworkX'``: the Dijkstra algorithm, implemented in
            NetworkX. It works with weighted graphs, but no negative weight is
            allowed.

          - ``'DHV'`` - diameter computation is done using the algorithm
            proposed in [Dragan2018]_. Works only for non-negative edge weights.
            For more information see method
            :func:`sage.graphs.distances_all_pairs.diameter_DHV` and
            :func:`sage.graphs.base.boost_graph.diameter_DHV`.

          - ``'standard'``, ``'2sweep'``, ``'multi-sweep'``, ``'iFUB'``:
            these algorithms are implemented in
            :func:`sage.graphs.distances_all_pairs.diameter`
            They work only if ``by_weight==False``. See the function
            documentation for more information.

          - ``'Dijkstra_Boost'``: the Dijkstra algorithm, implemented in Boost
            (works only with positive weights).

          - ``'Johnson_Boost'``: the Johnson algorithm, implemented in
            Boost (works also with negative weights, if there is no negative
            cycle).

          - ``None`` (default): Sage chooses the best algorithm: ``'iFUB'`` for
            unweighted graphs, ``'Dijkstra_Boost'`` if all weights are positive,
            ``'Johnson_Boost'`` otherwise.

        - ``weight_function`` -- function (default: ``None``); a function that
          takes as input an edge ``(u, v, l)`` and outputs its weight. If not
          ``None``, ``by_weight`` is automatically set to ``True``. If ``None``
          and ``by_weight`` is ``True``, we use the edge label ``l`` as a
          weight, if ``l`` is not ``None``, else ``1`` as a weight.

        - ``check_weight`` -- boolean (default: ``True``); if ``True``, we check
          that the ``weight_function`` outputs a number for each edge

        EXAMPLES:

        The more symmetric a graph is, the smaller (diameter - radius) is::

            sage: G = graphs.BarbellGraph(9, 3)
            sage: G.radius()
            3
            sage: G.diameter()
            6

        ::

            sage: G = graphs.OctahedralGraph()
            sage: G.radius()
            2
            sage: G.diameter()
            2

        TESTS::

            sage: g = Graph()
            sage: g.diameter()
            Traceback (most recent call last):
            ...
            ValueError: diameter is not defined for the empty graph
            sage: g = Graph([(1, 2, {'weight': 1})])
            sage: g.diameter(algorithm='iFUB', weight_function=lambda e: e[2]['weight'])
            Traceback (most recent call last):
            ...
            ValueError: algorithm 'iFUB' does not work on weighted graphs
        """
        if not self.order():
            raise ValueError("diameter is not defined for the empty graph")

        by_weight, weight_function = self._get_weight_function(by_weight=by_weight,
                                                               weight_function=weight_function,
                                                               check_weight=check_weight)
        if not by_weight:
            # We don't want the default weight function
            weight_function = None

        if algorithm is None:
            if by_weight:
                algorithm = 'iFUB'
            else:
                algorithm = 'DHV'
        elif algorithm == 'BFS':
            algorithm = 'standard'

        if algorithm == 'DHV':
            if by_weight:
                from sage.graphs.base.boost_graph import diameter_DHV
                return diameter_DHV(self, weight_function=weight_function,
                                    check_weight=False)
            from sage.graphs.distances_all_pairs import diameter
            return diameter(self, algorithm=algorithm)

        if algorithm in ['standard', '2sweep', 'multi-sweep', 'iFUB']:
            if by_weight:
                raise ValueError("algorithm '" + algorithm + "' does not work" +
                                 " on weighted graphs")
            from sage.graphs.distances_all_pairs import diameter
            return diameter(self, algorithm=algorithm)

        return max(self.eccentricity(v=list(self), by_weight=by_weight,
                                     weight_function=weight_function,
                                     check_weight=False,
                                     algorithm=algorithm))

    @doc_index("Distances")
    def center(self, by_weight=False, algorithm=None, weight_function=None,
               check_weight=True):
        r"""
        Return the set of vertices in the center of the graph.

        The center is the set of vertices whose eccentricity is equal to the
        radius of the graph, i.e., achieving the minimum eccentricity.

        For more information and examples on how to use input variables,
        see :meth:`~GenericGraph.shortest_paths` and
        :meth:`~Graph.eccentricity`

        INPUT:

        - ``by_weight`` -- boolean (default: ``False``); if ``True``, edge
          weights are taken into account; if False, all edges have weight 1

        - ``algorithm`` -- string (default: ``None``); see method
          :meth:`eccentricity` for the list of available algorithms

        - ``weight_function`` -- function (default: ``None``); a function that
          takes as input an edge ``(u, v, l)`` and outputs its weight. If not
          ``None``, ``by_weight`` is automatically set to ``True``. If ``None``
          and ``by_weight`` is ``True``, we use the edge label ``l`` as a
          weight, if ``l`` is not ``None``, else ``1`` as a weight.

        - ``check_weight`` -- boolean (default: ``True``); if ``True``, we check
          that the ``weight_function`` outputs a number for each edge

        EXAMPLES:

        Is Central African Republic in the center of Africa in graph theoretic
        sense? Yes::

            sage: A = graphs.AfricaMap(continental=True)
            sage: sorted(A.center())
            ['Cameroon', 'Central Africa']

        Some other graphs. Center can be the whole graph::

            sage: G = graphs.DiamondGraph()
            sage: G.center()
            [1, 2]
            sage: P = graphs.PetersenGraph()
            sage: P.subgraph(P.center()) == P
            True
            sage: S = graphs.StarGraph(19)
            sage: S.center()
            [0]

        TESTS::

            sage: G = Graph()
            sage: G.center()
            []
            sage: G.add_vertex()
            0
            sage: G.center()
            [0]
        """
        ecc = self.eccentricity(v=list(self), by_weight=by_weight,
                                weight_function=weight_function,
                                algorithm=algorithm,
                                check_weight=check_weight,
                                with_labels=True)
        try:
            r = min(ecc.values())
        except Exception:
            return []
        return [v for v in self if ecc[v] == r]

    @doc_index("Distances")
    def periphery(self, by_weight=False, algorithm=None, weight_function=None,
                  check_weight=True):
        r"""
        Return the set of vertices in the periphery of the graph.

        The periphery is the set of vertices whose eccentricity is equal to the
        diameter of the graph, i.e., achieving the maximum eccentricity.

        For more information and examples on how to use input variables,
        see :meth:`~GenericGraph.shortest_paths` and
        :meth:`~Graph.eccentricity`

        INPUT:

        - ``by_weight`` -- boolean (default: ``False``); if ``True``, edge
          weights are taken into account; if False, all edges have weight 1

        - ``algorithm`` -- string (default: ``None``); see method
          :meth:`eccentricity` for the list of available algorithms

        - ``weight_function`` -- function (default: ``None``); a function that
          takes as input an edge ``(u, v, l)`` and outputs its weight. If not
          ``None``, ``by_weight`` is automatically set to ``True``. If ``None``
          and ``by_weight`` is ``True``, we use the edge label ``l`` as a
          weight, if ``l`` is not ``None``, else ``1`` as a weight.

        - ``check_weight`` -- boolean (default: ``True``); if ``True``, we check
          that the ``weight_function`` outputs a number for each edge

        EXAMPLES::

            sage: G = graphs.DiamondGraph()
            sage: G.periphery()
            [0, 3]
            sage: P = graphs.PetersenGraph()
            sage: P.subgraph(P.periphery()) == P
            True
            sage: S = graphs.StarGraph(19)
            sage: S.periphery()
            [1, 2, 3, 4, 5, 6, 7, 8, 9, 10, 11, 12, 13, 14, 15, 16, 17, 18, 19]
            sage: G = Graph()
            sage: G.periphery()
            []
            sage: G.add_vertex()
            0
            sage: G.periphery()
            [0]
        """
        ecc = self.eccentricity(v=list(self), by_weight=by_weight,
                                weight_function=weight_function,
                                algorithm=algorithm,
                                check_weight=check_weight,
                                with_labels=True)
        try:
            d = max(ecc.values())
        except Exception:
            return []
        return [v for v in self if ecc[v] == d]

    @doc_index("Distances")
    def distance_graph(self, dist):
        r"""
        Return the graph on the same vertex set as the original graph but
        vertices are adjacent in the returned graph if and only if they are at
        specified distances in the original graph.

        INPUT:

        - ``dist`` -- a nonnegative integer or a list of nonnegative integers;
          specified distance(s) for the connecting vertices. ``Infinity`` may
          be used here to describe vertex pairs in separate components.

        OUTPUT:

        The returned value is an undirected graph.  The vertex set is identical
        to the calling graph, but edges of the returned graph join vertices
        whose distance in the calling graph are present in the input ``dist``.
        Loops will only be present if distance 0 is included. If the original
        graph has a position dictionary specifying locations of vertices for
        plotting, then this information is copied over to the distance graph.
        In some instances this layout may not be the best, and might even be
        confusing when edges run on top of each other due to symmetries chosen
        for the layout.

        EXAMPLES::

            sage: G = graphs.CompleteGraph(3)
            sage: H = G.cartesian_product(graphs.CompleteGraph(2))
            sage: K = H.distance_graph(2)
            sage: K.am()                                                                # needs sage.modules
            [0 0 0 1 0 1]
            [0 0 1 0 1 0]
            [0 1 0 0 0 1]
            [1 0 0 0 1 0]
            [0 1 0 1 0 0]
            [1 0 1 0 0 0]

        To obtain the graph where vertices are adjacent if their distance apart
        is ``d`` or less use a ``range()`` command to create the input, using
        ``d + 1`` as the input to ``range``. Notice that this will include
        distance 0 and hence place a loop at each vertex. To avoid this, use
        ``range(1, d + 1)``::

            sage: G = graphs.OddGraph(4)
            sage: d = G.diameter()
            sage: n = G.num_verts()
            sage: H = G.distance_graph(list(range(d+1)))
            sage: H.is_isomorphic(graphs.CompleteGraph(n))
            False
            sage: H = G.distance_graph(list(range(1,d+1)))
            sage: H.is_isomorphic(graphs.CompleteGraph(n))
            True

        A complete collection of distance graphs will have adjacency matrices
        that sum to the matrix of all ones::

            sage: P = graphs.PathGraph(20)
            sage: all_ones = sum([P.distance_graph(i).am() for i in range(20)])         # needs sage.modules
            sage: all_ones == matrix(ZZ, 20, 20, [1]*400)                               # needs sage.modules
            True

        Four-bit strings differing in one bit is the same as
        four-bit strings differing in three bits::

            sage: G = graphs.CubeGraph(4)
            sage: H = G.distance_graph(3)
            sage: G.is_isomorphic(H)
            True

        The graph of eight-bit strings, adjacent if different in an odd number
        of bits::

            sage: # long time, needs sage.symbolic
            sage: G = graphs.CubeGraph(8)
            sage: H = G.distance_graph([1,3,5,7])
            sage: degrees = [0]*sum([binomial(8,j) for j in [1,3,5,7]])
            sage: degrees.append(2^8)
            sage: degrees == H.degree_histogram()
            True

        An example of using ``Infinity`` as the distance in a graph that is not
        connected::

            sage: G = graphs.CompleteGraph(3)
            sage: H = G.disjoint_union(graphs.CompleteGraph(2))
            sage: L = H.distance_graph(Infinity)
            sage: L.am()                                                                # needs sage.modules
            [0 0 0 1 1]
            [0 0 0 1 1]
            [0 0 0 1 1]
            [1 1 1 0 0]
            [1 1 1 0 0]
            sage: L.is_isomorphic(graphs.CompleteBipartiteGraph(3, 2))
            True

        TESTS:

        Empty input, or unachievable distances silently yield empty graphs::

            sage: G = graphs.CompleteGraph(5)
            sage: G.distance_graph([]).num_edges()
            0
            sage: G = graphs.CompleteGraph(5)
            sage: G.distance_graph(23).num_edges()
            0

        It is an error to provide a distance that is not an integer type::

            sage: G = graphs.CompleteGraph(5)
            sage: G.distance_graph('junk')
            Traceback (most recent call last):
            ...
            TypeError: unable to convert 'junk' to an integer

        It is an error to provide a negative distance::

            sage: G = graphs.CompleteGraph(5)
            sage: G.distance_graph(-3)
            Traceback (most recent call last):
            ...
            ValueError: distance graph for a negative distance (d=-3) is not defined

        AUTHOR:

        Rob Beezer, 2009-11-25, :trac:`7533`
        """
        from sage.rings.infinity import Infinity
        # If input is not a list, make a list with this single object
        if not isinstance(dist, list):
            dist = [dist]
        # Create a list of positive integer (or infinite) distances
        distances = []
        for d in dist:
            if d == Infinity:
                distances.append(Infinity)
            else:
                dint = ZZ(d)
                if dint < 0:
                    raise ValueError('distance graph for a negative distance (d=%d) is not defined' % dint)
                distances.append(dint)
        s_distances = set(distances)
        # Build a graph on the same vertex set, with loops for distance 0
        if len(distances) == 1:
            dstring = "distance " + str(distances[0])
        else:
            dstring = "distances " + str(sorted(distances))
        name = "Distance graph for %s in " % dstring + self.name()
        looped = ZZ(0) in s_distances
        from sage.graphs.graph import Graph
        D = Graph([self, []], format='vertices_and_edges',
                  multiedges=False, loops=looped,
                  pos=copy(self.get_pos()), name=name)

        # Create the appropriate edges
        import itertools
        if self.is_connected():
            CC = [self]
        else:
            CC = self.connected_components_subgraphs()
            if Infinity in s_distances:
                # add edges between connected components
                for A, B in itertools.combinations(CC, 2):
                    D.add_edges(itertools.product(A, B))
        for g in CC:
            d = g.distance_all_pairs()
            for u, v in itertools.combinations(g, 2):
                if d[u][v] in s_distances:
                    D.add_edge(u, v)
        if looped:
            D.add_edges((u, u) for u in self)
        return D

    # Constructors

    @doc_index("Basic methods")
    def to_directed(self, data_structure=None, sparse=None):
        """
        Return a directed version of the graph.

        A single edge becomes two edges, one in each direction.

        INPUT:

         - ``data_structure`` -- one of ``"sparse"``, ``"static_sparse"``, or
           ``"dense"``. See the documentation of :class:`Graph` or
           :class:`DiGraph`.

         - ``sparse`` -- boolean (default: ``None``); ``sparse=True`` is an
           alias for ``data_structure="sparse"``, and ``sparse=False`` is an
           alias for ``data_structure="dense"``.

        EXAMPLES::

            sage: graphs.PetersenGraph().to_directed()
            Petersen graph: Digraph on 10 vertices

        TESTS:

        Immutable graphs yield immutable graphs::

            sage: Graph([[1, 2]], immutable=True).to_directed()._backend
            <sage.graphs.base.static_sparse_backend.StaticSparseBackend object at ...>

        :trac:`17005`::

            sage: Graph([[1,2]], immutable=True).to_directed()
            Digraph on 2 vertices

        :trac:`22424`::

            sage: G1 = graphs.RandomGNP(5,0.5)
            sage: gp1 = G1.graphplot(save_pos=True)                                     # needs sage.plot
            sage: G2 = G1.to_directed()
            sage: G2.delete_vertex(0)
            sage: G2.add_vertex(5)
            sage: gp2 = G2.graphplot()                                                  # needs sage.plot
            sage: gp1 = G1.graphplot()                                                  # needs sage.plot

        Vertex labels will be retained (:trac:`14708`)::

            sage: G = Graph({0: [1, 2], 1: [0]})
            sage: G.set_vertex(0, 'foo')
            sage: D = G.to_directed()
            sage: G.get_vertices()
            {0: 'foo', 1: None, 2: None}
            sage: D.get_vertices()
            {0: 'foo', 1: None, 2: None}
        """
        if sparse is not None:
            if data_structure is not None:
                raise ValueError("The 'sparse' argument is an alias for "
                                 "'data_structure'. Please do not define both.")
            data_structure = "sparse" if sparse else "dense"

        if data_structure is None:
            from sage.graphs.base.dense_graph import DenseGraphBackend
            from sage.graphs.base.sparse_graph import SparseGraphBackend
            if isinstance(self._backend, DenseGraphBackend):
                data_structure = "dense"
            elif isinstance(self._backend, SparseGraphBackend):
                data_structure = "sparse"
            else:
                data_structure = "static_sparse"
        from sage.graphs.digraph import DiGraph
        D = DiGraph(name=self.name(),
                    pos=self.get_pos(),
                    multiedges=self.allows_multiple_edges(),
                    loops=self.allows_loops(),
                    data_structure=(data_structure if data_structure != "static_sparse"
                                    else "sparse"))  # we need a mutable copy

        D.add_vertices(self.vertex_iterator())
        D.set_vertices(self.get_vertices())
        for u, v, l in self.edge_iterator():
            D.add_edge(u, v, l)
            D.add_edge(v, u, l)
        if hasattr(self, '_embedding'):
            D._embedding = copy(self._embedding)
        D._weighted = self._weighted

        if data_structure == "static_sparse":
            D = D.copy(data_structure=data_structure)

        return D

    @doc_index("Basic methods")
    def to_undirected(self):
        """
        Since the graph is already undirected, simply returns a copy of itself.

        EXAMPLES::

            sage: graphs.PetersenGraph().to_undirected()
            Petersen graph: Graph on 10 vertices
        """
        return self.copy()

    @doc_index("Basic methods")
    def join(self, other, labels="pairs", immutable=None):
        r"""
        Return the join of ``self`` and ``other``.

        INPUT:

        - ``labels`` -- (defaults to 'pairs'); if set to 'pairs', each element
          `v` in the first graph will be named `(0, v)` and each element `u` in
          ``other`` will be named `(1, u)` in the result. If set to 'integers',
          the elements of the result will be relabeled with consecutive
          integers.

        - ``immutable`` -- boolean (default: ``None``); whether to create a
          mutable/immutable join. ``immutable=None`` (default) means that the
          graphs and their join will behave the same way.

        .. SEEALSO::

            * :meth:`~sage.graphs.generic_graph.GenericGraph.union`

            * :meth:`~sage.graphs.generic_graph.GenericGraph.disjoint_union`

        EXAMPLES::

            sage: G = graphs.CycleGraph(3)
            sage: H = Graph(2)
            sage: J = G.join(H); J
            Cycle graph join : Graph on 5 vertices
            sage: J.vertices(sort=True)
            [(0, 0), (0, 1), (0, 2), (1, 0), (1, 1)]
            sage: J = G.join(H, labels='integers'); J
            Cycle graph join : Graph on 5 vertices
            sage: J.vertices(sort=True)
            [0, 1, 2, 3, 4]
            sage: J.edges(sort=True)
            [(0, 1, None), (0, 2, None), (0, 3, None), (0, 4, None), (1, 2, None), (1, 3, None), (1, 4, None), (2, 3, None), (2, 4, None)]

        ::

            sage: G = Graph(3)
            sage: G.name("Graph on 3 vertices")
            sage: H = Graph(2)
            sage: H.name("Graph on 2 vertices")
            sage: J = G.join(H); J
            Graph on 3 vertices join Graph on 2 vertices: Graph on 5 vertices
            sage: J.vertices(sort=True)
            [(0, 0), (0, 1), (0, 2), (1, 0), (1, 1)]
            sage: J = G.join(H, labels='integers'); J
            Graph on 3 vertices join Graph on 2 vertices: Graph on 5 vertices
            sage: J.edges(sort=True)
            [(0, 3, None), (0, 4, None), (1, 3, None), (1, 4, None), (2, 3, None), (2, 4, None)]
        """
        G = self.disjoint_union(other, labels=labels, immutable=False)
        if labels == "integers":
            G.add_edges((u, v) for u in range(self.order())
                        for v in range(self.order(), self.order() + other.order()))
        else:
            G.add_edges(((0, u), (1, v)) for u in self for v in other)

        G.name('%s join %s' % (self.name(), other.name()))

        if immutable is None:
            immutable = self.is_immutable() and other.is_immutable()
        if immutable:
            G = G.copy(immutable=True)

        return G

    @doc_index("Leftovers")
    def seidel_adjacency_matrix(self, vertices=None, *, base_ring=None, **kwds):
        r"""
        Return the Seidel adjacency matrix of ``self``.

        Returns `J-I-2A`, for `A` the (ordinary) :meth:`adjacency matrix
        <sage.graphs.generic_graph.GenericGraph.adjacency_matrix>` of ``self``,
        `I` the identity matrix, and `J` the all-1 matrix.  It is closely
        related to :meth:`twograph`.

        By default, the matrix returned is over the integers.

        INPUT:

        - ``vertices`` -- list of vertices (default: ``None``); the ordering of
          the vertices defining how they should appear in the matrix. By
          default, the ordering given by
          :meth:`~sage.graphs.generic_graph.GenericGraph.vertices` is used.

        - ``base_ring`` -- a ring (default: ``None``); the base ring
          of the matrix space to use

        - ``**kwds`` -- other keywords to pass to
          :func:`~sage.matrix.constructor.matrix`

        EXAMPLES::

            sage: G = graphs.CycleGraph(5)
            sage: G = G.disjoint_union(graphs.CompleteGraph(1))
            sage: G.seidel_adjacency_matrix().minpoly()                                 # needs sage.libs.pari sage.modules
            x^2 - 5

        Selecting the base ring::

            sage: G.seidel_adjacency_matrix()[0, 0].parent()                            # needs sage.modules
            Integer Ring
            sage: G.seidel_adjacency_matrix(base_ring=RDF)[0, 0].parent()               # needs sage.modules
            Real Double Field
        """
        set_immutable = kwds.pop('immutable', False)
        A = self.adjacency_matrix(sparse=False, vertices=vertices,
                                  base_ring=base_ring, immutable=True, **kwds)
        C = self.complement().adjacency_matrix(sparse=False, vertices=vertices,
                                               base_ring=base_ring, **kwds)
        n = self.order()
        for i in range(n):
            for j in range(n):
                C[i, j] -= A[i, j]
        if set_immutable:
            C.set_immutable()
        return C

    @doc_index("Leftovers")
    def seidel_switching(self, s, inplace=True):
        r"""
        Return the Seidel switching of ``self`` w.r.t. subset of vertices ``s``.

        Returns the graph obtained by Seidel switching of ``self`` with respect
        to the subset of vertices ``s``. This is the graph given by Seidel
        adjacency matrix `DSD`, for `S` the Seidel adjacency matrix of ``self``,
        and `D` the diagonal matrix with -1s at positions corresponding to
        ``s``, and 1s elsewhere.

        INPUT:

         - ``s`` -- a list of vertices of ``self``.

        - ``inplace`` -- boolean (default: ``True``); whether to do the
          modification inplace, or to return a copy of the graph after
          switching.

        EXAMPLES::

            sage: G = graphs.CycleGraph(5)
            sage: G = G.disjoint_union(graphs.CompleteGraph(1))
            sage: G.seidel_switching([(0,1),(1,0),(0,0)])
            sage: G.seidel_adjacency_matrix().minpoly()                                 # needs sage.libs.pari sage.modules
            x^2 - 5
            sage: G.is_connected()
            True

        TESTS::

            sage: H = G.seidel_switching([1,4,5],inplace=False)
            sage: G.seidel_switching([1,4,5])
            sage: G == H
            True
        """
        G = self if inplace else copy(self)
        boundary = self.edge_boundary(s)
        G.add_edges(itertools.product(s, set(self).difference(s)))
        G.delete_edges(boundary)
        if not inplace:
            return G

    @doc_index("Leftovers")
    def twograph(self):
        r"""
        Return the two-graph of ``self``

        Returns the :class:`two-graph <sage.combinat.designs.twographs.TwoGraph>`
        with the triples
        `T=\{t \in \binom {V}{3} : \left| \binom {t}{2} \cap E \right| \text{odd} \}`
        where `V` and `E` are vertices and edges of ``self``, respectively.

        EXAMPLES::

            sage: p = graphs.PetersenGraph()
            sage: p.twograph()                                                          # needs sage.modules
            Incidence structure with 10 points and 60 blocks
            sage: p = graphs.chang_graphs()
            sage: T8 = graphs.CompleteGraph(8).line_graph()
            sage: C = T8.seidel_switching([(0,1,None), (2,3,None), (4,5,None), (6,7,None)],
            ....:                         inplace=False)
            sage: T8.twograph() == C.twograph()                                         # needs sage.modules
            True
            sage: T8.is_isomorphic(C)
            False

        TESTS::

            sage: from sage.combinat.designs.twographs import TwoGraph
            sage: p = graphs.PetersenGraph().twograph()                                 # needs sage.modules
            sage: TwoGraph(p, check=True)                                               # needs sage.modules
            Incidence structure with 10 points and 60 blocks

        .. SEEALSO::

            - :meth:`~sage.combinat.designs.twographs.TwoGraph.descendant` --
              computes the descendant graph of the two-graph of self at a vertex

            - :func:`~sage.combinat.designs.twographs.twograph_descendant`
              -- ditto, but much faster.
        """
        from sage.combinat.designs.twographs import TwoGraph
        G = self.relabel(range(self.order()), inplace=False)
        T = []

        # Triangles
        K3 = Graph({1: [2, 3], 2: [3]}, format='dict_of_lists')
        for x, y, z in G.subgraph_search_iterator(K3, return_graphs=False):
            if x < y and y < z:
                T.append([x, y, z])

        # Triples with just one edge
        H = Graph({1: [2], 3: []}, format='dict_of_lists')
        for x, y, z in G.subgraph_search_iterator(H, induced=True, return_graphs=False):
            if x < y:
                T.append([x, y, z])

        T = TwoGraph(T)
        T.relabel({i: v for i, v in enumerate(self)})

        return T

    # Visualization

    @doc_index("Basic methods")
    def write_to_eps(self, filename, **options):
        r"""
        Write a plot of the graph to ``filename`` in ``eps`` format.

        INPUT:

         - ``filename`` -- a string
         - ``**options`` -- same layout options as :meth:`.layout`

        EXAMPLES::

            sage: P = graphs.PetersenGraph()
            sage: P.write_to_eps(tmp_filename(ext='.eps'))

        It is relatively simple to include this file in a LaTeX document.
        ``\usepackage{graphics}`` must appear in the preamble, and
        ``\includegraphics{filename}`` will include the file. To compile the
        document to ``pdf`` with ``pdflatex`` or ``xelatex`` the file needs
        first to be converted to ``pdf``, for example with ``ps2pdf filename.eps
        filename.pdf``.
        """
        from sage.graphs.print_graphs import print_graph_eps
        pos = self.layout(**options)
        [xmin, xmax, ymin, ymax] = self._layout_bounding_box(pos)
        for v in pos:
            pos[v] = (1.8*(pos[v][0] - xmin)/(xmax - xmin) - 0.9, 1.8*(pos[v][1] - ymin)/(ymax - ymin) - 0.9)
        if filename[-4:] != '.eps':
            filename += '.eps'
        f = open(filename, 'w')
        f.write(print_graph_eps(self, self.edge_iterator(), pos))
        f.close()

    @doc_index("Algorithmically hard stuff")
    def topological_minor(self, H, vertices=False, paths=False, solver=None, verbose=0,
                          *, integrality_tolerance=1e-3):
        r"""
        Return a topological `H`-minor from ``self`` if one exists.

        We say that a graph `G` has a topological `H`-minor (or that it has a
        graph isomorphic to `H` as a topological minor), if `G` contains a
        subdivision of a graph isomorphic to `H` (i.e.  obtained from `H`
        through arbitrary subdivision of its edges) as a subgraph.

        For more information, see the :wikipedia:`Minor_(graph_theory)`.

        INPUT:

        - ``H`` -- The topological minor to find in the current graph.

        - ``solver`` -- string (default: ``None``); specify a Mixed Integer
          Linear Programming (MILP) solver to be used. If set to ``None``, the
          default one is used. For more information on MILP solvers and which
          default solver is used, see the method :meth:`solve
          <sage.numerical.mip.MixedIntegerLinearProgram.solve>` of the class
          :class:`MixedIntegerLinearProgram
          <sage.numerical.mip.MixedIntegerLinearProgram>`.

        - ``verbose`` -- integer (default: ``0``); sets the level of
          verbosity. Set to 0 by default, which means quiet.

        - ``integrality_tolerance`` -- float; parameter for use with MILP
          solvers over an inexact base ring; see
          :meth:`MixedIntegerLinearProgram.get_values`.

        OUTPUT:

        The topological `H`-minor found is returned as a subgraph `M` of
        ``self``, such that the vertex `v` of `M` that represents a vertex `h\in
        H` has ``h`` as a label (see :meth:`get_vertex
        <sage.graphs.generic_graph.GenericGraph.get_vertex>` and
        :meth:`set_vertex <sage.graphs.generic_graph.GenericGraph.set_vertex>`),
        and such that every edge of `M` has as a label the edge of `H` it
        (partially) represents.

        If no topological minor is found, this method returns ``False``.

        ALGORITHM:

        Mixed Integer Linear Programming.

        COMPLEXITY:

        Theoretically, when `H` is fixed, testing for the existence of a
        topological `H`-minor is polynomial. The known algorithms are highly
        exponential in `H`, though.

        .. NOTE::

            This function can be expected to be *very* slow, especially where
            the topological minor does not exist.

            (CPLEX seems to be *much* more efficient than GLPK on this kind of
            problem)

        EXAMPLES:

        Petersen's graph has a topological `K_4`-minor::

            sage: g = graphs.PetersenGraph()
            sage: g.topological_minor(graphs.CompleteGraph(4))                          # needs sage.numerical.mip
            Subgraph of (Petersen graph): Graph on ...

        And a topological `K_{3,3}`-minor::

            sage: g.topological_minor(graphs.CompleteBipartiteGraph(3,3))               # needs sage.numerical.mip
            Subgraph of (Petersen graph): Graph on ...

        And of course, a tree has no topological `C_3`-minor::

            sage: g = graphs.RandomGNP(15,.3)
            sage: g = g.subgraph(edges=g.min_spanning_tree())
            sage: g.topological_minor(graphs.CycleGraph(3))                             # needs sage.numerical.mip
            False
        """
        self._scream_if_not_simple()
        H._scream_if_not_simple()
        # Useful alias ...
        G = self

        from sage.numerical.mip import MixedIntegerLinearProgram, MIPSolverException
        p = MixedIntegerLinearProgram(solver=solver)

        # This is an existence problem
        p.set_objective(None)

        #######################
        # Vertex representative #
        #######################
        #
        # v_repr[h,g] = 1 if vertex h from H is represented by vertex
        # g from G, 0 otherwise

        v_repr = p.new_variable(binary=True)

        # Exactly one representative per vertex of H
        for h in H:
            p.add_constraint(p.sum(v_repr[h, g] for g in G), min=1, max=1)

        # A vertex of G can only represent one vertex of H
        for g in G:
            p.add_constraint(p.sum(v_repr[h, g] for h in H), max=1)

        ###################
        # Is representent #
        ###################
        #
        # is_repr[v] = 1 if v represents some vertex of H

        is_repr = p.new_variable(binary=True)

        for g in G:
            for h in H:
                p.add_constraint(v_repr[h, g] - is_repr[g], max=0)

        ###################################
        # paths between the representents #
        ###################################
        #
        # For any edge (h1,h2) in H, we have a corresponding path in G
        # between the representatives of h1 and h2. Which means there is
        # a flow of intensity 1 from one to the other.
        # We are then writing a flow problem for each edge of H.
        #
        # The variable flow[(h1,h2),(g1,g2)] indicates the amount of
        # flow on the edge (g1,g2) representing the edge (h1,h2).

        flow = p.new_variable(binary=True)

        # These functions return the balance of flow corresponding to
        # commodity C at vertex v
        def flow_in(C, v):
            return p.sum(flow[C, (v, u)] for u in G.neighbor_iterator(v))

        def flow_out(C, v):
            return p.sum(flow[C, (u, v)] for u in G.neighbor_iterator(v))

        def flow_balance(C, v):
            return flow_in(C, v) - flow_out(C, v)

        for h1, h2 in H.edge_iterator(labels=False):

            for v in G:

                # The flow balance depends on whether the vertex v is a
                # representative of h1 or h2 in G, or a representative of none
                p.add_constraint(flow_balance((h1, h2), v) == v_repr[h1, v] - v_repr[h2, v])

        #############################
        # Internal vertex of a path #
        #############################
        #
        # is_internal[C][g] = 1 if a vertex v from G is located on the
        # path representing the edge (=commodity) C

        is_internal = p.new_variable(binary=True)

        # When is a vertex internal for a commodity ?
        for C in H.edge_iterator(labels=False):
            for g in G:
                p.add_constraint(flow_in(C, g) + flow_out(C, g) - is_internal[C, g], max=1)

        ############################
        # Two paths do not cross ! #
        ############################

        # A vertex can only be internal for one commodity, and zero if
        # the vertex is a representent

        for g in G:
            p.add_constraint(p.sum(is_internal[C, g] for C in H.edge_iterator(labels=False))
                             + is_repr[g], max=1)

        # (The following inequalities are not necessary, but they seem to be of
        # help (the solvers find the answer quicker when they are added)

        # The flow on one edge can go in only one direction. Besides, it can
        # belong to at most one commodity and has a maximum intensity of 1.

        for g1, g2 in G.edge_iterator(labels=None):
            p.add_constraint(p.sum(flow[C, (g1, g2)] for C in H.edge_iterator(labels=False)) +
                             p.sum(flow[C, (g2, g1)] for C in H.edge_iterator(labels=False)),
                             max=1)

        # Now we can solve the problem itself !

        try:
            p.solve(log=verbose)
        except MIPSolverException:
            return False

        minor = G.subgraph(immutable=False)

        is_repr = p.get_values(is_repr, convert=bool, tolerance=integrality_tolerance)
        v_repr = p.get_values(v_repr, convert=bool, tolerance=integrality_tolerance)
        flow = p.get_values(flow, convert=bool, tolerance=integrality_tolerance)

        for u, v in minor.edge_iterator(labels=False):
            used = False
            for C in H.edge_iterator(labels=False):

                if flow[C, (u, v)] or flow[C, (v, u)]:
                    used = True
                    minor.set_edge_label(u, v, C)
                    break
            if not used:
                minor.delete_edge(u, v)

        minor.delete_vertices(v for v in minor if minor.degree(v) == 0)

        for g in minor:
            if is_repr[g]:
                for h in H:
                    if v_repr[h, v]:
                        minor.set_vertex(g, h)
                        break

        return minor

    # Cliques

    @doc_index("Clique-related methods")
    def cliques_maximal(self, algorithm="native"):
        """
        Return the list of all maximal cliques.

        Each clique is represented by a list of vertices. A clique is an induced
        complete subgraph, and a maximal clique is one not contained in a larger
        one.

        INPUT:

        - ``algorithm`` -- can be set to ``"native"`` (default) to use Sage's
          own implementation, or to ``"NetworkX"`` to use NetworkX'
          implementation of the Bron and Kerbosch Algorithm [BK1973]_.


        .. NOTE::

            This method sorts its output before returning it. If you prefer to
            save the extra time, you can call
            :class:`sage.graphs.independent_sets.IndependentSets` directly.

        .. NOTE::

            Sage's implementation of the enumeration of *maximal* independent
            sets is not much faster than NetworkX' (expect a 2x speedup), which
            is surprising as it is written in Cython. This being said, the
            algorithm from NetworkX appears to be slightly different from this
            one, and that would be a good thing to explore if one wants to
            improve the implementation.

        ALGORITHM:

        This function is based on NetworkX's implementation of the Bron and
        Kerbosch Algorithm [BK1973]_.

        EXAMPLES::

            sage: graphs.ChvatalGraph().cliques_maximal()
            [[0, 1], [0, 4], [0, 6], [0, 9], [1, 2], [1, 5], [1, 7], [2, 3],
             [2, 6], [2, 8], [3, 4], [3, 7], [3, 9], [4, 5], [4, 8], [5, 10],
             [5, 11], [6, 10], [6, 11], [7, 8], [7, 11], [8, 10], [9, 10], [9, 11]]
            sage: G = Graph({0:[1,2,3], 1:[2], 3:[0,1]})
            sage: G.show(figsize=[2, 2])                                                # needs sage.plot
            sage: G.cliques_maximal()
            [[0, 1, 2], [0, 1, 3]]
            sage: C = graphs.PetersenGraph()
            sage: C.cliques_maximal()
            [[0, 1], [0, 4], [0, 5], [1, 2], [1, 6], [2, 3], [2, 7], [3, 4],
             [3, 8], [4, 9], [5, 7], [5, 8], [6, 8], [6, 9], [7, 9]]
            sage: C = Graph('DJ{')
            sage: C.cliques_maximal()
            [[0, 4], [1, 2, 3, 4]]

        Comparing the two implementations::

            sage: g = graphs.RandomGNP(20,.7)
            sage: s1 = Set(map(Set, g.cliques_maximal(algorithm="NetworkX")))           # needs networkx
            sage: s2 = Set(map(Set, g.cliques_maximal(algorithm="native")))
            sage: s1 == s2                                                              # needs networkx
            True
        """
        if algorithm == "native":
            from sage.graphs.independent_sets import IndependentSets
            return list(IndependentSets(self, maximal=True, complement=True))
        elif algorithm == "NetworkX":
            import networkx
            return list(networkx.find_cliques(self.networkx_graph()))
        raise ValueError("Algorithm must be equal to 'native' or to 'NetworkX'.")

    @doc_index("Clique-related methods")
    def clique_maximum(self, algorithm="Cliquer", solver=None, verbose=0,
                       *, integrality_tolerance=1e-3):
        """
        Return the vertex set of a maximal order complete subgraph.

        INPUT:

        - ``algorithm`` -- the algorithm to be used :

          - If ``algorithm = "Cliquer"`` (default), wraps the C program
            Cliquer [NO2003]_.

          - If ``algorithm = "MILP"``, the problem is solved through a Mixed
            Integer Linear Program.

            (see :class:`~sage.numerical.mip.MixedIntegerLinearProgram`)

          - If ``algorithm = "mcqd"``, uses the MCQD solver
            (`<http://www.sicmm.org/~konc/maxclique/>`_). Note that the MCQD
            package must be installed.

        - ``solver`` -- string (default: ``None``); specify a Mixed Integer
          Linear Programming (MILP) solver to be used. If set to ``None``, the
          default one is used. For more information on MILP solvers and which
          default solver is used, see the method :meth:`solve
          <sage.numerical.mip.MixedIntegerLinearProgram.solve>` of the class
          :class:`MixedIntegerLinearProgram
          <sage.numerical.mip.MixedIntegerLinearProgram>`.

        - ``verbose`` -- integer (default: ``0``); sets the level of
          verbosity. Set to 0 by default, which means quiet.

        - ``integrality_tolerance`` -- float; parameter for use with MILP
          solvers over an inexact base ring; see
          :meth:`MixedIntegerLinearProgram.get_values`.

        Parameters ``solver`` and ``verbose`` are used only when
        ``algorithm="MILP"``.

        .. NOTE::

            Currently only implemented for undirected graphs. Use to_undirected
            to convert a digraph to an undirected graph.

        ALGORITHM:

        This function is based on Cliquer [NO2003]_.

        EXAMPLES:

        Using Cliquer (default)::

            sage: C = graphs.PetersenGraph()
            sage: C.clique_maximum()
            [7, 9]
            sage: C = Graph('DJ{')
            sage: C.clique_maximum()
            [1, 2, 3, 4]

        Through a Linear Program::

            sage: len(C.clique_maximum(algorithm="MILP"))
            4

        TESTS:

        Wrong algorithm::

            sage: C.clique_maximum(algorithm="BFS")
            Traceback (most recent call last):
            ...
            NotImplementedError: Only 'MILP', 'Cliquer' and 'mcqd' are supported.

        """
        self._scream_if_not_simple(allow_multiple_edges=True)
        if algorithm == "Cliquer":
            from sage.graphs.cliquer import max_clique
            return max_clique(self)
        elif algorithm == "MILP":
            return self.complement().independent_set(algorithm=algorithm, solver=solver, verbose=verbose,
                                                     integrality_tolerance=integrality_tolerance)
        elif algorithm == "mcqd":
            return mcqd(self)
        raise NotImplementedError("Only 'MILP', 'Cliquer' and 'mcqd' are supported.")

    @doc_index("Clique-related methods")
    def clique_number(self, algorithm="Cliquer", cliques=None, solver=None, verbose=0,
                      *, integrality_tolerance=1e-3):
        r"""
        Return the order of the largest clique of the graph

        This is also called as the clique number.

        .. NOTE::

            Currently only implemented for undirected graphs. Use ``to_undirected``
            to convert a digraph to an undirected graph.

        INPUT:

        - ``algorithm`` -- the algorithm to be used :

          - If ``algorithm = "Cliquer"``, wraps the C program Cliquer
            [NO2003]_.

          - If ``algorithm = "networkx"``, uses the NetworkX's implementation of
            the Bron and Kerbosch Algorithm [BK1973]_.

          - If ``algorithm = "MILP"``, the problem is solved through a Mixed
            Integer Linear Program.

            (see :class:`~sage.numerical.mip.MixedIntegerLinearProgram`)

          - If ``algorithm = "mcqd"``, uses the MCQD solver
            (`<http://insilab.org/maxclique/>`_). Note that the MCQD
            package must be installed.

        - ``cliques`` -- an optional list of cliques that can be input if
          already computed. Ignored unless ``algorithm=="networkx"``.

        - ``solver`` -- string (default: ``None``); specify a Mixed Integer
          Linear Programming (MILP) solver to be used. If set to ``None``, the
          default one is used. For more information on MILP solvers and which
          default solver is used, see the method :meth:`solve
          <sage.numerical.mip.MixedIntegerLinearProgram.solve>` of the class
          :class:`MixedIntegerLinearProgram
          <sage.numerical.mip.MixedIntegerLinearProgram>`.

        - ``verbose`` -- integer (default: ``0``); sets the level of
          verbosity. Set to 0 by default, which means quiet.

        - ``integrality_tolerance`` -- float; parameter for use with MILP
          solvers over an inexact base ring; see
          :meth:`MixedIntegerLinearProgram.get_values`.

        ALGORITHM:

        This function is based on Cliquer [NO2003]_ and [BK1973]_.

        EXAMPLES::

            sage: C = Graph('DJ{')
            sage: C.clique_number()
            4
            sage: G = Graph({0:[1,2,3], 1:[2], 3:[0,1]})
            sage: G.show(figsize=[2,2])                                                 # needs sage.plot
            sage: G.clique_number()
            3

        By definition the clique number of a complete graph is its order::

            sage: all(graphs.CompleteGraph(i).clique_number() == i for i in range(1,15))
            True

        A non-empty graph without edges has a clique number of 1::

            sage: all((i*graphs.CompleteGraph(1)).clique_number() == 1
            ....:     for i in range(1,15))
            True

        A complete multipartite graph with k parts has clique number k::

            sage: all((i*graphs.CompleteMultipartiteGraph(i*[5])).clique_number() == i
            ....:     for i in range(1,6))
            True

        TESTS::

            sage: g = graphs.PetersenGraph()
            sage: g.clique_number(algorithm="MILP")                                     # needs sage.numerical.mip
            2
            sage: for i in range(10):           # optional - mcqd                       # needs sage.numerical.mip
            ....:     g = graphs.RandomGNP(15,.5)
            ....:     if g.clique_number() != g.clique_number(algorithm="mcqd"):
            ....:         print("This is dead wrong !")
        """
        self._scream_if_not_simple(allow_loops=False)
        if algorithm == "Cliquer":
            from sage.graphs.cliquer import clique_number
            return clique_number(self)
        elif algorithm == "networkx":
            import networkx
            return networkx.graph_clique_number(self.networkx_graph(), cliques)
        elif algorithm == "MILP":
            return len(self.complement().independent_set(algorithm=algorithm, solver=solver, verbose=verbose,
                                                         integrality_tolerance=integrality_tolerance))
        elif algorithm == "mcqd":
            return len(mcqd(self))
        raise NotImplementedError("Only 'networkx' 'MILP' 'Cliquer' and 'mcqd' are supported.")

    @doc_index("Clique-related methods")
    def cliques_number_of(self, vertices=None, cliques=None):
        """
        Return a dictionary of the number of maximal cliques containing each
        vertex, keyed by vertex.

        This returns a single value if only one input vertex.

        .. NOTE::

            Currently only implemented for undirected graphs. Use to_undirected
            to convert a digraph to an undirected graph.

        INPUT:

        - ``vertices`` -- the vertices to inspect (default is entire graph)

        - ``cliques`` -- list of cliques (if already computed)


        EXAMPLES::

            sage: C = Graph('DJ{')
            sage: C.cliques_number_of()                                                 # needs networkx
            {0: 1, 1: 1, 2: 1, 3: 1, 4: 2}
            sage: E = C.cliques_maximal(); E
            [[0, 4], [1, 2, 3, 4]]
            sage: C.cliques_number_of(cliques=E)                                        # needs networkx
            {0: 1, 1: 1, 2: 1, 3: 1, 4: 2}
            sage: F = graphs.Grid2dGraph(2,3)
            sage: F.cliques_number_of()                                                 # needs networkx
            {(0, 0): 2, (0, 1): 3, (0, 2): 2, (1, 0): 2, (1, 1): 3, (1, 2): 2}
            sage: F.cliques_number_of(vertices=[(0, 1), (1, 2)])                        # needs networkx
            {(0, 1): 3, (1, 2): 2}
            sage: F.cliques_number_of(vertices=(0, 1))
            3
            sage: G = Graph({0:[1,2,3], 1:[2], 3:[0,1]})
            sage: G.show(figsize=[2,2])                                                 # needs sage.plot
            sage: G.cliques_number_of()                                                 # needs networkx
            {0: 2, 1: 2, 2: 1, 3: 1}
        """
        if cliques is None:
            cliques = self.cliques_maximal()

        if vertices in self:  # single vertex
            return sum(1 for c in cliques if vertices in c)

        from collections import Counter
        count = Counter()

        for c in cliques:
            count.update(c)

        return {v: count[v] for v in vertices or self}

    @doc_index("Clique-related methods")
    def cliques_get_max_clique_graph(self):
        """
        Return the clique graph.

        Vertices of the result are the maximal cliques of the graph, and edges
        of the result are between maximal cliques with common members in the
        original graph.

        For more information, see the :wikipedia:`Clique_graph`.

        .. NOTE::

            Currently only implemented for undirected graphs. Use to_undirected
            to convert a digraph to an undirected graph.

        EXAMPLES::

            sage: MCG = graphs.ChvatalGraph().cliques_get_max_clique_graph(); MCG       # needs networkx
            Graph on 24 vertices
            sage: MCG.show(figsize=[2,2], vertex_size=20, vertex_labels=False)          # needs networkx sage.plot
            sage: G = Graph({0:[1,2,3], 1:[2], 3:[0,1]})
            sage: G.show(figsize=[2,2])                                                 # needs sage.plot
            sage: G.cliques_get_max_clique_graph()                                      # needs networkx
            Graph on 2 vertices
            sage: G.cliques_get_max_clique_graph().show(figsize=[2,2])                  # needs networkx sage.plot
        """
        import networkx
        return Graph(networkx.make_max_clique_graph(self.networkx_graph(), create_using=networkx.MultiGraph()),
                     multiedges=False)

    @doc_index("Clique-related methods")
    def cliques_get_clique_bipartite(self, **kwds):
        """
        Return a bipartite graph constructed such that maximal cliques are the
        right vertices and the left vertices are retained from the given
        graph. Right and left vertices are connected if the bottom vertex
        belongs to the clique represented by a top vertex.

        .. NOTE::

            Currently only implemented for undirected graphs. Use to_undirected
            to convert a digraph to an undirected graph.

        EXAMPLES::

            sage: CBG = graphs.ChvatalGraph().cliques_get_clique_bipartite(); CBG       # needs networkx
            Bipartite graph on 36 vertices
            sage: CBG.show(figsize=[2,2], vertex_size=20, vertex_labels=False)          # needs networkx sage.plot
            sage: G = Graph({0:[1,2,3], 1:[2], 3:[0,1]})
            sage: G.show(figsize=[2,2])                                                 # needs sage.plot
            sage: G.cliques_get_clique_bipartite()                                      # needs networkx
            Bipartite graph on 6 vertices
            sage: G.cliques_get_clique_bipartite().show(figsize=[2,2])                  # needs networkx sage.plot
        """
        from .bipartite_graph import BipartiteGraph
        import networkx
        return BipartiteGraph(networkx.make_clique_bipartite(self.networkx_graph(), **kwds))

    @doc_index("Algorithmically hard stuff")
    def independent_set(self, algorithm="Cliquer", value_only=False, reduction_rules=True,
                        solver=None, verbose=0, *, integrality_tolerance=1e-3):
        r"""
        Return a maximum independent set.

        An independent set of a graph is a set of pairwise non-adjacent
        vertices. A maximum independent set is an independent set of maximum
        cardinality.  It induces an empty subgraph.

        Equivalently, an independent set is defined as the complement of a
        vertex cover.

        For more information, see the
        :wikipedia:`Independent_set_(graph_theory)` and the
        :wikipedia:`Vertex_cover`.

        INPUT:

        - ``algorithm`` -- the algorithm to be used

          * If ``algorithm = "Cliquer"`` (default), the problem is solved
            using Cliquer [NO2003]_.

            (see the :mod:`Cliquer modules <sage.graphs.cliquer>`)

          * If ``algorithm = "MILP"``, the problem is solved through a Mixed
            Integer Linear Program.

            (see :class:`~sage.numerical.mip.MixedIntegerLinearProgram`)

         * If ``algorithm = "mcqd"``, uses the MCQD solver
           (`<http://www.sicmm.org/~konc/maxclique/>`_). Note that the MCQD
           package must be installed.

        - ``value_only`` -- boolean (default: ``False``); if set to ``True``,
          only the size of a maximum independent set is returned. Otherwise,
          a maximum independent set is returned as a list of vertices.

        - ``reduction_rules`` -- (default: ``True``); specify if the reductions
          rules from kernelization must be applied as pre-processing or not.
          See [ACFLSS04]_ for more details. Note that depending on the instance,
          it might be faster to disable reduction rules.

        - ``solver`` -- string (default: ``None``); specify a Mixed Integer
          Linear Programming (MILP) solver to be used. If set to ``None``, the
          default one is used. For more information on MILP solvers and which
          default solver is used, see the method :meth:`solve
          <sage.numerical.mip.MixedIntegerLinearProgram.solve>` of the class
          :class:`MixedIntegerLinearProgram
          <sage.numerical.mip.MixedIntegerLinearProgram>`.

        - ``verbose`` -- integer (default: ``0``); sets the level of
          verbosity. Set to 0 by default, which means quiet.

        - ``integrality_tolerance`` -- float; parameter for use with MILP
          solvers over an inexact base ring; see
          :meth:`MixedIntegerLinearProgram.get_values`.

        .. NOTE::

            While Cliquer/MCAD are usually (and by far) the most efficient
            implementations, the MILP formulation sometimes proves faster on
            very "symmetrical" graphs.

        EXAMPLES:

        Using Cliquer::

            sage: C = graphs.PetersenGraph()
            sage: C.independent_set()
            [0, 3, 6, 7]

        As a linear program::

            sage: C = graphs.PetersenGraph()
            sage: len(C.independent_set(algorithm="MILP"))                              # needs sage.numerical.mip
            4

        .. PLOT::

            g = graphs.PetersenGraph()
            sphinx_plot(g.plot(partition=[g.independent_set()]))
        """
        my_cover = self.vertex_cover(algorithm=algorithm, value_only=value_only,
                                     reduction_rules=reduction_rules,
                                     solver=solver, verbose=verbose,
                                     integrality_tolerance=integrality_tolerance)
        if value_only:
            return self.order() - my_cover
        my_cover = set(my_cover)
        return [u for u in self if u not in my_cover]

    @doc_index("Algorithmically hard stuff")
    def vertex_cover(self, algorithm="Cliquer", value_only=False,
                     reduction_rules=True, solver=None, verbose=0,
                     *, integrality_tolerance=1e-3):
        r"""
        Return a minimum vertex cover of self represented by a set of vertices.

        A minimum vertex cover of a graph is a set `S` of vertices such that
        each edge is incident to at least one element of `S`, and such that `S`
        is of minimum cardinality. For more information, see the
        :wikipedia:`Vertex_cover`.

        Equivalently, a vertex cover is defined as the complement of an
        independent set.

        As an optimization problem, it can be expressed as follows:

        .. MATH::

            \mbox{Minimize : }&\sum_{v\in G} b_v\\
            \mbox{Such that : }&\forall (u,v) \in G.edges(), b_u+b_v\geq 1\\
            &\forall x\in G, b_x\mbox{ is a binary variable}

        INPUT:

        - ``algorithm`` -- string (default: ``"Cliquer"``). Indicating which
          algorithm to use. It can be one of those values.

          - ``"Cliquer"`` will compute a minimum vertex cover using the Cliquer
            package.

          - ``"MILP"`` will compute a minimum vertex cover through a mixed
            integer linear program.

          - ``"mcqd"`` will use the MCQD solver
            (`<http://www.sicmm.org/~konc/maxclique/>`_). Note that the MCQD
            package must be installed.

        - ``value_only`` -- boolean (default: ``False``); if set to ``True``,
          only the size of a minimum vertex cover is returned. Otherwise,
          a minimum vertex cover is returned as a list of vertices.

        - ``reduction_rules`` -- (default: ``True``); specify if the reductions
          rules from kernelization must be applied as pre-processing or not.
          See [ACFLSS04]_ for more details. Note that depending on the instance,
          it might be faster to disable reduction rules.

        - ``solver`` -- string (default: ``None``); specify a Mixed Integer
          Linear Programming (MILP) solver to be used. If set to ``None``, the
          default one is used. For more information on MILP solvers and which
          default solver is used, see the method :meth:`solve
          <sage.numerical.mip.MixedIntegerLinearProgram.solve>` of the class
          :class:`MixedIntegerLinearProgram
          <sage.numerical.mip.MixedIntegerLinearProgram>`.

        - ``verbose`` -- integer (default: ``0``); sets the level of
          verbosity. Set to 0 by default, which means quiet.

        - ``integrality_tolerance`` -- float; parameter for use with MILP
          solvers over an inexact base ring; see
          :meth:`MixedIntegerLinearProgram.get_values`.

        EXAMPLES:

        On the Pappus graph::

           sage: g = graphs.PappusGraph()
           sage: g.vertex_cover(value_only=True)
           9

        .. PLOT::

            g = graphs.PappusGraph()
            sphinx_plot(g.plot(partition=[g.vertex_cover()]))

        TESTS:

        The two algorithms should return the same result::

           sage: g = graphs.RandomGNP(10, .5)
           sage: vc1 = g.vertex_cover(algorithm="MILP")                                 # needs sage.numerical.mip
           sage: vc2 = g.vertex_cover(algorithm="Cliquer")
           sage: len(vc1) == len(vc2)                                                   # needs sage.numerical.mip
           True

        The cardinality of the vertex cover is unchanged when reduction rules
        are used. First for trees::

           sage: for i in range(20):
           ....:     g = graphs.RandomTree(20)
           ....:     vc1_set = g.vertex_cover()
           ....:     vc1 = len(vc1_set)
           ....:     vc2 = g.vertex_cover(value_only=True, reduction_rules=False)
           ....:     if vc1 != vc2:
           ....:         print("Error :", vc1, vc2)
           ....:         print("With reduction rules :", vc1)
           ....:         print("Without reduction rules :", vc2)
           ....:         break
           ....:     g.delete_vertices(vc1_set)
           ....:     if g.size():
           ....:         print("This thing is not a vertex cover !")

        Then for random GNP graphs::

           sage: for i in range(20):
           ....:     g = graphs.RandomGNP(50, 0.08)
           ....:     vc1_set = g.vertex_cover()
           ....:     vc1 = len(vc1_set)
           ....:     vc2 = g.vertex_cover(value_only=True, reduction_rules=False)
           ....:     if vc1 != vc2:
           ....:         print("Error :", vc1, vc2)
           ....:         print("With reduction rules :", vc1)
           ....:         print("Without reduction rules :", vc2)
           ....:         break
           ....:     g.delete_vertices(vc1_set)
           ....:     if g.size():
           ....:         print("This thing is not a vertex cover !")

        Testing mcqd::

            sage: graphs.PetersenGraph().vertex_cover(algorithm="mcqd", value_only=True)  # optional - mcqd
            6

        Given a wrong algorithm::

            sage: graphs.PetersenGraph().vertex_cover(algorithm="guess")
            Traceback (most recent call last):
            ...
            ValueError: the algorithm must be "Cliquer", "MILP" or "mcqd"

        Issue :trac:`24287` is fixed::

            sage: G = Graph([(0,1)]*5 + [(1,2)]*2, multiedges=True)
            sage: G.vertex_cover(reduction_rules=True, algorithm='MILP')                # needs sage.numerical.mip
            [1]
            sage: G.vertex_cover(reduction_rules=False)                                 # needs sage.numerical.mip
            [1]

        Issue :trac:`25988` is fixed::

            sage: B = BipartiteGraph(graphs.CycleGraph(6))
            sage: B.vertex_cover(algorithm='Cliquer', reduction_rules=True)
            [1, 3, 5]
        """
        self._scream_if_not_simple(allow_multiple_edges=True)
        g = self

        ppset = []
        folded_vertices = []

        ###################
        # Reduction rules #
        ###################

        if reduction_rules:
            # We apply simple reduction rules allowing to identify vertices that
            # belongs to an optimal vertex cover

            # We first take a copy of the graph without multiple edges, if any.
            g = Graph(data=self.edges(sort=False), format='list_of_edges',
                      multiedges=self.allows_multiple_edges())
            g.allow_multiple_edges(False)

            degree_at_most_two = {u for u in g if g.degree(u) <= 2}

            while degree_at_most_two:

                u = degree_at_most_two.pop()
                du = g.degree(u)

                if not du:
                    # RULE 1: isolated vertices are not part of the cover. We
                    # simply remove them from the graph. The degree of such
                    # vertices may have been reduced to 0 while applying other
                    # reduction rules
                    g.delete_vertex(u)

                elif du == 1:
                    # RULE 2: If a vertex u has degree 1, we select its neighbor
                    # v and remove both u and v from g.
                    v = next(g.neighbor_iterator(u))
                    ppset.append(v)
                    g.delete_vertex(u)

                    for w in g.neighbor_iterator(v):
                        if g.degree(w) <= 3:
                            # The degree of w will be at most two after the
                            # deletion of v
                            degree_at_most_two.add(w)

                    g.delete_vertex(v)
                    degree_at_most_two.discard(v)

                elif du == 2:
                    v, w = g.neighbors(u)

                    if g.has_edge(v, w):
                        # RULE 3: If the neighbors v and w of a degree 2 vertex
                        # u are incident, then we select both v and w and remove
                        # u, v, and w from g.
                        ppset.append(v)
                        ppset.append(w)
                        g.delete_vertex(u)
                        neigh = set(g.neighbors(v) + g.neighbors(w)).difference([v, w])
                        g.delete_vertex(v)
                        g.delete_vertex(w)

                        for z in neigh:
                            if g.degree(z) <= 2:
                                degree_at_most_two.add(z)

                    else:
                        # RULE 4, folded vertices: If the neighbors v and w of a
                        # degree 2 vertex u are not incident, then we contract
                        # edges (u, v), (u, w). Then, if the solution contains u,
                        # we replace it with v and w. Otherwise, we let u in the
                        # solution.
                        neigh = set(g.neighbors(v) + g.neighbors(w)).difference([u, v, w])
                        g.delete_vertex(v)
                        g.delete_vertex(w)
                        for z in neigh:
                            g.add_edge(u, z)

                        folded_vertices.append((u, v, w))

                        if g.degree(u) <= 2:
                            degree_at_most_two.add(u)

                    degree_at_most_two.discard(v)
                    degree_at_most_two.discard(w)

                # RULE 5:
                # TODO: add extra reduction rules

        ##################
        # Main Algorithm #
        ##################

        if not g.order():
            # Reduction rules were sufficients to get the solution
            size_cover_g = 0
            cover_g = set()

        elif algorithm == "Cliquer" or algorithm == "mcqd":
            if g.has_multiple_edges() and not reduction_rules:
                g = copy(g)
                g.allow_multiple_edges(False)

            independent = g.complement().clique_maximum(algorithm=algorithm)
            if value_only:
                size_cover_g = g.order() - len(independent)
            else:
                cover_g = set(uu for uu in g if uu not in independent)

        elif algorithm == "MILP":

            from sage.numerical.mip import MixedIntegerLinearProgram
            p = MixedIntegerLinearProgram(maximization=False, solver=solver)
            b = p.new_variable(binary=True)

            # minimizes the number of vertices in the set
            p.set_objective(p.sum(b[v] for v in g))

            # an edge contains at least one vertex of the minimum vertex cover
            for u, v in g.edge_iterator(labels=None):
                p.add_constraint(b[u] + b[v], min=1)

            p.solve(log=verbose)
            b = p.get_values(b, convert=bool, tolerance=integrality_tolerance)
            if value_only:
                size_cover_g = sum(1 for v in g if b[v])
            else:
                cover_g = set(v for v in g if b[v])
        else:
            raise ValueError('the algorithm must be "Cliquer", "MILP" or "mcqd"')

        #########################
        # Returning the results #
        #########################

        # We finally reconstruct the solution according the reduction rules
        if value_only:
            return len(ppset) + len(folded_vertices) + size_cover_g

        # RULES 2 and 3:
        cover_g.update(ppset)
        # RULE 4:
        folded_vertices.reverse()
        for u, v, w in folded_vertices:
            if u in cover_g:
                cover_g.discard(u)
                cover_g.add(v)
                cover_g.add(w)
            else:
                cover_g.add(u)
        return list(cover_g)

    @doc_index("Connectivity, orientations, trees")
    def ear_decomposition(self):
        r"""
        Return an Ear decomposition of the graph.

        An ear of an undirected graph `G` is a path `P` where the two endpoints
        of the path may coincide (i.e., form a cycle), but where otherwise no
        repetition of edges or vertices is allowed, so every internal vertex of
        `P` has degree two in `P`.

        An ear decomposition of an undirected graph `G` is a partition of its
        set of edges into a sequence of ears, such that the one or two endpoints
        of each ear belong to earlier ears in the sequence and such that the
        internal vertices of each ear do not belong to any earlier ear.

        For more information, see the :wikipedia:`Ear_decomposition`.

        This method implements the linear time algorithm presented in
        [Sch2013]_.

        OUTPUT:

        - A nested list representing the cycles and chains of the ear
          decomposition of the graph.

        EXAMPLES:

        Ear decomposition of an outer planar graph of order 13::

            sage: g = Graph('LlCG{O@?GBOMW?')
            sage: g.ear_decomposition()
            [[0, 3, 2, 1, 0],
             [0, 7, 4, 3],
             [0, 11, 9, 8, 7],
             [1, 12, 2],
             [3, 6, 5, 4],
             [4, 6],
             [7, 10, 8],
             [7, 11],
             [8, 11]]

        Ear decomposition of a biconnected graph::

            sage: g = graphs.CycleGraph(4)
            sage: g.ear_decomposition()
            [[0, 3, 2, 1, 0]]

        Ear decomposition of a connected but not biconnected graph::

            sage: G = Graph()
            sage: G.add_cycle([0,1,2])
            sage: G.add_edge(0,3)
            sage: G.add_cycle([3,4,5,6])
            sage: G.ear_decomposition()
            [[0, 2, 1, 0], [3, 6, 5, 4, 3]]

        The ear decomposition of a multigraph with loops is the same as the ear
        decomposition of the underlying simple graph::

            sage: g = graphs.BullGraph()
            sage: g.allow_multiple_edges(True)
            sage: g.add_edges(g.edges(sort=False))
            sage: g.allow_loops(True)
            sage: u = g.random_vertex()
            sage: g.add_edge(u, u)
            sage: g
            Bull graph: Looped multi-graph on 5 vertices
            sage: h = g.to_simple()
            sage: g.ear_decomposition() == h.ear_decomposition()
            True

        TESTS::

            sage: g=Graph()
            sage: g
            Graph on 0 vertices
            sage: g.ear_decomposition()
            Traceback (most recent call last):
            ...
            ValueError: ear decomposition is defined for graphs of order at least 3

        """
        # Ear decomposition of a graph of order < 3 is [].
        if self.order() < 3:
            raise ValueError("ear decomposition is defined for graphs of order at least 3")

        # List to store the order in which dfs visits vertices.
        dfs_order = []

        # Boolean dict to mark vertices as visited or unvisited during
        # Dfs traversal in graph.
        seen = set()

        # Boolean dict to mark vertices as visited or unvisited in
        # Dfs tree traversal.
        traversed = set()

        # Dictionary to store parent vertex of all the visited vertices.
        # Initialized for the first vertex to be visited.
        parent = {next(self.vertex_iterator()): None}

        # List to store visit_time of vertices in Dfs traversal.
        value = {}

        # List to store all the chains and cycles of the input graph G.
        chains = []

        # DFS() : Function that performs depth first search on input graph G and
        #         stores DFS tree in parent array format.
        def DFS(v):
            """
            Depth first search step from vertex v.
            """
            # make v are visited, update its time of visited and value
            seen.add(v)
            dfs_order.append(v)

            # Traverse though all the neighbor vertices of v
            for u in self.neighbor_iterator(v):
                # if any neighbor is not visited, enter
                if u not in seen:
                    # Set the parent of u in DFS tree as v and continue
                    # exploration
                    parent[u] = v
                    DFS(u)

        # Traverse() : Function that use G-T (non-tree edges) to find cycles
        #              and chains by traversing in DFS tree.
        def traverse(start, pointer):
            # Make the first end of non-tree edge visited
            traversed.add(start)
            chain = [start]

            # Traverse DFS Tree of G and print all the not visited vertices
            # Appending all the vertices in chain
            while True:
                chain.append(pointer)
                if pointer in traversed:
                    break
                traversed.add(pointer)
                pointer = parent[pointer]
            chains.append(chain)

        # Perform ear decomposition on each connected component of input graph.
        for v in self:
            if v not in seen:
                # Start the depth first search from first vertex
                DFS(v)
                value = {u: i for i, u in enumerate(dfs_order)}

                # Traverse all the non Tree edges, according to DFS order
                for u in dfs_order:
                    for neighbor in self.neighbor_iterator(u):
                        if value[u] < value[neighbor] and u != parent[neighbor]:
                            traverse(u, neighbor)

                dfs_order = []

        return chains

    @doc_index("Clique-related methods")
    def cliques_vertex_clique_number(self, algorithm="cliquer", vertices=None,
                                     cliques=None):
        """
        Return a dictionary of sizes of the largest maximal cliques containing
        each vertex, keyed by vertex.

        Returns a single value if only one input vertex.

        .. NOTE::

            Currently only implemented for undirected graphs. Use :meth:`to_undirected`
            to convert a digraph to an undirected graph.

        INPUT:

         - ``algorithm`` -- either ``cliquer`` or ``networkx``

           - ``cliquer`` -- This wraps the C program Cliquer [NO2003]_.

           - ``networkx`` -- This function is based on NetworkX's implementation
             of the Bron and Kerbosch Algorithm [BK1973]_.

        - ``vertices`` -- the vertices to inspect (default is entire graph).
          Ignored unless ``algorithm=='networkx'``.

        - ``cliques`` -- list of cliques (if already computed).  Ignored unless
          ``algorithm=='networkx'``.

        EXAMPLES::

            sage: C = Graph('DJ{')
            sage: C.cliques_vertex_clique_number()                                      # needs sage.plot
            {0: 2, 1: 4, 2: 4, 3: 4, 4: 4}
            sage: E = C.cliques_maximal(); E
            [[0, 4], [1, 2, 3, 4]]
            sage: C.cliques_vertex_clique_number(cliques=E, algorithm="networkx")       # needs networkx
            {0: 2, 1: 4, 2: 4, 3: 4, 4: 4}

            sage: F = graphs.Grid2dGraph(2,3)
            sage: F.cliques_vertex_clique_number(algorithm="networkx")                  # needs networkx
            {(0, 0): 2, (0, 1): 2, (0, 2): 2, (1, 0): 2, (1, 1): 2, (1, 2): 2}
            sage: F.cliques_vertex_clique_number(vertices=[(0, 1), (1, 2)])             # needs sage.plot
            {(0, 1): 2, (1, 2): 2}

            sage: G = Graph({0:[1,2,3], 1:[2], 3:[0,1]})
            sage: G.show(figsize=[2,2])                                                 # needs sage.plot
            sage: G.cliques_vertex_clique_number()                                      # needs sage.plot
            {0: 3, 1: 3, 2: 3, 3: 3}
        """
        if algorithm == "cliquer":
            from sage.graphs.cliquer import clique_number
            if vertices is None:
                vertices = self
            value = {}
            for v in vertices:
                value[v] = 1 + clique_number(self.subgraph(self.neighbors(v)))
                self.subgraph(self.neighbors(v)).plot()
            return value
        elif algorithm == "networkx":
            import networkx
            return dict(networkx.node_clique_number(self.networkx_graph(), vertices, cliques))
        raise NotImplementedError("Only 'networkx' and 'cliquer' are supported.")

    @doc_index("Clique-related methods")
    def cliques_containing_vertex(self, vertices=None, cliques=None):
        """
        Return the cliques containing each vertex, represented as a dictionary
        of lists of lists, keyed by vertex.

        Returns a single list if only one input vertex.

        .. NOTE::

            Currently only implemented for undirected graphs. Use to_undirected
            to convert a digraph to an undirected graph.

        INPUT:

        - ``vertices`` -- the vertices to inspect (default is entire graph)

        - ``cliques`` -- list of cliques (if already computed)

        EXAMPLES::

            sage: # needs networkx
            sage: C = Graph('DJ{')
            sage: C.cliques_containing_vertex()
            {0: [[0, 4]],
             1: [[1, 2, 3, 4]],
             2: [[1, 2, 3, 4]],
             3: [[1, 2, 3, 4]],
             4: [[0, 4], [1, 2, 3, 4]]}
            sage: C.cliques_containing_vertex(4)
            [[0, 4], [1, 2, 3, 4]]
            sage: C.cliques_containing_vertex([0, 1])
            {0: [[0, 4]], 1: [[1, 2, 3, 4]]}
            sage: E = C.cliques_maximal(); E
            [[0, 4], [1, 2, 3, 4]]
            sage: C.cliques_containing_vertex(cliques=E)
            {0: [[0, 4]],
             1: [[1, 2, 3, 4]],
             2: [[1, 2, 3, 4]],
             3: [[1, 2, 3, 4]],
             4: [[0, 4], [1, 2, 3, 4]]}

            sage: G = Graph({0:[1,2,3], 1:[2], 3:[0,1]})
            sage: G.show(figsize=[2,2])                                                 # needs sage.plot
            sage: G.cliques_containing_vertex()                                         # needs networkx
            {0: [[0, 1, 2], [0, 1, 3]],
             1: [[0, 1, 2], [0, 1, 3]],
             2: [[0, 1, 2]],
             3: [[0, 1, 3]]}

        Since each clique of a 2 dimensional grid corresponds to an edge, the
        number of cliques in which a vertex is involved equals its degree::

            sage: # needs networkx
            sage: F = graphs.Grid2dGraph(2,3)
            sage: d = F.cliques_containing_vertex()
            sage: all(F.degree(u) == len(cliques) for u,cliques in d.items())
            True
            sage: d = F.cliques_containing_vertex(vertices=[(0, 1)])
            sage: list(d)
            [(0, 1)]
            sage: sorted(sorted(x for x in L) for L in d[(0, 1)])
            [[(0, 0), (0, 1)], [(0, 1), (0, 2)], [(0, 1), (1, 1)]]
        """
        if cliques is None:
            cliques = self.cliques_maximal()

        if vertices in self:  # single vertex
            return [c for c in cliques if vertices in c]

        from collections import defaultdict
        d = defaultdict(list)

        for c in cliques:
            for v in c:
                d[v].append(c)

        return {v: d[v] for v in vertices or self}

    @doc_index("Clique-related methods")
    def clique_complex(self):
        """
        Return the clique complex of self.

        This is the largest simplicial complex on the vertices of self whose
        1-skeleton is self.

        This is only makes sense for undirected simple graphs.

        EXAMPLES::

            sage: g = Graph({0:[1,2],1:[2],4:[]})
            sage: g.clique_complex()
            Simplicial complex with vertex set (0, 1, 2, 4) and facets {(4,), (0, 1, 2)}

            sage: h = Graph({0:[1,2,3,4],1:[2,3,4],2:[3]})
            sage: x = h.clique_complex()
            sage: x
            Simplicial complex with vertex set (0, 1, 2, 3, 4) and facets {(0, 1, 4), (0, 1, 2, 3)}
            sage: i = x.graph()
            sage: i==h
            True
            sage: x==i.clique_complex()
            True

        """
        if self.is_directed() or self.has_loops() or self.has_multiple_edges():
            raise ValueError("Self must be an undirected simple graph to have a clique complex.")
        import sage.topology.simplicial_complex
        C = sage.topology.simplicial_complex.SimplicialComplex(self.cliques_maximal(), maximality_check=True)
        C._graph = self
        return C

    @doc_index("Clique-related methods")
    def clique_polynomial(self, t=None):
        r"""
        Return the clique polynomial of self.

        This is the polynomial where the coefficient of `t^n` is the number of
        cliques in the graph with `n` vertices. The constant term of the clique
        polynomial is always taken to be one.

        EXAMPLES::

            sage: g = Graph()
            sage: g.clique_polynomial()
            1
            sage: g = Graph({0:[1]})
            sage: g.clique_polynomial()
            t^2 + 2*t + 1
            sage: g = graphs.CycleGraph(4)
            sage: g.clique_polynomial()
            4*t^2 + 4*t + 1

        """
        if t is None:
            R = PolynomialRing(ZZ, 't')
            t = R.gen()
        number_of = [0]*(self.order() + 1)
        for x in IndependentSets(self, complement=True):
            number_of[len(x)] += 1
        return sum(coeff*t**i for i, coeff in enumerate(number_of) if coeff)

    # Miscellaneous

    @doc_index("Leftovers")
    def cores(self, k=None, with_labels=False):
        r"""
        Return the core number for each vertex in an ordered list.

        (for homomorphisms cores, see the :meth:`Graph.has_homomorphism_to`
        method)

        DEFINITIONS:

        * *K-cores* in graph theory were introduced by Seidman in 1983 and by
          Bollobas in 1984 as a method of (destructively) simplifying graph
          topology to aid in analysis and visualization. They have been more
          recently defined as the following by Batagelj et al:

          *Given a graph `G` with vertices set `V` and edges set `E`, the
          `k`-core of `G` is the graph obtained from `G` by recursively removing
          the vertices with degree less than `k`, for as long as there are any.*

          This operation can be useful to filter or to study some properties of
          the graphs. For instance, when you compute the 2-core of graph G, you
          are cutting all the vertices which are in a tree part of graph.  (A
          tree is a graph with no loops). See the :wikipedia:`K-core`.

          [PSW1996]_ defines a `k`-core of `G` as the largest subgraph (it is
          unique) of `G` with minimum degree at least `k`.

        * Core number of a vertex

          The core number of a vertex `v` is the largest integer `k` such that
          `v` belongs to the `k`-core of `G`.

        * Degeneracy

          The *degeneracy* of a graph `G`, usually denoted `\delta^*(G)`, is the
          smallest integer `k` such that the graph `G` can be reduced to the
          empty graph by iteratively removing vertices of degree `\leq k`.
          Equivalently, `\delta^*(G) = k - 1` if `k` is the smallest integer
          such that the `k`-core of `G` is empty.

        IMPLEMENTATION:

        This implementation is based on the NetworkX implementation of the
        algorithm described in [BZ2003]_.

        INPUT:

        - ``k`` -- integer (default: ``None``);

            * If ``k = None`` (default), returns the core number for each vertex.

            * If ``k`` is an integer, returns a pair ``(ordering, core)``, where
              ``core`` is the list of vertices in the `k`-core of ``self``, and
              ``ordering`` is an elimination order for the other vertices such
              that each vertex is of degree strictly less than `k` when it is to
              be eliminated from the graph.

        - ``with_labels`` -- boolean (default: ``False``); when set to
          ``False``, and ``k = None``, the method returns a list whose `i` th
          element is the core number of the `i` th vertex. When set to ``True``,
          the method returns a dictionary whose keys are vertices, and whose
          values are the corresponding core numbers.

        .. SEEALSO::

            * Graph cores is also a notion related to graph homomorphisms. For
              this second meaning, see :meth:`Graph.has_homomorphism_to`.
            * :wikipedia:`Degeneracy_(graph_theory)`

        EXAMPLES::

            sage: (graphs.FruchtGraph()).cores()
            [3, 3, 3, 3, 3, 3, 3, 3, 3, 3, 3, 3]
            sage: (graphs.FruchtGraph()).cores(with_labels=True)
            {0: 3, 1: 3, 2: 3, 3: 3, 4: 3, 5: 3, 6: 3, 7: 3, 8: 3, 9: 3, 10: 3, 11: 3}

            sage: # needs sage.modules
            sage: set_random_seed(0)
            sage: a = random_matrix(ZZ, 20, x=2, sparse=True, density=.1)
            sage: b = Graph(20)
            sage: b.add_edges(a.nonzero_positions(), loops=False)
            sage: cores = b.cores(with_labels=True); cores
            {0: 3, 1: 3, 2: 3, 3: 3, 4: 2, 5: 2, 6: 3, 7: 1, 8: 3, 9: 3, 10: 3,
             11: 3, 12: 3, 13: 3, 14: 2, 15: 3, 16: 3, 17: 3, 18: 3, 19: 3}
            sage: [v for v,c in cores.items() if c >= 2]  # the vertices in the 2-core
            [0, 1, 2, 3, 4, 5, 6, 8, 9, 10, 11, 12, 13, 14, 15, 16, 17, 18, 19]

        Checking the 2-core of a random lobster is indeed the empty set::

            sage: g = graphs.RandomLobster(20, .5, .5)                                  # needs networkx
            sage: ordering, core = g.cores(2)                                           # needs networkx
            sage: len(core) == 0                                                        # needs networkx
            True

        Checking the cores of a bull graph::

            sage: G = graphs.BullGraph()
            sage: G.cores(with_labels=True)
            {0: 2, 1: 2, 2: 2, 3: 1, 4: 1}
            sage: G.cores(k=2)
            ([3, 4], [0, 1, 2])

        Graphs with multiple edges::

            sage: G.allow_multiple_edges(True)
            sage: G.add_edges(G.edges(sort=False))
            sage: G.cores(with_labels=True)
            {0: 4, 1: 4, 2: 4, 3: 2, 4: 2}
            sage: G.cores(k=4)
            ([3, 4], [0, 1, 2])
        """
        self._scream_if_not_simple(allow_multiple_edges=True)
        if k is not None and k < 0:
            raise ValueError("parameter k must be a non negative integer")
        if not self or not self.size():
            if k is not None:
                return ([], list(self)) if not k else (list(self), [])
            if with_labels:
                return {u: 0 for u in self}
            return [0]*self.order()

        # Compute the degrees of each vertex and set up initial guesses for core
        degrees = self.degree(labels=True)
        core = degrees

        if self.has_multiple_edges():
            # We partition the vertex set into buckets of vertices by degree
            nbuckets = max(degrees.values()) + 1
            bucket = [set() for _ in range(nbuckets)]
            for u, d in degrees.items():
                bucket[d].add(u)

            verts = []
            for d in range(nbuckets):
                if not bucket[d]:
                    continue

                if k is not None and d >= k:
                    # all vertices have degree >= k. We can return the solution
                    from itertools import chain
                    return verts, list(chain(*bucket))

                while bucket[d]:
                    # Remove a vertex from the bucket and add it to the ordering
                    u = bucket[d].pop()
                    verts.append(u)

                    # Update the degree and core number of unordered neighbors.
                    # The core number of an unordered neighbor v cannot be less
                    # than the core number of an ordered vertex u.
                    for x, y in self.edge_iterator(vertices=[u], labels=False, sort_vertices=False):
                        v = y if x is u else x
                        if core[v] > core[u]:
                            dv = core[v]
                            bucket[dv].discard(v)
                            bucket[dv - 1].add(v)
                            core[v] -= 1

        else:
            # Sort vertices by degree. Store in a list and keep track of where a
            # specific degree starts (effectively, the list is sorted by bins).
            verts = sorted(degrees.keys(), key=lambda x: degrees[x])
            if k is not None and k > degrees[verts[-1]]:
                return verts, []
            bin_boundaries = [0]
            curr_degree = 0
            for i, v in enumerate(verts):
                if degrees[v] > curr_degree:
                    bin_boundaries.extend([i] * (degrees[v] - curr_degree))
                    curr_degree = degrees[v]
            vert_pos = {v: pos for pos, v in enumerate(verts)}
            # Lists of neighbors.
            nbrs = {v: set(self.neighbors(v)) for v in self}
            # form vertex core building up from smallest
            for v in verts:

                # If all the vertices have a degree larger than k, we can return
                # our answer if k is not None
                if k is not None and core[v] >= k:
                    return verts[:vert_pos[v]], verts[vert_pos[v]:]

                for u in nbrs[v]:
                    if core[u] > core[v]:
                        nbrs[u].remove(v)

                        # Cleverly move u to the end of the next smallest bin
                        # (i.e., subtract one from the degree of u). We do this
                        # by swapping u with the first vertex in the bin that
                        # contains u, then incrementing the bin boundary for the
                        # bin that contains u.
                        pos = vert_pos[u]
                        bin_start = bin_boundaries[core[u]]
                        vert_pos[u] = bin_start
                        vert_pos[verts[bin_start]] = pos
                        verts[bin_start], verts[pos] = verts[pos], verts[bin_start]
                        bin_boundaries[core[u]] += 1
                        core[u] -= 1

        if k is not None:
            return verts, []

        if with_labels:
            return core
        return list(core.values())

    @doc_index("Leftovers")
    def modular_decomposition(self, algorithm=None, style='tuple'):
        r"""
        Return the modular decomposition of the current graph.

        A module of an undirected graph is a subset of vertices such that every
        vertex outside the module is either connected to all members of the
        module or to none of them. Every graph that has a nontrivial module can
        be partitioned into modules, and the increasingly fine partitions into
        modules form a tree. The ``modular_decomposition`` function returns
        that tree, using an `O(n^3)` algorithm of [HM1979]_.

        INPUT:

        - ``style`` -- string (default: ``'tuple'``); specifies the output
          format:

          - ``'tuple'`` -- as nested tuples.

          - ``'tree'`` -- as :class:`~sage.combinat.rooted_tree.LabelledRootedTree`.

        OUTPUT:

        A pair of two values (recursively encoding the decomposition) :

        * The type of the current module :

          * ``"PARALLEL"``
          * ``"PRIME"``
          * ``"SERIES"``

        * The list of submodules (as list of pairs ``(type, list)``,
          recursively...) or the vertex's name if the module is a singleton.

        Crash course on modular decomposition:

        A module `M` of a graph `G` is a proper subset of its vertices such
        that for all `u \in V(G)-M, v,w\in M` the relation `u \sim v
        \Leftrightarrow u \sim w` holds, where `\sim` denotes the adjacency
        relation in `G`. Equivalently, `M \subset V(G)` is a module if all its
        vertices have the same adjacency relations with each vertex outside of
        the module (vertex by vertex).

        Hence, for a set like a module, it is very easy to encode the
        information of the adjacencies between the vertices inside and outside
        the module -- we can actually add a new vertex `v_M` to our graph
        representing our module `M`, and let `v_M` be adjacent to `u\in V(G)-M`
        if and only if some `v\in M` (and hence all the vertices contained in
        the module) is adjacent to `u`. We can now independently (and
        recursively) study the structure of our module `M` and the new graph
        `G-M+\{v_M\}`, without any loss of information.

        Here are two very simple modules :

        * A connected component `C` (or the union of some --but not all-- of
          them) of a disconnected graph `G`, for instance, is a module, as no
          vertex of `C` has a neighbor outside of it.

        * An anticomponent `C` (or the union of some --but not all-- of them) of
          a non-anticonnected graph `G`, for the same reason (it is just the
          complement of the previous graph !).

        These modules being of special interest, the disjoint union of graphs is
        called a Parallel composition, and the complement of a disjoint union is
        called a Series composition. A graph whose only modules are singletons
        is called Prime.

        For more information on modular decomposition, in particular for an
        explanation of the terms "Parallel," "Prime" and "Series," see the
        :wikipedia:`Modular_decomposition`.

        You may also be interested in the survey from Michel Habib and
        Christophe Paul entitled "A survey on Algorithmic aspects of modular
        decomposition" [HP2010]_.

        EXAMPLES:

        The Bull Graph is prime::

            sage: graphs.BullGraph().modular_decomposition()
            (PRIME, [1, 2, 0, 3, 4])

        The Petersen Graph too::

            sage: graphs.PetersenGraph().modular_decomposition()
            (PRIME, [1, 4, 5, 0, 2, 6, 3, 7, 8, 9])

        This a clique on 5 vertices with 2 pendant edges, though, has a more
        interesting decomposition::

            sage: g = graphs.CompleteGraph(5)
            sage: g.add_edge(0,5)
            sage: g.add_edge(0,6)
            sage: g.modular_decomposition()
            (SERIES, [(PARALLEL, [(SERIES, [1, 2, 3, 4]), 5, 6]), 0])

        We can choose output to be a
        :class:`~sage.combinat.rooted_tree.LabelledRootedTree`::

            sage: g.modular_decomposition(style='tree')
            SERIES[0[], PARALLEL[5[], 6[], SERIES[1[], 2[], 3[], 4[]]]]
            sage: ascii_art(g.modular_decomposition(style='tree'))
              __SERIES
             /      /
            0   ___PARALLEL
               / /     /
              5 6   __SERIES
                   / / / /
                  1 2 3 4

        ALGORITHM:

        This function uses the algorithm of M. Habib and M. Maurer [HM1979]_.

        .. SEEALSO::

            - :meth:`is_prime` -- Tests whether a graph is prime.

            - :class:`~sage.combinat.rooted_tree.LabelledRootedTree`.

        .. NOTE::

            A buggy implementation of linear time algorithm from [TCHP2008]_ was
            removed in Sage 9.7, see :trac:`25872`.

        TESTS:

        Empty graph::

            sage: graphs.EmptyGraph().modular_decomposition()
            ()
            sage: graphs.EmptyGraph().modular_decomposition(style='tree')
            None[]

        Singleton Vertex::

            sage: Graph(1).modular_decomposition()
            (PRIME, [0])
            sage: Graph(1).modular_decomposition(style='tree')
            PRIME[0[]]

        Vertices may be arbitrary --- check that :trac:`24898` is fixed::

            sage: md = Graph({(1,2):[(2,3)],(2,3):[(1,2)]}).modular_decomposition()
            sage: md[0]
            SERIES
            sage: sorted(md[1])
            [(1, 2), (2, 3)]

        Unknown style::

            sage: graphs.PathGraph(2).modular_decomposition(style='xyz')
            Traceback (most recent call last):
            ...
            ValueError: style must be 'tuple' or 'tree'

        Check that :trac:`25872` is fixed::

            sage: G1 = Graph('FwA]w')
            sage: G2 = Graph('F@Nfg')
            sage: G1.is_isomorphic(G2)
            True
            sage: G1.modular_decomposition()
            (PRIME, [1, 2, 5, 6, 0, (PARALLEL, [3, 4])])
            sage: G2.modular_decomposition()
            (PRIME, [5, 6, 3, 4, 2, (PARALLEL, [0, 1])])
        """
        from sage.graphs.graph_decompositions.modular_decomposition import (NodeType,
                                                                            habib_maurer_algorithm,
                                                                            create_prime_node,
                                                                            create_normal_node)

        if algorithm is not None:
            from sage.misc.superseded import deprecation
            deprecation(25872, "algorithm=... parameter is obsolete and has no effect.")
        self._scream_if_not_simple()

        if not self.order():
            D = None
        elif self.order() == 1:
            D = create_prime_node()
            D.children.append(create_normal_node(self.vertices(sort=False)[0]))
        else:
            D = habib_maurer_algorithm(self)

        if style == 'tuple':
            if D is None:
                return tuple()

            def relabel(x):
                if x.node_type == NodeType.NORMAL:
                    return x.children[0]
                return x.node_type, [relabel(y) for y in x.children]

            return relabel(D)

        elif style == 'tree':
            from sage.combinat.rooted_tree import LabelledRootedTree
            if D is None:
                return LabelledRootedTree([])

            def to_tree(x):
                if x.node_type == NodeType.NORMAL:
                    return LabelledRootedTree([], label=x.children[0])
                return LabelledRootedTree([to_tree(y) for y in x.children], label=x.node_type)

            return to_tree(D)

        raise ValueError("style must be 'tuple' or 'tree'")

    @doc_index("Graph properties")
    def is_polyhedral(self):
        """
        Check whether the graph is the graph of the polyhedron.

        By a theorem of Steinitz (Satz 43, p. 77 of [St1922]_), graphs of
        three-dimensional polyhedra are exactly the simple 3-vertex-connected
        planar graphs.

        EXAMPLES::

            sage: C = graphs.CubeGraph(3)
            sage: C.is_polyhedral()
            True
            sage: K33=graphs.CompleteBipartiteGraph(3, 3)
            sage: K33.is_polyhedral()
            False
            sage: graphs.CycleGraph(17).is_polyhedral()
            False
            sage: [i for i in range(9) if graphs.CompleteGraph(i).is_polyhedral()]
            [4]

        .. SEEALSO::

            * :meth:`~sage.graphs.generic_graph.GenericGraph.vertex_connectivity`
            * :meth:`~sage.graphs.generic_graph.GenericGraph.is_planar`
            * :meth:`is_circumscribable`
            * :meth:`is_inscribable`
            * :wikipedia:`Polyhedral_graph`

        TESTS::

            sage: G = Graph([[1, 2, 3, 4], [[1, 2], [1,1]]], loops=True)
            sage: G.is_polyhedral()
            False

            sage: G = Graph([[1, 2, 3], [[1, 2], [3, 1], [1, 2], [2, 3]]], multiedges=True)
            sage: G.is_polyhedral()
            False

        """
        return (not self.has_loops()
                and not self.has_multiple_edges()
                and self.vertex_connectivity(k=3)
                and self.is_planar())

    @doc_index("Graph properties")
    def is_circumscribable(self, solver="ppl", verbose=0):
        """
        Test whether the graph is the graph of a circumscribed polyhedron.

        A polyhedron is circumscribed if all of its facets are tangent to a
        sphere. By a theorem of Rivin ([HRS1993]_), this can be checked by
        solving a linear program that assigns weights between 0 and 1/2 on each
        edge of the polyhedron, so that the weights on any face add to exactly
        one and the weights on any non-facial cycle add to more than one.  If
        and only if this can be done, the polyhedron can be circumscribed.

        INPUT:

        - ``solver`` -- (default: ``"ppl"``); specify a Linear Program (LP)
          solver to be used. If set to ``None``, the default one is used. For
          more information on LP solvers and which default solver is used, see
          the method :meth:`solve
          <sage.numerical.mip.MixedIntegerLinearProgram.solve>` of the class
          :class:`MixedIntegerLinearProgram
          <sage.numerical.mip.MixedIntegerLinearProgram>`.

        - ``verbose`` -- integer (default: ``0``); sets the level of
          verbosity. Set to 0 by default, which means quiet.

        EXAMPLES::

            sage: C = graphs.CubeGraph(3)
            sage: C.is_circumscribable()                                                # needs sage.numerical.mip
            True

            sage: O = graphs.OctahedralGraph()
            sage: O.is_circumscribable()                                                # needs sage.numerical.mip
            True

            sage: TT = polytopes.truncated_tetrahedron().graph()                        # needs sage.geometry.polyhedron
            sage: TT.is_circumscribable()                                               # needs sage.geometry.polyhedron sage.numerical.mip
            False

        Stellating in a face of the octahedral graph is not circumscribable::

            sage: f = set(flatten(choice(O.faces())))
            sage: O.add_edges([[6, i] for i in f])
            sage: O.is_circumscribable()                                                # needs sage.numerical.mip
            False

        .. SEEALSO::

            * :meth:`is_polyhedral`
            * :meth:`is_inscribable`

        TESTS::

            sage: G = graphs.CompleteGraph(5)
            sage: G.is_circumscribable()
            Traceback (most recent call last):
            ...
            NotImplementedError: this method only works for polyhedral graphs

        .. TODO::

            Allow the use of other, inexact but faster solvers.
        """
        if not self.is_polyhedral():
            raise NotImplementedError('this method only works for polyhedral graphs')

        from sage.numerical.mip import MixedIntegerLinearProgram
        from sage.numerical.mip import MIPSolverException
        # For a description of the algorithm see paper by Rivin and:
        # https://www.ics.uci.edu/~eppstein/junkyard/uninscribable/
        # In order to simulate strict inequalities in the following LP, we
        # introduce a variable c[0] and maximize it. If it is positive, then
        # the LP has a solution, such that all inequalities are strict
        # after removing the auxiliary variable c[0].
        M = MixedIntegerLinearProgram(maximization=True, solver=solver)
        e_var = M.new_variable(nonnegative=True)
        c = M.new_variable()
        M.set_min(c[0], -1)
        M.set_max(c[0], 1)
        M.set_objective(c[0])

        for e in self.edge_iterator(labels=0):
            fe = frozenset(e)
            M.set_max(e_var[fe], ZZ(1)/ZZ(2))
            M.add_constraint(e_var[fe] - c[0], min=0)
            M.add_constraint(e_var[fe] + c[0], max=ZZ(1)/ZZ(2))

        # The faces are completely determined by the graph structure:
        # for polyhedral graph, there is only one way to choose the faces.
        # We add an equality constraint for each face.
        efaces = self.faces()
        vfaces = set(frozenset([e[0] for e in face]) for face in efaces)
        for edges in efaces:
            M.add_constraint(M.sum(e_var[frozenset(e)] for e in edges) == 1)

        # In order to generate all simple cycles of G, which are not faces,
        # we use the "all_simple_cycles" method of directed graphs, generating
        # each cycle twice (in both directions). The set below make sure only
        # one direction gives rise to an (in)equality
        D = self.to_directed()
        inequality_constraints = set()
        for cycle in D.all_simple_cycles():
            if len(cycle) > 3:
                scycle = frozenset(cycle)
                if scycle not in vfaces:
                    edges = (frozenset((cycle[i], cycle[i+1])) for i in range(len(cycle)-1))
                    inequality_constraints.add(frozenset(edges))

        for ieq in inequality_constraints:
            M.add_constraint(M.sum(e_var[fe] for fe in ieq) - c[0] >= 1)

        try:
            solution = M.solve(log=verbose)
        except MIPSolverException as msg:
            if str(msg) == "PPL : There is no feasible solution":
                return False
        return solution > 0

    @doc_index("Graph properties")
    def is_inscribable(self, solver="ppl", verbose=0):
        """
        Test whether the graph is the graph of an inscribed polyhedron.

        A polyhedron is inscribed if all of its vertices are on a sphere.
        This is dual to the notion of circumscribed polyhedron: A Polyhedron is
        inscribed if and only if its polar dual is circumscribed and hence a
        graph is inscribable if and only if its planar dual is circumscribable.

        INPUT:

        - ``solver`` -- (default: ``"ppl"``); specify a Linear Program (LP)
          solver to be used. If set to ``None``, the default one is used. For
          more information on LP solvers and which default solver is used, see
          the method :meth:`solve
          <sage.numerical.mip.MixedIntegerLinearProgram.solve>` of the class
          :class:`MixedIntegerLinearProgram
          <sage.numerical.mip.MixedIntegerLinearProgram>`.

        - ``verbose`` -- integer (default: ``0``); sets the level of
          verbosity. Set to 0 by default, which means quiet.

        EXAMPLES::

            sage: H = graphs.HerschelGraph()
            sage: H.is_inscribable()            # long time (> 1 sec)                   # needs sage.numerical.mip
            False
            sage: H.planar_dual().is_inscribable()      # long time (> 1 sec)           # needs sage.numerical.mip
            True

            sage: C = graphs.CubeGraph(3)
            sage: C.is_inscribable()                                                    # needs sage.numerical.mip
            True

        Cutting off a vertex from the cube yields an uninscribable graph::

            sage: C = graphs.CubeGraph(3)
            sage: v = next(C.vertex_iterator())
            sage: triangle = [_ + v for _ in C.neighbors(v)]
            sage: C.add_edges(Combinations(triangle, 2))
            sage: C.add_edges(zip(triangle, C.neighbors(v)))
            sage: C.delete_vertex(v)
            sage: C.is_inscribable()                                                    # needs sage.numerical.mip
            False

        Breaking a face of the cube yields an uninscribable graph::

            sage: C = graphs.CubeGraph(3)
            sage: face = choice(C.faces())
            sage: C.add_edge([face[0][0], face[2][0]])
            sage: C.is_inscribable()                                                    # needs sage.numerical.mip
            False


        .. SEEALSO::

            * :meth:`is_polyhedral`
            * :meth:`is_circumscribable`

        TESTS::

            sage: G = graphs.CompleteBipartiteGraph(3,3)
            sage: G.is_inscribable()
            Traceback (most recent call last):
            ...
            NotImplementedError: this method only works for polyhedral graphs
        """
        if not self.is_polyhedral():
            raise NotImplementedError('this method only works for polyhedral graphs')
        return self.planar_dual().is_circumscribable(solver=solver, verbose=verbose)

    @doc_index("Graph properties")
    def is_prime(self, algorithm=None):
        r"""
        Test whether the current graph is prime.

        A graph is prime if all its modules are trivial (i.e. empty, all of the
        graph or singletons) -- see :meth:`modular_decomposition`.
        Use the `O(n^3)` algorithm of [HM1979]_.

        EXAMPLES:

        The Petersen Graph and the Bull Graph are both prime::

            sage: graphs.PetersenGraph().is_prime()
            True
            sage: graphs.BullGraph().is_prime()
            True

        Though quite obviously, the disjoint union of them is not::

            sage: (graphs.PetersenGraph() + graphs.BullGraph()).is_prime()
            False

        TESTS::

            sage: graphs.EmptyGraph().is_prime()
            True
        """
        if algorithm is not None:
            from sage.misc.superseded import deprecation
            deprecation(25872, "algorithm=... parameter is obsolete and has no effect.")
        from sage.graphs.graph_decompositions.modular_decomposition import NodeType

        if self.order() <= 1:
            return True

        D = self.modular_decomposition()

        return D[0] == NodeType.PRIME and len(D[1]) == self.order()

    def _gomory_hu_tree(self, vertices, algorithm=None):
        r"""
        Return a Gomory-Hu tree associated to self.

        This function is the private counterpart of ``gomory_hu_tree()``, with
        the difference that it has an optional argument needed for recursive
        computations, which the user is not interested in defining himself.

        See the documentation of ``gomory_hu_tree()`` for more information.

        INPUT:

        - ``vertices`` -- a set of "real" vertices, as opposed to the fakes one
          introduced during the computations. This variable is useful for the
          algorithm and for recursion purposes.

        - ``algorithm`` -- select the algorithm used by the :meth:`edge_cut`
          method. Refer to its documentation for allowed values and default
          behaviour.

        EXAMPLES:

        This function is actually tested in ``gomory_hu_tree()``, this example
        is only present to have a doctest coverage of 100%::

            sage: g = graphs.PetersenGraph()
            sage: t = g._gomory_hu_tree(frozenset(g.vertices(sort=False)))
        """
        self._scream_if_not_simple()

        # Small case, not really a problem ;-)
        if len(vertices) == 1:
            g = Graph()
            g.add_vertices(vertices)
            return g

        # Take any two vertices (u,v)
        it = iter(vertices)
        u, v = next(it), next(it)

        # Compute a uv min-edge-cut.
        #
        # The graph is split into U,V with u \in U and v\in V.
        flow, edges, [U, V] = self.edge_cut(u, v, use_edge_labels=True,
                                            vertices=True, algorithm=algorithm)

        # One graph for each part of the previous one
        gU, gV = self.subgraph(U, immutable=False), self.subgraph(V, immutable=False)

        # A fake vertex fU (resp. fV) to represent U (resp. V)
        fU = frozenset(U)
        fV = frozenset(V)

        # Each edge (uu,vv) with uu \in U and vv\in V yields:
        # - an edge (uu,fV) in gU
        # - an edge (vv,fU) in gV
        #
        # If the same edge is added several times their capacities add up.

        for uu, vv, capacity in edges:
            capacity = _weight_if_real(capacity)

            # Assume uu is in gU
            if uu in V:
                uu, vv = vv, uu

            # Create the new edges if necessary
            if not gU.has_edge(uu, fV):
                gU.add_edge(uu, fV, 0)
            if not gV.has_edge(vv, fU):
                gV.add_edge(vv, fU, 0)

            # update the capacities
            gU.set_edge_label(uu, fV, gU.edge_label(uu, fV) + capacity)
            gV.set_edge_label(vv, fU, gV.edge_label(vv, fU) + capacity)

        # Recursion on each side
        gU_tree = gU._gomory_hu_tree(vertices & frozenset(gU), algorithm=algorithm)
        gV_tree = gV._gomory_hu_tree(vertices & frozenset(gV), algorithm=algorithm)

        # Union of the two partial trees
        g = gU_tree.union(gV_tree)

        # An edge to connect them, with the appropriate label
        g.add_edge(u, v, flow)

        return g

    @doc_index("Connectivity, orientations, trees")
    def gomory_hu_tree(self, algorithm=None):
        r"""
        Return a Gomory-Hu tree of self.

        Given a tree `T` with labeled edges representing capacities, it is very
        easy to determine the maximum flow between any pair of vertices :
        it is the minimal label on the edges of the unique path between them.

        Given a graph `G`, a Gomory-Hu tree `T` of `G` is a tree with the same
        set of vertices, and such that the maximum flow between any two vertices
        is the same in `G` as in `T`. See the :wikipedia:`Gomory–Hu_tree`. Note
        that, in general, a graph admits more than one Gomory-Hu tree.

        See also 15.4 (Gomory-Hu trees) from [Sch2003]_.

        INPUT:

        - ``algorithm`` -- select the algorithm used by the :meth:`edge_cut`
          method. Refer to its documentation for allowed values and default
          behaviour.

        OUTPUT:

        A graph with labeled edges

        EXAMPLES:

        Taking the Petersen graph::

            sage: g = graphs.PetersenGraph()
            sage: t = g.gomory_hu_tree()

        Obviously, this graph is a tree::

            sage: t.is_tree()
            True

        Note that if the original graph is not connected, then the Gomory-Hu
        tree is in fact a forest::

            sage: (2*g).gomory_hu_tree().is_forest()
            True
            sage: (2*g).gomory_hu_tree().is_connected()
            False

        On the other hand, such a tree has lost nothing of the initial graph
        connectedness::

            sage: all(t.flow(u,v) == g.flow(u,v) for u,v in Subsets(g.vertices(sort=False), 2))
            True

        Just to make sure, we can check that the same is true for two vertices
        in a random graph::

            sage: g = graphs.RandomGNP(20,.3)
            sage: t = g.gomory_hu_tree()
            sage: g.flow(0,1) == t.flow(0,1)
            True

        And also the min cut::

            sage: g.edge_connectivity() == min(t.edge_labels()) or not g.is_connected()
            True

        TESTS:

        :trac:`16475`::

            sage: G = graphs.PetersenGraph()
            sage: for u,v in G.edge_iterator(labels=False):
            ....:     G.set_edge_label(u, v, 1)
            sage: for u, v in [(0, 1), (0, 4), (0, 5), (1, 2), (1, 6), (3, 4), (5, 7), (5, 8)]:
            ....:     G.set_edge_label(u, v, 2)
            sage: T = G.gomory_hu_tree()
            sage: from itertools import combinations
            sage: for u,v in combinations(G,2):
            ....:     assert T.flow(u,v,use_edge_labels=True) == G.flow(u,v,use_edge_labels=True)

            sage: graphs.EmptyGraph().gomory_hu_tree()
            Graph on 0 vertices
        """
        if not self.order():
            return Graph()
        if not self.is_connected():
            g = Graph()
            for cc in self.connected_components_subgraphs():
                g = g.union(cc._gomory_hu_tree(frozenset(cc.vertex_iterator()), algorithm=algorithm))
        else:
            g = self._gomory_hu_tree(frozenset(self.vertex_iterator()), algorithm=algorithm)

        if self.get_pos() is not None:
            g.set_pos(dict(self.get_pos()))
        return g

    @doc_index("Leftovers")
    def two_factor_petersen(self, solver=None, verbose=0, *, integrality_tolerance=1e-3):
        r"""
        Return a decomposition of the graph into 2-factors.

        Petersen's 2-factor decomposition theorem asserts that any `2r`-regular
        graph `G` can be decomposed into 2-factors.  Equivalently, it means that
        the edges of any `2r`-regular graphs can be partitionned in `r` sets
        `C_1,\dots,C_r` such that for all `i`, the set `C_i` is a disjoint union
        of cycles (a 2-regular graph).

        As any graph of maximal degree `\Delta` can be completed into a regular
        graph of degree `2\lceil\frac\Delta 2\rceil`, this result also means
        that the edges of any graph of degree `\Delta` can be partitionned in
        `r=2\lceil\frac\Delta 2\rceil` sets `C_1,\dots,C_r` such that for all
        `i`, the set `C_i` is a graph of maximal degree `2` (a disjoint union of
        paths and cycles).

        INPUT:

        - ``solver`` -- string (default: ``None``); specify a Mixed Integer
          Linear Programming (MILP) solver to be used. If set to ``None``, the
          default one is used. For more information on MILP solvers and which
          default solver is used, see the method :meth:`solve
          <sage.numerical.mip.MixedIntegerLinearProgram.solve>` of the class
          :class:`MixedIntegerLinearProgram
          <sage.numerical.mip.MixedIntegerLinearProgram>`.

        - ``verbose`` -- integer (default: ``0``); sets the level of
          verbosity. Set to 0 by default, which means quiet.

        - ``integrality_tolerance`` -- float; parameter for use with MILP
          solvers over an inexact base ring; see
          :meth:`MixedIntegerLinearProgram.get_values`.

        EXAMPLES:

        The Complete Graph on `7` vertices is a `6`-regular graph, so it can be
        edge-partitionned into `2`-regular graphs::

            sage: g = graphs.CompleteGraph(7)
            sage: classes = g.two_factor_petersen()                                     # needs sage.numerical.mip
            sage: for c in classes:                                                     # needs sage.numerical.mip
            ....:     gg = Graph()
            ....:     gg.add_edges(c)
            ....:     print(max(gg.degree())<=2)
            True
            True
            True
            sage: Set(set(classes[0])                                                   # needs sage.numerical.mip
            ....:     | set(classes[1])
            ....:     | set(classes[2])).cardinality() == g.size()
            True

        ::

            sage: g = graphs.CirculantGraph(24, [7, 11])
            sage: cl = g.two_factor_petersen()                                          # needs sage.numerical.mip
            sage: g.plot(edge_colors={'black':cl[0], 'red':cl[1]})                      # needs sage.numerical.mip sage.plot
            Graphics object consisting of 73 graphics primitives

        """
        self._scream_if_not_simple()
        d = self.eulerian_orientation()

        # This new graph is bipartite, and built the following way :
        #
        # To each vertex v of the digraph are associated two vertices,
        # a sink (-1,v) and a source (1,v)
        # Any edge (u,v) in the digraph is then added as ((-1,u),(1,v))

        g = Graph()
        g.add_edges(((-1, u), (1, v)) for u, v in d.edge_iterator(labels=None))

        # This new bipartite graph is now edge_colored
        from sage.graphs.graph_coloring import edge_coloring
        classes = edge_coloring(g, solver=solver, verbose=verbose,
                                integrality_tolerance=integrality_tolerance)

        # The edges in the classes are of the form ((-1,u),(1,v))
        # and have to be translated back to (u,v)
        classes_b = []
        for c in classes:
            classes_b.append([(u, v) for ((uu, u), (vv, v)) in c])

        return classes_b

    @doc_index("Leftovers")
    def kirchhoff_symanzik_polynomial(self, name='t'):
        r"""
        Return the Kirchhoff-Symanzik polynomial of a graph.

        This is a polynomial in variables `t_e` (each of them representing an
        edge of the graph `G`) defined as a sum over all spanning trees:

        .. MATH::

            \Psi_G(t) = \sum_{\substack{T\subseteq V \\ \text{a spanning tree}}} \prod_{e \not\in E(T)} t_e

        This is also called the first Symanzik polynomial or the Kirchhoff
        polynomial.

        INPUT:

        - ``name`` -- name of the variables (default: ``'t'``)

        OUTPUT:

        - a polynomial with integer coefficients

        ALGORITHM:

            This is computed here using a determinant, as explained in Section
            3.1 of [Mar2009a]_.

            As an intermediate step, one computes a cycle basis `\mathcal C` of
            `G` and a rectangular `|\mathcal C| \times |E(G)|` matrix with
            entries in `\{-1,0,1\}`, which describes which edge belong to which
            cycle of `\mathcal C` and their respective orientations.

            More precisely, after fixing an arbitrary orientation for each edge
            `e\in E(G)` and each cycle `C\in\mathcal C`, one gets a sign for
            every incident pair (edge, cycle) which is `1` if the orientation
            coincide and `-1` otherwise.

        EXAMPLES:

        For the cycle of length 5::

            sage: G = graphs.CycleGraph(5)
            sage: G.kirchhoff_symanzik_polynomial()                                     # needs networkx sage.modules
            t0 + t1 + t2 + t3 + t4

        One can use another letter for variables::

            sage: G.kirchhoff_symanzik_polynomial(name='u')                             # needs networkx sage.modules
            u0 + u1 + u2 + u3 + u4

        For the 'coffee bean' graph::

            sage: G = Graph([(0,1,'a'),(0,1,'b'),(0,1,'c')], multiedges=True)
            sage: G.kirchhoff_symanzik_polynomial()                                     # needs networkx sage.modules
            t0*t1 + t0*t2 + t1*t2

        For the 'parachute' graph::

            sage: G = Graph([(0,2,'a'),(0,2,'b'),(0,1,'c'),(1,2,'d')], multiedges=True)
            sage: G.kirchhoff_symanzik_polynomial()                                     # needs networkx sage.modules
            t0*t1 + t0*t2 + t1*t2 + t1*t3 + t2*t3

        For the complete graph with 4 vertices::

            sage: G = graphs.CompleteGraph(4)
            sage: G.kirchhoff_symanzik_polynomial()                                     # needs networkx sage.modules
            t0*t1*t3 + t0*t2*t3 + t1*t2*t3 + t0*t1*t4 + t0*t2*t4 + t1*t2*t4
            + t1*t3*t4 + t2*t3*t4 + t0*t1*t5 + t0*t2*t5 + t1*t2*t5 + t0*t3*t5
            + t2*t3*t5 + t0*t4*t5 + t1*t4*t5 + t3*t4*t5

        REFERENCES:

        [Bro2011]_
        """
        from sage.matrix.constructor import matrix
        from sage.rings.integer_ring import ZZ
        from sage.rings.polynomial.polynomial_ring_constructor import PolynomialRing

        # The order of the vertices in each tuple matters, so use a list
        edges = list(self.edges(sort=False))
        cycles = self.cycle_basis(output='edge')

        edge2int = {e: j for j, e in enumerate(edges)}
        circuit_mtrx = matrix(ZZ, self.size(), len(cycles))
        for i, cycle in enumerate(cycles):
            for edge in cycle:
                if edge in edges:
                    circuit_mtrx[edge2int[edge], i] = +1
                else:
                    circuit_mtrx[edge2int[(edge[1], edge[0], edge[2])], i] = -1

        D = matrix.diagonal(PolynomialRing(ZZ, name, self.size()).gens())
        return (circuit_mtrx.transpose() * D * circuit_mtrx).determinant()

    @doc_index("Leftovers")
    def magnitude_function(self):
        r"""
        Return the magnitude function of the graph as a rational function.

        This is defined as the sum of all coefficients in the inverse of the
        matrix `Z` whose coefficient `Z_{i,j}` indexed by a pair of vertices
        `(i,j)` is `q^d(i,j)` where `d` is the distance function in the graph.

        By convention, if the distance from `i` to `j` is infinite (for two
        vertices not path connected) then `Z_{i,j}=0`.

        The value of the magnitude function at `q=0` is the cardinality of the
        graph. The magnitude function of a disjoint union is the sum of the
        magnitudes functions of the connected components. The magnitude function
        of a Cartesian product is the product of the magnitudes functions of the
        factors.

        EXAMPLES::

            sage: g = Graph({1:[], 2:[]})
            sage: g.magnitude_function()                                                # needs sage.modules
            2

            sage: g = graphs.CycleGraph(4)
            sage: g.magnitude_function()                                                # needs sage.modules
            4/(q^2 + 2*q + 1)

            sage: g = graphs.CycleGraph(5)
            sage: m = g.magnitude_function(); m                                         # needs sage.modules
            5/(2*q^2 + 2*q + 1)

        One can expand the magnitude as a power series in `q` as follows::

            sage: q = QQ[['q']].gen()
            sage: m(q)                                                                  # needs sage.modules
            5 - 10*q + 10*q^2 - 20*q^4 + 40*q^5 - 40*q^6 + ...

        One can also use the substitution `q = exp(-t)` to obtain the magnitude
        function as a function of `t`::

            sage: g = graphs.CycleGraph(6)
            sage: m = g.magnitude_function()                                            # needs sage.modules
            sage: t = var('t')                                                          # needs sage.modules sage.symbolic
            sage: m(exp(-t))                                                            # needs sage.modules sage.symbolic
            6/(2*e^(-t) + 2*e^(-2*t) + e^(-3*t) + 1)

        TESTS::

            sage: g = Graph()
            sage: g.magnitude_function()                                                # needs sage.modules
            0

            sage: g = Graph({1:[]})
            sage: g.magnitude_function()                                                # needs sage.modules
            1

            sage: g = graphs.PathGraph(4)
            sage: g.magnitude_function()                                                # needs sage.modules
            (-2*q + 4)/(q + 1)

        REFERENCES:

        .. [Lein] Tom Leinster, *The magnitude of metric spaces*.
           Doc. Math. 18 (2013), 857-905.
        """
        from sage.matrix.constructor import matrix
        from sage.rings.polynomial.polynomial_ring_constructor import PolynomialRing
        from sage.graphs.distances_all_pairs import distances_all_pairs

        ring = PolynomialRing(ZZ, 'q')
        q = ring.gen()
        N = self.order()
        if not N:
            return ring.zero()
        dist = distances_all_pairs(self)
        vertices = list(self)
        Z = matrix(ring, N, N, ring.zero())
        for i in range(N):
            Z[i, i] = ring.one()
        for i in range(N):
            for j in range(i):
                dij = dist[vertices[i]][vertices[j]]
                if dij in ZZ:
                    Z[i, j] = Z[j, i] = q ** dij
                else:
                    Z[i, j] = Z[j, i] = ring.zero()
        return sum(sum(u) for u in ~Z)

    @doc_index("Leftovers")
    def ihara_zeta_function_inverse(self):
        """
        Compute the inverse of the Ihara zeta function of the graph.

        This is a polynomial in one variable with integer coefficients. The
        Ihara zeta function itself is the inverse of this polynomial.

        See the :wikipedia:`Ihara zeta function` for more information.

        ALGORITHM:

        This is computed here as the (reversed) characteristic polynomial of a
        square matrix of size twice the number of edges, related to the
        adjacency matrix of the line graph, see for example Proposition 9 in
        [SS2008]_ and Def. 4.1 in [Ter2011]_.

        The graph is first replaced by its 2-core, as this does not change the
        Ihara zeta function.

        EXAMPLES::

            sage: G = graphs.CompleteGraph(4)
            sage: factor(G.ihara_zeta_function_inverse())                               # needs sage.libs.pari sage.modules
            (2*t - 1) * (t + 1)^2 * (t - 1)^3 * (2*t^2 + t + 1)^3

            sage: G = graphs.CompleteGraph(5)
            sage: factor(G.ihara_zeta_function_inverse())                               # needs sage.libs.pari sage.modules
            (-1) * (3*t - 1) * (t + 1)^5 * (t - 1)^6 * (3*t^2 + t + 1)^4

            sage: G = graphs.PetersenGraph()
            sage: factor(G.ihara_zeta_function_inverse())                               # needs sage.libs.pari sage.modules
            (-1) * (2*t - 1) * (t + 1)^5 * (t - 1)^6 * (2*t^2 + 2*t + 1)^4
            * (2*t^2 - t + 1)^5

            sage: G = graphs.RandomTree(10)
            sage: G.ihara_zeta_function_inverse()                                       # needs sage.libs.pari sage.modules
            1

        REFERENCES:

        [HST2001]_
        """
        from sage.matrix.constructor import matrix

        H = self.subgraph(vertices=self.cores(k=2)[1])
        E = list(H.edges(sort=False))
        m = len(E)
        # compute (Hashimoto) edge matrix T
        T = matrix(ZZ, 2 * m, 2 * m, 0)
        for i in range(m):
            for j in range(m):
                if i != j:
                    if E[i][1] == E[j][0]:  # same orientation
                        T[2 * i, 2 * j] = 1
                        T[2 * j + 1, 2 * i + 1] = 1
                    elif E[i][1] == E[j][1]:  # opposite orientation (towards)
                        T[2 * i, 2 * j + 1] = 1
                        T[2 * j, 2 * i + 1] = 1
                    elif E[i][0] == E[j][0]:  # opposite orientation (away)
                        T[2 * i + 1, 2 * j] = 1
                        T[2 * j + 1, 2 * i] = 1
        return T.charpoly('t').reverse()

    @doc_index("Leftovers")
    def perfect_matchings(self, labels=False):
        r"""
        Return an iterator over all perfect matchings of the graph.

        ALGORITHM:

        Choose a vertex `v`, then recurse through all edges incident to `v`,
        removing one edge at a time whenever an edge is added to a matching.

        INPUT:

        - ``labels`` -- boolean (default: ``False``); when ``True``, the edges
          in each perfect matching are triples (containing the label as the
          third element), otherwise the edges are pairs.

        .. SEEALSO::

            :meth:`matching`

        EXAMPLES::

            sage: G=graphs.GridGraph([2,3])
            sage: for m in G.perfect_matchings():
            ....:     print(sorted(m))
            [((0, 0), (0, 1)), ((0, 2), (1, 2)), ((1, 0), (1, 1))]
            [((0, 0), (1, 0)), ((0, 1), (0, 2)), ((1, 1), (1, 2))]
            [((0, 0), (1, 0)), ((0, 1), (1, 1)), ((0, 2), (1, 2))]

            sage: G = graphs.CompleteGraph(4)
            sage: for m in G.perfect_matchings(labels=True):
            ....:     print(sorted(m))
            [(0, 1, None), (2, 3, None)]
            [(0, 2, None), (1, 3, None)]
            [(0, 3, None), (1, 2, None)]

            sage: G = Graph([[1,-1,'a'], [2,-2, 'b'], [1,-2,'x'], [2,-1,'y']])
            sage: sorted(sorted(m) for m in G.perfect_matchings(labels=True))
            [[(-2, 1, 'x'), (-1, 2, 'y')], [(-2, 2, 'b'), (-1, 1, 'a')]]

            sage: G = graphs.CompleteGraph(8)
            sage: mpc = G.matching_polynomial().coefficients(sparse=False)[0]           # needs sage.libs.flint
            sage: len(list(G.perfect_matchings())) == mpc                               # needs sage.libs.flint
            True

            sage: G = graphs.PetersenGraph().copy(immutable=True)
            sage: [sorted(m) for m in G.perfect_matchings()]
            [[(0, 1), (2, 3), (4, 9), (5, 7), (6, 8)],
             [(0, 1), (2, 7), (3, 4), (5, 8), (6, 9)],
             [(0, 4), (1, 2), (3, 8), (5, 7), (6, 9)],
             [(0, 4), (1, 6), (2, 3), (5, 8), (7, 9)],
             [(0, 5), (1, 2), (3, 4), (6, 8), (7, 9)],
             [(0, 5), (1, 6), (2, 7), (3, 8), (4, 9)]]

            sage: list(Graph().perfect_matchings())
            [[]]

            sage: G = graphs.CompleteGraph(5)
            sage: list(G.perfect_matchings())
            []
        """
        if not self:
            yield []
            return
        if self.order() % 2 or any(len(cc) % 2 for cc in self.connected_components(sort=False)):
            return

        def rec(G):
            """
            Iterator over all perfect matchings of a simple graph `G`.
            """
            if not G:
                yield []
                return
            if G.order() % 2 == 0:
                v = next(G.vertex_iterator())
                Nv = list(G.neighbor_iterator(v))
                G.delete_vertex(v)
                for u in Nv:
                    Nu = list(G.neighbor_iterator(u))
                    G.delete_vertex(u)
                    for partial_matching in rec(G):
                        partial_matching.append((u, v))
                        yield partial_matching
                    G.add_vertex(u)
                    G.add_edges((u, nu) for nu in Nu)
                G.add_vertex(v)
                G.add_edges((v, nv) for nv in Nv)

        # We create a mutable copy of the graph and remove its loops, if any
        G = self.copy(immutable=False)
        G.allow_loops(False)

        # We create a mapping from frozen unlabeled edges to (labeled) edges.
        # This ease for instance the manipulation of multiedges (if any)
        edges = {}
        for e in G.edges(sort=False, labels=labels):
            f = frozenset(e[:2])
            if f in edges:
                edges[f].append(e)
            else:
                edges[f] = [e]

        # We now get rid of multiple edges, if any
        G.allow_multiple_edges(False)

        # For each unlabeled matching, we yield all its possible labelings
        for m in rec(G):
            yield from itertools.product(*[edges[frozenset(e)] for e in m])

    @doc_index("Leftovers")
    def has_perfect_matching(self, algorithm="Edmonds", solver=None, verbose=0,
                             *, integrality_tolerance=1e-3):
        r"""
        Return whether this graph has a perfect matching.
        INPUT:

        - ``algorithm`` -- string (default: ``"Edmonds"``)

          - ``"Edmonds"`` uses Edmonds' algorithm as implemented in NetworkX to
            find a matching of maximal cardinality, then check whether this
            cardinality is half the number of vertices of the graph.

          - ``"LP_matching"`` uses a Linear Program to find a matching of
            maximal cardinality, then check whether this cardinality is half the
            number of vertices of the graph.

          - ``"LP"`` uses a Linear Program formulation of the perfect matching
            problem: put a binary variable ``b[e]`` on each edge `e`, and for
            each vertex `v`, require that the sum of the values of the edges
            incident to `v` is 1.

        - ``solver`` -- string (default: ``None``); specify a Mixed Integer
          Linear Programming (MILP) solver to be used. If set to ``None``, the
          default one is used. For more information on MILP solvers and which
          default solver is used, see the method :meth:`solve
          <sage.numerical.mip.MixedIntegerLinearProgram.solve>` of the class
          :class:`MixedIntegerLinearProgram
          <sage.numerical.mip.MixedIntegerLinearProgram>`.

        - ``verbose`` -- integer (default: ``0``); sets the level of verbosity:
          set to 0 by default, which means quiet (only useful when
          ``algorithm == "LP_matching"`` or ``algorithm == "LP"``)

        - ``integrality_tolerance`` -- float; parameter for use with MILP
          solvers over an inexact base ring; see
          :meth:`MixedIntegerLinearProgram.get_values`.

        OUTPUT:

        A boolean.

        EXAMPLES::

            sage: graphs.PetersenGraph().has_perfect_matching()                         # needs networkx
            True
            sage: graphs.WheelGraph(6).has_perfect_matching()                           # needs networkx
            True
            sage: graphs.WheelGraph(5).has_perfect_matching()                           # needs networkx
            False
            sage: graphs.PetersenGraph().has_perfect_matching(algorithm="LP_matching")  # needs sage.numerical.mip
            True
            sage: graphs.WheelGraph(6).has_perfect_matching(algorithm="LP_matching")    # needs sage.numerical.mip
            True
            sage: graphs.WheelGraph(5).has_perfect_matching(algorithm="LP_matching")
            False
            sage: graphs.PetersenGraph().has_perfect_matching(algorithm="LP_matching")  # needs sage.numerical.mip
            True
            sage: graphs.WheelGraph(6).has_perfect_matching(algorithm="LP_matching")    # needs sage.numerical.mip
            True
            sage: graphs.WheelGraph(5).has_perfect_matching(algorithm="LP_matching")
            False

        TESTS::

            sage: G = graphs.EmptyGraph()
            sage: all(G.has_perfect_matching(algorithm=algo)                            # needs networkx
            ....:     for algo in ['Edmonds', 'LP_matching', 'LP'])
            True

        Be careful with isolated vertices::

            sage: G = graphs.PetersenGraph()
            sage: G.add_vertex(11)
            sage: any(G.has_perfect_matching(algorithm=algo)                            # needs networkx
            ....:     for algo in ['Edmonds', 'LP_matching', 'LP'])
            False
        """
        if self.order() % 2:
            return False
        if algorithm == "Edmonds":
            return len(self) == 2*self.matching(value_only=True,
                                                use_edge_labels=False,
                                                algorithm="Edmonds")
        elif algorithm == "LP_matching":
            return len(self) == 2*self.matching(value_only=True,
                                                use_edge_labels=False,
                                                algorithm="LP",
                                                solver=solver,
                                                verbose=verbose,
                                                integrality_tolerance=integrality_tolerance)
        elif algorithm == "LP":
            from sage.numerical.mip import MixedIntegerLinearProgram, MIPSolverException
            p = MixedIntegerLinearProgram(solver=solver)
            b = p.new_variable(binary=True)
            for v in self:
                edges = self.edges_incident(v, labels=False)
                if not edges:
                    return False
                p.add_constraint(p.sum(b[frozenset(e)] for e in edges) == 1)
            try:
                p.solve(log=verbose)
                return True
            except MIPSolverException:
                return False
        raise ValueError('algorithm must be set to "Edmonds", "LP_matching" or "LP"')

    @doc_index("Leftovers")
    def effective_resistance(self, i, j, *, base_ring=None):
        r"""
        Return the effective resistance between nodes `i` and `j`.

        The resistance distance between vertices `i` and `j` of a simple
        connected graph `G` is defined as the effective resistance between the
        two vertices on an electrical network constructed from `G` replacing
        each edge of the graph by a unit (1 ohm) resistor.

        See the :wikipedia:`Resistance_distance` for more information.

        INPUT:

        - ``i``, ``j`` -- vertices of the graph

        - ``base_ring`` -- a ring (default: ``None``); the base ring
          of the matrix space to use

        OUTPUT: rational number denoting resistance between nodes `i` and `j`

        EXAMPLES:

        Effective resistances in a straight linear 2-tree on 6 vertices ::

            sage: # needs sage.modules
            sage: G = Graph([(0,1),(0,2),(1,2),(1,3),(3,5),(2,4),(2,3),(3,4),(4,5)])
            sage: G.effective_resistance(0,1)
            34/55
            sage: G.effective_resistance(0,3)
            49/55
            sage: G.effective_resistance(1,4)
            9/11
            sage: G.effective_resistance(0,5)
            15/11

        Effective resistances in a fan on 6 vertices ::

            sage: # needs sage.modules
            sage: H = Graph([(0,1),(0,2),(0,3),(0,4),(0,5),(0,6),(1,2),(2,3),(3,4),(4,5)])
            sage: H.effective_resistance(1,5)
            6/5
            sage: H.effective_resistance(1,3)
            49/55
            sage: H.effective_resistance(1,1)
            0

        Using a different base ring::

            sage: H.effective_resistance(1, 5, base_ring=RDF)   # abs tol 1e-14         # needs numpy sage.modules
            1.2000000000000000
            sage: H.effective_resistance(1, 1, base_ring=RDF)                           # needs sage.modules
            0.0

        .. SEEALSO::

            * :meth:`effective_resistance_matrix` --
              a similar method giving a matrix full of all effective
              resistances between all nodes

            * :meth:`least_effective_resistance` --
              gives node pairs with least effective resistances

            * See :wikipedia:`Resistance_distance` for more details.

        TESTS::

            sage: # needs sage.modules
            sage: G = graphs.CompleteGraph(4)
            sage: all(G.effective_resistance(u, v) == 1/2
            ....:     for u,v in G.edge_iterator(labels=False))
            True
            sage: Graph(1).effective_resistance(0,0)
            0
            sage: G = Graph([(0,1),(1,2)])
            sage: G.effective_resistance(0,2)
            2
            sage: G = Graph([(0,1),(1,2),(2,0)])
            sage: G.effective_resistance(0,2)
            2/3
            sage: G = Graph([(0,1),(0,2),(0,3),(0,4),(0,5),(1,2),(2,3),(3,4),(4,5),(5,1)])
            sage: r = G.effective_resistance(0,3)
            sage: r == fibonacci(2*(5-3)+1)*fibonacci(2*3-1)/fibonacci(2*5)             # needs sage.libs.pari
            True
            sage: G = graphs.PathGraph(4)
            sage: G.delete_edge(2,3)
            sage: G.effective_resistance(0,2)
            2
            sage: G.effective_resistance(0,3)
            +Infinity
        """
        from sage.matrix.constructor import matrix
        if i not in self:
            raise ValueError("vertex ({0}) is not a vertex of the graph".format(repr(i)))
        elif j not in self:
            raise ValueError("vertex ({0}) is not a vertex of the graph".format(repr(j)))

        if base_ring is None:
            base_ring = ZZ

        if i == j:
            return base_ring(0)

        self._scream_if_not_simple()
        if not self.is_connected():
            connected_i = self.connected_component_containing_vertex(i, sort=False)
            if j in connected_i:
                component = self.subgraph(connected_i)
                return component.effective_resistance(i, j)
            from sage.rings.infinity import Infinity
            return Infinity

        vert = list(self)
        i1 = vert.index(i)
        i2 = vert.index(j)
        n = self.order()
        L = self.laplacian_matrix(vertices=vert, base_ring=base_ring)
        M = L.pseudoinverse()
        Id = matrix.identity(base_ring, n)
        sigma = matrix(base_ring, Id[i1] - Id[i2])
        diff = sigma * M * sigma.transpose()

        return diff[0, 0]

    @doc_index("Leftovers")
    def effective_resistance_matrix(self, vertices=None, nonedgesonly=True,
                                    *, base_ring=None, **kwds):
        r"""
        Return a matrix whose (`i` , `j`) entry gives the effective resistance
        between vertices `i` and `j`.

        The resistance distance between vertices `i` and `j` of a simple
        connected graph `G` is defined as the effective resistance between the
        two vertices on an electrical network constructed from `G` replacing
        each edge of the graph by a unit (1 ohm) resistor.

        By default, the matrix returned is over the rationals.

        INPUT:

        - ``nonedgesonly`` -- boolean (default: ``True``); if ``True`` assign
          zero resistance to pairs of adjacent vertices.

        - ``vertices`` -- list (default: ``None``); the ordering of the
          vertices defining how they should appear in the matrix. By default,
          the ordering given by :meth:`GenericGraph.vertices` is used.

        - ``base_ring`` -- a ring (default: ``None``); the base ring
          of the matrix space to use

        - ``**kwds`` -- other keywords to pass to
          :func:`~sage.matrix.constructor.matrix`

        OUTPUT: matrix

        EXAMPLES:

        The effective resistance matrix  for a straight linear 2-tree counting
        only non-adjacent vertex pairs ::

            sage: G = Graph([(0,1),(0,2),(1,2),(1,3),(3,5),(2,4),(2,3),(3,4),(4,5)])
            sage: G.effective_resistance_matrix()                                       # needs sage.modules
            [    0     0     0 49/55 59/55 15/11]
            [    0     0     0     0  9/11 59/55]
            [    0     0     0     0     0 49/55]
            [49/55     0     0     0     0     0]
            [59/55  9/11     0     0     0     0]
            [15/11 59/55 49/55     0     0     0]

        The same effective resistance matrix, this time including adjacent
        vertices ::

            sage: G.effective_resistance_matrix(nonedgesonly=False)                     # needs sage.modules
            [    0 34/55 34/55 49/55 59/55 15/11]
            [34/55     0 26/55 31/55  9/11 59/55]
            [34/55 26/55     0  5/11 31/55 49/55]
            [49/55 31/55  5/11     0 26/55 34/55]
            [59/55  9/11 31/55 26/55     0 34/55]
            [15/11 59/55 49/55 34/55 34/55     0]

        This example illustrates the common neighbors matrix  for a fan on 6
        vertices counting only non-adjacent vertex pairs ::

            sage: H = Graph([(0,1),(0,2),(0,3),(0,4),(0,5),(0,6),(1,2),(2,3),(3,4),(4,5)])
            sage: H.effective_resistance_matrix()                                       # needs sage.modules
            [    0     0     0     0     0     0     0]
            [    0     0     0 49/55 56/55   6/5 89/55]
            [    0     0     0     0   4/5 56/55 81/55]
            [    0 49/55     0     0     0 49/55 16/11]
            [    0 56/55   4/5     0     0     0 81/55]
            [    0   6/5 56/55 49/55     0     0 89/55]
            [    0 89/55 81/55 16/11 81/55 89/55     0]

        A different base ring::

            sage: H.effective_resistance_matrix(base_ring=RDF)[0, 0].parent()           # needs numpy sage.modules
            Real Double Field

        .. SEEALSO::

            * :meth:`least_effective_resistance` --
              gives node pairs with least effective resistances

            * :meth:`effective_resistance` --
              computes effective resistance for a single node pair

            * See :wikipedia:`Resistance_Distance` for more details.

        TESTS::

            sage: graphs.CompleteGraph(4).effective_resistance_matrix()                 # needs sage.modules
            [0 0 0 0]
            [0 0 0 0]
            [0 0 0 0]
            [0 0 0 0]

            sage: G = Graph(multiedges=True, sparse=True)
            sage: G.add_edges([(0, 1)] * 3)
            sage: G.effective_resistance_matrix()                                       # needs sage.modules
            Traceback (most recent call last):
            ...
            ValueError: This method is not known to work on graphs with
            multiedges. Perhaps this method can be updated to handle them, but
            in the meantime if you want to use it please disallow multiedges
            using allow_multiple_edges().

            sage: # needs sage.modules
            sage: graphs.CompleteGraph(4).effective_resistance_matrix(nonedgesonly=False)
            [  0 1/2 1/2 1/2]
            [1/2   0 1/2 1/2]
            [1/2 1/2   0 1/2]
            [1/2 1/2 1/2   0]
            sage: Graph(1).effective_resistance_matrix()
            [0]
            sage: Graph().effective_resistance_matrix()
            Traceback (most recent call last):
            ...
            ValueError: unable to compute effective resistance for an empty Graph object
            sage: G = Graph([(0,1),(1,2),(2,3),(3,0),(0,2)])
            sage: G.effective_resistance_matrix()
            [0 0 0 0]
            [0 0 0 1]
            [0 0 0 0]
            [0 1 0 0]
            sage: G = Graph([(0,1),(0,2),(0,3),(0,4),(0,5),(1,2),(2,3),(3,4),(4,5),(5,1)])
            sage: r = G.effective_resistance_matrix(nonedgesonly=False)[0,3]
            sage: r == fibonacci(2*(5-3)+1)*fibonacci(2*3-1)/fibonacci(2*5)             # needs sage.libs.pari
            True

        Ask for an immutable matrix::

            sage: # needs sage.modules
            sage: G = Graph([(0, 1)])
            sage: M = G.effective_resistance_matrix(immutable=False)
            sage: M.is_immutable()
            False
            sage: M = G.effective_resistance_matrix(immutable=True)
            sage: M.is_immutable()
            True
        """
        from sage.matrix.constructor import matrix
        from sage.rings.rational_field import QQ

        n = self.order()
        if not n:
            raise ValueError('unable to compute effective resistance for an empty Graph object')
        if vertices is None:
            vertices = self.vertices(sort=False)
        self._scream_if_not_simple()
        if not self.is_connected():
            raise ValueError('the Graph is not a connected graph')

        if base_ring is None:
            base_ring = QQ
        set_immutable = kwds.pop('immutable', False)

        L = self.laplacian_matrix(vertices=vertices, base_ring=base_ring, immutable=True, **kwds)
        M = L.pseudoinverse()
        d = matrix(M.diagonal()).transpose()
        onesvec = matrix(base_ring, n, 1, lambda i, j: 1)
        S = d * onesvec.transpose() + onesvec * d.transpose() - 2 * M
        if nonedgesonly:
            A = self.adjacency_matrix(vertices=vertices, base_ring=base_ring, **kwds)
            B = matrix(base_ring, n, n)
            for i in range(n):
                for j in range(n):
                    B[i, j] = 1 - A[i, j]
                B[i, i] -= 1
            S = S.elementwise_product(B)

        if set_immutable:
            S.set_immutable()
        return S

    @doc_index("Leftovers")
    def least_effective_resistance(self, nonedgesonly=True):
        r"""
        Return a list of pairs of nodes with the least effective resistance.

        The resistance distance between vertices `i` and `j` of a simple
        connected graph `G` is defined as the effective resistance between the
        two vertices on an electrical network constructed from `G` replacing
        each edge of the graph by a unit (1 ohm) resistor.

        INPUT:

        - ``nonedgesonly`` -- Boolean (default: `True`); if true, assign zero
          resistance to pairs of adjacent vertices

        OUTPUT: list

        EXAMPLES:

        Pairs of non-adjacent nodes with least effective resistance in a
        straight linear 2-tree on 6 vertices::

            sage: G = Graph([(0,1),(0,2),(1,2),(1,3),(3,5),(2,4),(2,3),(3,4),(4,5)])
            sage: G.least_effective_resistance()                                        # needs sage.modules
            [(1, 4)]

        Pairs of (adjacent or non-adjacent) nodes with least effective
        resistance in a straight linear 2-tree on 6 vertices ::

            sage: G.least_effective_resistance(nonedgesonly=False)                      # needs sage.modules
            [(2, 3)]

        Pairs of non-adjacent nodes with least effective resistance in a fan on
        6 vertices counting only non-adjacent vertex pairs ::

            sage: H = Graph([(0,1),(0,2),(0,3),(0,4),(0,5),(0,6),(1,2),(2,3),(3,4),(4,5)])
            sage: H.least_effective_resistance()                                        # needs sage.modules
            [(2, 4)]

        .. SEEALSO::

            * :meth:`effective_resistance_matrix` --
              a similar method giving a matrix full of all effective
              resistances

            * :meth:`effective_resistance` --
              compuetes effective resistance for a single node pair

            * See :wikipedia:`Resistance_distance` for more details.


        TESTS::

            sage: # needs sage.modules
            sage: graphs.CompleteGraph(4).least_effective_resistance()
            []
            sage: graphs.CompleteGraph(4).least_effective_resistance(nonedgesonly=False)
            [(0, 1), (0, 2), (0, 3), (1, 2), (1, 3), (2, 3)]
            sage: Graph(1).least_effective_resistance()
            []
            sage: G = Graph([(0,1),(1,2),(2,3),(3,0),(0,2)])
            sage: G.least_effective_resistance()
            [(1, 3)]
        """
        n = self.order()
        if not n:
            raise ValueError('unable to compute least resistance on empty Graph')
        self._scream_if_not_simple()
        if not self.is_connected():
            raise ValueError('the Graph is not a connected graph')
        if nonedgesonly and self.is_clique():
            return []
        verts = list(self)
        verttoidx = {u: i for i, u in enumerate(verts)}
        S = self.effective_resistance_matrix(vertices=verts, nonedgesonly=nonedgesonly)
        if nonedgesonly:
            edges = self.complement().edges(sort=False, labels=False)
        else:
            edges = [(verts[i], verts[j]) for i in range(n) for j in range(i + 1, n)]

        rmin = min(S[(verttoidx[e[0]], verttoidx[e[1]])] for e in edges)
        return [e for e in edges if S[(verttoidx[e[0]], verttoidx[e[1]])] == rmin]

    @doc_index("Leftovers")
    def common_neighbors_matrix(self, vertices=None, nonedgesonly=True,
                                *, base_ring=None, **kwds):
        r"""
        Return a matrix of numbers of common neighbors between each pairs.

        The `(i , j)` entry of the matrix gives the number of common
        neighbors between vertices `i` and `j`.

        This method is only valid for simple (no loops, no multiple edges)
        graphs.

        INPUT:

        - ``nonedgesonly``-- boolean (default: ``True``); if ``True``, assigns
          `0` value to adjacent vertices.

        - ``vertices`` -- list (default: ``None``); the ordering of the
          vertices defining how they should appear in the matrix. By default,
          the ordering given by :meth:`GenericGraph.vertices` is used.

        - ``base_ring`` -- a ring (default: ``None``); the base ring
          of the matrix space to use

        - ``**kwds`` -- other keywords to pass to
          :func:`~sage.matrix.constructor.matrix`

        OUTPUT: matrix

        EXAMPLES:

        The common neighbors matrix  for a straight linear 2-tree counting
        only non-adjacent vertex pairs ::

            sage: G1 = Graph()
            sage: G1.add_edges([(0,1),(0,2),(1,2),(1,3),(3,5),(2,4),(2,3),(3,4),(4,5)])
            sage: G1.common_neighbors_matrix(nonedgesonly=True)                         # needs sage.modules
            [0 0 0 2 1 0]
            [0 0 0 0 2 1]
            [0 0 0 0 0 2]
            [2 0 0 0 0 0]
            [1 2 0 0 0 0]
            [0 1 2 0 0 0]

        We now show the common neighbors matrix which includes adjacent
        vertices ::

            sage: G1.common_neighbors_matrix(nonedgesonly=False)                        # needs sage.modules
            [0 1 1 2 1 0]
            [1 0 2 1 2 1]
            [1 2 0 2 1 2]
            [2 1 2 0 2 1]
            [1 2 1 2 0 1]
            [0 1 2 1 1 0]

        The common neighbors matrix  for a fan on 6 vertices counting only
        non-adjacent vertex pairs ::

            sage: H = Graph([(0,1),(0,2),(0,3),(0,4),(0,5),(0,6),(1,2),(2,3),(3,4),(4,5)])
            sage: H.common_neighbors_matrix()                                           # needs sage.modules
            [0 0 0 0 0 0 0]
            [0 0 0 2 1 1 1]
            [0 0 0 0 2 1 1]
            [0 2 0 0 0 2 1]
            [0 1 2 0 0 0 1]
            [0 1 1 2 0 0 1]
            [0 1 1 1 1 1 0]

        A different base ring::

            sage: H.common_neighbors_matrix(base_ring=RDF)                              # needs sage.modules
            [0.0 0.0 0.0 0.0 0.0 0.0 0.0]
            [0.0 0.0 0.0 2.0 1.0 1.0 1.0]
            [0.0 0.0 0.0 0.0 2.0 1.0 1.0]
            [0.0 2.0 0.0 0.0 0.0 2.0 1.0]
            [0.0 1.0 2.0 0.0 0.0 0.0 1.0]
            [0.0 1.0 1.0 2.0 0.0 0.0 1.0]
            [0.0 1.0 1.0 1.0 1.0 1.0 0.0]

        It is an error to input anything other than a simple graph::

            sage: G = Graph([(0,0)], loops=True)
            sage: G.common_neighbors_matrix()                                           # needs sage.modules
            Traceback (most recent call last):
            ...
            ValueError: This method is not known to work on graphs with loops.
            Perhaps this method can be updated to handle them, but in the
            meantime if you want to use it please disallow loops using
            allow_loops().

        .. SEEALSO::

            * :meth:`most_common_neighbors` --
              returns node pairs with most shared neighbors

        TESTS::

            sage: # needs sage.modules
            sage: G = graphs.CompleteGraph(4)
            sage: M = G.common_neighbors_matrix()
            sage: M.is_zero()
            True
            sage: Graph(1).common_neighbors_matrix()
            [0]
            sage: Graph().common_neighbors_matrix()
            []
            sage: G = Graph([(0,1),(1,2),(2,3),(3,0),(0,2)])
            sage: G.common_neighbors_matrix()
            [0 0 0 0]
            [0 0 0 2]
            [0 0 0 0]
            [0 2 0 0]

        Asking for an immutable matrix::

            sage: # needs sage.modules
            sage: G = Graph([(0, 1)])
            sage: M = G.common_neighbors_matrix()
            sage: M.is_immutable()
            False
            sage: M = G.common_neighbors_matrix(immutable=True)
            sage: M.is_immutable()
            True
        """
        self._scream_if_not_simple()
        if vertices is None:
            vertices = self.vertices(sort=False)
        set_immutable = kwds.pop('immutable', False)
        A = self.adjacency_matrix(vertices=vertices, base_ring=base_ring, immutable=True, **kwds)
        M = A**2
        for v in range(self.order()):
            M[v, v] = 0
            if nonedgesonly:
                for w in range(v + 1, self.order()):
                    if A[v, w]:
                        M[v, w] = M[w, v] = 0
        if set_immutable:
            M.set_immutable()
        return M

    @doc_index("Leftovers")
    def most_common_neighbors(self, nonedgesonly=True):
        r"""
        Return vertex pairs with maximal number of common neighbors.

        This method is only valid for simple (no loops, no multiple edges)
        graphs with order `\geq 2`

        INPUT:

        - ``nonedgesonly``-- boolean (default: ``True``); if ``True``, assigns
          `0` value to adjacent vertices.

        OUTPUT: list of tuples of edge pairs

        EXAMPLES:

        The maximum common neighbor (non-adjacent) pairs for a straight
        linear 2-tree ::

            sage: G1 = Graph([(0,1),(0,2),(1,2),(1,3),(3,5),(2,4),(2,3),(3,4),(4,5)])
            sage: G1.most_common_neighbors()                                            # needs sage.modules
            [(0, 3), (1, 4), (2, 5)]

        If we include non-adjacent pairs ::

            sage: G1.most_common_neighbors(nonedgesonly=False)                          # needs sage.modules
            [(0, 3), (1, 2), (1, 4), (2, 3), (2, 5), (3, 4)]

        The common neighbors matrix  for a fan on 6 vertices counting only
        non-adjacent vertex pairs ::

            sage: H = Graph([(0,1),(0,2),(0,3),(0,4),(0,5),(0,6),(1,2),(2,3),(3,4),(4,5)])
            sage: H.most_common_neighbors()                                             # needs sage.modules
            [(1, 3), (2, 4), (3, 5)]

        .. SEEALSO::

            * :meth:`common_neighbors_matrix` --
              a similar method giving a matrix of number of common neighbors

        TESTS::

            sage: # needs sage.modules
            sage: G = graphs.CompleteGraph(4)
            sage: G.most_common_neighbors()
            []
            sage: G.most_common_neighbors(nonedgesonly=False)
            [(0, 1), (0, 2), (0, 3), (1, 2), (1, 3), (2, 3)]
            sage: Graph(1).most_common_neighbors()
            Traceback (most recent call last):
            ...
            ValueError: this method is defined for graphs with at least 2 vertices
            sage: Graph().most_common_neighbors()
            Traceback (most recent call last):
            ...
            ValueError: this method is defined for graphs with at least 2 vertices
            sage: G = Graph([(0,1),(1,2),(2,3),(3,0),(0,2)])
            sage: G.most_common_neighbors()
            [(1, 3)]
            sage: G.most_common_neighbors(nonedgesonly=False)
            [(0, 2), (1, 3)]
        """
        self._scream_if_not_simple()
        if self.num_verts() < 2:
            raise ValueError('this method is defined for graphs with at least 2 vertices')
        verts = list(self)
        M = self.common_neighbors_matrix(vertices=verts, nonedgesonly=nonedgesonly)
        output = []
        coefficients = M.coefficients()
        if coefficients:
            maximum = max(coefficients)
            for v in range(self.num_verts()):
                for w in range(v + 1, self.num_verts()):
                    if M[v, w] == maximum:
                        output.append((verts[v], verts[w]))
        return output

    @doc_index("Leftovers")
    def arboricity(self, certificate=False):
        r"""
        Return the arboricity of the graph and an optional certificate.

        The arboricity is the minimum number of forests that covers the
        graph.

        See :wikipedia:`Arboricity`

        INPUT:

        - ``certificate`` -- boolean (default: ``False``); whether to return
          a certificate.

        OUTPUT:

        When ``certificate = True``, then the function returns `(a, F)`
        where `a` is the arboricity and `F` is a list of `a` disjoint forests
        that partitions the edge set of `g`. The forests are represented as
        subgraphs of the original graph.

        If ``certificate = False``, the function returns just a integer
        indicating the arboricity.

        ALGORITHM:

        Represent the graph as a graphical matroid, then apply matroid
        :meth:`sage.matroid.partition` algorithm from the matroids module.

        EXAMPLES::

            sage: G = graphs.PetersenGraph()
            sage: a, F = G.arboricity(True)                                             # needs sage.modules
            sage: a                                                                     # needs sage.modules
            2
            sage: all([f.is_forest() for f in F])                                       # needs sage.modules
            True
            sage: len(set.union(*[set(f.edges(sort=False)) for f in F])) == G.size()    # needs sage.modules
            True

        TESTS::

            sage: g = Graph()
            sage: g.arboricity(True)                                                    # needs sage.modules
            (0, [])
        """
        from sage.matroids.constructor import Matroid
        P = Matroid(self).partition()
        if certificate:
            return (len(P), [self.subgraph(edges=forest) for forest in P])
        return len(P)

    @doc_index("Graph properties")
    def is_antipodal(self):
        r"""
        Check whether this graph is antipodal.

        A graph `G` of diameter `d` is said to be antipodal if its distance-`d`
        graph is a disjoint union of cliques.

        EXAMPLES::

            sage: G = graphs.JohnsonGraph(10, 5)
            sage: G.is_antipodal()
            True
            sage: H = G.folded_graph()
            sage: H.is_antipodal()
            False

        REFERENCES:

        See [BCN1989]_ p. 438 or [Sam2012]_ for this definition of antipodal
        graphs.

        TESTS::

            sage: G = graphs.PetersenGraph()
            sage: G.is_antipodal()
            False
            sage: G = graphs.HammingGraph(7, 2)
            sage: G.is_antipodal()
            True
            sage: G = Graph([(0,1), (2, 3)])
            sage: G.is_antipodal()
            False
            sage: G = Graph(4)
            sage: G.is_antipodal()
            True
            sage: graphs.CompleteGraph(5).is_antipodal()
            True
            sage: G = Graph()
            sage: G.is_antipodal()
            Traceback (most recent call last):
            ...
            ValueError: diameter is not defined for the empty graph
            sage: G = Graph(1)
            sage: G.is_antipodal()
            True
        """
        G = self.antipodal_graph()

        vertexSet = set(G)
        while vertexSet:
            v = vertexSet.pop()

            # all neighbours of v should be in the same clique as v
            clique = set(G.neighbor_iterator(v, closed=True))
            for u in clique:
                if set(G.neighbor_iterator(u, closed=True)) != clique:
                    return False

            vertexSet.difference_update(clique)

        return True

    @doc_index("Leftovers")
    def folded_graph(self, check=False):
        r"""
        Return the antipodal fold of this graph.

        Given an antipodal graph `G` let `G_d` be its distance-`d` graph.
        Then the folded graph of `G` has a vertex for each maximal clique
        of `G_d` and two cliques are adjacent if there is an edge in `G`
        connecting the two.

        .. SEEALSO::

            :meth:`sage.graphs.graph.is_antipodal`

        INPUT:

        - ``check`` -- boolean (default: ``False``); whether to check if the
          graph is antipodal. If ``check`` is ``True`` and the graph is not
          antipodal, then return ``False``.

        OUTPUT:

        This function returns a new graph and ``self`` is not touched.

        .. NOTE::

            The input is expected to be an antipodal graph.
            You can check that a graph is antipodal using
            :meth:`sage.graphs.graph.is_antipodal`.

        EXAMPLES::

            sage: G = graphs.JohnsonGraph(10, 5)
            sage: H = G.folded_graph(); H
            Folded Johnson graph with parameters 10,5: Graph on 126 vertices
            sage: Gd = G.distance_graph(G.diameter())
            sage: all(i == 1 for i in Gd.degree())
            True
            sage: H.is_distance_regular(True)
            ([25, 16, None], [None, 1, 4])

        This method doesn't check if the graph is antipodal::

            sage: G = graphs.PetersenGraph()
            sage: G.is_antipodal()
            False
            sage: G.folded_graph()  # some garbage
            Folded Petersen graph: Graph on 2 vertices
            sage: G.folded_graph(check=True)
            False

        REFERENCES:

        See [BCN1989]_ p. 438 or [Sam2012]_ for this definition of folded graph.

        TESTS::

            sage: G = Graph(5)
            sage: G.folded_graph()
            Folded Graph: Graph on 1 vertex
            sage: G = graphs.CompleteGraph(5)
            sage: G.folded_graph()
            Folded Complete graph: Graph on 1 vertex
            sage: G = Graph()
            sage: G.folded_graph()
            Traceback (most recent call last):
            ...
            ValueError: diameter is not defined for the empty graph
            sage: G = Graph(1)
            sage: G.folded_graph()
            Folded Graph: Graph on 1 vertex
        """
        G = self.antipodal_graph()

        vertices = set(G)
        newVertices = []
        while vertices:
            v = vertices.pop()
            clique = frozenset(G.neighbor_iterator(v, closed=True))

            if check:
                for u in clique:
                    if frozenset(G.neighbor_iterator(u, closed=True)) != clique:
                        return False

            newVertices.append(clique)
            vertices.difference_update(clique)

        # now newVertices is a map {0, ..., numCliques-1} -> antipodal classes
        numCliques = len(newVertices)
        edges = []
        for i, j in itertools.combinations(range(numCliques), 2):
            if any(self.has_edge(u, v) for u, v in
                   itertools.product(newVertices[i], newVertices[j])):
                edges.append((i, j))

        H = Graph([range(numCliques), edges], format='vertices_and_edges')
        name = self.name() if self.name() != "" else "Graph"
        H.name(f"Folded {name}")
        return H

    @doc_index("Leftovers")
    def antipodal_graph(self):
        r"""
        Return the antipodal graph of ``self``.

        The antipodal graph of a graph `G` has the same vertex set of `G` and
        two vertices are adjacent if their distance in `G` is equal to the
        diameter of `G`.

        OUTPUT:

        A new graph. ``self`` is not touched.

        EXAMPLES::

            sage: G = graphs.JohnsonGraph(10, 5)
            sage: G.antipodal_graph()
            Antipodal graph of Johnson graph with parameters 10,5: Graph on 252 vertices
            sage: G = graphs.HammingGraph(8, 2)
            sage: G.antipodal_graph()
            Antipodal graph of Hamming Graph with parameters 8,2: Graph on 256 vertices

        The antipodal graph of a disconnected graph is its complement::

            sage: G = Graph(5)
            sage: H = G.antipodal_graph()
            sage: H.is_isomorphic(G.complement())
            True

        TESTS::

            sage: G = Graph([(0, 1), (2, 3)])
            sage: H = G.antipodal_graph()
            sage: H.is_isomorphic(Graph([(0, 2), (0, 3), (1, 2), (1, 3)]))
            True
            sage: G = Graph()
            sage: G.antipodal_graph()
            Traceback (most recent call last):
            ...
            ValueError: diameter is not defined for the empty graph
            sage: G = Graph(1)
            sage: G.antipodal_graph()
            Antipodal graph of Graph: Looped graph on 1 vertex
        """
        H = self.distance_graph(self.diameter())

        name = self.name() if self.name() != "" else "Graph"
        H.name(f"Antipodal graph of {name}")
        return H

    @doc_index("Basic methods")
    def bipartite_double(self, extended=False):
        r"""
        Return the (extended) bipartite double of this graph.

        The bipartite double of a graph `G` has vertex set
        `\{ (v,0), (v,1) : v \in G\}` and for any edge `(u, v)` in `G`
        it has edges `((u,0),(v,1))` and `((u,1),(v,0))`.
        Note that this is the tensor product of `G` with `K_2`.

        The extended bipartite double of `G` is the bipartite double of
        `G` after added all edges `((v,0),(v,1))` for all vertices `v`.

        INPUT:

        - ``extended`` -- boolean (default: ``False``); Whether to return the
          extended bipartite double, or only the bipartite double (default)

        OUTPUT:

        A graph; ``self`` is left untouched.

        EXAMPLES::

            sage: G = graphs.PetersenGraph()
            sage: H = G.bipartite_double()
            sage: G == graphs.PetersenGraph()  # G is left invariant
            True
            sage: H.order() == 2 * G.order()
            True
            sage: H.size() == 2 * G.size()
            True
            sage: H.is_bipartite()
            True
            sage: H.bipartite_sets() == (set([(v, 0) for v in G]),
            ....: set([(v, 1) for v in G]))
            True
            sage: H.is_isomorphic(G.tensor_product(graphs.CompleteGraph(2)))
            True

        Behaviour with disconnected graphs::

            sage: G1 = graphs.PetersenGraph()
            sage: G2 = graphs.HoffmanGraph()
            sage: G = G1.disjoint_union(G2)
            sage: H = G.bipartite_double()
            sage: H1 = G1.bipartite_double()
            sage: H2 = G2.bipartite_double()
            sage: H.is_isomorphic(H1.disjoint_union(H2))
            True

        .. SEEALSO::

            :wikipedia:`Bipartite_double_cover`,
            `WolframAlpha Bipartite Double
            <https://mathworld.wolfram.com/BipartiteDoubleGraph.html>`_,
            [VDKT2016]_ p. 20 for the extended bipartite double.

        TESTS::

            sage: G = graphs.PetersenGraph()
            sage: H = G.bipartite_double(True)
            sage: G == graphs.PetersenGraph()  # G is left invariant
            True
            sage: H.order() == 2 * G.order()
            True
            sage: H.size() == 2 * G.size() + G.order()
            True
            sage: H.is_bipartite()
            True
            sage: H.bipartite_sets() == (set([(v, 0) for v in G]),
            ....: set([(v, 1) for v in G]))
            True
            sage: H.is_isomorphic(G.tensor_product(graphs.CompleteGraph(2)))
            False

        Test edge cases::

            sage: G = Graph()
            sage: H = G.bipartite_double()
            sage: H.size() + H.order()
            0
            sage: H = G.bipartite_double(True)
            sage: H.size() + H.order()
            0
            sage: G = Graph(1)
            sage: H = G.bipartite_double()
            sage: H.size() == 0 and H.order() == 2
            True
            sage: H = G.bipartite_double(True)
            sage: H.is_isomorphic(Graph([(0, 1)]))
            True
        """
        G = self.tensor_product(Graph([(0, 1)]))

        if extended:
            G.add_edges(((v, 0), (v, 1)) for v in self)

        prefix = "Extended " if extended else ""
        G.name("%sBipartite Double of %s" % (prefix, self.name()))
        return G

    # Aliases to functions defined in other modules
    from sage.graphs.weakly_chordal import is_long_hole_free, is_long_antihole_free, is_weakly_chordal
    from sage.graphs.asteroidal_triples import is_asteroidal_triple_free
    chromatic_polynomial = LazyImport('sage.graphs.chrompoly', 'chromatic_polynomial', at_startup=True)
    from sage.graphs.graph_decompositions.rankwidth import rank_decomposition
    from sage.graphs.graph_decompositions.tree_decomposition import treewidth
    from sage.graphs.graph_decompositions.vertex_separation import pathwidth
    from sage.graphs.graph_decompositions.tree_decomposition import treelength
    from sage.graphs.graph_decompositions.clique_separators import atoms_and_clique_separators
    from sage.graphs.graph_decompositions.bandwidth import bandwidth
    from sage.graphs.graph_decompositions.cutwidth import cutwidth
    matching_polynomial = LazyImport('sage.graphs.matchpoly', 'matching_polynomial', at_startup=True)
    from sage.graphs.cliquer import all_max_clique as cliques_maximum
    from sage.graphs.cliquer import all_cliques
    from sage.graphs.spanning_tree import random_spanning_tree
    from sage.graphs.spanning_tree import spanning_trees
    from sage.graphs.graph_decompositions.graph_products import is_cartesian_product
    from sage.graphs.distances_all_pairs import is_distance_regular
    from sage.graphs.base.static_dense_graph import is_strongly_regular
    from sage.graphs.line_graph import is_line_graph
    from sage.graphs.tutte_polynomial import tutte_polynomial
    from sage.graphs.lovasz_theta import lovasz_theta
    from sage.graphs.partial_cube import is_partial_cube
    from sage.graphs.orientations import strong_orientations_iterator, random_orientation
    from sage.graphs.connectivity import bridges, cleave, spqr_tree
    from sage.graphs.connectivity import is_triconnected
    from sage.graphs.comparability import is_comparability
    from sage.graphs.comparability import is_permutation
    geodetic_closure = LazyImport('sage.graphs.convexity_properties', 'geodetic_closure', at_startup=True)
    from sage.graphs.domination import is_dominating
    from sage.graphs.domination import is_redundant
    from sage.graphs.domination import private_neighbors
    from sage.graphs.domination import minimal_dominating_sets
    from sage.graphs.traversals import (lex_M, maximum_cardinality_search,
                                        maximum_cardinality_search_M)
    from sage.graphs.isoperimetric_inequalities import cheeger_constant, edge_isoperimetric_number, vertex_isoperimetric_number
    from sage.graphs.graph_coloring import fractional_chromatic_number
    from sage.graphs.graph_coloring import fractional_chromatic_index
    from sage.graphs.hyperbolicity import hyperbolicity


_additional_categories = {
    "is_long_hole_free"         : "Graph properties",
    "is_long_antihole_free"     : "Graph properties",
    "is_weakly_chordal"         : "Graph properties",
    "is_asteroidal_triple_free" : "Graph properties",
    "chromatic_polynomial"      : "Coloring",
    "rank_decomposition"        : "Algorithmically hard stuff",
    "treewidth"                 : "Algorithmically hard stuff",
    "pathwidth"                 : "Algorithmically hard stuff",
    "treelength"                : "Algorithmically hard stuff",
    "matching_polynomial"       : "Algorithmically hard stuff",
    "all_max_clique"            : "Clique-related methods",
    "cliques_maximum"           : "Clique-related methods",
    "all_cliques"               : "Clique-related methods",
    "atoms_and_clique_separators" : "Clique-related methods",
    "random_spanning_tree"      : "Connectivity, orientations, trees",
    "spanning_trees"            : "Connectivity, orientations, trees",
    "is_cartesian_product"      : "Graph properties",
    "is_distance_regular"       : "Graph properties",
    "is_strongly_regular"       : "Graph properties",
    "is_line_graph"             : "Graph properties",
    "is_partial_cube"           : "Graph properties",
    "is_comparability"          : "Graph properties",
    "is_permutation"            : "Graph properties",
    "tutte_polynomial"          : "Algorithmically hard stuff",
    "lovasz_theta"              : "Leftovers",
    "strong_orientations_iterator" : "Connectivity, orientations, trees",
    "random_orientation"        : "Connectivity, orientations, trees",
    "bridges"                   : "Connectivity, orientations, trees",
    "cleave"                    : "Connectivity, orientations, trees",
    "spqr_tree"                 : "Connectivity, orientations, trees",
    "is_triconnected"           : "Connectivity, orientations, trees",
    "is_dominating"             : "Domination",
    "is_redundant"              : "Domination",
    "private_neighbors"         : "Domination",
    "minimal_dominating_sets"   : "Domination",
    "lex_M"                     : "Traversals",
    "maximum_cardinality_search" : "Traversals",
    "maximum_cardinality_search_M" : "Traversals",
    "cheeger_constant"          : "Expansion properties",
    "edge_isoperimetric_number" : "Expansion properties",
    "vertex_isoperimetric_number" : "Expansion properties",
    "fractional_chromatic_number" : "Coloring",
    "fractional_chromatic_index" : "Coloring",
    "geodetic_closure"          : "Leftovers",
    "hyperbolicity"              : "Distances",
    }

__doc__ = __doc__.replace("{INDEX_OF_METHODS}", gen_thematic_rest_table_index(Graph, _additional_categories))<|MERGE_RESOLUTION|>--- conflicted
+++ resolved
@@ -888,12 +888,8 @@
         sage: Graph(igraph.Graph(directed=True))  # optional - python_igraph
         Traceback (most recent call last):
         ...
-<<<<<<< HEAD
         ValueError: An *undirected* igraph graph was expected.
-        To build an directed graph, call the DiGraph constructor.
-=======
-        ValueError: An *undirected* igraph graph was expected. To build a directed graph, call the DiGraph constructor.
->>>>>>> 3b835a4b
+        To build a directed graph, call the DiGraph constructor.
 
         sage: # needs sage.modules
         sage: m = matrix([[0, -1], [-1, 0]])
