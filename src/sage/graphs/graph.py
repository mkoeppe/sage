# sage_setup: distribution = sagemath-graphs
r"""
Undirected graphs

This module implements functions and operations involving undirected graphs.

{INDEX_OF_METHODS}

AUTHORS:

- Robert L. Miller (2006-10-22): initial version

- William Stein (2006-12-05): Editing

- Robert L. Miller (2007-01-13): refactoring, adjusting for NetworkX-0.33, fixed
   plotting bugs (2007-01-23): basic tutorial, edge labels, loops, multiple
   edges and arcs (2007-02-07): graph6 and sparse6 formats, matrix input

- Emily Kirkmann (2007-02-11): added graph_border option to plot and show

- Robert L. Miller (2007-02-12): vertex color-maps, graph boundaries, graph6
   helper functions in Cython

- Robert L. Miller Sage Days 3 (2007-02-17-21): 3d plotting in Tachyon

- Robert L. Miller (2007-02-25): display a partition

- Robert L. Miller (2007-02-28): associate arbitrary objects to vertices, edge
   and arc label display (in 2d), edge coloring

- Robert L. Miller (2007-03-21): Automorphism group, isomorphism check,
   canonical label

- Robert L. Miller (2007-06-07-09): NetworkX function wrapping

- Michael W. Hansen (2007-06-09): Topological sort generation

- Emily Kirkman, Robert L. Miller Sage Days 4: Finished wrapping NetworkX

- Emily Kirkman (2007-07-21): Genus (including circular planar, all embeddings
   and all planar embeddings), all paths, interior paths

- Bobby Moretti (2007-08-12): fixed up plotting of graphs with edge colors
   differentiated by label

- Jason Grout (2007-09-25): Added functions, bug fixes, and general enhancements

- Robert L. Miller (Sage Days 7): Edge labeled graph isomorphism

- Tom Boothby (Sage Days 7): Miscellaneous awesomeness

- Tom Boothby (2008-01-09): Added graphviz output

- David Joyner (2009-2): Fixed docstring bug related to GAP.

- Stephen Hartke (2009-07-26): Fixed bug in blocks_and_cut_vertices() that
   caused an incorrect result when the vertex 0 was a cut vertex.

- Stephen Hartke (2009-08-22): Fixed bug in blocks_and_cut_vertices() where the
   list of cut_vertices is not treated as a set.

- Anders Jonsson (2009-10-10): Counting of spanning trees and out-trees added.

- Nathann Cohen (2009-09) : Cliquer, Connectivity, Flows and everything that
                             uses Linear Programming and class numerical.MIP

- Nicolas M. Thiery (2010-02): graph layout code refactoring, dot2tex/graphviz
  interface

- David Coudert (2012-04) : Reduction rules in vertex_cover.

- Birk Eisermann (2012-06): added recognition of weakly chordal graphs and
                            long-hole-free / long-antihole-free graphs

- Alexandre P. Zuge (2013-07): added join operation.

- Amritanshu Prasad (2014-08): added clique polynomial

- Julian Rüth (2018-06-21): upgrade to NetworkX 2

- David Coudert (2018-10-07): cleaning

- Amanda Francis, Caitlin Lienkaemper, Kate Collins, Rajat Mittal (2019-03-10):
  methods for computing effective resistance

- Amanda Francis, Caitlin Lienkaemper, Kate Collins, Rajat Mittal (2019-03-19):
  most_common_neighbors and common_neighbors_matrix added.

- Jean-Florent Raymond (2019-04): is_redundant, is_dominating,
   private_neighbors

Graph Format
------------

Supported formats
~~~~~~~~~~~~~~~~~

Sage Graphs can be created from a wide range of inputs. A few examples are
covered here.

- NetworkX dictionary format:

   ::

       sage: d = {0: [1,4,5], 1: [2,6], 2: [3,7], 3: [4,8], 4: [9], \
             5: [7, 8], 6: [8,9], 7: [9]}
       sage: G = Graph(d); G
       Graph on 10 vertices
       sage: G.plot().show()    # or G.show()                                           # needs sage.plot

- A NetworkX graph:

   ::

       sage: # needs networkx
       sage: import networkx
       sage: K = networkx.complete_bipartite_graph(12,7)
       sage: G = Graph(K)
       sage: G.degree()
       [7, 7, 7, 7, 7, 7, 7, 7, 7, 7, 7, 7, 12, 12, 12, 12, 12, 12, 12]

- graph6 or sparse6 format:

   ::

       sage: s = ':I`AKGsaOs`cI]Gb~'
       sage: G = Graph(s, sparse=True); G
       Looped multi-graph on 10 vertices
       sage: G.plot().show()    # or G.show()                                           # needs sage.plot

   Note that the ``\`` character is an escape character in Python, and also a
   character used by graph6 strings:

   ::

       sage: G = Graph('Ihe\n@GUA')
       Traceback (most recent call last):
       ...
       RuntimeError: the string (Ihe) seems corrupt: for n = 10, the string is too short

   In Python, the escaped character ``\`` is represented by ``\\``:

   ::

       sage: G = Graph('Ihe\\n@GUA')
       sage: G.plot().show()    # or G.show()                                           # needs sage.plot

- adjacency matrix: In an adjacency matrix, each column and each row represent a
   vertex. If a 1 shows up in row `i`, column `j`, there is an edge `(i,j)`.

   ::

       sage: # needs sage.modules
       sage: M = Matrix([(0,1,0,0,1,1,0,0,0,0), (1,0,1,0,0,0,1,0,0,0),
       ....:             (0,1,0,1,0,0,0,1,0,0), (0,0,1,0,1,0,0,0,1,0),
       ....:             (1,0,0,1,0,0,0,0,0,1), (1,0,0,0,0,0,0,1,1,0), (0,1,0,0,0,0,0,0,1,1),
       ....:             (0,0,1,0,0,1,0,0,0,1), (0,0,0,1,0,1,1,0,0,0), (0,0,0,0,1,0,1,1,0,0)])
       sage: M
       [0 1 0 0 1 1 0 0 0 0]
       [1 0 1 0 0 0 1 0 0 0]
       [0 1 0 1 0 0 0 1 0 0]
       [0 0 1 0 1 0 0 0 1 0]
       [1 0 0 1 0 0 0 0 0 1]
       [1 0 0 0 0 0 0 1 1 0]
       [0 1 0 0 0 0 0 0 1 1]
       [0 0 1 0 0 1 0 0 0 1]
       [0 0 0 1 0 1 1 0 0 0]
       [0 0 0 0 1 0 1 1 0 0]
       sage: G = Graph(M); G
       Graph on 10 vertices
       sage: G.plot().show()    # or G.show()                                           # needs sage.plot

- incidence matrix: In an incidence matrix, each row represents a vertex and
   each column represents an edge.

   ::

       sage: # needs sage.modules
       sage: M = Matrix([(-1, 0, 0, 0, 1, 0, 0, 0, 0, 0,-1, 0, 0, 0, 0),
       ....:             ( 1,-1, 0, 0, 0, 0, 0, 0, 0, 0, 0,-1, 0, 0, 0),
       ....:             ( 0, 1,-1, 0, 0, 0, 0, 0, 0, 0, 0, 0,-1, 0, 0),
       ....:             ( 0, 0, 1,-1, 0, 0, 0, 0, 0, 0, 0, 0, 0,-1, 0),
       ....:             ( 0, 0, 0, 1,-1, 0, 0, 0, 0, 0, 0, 0, 0, 0,-1),
       ....:             ( 0, 0, 0, 0, 0,-1, 0, 0, 0, 1, 1, 0, 0, 0, 0),
       ....:             ( 0, 0, 0, 0, 0, 0, 0, 1,-1, 0, 0, 1, 0, 0, 0),
       ....:             ( 0, 0, 0, 0, 0, 1,-1, 0, 0, 0, 0, 0, 1, 0, 0),
       ....:             ( 0, 0, 0, 0, 0, 0, 0, 0, 1,-1, 0, 0, 0, 1, 0),
       ....:             ( 0, 0, 0, 0, 0, 0, 1,-1, 0, 0, 0, 0, 0, 0, 1)])
       sage: M
       [-1  0  0  0  1  0  0  0  0  0 -1  0  0  0  0]
       [ 1 -1  0  0  0  0  0  0  0  0  0 -1  0  0  0]
       [ 0  1 -1  0  0  0  0  0  0  0  0  0 -1  0  0]
       [ 0  0  1 -1  0  0  0  0  0  0  0  0  0 -1  0]
       [ 0  0  0  1 -1  0  0  0  0  0  0  0  0  0 -1]
       [ 0  0  0  0  0 -1  0  0  0  1  1  0  0  0  0]
       [ 0  0  0  0  0  0  0  1 -1  0  0  1  0  0  0]
       [ 0  0  0  0  0  1 -1  0  0  0  0  0  1  0  0]
       [ 0  0  0  0  0  0  0  0  1 -1  0  0  0  1  0]
       [ 0  0  0  0  0  0  1 -1  0  0  0  0  0  0  1]
       sage: G = Graph(M); G
       Graph on 10 vertices
       sage: G.plot().show()    # or G.show()                                           # needs sage.plot
       sage: DiGraph(matrix(2, [0,0,-1,1]), format='incidence_matrix')
       Traceback (most recent call last):
       ...
       ValueError: there must be two nonzero entries (-1 & 1) per column

- a list of edges::

       sage: g = Graph([(1, 3), (3, 8), (5, 2)]); g
       Graph on 5 vertices

- an igraph Graph::

       sage: import igraph                                 # optional - python_igraph
       sage: g = Graph(igraph.Graph([(1,3),(3,2),(0,2)]))  # optional - python_igraph
       sage: g                                             # optional - python_igraph
       Graph on 4 vertices

Generators
----------

Use ``graphs(n)`` to iterate through all non-isomorphic graphs of given size::

    sage: for g in graphs(4):
    ....:     print(g.degree_sequence())
    [0, 0, 0, 0]
    [1, 1, 0, 0]
    [2, 1, 1, 0]
    [3, 1, 1, 1]
    [1, 1, 1, 1]
    [2, 2, 1, 1]
    [2, 2, 2, 0]
    [3, 2, 2, 1]
    [2, 2, 2, 2]
    [3, 3, 2, 2]
    [3, 3, 3, 3]

Similarly ``graphs()`` will iterate through all graphs. The complete graph of 4
vertices is of course the smallest graph with chromatic number bigger than
three::

    sage: for g in graphs():
    ....:     if g.chromatic_number() > 3:
    ....:         break
    sage: g.is_isomorphic(graphs.CompleteGraph(4))
    True

For some commonly used graphs to play with, type::

    sage: graphs.[tab]          # not tested

and hit {tab}. Most of these graphs come with their own custom plot, so you can
see how people usually visualize these graphs.

::

    sage: G = graphs.PetersenGraph()
    sage: G.plot().show()    # or G.show()                                              # needs sage.plot
    sage: G.degree_histogram()
    [0, 0, 0, 10]
    sage: G.adjacency_matrix()                                                          # needs sage.modules
    [0 1 0 0 1 1 0 0 0 0]
    [1 0 1 0 0 0 1 0 0 0]
    [0 1 0 1 0 0 0 1 0 0]
    [0 0 1 0 1 0 0 0 1 0]
    [1 0 0 1 0 0 0 0 0 1]
    [1 0 0 0 0 0 0 1 1 0]
    [0 1 0 0 0 0 0 0 1 1]
    [0 0 1 0 0 1 0 0 0 1]
    [0 0 0 1 0 1 1 0 0 0]
    [0 0 0 0 1 0 1 1 0 0]

::

    sage: S = G.subgraph([0,1,2,3])
    sage: S.plot().show()    # or S.show()                                              # needs sage.plot
    sage: S.density()
    1/2

::

    sage: G = GraphQuery(display_cols=['graph6'], num_vertices=7, diameter=5)
    sage: L = G.get_graphs_list()
    sage: graphs_list.show_graphs(L)                                                    # needs sage.plot

.. _Graph:labels:

Labels
------

Each vertex can have any hashable object as a label. These are things like
strings, numbers, and tuples. Each edge is given a default label of ``None``,
but if specified, edges can have any label at all. Edges between vertices `u`
and `v` are represented typically as ``(u, v, l)``, where ``l`` is the label for
the edge.

Note that vertex labels themselves cannot be mutable items::

    sage: M = Matrix([[0,0], [0,0]])                                                    # needs sage.modules
    sage: G = Graph({ 0 : { M : None } })                                               # needs sage.modules
    Traceback (most recent call last):
    ...
    TypeError: mutable matrices are unhashable

However, if one wants to define a dictionary, with the same keys and arbitrary
objects for entries, one can make that association::

    sage: d = {0 : graphs.DodecahedralGraph(), 1 : graphs.FlowerSnark(), \
          2 : graphs.MoebiusKantorGraph(), 3 : graphs.PetersenGraph() }
    sage: d[2]
    Moebius-Kantor Graph: Graph on 16 vertices
    sage: T = graphs.TetrahedralGraph()
    sage: T.vertices(sort=True)
    [0, 1, 2, 3]
    sage: T.set_vertices(d)
    sage: T.get_vertex(1)
    Flower Snark: Graph on 20 vertices

Database
--------

There is a database available for searching for graphs that satisfy a certain
set of parameters, including number of vertices and edges, density, maximum and
minimum degree, diameter, radius, and connectivity. To see a list of all search
parameter keywords broken down by their designated table names, type ::

    sage: graph_db_info()
    {...}

For more details on data types or keyword input, enter ::

    sage: GraphQuery?    # not tested

The results of a query can be viewed with the show method, or can be viewed
individually by iterating through the results ::

    sage: Q = GraphQuery(display_cols=['graph6'],num_vertices=7, diameter=5)
    sage: Q.show()
    Graph6
    --------------------
    F?`po
    F?gqg
    F@?]O
    F@OKg
    F@R@o
    FA_pW
    FEOhW
    FGC{o
    FIAHo

Show each graph as you iterate through the results::

    sage: for g in Q:                                                                   # needs sage.plot
    ....:     show(g)

Visualization
-------------

To see a graph `G` you are working with, there are three main options. You can
view the graph in two dimensions via matplotlib with ``show()``. ::

    sage: G = graphs.RandomGNP(15,.3)
    sage: G.show()                                                                      # needs sage.plot

And you can view it in three dimensions with ``show3d()``. ::

    sage: G.show3d()                                                                    # needs sage.plot

Or it can be rendered with `\LaTeX`.  This requires the right additions to a
standard `\mbox{\rm\TeX}` installation.  Then standard Sage commands, such as
``view(G)`` will display the graph, or ``latex(G)`` will produce a string
suitable for inclusion in a `\LaTeX` document.  More details on this are at the
:mod:`sage.graphs.graph_latex` module. ::

    sage: from sage.graphs.graph_latex import check_tkz_graph
    sage: check_tkz_graph()  # random - depends on TeX installation
    sage: latex(G)
    \begin{tikzpicture}
    ...
    \end{tikzpicture}

Mutability
----------

Graphs are mutable, and thus unusable as dictionary keys, unless
``data_structure="static_sparse"`` is used::

    sage: G = graphs.PetersenGraph()
    sage: {G:1}[G]
    Traceback (most recent call last):
    ...
    TypeError: This graph is mutable, and thus not hashable.
    Create an immutable copy by `g.copy(immutable=True)`
    sage: G_immutable = Graph(G, immutable=True)
    sage: G_immutable == G
    True
    sage: {G_immutable:1}[G_immutable]
    1

Methods
-------
"""


# ****************************************************************************
#       Copyright (C) 2006-2007 Robert L. Miller <rlmillster@gmail.com>
#                          2018 Julian Rüth <julian.rueth@fsfe.org>
#
# This program is free software: you can redistribute it and/or modify
# it under the terms of the GNU General Public License as published by
# the Free Software Foundation, either version 2 of the License, or
# (at your option) any later version.
#                  https://www.gnu.org/licenses/
# ****************************************************************************
import itertools

from copy import copy
from sage.rings.polynomial.polynomial_ring_constructor import PolynomialRing
from sage.rings.integer import Integer
from sage.rings.integer_ring import ZZ
import sage.graphs.generic_graph_pyx as generic_graph_pyx
from sage.graphs.generic_graph import GenericGraph, _weight_if_real, _weight_1
from sage.graphs.independent_sets import IndependentSets
from sage.misc.rest_index_of_methods import doc_index, gen_thematic_rest_table_index
from sage.graphs.views import EdgesView
from sage.parallel.decorate import parallel

from sage.misc.lazy_import import lazy_import, LazyImport
from sage.features.mcqd import Mcqd
lazy_import('sage.graphs.mcqd', ['mcqd'],
            feature=Mcqd())


class Graph(GenericGraph):
    r"""
    Undirected graph.

    A graph is a set of vertices connected by edges. See the
    :wikipedia:`Graph_(mathematics)` for more information. For a collection of
    pre-defined graphs, see the :mod:`~sage.graphs.graph_generators` module.

    A :class:`Graph` object has many methods whose list can be obtained by
    typing ``g.<tab>`` (i.e. hit the :kbd:`Tab` key) or by reading the documentation
    of :mod:`~sage.graphs.graph`, :mod:`~sage.graphs.generic_graph`, and
    :mod:`~sage.graphs.digraph`.

    INPUT:

    By default, a :class:`Graph` object is simple (i.e. no *loops* nor *multiple
    edges*) and unweighted. This can be easily tuned with the appropriate flags
    (see below).

    - ``data`` -- can be any of the following (see the ``format`` argument):

      #. ``Graph()`` -- build a graph on 0 vertices.

      #. ``Graph(5)`` -- return an edgeless graph on the 5 vertices 0,...,4.

      #. ``Graph([list_of_vertices, list_of_edges])`` -- returns a graph with
         given vertices/edges.

         To bypass auto-detection, prefer the more explicit
         ``Graph([V, E], format='vertices_and_edges')``.

      #. ``Graph(list_of_edges)`` -- return a graph with a given list of edges
         (see documentation of
         :meth:`~sage.graphs.generic_graph.GenericGraph.add_edges`).

         To bypass auto-detection, prefer the more explicit
         ``Graph(L, format='list_of_edges')``.

      #. ``Graph({1: [2, 3, 4], 3: [4]})`` -- return a graph by associating to
         each vertex the list of its neighbors.

         To bypass auto-detection, prefer the more explicit
         ``Graph(D, format='dict_of_lists')``.

      #. ``Graph({1: {2: 'a', 3:'b'} ,3:{2:'c'}})`` -- return a graph by
         associating a list of neighbors to each vertex and providing its edge
         label.

         To bypass auto-detection, prefer the more explicit
         ``Graph(D, format='dict_of_dicts')``.

         For graphs with multiple edges, you can provide a list of labels
         instead, e.g.: ``Graph({1: {2: ['a1', 'a2'], 3:['b']} ,3:{2:['c']}})``.

      #. ``Graph(a_symmetric_matrix)`` -- return a graph with given (weighted)
         adjacency matrix (see documentation of
         :meth:`~sage.graphs.generic_graph.GenericGraph.adjacency_matrix`).

         To bypass auto-detection, prefer the more explicit ``Graph(M,
         format='adjacency_matrix')``. To take weights into account, use
         ``format='weighted_adjacency_matrix'`` instead.

      #. ``Graph(a_nonsymmetric_matrix)`` -- return a graph with given incidence
         matrix (see documentation of
         :meth:`~sage.graphs.generic_graph.GenericGraph.incidence_matrix`).

         To bypass auto-detection, prefer the more explicit
         ``Graph(M, format='incidence_matrix')``.

      #. ``Graph([V, f])`` -- return a graph from a vertex set ``V`` and a
         *symmetric* function ``f``. The graph contains an edge `u,v` whenever
         ``f(u,v)`` is ``True``.. Example: ``Graph([ [1..10], lambda x,y:
         abs(x-y).is_square()])``

      #. ``Graph(':I`ES@obGkqegW~')`` -- return a graph from a graph6 or sparse6
         string (see documentation of :meth:`graph6_string` or
         :meth:`sparse6_string`).

      #. ``Graph(a_seidel_matrix, format='seidel_adjacency_matrix')`` -- return
         a graph with a given Seidel adjacency matrix (see documentation of
         :meth:`seidel_adjacency_matrix`).

      #. ``Graph(another_graph)`` -- return a graph from a Sage (di)graph,
         `pygraphviz <https://pygraphviz.github.io/>`__ graph, `NetworkX
         <https://networkx.github.io/>`__ graph, or `igraph
         <http://igraph.org/python/>`__ graph.

    - ``pos`` -- a positioning dictionary (cf. documentation of
      :meth:`~sage.graphs.generic_graph.GenericGraph.layout`). For example, to
      draw 4 vertices on a square::

         {0: [-1,-1],
          1: [ 1,-1],
          2: [ 1, 1],
          3: [-1, 1]}

    - ``name`` -- (must be an explicitly named parameter, i.e.,
       ``name='complete')`` gives the graph a name

    - ``loops`` -- boolean (default: ``None``); whether to allow loops (ignored
      if data is an instance of the ``Graph`` class)

    - ``multiedges`` -- boolean (default: ``None``); whether to allow multiple
      edges (ignored if data is an instance of the ``Graph`` class)

    - ``weighted`` -- boolean (default: ``None``); whether graph thinks of
      itself as weighted or not. See
      :meth:`~sage.graphs.generic_graph.GenericGraph.weighted`.

    - ``format`` -- if set to ``None`` (default), :class:`Graph` tries to guess
      input's format. To avoid this possibly time-consuming step, one of the
      following values can be specified (see description above): ``'int'``,
      ``'graph6'``, ``'sparse6'``, ``'rule'``, ``'list_of_edges'``,
      ``'dict_of_lists'``, ``'dict_of_dicts'``, ``'adjacency_matrix'``,
      ``'weighted_adjacency_matrix'``, ``'seidel_adjacency_matrix'``,
      ``'incidence_matrix'``, ``"NX"``, ``'igraph'``.

    - ``sparse`` -- boolean (default: ``True``); ``sparse=True`` is an alias for
      ``data_structure="sparse"``, and ``sparse=False`` is an alias for
      ``data_structure="dense"``.

    - ``data_structure`` -- one of the following (for more information, see
      :mod:`~sage.graphs.base.overview`)

       * ``'dense'`` -- selects the :mod:`~sage.graphs.base.dense_graph`
         backend.

       * ``'sparse'`` -- selects the :mod:`~sage.graphs.base.sparse_graph`
         backend.

       * ``'static_sparse'`` -- selects the
         :mod:`~sage.graphs.base.static_sparse_backend` (this backend is faster
         than the sparse backend and smaller in memory, and it is immutable, so
         that the resulting graphs can be used as dictionary keys).

    - ``immutable`` -- boolean (default: ``False``); whether to create a
      immutable graph. Note that ``immutable=True`` is actually a shortcut for
      ``data_structure='static_sparse'``. Set to ``False`` by default.

    - ``hash_labels`` -- boolean (default: ``None``); whether to include edge
      labels during hashing. This parameter defaults to ``True`` if the graph is
      weighted. This parameter is ignored if the graph is mutable.
      Beware that trying to hash unhashable labels will raise an error.

    - ``vertex_labels`` -- boolean (default: ``True``); whether to allow any
      object as a vertex (slower), or only the integers `0,...,n-1`, where `n`
      is the number of vertices.

    - ``convert_empty_dict_labels_to_None`` -- this arguments sets the default
      edge labels used by NetworkX (empty dictionaries) to be replaced by
      ``None``, the default Sage edge label. It is set to ``True`` iff a
      NetworkX graph is on the input.

    EXAMPLES:

    We illustrate the first seven input formats (the other two involve packages
    that are currently not standard in Sage):

    #. An integer giving the number of vertices::

        sage: g = Graph(5); g
        Graph on 5 vertices
        sage: g.vertices(sort=True)
        [0, 1, 2, 3, 4]
        sage: g.edges(sort=False)
        []

    #. A dictionary of dictionaries::

        sage: g = Graph({0:{1:'x',2:'z',3:'a'}, 2:{5:'out'}}); g
        Graph on 5 vertices

       The labels ('x', 'z', 'a', 'out') are labels for edges. For example,
       'out' is the label for the edge on 2 and 5. Labels can be used as
       weights, if all the labels share some common parent.::

        sage: a, b, c, d, e, f = sorted(SymmetricGroup(3))                              # needs sage.groups
        sage: Graph({b: {d: 'c', e: 'p'}, c: {d: 'p', e: 'c'}})                         # needs sage.groups
        Graph on 4 vertices

    #. A dictionary of lists::

        sage: g = Graph({0:[1,2,3], 2:[4]}); g
        Graph on 5 vertices

    #. A list of vertices and a function describing adjacencies. Note that the
       list of vertices and the function must be enclosed in a list (i.e., [list
       of vertices, function]).

       Construct the Paley graph over GF(13).::

          sage: g = Graph([GF(13), lambda i,j: i!=j and (i-j).is_square()])             # needs sage.rings.finite_rings
          sage: g.vertices(sort=True)                                                   # needs sage.rings.finite_rings
          [0, 1, 2, 3, 4, 5, 6, 7, 8, 9, 10, 11, 12]
          sage: g.adjacency_matrix()                                                    # needs sage.modules sage.rings.finite_rings
          [0 1 0 1 1 0 0 0 0 1 1 0 1]
          [1 0 1 0 1 1 0 0 0 0 1 1 0]
          [0 1 0 1 0 1 1 0 0 0 0 1 1]
          [1 0 1 0 1 0 1 1 0 0 0 0 1]
          [1 1 0 1 0 1 0 1 1 0 0 0 0]
          [0 1 1 0 1 0 1 0 1 1 0 0 0]
          [0 0 1 1 0 1 0 1 0 1 1 0 0]
          [0 0 0 1 1 0 1 0 1 0 1 1 0]
          [0 0 0 0 1 1 0 1 0 1 0 1 1]
          [1 0 0 0 0 1 1 0 1 0 1 0 1]
          [1 1 0 0 0 0 1 1 0 1 0 1 0]
          [0 1 1 0 0 0 0 1 1 0 1 0 1]
          [1 0 1 1 0 0 0 0 1 1 0 1 0]

       Construct the line graph of a complete graph.::

          sage: g = graphs.CompleteGraph(4)
          sage: line_graph = Graph([g.edges(sort=True, labels=false),
          ....:                     lambda i,j: len(set(i).intersection(set(j)))>0],
          ....:                    loops=False)
          sage: line_graph.vertices(sort=True)
          [(0, 1), (0, 2), (0, 3), (1, 2), (1, 3), (2, 3)]
          sage: line_graph.adjacency_matrix()                                           # needs sage.modules
          [0 1 1 1 1 0]
          [1 0 1 1 0 1]
          [1 1 0 0 1 1]
          [1 1 0 0 1 1]
          [1 0 1 1 0 1]
          [0 1 1 1 1 0]

    #. A graph6 or sparse6 string: Sage automatically recognizes whether a
       string is in graph6 or sparse6 format::

           sage: s = ':I`AKGsaOs`cI]Gb~'
           sage: Graph(s, sparse=True)
           Looped multi-graph on 10 vertices

       ::

           sage: G = Graph('G?????')
           sage: G = Graph("G'?G?C")
           Traceback (most recent call last):
           ...
           RuntimeError: the string seems corrupt: valid characters are
           ?@ABCDEFGHIJKLMNOPQRSTUVWXYZ[\]^_`abcdefghijklmnopqrstuvwxyz{|}~
           sage: G = Graph('G??????')
           Traceback (most recent call last):
           ...
           RuntimeError: the string (G??????) seems corrupt: for n = 8, the string is too long

       ::

          sage: G = Graph(":I'AKGsaOs`cI]Gb~")
          Traceback (most recent call last):
          ...
          RuntimeError: the string seems corrupt: valid characters are
          ?@ABCDEFGHIJKLMNOPQRSTUVWXYZ[\]^_`abcdefghijklmnopqrstuvwxyz{|}~

       There are also list functions to take care of lists of graphs::

           sage: s = ':IgMoqoCUOqeb\n:I`AKGsaOs`cI]Gb~\n:I`EDOAEQ?PccSsge\\N\n'
           sage: graphs_list.from_sparse6(s)
           [Looped multi-graph on 10 vertices,
            Looped multi-graph on 10 vertices,
            Looped multi-graph on 10 vertices]

    #. A Sage matrix:
       Note: If format is not specified, then Sage assumes a symmetric square
       matrix is an adjacency matrix, otherwise an incidence matrix.

       - an adjacency matrix::

            sage: M = graphs.PetersenGraph().am(); M                                    # needs sage.modules
            [0 1 0 0 1 1 0 0 0 0]
            [1 0 1 0 0 0 1 0 0 0]
            [0 1 0 1 0 0 0 1 0 0]
            [0 0 1 0 1 0 0 0 1 0]
            [1 0 0 1 0 0 0 0 0 1]
            [1 0 0 0 0 0 0 1 1 0]
            [0 1 0 0 0 0 0 0 1 1]
            [0 0 1 0 0 1 0 0 0 1]
            [0 0 0 1 0 1 1 0 0 0]
            [0 0 0 0 1 0 1 1 0 0]
            sage: Graph(M)                                                              # needs sage.modules
            Graph on 10 vertices

         ::

            sage: Graph(matrix([[1,2], [2,4]]), loops=True, sparse=True)                # needs sage.modules
            Looped multi-graph on 2 vertices

            sage: M = Matrix([[0,1,-1], [1,0,-1/2], [-1,-1/2,0]]); M                    # needs sage.modules
            [   0    1   -1]
            [   1    0 -1/2]
            [  -1 -1/2    0]
            sage: G = Graph(M, sparse=True); G                                          # needs sage.modules
            Graph on 3 vertices
            sage: G.weighted()                                                          # needs sage.modules
            True

       - an incidence matrix::

            sage: M = Matrix(6, [-1,0,0,0,1, 1,-1,0,0,0, 0,1,-1,0,0,                    # needs sage.modules
            ....:                0,0,1,-1,0, 0,0,0,1,-1, 0,0,0,0,0]); M
            [-1  0  0  0  1]
            [ 1 -1  0  0  0]
            [ 0  1 -1  0  0]
            [ 0  0  1 -1  0]
            [ 0  0  0  1 -1]
            [ 0  0  0  0  0]
            sage: Graph(M)                                                              # needs sage.modules
            Graph on 6 vertices

            sage: Graph(Matrix([[1],[1],[1]]))                                          # needs sage.modules
            Traceback (most recent call last):
            ...
            ValueError: there must be one or two nonzero entries per column
            in an incidence matrix, got entries [1, 1, 1] in column 0
            sage: Graph(Matrix([[1],[1],[0]]))                                          # needs sage.modules
            Graph on 3 vertices

            sage: M = Matrix([[0,1,-1], [1,0,-1], [-1,-1,0]]); M                        # needs sage.modules
            [ 0  1 -1]
            [ 1  0 -1]
            [-1 -1  0]
            sage: Graph(M, sparse=True)                                                 # needs sage.modules
            Graph on 3 vertices

            sage: M = Matrix([[0,1,1], [1,0,1], [-1,-1,0]]); M                          # needs sage.modules
            [ 0  1  1]
            [ 1  0  1]
            [-1 -1  0]
            sage: Graph(M)                                                              # needs sage.modules
            Traceback (most recent call last):
            ...
            ValueError: there must be one or two nonzero entries per column
            in an incidence matrix, got entries [1, 1] in column 2

        Check that :issue:`9714` is fixed::

            sage: # needs sage.modules
            sage: MA = Matrix([[1,2,0], [0,2,0], [0,0,1]])
            sage: GA = Graph(MA, format='adjacency_matrix')
            sage: MI = GA.incidence_matrix(oriented=False); MI
            [2 1 1 0 0 0]
            [0 1 1 2 2 0]
            [0 0 0 0 0 2]
            sage: Graph(MI).edges(sort=True, labels=None)
            [(0, 0), (0, 1), (0, 1), (1, 1), (1, 1), (2, 2)]

            sage: M = Matrix([[1], [-1]]); M                                            # needs sage.modules
            [ 1]
            [-1]
            sage: Graph(M).edges(sort=True)                                             # needs sage.modules
            [(0, 1, None)]

    #. A Seidel adjacency matrix::

          sage: from sage.combinat.matrices.hadamard_matrix import (                    # needs sage.combinat sage.modules
          ....:  regular_symmetric_hadamard_matrix_with_constant_diagonal as rshcd)
          sage: m = rshcd(16,1) - matrix.identity(16)                                   # needs sage.combinat sage.modules
          sage: Graph(m,                                                                # needs sage.combinat sage.modules
          ....:       format='seidel_adjacency_matrix').is_strongly_regular(parameters=True)
          (16, 6, 2, 2)

    #. List of edges, or labelled edges::

          sage: g = Graph([(1, 3), (3, 8), (5, 2)]); g
          Graph on 5 vertices

          sage: g = Graph([(1, 2, "Peace"), (7, -9, "and"), (77, 2, "Love")]); g
          Graph on 5 vertices
          sage: g = Graph([(0, 2, '0'), (0, 2, '1'), (3, 3, '2')],
          ....:           loops=True, multiedges=True)
          sage: g.loops()
          [(3, 3, '2')]

    #. A NetworkX MultiGraph::

          sage: import networkx                                                         # needs networkx
          sage: g = networkx.MultiGraph({0:[1,2,3], 2:[4]})                             # needs networkx
          sage: Graph(g)                                                                # needs networkx
          Multi-graph on 5 vertices

    #. A NetworkX graph::

           sage: import networkx                                                        # needs networkx
           sage: g = networkx.Graph({0:[1,2,3], 2:[4]})                                 # needs networkx
           sage: DiGraph(g)                                                             # needs networkx
           Digraph on 5 vertices

    #. An igraph Graph (see also
       :meth:`~sage.graphs.generic_graph.GenericGraph.igraph_graph`)::

           sage: import igraph                       # optional - python_igraph
           sage: g = igraph.Graph([(0, 1), (0, 2)])  # optional - python_igraph
           sage: Graph(g)                            # optional - python_igraph
           Graph on 3 vertices

       If ``vertex_labels`` is ``True``, the names of the vertices are given by
       the vertex attribute ``'name'``, if available::

           sage: # optional - python_igraph
           sage: g = igraph.Graph([(0,1),(0,2)], vertex_attrs={'name':['a','b','c']})
           sage: Graph(g).vertices(sort=True)
           ['a', 'b', 'c']
           sage: g = igraph.Graph([(0,1),(0,2)], vertex_attrs={'label':['a','b','c']})
           sage: Graph(g).vertices(sort=True)
           [0, 1, 2]

       If the igraph Graph has edge attributes, they are used as edge labels::

           sage: g = igraph.Graph([(0, 1), (0, 2)],                             # optional - python_igraph
           ....:                  edge_attrs={'name': ['a', 'b'], 'weight': [1, 3]})
           sage: Graph(g).edges(sort=True)                                      # optional - python_igraph
           [(0, 1, {'name': 'a', 'weight': 1}), (0, 2, {'name': 'b', 'weight': 3})]


    When defining an undirected graph from a function ``f``, it is *very*
    important that ``f`` be symmetric. If it is not, anything can happen::

        sage: f_sym = lambda x,y: abs(x-y) == 1
        sage: f_nonsym = lambda x,y: (x-y) == 1
        sage: G_sym = Graph([[4,6,1,5,3,7,2,0], f_sym])
        sage: G_sym.is_isomorphic(graphs.PathGraph(8))
        True
        sage: G_nonsym = Graph([[4,6,1,5,3,7,2,0], f_nonsym])
        sage: G_nonsym.size()
        4
        sage: G_nonsym.is_isomorphic(G_sym)
        False

    By default, graphs are mutable and can thus not be used as a dictionary
    key::

          sage: G = graphs.PetersenGraph()
          sage: {G:1}[G]
          Traceback (most recent call last):
          ...
          TypeError: This graph is mutable, and thus not hashable.
          Create an immutable copy by `g.copy(immutable=True)`

    When providing the optional arguments ``data_structure="static_sparse"`` or
    ``immutable=True`` (both mean the same), then an immutable graph results::

          sage: G_imm = Graph(G, immutable=True)
          sage: H_imm = Graph(G, data_structure='static_sparse')
          sage: G_imm == H_imm == G
          True
          sage: {G_imm:1}[H_imm]
          1

    TESTS::

        sage: Graph(4, format='HeyHeyHey')
        Traceback (most recent call last):
        ...
        ValueError: Unknown input format 'HeyHeyHey'

        sage: Graph(igraph.Graph(directed=True))  # optional - python_igraph
        Traceback (most recent call last):
        ...
        ValueError: An *undirected* igraph graph was expected.
        To build a directed graph, call the DiGraph constructor.

        sage: # needs sage.modules
        sage: m = matrix([[0, -1], [-1, 0]])
        sage: Graph(m, format='seidel_adjacency_matrix')
        Graph on 2 vertices
        sage: m[0,1] = 1
        sage: Graph(m, format='seidel_adjacency_matrix')
        Traceback (most recent call last):
        ...
        ValueError: the adjacency matrix of a Seidel graph must be symmetric

        sage: m[0,1] = -1; m[1,1] = 1                                                   # needs sage.modules
        sage: Graph(m, format='seidel_adjacency_matrix')                                # needs sage.modules
        Traceback (most recent call last):
        ...
        ValueError: the adjacency matrix of a Seidel graph must have 0s on the main diagonal

    From a list of vertices and a list of edges::

        sage: G = Graph([[1,2,3], [(1,2)]]); G
        Graph on 3 vertices
        sage: G.edges(sort=True)
        [(1, 2, None)]

    Check that :issue:`27505` is fixed::

        sage: Graph(Graph().networkx_graph(), weighted=None, format='NX')               # needs networkx
        Graph on 0 vertices
    """
    _directed = False

    def __init__(self, data=None, pos=None, loops=None, format=None,
                 weighted=None, data_structure='sparse',
                 vertex_labels=True, name=None,
                 multiedges=None, convert_empty_dict_labels_to_None=None,
                 sparse=True, immutable=False, hash_labels=None):
        """
        TESTS::

            sage: G = Graph()
            sage: loads(dumps(G)) == G
            True
            sage: a = matrix(2,2,[1,0,0,1])                                             # needs sage.modules
            sage: Graph(a).adjacency_matrix() == a                                      # needs sage.modules
            True

            sage: a = matrix(2,2,[2,0,0,1])                                             # needs sage.modules
            sage: Graph(a,sparse=True).adjacency_matrix() == a                          # needs sage.modules
            True

        The positions are copied when the graph is built from another graph ::

            sage: g = graphs.PetersenGraph()
            sage: h = Graph(g)
            sage: g.get_pos() == h.get_pos()
            True

        The position dictionary is not the input one (:issue:`22424`)::

            sage: my_pos = {0:(0,0), 1:(1,1)}
            sage: G = Graph([[0,1], [(0,1)]], pos=my_pos)
            sage: my_pos == G._pos
            True
            sage: my_pos is G._pos
            False

        Or from a DiGraph ::

            sage: d = DiGraph(g)
            sage: h = Graph(d)
            sage: g.get_pos() == h.get_pos()
            True

        Loops are not counted as multiedges (see :issue:`11693`) and edges are
        not counted twice ::

            sage: Graph({1:[1]}).num_edges()
            1
            sage: Graph({1:[2,2]}).num_edges()
            2

        An empty list or dictionary defines a simple graph
        (:issue:`10441` and :issue:`12910`)::

            sage: Graph([])
            Graph on 0 vertices
            sage: Graph({})
            Graph on 0 vertices
            sage: # not "Multi-graph on 0 vertices"

        Verify that the int format works as expected (:issue:`12557`)::

            sage: Graph(2).adjacency_matrix()                                           # needs sage.modules
            [0 0]
            [0 0]
            sage: Graph(3) == Graph(3, format='int')
            True

        Problem with weighted adjacency matrix (:issue:`13919`)::

            sage: B = {0:{1:2,2:5,3:4},1:{2:2,4:7},2:{3:1,4:4,5:3},3:{5:4},4:{5:1,6:5},5:{6:7}}
            sage: grafo3 = Graph(B, weighted=True)
            sage: matad = grafo3.weighted_adjacency_matrix()                            # needs sage.modules
            sage: grafo4 = Graph(matad, format='adjacency_matrix', weighted=True)       # needs sage.modules
            sage: grafo4.shortest_path(0, 6, by_weight=True)                            # needs sage.modules
            [0, 1, 2, 5, 4, 6]

        Graphs returned when setting ``immutable=False`` are mutable::

            sage: g = graphs.PetersenGraph()
            sage: g = Graph(g.edges(sort=True), immutable=False)
            sage: g.add_edge("Hey", "Heyyyyyyy")

        And their name is set::

            sage: g = graphs.PetersenGraph()
            sage: Graph(g, immutable=True)
            Petersen graph: Graph on 10 vertices

        Check error messages for graphs built from incidence matrices (see
        :issue:`18440`)::

            sage: Graph(matrix([[-1, 1, 0],[1, 0, 0]]))                                 # needs sage.modules
            Traceback (most recent call last):
            ...
            ValueError: column 1 of the (oriented) incidence matrix
            contains only one nonzero value
            sage: Graph(matrix([[1,1],[1,1],[1,0]]))                                    # needs sage.modules
            Traceback (most recent call last):
            ...
            ValueError: there must be one or two nonzero entries per column
            in an incidence matrix, got entries [1, 1, 1] in column 0
            sage: Graph(matrix([[3,1,1],[0,1,1]]))                                      # needs sage.modules
            Traceback (most recent call last):
            ...
            ValueError: each column of a non-oriented incidence matrix
            must sum to 2, but column 0 does not

        Vertex labels are retained in the graph (:issue:`14708`)::

            sage: g = Graph()
            sage: g.add_vertex(0)
            sage: g.set_vertex(0, 'foo')
            sage: g.get_vertices()
            {0: 'foo'}
            sage: Graph(g).get_vertices()
            {0: 'foo'}
        """
        GenericGraph.__init__(self)

        from sage.structure.element import Matrix

        if sparse is False:
            if data_structure != "sparse":
                raise ValueError("The 'sparse' argument is an alias for "
                                 "'data_structure'. Please do not define both.")
            data_structure = "dense"

        if multiedges or weighted:
            if data_structure == "dense":
                raise RuntimeError("Multiedge and weighted c_graphs must be sparse.")
        if immutable:
            data_structure = 'static_sparse'

        # If the data structure is static_sparse, we first build a graph
        # using the sparse data structure, then re-encode the resulting graph
        # as a static sparse graph.
        from sage.graphs.base.sparse_graph import SparseGraphBackend
        from sage.graphs.base.dense_graph import DenseGraphBackend
        if data_structure in ["sparse", "static_sparse"]:
            CGB = SparseGraphBackend
        elif data_structure == "dense":
            CGB = DenseGraphBackend
        else:
            raise ValueError("data_structure must be equal to 'sparse', "
                             "'static_sparse' or 'dense'")
        self._backend = CGB(0, directed=False)

        if format is None and isinstance(data, str):
            if data.startswith(">>graph6<<"):
                data = data[10:]
                format = 'graph6'
            elif data.startswith(">>sparse6<<"):
                data = data[11:]
                format = 'sparse6'
            elif data[0] == ':':
                format = 'sparse6'
            else:
                format = 'graph6'
        if format is None and isinstance(data, Matrix):
            if data.is_symmetric():
                format = 'adjacency_matrix'
            else:
                format = 'incidence_matrix'
        if format is None and isinstance(data, Graph):
            format = 'Graph'
        from sage.graphs.digraph import DiGraph
        if format is None and isinstance(data, DiGraph):
            data = data.to_undirected()
            format = 'Graph'
        if (format is None and
                isinstance(data, list) and
                len(data) >= 2 and
                callable(data[1])):
            format = 'rule'

        if (format is None and
                isinstance(data, list) and
                len(data) == 2 and
                isinstance(data[0], list) and    # a list of two lists, the second of
                ((isinstance(data[1], list) and  # which contains iterables (the edges)
                 (not data[1] or callable(getattr(data[1][0], "__iter__", None)))) or
                 isinstance(data[1], EdgesView))):
            format = "vertices_and_edges"

        if format is None and isinstance(data, dict):
            if not data:
                format = 'dict_of_dicts'
            else:
                val = next(iter(data.values()))
                if isinstance(val, (list, EdgesView)):
                    format = 'dict_of_lists'
                elif isinstance(val, dict):
                    format = 'dict_of_dicts'
        if format is None and hasattr(data, 'adj'):
            # the input is a networkx (Multi)(Di)Graph
            format = 'NX'

        if (format is None and
                hasattr(data, 'vcount') and
                hasattr(data, 'get_edgelist')):
            try:
                import igraph
            except ImportError:
                raise ImportError("The data seems to be a igraph object, but "
                                  "igraph is not installed in Sage. To install "
                                  "it, run 'sage -i python_igraph'")
            if format is None and isinstance(data, igraph.Graph):
                format = 'igraph'
        if format is None and isinstance(data, (int, Integer)):
            format = 'int'
        if format is None and data is None:
            format = 'int'
            data = 0

        # Input is a list of edges or an EdgesView
        if format is None and isinstance(data, (list, EdgesView)):
            format = "list_of_edges"
            if weighted is None:
                weighted = False

        if format is None:
            raise ValueError("This input cannot be turned into a graph")

        if format == 'weighted_adjacency_matrix':
            if weighted is False:
                raise ValueError("Format was weighted_adjacency_matrix but weighted was False.")
            if weighted is None:
                weighted = True
            if multiedges is None:
                multiedges = False
            format = 'adjacency_matrix'

        # At this point, 'format' has been set. We build the graph

        if format == 'graph6':
            if weighted is None:
                weighted = False
            self.allow_loops(loops if loops else False, check=False)
            self.allow_multiple_edges(multiedges if multiedges else False, check=False)
            from .graph_input import from_graph6
            from_graph6(self, data)

        elif format == 'sparse6':
            if weighted is None:
                weighted = False
            self.allow_loops(False if loops is False else True, check=False)
            self.allow_multiple_edges(False if multiedges is False else True, check=False)
            from .graph_input import from_sparse6
            from_sparse6(self, data)

        elif format == 'adjacency_matrix':
            from .graph_input import from_adjacency_matrix
            from_adjacency_matrix(self, data, loops=loops, multiedges=multiedges, weighted=weighted)

        elif format == 'incidence_matrix':
            from .graph_input import from_incidence_matrix
            from_incidence_matrix(self, data, loops=loops, multiedges=multiedges, weighted=weighted)

        elif format == 'seidel_adjacency_matrix':
            weighted = False
            self.allow_loops(False)
            self.allow_multiple_edges(False)
            from .graph_input import from_seidel_adjacency_matrix
            from_seidel_adjacency_matrix(self, data)
        elif format == 'Graph':
            if loops is None:
                loops = data.allows_loops()
            if multiedges is None:
                multiedges = data.allows_multiple_edges()
            if weighted is None:
                weighted = data.weighted()
            self.allow_loops(loops, check=False)
            self.allow_multiple_edges(multiedges, check=False)
            if data.get_pos() is not None:
                pos = data.get_pos()
            self.name(data.name())
            self.set_vertices(data.get_vertices())
            data._backend.subgraph_given_vertices(self._backend, data)

        elif format == 'NX':
            from sage.graphs.graph_input import from_networkx_graph
            from_networkx_graph(self, data,
                                weighted=weighted, multiedges=multiedges, loops=loops,
                                convert_empty_dict_labels_to_None=convert_empty_dict_labels_to_None)
            if weighted is None:
                weighted = self.allows_multiple_edges()

        elif format == 'igraph':
            if data.is_directed():
                raise ValueError("An *undirected* igraph graph was expected. "
                                 "To build a directed graph, call the DiGraph "
                                 "constructor.")

            self.add_vertices(range(data.vcount()))
            self.add_edges((e.source, e.target, e.attributes()) for e in data.es())

            if vertex_labels and 'name' in data.vertex_attributes():
                vs = data.vs()
                self.relabel({v: vs[v]['name'] for v in self})

        elif format == 'rule':
            f = data[1]
            verts = data[0]
            if loops is None:
                loops = any(f(v, v) for v in verts)
            if weighted is None:
                weighted = False
            self.allow_loops(loops, check=False)
            self.allow_multiple_edges(bool(multiedges), check=False)
            self.add_vertices(verts)
            self.add_edges(e for e in itertools.combinations(verts, 2) if f(*e))
            if loops:
                self.add_edges((v, v) for v in verts if f(v, v))

        elif format == "vertices_and_edges":
            self.allow_multiple_edges(bool(multiedges), check=False)
            self.allow_loops(bool(loops), check=False)
            self.add_vertices(data[0])
            self.add_edges(data[1])

        elif format == 'dict_of_dicts':
            from .graph_input import from_dict_of_dicts
            from_dict_of_dicts(self, data, loops=loops, multiedges=multiedges, weighted=weighted,
                               convert_empty_dict_labels_to_None=(False if convert_empty_dict_labels_to_None is None
                                                                  else convert_empty_dict_labels_to_None))

        elif format == 'dict_of_lists':
            from .graph_input import from_dict_of_lists
            from_dict_of_lists(self, data, loops=loops, multiedges=multiedges, weighted=weighted)

        elif format == 'int':
            self.allow_loops(loops if loops else False, check=False)
            self.allow_multiple_edges(multiedges if multiedges else False, check=False)
            if data < 0:
                raise ValueError("The number of vertices cannot be strictly negative!")
            if data:
                self.add_vertices(range(data))

        elif format == 'list_of_edges':
            self.allow_multiple_edges(bool(multiedges),
                                      check=False)
            self.allow_loops(bool(loops), check=False)
            self.add_edges(data)
        else:
            raise ValueError("Unknown input format '{}'".format(format))

        if weighted is None:
            weighted = False
        self._weighted = getattr(self, '_weighted', weighted)

        if hash_labels is None and hasattr(data, '_hash_labels'):
            hash_labels = data._hash_labels
        self._hash_labels = hash_labels

        self._pos = copy(pos)

        if format != 'Graph' or name is not None:
            self.name(name)

        if data_structure == "static_sparse":
            from sage.graphs.base.static_sparse_backend import StaticSparseBackend
            ib = StaticSparseBackend(self,
                                     loops=self.allows_loops(),
                                     multiedges=self.allows_multiple_edges())
            self._backend = ib
            self._immutable = True

    # Formats

    @doc_index("Basic methods")
    def graph6_string(self):
        r"""
        Return the graph6 representation of the graph as an ASCII string.

        This is only valid for simple (no loops, no multiple edges) graphs
        on at most `2^{18}-1=262143` vertices.

        .. NOTE::

            As the graph6 format only handles graphs with vertex set
            `\{0,...,n-1\}`, a :meth:`relabelled copy
            <sage.graphs.generic_graph.GenericGraph.relabel>` will
            be encoded, if necessary.

        .. SEEALSO::

            * :meth:`~sage.graphs.digraph.DiGraph.dig6_string` --
              a similar string format for directed graphs

        EXAMPLES::

            sage: G = graphs.KrackhardtKiteGraph()
            sage: G.graph6_string()
            'IvUqwK@?G'

        TESTS::

            sage: Graph().graph6_string()
            '?'
        """
        n = self.order()
        if n > 262143:
            raise ValueError('graph6 format supports graphs on 0 to 262143 vertices only.')
        elif self.has_loops() or self.has_multiple_edges():
            raise ValueError('graph6 format supports only simple graphs (no loops, no multiple edges)')
        return generic_graph_pyx.small_integer_to_graph6(n) + generic_graph_pyx.binary_string_to_graph6(self._bit_vector())

    @doc_index("Basic methods")
    def sparse6_string(self):
        r"""
        Return the sparse6 representation of the graph as an ASCII string.

        Only valid for undirected graphs on 0 to 262143 vertices, but loops
        and multiple edges are permitted.

        .. NOTE::

            As the sparse6 format only handles graphs whose vertex set is
            `\{0,...,n-1\}`, a :meth:`relabelled copy
            <sage.graphs.generic_graph.GenericGraph.relabel>` of your graph will
            be encoded if necessary.

        EXAMPLES::

            sage: G = graphs.BullGraph()
            sage: G.sparse6_string()
            ':Da@en'

        ::

            sage: G = Graph(loops=True, multiedges=True, data_structure='sparse')
            sage: Graph(':?', data_structure='sparse') == G
            True

        TESTS::

            sage: G = Graph()
            sage: G.sparse6_string()
            ':?'

        Check that :issue:`18445` is fixed::

            sage: Graph(graphs.KneserGraph(5,2).sparse6_string()).size()
            15

        Graphs with 1 vertex are correctly handled (:issue:`24923`)::

            sage: Graph([(0, 0)], loops=True).sparse6_string()
            ':@^'
            sage: G = Graph(_)
            sage: G.order(), G.size()
            (1, 1)
            sage: Graph([(0, 0), (0, 0)], loops=True, multiedges=True).sparse6_string()
            ':@N'
            sage: H = Graph(_)
            sage: H.order(), H.size()
            (1, 2)

        Sparse6 encoding of canonical graph is unique (:issue:`31026`)::

            sage: G = Graph([(0,1),(1,2),(2,3),(3,0),(0,2)])
            sage: H = Graph([(0,1),(1,2),(2,3),(3,0),(1,3)])
            sage: G == H
            False
            sage: G.is_isomorphic(H)
            True
            sage: G.sparse6_string() == H.sparse6_string()
            False
            sage: G_ = G.canonical_label()
            sage: H_ = H.canonical_label()
            sage: G_ == H_
            True
            sage: G_.sparse6_string() == H_.sparse6_string()
            True

        The method can handle vertices with different types (:issue:`31026`)::

            sage: G = Graph([(1, 'a')])
            sage: H = Graph(G.sparse6_string())
            sage: G.is_isomorphic(H)
            True
            sage: set(G) == set(H)
            False
        """
        n = self.order()
        if not n:
            return ':?'
        if n > 262143:
            raise ValueError('sparse6 format supports graphs on 0 to 262143 vertices only.')
        if n == 1:
            s = '0' * self.size()
        else:
            try:
                V = sorted(self)
            except TypeError:
                V = self
            v_to_int = {v: i for i, v in enumerate(V)}
            edges = [sorted((v_to_int[u], v_to_int[v])) for u, v in self.edge_iterator(labels=False)]
            edges.sort(key=lambda e: (e[1], e[0]))  # reverse lexicographic order

            # encode bit vector
            k = int((ZZ(n) - 1).nbits())
            v = 0
            i = 0
            m = 0
            s = ''
            while m < len(edges):
                if edges[m][1] > v + 1:
                    sp = generic_graph_pyx.int_to_binary_string(edges[m][1])
                    sp = '0'*(k-len(sp)) + sp
                    s += '1' + sp
                    v = edges[m][1]
                elif edges[m][1] == v + 1:
                    sp = generic_graph_pyx.int_to_binary_string(edges[m][0])
                    sp = '0'*(k-len(sp)) + sp
                    s += '1' + sp
                    v += 1
                    m += 1
                else:
                    sp = generic_graph_pyx.int_to_binary_string(edges[m][0])
                    sp = '0'*(k-len(sp)) + sp
                    s += '0' + sp
                    m += 1

        # encode s as a 6-string, as in R(x), but padding with 1's
        # pad on the right to make a multiple of 6
        s = s + ('1' * ((6 - len(s)) % 6))

        # split into groups of 6, and convert numbers to decimal, adding 63
        six_bits = ''
        for i in range(0, len(s), 6):
            six_bits += chr(int(s[i:i+6], 2) + 63)
        return ':' + generic_graph_pyx.small_integer_to_graph6(n) + six_bits

    # Attributes

    @doc_index("Basic methods")
    def is_directed(self):
        """
        Since graph is undirected, returns False.

        EXAMPLES::

            sage: Graph().is_directed()
            False
        """
        return False

    # Properties

    @doc_index("Graph properties")
    def is_tree(self, certificate=False, output='vertex'):
        r"""
        Test if the graph is a tree.

        The empty graph is defined to be not a tree.

        INPUT:

        - ``certificate`` -- boolean (default: ``False``); whether to return a
          certificate. The method only returns boolean answers when
          ``certificate = False`` (default). When it is set to ``True``, it
          either answers ``(True, None)`` when the graph is a tree or ``(False,
          cycle)`` when it contains a cycle. It returns ``(False, None)`` when
          the graph is empty or not connected.

        - ``output`` -- either ``'vertex'`` (default) or ``'edge'``; whether the
          certificate is given as a list of vertices (``output = 'vertex'``) or
          a list of edges (``output = 'edge'``).

        When the certificate cycle is given as a list of edges, the edges are
        given as `(v_i, v_{i+1}, l)` where `v_1, v_2, \dots, v_n` are the
        vertices of the cycles (in their cyclic order).

        EXAMPLES::

            sage: all(T.is_tree() for T in graphs.trees(15))
            True

        With certificates::

            sage: g = graphs.RandomTree(30)
            sage: g.is_tree(certificate=True)
            (True, None)
            sage: g.add_edge(10,-1)
            sage: g.add_edge(11,-1)
            sage: isit, cycle = g.is_tree(certificate=True)
            sage: isit
            False
            sage: -1 in cycle
            True

        One can also ask for the certificate as a list of edges::

            sage: g = graphs.CycleGraph(4)
            sage: g.is_tree(certificate=True, output='edge')
            (False, [(3, 2, None), (2, 1, None), (1, 0, None), (0, 3, None)])

        This is useful for graphs with multiple edges::

            sage: G = Graph([(1, 2, 'a'), (1, 2, 'b')], multiedges=True)
            sage: G.is_tree(certificate=True)
            (False, [1, 2])
            sage: G.is_tree(certificate=True, output='edge')
            (False, [(1, 2, 'b'), (2, 1, 'a')])

        TESTS:

        :issue:`14434` is fixed::

            sage: g = Graph({0:[1,4,5],3:[4,8,9],4:[9],5:[7,8],7:[9]})
            sage: _,cycle = g.is_tree(certificate=True)
            sage: g.size()
            10
            sage: g.add_cycle(cycle)
            sage: g.size()
            10

        The empty graph::

            sage: graphs.EmptyGraph().is_tree()
            False
            sage: graphs.EmptyGraph().is_tree(certificate=True)
            (False, None)

        :issue:`22912` is fixed::

            sage: G = Graph([(0,0), (0,1)], loops=True)
            sage: G.is_tree(certificate=True)
            (False, [0])
            sage: G.is_tree(certificate=True, output='edge')
            (False, [(0, 0, None)])

        Case of edges with incomparable types (see :issue:`35903`)::

            sage: G = Graph(multiedges=True)
            sage: G.add_cycle(['A', 1, 2, 3])
            sage: G.add_cycle(['A', 1, 2, 3])
            sage: G.is_tree(certificate=True, output='vertex')
            (False, ['A', 1])
            sage: G.is_tree(certificate=True, output='edge')
            (False, [('A', 1, None), (1, 'A', None)])
        """
        if output not in ['vertex', 'edge']:
            raise ValueError('output must be either vertex or edge')

        if not self.order() or not self.is_connected():
            return (False, None) if certificate else False

        if certificate:
            if self.order() == self.size() + 1:
                return (True, None)

            if self.allows_loops():
                L = self.loop_edges() if output == 'edge' else self.loop_vertices()
                if L:
                    return False, L[:1]

            if self.has_multiple_edges():
                multiple_edges = self.multiple_edges(sort=False)
                if output == 'vertex':
                    return (False, list(multiple_edges[0][:2]))
                # Search for 2 edges between u and v.
                # We do this way to handle the case of edges with incomparable
                # types
                u1, v1, w1 = multiple_edges[0]
                for u2, v2, w2 in multiple_edges[1:]:
                    if u1 == u2 and v1 == v2:
                        return (False, [(u1, v1, w1), (v2, u2, w2)])
                    elif u1 == v2 and v1 == u2:
                        return (False, [(u1, v1, w1), (u2, v2, w2)])

            if output == 'edge':
                if self.allows_multiple_edges():
                    def vertices_to_edges(x):
                        return [(u[0], u[1], self.edge_label(u[0], u[1])[0])
                                for u in zip(x, x[1:] + [x[0]])]
                else:
                    def vertices_to_edges(x):
                        return [(u[0], u[1], self.edge_label(u[0], u[1]))
                                for u in zip(x, x[1:] + [x[0]])]

            # This code is a depth-first search that looks for a cycle in the
            # graph. We *know* it exists as there are too many edges around.
            seen = {}
            u = next(self.vertex_iterator())
            seen[u] = u
            stack = [(u, v) for v in self.neighbor_iterator(u)]
            while stack:
                u, v = stack.pop()
                if v in seen:
                    continue
                for w in self.neighbor_iterator(v):
                    if u == w:
                        continue
                    elif w in seen:
                        cycle = [w, v]
                        while u != w:
                            cycle.append(u)
                            u = seen[u]
                        cycle.reverse()
                        if output == 'vertex':
                            return (False, cycle)
                        return (False, vertices_to_edges(cycle))
                    else:
                        stack.append((v, w))
                seen[v] = u

        return self.order() == self.size() + 1

    @doc_index("Graph properties")
    def is_forest(self, certificate=False, output='vertex'):
        """
        Test if the graph is a forest, i.e. a disjoint union of trees.

        INPUT:

        - ``certificate`` -- boolean (default: ``False``); whether to return a
          certificate. The method only returns boolean answers when
          ``certificate = False`` (default). When it is set to ``True``, it
          either answers ``(True, None)`` when the graph is a forest or
          ``(False, cycle)`` when it contains a cycle.

        - ``output`` -- either ``'vertex'`` (default) or ``'edge'``; whether the
          certificate is given as a list of vertices (``output = 'vertex'``) or
          a list of edges (``output = 'edge'``).

        EXAMPLES::

            sage: seven_acre_wood = sum(graphs.trees(7), Graph())
            sage: seven_acre_wood.is_forest()
            True

        With certificates::

            sage: g = graphs.RandomTree(30)
            sage: g.is_forest(certificate=True)
            (True, None)
            sage: (2*g + graphs.PetersenGraph() + g).is_forest(certificate=True)
            (False, [64, 69, 67, 65, 60])
        """
        connected_components = self.connected_components(sort=False)
        number_of_connected_components = len(connected_components)
        isit = (self.order() ==
                self.size() + number_of_connected_components)

        if not certificate:
            return isit
        if isit:
            return (True, None)

        # The graph contains a cycle, and the user wants to see it.
        if number_of_connected_components == 1:
            return self.is_tree(certificate=True, output=output)
        # We try to find a cycle in each connected component
        for cc in connected_components:
            isit, cycle = self.subgraph(cc).is_tree(certificate=True, output=output)
            if not isit:
                return (False, cycle)

    @doc_index("Graph properties")
    def is_cactus(self):
        """
        Check whether the graph is cactus graph.

        A graph is called *cactus graph* if it is connected and every pair of
        simple cycles have at most one common vertex.

        There are other definitions, see the :wikipedia:`Cactus_graph`.

        EXAMPLES::

            sage: g = Graph({1: [2], 2: [3, 4], 3: [4, 5, 6, 7], 8: [3, 5], 9: [6, 7]})
            sage: g.is_cactus()
            True

            sage: c6 = graphs.CycleGraph(6)
            sage: naphthalene = c6 + c6
            sage: naphthalene.is_cactus()  # Not connected
            False
            sage: naphthalene.merge_vertices([0, 6])
            sage: naphthalene.is_cactus()
            True
            sage: naphthalene.merge_vertices([1, 7])
            sage: naphthalene.is_cactus()
            False

        TESTS::

            sage: all(graphs.PathGraph(i).is_cactus() for i in range(5))
            True

            sage: Graph('Fli@?').is_cactus()
            False

        Test a graph that is not outerplanar, see :issue:`24480`::

            sage: graphs.Balaban10Cage().is_cactus()                                    # needs networkx
            False
        """
        self._scream_if_not_simple()

        # Special cases
        if self.order() < 4:
            return True

        if self.size() > 3 * (self.order() - 1) / 2:
            return False

        # Every cactus graph is outerplanar
        if not self.is_circular_planar():
            return False

        if not self.is_connected():
            return False

        # the number of faces is 1 plus the number of blocks of order > 2
        B = self.blocks_and_cut_vertices()[0]
        return len(self.faces()) == sum(1 for b in B if len(b) > 2) + 1

    @doc_index("Graph properties")
    def is_biconnected(self):
        """
        Test if the graph is biconnected.

        A biconnected graph is a connected graph on two or more vertices that is
        not broken into disconnected pieces by deleting any single vertex.

        .. SEEALSO::

            - :meth:`~sage.graphs.generic_graph.GenericGraph.is_connected`
            - :meth:`~sage.graphs.generic_graph.GenericGraph.blocks_and_cut_vertices`
            - :meth:`~sage.graphs.generic_graph.GenericGraph.blocks_and_cuts_tree`
            - :wikipedia:`Biconnected_graph`

        EXAMPLES::

            sage: G = graphs.PetersenGraph()
            sage: G.is_biconnected()
            True
            sage: G.add_path([0,'a','b'])
            sage: G.is_biconnected()
            False
            sage: G.add_edge('b', 1)
            sage: G.is_biconnected()
            True

        TESTS::

            sage: Graph().is_biconnected()
            False
            sage: Graph(1).is_biconnected()
            False
            sage: graphs.CompleteGraph(2).is_biconnected()
            True
        """
        if self.order() < 2 or not self.is_connected():
            return False
        if self.blocks_and_cut_vertices()[1]:
            return False
        return True

    @doc_index("Graph properties")
    def is_block_graph(self):
        r"""
        Return whether this graph is a block graph.

        A block graph is a connected graph in which every biconnected component
        (block) is a clique.

        .. SEEALSO::

            - :wikipedia:`Block_graph` for more details on these graphs
            - :meth:`~sage.graphs.graph_generators.GraphGenerators.RandomBlockGraph`
              -- generator of random block graphs
            - :meth:`~sage.graphs.generic_graph.GenericGraph.blocks_and_cut_vertices`
            - :meth:`~sage.graphs.generic_graph.GenericGraph.blocks_and_cuts_tree`

        EXAMPLES::

            sage: G = graphs.RandomBlockGraph(6, 2, kmax=4)
            sage: G.is_block_graph()
            True
            sage: from sage.graphs.isgci import graph_classes
            sage: G in graph_classes.Block
            True
            sage: graphs.CompleteGraph(4).is_block_graph()
            True
            sage: graphs.RandomTree(6).is_block_graph()
            True
            sage: graphs.PetersenGraph().is_block_graph()
            False
            sage: Graph(4).is_block_graph()
            False
        """
        if not self.is_connected():
            return False
        if self.is_clique():
            return True

        B, C = self.blocks_and_cut_vertices()
        return all(self.is_clique(vertices=block) for block in B)

    @doc_index("Graph properties")
    def is_cograph(self):
        """
        Check whether the graph is cograph.

        A cograph is defined recursively: the single-vertex graph is
        cograph, complement of cograph is cograph, and disjoint union
        of two cographs is cograph. There are many other
        characterizations, see the :wikipedia:`Cograph`.

        EXAMPLES::

            sage: graphs.HouseXGraph().is_cograph()
            True
            sage: graphs.HouseGraph().is_cograph()                                      # needs sage.modules
            False

        .. TODO::

            Implement faster recognition algorithm, as for instance
            the linear time recognition algorithm using LexBFS proposed
            in [Bre2008]_.

        TESTS::

            sage: [graphs.PathGraph(i).is_cograph() for i in range(6)]                  # needs sage.modules
            [True, True, True, True, False, False]
            sage: graphs.CycleGraph(5).is_cograph()  # Self-complemented                # needs sage.modules
            False
        """
        # A cograph has no 4-vertex path as an induced subgraph.
        # We will first try to "decompose" graph by complements and
        # split to connected components, and use fairly slow
        # subgraph search if that fails.
        self._scream_if_not_simple()
        if self.order() < 4:
            return True
        if self.density()*2 > 1:
            return self.complement().is_cograph()
        if not self.is_connected():
            return all(part.is_cograph() for part in self.connected_components_subgraphs())
        P4 = Graph({0: [1], 1: [2], 2: [3]})
        return self.subgraph_search(P4, induced=True) is None

    @doc_index("Graph properties")
    def is_apex(self):
        r"""
        Test if the graph is apex.

        A graph is apex if it can be made planar by the removal of a single
        vertex. The deleted vertex is called ``an apex`` of the graph, and a
        graph may have more than one apex. For instance, in the minimal
        nonplanar graphs `K_5` or `K_{3,3}`, every vertex is an apex. The apex
        graphs include graphs that are themselves planar, in which case again
        every vertex is an apex. The null graph is also counted as an apex graph
        even though it has no vertex to remove.  If the graph is not connected,
        we say that it is apex if it has at most one non planar connected
        component and that this component is apex.  See the :wikipedia:`Apex_graph`
        for more information.

        .. SEEALSO::

          - :meth:`~Graph.apex_vertices`
          - :meth:`~sage.graphs.generic_graph.GenericGraph.is_planar`

        EXAMPLES:

        `K_5` and `K_{3,3}` are apex graphs, and each of their vertices is an
        apex::

            sage: G = graphs.CompleteGraph(5)
            sage: G.is_apex()
            True
            sage: G = graphs.CompleteBipartiteGraph(3,3)
            sage: G.is_apex()
            True

        The Petersen graph is not apex::

            sage: G = graphs.PetersenGraph()
            sage: G.is_apex()
            False

        A graph is apex if all its connected components are apex, but at most
        one is not planar::

            sage: M = graphs.Grid2dGraph(3,3)
            sage: K5 = graphs.CompleteGraph(5)
            sage: (M+K5).is_apex()
            True
            sage: (M+K5+K5).is_apex()
            False

        TESTS:

        The null graph is apex::

            sage: G = Graph()
            sage: G.is_apex()
            True

        The graph might be mutable or immutable::

            sage: G = Graph(M+K5, immutable=True)
            sage: G.is_apex()
            True
        """
        # Easy cases: null graph, subgraphs of K_5 and K_3,3
        if self.order() <= 5 or (self.order() <= 6 and self.is_bipartite()):
            return True

        return len(self.apex_vertices(k=1)) > 0

    @doc_index("Graph properties")
    def apex_vertices(self, k=None):
        r"""
        Return the list of apex vertices.

        A graph is apex if it can be made planar by the removal of a single
        vertex. The deleted vertex is called ``an apex`` of the graph, and a
        graph may have more than one apex. For instance, in the minimal
        nonplanar graphs `K_5` or `K_{3,3}`, every vertex is an apex. The apex
        graphs include graphs that are themselves planar, in which case again
        every vertex is an apex. The null graph is also counted as an apex graph
        even though it has no vertex to remove.  If the graph is not connected,
        we say that it is apex if it has at most one non planar connected
        component and that this component is apex.  See the
        :wikipedia:`Apex_graph` for more information.

        .. SEEALSO::

          - :meth:`~Graph.is_apex`
          - :meth:`~sage.graphs.generic_graph.GenericGraph.is_planar`

        INPUT:

        - ``k`` -- integer (default: ``None``); when set to ``None``, the method
          returns the list of all apex of the graph, possibly empty if the graph
          is not apex. When set to a positive integer, the method ends as soon
          as `k` apex vertices are found.

        OUTPUT:

        By default, the method returns the list of all apex of the graph. When
        parameter ``k`` is set to a positive integer, the returned list is
        bounded to `k` apex vertices.

        EXAMPLES:

        `K_5` and `K_{3,3}` are apex graphs, and each of their vertices is an
        apex::

            sage: G = graphs.CompleteGraph(5)
            sage: G.apex_vertices()
            [0, 1, 2, 3, 4]
            sage: G = graphs.CompleteBipartiteGraph(3,3)
            sage: G.is_apex()
            True
            sage: G.apex_vertices()
            [0, 1, 2, 3, 4, 5]
            sage: G.apex_vertices(k=3)
            [0, 1, 2]

        A `4\\times 4`-grid is apex and each of its vertices is an apex. When
        adding a universal vertex, the resulting graph is apex and the universal
        vertex is the unique apex vertex ::

            sage: G = graphs.Grid2dGraph(4,4)
            sage: set(G.apex_vertices()) == set(G.vertices(sort=False))
            True
            sage: G.add_edges([('universal',v) for v in G])
            sage: G.apex_vertices()
            ['universal']

        The Petersen graph is not apex::

            sage: G = graphs.PetersenGraph()
            sage: G.apex_vertices()
            []

        A graph is apex if all its connected components are apex, but at most
        one is not planar::

            sage: M = graphs.Grid2dGraph(3,3)
            sage: K5 = graphs.CompleteGraph(5)
            sage: (M+K5).apex_vertices()
            [9, 10, 11, 12, 13]
            sage: (M+K5+K5).apex_vertices()
            []

        Neighbors of an apex of degree 2 are apex::

            sage: G = graphs.Grid2dGraph(5,5)
            sage: v = (666, 666)
            sage: G.add_path([(1, 1), v, (3, 3)])
            sage: G.is_planar()
            False
            sage: G.degree(v)
            2
            sage: sorted(G.apex_vertices())
            [(1, 1), (2, 2), (3, 3), (666, 666)]


        TESTS:

        The null graph is apex although it has no apex vertex::

            sage: G = Graph()
            sage: G.apex_vertices()
            []

        Parameter ``k`` cannot be a negative integer::

            sage: G.apex_vertices(k=-1)
            Traceback (most recent call last):
            ...
            ValueError: parameter k must be a nonnegative integer

        The graph might be mutable or immutable::

            sage: G = Graph(M+K5, immutable=True)
            sage: G.apex_vertices()
            [9, 10, 11, 12, 13]
        """
        if k is None:
            k = self.order()
        elif k < 0:
            raise ValueError("parameter k must be a nonnegative integer")

        # Easy cases: null graph, subgraphs of K_5 and K_3,3
        if self.order() <= 5 or (self.order() <= 6 and self.is_bipartite()):
            it = self.vertex_iterator()
            return [next(it) for _ in range(k)]

        if not self.is_connected():
            # We search for its non planar connected components. If it has more
            # than one such component, the graph is not apex. It is apex if
            # either it has no such component, in which case the graph is
            # planar, or if its unique non planar component is apex.

            P = [H for H in self.connected_components_subgraphs() if not H.is_planar()]
            if not P:  # The graph is planar
                it = self.vertex_iterator()
                return [next(it) for _ in range(k)]
            if len(P) > 1:
                return []

            # We proceed with the non planar component
            if P[0].is_immutable():
                H = Graph(P[0].edges(labels=0, sort=False), immutable=False, loops=False, multiedges=False)
            else:
                H = P[0]

        elif self.is_planar():
            # A planar graph is apex.
            it = self.vertex_iterator()
            return [next(it) for _ in range(k)]

        else:
            # We make a basic copy of the graph since we will modify it
            H = Graph(self.edges(labels=0, sort=False), immutable=False, loops=False, multiedges=False)

        # General case: basic implementation
        #
        # Test for each vertex if its removal makes the graph planar.
        # Obviously, we don't test vertices of degree one. Furthermore, if a
        # vertex of degree 2 is an apex, its neighbors also are. So we start
        # with vertices of degree 2.
        V = {}
        for u in H:
            d = H.degree(u)
            if d > 1:
                if d in V:
                    V[d].append(u)
                else:
                    V[d] = [u]
        apex = set()
        for deg in sorted(V):
            for u in V[deg]:
                if u in apex:  # True if neighbor of an apex of degree 2
                    if deg == 2:
                        # We ensure that its neighbors are known apex
                        apex.update(H.neighbor_iterator(u))
                        if len(apex) >= k:
                            return list(apex)[:k]
                    continue

                E = H.edges_incident(u, labels=0)
                H.delete_vertex(u)
                if H.is_planar():
                    apex.add(u)
                    if deg == 2:
                        # The neighbors of an apex of degree 2 also are
                        apex.update(self.neighbor_iterator(u))

                    if len(apex) >= k:
                        return list(apex)[:k]

                H.add_edges(E)

        return list(apex)

    @doc_index("Graph properties")
    def is_overfull(self):
        r"""
        Test whether the current graph is overfull.

        A graph `G` on `n` vertices and `m` edges is said to be overfull if:

        - `n` is odd

        - It satisfies `2m > (n-1)\Delta(G)`, where `\Delta(G)` denotes the
          maximum degree among all vertices in `G`.

        An overfull graph must have a chromatic index of `\Delta(G)+1`.

        EXAMPLES:

        A complete graph of order `n > 1` is overfull if and only if `n` is
        odd::

            sage: graphs.CompleteGraph(6).is_overfull()
            False
            sage: graphs.CompleteGraph(7).is_overfull()
            True
            sage: graphs.CompleteGraph(1).is_overfull()
            False

        The claw graph is not overfull::

            sage: from sage.graphs.graph_coloring import edge_coloring
            sage: g = graphs.ClawGraph()
            sage: g
            Claw graph: Graph on 4 vertices
            sage: edge_coloring(g, value_only=True)                                     # needs sage.numerical_mip
            3
            sage: g.is_overfull()
            False

        The Holt graph is an example of a overfull graph::

            sage: G = graphs.HoltGraph()
            sage: G.is_overfull()
            True

        Checking that all complete graphs `K_n` for even `0 \leq n \leq 100`
        are not overfull::

            sage: def check_overfull_Kn_even(n):
            ....:     i = 0
            ....:     while i <= n:
            ....:         if graphs.CompleteGraph(i).is_overfull():
            ....:             print("A complete graph of even order cannot be overfull.")
            ....:             return
            ....:         i += 2
            ....:     print("Complete graphs of even order up to %s are not overfull." % n)
            ...
            sage: check_overfull_Kn_even(100)  # long time
            Complete graphs of even order up to 100 are not overfull.

        The null graph, i.e. the graph with no vertices, is not overfull::

            sage: Graph().is_overfull()
            False
            sage: graphs.CompleteGraph(0).is_overfull()
            False

        Checking that all complete graphs `K_n` for odd `1 < n \leq 100`
        are overfull::

            sage: def check_overfull_Kn_odd(n):
            ....:     i = 3
            ....:     while i <= n:
            ....:         if not graphs.CompleteGraph(i).is_overfull():
            ....:             print("A complete graph of odd order > 1 must be overfull.")
            ....:             return
            ....:         i += 2
            ....:     print("Complete graphs of odd order > 1 up to %s are overfull." % n)
            ...
            sage: check_overfull_Kn_odd(100)  # long time
            Complete graphs of odd order > 1 up to 100 are overfull.

        The Petersen Graph, though, is not overfull while
        its chromatic index is `\Delta+1`::

            sage: g = graphs.PetersenGraph()
            sage: g.is_overfull()
            False
            sage: from sage.graphs.graph_coloring import edge_coloring
            sage: max(g.degree()) + 1 ==  edge_coloring(g, value_only=True)             # needs sage.numerical_mip
            True
        """
        # # A possible optimized version. But the gain in speed is very little.
        # return bool(self._backend.num_verts() & 1) and (  # odd order n
        #     2 * self._backend.num_edges(self._directed) > #2m > \Delta(G)*(n-1)
        #     max(self.degree()) * (self._backend.num_verts() - 1))
        # unoptimized version
        return (self.order() % 2 == 1) and (
            2 * self.size() > max(self.degree()) * (self.order() - 1))

    @doc_index("Graph properties")
    def is_even_hole_free(self, certificate=False):
        r"""
        Test whether ``self`` contains an induced even hole.

        A Hole is a cycle of length at least 4 (included). It is said to be even
        (resp. odd) if its length is even (resp. odd).

        Even-hole-free graphs always contain a bisimplicial vertex, which
        ensures that their chromatic number is at most twice their clique number
        [ACHRS2008]_.

        INPUT:

        - ``certificate`` -- boolean (default: ``False``); when ``certificate =
          False``, this method only returns ``True`` or ``False``. If
          ``certificate = True``, the subgraph found is returned instead of
          ``False``.

        EXAMPLES:

        Is the Petersen Graph even-hole-free ::

            sage: g = graphs.PetersenGraph()
            sage: g.is_even_hole_free()                                                 # needs sage.modules
            False

        As any chordal graph is hole-free, interval graphs behave the same way::

            sage: g = graphs.RandomIntervalGraph(20)
            sage: g.is_even_hole_free()                                                 # needs sage.modules
            True

        It is clear, though, that a random Bipartite Graph which is not a forest
        has an even hole::

            sage: g = graphs.RandomBipartite(10, 10, .5)                                # needs numpy
            sage: g.is_even_hole_free() and not g.is_forest()                           # needs numpy sage.modules
            False

        We can check the certificate returned is indeed an even cycle::

            sage: if not g.is_forest():                                                 # needs numpy sage.modules
            ....:    cycle = g.is_even_hole_free(certificate=True)
            ....:    if cycle.order() % 2 == 1:
            ....:        print("Error !")
            ....:    if not cycle.is_isomorphic(
            ....:           graphs.CycleGraph(cycle.order())):
            ....:        print("Error !")
            ...
            sage: print("Everything is Fine !")
            Everything is Fine !

        TESTS:

        Bug reported in :issue:`9925`, and fixed by :issue:`9420`::

            sage: g = Graph(':SiBFGaCEF_@CE`DEGH`CEFGaCDGaCDEHaDEF`CEH`ABCDEF',
            ....:           loops=False, multiedges=False)
            sage: g.is_even_hole_free()                                                 # needs sage.modules
            False
            sage: g.is_even_hole_free(certificate=True)                                 # needs sage.modules
            Subgraph of (): Graph on 4 vertices

        Making sure there are no other counter-examples around ::

            sage: t = lambda x: (Graph(x).is_forest() or
            ....:       isinstance(Graph(x).is_even_hole_free(certificate=True), Graph))
            sage: all(t(graphs.RandomBipartite(10, 10, .5)) for i in range(100))        # needs numpy sage.modules
            True
        """
        girth = self.girth()

        if girth > self.order():
            start = 4

        elif not girth % 2:
            if not certificate:
                return False
            start = girth

        else:
            start = girth + 1

        from sage.graphs.generators.basic import CycleGraph

        while start <= self.order():

            subgraph = self.subgraph_search(CycleGraph(start), induced=True)

            if subgraph is not None:
                if certificate:
                    return subgraph
                return False

            start += 2

        return True

    @doc_index("Graph properties")
    def is_odd_hole_free(self, certificate=False):
        r"""
        Test whether ``self`` contains an induced odd hole.

        A Hole is a cycle of length at least 4 (included). It is said to be even
        (resp. odd) if its length is even (resp. odd).

        It is interesting to notice that while it is polynomial to check whether
        a graph has an odd hole or an odd antihole [CCLSV2005]_, it is not known
        whether testing for one of these two cases independently is polynomial
        too.

        INPUT:

        - ``certificate`` -- boolean (default: ``False``); when ``certificate =
          False``, this method only returns ``True`` or ``False``. If
          ``certificate = True``, the subgraph found is returned instead of
          ``False``.

        EXAMPLES:

        Is the Petersen Graph odd-hole-free ::

            sage: g = graphs.PetersenGraph()
            sage: g.is_odd_hole_free()                                                  # needs sage.modules
            False

        Which was to be expected, as its girth is 5 ::

            sage: g.girth()
            5

        We can check the certificate returned is indeed a 5-cycle::

            sage: cycle = g.is_odd_hole_free(certificate=True)                          # needs sage.modules
            sage: cycle.is_isomorphic(graphs.CycleGraph(5))                             # needs sage.modules
            True

        As any chordal graph is hole-free, no interval graph has an odd hole::

            sage: g = graphs.RandomIntervalGraph(20)
            sage: g.is_odd_hole_free()                                                  # needs sage.modules
            True
        """
        girth = self.odd_girth()

        if girth > self.order():
            return True
        if girth == 3:
            start = 5
        else:
            if not certificate:
                return False
            start = girth

        from sage.graphs.generators.basic import CycleGraph

        while start <= self.order():

            subgraph = self.subgraph_search(CycleGraph(start), induced=True)

            if subgraph is not None:
                if certificate:
                    return subgraph
                return False

            start += 2

        return True

    @doc_index("Graph properties")
    def is_triangle_free(self, algorithm='dense_graph', certificate=False):
        r"""
        Check whether ``self`` is triangle-free.

        INPUT:

        - ``algorithm`` -- (default: ``'dense_graph'``) specifies the algorithm
          to use among:

          - ``'matrix'`` -- tests if the trace of the adjacency matrix is
            positive

          - ``'bitset'`` -- encodes adjacencies into bitsets and uses fast
            bitset operations to test if the input graph contains a
            triangle. This method is generally faster than standard matrix
            multiplication.

          - ``'dense_graph'`` -- use the implementation of
            :mod:`sage.graphs.base.static_dense_graph`

        - ``certificate`` -- boolean (default: ``False``); whether to return a
          triangle if one is found. This parameter is ignored when ``algorithm``
          is ``'matrix'``.

        EXAMPLES:

        The Petersen Graph is triangle-free::

            sage: g = graphs.PetersenGraph()
            sage: g.is_triangle_free()
            True

        or a complete Bipartite Graph::

            sage: G = graphs.CompleteBipartiteGraph(5,6)
            sage: G.is_triangle_free(algorithm='matrix')                                # needs sage.modules
            True
            sage: G.is_triangle_free(algorithm='bitset')
            True
            sage: G.is_triangle_free(algorithm='dense_graph')
            True

        a tripartite graph, though, contains many triangles::

            sage: G = (3 * graphs.CompleteGraph(5)).complement()
            sage: G.is_triangle_free(algorithm='matrix')                                # needs sage.modules
            False
            sage: G.is_triangle_free(algorithm='bitset')
            False
            sage: G.is_triangle_free(algorithm='dense_graph')
            False

        Asking for a certificate::

            sage: K4 = graphs.CompleteGraph(4)
            sage: K4.is_triangle_free(algorithm='dense_graph', certificate=True)
            (False, [0, 1, 2])
            sage: K4.is_triangle_free(algorithm='bitset', certificate=True)
            (False, [0, 1, 2])

        TESTS:

        Comparison of algorithms::

            sage: for i in range(10):           # long time                             # needs networkx
            ....:     G = graphs.RandomBarabasiAlbert(50,2)
            ....:     bm = G.is_triangle_free(algorithm='matrix')
            ....:     bb = G.is_triangle_free(algorithm='bitset')
            ....:     bd = G.is_triangle_free(algorithm='dense_graph')
            ....:     if bm != bb or bm != bd:
            ....:        print("That's not good!")

        Asking for an unknown algorithm::

            sage: g.is_triangle_free(algorithm='tip top')
            Traceback (most recent call last):
            ...
            ValueError: Algorithm 'tip top' not yet implemented. Please contribute.

        Check the empty graph::

            sage: graphs.EmptyGraph().is_triangle_free()
            True
        """
        if algorithm == 'dense_graph':
            from sage.graphs.base.static_dense_graph import is_triangle_free
            return is_triangle_free(self, certificate=certificate)

        if algorithm == 'bitset':
            if self.order() < 3:
                return (True, []) if certificate else True
            from sage.data_structures.bitset import Bitset
            N = self.order()
            vertex_to_int = {}
            B = {}
            for i, u in enumerate(self):
                vertex_to_int[u] = i
                B[u] = Bitset(capacity=N)
            # map adjacency to bitsets
            for u, v in self.edge_iterator(labels=None):
                if u != v:
                    B[u].add(vertex_to_int[v])
                    B[v].add(vertex_to_int[u])
            # Search for a triangle
            for u, v in self.edge_iterator(labels=None):
                BB = B[u] & B[v]
                if BB:
                    if certificate:
                        for w in self.neighbor_iterator(u):
                            if vertex_to_int[w] in BB:
                                return False, [u, v, w]
                    return False
            return (True, []) if certificate else True

        elif algorithm == 'matrix':
            if self.order() < 3:
                return True
            return (self.adjacency_matrix()**3).trace() == 0

        raise ValueError("Algorithm '%s' not yet implemented. Please contribute." % (algorithm))

    @doc_index("Graph properties")
    def is_split(self):
        r"""
        Return ``True`` if the graph is a Split graph, ``False`` otherwise.

        A Graph `G` is said to be a split graph if its vertices `V(G)` can be
        partitioned into two sets `K` and `I` such that the vertices of `K`
        induce a complete graph, and those of `I` are an independent set.

        There is a simple test to check whether a graph is a split graph (see,
        for instance, the book "Graph Classes, a survey" [BLS1999]_ page
        203) :

        Given the degree sequence `d_1 \geq ... \geq d_n` of `G`, a graph is a
        split graph if and only if :

        .. MATH::

            \sum_{i=1}^\omega d_i = \omega (\omega - 1) + \sum_{i=\omega + 1}^nd_i

        where `\omega = max \{i:d_i\geq i-1\}`.

        EXAMPLES:

        Split graphs are, in particular, chordal graphs. Hence, The Petersen
        graph can not be split::

            sage: graphs.PetersenGraph().is_split()
            False

        We can easily build some "random" split graph by creating a complete
        graph, and adding vertices only connected to some random vertices of the
        clique::

            sage: g = graphs.CompleteGraph(10)
            sage: sets = Subsets(Set(range(10)))
            sage: for i in range(10, 25):
            ....:    g.add_edges([(i,k) for k in sets.random_element()])
            sage: g.is_split()
            True

        Another characterisation of split graph states that a graph is a split
        graph if and only if does not contain the 4-cycle, 5-cycle or `2K_2` as
        an induced subgraph. Hence for the above graph we have::

            sage: forbidden_subgraphs = [graphs.CycleGraph(4),
            ....:                        graphs.CycleGraph(5),
            ....:                        2 * graphs.CompleteGraph(2)]
            sage: sum(g.subgraph_search_count(H, induced=True)                          # needs sage.modules
            ....:     for H in forbidden_subgraphs)
            0
        """
        self._scream_if_not_simple()
        # our degree sequence is numbered from 0 to n-1, so to avoid
        # any mistake, let's fix it :-)
        degree_sequence = [0] + sorted(self.degree(), reverse=True)

        for i, d in enumerate(degree_sequence):
            if d >= i - 1:
                omega = i
            else:
                break

        left = sum(degree_sequence[:omega + 1])
        right = omega * (omega - 1) + sum(degree_sequence[omega + 1:])

        return left == right

    @doc_index("Algorithmically hard stuff")
    def is_perfect(self, certificate=False):
        r"""
        Test whether the graph is perfect.

        A graph `G` is said to be perfect if `\chi(H)=\omega(H)` hold for any
        induced subgraph `H\subseteq_i G` (and so for `G` itself, too), where
        `\chi(H)` represents the chromatic number of `H`, and `\omega(H)` its
        clique number. The Strong Perfect Graph Theorem [CRST2006]_ gives
        another characterization of perfect graphs:

        A graph is perfect if and only if it contains no odd hole (cycle on an
        odd number `k` of vertices, `k>3`) nor any odd antihole (complement of a
        hole) as an induced subgraph.

        INPUT:

        - ``certificate`` -- boolean (default: ``False``); whether to return a
          certificate

        OUTPUT:

        When ``certificate = False``, this function returns a boolean
        value. When ``certificate = True``, it returns a subgraph of ``self``
        isomorphic to an odd hole or an odd antihole if any, and ``None``
        otherwise.

        EXAMPLES:

        A Bipartite Graph is always perfect ::

            sage: g = graphs.RandomBipartite(8,4,.5)                                    # needs numpy
            sage: g.is_perfect()                                                        # needs numpy sage.modules
            True

        So is the line graph of a bipartite graph::

            sage: g = graphs.RandomBipartite(4,3,0.7)                                   # needs numpy
            sage: g.line_graph().is_perfect()   # long time                             # needs numpy sage.modules
            True

        As well as the Cartesian product of two complete graphs::

            sage: g = graphs.CompleteGraph(3).cartesian_product(graphs.CompleteGraph(3))
            sage: g.is_perfect()                                                        # needs sage.modules
            True

        Interval Graphs, which are chordal graphs, too ::

            sage: g =  graphs.RandomIntervalGraph(7)
            sage: g.is_perfect()                                                        # needs sage.modules
            True

        The PetersenGraph, which is triangle-free and has chromatic number 3 is
        obviously not perfect::

            sage: g = graphs.PetersenGraph()
            sage: g.is_perfect()                                                        # needs sage.modules
            False

        We can obtain an induced 5-cycle as a certificate::

            sage: g.is_perfect(certificate=True)                                        # needs sage.modules
            Subgraph of (Petersen graph): Graph on 5 vertices

        TESTS:

        Check that :issue:`13546` has been fixed::

            sage: Graph(':FgGE@I@GxGs', loops=False, multiedges=False).is_perfect()     # needs sage.modules
            False
            sage: g = Graph({0: [2, 3, 4, 5],
            ....:            1: [3, 4, 5, 6],
            ....:            2: [0, 4, 5, 6],
            ....:            3: [0, 1, 5, 6],
            ....:            4: [0, 1, 2, 6],
            ....:            5: [0, 1, 2, 3],
            ....:            6: [1, 2, 3, 4]})
            sage: g.is_perfect()                                                        # needs sage.modules
            False

        TESTS::

            sage: Graph(':Ab').is_perfect()                                             # needs sage.modules
            Traceback (most recent call last):
            ...
            ValueError: This method is only defined for simple graphs, and yours is not one of them !
            sage: g = Graph()
            sage: g.allow_loops(True)
            sage: g.add_edge(0,0)
            sage: g.edges(sort=True)
            [(0, 0, None)]
            sage: g.is_perfect()                                                        # needs sage.modules
            Traceback (most recent call last):
            ...
            ValueError: This method is only defined for simple graphs, and yours is not one of them !
        """
        if self.has_multiple_edges() or self.has_loops():
            raise ValueError("This method is only defined for simple graphs,"
                             " and yours is not one of them !")
        if self.is_bipartite():
            return True if not certificate else None

        self_complement = self.complement()
        self_complement.remove_loops()
        self_complement.remove_multiple_edges()

        if self_complement.is_bipartite():
            return True if not certificate else None

        answer = self.is_odd_hole_free(certificate=certificate)
        if not (answer is True):
            return answer

        return self_complement.is_odd_hole_free(certificate=certificate)

    @doc_index("Graph properties")
    def is_edge_transitive(self):
        r"""
        Check if ``self`` is an edge transitive graph.

        A graph is edge-transitive if its automorphism group acts transitively
        on its edge set.

        Equivalently, if there exists for any pair of edges `uv,u'v'\in E(G)` an
        automorphism `\phi` of `G` such that `\phi(uv)=u'v'` (note this does not
        necessarily mean that `\phi(u)=u'` and `\phi(v)=v'`).

        .. SEEALSO::

          - :wikipedia:`Edge-transitive_graph`
          - :meth:`~Graph.is_arc_transitive`
          - :meth:`~Graph.is_half_transitive`
          - :meth:`~Graph.is_semi_symmetric`

        EXAMPLES::

            sage: P = graphs.PetersenGraph()
            sage: P.is_edge_transitive()                                                # needs sage.libs.gap
            True
            sage: C = graphs.CubeGraph(3)
            sage: C.is_edge_transitive()                                                # needs sage.libs.gap
            True
            sage: G = graphs.GrayGraph()                                                # needs networkx
            sage: G.is_edge_transitive()                                                # needs networkx sage.libs.gap
            True
            sage: P = graphs.PathGraph(4)
            sage: P.is_edge_transitive()                                                # needs sage.libs.gap
            False
        """
        from sage.libs.gap.libgap import libgap

        if not self.size():
            return True

        A = self.automorphism_group()
        e = next(self.edge_iterator(labels=False))
        e = [A._domain_to_gap[e[0]], A._domain_to_gap[e[1]]]
        e.sort()
        return libgap(A).OrbitLength(e, libgap.OnSets) == self.size()

    @doc_index("Graph properties")
    def is_arc_transitive(self):
        r"""
        Check if ``self`` is an arc-transitive graph.

        A graph is arc-transitive if its automorphism group acts transitively on
        its pairs of adjacent vertices.

        Equivalently, if there exists for any pair of edges `uv,u'v'\in E(G)` an
        automorphism `\phi_1` of `G` such that `\phi_1(u)=u'` and
        `\phi_1(v)=v'`, as well as another automorphism `\phi_2` of `G` such
        that `\phi_2(u)=v'` and `\phi_2(v)=u'`

        .. SEEALSO::

          - :wikipedia:`arc-transitive_graph`
          - :meth:`~Graph.is_edge_transitive`
          - :meth:`~Graph.is_half_transitive`
          - :meth:`~Graph.is_semi_symmetric`

        EXAMPLES::

            sage: P = graphs.PetersenGraph()
            sage: P.is_arc_transitive()                                                 # needs sage.libs.gap
            True
            sage: G = graphs.GrayGraph()                                                # needs networkx
            sage: G.is_arc_transitive()                                                 # needs networkx sage.libs.gap
            False
        """
        from sage.libs.gap.libgap import libgap

        if not self.size():
            return True

        A = self.automorphism_group()
        e = next(self.edge_iterator(labels=False))
        e = [A._domain_to_gap[e[0]], A._domain_to_gap[e[1]]]

        return libgap(A).OrbitLength(e, libgap.OnTuples) == 2*self.size()

    @doc_index("Graph properties")
    def is_half_transitive(self):
        """
        Check if ``self`` is a half-transitive graph.

        A graph is half-transitive if it is both vertex and edge transitive
        but not arc-transitive.

        .. SEEALSO::

          - :wikipedia:`half-transitive_graph`
          - :meth:`~Graph.is_edge_transitive`
          - :meth:`~Graph.is_arc_transitive`
          - :meth:`~Graph.is_semi_symmetric`

        EXAMPLES:

        The Petersen Graph is not half-transitive::

            sage: P = graphs.PetersenGraph()
            sage: P.is_half_transitive()                                                # needs sage.libs.gap
            False

        The smallest half-transitive graph is the Holt Graph::

            sage: H = graphs.HoltGraph()
            sage: H.is_half_transitive()                                                # needs sage.libs.gap
            True
        """
        # A half-transitive graph always has only vertices of even degree
        if any(d % 2 for d in self.degree_iterator()):
            return False

        return (self.is_edge_transitive() and
                self.is_vertex_transitive() and
                not self.is_arc_transitive())

    @doc_index("Graph properties")
    def is_semi_symmetric(self):
        """
        Check if ``self`` is semi-symmetric.

        A graph is semi-symmetric if it is regular, edge-transitive but not
        vertex-transitive.

        .. SEEALSO::

          - :wikipedia:`Semi-symmetric_graph`
          - :meth:`~Graph.is_edge_transitive`
          - :meth:`~Graph.is_arc_transitive`
          - :meth:`~Graph.is_half_transitive`

        EXAMPLES:

        The Petersen graph is not semi-symmetric::

            sage: P = graphs.PetersenGraph()
            sage: P.is_semi_symmetric()                                                 # needs sage.libs.gap
            False

        The Gray graph is the smallest possible cubic semi-symmetric graph::

            sage: G = graphs.GrayGraph()                                                # needs networkx
            sage: G.is_semi_symmetric()                                                 # needs networkx sage.libs.gap
            True

        Another well known semi-symmetric graph is the Ljubljana graph::

            sage: L = graphs.LjubljanaGraph()                                           # needs networkx
            sage: L.is_semi_symmetric()                                                 # needs networkx sage.libs.gap
            True
        """
        # A semi-symmetric graph is always bipartite
        if not self.is_bipartite():
            return False

        return (self.is_regular() and
                self.is_edge_transitive() and not
                self.is_vertex_transitive())

    @doc_index("Graph properties")
    def is_path(self):
        r"""
        Check whether ``self`` is a path.

        A connected graph of order `n \geq 2` is a path if it is a tree
        (see :meth:`is_tree`) with `n-2` vertices of degree 2 and two of
        degree 1. By convention, a graph of order 1 without loops is a path,
        but the empty graph is not a path.

        EXAMPLES:

            sage: G = graphs.PathGraph(5)
            sage: G.is_path()
            True
            sage: H = graphs.CycleGraph(5)
            sage: H.is_path()
            False
            sage: D = graphs.PathGraph(5).disjoint_union(graphs.CycleGraph(5))
            sage: D.is_path()
            False
            sage: E = graphs.EmptyGraph()
            sage: E.is_path()
            False
            sage: O = Graph([[1], []])
            sage: O.is_path()
            True
            sage: O.allow_loops(True)
            sage: O.add_edge(1, 1)
            sage: O.is_path()
            False
        """
        order = self.order()
        if order != self.size() + 1:
            return False

        if order <= 1:
            return order == 1

        deg_one_counter = 0
        seen_counter = 0
        for v in self.depth_first_search(next(self.vertex_iterator())):
            seen_counter += 1
            deg = self._backend.degree(v, False)
            if deg == 1:
                deg_one_counter += 1
                if deg_one_counter > 2:
                    return False

            elif deg != 2:
                return False
        return deg_one_counter == 2 and seen_counter == order

    @doc_index("Connectivity, orientations, trees")
    def degree_constrained_subgraph(self, bounds, solver=None, verbose=0,
                                    *, integrality_tolerance=1e-3):
        r"""
        Return a degree-constrained subgraph.

        Given a graph `G` and two functions `f, g:V(G)\rightarrow \mathbb Z`
        such that `f \leq g`, a degree-constrained subgraph in `G` is
        a subgraph `G' \subseteq G` such that for any vertex `v \in G`,
        `f(v) \leq d_{G'}(v) \leq g(v)`.

        INPUT:

        - ``bounds`` -- (default: ``None``) two possibilities:

          - A dictionary whose keys are the vertices, and values a pair of
            real values ``(min,max)`` corresponding to the values
            `(f(v),g(v))`.

          - A function associating to each vertex a pair of
            real values ``(min,max)`` corresponding to the values
            `(f(v),g(v))`.

        - ``solver`` -- string (default: ``None``); specifies a Mixed Integer
          Linear Programming (MILP) solver to be used. If set to ``None``, the
          default one is used. For more information on MILP solvers and which
          default solver is used, see the method :meth:`solve
          <sage.numerical.mip.MixedIntegerLinearProgram.solve>` of the class
          :class:`MixedIntegerLinearProgram
          <sage.numerical.mip.MixedIntegerLinearProgram>`.

        - ``verbose`` -- integer (default: 0); sets the level of
          verbosity. Set to 0 by default, which means quiet.

        - ``integrality_tolerance`` -- float; parameter for use with MILP
          solvers over an inexact base ring; see
          :meth:`MixedIntegerLinearProgram.get_values`.

        OUTPUT:

        - When a solution exists, this method outputs the degree-constrained
          subgraph as a Graph object.

        - When no solution exists, returns ``False``.

        .. NOTE::

            - This algorithm computes the degree-constrained subgraph of minimum
              weight.
            - If the graph's edges are weighted, these are taken into account.
            - This problem can be solved in polynomial time.

        EXAMPLES:

        Is there a perfect matching in an even cycle? ::

            sage: g = graphs.CycleGraph(6)
            sage: bounds = lambda x: [1,1]
            sage: m = g.degree_constrained_subgraph(bounds=bounds)                      # needs sage.numerical.mip
            sage: m.size()                                                              # needs sage.numerical.mip
            3
        """
        self._scream_if_not_simple()
        from sage.numerical.mip import MixedIntegerLinearProgram, MIPSolverException

        p = MixedIntegerLinearProgram(maximization=False, solver=solver)
        b = p.new_variable(binary=True)

        if isinstance(bounds, dict):
            def f_bounds(x):
                return bounds[x]
        else:
            f_bounds = bounds

        if self.weighted():
            weight = _weight_if_real
        else:
            weight = _weight_1

        for v in self:
            minimum, maximum = f_bounds(v)
            p.add_constraint(p.sum(b[frozenset((x, y))]*weight(l)
                                   for x, y, l in self.edges_incident(v)),
                             min=minimum, max=maximum)

        p.set_objective(p.sum(b[frozenset((x, y))]*weight(l)
                              for x, y, l in self.edge_iterator()))

        try:
            p.solve(log=verbose)
        except MIPSolverException:
            return False

        g = copy(self)
        b = p.get_values(b, convert=bool, tolerance=integrality_tolerance)
        g.delete_edges(e for e in g.edge_iterator(labels=False) if not b[frozenset(e)])
        return g

<<<<<<< HEAD
    # Orientations

    @doc_index("Connectivity, orientations, trees")
    def strong_orientation(self):
        r"""
        Return a strongly connected orientation of the current graph.

        An orientation of an undirected graph is a digraph obtained by giving an
        unique direction to each of its edges. An orientation is said to be
        strong if there is a directed path between each pair of vertices.  See
        also the :wikipedia:`Strongly_connected_component`.

        If the graph is 2-edge-connected, a strongly connected orientation
        can be found in linear time. If the given graph is not 2-connected,
        the orientation returned will ensure that each 2-connected component
        has a strongly connected orientation.

        OUTPUT: a digraph representing an orientation of the current graph

        .. NOTE::

            - This method assumes the graph is connected.
            - This time complexity is `O(n+m)` for ``SparseGraph`` and `O(n^2)`
              for ``DenseGraph`` .

        .. SEEALSO::

            - :meth:`~sage.graphs.graph.Graph.orientations`
            - :meth:`~sage.graphs.orientations.strong_orientations_iterator`
            - :meth:`~sage.graphs.digraph_generators.DiGraphGenerators.nauty_directg`
            - :meth:`~sage.graphs.orientations.random_orientation`

        EXAMPLES:

        For a 2-regular graph, a strong orientation gives to each vertex an
        out-degree equal to 1::

            sage: g = graphs.CycleGraph(5)
            sage: g.strong_orientation().out_degree()
            [1, 1, 1, 1, 1]

        The Petersen Graph is 2-edge connected. It then has a strongly connected
        orientation::

            sage: g = graphs.PetersenGraph()
            sage: o = g.strong_orientation()
            sage: len(o.strongly_connected_components())
            1

        The same goes for the CubeGraph in any dimension ::

            sage: all(len(graphs.CubeGraph(i).strong_orientation().strongly_connected_components()) == 1 for i in range(2,6))
            True

        A multigraph also has a strong orientation ::

            sage: g = Graph([(1,2),(1,2)], multiedges=True)
            sage: g.strong_orientation()
            Multi-digraph on 2 vertices
        """
        from sage.graphs.digraph import DiGraph
        d = DiGraph(multiedges=self.allows_multiple_edges())
        i = 0

        # The algorithm works through a depth-first search. Any edge
        # used in the depth-first search is oriented in the direction
        # in which it has been used. All the other edges are oriented
        # backward

        v = next(self.vertex_iterator())
        seen = {}
        i = 1

        # Time at which the vertices have been discovered
        seen[v] = i

        # indicates the stack of edges to explore
        next_ = self.edges_incident(v)

        while next_:
            e = next_.pop()

            # Ignore loops
            if e[0] == e[1]:
                continue

            # We assume e[0] to be a `seen` vertex
            e = e if seen.get(e[0], False) is not False else (e[1], e[0], e[2])

            # If we discovered a new vertex
            if seen.get(e[1], False) is False:
                d.add_edge(e)
                next_.extend(ee for ee in self.edges_incident(e[1])
                             if ((e[0], e[1]) != (ee[0], ee[1])) and ((e[0], e[1]) != (ee[1], ee[0])))
                i += 1
                seen[e[1]] = i

            # Else, we orient the edges backward
            else:
                if seen[e[0]] < seen[e[1]]:
                    d.add_edge(e[1], e[0], e[2])
                else:
                    d.add_edge(e)

        # Case of multiple edges. If another edge has already been inserted, we
        # add the new one in the opposite direction.
        tmp = None
        for e in self.multiple_edges():
            if tmp == (e[0], e[1]):
                if d.has_edge(e[0], e[1]):
                    d.add_edge(e[1], e[0], e[2])
                else:
                    d.add_edge(e)
            tmp = (e[0], e[1])

        return d

    @doc_index("Connectivity, orientations, trees")
    def minimum_outdegree_orientation(self, use_edge_labels=False, solver=None, verbose=0,
                                      *, integrality_tolerance=1e-3):
        r"""
        Return an orientation of ``self`` with the smallest possible maximum
        outdegree.

        Given a Graph `G`, it is polynomial to compute an orientation `D` of the
        edges of `G` such that the maximum out-degree in `D` is minimized. This
        problem, though, is NP-complete in the weighted case [AMOZ2006]_.

        INPUT:

        - ``use_edge_labels`` -- boolean (default: ``False``)

          - When set to ``True``, uses edge labels as weights to compute the
            orientation and assumes a weight of `1` when there is no value
            available for a given edge.

          - When set to ``False`` (default), gives a weight of 1 to all the
            edges.

        - ``solver`` -- string (default: ``None``); specifies a Mixed Integer
          Linear Programming (MILP) solver to be used. If set to ``None``, the
          default one is used. For more information on MILP solvers and which
          default solver is used, see the method :meth:`solve
          <sage.numerical.mip.MixedIntegerLinearProgram.solve>` of the class
          :class:`MixedIntegerLinearProgram
          <sage.numerical.mip.MixedIntegerLinearProgram>`.

        - ``verbose`` -- integer (default: 0); sets the level of
          verbosity. Set to 0 by default, which means quiet.

        - ``integrality_tolerance`` -- float; parameter for use with MILP
          solvers over an inexact base ring; see
          :meth:`MixedIntegerLinearProgram.get_values`.

        EXAMPLES:

        Given a complete bipartite graph `K_{n,m}`, the maximum out-degree of an
        optimal orientation is `\left\lceil \frac {nm} {n+m}\right\rceil`::

            sage: g = graphs.CompleteBipartiteGraph(3,4)
            sage: o = g.minimum_outdegree_orientation()                                 # needs sage.numerical.mip
            sage: max(o.out_degree()) == integer_ceil((4*3)/(3+4))                      # needs sage.numerical.mip
            True
        """
        self._scream_if_not_simple()
        if self.is_directed():
            raise ValueError("Cannot compute an orientation of a DiGraph. "
                             "Please convert it to a Graph if you really mean it.")

        if use_edge_labels:
            def weight(e):
                l = self.edge_label(e)
                return _weight_if_real(l)
        else:
            weight = _weight_1

        from sage.numerical.mip import MixedIntegerLinearProgram

        p = MixedIntegerLinearProgram(maximization=False, solver=solver)
        degree = p.new_variable(nonnegative=True)

        # The orientation of an edge is boolean and indicates whether the edge
        # uv goes from u to v ( equal to 0 ) or from v to u ( equal to 1)
        orientation = p.new_variable(binary=True)

        # Whether an edge adjacent to a vertex u counts positively or
        # negatively. To do so, we first fix an arbitrary extremity per edge uv.
        ext = {frozenset(e): e[0] for e in self.edge_iterator(labels=False)}

        def outgoing(u, e, variable):
            if u == ext[frozenset(e)]:
                return variable
            else:
                return 1 - variable

        for u in self:
            p.add_constraint(p.sum(weight(e) * outgoing(u, e, orientation[frozenset(e)])
                                   for e in self.edge_iterator(vertices=[u], labels=False))
                             - degree['max'], max=0)

        p.set_objective(degree['max'])

        p.solve(log=verbose)

        orientation = p.get_values(orientation, convert=bool, tolerance=integrality_tolerance)

        # All the edges from self are doubled in O
        # ( one in each direction )
        from sage.graphs.digraph import DiGraph
        O = DiGraph(self)

        # Builds the list of edges that should be removed
        edges = []

        for e in self.edge_iterator(labels=None):
            if orientation[frozenset(e)]:
                edges.append(e[::-1])
            else:
                edges.append(e)

        O.delete_edges(edges)

        return O

    @doc_index("Connectivity, orientations, trees")
    def bounded_outdegree_orientation(self, bound, solver=None, verbose=False,
                                      *, integrality_tolerance=1e-3):
        r"""
        Compute an orientation of ``self`` such that every vertex `v` has
        out-degree less than `b(v)`

        INPUT:

        - ``bound`` -- maximum bound on the out-degree. Can be of three
          different types :

         * An integer `k`. In this case, computes an orientation whose maximum
           out-degree is less than `k`.

         * A dictionary associating to each vertex its associated maximum
           out-degree.

         * A function associating to each vertex its associated maximum
           out-degree.

        - ``solver`` -- string (default: ``None``); specifies a Mixed Integer
          Linear Programming (MILP) solver to be used. If set to ``None``, the
          default one is used. For more information on MILP solvers and which
          default solver is used, see the method :meth:`solve
          <sage.numerical.mip.MixedIntegerLinearProgram.solve>` of the class
          :class:`MixedIntegerLinearProgram
          <sage.numerical.mip.MixedIntegerLinearProgram>`.

        - ``verbose`` -- integer (default: 0); sets the level of
          verbosity. Set to 0 by default, which means quiet.

        - ``integrality_tolerance`` -- float; parameter for use with MILP
          solvers over an inexact base ring; see
          :meth:`MixedIntegerLinearProgram.get_values`.

        OUTPUT:

        A DiGraph representing the orientation if it exists.
        A :exc:`ValueError` exception is raised otherwise.

        ALGORITHM:

        The problem is solved through a maximum flow :

        Given a graph `G`, we create a ``DiGraph`` `D` defined on `E(G)\cup
        V(G)\cup \{s,t\}`. We then link `s` to all of `V(G)` (these edges having
        a capacity equal to the bound associated to each element of `V(G)`), and
        all the elements of `E(G)` to `t` . We then link each `v \in V(G)` to
        each of its incident edges in `G`. A maximum integer flow of value
        `|E(G)|` corresponds to an admissible orientation of `G`. Otherwise,
        none exists.

        EXAMPLES:

        There is always an orientation of a graph `G` such that a vertex `v` has
        out-degree at most `\lceil \frac {d(v)} 2 \rceil`::

            sage: g = graphs.RandomGNP(40, .4)
            sage: b = lambda v: integer_ceil(g.degree(v)/2)
            sage: D = g.bounded_outdegree_orientation(b)
            sage: all( D.out_degree(v) <= b(v) for v in g )
            True


        Chvatal's graph, being 4-regular, can be oriented in such a way that its
        maximum out-degree is 2::

            sage: g = graphs.ChvatalGraph()
            sage: D = g.bounded_outdegree_orientation(2)
            sage: max(D.out_degree())
            2

        For any graph `G`, it is possible to compute an orientation such that
        the maximum out-degree is at most the maximum average degree of `G`
        divided by 2. Anything less, though, is impossible.

            sage: g = graphs.RandomGNP(40, .4)
            sage: mad = g.maximum_average_degree()                                      # needs sage.numerical.mip

        Hence this is possible ::

            sage: d = g.bounded_outdegree_orientation(integer_ceil(mad/2))              # needs sage.numerical.mip

        While this is not::

            sage: try:                                                                  # needs sage.numerical.mip
            ....:     g.bounded_outdegree_orientation(integer_ceil(mad/2-1))
            ....:     print("Error")
            ....: except ValueError:
            ....:     pass

        TESTS:

        As previously for random graphs, but more intensively::

            sage: for i in range(30):      # long time (up to 6s on sage.math, 2012)
            ....:     g = graphs.RandomGNP(40, .4)
            ....:     b = lambda v: integer_ceil(g.degree(v)/2)
            ....:     D = g.bounded_outdegree_orientation(b)
            ....:     if not (
            ....:          all( D.out_degree(v) <= b(v) for v in g ) or
            ....:          D.size() != g.size()):
            ....:         print("Something wrong happened")
        """
        self._scream_if_not_simple()
        from sage.graphs.digraph import DiGraph
        n = self.order()

        if not n:
            return DiGraph()

        vertices = list(self)
        vertices_id = {y: x for x, y in enumerate(vertices)}

        b = {}

        # Checking the input type. We make a dictionary out of it
        if isinstance(bound, dict):
            b = bound
        else:
            try:
                b = dict(zip(vertices, map(bound, vertices)))

            except TypeError:
                b = dict(zip(vertices, [bound]*n))

        d = DiGraph()

        # Adding the edges (s,v) and ((u,v),t)
        d.add_edges(('s', vertices_id[v], b[v]) for v in vertices)

        d.add_edges(((vertices_id[u], vertices_id[v]), 't', 1)
                    for u, v in self.edges(sort=False, labels=None))

        # each v is linked to its incident edges

        for u, v in self.edge_iterator(labels=None):
            u, v = vertices_id[u], vertices_id[v]
            d.add_edge(u, (u, v), 1)
            d.add_edge(v, (u, v), 1)

        # Solving the maximum flow
        value, flow = d.flow('s', 't', value_only=False, integer=True,
                             use_edge_labels=True, solver=solver, verbose=verbose,
                             integrality_tolerance=integrality_tolerance)

        if value != self.size():
            raise ValueError("No orientation exists for the given bound")

        D = DiGraph()
        D.add_vertices(vertices)

        # The flow graph may not contain all the vertices, if they are
        # not part of the flow...

        for u in [x for x in range(n) if x in flow]:

            for uu, vv in flow.neighbors_out(u):
                v = vv if vv != u else uu
                D.add_edge(vertices[u], vertices[v])

        # I do not like when a method destroys the embedding ;-)
        D.set_pos(self.get_pos())

        return D

    @doc_index("Connectivity, orientations, trees")
    def orientations(self, data_structure=None, sparse=None):
        r"""
        Return an iterator over orientations of ``self``.

        An *orientation* of an undirected graph is a directed graph such that
        every edge is assigned a direction.  Hence there are `2^s` oriented
        digraphs for a simple graph with `s` edges.

        INPUT:

        - ``data_structure`` -- one of ``'sparse'``, ``'static_sparse'``, or
          ``'dense'``; see the documentation of :class:`Graph` or
          :class:`DiGraph`; default is the data structure of ``self``

        - ``sparse`` -- boolean (default: ``None``); ``sparse=True`` is an alias
          for ``data_structure="sparse"``, and ``sparse=False`` is an alias for
          ``data_structure="dense"``. By default (``None``), guess the most
          suitable data structure.

        .. WARNING::

            This always considers multiple edges of graphs as distinguishable,
            and hence, may have repeated digraphs.

        .. SEEALSO::

            - :meth:`~sage.graphs.graph.Graph.strong_orientation`
            - :meth:`~sage.graphs.orientations.strong_orientations_iterator`
            - :meth:`~sage.graphs.digraph_generators.DiGraphGenerators.nauty_directg`
            - :meth:`~sage.graphs.orientations.random_orientation`

        EXAMPLES::

            sage: G = Graph([[1,2,3], [(1, 2, 'a'), (1, 3, 'b')]], format='vertices_and_edges')
            sage: it = G.orientations()
            sage: D = next(it)
            sage: D.edges(sort=True)
            [(1, 2, 'a'), (1, 3, 'b')]
            sage: D = next(it)
            sage: D.edges(sort=True)
            [(1, 2, 'a'), (3, 1, 'b')]

        TESTS::

            sage: G = Graph()
            sage: D = [g for g in G.orientations()]
            sage: len(D)
            1
            sage: D[0]
            Digraph on 0 vertices

            sage: G = Graph(5)
            sage: it = G.orientations()
            sage: D = next(it)
            sage: D.size()
            0

            sage: G = Graph([[1,2,'a'], [1,2,'b']], multiedges=True)
            sage: len(list(G.orientations()))
            4

            sage: G = Graph([[1,2], [1,1]], loops=True)
            sage: len(list(G.orientations()))
            2

            sage: G = Graph([[1,2],[2,3]])
            sage: next(G.orientations())
            Digraph on 3 vertices
            sage: G = graphs.PetersenGraph()
            sage: next(G.orientations())
            An orientation of Petersen graph: Digraph on 10 vertices

        An orientation must have the same ground set of vertices as the original
        graph (:issue:`24366`)::

            sage: G = Graph(1)
            sage: next(G.orientations())
            Digraph on 1 vertex
        """
        if sparse is not None:
            if data_structure is not None:
                raise ValueError("cannot specify both 'sparse' and 'data_structure'")
            data_structure = "sparse" if sparse else "dense"
        if data_structure is None:
            from sage.graphs.base.dense_graph import DenseGraphBackend
            from sage.graphs.base.sparse_graph import SparseGraphBackend
            if isinstance(self._backend, DenseGraphBackend):
                data_structure = "dense"
            elif isinstance(self._backend, SparseGraphBackend):
                data_structure = "sparse"
            else:
                data_structure = "static_sparse"

        name = self.name()
        if name:
            name = 'An orientation of ' + name

        from sage.graphs.digraph import DiGraph
        if not self.size():
            D = DiGraph(data=[self.vertices(sort=False), []],
                        format='vertices_and_edges',
                        name=name,
                        pos=self._pos,
                        multiedges=self.allows_multiple_edges(),
                        loops=self.allows_loops(),
                        data_structure=data_structure)
            if hasattr(self, '_embedding'):
                D._embedding = copy(self._embedding)
            yield D
            return

        E = [[(u, v, label), (v, u, label)] if u != v else [(u, v, label)]
             for u, v, label in self.edge_iterator()]
        verts = self.vertices(sort=False)
        for edges in itertools.product(*E):
            D = DiGraph(data=[verts, edges],
                        format='vertices_and_edges',
                        name=name,
                        pos=self._pos,
                        multiedges=self.allows_multiple_edges(),
                        loops=self.allows_loops(),
                        data_structure=data_structure)
            if hasattr(self, '_embedding'):
                D._embedding = copy(self._embedding)
            yield D

=======
>>>>>>> 209ae4c3
    # Coloring

    @doc_index("Basic methods")
    def bipartite_color(self):
        """
        Return a dictionary with vertices as the keys and the color class
        as the values.

        Fails with an error if the graph is not bipartite.

        EXAMPLES::

            sage: graphs.CycleGraph(4).bipartite_color()
            {0: 1, 1: 0, 2: 1, 3: 0}
            sage: graphs.CycleGraph(5).bipartite_color()
            Traceback (most recent call last):
            ...
            RuntimeError: Graph is not bipartite.

        TESTS::

            sage: Graph().bipartite_color()
            {}
        """
        isit, certificate = self.is_bipartite(certificate=True)

        if isit:
            return certificate
        raise RuntimeError("Graph is not bipartite.")

    @doc_index("Basic methods")
    def bipartite_sets(self):
        r"""
        Return `(X,Y)` where `X` and `Y` are the nodes in each bipartite set of
        graph `G`.

        Fails with an error if graph is not bipartite.

        EXAMPLES::

            sage: graphs.CycleGraph(4).bipartite_sets()
            ({0, 2}, {1, 3})
            sage: graphs.CycleGraph(5).bipartite_sets()
            Traceback (most recent call last):
            ...
            RuntimeError: Graph is not bipartite.
        """
        color = self.bipartite_color()
        left = set()
        right = set()

        for u, s in color.items():
            if s:
                left.add(u)
            else:
                right.add(u)

        return left, right

    @doc_index("Coloring")
    def chromatic_index(self, solver=None, verbose=0, *, integrality_tolerance=1e-3):
        r"""
        Return the chromatic index of the graph.

        The chromatic index is the minimal number of colors needed to properly
        color the edges of the graph.

        INPUT:

        - ``solver`` -- string (default: ``None``); specifies a Mixed Integer
          Linear Programming (MILP) solver to be used. If set to ``None``, the
          default one is used. For more information on MILP solvers and which
          default solver is used, see the method :meth:`solve
          <sage.numerical.mip.MixedIntegerLinearProgram.solve>` of the class
          :class:`MixedIntegerLinearProgram
          <sage.numerical.mip.MixedIntegerLinearProgram>`.

        - ``verbose`` -- integer (default: 0); sets the level of
          verbosity. Set to 0 by default, which means quiet.

        - ``integrality_tolerance`` -- float; parameter for use with MILP
          solvers over an inexact base ring; see
          :meth:`MixedIntegerLinearProgram.get_values`.

        This method is a frontend for method
        :meth:`sage.graphs.graph_coloring.edge_coloring` that uses a mixed
        integer-linear programming formulation to compute the chromatic index.

        .. SEEALSO::

            - :wikipedia:`Edge_coloring` for further details on edge coloring
            - :meth:`sage.graphs.graph_coloring.edge_coloring`
            - :meth:`~Graph.fractional_chromatic_index`
            - :meth:`~Graph.chromatic_number`

        EXAMPLES:

        The clique `K_n` has chromatic index `n` when `n` is odd and `n-1` when
        `n` is even::

            sage: graphs.CompleteGraph(4).chromatic_index()
            3
            sage: graphs.CompleteGraph(5).chromatic_index()
            5
            sage: graphs.CompleteGraph(6).chromatic_index()
            5

        The path `P_n` with `n \geq 2` has chromatic index 2::

            sage: graphs.PathGraph(5).chromatic_index()                                 # needs sage.numerical.mip
            2

        The windmill graph with parameters `k,n` has chromatic index `(k-1)n`::

            sage: k,n = 3,4
            sage: G = graphs.WindmillGraph(k,n)
            sage: G.chromatic_index() == (k-1)*n                                        # needs sage.numerical.mip
            True

        TESTS:

        Graphs without vertices or edges::

            sage: Graph().chromatic_index()                                             # needs sage.numerical.mip
            0
            sage: Graph(2).chromatic_index()                                            # needs sage.numerical.mip
            0
        """
        if not self.order() or not self.size():
            return 0

        from sage.graphs.graph_coloring import edge_coloring
        return edge_coloring(self, value_only=True, solver=solver, verbose=verbose,
                             integrality_tolerance=integrality_tolerance)

    @doc_index("Coloring")
    def chromatic_number(self, algorithm='DLX', solver=None, verbose=0,
                         *, integrality_tolerance=1e-3):
        r"""
        Return the minimal number of colors needed to color the vertices of the
        graph.

        INPUT:

        - ``algorithm`` -- string (default: ``'DLX'``); one of the following
          algorithms:

          - ``'DLX'`` (default): the chromatic number is computed using the
            dancing link algorithm. It is inefficient speedwise to compute the
            chromatic number through the dancing link algorithm because this
            algorithm computes *all* the possible colorings to check that one
            exists.

          - ``'CP'``: the chromatic number is computed using the coefficients of
            the chromatic polynomial. Again, this method is inefficient in terms
            of speed and it only useful for small graphs.

          - ``'MILP'``: the chromatic number is computed using a mixed integer
            linear program. The performance of this implementation is affected
            by whether optional MILP solvers have been installed (see the
            :mod:`MILP module <sage.numerical.mip>`, or Sage's tutorial on
            Linear Programming).

          - ``'parallel'``: all the above algorithms are executed in parallel
            and the result is returned as soon as one algorithm ends. Observe
            that the speed of the above algorithms depends on the size and
            structure of the graph.

        - ``solver`` -- string (default: ``None``); specifies a Mixed Integer
          Linear Programming (MILP) solver to be used. If set to ``None``, the
          default one is used. For more information on MILP solvers and which
          default solver is used, see the method :meth:`solve
          <sage.numerical.mip.MixedIntegerLinearProgram.solve>` of the class
          :class:`MixedIntegerLinearProgram
          <sage.numerical.mip.MixedIntegerLinearProgram>`.

        - ``verbose`` -- integer (default: 0); sets the level of
          verbosity. Set to 0 by default, which means quiet.

        - ``integrality_tolerance`` -- float; parameter for use with MILP
          solvers over an inexact base ring; see
          :meth:`MixedIntegerLinearProgram.get_values`.

        .. SEEALSO::

            For more functions related to graph coloring, see the module
            :mod:`sage.graphs.graph_coloring`.

        EXAMPLES::

            sage: G = Graph({0: [1, 2, 3], 1: [2]})
            sage: G.chromatic_number(algorithm='DLX')
            3
            sage: G.chromatic_number(algorithm='MILP')
            3
            sage: G.chromatic_number(algorithm='CP')                                    # needs sage.libs.flint
            3
            sage: G.chromatic_number(algorithm='parallel')
            3

        A bipartite graph has (by definition) chromatic number 2::

            sage: graphs.RandomBipartite(50,50,0.7).chromatic_number()                  # needs numpy
            2

        A complete multipartite graph with `k` parts has chromatic number `k`::

            sage: all(graphs.CompleteMultipartiteGraph([5]*i).chromatic_number() == i
            ....:     for i in range(2, 5))
            True

        The complete graph has the largest chromatic number from all the graphs
        of order `n`. Namely its chromatic number is `n`::

            sage: all(graphs.CompleteGraph(i).chromatic_number() == i for i in range(10))
            True

        The Kneser graph with parameters `(n, 2)` for `n > 3` has chromatic
        number `n-2`::

            sage: all(graphs.KneserGraph(i,2).chromatic_number() == i-2 for i in range(4,6))
            True

        The Flower Snark graph has chromatic index 4 hence its line graph has
        chromatic number 4::

            sage: graphs.FlowerSnark().line_graph().chromatic_number()
            4

        TESTS::

            sage: G = Graph()
            sage: G.chromatic_number(algorithm='DLX')
            0
            sage: G.chromatic_number(algorithm='MILP')
            0
            sage: G.chromatic_number(algorithm='CP')                                    # needs sage.libs.flint
            0
            sage: G.chromatic_number(algorithm='parallel')
            0

            sage: G = Graph({0: [1, 2, 3], 1: [2]})
            sage: G.chromatic_number(algorithm='foo')
            Traceback (most recent call last):
            ...
            ValueError: the 'algorithm' keyword must be set to either 'DLX', 'MILP', 'CP' or 'parallel'

        Test on a random graph (:issue:`33559`, modified in :issue:`12379`)::

            sage: G = graphs.RandomGNP(15, .2)
            sage: algorithms = ['DLX', 'MILP', 'CP', 'parallel']
            sage: len(set([G.chromatic_number(algorithm=algo) for algo in algorithms])) == 1        # needs sage.libs.flint
            True
        """
        self._scream_if_not_simple(allow_multiple_edges=True)
        if algorithm == "DLX":
            from sage.graphs.graph_coloring import chromatic_number
            return chromatic_number(self)
        elif algorithm == "MILP":
            from sage.graphs.graph_coloring import vertex_coloring
            return vertex_coloring(self, value_only=True, solver=solver, verbose=verbose,
                                   integrality_tolerance=integrality_tolerance)
        elif algorithm == "CP":
            f = self.chromatic_polynomial()
            i = 0
            while not f(i):
                i += 1
            return i
        elif algorithm == "parallel":
            def use_all(algorithms):
                @parallel(len(algorithms), verbose=False)
                def func(alg):
                    return self.chromatic_number(algorithm=alg, solver=solver, verbose=verbose,
                                                 integrality_tolerance=integrality_tolerance)
                for input, output in func(algorithms):
                    return output
            return use_all(['DLX', 'MILP', 'CP'])

        raise ValueError("the 'algorithm' keyword must be set to either 'DLX', 'MILP', 'CP' or 'parallel'")

    @doc_index("Coloring")
    def coloring(self, algorithm='DLX', hex_colors=False, solver=None, verbose=0,
                 *, integrality_tolerance=1e-3):
        r"""
        Return the first (optimal) proper vertex-coloring found.

        INPUT:

        - ``algorithm`` -- select an algorithm from the following supported
          algorithms:

          - If ``algorithm="DLX"`` (default), the coloring is computed using the
            dancing link algorithm.

          - If ``algorithm="MILP"``, the coloring is computed using a mixed
            integer linear program. The performance of this implementation is
            affected by whether optional MILP solvers have been installed (see
            the :mod:`MILP module <sage.numerical.mip>`).

        - ``hex_colors`` -- boolean (default: ``False``); if ``True``, return a
          dictionary which can easily be used for plotting

        - ``solver`` -- string (default: ``None``); specifies a Mixed Integer
          Linear Programming (MILP) solver to be used. If set to ``None``, the
          default one is used. For more information on MILP solvers and which
          default solver is used, see the method :meth:`solve
          <sage.numerical.mip.MixedIntegerLinearProgram.solve>` of the class
          :class:`MixedIntegerLinearProgram
          <sage.numerical.mip.MixedIntegerLinearProgram>`.

        - ``verbose`` -- integer (default: 0); sets the level of
          verbosity. Set to 0 by default, which means quiet.

        - ``integrality_tolerance`` -- float; parameter for use with MILP
          solvers over an inexact base ring; see
          :meth:`MixedIntegerLinearProgram.get_values`.

        .. SEEALSO::

            For more functions related to graph coloring, see the
            module :mod:`sage.graphs.graph_coloring`.

        EXAMPLES::

            sage: G = Graph("Fooba")
            sage: P = G.coloring(algorithm='MILP')
            sage: Q = G.coloring(algorithm='DLX')
            sage: def are_equal_colorings(A, B):
            ....:     return Set(map(Set, A)) == Set(map(Set, B))
            sage: are_equal_colorings(P, [[1, 2, 3], [0, 5, 6], [4]])
            True
            sage: are_equal_colorings(P, Q)
            True

            sage: # needs sage.plot
            sage: G.plot(partition=P)
            Graphics object consisting of 16 graphics primitives
            sage: G.coloring(hex_colors=True, algorithm='MILP')
            {'#0000ff': [4], '#00ff00': [0, 6, 5], '#ff0000': [2, 1, 3]}
            sage: H = G.coloring(hex_colors=True, algorithm='DLX'); H
            {'#0000ff': [4], '#00ff00': [1, 2, 3], '#ff0000': [0, 5, 6]}
            sage: G.plot(vertex_colors=H)
            Graphics object consisting of 16 graphics primitives

        .. PLOT::

            g = Graph("Fooba")
            sphinx_plot(g.plot(partition=g.coloring()))

        TESTS::

            sage: G.coloring(algorithm='foo')
            Traceback (most recent call last):
            ...
            ValueError: The 'algorithm' keyword must be set to either 'DLX' or 'MILP'.
        """
        self._scream_if_not_simple(allow_multiple_edges=True)
        if algorithm == "MILP":
            from sage.graphs.graph_coloring import vertex_coloring
            return vertex_coloring(self, hex_colors=hex_colors, solver=solver, verbose=verbose,
                                   integrality_tolerance=integrality_tolerance)
        elif algorithm == "DLX":
            from sage.graphs.graph_coloring import first_coloring
            return first_coloring(self, hex_colors=hex_colors)

        raise ValueError("The 'algorithm' keyword must be set to either 'DLX' or 'MILP'.")

    @doc_index("Coloring")
    def chromatic_symmetric_function(self, R=None):
        r"""
        Return the chromatic symmetric function of ``self``.

        Let `G` be a graph. The chromatic symmetric function `X_G` was described
        in [Sta1995]_, specifically Theorem 2.5 states that

        .. MATH::

            X_G = \sum_{F \subseteq E(G)} (-1)^{|F|} p_{\lambda(F)},

        where `\lambda(F)` is the partition of the sizes of the connected
        components of the subgraph induced by the edges `F` and `p_{\mu}` is the
        powersum symmetric function.

        INPUT:

        - ``R`` -- (optional) the base ring for the symmetric functions;
          this uses `\ZZ` by default

        ALGORITHM:

        We traverse a binary tree whose leaves correspond to subsets of
        edges, and whose internal vertices at depth `d` correspond to a
        choice of whether to include the `d`-th edge in a given subset.
        The components of the induced subgraph are incrementally
        updated using a disjoint-set forest. If the next edge would
        introduce a cycle to the subset, we prune the branch as the
        terms produced by the two subtrees cancel in this case.

        EXAMPLES::

            sage: s = SymmetricFunctions(ZZ).s()                                        # needs sage.combinat sage.modules
            sage: G = graphs.CycleGraph(5)
            sage: XG = G.chromatic_symmetric_function(); XG                             # needs sage.combinat sage.modules
            p[1, 1, 1, 1, 1] - 5*p[2, 1, 1, 1] + 5*p[2, 2, 1]
             + 5*p[3, 1, 1] - 5*p[3, 2] - 5*p[4, 1] + 4*p[5]
            sage: s(XG)                                                                 # needs sage.combinat sage.modules
            30*s[1, 1, 1, 1, 1] + 10*s[2, 1, 1, 1] + 10*s[2, 2, 1]

        Not all graphs have a positive Schur expansion::

            sage: G = graphs.ClawGraph()
            sage: XG = G.chromatic_symmetric_function(); XG                             # needs sage.combinat sage.modules
            p[1, 1, 1, 1] - 3*p[2, 1, 1] + 3*p[3, 1] - p[4]
            sage: s(XG)                                                                 # needs sage.combinat sage.modules
            8*s[1, 1, 1, 1] + 5*s[2, 1, 1] - s[2, 2] + s[3, 1]

        We show that given a triangle `\{e_1, e_2, e_3\}`, we have
        `X_G = X_{G - e_1} + X_{G - e_2} - X_{G - e_1 - e_2}`::

            sage: # needs sage.combinat sage.modules
            sage: G = Graph([[1,2],[1,3],[2,3]])
            sage: XG = G.chromatic_symmetric_function()
            sage: G1 = copy(G)
            sage: G1.delete_edge([1,2])
            sage: XG1 = G1.chromatic_symmetric_function()
            sage: G2 = copy(G)
            sage: G2.delete_edge([1,3])
            sage: XG2 = G2.chromatic_symmetric_function()
            sage: G3 = copy(G1)
            sage: G3.delete_edge([1,3])
            sage: XG3 = G3.chromatic_symmetric_function()
            sage: XG == XG1 + XG2 - XG3
            True

        TESTS::

            sage: Graph([]).chromatic_symmetric_function() == 1                         # needs sage.combinat sage.modules
            True

            sage: e = SymmetricFunctions(ZZ).e()                                        # needs sage.combinat sage.modules
            sage: e(graphs.CompleteGraph(5).chromatic_symmetric_function())             # needs sage.combinat sage.modules
            120*e[5]
        """
        from sage.combinat.sf.sf import SymmetricFunctions
        from sage.combinat.partition import _Partitions
        if R is None:
            R = ZZ
        p = SymmetricFunctions(R).p()

        # Dict to store parent of each vertex in disjoint-set forest
        # representing components of current induced subgraph.
        dsf = {v: None for v in self.vertices()}

        # Dict to store size of tree rooted at each vertex.
        sizes = {v: 1 for v in self.vertices()}

        def find(dsf, v):
            # Find root of tree in disjoint-set forest.
            return v if dsf[v] is None else find(dsf, dsf[v])

        def summand(stack, dsf, sizes):
            # Compute powersum terms obtained by adding each subset of
            # edges in stack to current subgraph.
            if not stack:
                return p.monomial(_Partitions(sorted(
                            [s for v, s in sizes.items() if dsf[v] is None],
                            reverse=True)))
            ret = p.zero()
            e = stack.pop()
            u = find(dsf, e[0])
            v = find(dsf, e[1])
            # Terms cancel if edge creates a cycle.
            if u is not v:
                ret = summand(stack, dsf, sizes)
                dsf[v] = u
                sizes[u] += sizes[v]
                ret -= summand(stack, dsf, sizes)
                dsf[v] = None
                sizes[u] -= sizes[v]
            stack.append(e)
            return ret

        return summand(list(self.edges(labels=False)), dsf, sizes)

    @doc_index("Coloring")
    def chromatic_quasisymmetric_function(self, t=None, R=None):
        r"""
        Return the chromatic quasisymmetric function of ``self``.

        Let `G` be a graph whose vertex set is totally ordered. The chromatic
        quasisymmetric function `X_G(t)` was first described in [SW2012]_. We
        use the equivalent definition given in [BC2018]_:

        .. MATH::

            X_G(t) = \sum_{\sigma=(\sigma_1,\ldots,\sigma_n)}
            t^{\operatorname{asc}(\sigma)}
            M_{|\sigma_1|,\ldots,|\sigma_n|},

        where we sum over all ordered set partitions of the vertex set of `G`
        such that each block `\sigma_i` is an independent (i.e., stable) set of
        `G`, and where `\operatorname{asc}(\sigma)` denotes the number of edges
        `\{u, v\}` of `G` such that `u < v` and `v` appears in a later part of
        `\sigma` than `u`.

        INPUT:

        - ``t`` -- (optional) the parameter `t`; uses the variable `t` in
          `\ZZ[t]` by default

        - ``R`` -- (optional) the base ring for the quasisymmetric functions;
          uses the parent of `t` by default

        EXAMPLES::

            sage: # needs sage.combinat sage.modules
            sage: G = Graph([[1,2,3], [[1,3], [2,3]]])
            sage: G.chromatic_quasisymmetric_function()
            (2*t^2+2*t+2)*M[1, 1, 1] + M[1, 2] + t^2*M[2, 1]
            sage: G = graphs.PathGraph(4)
            sage: XG = G.chromatic_quasisymmetric_function(); XG
            (t^3+11*t^2+11*t+1)*M[1, 1, 1, 1] + (3*t^2+3*t)*M[1, 1, 2]
             + (3*t^2+3*t)*M[1, 2, 1] + (3*t^2+3*t)*M[2, 1, 1]
             + (t^2+t)*M[2, 2]
            sage: XG.to_symmetric_function()
            (t^3+11*t^2+11*t+1)*m[1, 1, 1, 1] + (3*t^2+3*t)*m[2, 1, 1]
             + (t^2+t)*m[2, 2]
            sage: G = graphs.CompleteGraph(4)
            sage: G.chromatic_quasisymmetric_function()
            (t^6+3*t^5+5*t^4+6*t^3+5*t^2+3*t+1)*M[1, 1, 1, 1]

        Not all chromatic quasisymmetric functions are symmetric::

            sage: G = Graph([[1,2], [1,5], [3,4], [3,5]])
            sage: G.chromatic_quasisymmetric_function().is_symmetric()                  # needs sage.combinat sage.modules
            False

        We check that at `t = 1`, we recover the usual chromatic symmetric
        function::

            sage: p = SymmetricFunctions(QQ).p()                                        # needs sage.combinat sage.modules
            sage: G = graphs.CycleGraph(5)
            sage: XG = G.chromatic_quasisymmetric_function(t=1); XG                     # needs sage.combinat sage.modules
            120*M[1, 1, 1, 1, 1] + 30*M[1, 1, 1, 2] + 30*M[1, 1, 2, 1]
             + 30*M[1, 2, 1, 1] + 10*M[1, 2, 2] + 30*M[2, 1, 1, 1]
             + 10*M[2, 1, 2] + 10*M[2, 2, 1]
            sage: p(XG.to_symmetric_function())                                         # needs sage.combinat sage.modules
            p[1, 1, 1, 1, 1] - 5*p[2, 1, 1, 1] + 5*p[2, 2, 1]
             + 5*p[3, 1, 1] - 5*p[3, 2] - 5*p[4, 1] + 4*p[5]

            sage: G = graphs.ClawGraph()
            sage: XG = G.chromatic_quasisymmetric_function(t=1); XG                     # needs sage.combinat sage.modules
            24*M[1, 1, 1, 1] + 6*M[1, 1, 2] + 6*M[1, 2, 1] + M[1, 3]
             + 6*M[2, 1, 1] + M[3, 1]
            sage: p(XG.to_symmetric_function())                                         # needs sage.combinat sage.modules
            p[1, 1, 1, 1] - 3*p[2, 1, 1] + 3*p[3, 1] - p[4]
        """
        from sage.combinat.ncsf_qsym.qsym import QuasiSymmetricFunctions
        from sage.combinat.set_partition_ordered import OrderedSetPartitions
        if t is None:
            t = ZZ['t'].gen()
        if R is None:
            R = t.parent()
        M = QuasiSymmetricFunctions(R).M()
        ret = M.zero()
        V = self.vertices(sort=False)

        def asc(sigma):
            stat = 0
            for i, s in enumerate(sigma):
                for u in s:
                    stat += sum(1 for p in sigma[i+1:] for v in p
                                if v > u and self.has_edge(u, v))
            return stat

        for sigma in OrderedSetPartitions(V):
            if any(not self.is_independent_set(s) for s in sigma):
                continue
            ret += M.term(sigma.to_composition(), t**asc(sigma))
        return ret

    @doc_index("Coloring")
    def tutte_symmetric_function(self, R=None, t=None):
        r"""
        Return the Tutte symmetric function of ``self``.

        Let `G` be a graph. The Tutte symmetric function `XB_G` of the graph
        `G` was introduced in [Sta1998]_. We present the equivalent definition
        given in [CS2022]_.

        .. MATH::

            XB_G = \sum_{\pi \vdash V} (1+t)^{e(\pi)} \tilde{m}_{\lambda(\pi)},

        where the sum ranges over all set-partitions `\pi` of the vertex set
        `V`, `\lambda(\pi)` is the partition determined by the sizes of the
        blocks of `\pi`, and `e(\pi)` is the number of edges whose endpoints
        lie in the same block of `\pi`. In particular, the coefficients of
        `XB_G` when expanded in terms of augmented monomial symmetric functions
        are polynomials in `t` with non-negative integer coefficients.

        For an integer partition `\lambda = 1^{r_1}2^{r_2}\cdots` expressed in
        the exponential notation, the augmented monomial symmetric function
        is defined as

        .. MATH::

            \tilde{m}_{\lambda} = \left(\prod_{i} r_i! \right) m_{\lambda}.

        INPUT:

        - ``R`` -- (default: the parent of ``t``) the base ring for the symmetric
          functions

        - ``t`` -- (default: `t` in `\ZZ[t]`) the parameter `t`

        EXAMPLES::

            sage: p = SymmetricFunctions(ZZ).p()                                        # needs sage.combinat sage.modules
            sage: G = Graph([[1,2],[2,3],[3,4],[4,1],[1,3]])
            sage: XB_G = G.tutte_symmetric_function(); XB_G                             # needs sage.combinat sage.modules
            24*m[1, 1, 1, 1] + (10*t+12)*m[2, 1, 1] + (4*t^2+10*t+6)*m[2, 2]
             + (2*t^3+8*t^2+10*t+4)*m[3, 1]
             + (t^5+5*t^4+10*t^3+10*t^2+5*t+1)*m[4]
            sage: p(XB_G)                                                               # needs sage.combinat sage.modules
            p[1, 1, 1, 1] + 5*t*p[2, 1, 1] + 2*t^2*p[2, 2]
             + (2*t^3+8*t^2)*p[3, 1] + (t^5+5*t^4+8*t^3)*p[4]

        Graphs are allowed to have multiedges and loops::

            sage: G = Graph([[1,2],[2,3],[2,3]], multiedges = True)
            sage: XB_G = G.tutte_symmetric_function(); XB_G                             # needs sage.combinat sage.modules
            6*m[1, 1, 1] + (t^2+3*t+3)*m[2, 1] + (t^3+3*t^2+3*t+1)*m[3]

        We check that at `t = -1`, we recover the usual chromatic symmetric
        function::

            sage: G = Graph([[1,2],[1,2],[2,3],[3,4],[4,5]], multiedges=True)
            sage: XB_G = G.tutte_symmetric_function(t=-1); XB_G                         # needs sage.combinat sage.modules
            120*m[1, 1, 1, 1, 1] + 36*m[2, 1, 1, 1] + 12*m[2, 2, 1]
             + 2*m[3, 1, 1] + m[3, 2]
            sage: X_G = G.chromatic_symmetric_function(); X_G                           # needs sage.combinat sage.modules
            p[1, 1, 1, 1, 1] - 4*p[2, 1, 1, 1] + 3*p[2, 2, 1] + 3*p[3, 1, 1]
             - 2*p[3, 2] - 2*p[4, 1] + p[5]
            sage: XB_G == X_G                                                           # needs sage.combinat sage.modules
            True
        """
        from sage.combinat.sf.sf import SymmetricFunctions
        from sage.combinat.set_partition import SetPartitions
        from sage.misc.misc_c import prod
        from collections import Counter

        if t is None:
            t = ZZ['t'].gen()
        if R is None:
            R = t.parent()
        m = SymmetricFunctions(R).m()
        ret = m.zero()
        V = self.vertices()
        M = Counter(self.edge_iterator(labels=False))
        fact = [1]
        fact.extend(fact[-1] * i for i in range(1, len(V)+1))

        def mono(pi):
            arcs = 0
            for s in pi:
                for u in s:
                    arcs += sum(M[(u, v)] for v in s if self.has_edge(u, v))
            return arcs

        for pi in SetPartitions(V):
            pa = pi.to_partition()
            ret += prod(fact[i] for i in pa.to_exp()) * m[pa] * (1+t)**mono(pi)
        return ret

    @doc_index("Algorithmically hard stuff")
    def has_homomorphism_to(self, H, core=False, solver=None, verbose=0,
                            *, integrality_tolerance=1e-3):
        r"""
        Check whether there is a homomorphism between two graphs.

        A homomorphism from a graph `G` to a graph `H` is a function
        `\phi:V(G)\mapsto V(H)` such that for any edge `uv \in E(G)` the pair
        `\phi(u)\phi(v)` is an edge of `H`.

        Saying that a graph can be `k`-colored is equivalent to saying that it
        has a homomorphism to `K_k`, the complete graph on `k` elements.

        For more information, see the :wikipedia:`Graph_homomorphism`.

        INPUT:

        - ``H`` -- the graph to which ``self`` should be sent

        - ``core`` -- boolean (default: ``False``; whether to minimize the size
          of the mapping's image (see note below). This is set to ``False`` by
          default.

        - ``solver`` -- string (default: ``None``); specifies a Mixed Integer
          Linear Programming (MILP) solver to be used. If set to ``None``, the
          default one is used. For more information on MILP solvers and which
          default solver is used, see the method :meth:`solve
          <sage.numerical.mip.MixedIntegerLinearProgram.solve>` of the class
          :class:`MixedIntegerLinearProgram
          <sage.numerical.mip.MixedIntegerLinearProgram>`.

        - ``verbose`` -- integer (default: 0); sets the level of
          verbosity. Set to 0 by default, which means quiet.

        - ``integrality_tolerance`` -- float; parameter for use with MILP
          solvers over an inexact base ring; see
          :meth:`MixedIntegerLinearProgram.get_values`.

        .. NOTE::

           One can compute the core of a graph (with respect to homomorphism)
           with this method ::

               sage: g = graphs.CycleGraph(10)
               sage: mapping = g.has_homomorphism_to(g, core=True)                      # needs sage.numerical.mip
               sage: print("The size of the core is {}".format(len(set(mapping.values()))))         # needs sage.numerical.mip
               The size of the core is 2

        OUTPUT:

        This method returns ``False`` when the homomorphism does not exist, and
        returns the homomorphism otherwise as a dictionary associating a vertex
        of `H` to a vertex of `G`.

        EXAMPLES:

        Is Petersen's graph 3-colorable::

            sage: P = graphs.PetersenGraph()
            sage: P.has_homomorphism_to(graphs.CompleteGraph(3)) is not False           # needs sage.numerical.mip
            True

        An odd cycle admits a homomorphism to a smaller odd cycle, but not to an
        even cycle::

            sage: g = graphs.CycleGraph(9)
            sage: g.has_homomorphism_to(graphs.CycleGraph(5)) is not False              # needs sage.numerical.mip
            True
            sage: g.has_homomorphism_to(graphs.CycleGraph(7)) is not False              # needs sage.numerical.mip
            True
            sage: g.has_homomorphism_to(graphs.CycleGraph(4)) is not False              # needs sage.numerical.mip
            False
        """
        self._scream_if_not_simple()
        from sage.numerical.mip import MixedIntegerLinearProgram, MIPSolverException
        p = MixedIntegerLinearProgram(solver=solver, maximization=False)
        b = p.new_variable(binary=True)

        # Each vertex has an image
        for ug in self:
            p.add_constraint(p.sum(b[ug, uh] for uh in H) == 1)

        nonedges = H.complement().edges(sort=False, labels=False)
        for ug, vg in self.edges(sort=False, labels=False):
            # Two adjacent vertices cannot be mapped to the same element
            for uh in H:
                p.add_constraint(b[ug, uh] + b[vg, uh] <= 1)

            # Two adjacent vertices cannot be mapped to no adjacent vertices
            for uh, vh in nonedges:
                p.add_constraint(b[ug, uh] + b[vg, vh] <= 1)
                p.add_constraint(b[ug, vh] + b[vg, uh] <= 1)

        # Minimize the mapping's size
        if core:

            # the value of m is one if the corresponding vertex of h is used.
            m = p.new_variable(nonnegative=True)
            for uh in H:
                for ug in self:
                    p.add_constraint(b[ug, uh] <= m[uh])

            p.set_objective(p.sum(m[vh] for vh in H))

        try:
            p.solve(log=verbose)
        except MIPSolverException:
            return False

        b = p.get_values(b, convert=bool, tolerance=integrality_tolerance)
        mapping = dict(x[0] for x in b.items() if x[1])
        return mapping

    @doc_index("Clique-related methods")
    def fractional_clique_number(self, solver='PPL', verbose=0,
                                 check_components=True, check_bipartite=True):
        r"""
        Return the fractional clique number of the graph.

        A fractional clique is a nonnegative weight function on the vertices of
        a graph such that the sum of the weights over any independent set is at
        most 1. The fractional clique number is the largest total weight of a
        fractional clique, which is equal to the fractional chromatic number by
        LP-duality.

        ALGORITHM:

        The fractional clique number is computed via the Linear Program for
        fractional chromatic number, see :meth:`fractional_chromatic_number
        <sage.graphs.graph_coloring.fractional_chromatic_number>`

        INPUT:

        - ``solver`` -- (default: ``'PPL'``) specify a Linear Program (LP)
          solver to be used. If set to ``None``, the default one is used. For
          more information on LP solvers and which default solver is used, see
          the method :meth:`solve
          <sage.numerical.mip.MixedIntegerLinearProgram.solve>` of the class
          :class:`MixedIntegerLinearProgram
          <sage.numerical.mip.MixedIntegerLinearProgram>`.

          .. NOTE::

              The default solver used here is ``'PPL'`` which provides exact
              results, i.e. a rational number, although this may be slower that
              using other solvers.

        - ``verbose`` -- integer (default: 0); sets the level of verbosity of
          the LP solver

        - ``check_components`` -- boolean (default: ``True``); whether the
          method is called on each biconnected component of `G`

        - ``check_bipartite`` -- boolean (default: ``True``); whether the graph
          is checked for bipartiteness. If the graph is bipartite then we can
          avoid creating and solving the LP.

        EXAMPLES:

        The fractional clique number of a `C_7` is `7/3`::

            sage: g = graphs.CycleGraph(7)
            sage: g.fractional_clique_number()                                          # needs sage.numerical.mip
            7/3
        """
        return self.fractional_chromatic_number(solver=solver, verbose=verbose,
                                                check_components=check_components,
                                                check_bipartite=check_bipartite)

    @doc_index("Leftovers")
    def maximum_average_degree(self, value_only=True, solver=None, verbose=0):
        r"""
        Return the Maximum Average Degree (MAD) of the current graph.

        The Maximum Average Degree (MAD) of a graph is defined as the average
        degree of its densest subgraph. More formally, ``Mad(G) =
        \max_{H\subseteq G} Ad(H)``, where `Ad(G)` denotes the average degree of
        `G`.

        This can be computed in polynomial time.

        INPUT:

        - ``value_only`` -- boolean (default: ``True``)

          - If ``value_only=True``, only the numerical value of the `MAD` is
            returned.

          - Else, the subgraph of `G` realizing the `MAD` is returned.

        - ``solver`` -- (default: ``None``) specify a Linear Program (LP)
          solver to be used. If set to ``None``, the default one is used. For
          more information on LP solvers and which default solver is used, see
          the method
          :meth:`solve <sage.numerical.mip.MixedIntegerLinearProgram.solve>`
          of the class
          :class:`MixedIntegerLinearProgram <sage.numerical.mip.MixedIntegerLinearProgram>`.

        - ``verbose`` -- integer (default: 0); sets the level of
          verbosity. Set to 0 by default, which means quiet.

        EXAMPLES:

        In any graph, the `Mad` is always larger than the average degree::

            sage: g = graphs.RandomGNP(20,.3)
            sage: mad_g = g.maximum_average_degree()                                    # needs sage.numerical.mip
            sage: g.average_degree() <= mad_g                                           # needs sage.numerical.mip
            True

        Unlike the average degree, the `Mad` of the disjoint union of two graphs
        is the maximum of the `Mad` of each graphs::

            sage: h = graphs.RandomGNP(20,.3)
            sage: mad_h = h.maximum_average_degree()                                    # needs sage.numerical.mip
            sage: (g+h).maximum_average_degree() == max(mad_g, mad_h)                   # needs sage.numerical.mip
            True

        The subgraph of a regular graph realizing the maximum average degree is
        always the whole graph ::

            sage: g = graphs.CompleteGraph(5)
            sage: mad_g = g.maximum_average_degree(value_only=False)                    # needs sage.numerical.mip
            sage: g.is_isomorphic(mad_g)                                                # needs sage.numerical.mip
            True

        This also works for complete bipartite graphs ::

            sage: g = graphs.CompleteBipartiteGraph(3,4)
            sage: mad_g = g.maximum_average_degree(value_only=False)                    # needs sage.numerical.mip
            sage: g.is_isomorphic(mad_g)                                                # needs sage.numerical.mip
            True

        TESTS:

        Check corner cases::

            sage: # needs sage.numerical.mip
            sage: Graph().maximum_average_degree(value_only=True)
            0
            sage: Graph().maximum_average_degree(value_only=False)
            Graph on 0 vertices
            sage: Graph(1).maximum_average_degree(value_only=True)
            0
            sage: Graph(1).maximum_average_degree(value_only=False)
            Graph on 1 vertex
            sage: Graph(2).maximum_average_degree(value_only=True)
            0
            sage: Graph(2).maximum_average_degree(value_only=False)
            Graph on 1 vertex
        """
        self._scream_if_not_simple()
        g = self
        if not g:
            return ZZ.zero() if value_only else g.parent()()
        elif not g.size():
            return ZZ.zero() if value_only else g.parent()([[next(g.vertex_iterator())], []])
        from sage.numerical.mip import MixedIntegerLinearProgram

        p = MixedIntegerLinearProgram(maximization=True, solver=solver)

        d = p.new_variable(nonnegative=True)
        one = p.new_variable(nonnegative=True)

        for u, v in g.edge_iterator(labels=False):
            fuv = frozenset((u, v))
            p.add_constraint(one[fuv] - 2 * d[u], max=0)
            p.add_constraint(one[fuv] - 2 * d[v], max=0)

        p.add_constraint(p.sum(d[v] for v in g), max=1)

        p.set_objective(p.sum(one[frozenset(uv)]
                              for uv in g.edge_iterator(labels=False)))

        p.solve(log=verbose)

        # Paying attention to numerical error :
        # The zero values could be something like 0.000000000001
        # so I can not write l > 0
        # And the nonzero, though they should be equal to
        # 1/(order of the optimal subgraph) may be a bit lower

        # setting the minimum to 1/(10 * size of the whole graph )
        # should be safe :-)
        m = 1/(10 * Integer(g.order()))
        d_val = p.get_values(d)
        g_mad = g.subgraph(v for v, l in d_val.items() if l > m)

        if value_only:
            return g_mad.average_degree()
        return g_mad

    @doc_index("Algorithmically hard stuff")
    def independent_set_of_representatives(self, family, solver=None, verbose=0,
                                           *, integrality_tolerance=1e-3):
        r"""
        Return an independent set of representatives.

        Given a graph `G` and a family `F=\{F_i:i\in [1,...,k]\}` of subsets of
        ``g.vertices(sort=False)``, an Independent Set of Representatives (ISR) is an
        assignation of a vertex `v_i\in F_i` to each set `F_i` such that `v_i !=
        v_j` if `i<j` (they are representatives) and the set `\cup_{i}v_i` is an
        independent set in `G`.

        It generalizes, for example, graph coloring and graph list coloring.

        (See [ABZ2007]_ for more information.)

        INPUT:

        - ``family`` -- list of lists defining the family `F` (actually, a
          Family of subsets of ``G.vertices(sort=False)``)

        - ``solver`` -- string (default: ``None``); specifies a Mixed Integer
          Linear Programming (MILP) solver to be used. If set to ``None``, the
          default one is used. For more information on MILP solvers and which
          default solver is used, see the method :meth:`solve
          <sage.numerical.mip.MixedIntegerLinearProgram.solve>` of the class
          :class:`MixedIntegerLinearProgram
          <sage.numerical.mip.MixedIntegerLinearProgram>`.

        - ``verbose`` -- integer (default: 0); sets the level of
          verbosity. Set to 0 by default, which means quiet.

        - ``integrality_tolerance`` -- float; parameter for use with MILP
          solvers over an inexact base ring; see
          :meth:`MixedIntegerLinearProgram.get_values`.

        OUTPUT:

        - A list whose `i^{\mbox{th}}` element is the representative of the
          `i^{\mbox{th}}` element of the ``family`` list. If there is no ISR,
          ``None`` is returned.

        EXAMPLES:

        For a bipartite graph missing one edge, the solution is as expected::

           sage: g = graphs.CompleteBipartiteGraph(3,3)
           sage: g.delete_edge(1,4)
           sage: g.independent_set_of_representatives([[0,1,2],[3,4,5]])                # needs sage.numerical.mip
           [1, 4]

        The Petersen Graph is 3-colorable, which can be expressed as an
        independent set of representatives problem : take 3 disjoint copies of
        the Petersen Graph, each one representing one color. Then take as a
        partition of the set of vertices the family defined by the three copies
        of each vertex. The ISR of such a family defines a 3-coloring::

            sage: # needs sage.numerical.mip
            sage: g = 3 * graphs.PetersenGraph()
            sage: n = g.order() / 3
            sage: f = [[i, i + n, i + 2*n] for i in range(n)]
            sage: isr = g.independent_set_of_representatives(f)
            sage: c = [integer_floor(i / n) for i in isr]
            sage: color_classes = [[], [], []]
            sage: for v, i in enumerate(c):
            ....:   color_classes[i].append(v)
            sage: for classs in color_classes:
            ....:   g.subgraph(classs).size() == 0
            True
            True
            True
        """
        from sage.numerical.mip import MixedIntegerLinearProgram
        p = MixedIntegerLinearProgram(solver=solver)

        # Boolean variable indicating whether the vertex is the representative
        # of some set
        vertex_taken = p.new_variable(binary=True)

        # Boolean variable in two dimension whose first element is a vertex and
        # whose second element is one of the sets given as arguments.
        # When true, indicated that the vertex is the representative of the
        # corresponding set
        classss = p.new_variable(binary=True)

        # Associates to the vertices the classes to which they belong
        lists = {v: [] for v in self}
        for i, f in enumerate(family):
            for v in f:
                lists[v].append(i)

            # a classss has exactly one representative
            p.add_constraint(p.sum(classss[v, i] for v in f), max=1, min=1)

        # A vertex represents at most one classss (vertex_taken is binary), and
        # vertex_taken[v]==1 if v is the representative of some classss
        for v in self:
            p.add_constraint(p.sum(classss[v, i] for i in lists[v]) - vertex_taken[v], max=0)

        # Two adjacent vertices can not both be representatives of a set

        for u, v in self.edge_iterator(labels=None):
            p.add_constraint(vertex_taken[u] + vertex_taken[v], max=1)

        p.set_objective(None)

        try:
            p.solve(log=verbose)
        except Exception:
            return None

        classss = p.get_values(classss, convert=bool, tolerance=integrality_tolerance)

        repr = []
        for i, f in enumerate(family):
            for v in f:
                if classss[v, i]:
                    repr.append(v)
                    break

        return repr

    @doc_index("Algorithmically hard stuff")
    def minor(self, H, solver=None, verbose=0, induced=False, *, integrality_tolerance=1e-3):
        r"""
        Return the vertices of a minor isomorphic to `H` in the current graph.

        We say that a graph `G` has a `H`-minor (or that it has a graph
        isomorphic to `H` as a minor), if for all `h\in H`, there exist disjoint
        sets `S_h \subseteq V(G)` such that once the vertices of each `S_h` have
        been merged to create a new graph `G'`, this new graph contains `H` as a
        subgraph.

        When parameter ``induced`` is ``True``, this method returns an induced minor
        isomorphic to `H`, if it exists.

        We say that a graph `G` has an induced `H`-minor (or that it has a
        graph isomorphic to `H` as an induced minor), if `H` can be obtained
        from an induced subgraph of `G` by contracting edges. Otherwise, `G` is
        said to be `H`-induced minor-free.

        For more information, see the :wikipedia:`Minor_(graph_theory)`.

        INPUT:

        - ``H`` -- the minor to find for in the current graph

        - ``solver`` -- string (default: ``None``); specifies a Mixed Integer
          Linear Programming (MILP) solver to be used. If set to ``None``, the
          default one is used. For more information on MILP solvers and which
          default solver is used, see the method :meth:`solve
          <sage.numerical.mip.MixedIntegerLinearProgram.solve>` of the class
          :class:`MixedIntegerLinearProgram
          <sage.numerical.mip.MixedIntegerLinearProgram>`.

        - ``verbose`` -- integer (default: 0); sets the level of
          verbosity. Set to 0 by default, which means quiet.

        - ``integrality_tolerance`` -- float; parameter for use with MILP
          solvers over an inexact base ring; see
          :meth:`MixedIntegerLinearProgram.get_values`.

        - ``induced`` -- boolean (default: ``False``); if ``True``, returns an
          induced minor isomorphic to `H` if it exists, and raises a
          :exc:`ValueError` otherwise.

        OUTPUT:

        A dictionary associating to each vertex of `H` the set of vertices in
        the current graph representing it.

        ALGORITHM:

        Mixed Integer Linear Programming

        COMPLEXITY:

        Theoretically, when `H` is fixed, testing for the existence of a
        `H`-minor is polynomial. The known algorithms are highly exponential in
        `H`, though.

        .. NOTE::

            This function can be expected to be *very* slow, especially where
            the minor does not exist.

        EXAMPLES:

        Trying to find a minor isomorphic to `K_4` in the `4\times 4` grid::

            sage: # needs sage.numerical.mip
            sage: g = graphs.GridGraph([4,4])
            sage: h = graphs.CompleteGraph(4)
            sage: L = g.minor(h)
            sage: gg = g.subgraph(flatten(L.values(), max_level = 1))
            sage: _ = [gg.merge_vertices(l) for l in L.values() if len(l)>1]
            sage: gg.is_isomorphic(h)
            True

        We can also try to prove this way that the Petersen graph is not planar,
        as it has a `K_5` minor::

            sage: g = graphs.PetersenGraph()
            sage: K5_minor = g.minor(graphs.CompleteGraph(5))   # long time             # needs sage.numerical.mip

        And even a `K_{3,3}` minor::

            sage: K33_minor = g.minor(graphs.CompleteBipartiteGraph(3,3))       # long time, needs sage.numerical.mip

        (It is much faster to use the linear-time test of planarity in this
        situation, though.)

        As there is no cycle in a tree, looking for a `K_3` minor is useless.
        This function will raise an exception in this case::

            sage: g = graphs.RandomGNP(20, .5)
            sage: g = g.subgraph(edges=g.min_spanning_tree())
            sage: g.is_tree()
            True
            sage: L = g.minor(graphs.CompleteGraph(3))                                  # needs sage.numerical.mip
            Traceback (most recent call last):
            ...
            ValueError: This graph has no minor isomorphic to H !

        Trying to find an induced minor isomorphic to `C_5` in a graph
        containing an induced `C_6`::

            sage: # needs sage.numerical.mip
            sage: g = graphs.CycleGraph(6)
            sage: for i in range(randint(10, 30)):
            ....:     g.add_edge(randint(0, 5), g.add_vertex())
            sage: h = graphs.CycleGraph(5)
            sage: L = g.minor(h, induced=True)
            sage: gg = g.subgraph(flatten(L.values(), max_level=1))
            sage: _ = [gg.merge_vertices(l) for l in L.values() if len(l) > 1]
            sage: gg.is_isomorphic(h)
            True

        TESTS:

        A graph `g` may have a minor isomorphic to a given graph `h` but no
        induced minor isomorphic to `h`::

            sage: # needs sage.numerical.mip
            sage: g = Graph([(0, 1), (0, 2), (1, 2), (2, 3), (3, 4), (3, 5), (4, 5), (6, 5)])
            sage: h = Graph([(9, 10), (9, 11), (9, 12), (9, 13)])
            sage: l = g.minor(h, induced=False)
            sage: l = g.minor(h, induced=True)
            Traceback (most recent call last):
            ...
            ValueError: This graph has no induced minor isomorphic to H !

        Checking that the returned induced minor is isomorphic to the given
        graph::

            sage: # needs sage.numerical.mip
            sage: g = Graph([(0, 1), (0, 2), (1, 2), (2, 3), (3, 4), (3, 5), (4, 5), (6, 5)])
            sage: h = Graph([(7, 8), (8, 9), (9, 10), (10, 11)])
            sage: L = g.minor(h, induced=True)
            sage: gg = g.subgraph(flatten(L.values(), max_level=1))
            sage: _ = [gg.merge_vertices(l) for l in L.values() if len(l) > 1]
            sage: gg.is_isomorphic(h)
            True
        """
        self._scream_if_not_simple()
        H._scream_if_not_simple()
        from sage.numerical.mip import MixedIntegerLinearProgram, MIPSolverException
        p = MixedIntegerLinearProgram(solver=solver)

        # We use frozenset((u, v)) to avoid confusion between (u, v) and (v, u)

        # rs = Representative set of a vertex
        # for h in H, v in G is such that rs[h,v] == 1 if and only if v
        # is a representative of h in self
        rs = p.new_variable(binary=True)

        for v in self:
            p.add_constraint(p.sum(rs[h, v] for h in H), max=1)

        # We ensure that the set of representatives of a
        # vertex h contains a tree, and thus is connected

        # edges represents the edges of the tree
        edges = p.new_variable(binary=True)

        # there can be a edge for h between two vertices
        # only if those vertices represent h
        for u, v in self.edge_iterator(labels=None):
            fuv = frozenset((u, v))
            for h in H:
                p.add_constraint(edges[h, fuv] - rs[h, u], max=0)
                p.add_constraint(edges[h, fuv] - rs[h, v], max=0)

        # The number of edges of the tree in h is exactly the cardinal
        # of its representative set minus 1

        for h in H:
            p.add_constraint(p.sum(edges[h, frozenset(e)] for e in self.edge_iterator(labels=None))
                             - p.sum(rs[h, v] for v in self), min=-1, max=-1)

        # a tree  has no cycle
        epsilon = 1/(5*Integer(self.order()))
        r_edges = p.new_variable(nonnegative=True)

        for h in H:
            for u, v in self.edge_iterator(labels=None):
                p.add_constraint(r_edges[h, (u, v)] + r_edges[h, (v, u)] - edges[h, frozenset((u, v))], min=0)

            for v in self:
                p.add_constraint(p.sum(r_edges[h, (u, v)] for u in self.neighbor_iterator(v)), max=1-epsilon)

        # Once the representative sets are described, we must ensure
        # there are arcs corresponding to those of H between them
        h_edges = p.new_variable(nonnegative=True)

        for h1, h2 in H.edge_iterator(labels=None):

            for v1, v2 in self.edge_iterator(labels=None):
                fv1v2 = frozenset((v1, v2))
                p.add_constraint(h_edges[(h1, h2), fv1v2] - rs[h2, v2], max=0)
                p.add_constraint(h_edges[(h1, h2), fv1v2] - rs[h1, v1], max=0)

                p.add_constraint(h_edges[(h2, h1), fv1v2] - rs[h1, v2], max=0)
                p.add_constraint(h_edges[(h2, h1), fv1v2] - rs[h2, v1], max=0)

            p.add_constraint(p.sum(h_edges[(h1, h2), frozenset(e)] + h_edges[(h2, h1), frozenset(e)]
                                   for e in self.edge_iterator(labels=None)), min=1)

        # if induced is True
        # condition for induced subgraph ensures that if there
        # does not exist an edge(h1, h2) in H then there should
        # not be an edge between representative sets of h1 and h2 in G
        if induced:
            for h1, h2 in H.complement().edge_iterator(labels=False):
                for v1, v2 in self.edge_iterator(labels=False):
                    p.add_constraint(rs[h1, v1] + rs[h2, v2], max=1)
                    p.add_constraint(rs[h2, v1] + rs[h1, v2], max=1)

        p.set_objective(None)

        try:
            p.solve(log=verbose)
        except MIPSolverException:
            if induced:
                raise ValueError("This graph has no induced minor isomorphic to H !")
            else:
                raise ValueError("This graph has no minor isomorphic to H !")

        rs = p.get_values(rs, convert=bool, tolerance=integrality_tolerance)

        rs_dict = {}
        for h in H:
            rs_dict[h] = [v for v in self if rs[h, v]]

        return rs_dict

    # Convexity

    @doc_index("Algorithmically hard stuff")
    def convexity_properties(self):
        r"""
        Return a ``ConvexityProperties`` object corresponding to ``self``.

        This object contains the methods related to convexity in graphs (convex
        hull, hull number) and caches useful information so that it becomes
        comparatively cheaper to compute the convex hull of many different sets
        of the same graph.

        .. SEEALSO::

            In order to know what can be done through this object, please refer
            to module :mod:`sage.graphs.convexity_properties`.

        .. NOTE::

            If you want to compute many convex hulls, keep this object in memory!
            When it is created, it builds a table of useful information to
            compute convex hulls. As a result ::

                sage: # needs sage.numerical.mip
                sage: g = graphs.PetersenGraph()
                sage: g.convexity_properties().hull([1, 3])
                [1, 2, 3]
                sage: g.convexity_properties().hull([3, 7])
                [2, 3, 7]

            is a terrible waste of computations, while ::

                sage: # needs sage.numerical.mip
                sage: g = graphs.PetersenGraph()
                sage: CP = g.convexity_properties()
                sage: CP.hull([1, 3])
                [1, 2, 3]
                sage: CP.hull([3, 7])
                [2, 3, 7]

            makes perfect sense.
        """
        from sage.graphs.convexity_properties import ConvexityProperties
        return ConvexityProperties(self)

    # Centrality
    @doc_index("Distances")
    def centrality_degree(self, v=None):
        r"""
        Return the degree centrality of a vertex.

        The degree centrality of a vertex `v` is its degree, divided by
        `|V(G)|-1`. For more information, see the :wikipedia:`Centrality`.

        INPUT:

        - ``v`` -- a vertex (default: ``None``); set to ``None`` (default) to
          get a dictionary associating each vertex with its centrality degree

        .. SEEALSO::

            - :meth:`~sage.graphs.generic_graph.GenericGraph.centrality_closeness`
            - :meth:`~sage.graphs.generic_graph.GenericGraph.centrality_betweenness`

        EXAMPLES::

            sage: (graphs.ChvatalGraph()).centrality_degree()
            {0: 4/11, 1: 4/11, 2: 4/11, 3: 4/11,  4: 4/11,  5: 4/11,
             6: 4/11, 7: 4/11, 8: 4/11, 9: 4/11, 10: 4/11, 11: 4/11}
            sage: D = graphs.DiamondGraph()
            sage: D.centrality_degree()
            {0: 2/3, 1: 1, 2: 1, 3: 2/3}
            sage: D.centrality_degree(v=1)
            1

        TESTS::

            sage: Graph(1).centrality_degree()
            Traceback (most recent call last):
            ...
            ValueError: the centrality degree is not defined on graphs with only one vertex
        """
        from sage.rings.integer import Integer
        n_minus_one = Integer(self.order() - 1)
        if n_minus_one == 0:
            raise ValueError("the centrality degree is not defined "
                             "on graphs with only one vertex")
        if v is None:
            return {v: self.degree(v)/n_minus_one for v in self}
        return self.degree(v)/n_minus_one

    # Distances

    @doc_index("Distances")
    def eccentricity(self, v=None, by_weight=False, algorithm=None,
                     weight_function=None, check_weight=True, dist_dict=None,
                     with_labels=False):
        """
        Return the eccentricity of vertex (or vertices) ``v``.

        The eccentricity of a vertex is the maximum distance to any other
        vertex.

        For more information and examples on how to use input variables, see
        :meth:`~GenericGraph.shortest_path_all_pairs`,
        :meth:`~GenericGraph.shortest_path_lengths` and
        :meth:`~GenericGraph.shortest_paths`

        INPUT:

        - ``v`` -- either a single vertex or a list of vertices. If it is not
          specified, then it is taken to be all vertices

        - ``by_weight`` -- boolean (default: ``False``); if ``True``, edge
          weights are taken into account; if ``False``, all edges have weight 1

        - ``algorithm`` -- string (default: ``None``); one of the following
          algorithms:

          - ``'BFS'`` -- the computation is done through a BFS centered on each
            vertex successively. Works only if ``by_weight==False``

          - ``'DHV'`` -- the computation is done using the algorithm proposed in
            [Dragan2018]_. Works only if ``self`` has nonnegative edge weights
            and ``v is None`` or ``v`` should contain all vertices of ``self``.
            For more information see method
            :func:`sage.graphs.distances_all_pairs.eccentricity` and
            :func:`sage.graphs.base.boost_graph.eccentricity_DHV`.

          - ``'Floyd-Warshall-Cython'`` -- a Cython implementation of the
            Floyd-Warshall algorithm. Works only if ``by_weight==False`` and
            ``v is None`` or ``v`` should contain all vertices of ``self``.

          - ``'Floyd-Warshall-Python'`` -- a Python implementation of the
            Floyd-Warshall algorithm. Works also with weighted graphs, even with
            negative weights (but no negative cycle is allowed). However, ``v``
            must be ``None`` or ``v`` should contain all vertices of ``self``.

          - ``'Dijkstra_NetworkX'`` -- the Dijkstra algorithm, implemented in
            NetworkX. It works with weighted graphs, but no negative weight is
            allowed.

          - ``'Dijkstra_Boost'`` -- the Dijkstra algorithm, implemented in Boost
            (works only with positive weights)

          - ``'Johnson_Boost'`` -- the Johnson algorithm, implemented in
            Boost (works also with negative weights, if there is no negative
            cycle). Works only if ``v is None`` or ``v`` should contain all
            vertices of ``self``.

          - ``'From_Dictionary'`` -- uses the (already computed) distances, that
            are provided by input variable ``dist_dict``

          - ``None`` (default): Sage chooses the best algorithm:
            ``'From_Dictionary'`` if ``dist_dict`` is not None, ``'BFS'`` for
            unweighted graphs, ``'Dijkstra_Boost'`` if all weights are
            positive, ``'Johnson_Boost'`` otherwise.

        - ``weight_function`` -- function (default: ``None``); a function that
          takes as input an edge ``(u, v, l)`` and outputs its weight. If not
          ``None``, ``by_weight`` is automatically set to ``True``. If ``None``
          and ``by_weight`` is ``True``, we use the edge label ``l`` as a
          weight, if ``l`` is not ``None``, else ``1`` as a weight.

        - ``check_weight`` -- boolean (default: ``True``); if ``True``, we check
          that the ``weight_function`` outputs a number for each edge

        - ``dist_dict`` -- dictionary (default: ``None``); a dict of dicts of
          distances (used only if ``algorithm=='From_Dictionary'``)

        - ``with_labels`` -- boolean (default: ``False``); whether to return a
          list or a dictionary keyed by vertices

        EXAMPLES::

            sage: G = graphs.KrackhardtKiteGraph()
            sage: G.eccentricity()
            [4, 4, 4, 4, 4, 3, 3, 2, 3, 4]
            sage: G.vertices(sort=True)
            [0, 1, 2, 3, 4, 5, 6, 7, 8, 9]
            sage: G.eccentricity(7)
            2
            sage: G.eccentricity([7,8,9])
            [2, 3, 4]
            sage: G.eccentricity([7, 8, 9], with_labels=True) == {8: 3, 9: 4, 7: 2}
            True
            sage: G = Graph({0: [], 1: [], 2: [1]})
            sage: G.eccentricity()
            [+Infinity, +Infinity, +Infinity]
            sage: G = Graph({0:[]})
            sage: G.eccentricity(with_labels=True)
            {0: 0}
            sage: G = Graph({0:[], 1:[]})
            sage: G.eccentricity(with_labels=True)
            {0: +Infinity, 1: +Infinity}
            sage: G = Graph([(0, 1, 1), (1, 2, 1), (0, 2, 3)])
            sage: G.eccentricity(algorithm='BFS')
            [1, 1, 1]
            sage: G.eccentricity(algorithm='Floyd-Warshall-Cython')
            [1, 1, 1]
            sage: G.eccentricity(by_weight=True, algorithm='Dijkstra_NetworkX')         # needs networkx
            [2, 1, 2]
            sage: G.eccentricity(by_weight=True, algorithm='Dijkstra_Boost')
            [2, 1, 2]
            sage: G.eccentricity(by_weight=True, algorithm='Johnson_Boost')
            [2, 1, 2]
            sage: G.eccentricity(by_weight=True, algorithm='Floyd-Warshall-Python')
            [2, 1, 2]
            sage: G.eccentricity(dist_dict=G.shortest_path_all_pairs(by_weight=True)[0])
            [2, 1, 2]
            sage: G.eccentricity(by_weight=False, algorithm='DHV')
            [1, 1, 1]
            sage: G.eccentricity(by_weight=True, algorithm='DHV')
            [2.0, 1.0, 2.0]

        TESTS:

        A non-implemented algorithm::

            sage: G.eccentricity(algorithm='boh')
            Traceback (most recent call last):
            ...
            ValueError: unknown algorithm "boh"

        An algorithm that does not work with edge weights::

            sage: G.eccentricity(by_weight=True, algorithm='BFS')
            Traceback (most recent call last):
            ...
            ValueError: algorithm 'BFS' does not work with weights
            sage: G.eccentricity(by_weight=True, algorithm='Floyd-Warshall-Cython')
            Traceback (most recent call last):
            ...
            ValueError: algorithm 'Floyd-Warshall-Cython' does not work with weights

        An algorithm that computes the all-pair-shortest-paths when not all
        vertices are needed::

            sage: G.eccentricity(0, algorithm='Floyd-Warshall-Cython')
            Traceback (most recent call last):
            ...
            ValueError: algorithm 'Floyd-Warshall-Cython' works only if all eccentricities are needed
            sage: G.eccentricity(0, algorithm='Floyd-Warshall-Python')
            Traceback (most recent call last):
            ...
            ValueError: algorithm 'Floyd-Warshall-Python' works only if all eccentricities are needed
            sage: G.eccentricity(0, algorithm='Johnson_Boost')
            Traceback (most recent call last):
            ...
            ValueError: algorithm 'Johnson_Boost' works only if all eccentricities are needed
            sage: G.eccentricity(0, algorithm='DHV')
            Traceback (most recent call last):
            ...
            ValueError: algorithm 'DHV' works only if all eccentricities are needed
        """
        by_weight, weight_function = self._get_weight_function(by_weight=by_weight,
                                                               weight_function=weight_function,
                                                               check_weight=check_weight)

        if algorithm is None:
            if dist_dict is not None:
                algorithm = 'From_Dictionary'
            elif not by_weight:
                algorithm = 'BFS'
            elif any(float(weight_function(e)) < 0 for e in self.edge_iterator()):
                algorithm = 'Johnson_Boost'
            if algorithm is None:
                algorithm = 'Dijkstra_Boost'
        if algorithm in ['BFS', 'Floyd-Warshall-Cython']:
            if by_weight:
                raise ValueError("algorithm '{}' does not work with weights".format(algorithm))
            # We don't want the default weight function
            weight_function = None

        if v is not None:
            if not isinstance(v, list):
                v = [v]
            v_set = set(v)

        if v is None or all(u in v_set for u in self):
            if v is None:
                v = list(self)
            # If we want to use BFS, we use the Cython routine
            if algorithm == 'BFS':
                from sage.graphs.distances_all_pairs import eccentricity
                algo = 'bounds'
                if with_labels:
                    return dict(zip(v, eccentricity(self, algorithm=algo, vertex_list=v)))
                return eccentricity(self, algorithm=algo, vertex_list=v)

            if algorithm == 'DHV':
                if by_weight:
                    from sage.graphs.base.boost_graph import eccentricity_DHV
                    if with_labels:
                        return dict(zip(v, eccentricity_DHV(self, vertex_list=v,
                                                            weight_function=weight_function,
                                                            check_weight=check_weight)))
                    return eccentricity_DHV(self, vertex_list=v,
                                            weight_function=weight_function,
                                            check_weight=check_weight)

                from sage.graphs.distances_all_pairs import eccentricity
                if with_labels:
                    return dict(zip(v, eccentricity(self, algorithm=algorithm,
                                                    vertex_list=v)))
                return eccentricity(self, algorithm=algorithm, vertex_list=v)

            if algorithm in ['Floyd-Warshall-Python', 'Floyd-Warshall-Cython', 'Johnson_Boost']:
                dist_dict = self.shortest_path_all_pairs(by_weight, algorithm,
                                                         weight_function,
                                                         check_weight)[0]
                algorithm = 'From_Dictionary'

        elif algorithm in ['Floyd-Warshall-Python', 'Floyd-Warshall-Cython', 'Johnson_Boost', 'DHV']:
            raise ValueError("algorithm '" + algorithm + "' works only if all" +
                             " eccentricities are needed")

        ecc = {}

        from sage.rings.infinity import Infinity

        for u in v:
            if algorithm == 'From_Dictionary':
                length = dist_dict[u]
            else:
                # If algorithm is wrong, the error is raised by the
                # shortest_path_lengths function
                length = self.shortest_path_lengths(u, by_weight=by_weight,
                                                    algorithm=algorithm,
                                                    weight_function=weight_function,
                                                    check_weight=check_weight)

            if len(length) != self.num_verts():
                ecc[u] = Infinity
            else:
                ecc[u] = max(length.values())

        if with_labels:
            return ecc
        if len(ecc) == 1:
            # return single value
            v, = ecc.values()
            return v
        return [ecc[u] for u in v]

    @doc_index("Distances")
    def radius(self, by_weight=False, algorithm='DHV', weight_function=None,
               check_weight=True):
        r"""
        Return the radius of the graph.

        The radius is defined to be the minimum eccentricity of any vertex,
        where the eccentricity is the maximum distance to any other
        vertex. For more information and examples on how to use input variables,
        see :meth:`~GenericGraph.shortest_paths` and
        :meth:`~Graph.eccentricity`

        INPUT:

        - ``by_weight`` -- boolean (default: ``False``); if ``True``, edge
          weights are taken into account; if ``False``, all edges have weight 1

        - ``algorithm`` -- string (default: ``'DHV'``)

          - ``'DHV'`` -- radius computation is done using the algorithm proposed
            in [Dragan2018]_. Works for graph with nonnegative edge weights
            For more information see method
            :func:`sage.graphs.distances_all_pairs.radius_DHV` and
            :func:`sage.graphs.base.boost_graph.radius_DHV`.

          - see method :meth:`eccentricity` for the list of remaining algorithms

        - ``weight_function`` -- function (default: ``None``); a function that
          takes as input an edge ``(u, v, l)`` and outputs its weight. If not
          ``None``, ``by_weight`` is automatically set to ``True``. If ``None``
          and ``by_weight`` is ``True``, we use the edge label ``l`` as a
          weight, if ``l`` is not ``None``, else ``1`` as a weight.

        - ``check_weight`` -- boolean (default: ``True``); if ``True``, we check
          that the ``weight_function`` outputs a number for each edge

        EXAMPLES:

        The more symmetric a graph is, the smaller (diameter - radius) is::

            sage: G = graphs.BarbellGraph(9, 3)
            sage: G.radius()
            3
            sage: G.diameter()
            6

        ::

            sage: G = graphs.OctahedralGraph()
            sage: G.radius()
            2
            sage: G.diameter()
            2

        TESTS::

            sage: g = Graph()
            sage: g.radius()
            Traceback (most recent call last):
            ...
            ValueError: radius is not defined for the empty graph
        """
        if not self.order():
            raise ValueError("radius is not defined for the empty graph")

        if not algorithm:
            algorithm = 'DHV'

        if algorithm == 'DHV':
            by_weight, weight_function = self._get_weight_function(by_weight=by_weight,
                                                                   weight_function=weight_function,
                                                                   check_weight=check_weight)
            if by_weight:
                from sage.graphs.base.boost_graph import radius_DHV
                return radius_DHV(self, weight_function=weight_function,
                                  check_weight=False)

            from sage.graphs.distances_all_pairs import radius_DHV
            return radius_DHV(self)

        return min(self.eccentricity(v=None, by_weight=by_weight,
                                     weight_function=weight_function,
                                     check_weight=check_weight,
                                     algorithm=algorithm))

    @doc_index("Distances")
    def diameter(self, by_weight=False, algorithm=None, weight_function=None,
                 check_weight=True):
        r"""
        Return the diameter of the graph.

        The diameter is defined to be the maximum distance between two vertices.
        It is infinite if the graph is not connected.

        For more information and examples on how to use input variables, see
        :meth:`~GenericGraph.shortest_paths` and
        :meth:`~Graph.eccentricity`

        INPUT:

        - ``by_weight`` -- boolean (default: ``False``); if ``True``, edge
          weights are taken into account; if ``False``, all edges have weight 1

        - ``algorithm`` -- string (default: ``None``); one of the following
          algorithms:

          - ``'BFS'``: the computation is done through a BFS centered on each
            vertex successively. Works only if ``by_weight==False``.

          - ``'Floyd-Warshall-Cython'``: a Cython implementation of the
            Floyd-Warshall algorithm. Works only if ``by_weight==False`` and ``v
            is None``.

          - ``'Floyd-Warshall-Python'``: a Python implementation of the
            Floyd-Warshall algorithm. Works also with weighted graphs, even with
            negative weights (but no negative cycle is allowed). However, ``v``
            must be ``None``.

          - ``'Dijkstra_NetworkX'``: the Dijkstra algorithm, implemented in
            NetworkX. It works with weighted graphs, but no negative weight is
            allowed.

          - ``'DHV'`` -- diameter computation is done using the algorithm
            proposed in [Dragan2018]_. Works only for nonnegative edge weights
            For more information see method
            :func:`sage.graphs.distances_all_pairs.diameter_DHV` and
            :func:`sage.graphs.base.boost_graph.diameter_DHV`.

          - ``'standard'``, ``'2sweep'``, ``'multi-sweep'``, ``'iFUB'``:
            these algorithms are implemented in
            :func:`sage.graphs.distances_all_pairs.diameter`
            They work only if ``by_weight==False``. See the function
            documentation for more information.

          - ``'Dijkstra_Boost'``: the Dijkstra algorithm, implemented in Boost
            (works only with positive weights).

          - ``'Johnson_Boost'``: the Johnson algorithm, implemented in
            Boost (works also with negative weights, if there is no negative
            cycle).

          - ``None`` (default): Sage chooses the best algorithm: ``'iFUB'`` for
            unweighted graphs, ``'Dijkstra_Boost'`` if all weights are positive,
            ``'Johnson_Boost'`` otherwise.

        - ``weight_function`` -- function (default: ``None``); a function that
          takes as input an edge ``(u, v, l)`` and outputs its weight. If not
          ``None``, ``by_weight`` is automatically set to ``True``. If ``None``
          and ``by_weight`` is ``True``, we use the edge label ``l`` as a
          weight, if ``l`` is not ``None``, else ``1`` as a weight.

        - ``check_weight`` -- boolean (default: ``True``); if ``True``, we check
          that the ``weight_function`` outputs a number for each edge

        EXAMPLES:

        The more symmetric a graph is, the smaller (diameter - radius) is::

            sage: G = graphs.BarbellGraph(9, 3)
            sage: G.radius()
            3
            sage: G.diameter()
            6

        ::

            sage: G = graphs.OctahedralGraph()
            sage: G.radius()
            2
            sage: G.diameter()
            2

        TESTS::

            sage: g = Graph()
            sage: g.diameter()
            Traceback (most recent call last):
            ...
            ValueError: diameter is not defined for the empty graph
            sage: g = Graph([(1, 2, {'weight': 1})])
            sage: g.diameter(algorithm='iFUB', weight_function=lambda e: e[2]['weight'])
            Traceback (most recent call last):
            ...
            ValueError: algorithm 'iFUB' does not work on weighted graphs
        """
        if not self.order():
            raise ValueError("diameter is not defined for the empty graph")

        by_weight, weight_function = self._get_weight_function(by_weight=by_weight,
                                                               weight_function=weight_function,
                                                               check_weight=check_weight)
        if not by_weight:
            # We don't want the default weight function
            weight_function = None

        if algorithm is None:
            if by_weight:
                algorithm = 'iFUB'
            else:
                algorithm = 'DHV'
        elif algorithm == 'BFS':
            algorithm = 'standard'

        if algorithm == 'DHV':
            if by_weight:
                from sage.graphs.base.boost_graph import diameter_DHV
                return diameter_DHV(self, weight_function=weight_function,
                                    check_weight=False)
            from sage.graphs.distances_all_pairs import diameter
            return diameter(self, algorithm=algorithm)

        if algorithm in ['standard', '2sweep', 'multi-sweep', 'iFUB']:
            if by_weight:
                raise ValueError("algorithm '" + algorithm + "' does not work" +
                                 " on weighted graphs")
            from sage.graphs.distances_all_pairs import diameter
            return diameter(self, algorithm=algorithm)

        return max(self.eccentricity(v=list(self), by_weight=by_weight,
                                     weight_function=weight_function,
                                     check_weight=False,
                                     algorithm=algorithm))

    @doc_index("Distances")
    def center(self, by_weight=False, algorithm=None, weight_function=None,
               check_weight=True):
        r"""
        Return the set of vertices in the center of the graph.

        The center is the set of vertices whose eccentricity is equal to the
        radius of the graph, i.e., achieving the minimum eccentricity.

        For more information and examples on how to use input variables,
        see :meth:`~GenericGraph.shortest_paths` and
        :meth:`~Graph.eccentricity`

        INPUT:

        - ``by_weight`` -- boolean (default: ``False``); if ``True``, edge
          weights are taken into account; if ``False``, all edges have weight 1

        - ``algorithm`` -- string (default: ``None``); see method
          :meth:`eccentricity` for the list of available algorithms

        - ``weight_function`` -- function (default: ``None``); a function that
          takes as input an edge ``(u, v, l)`` and outputs its weight. If not
          ``None``, ``by_weight`` is automatically set to ``True``. If ``None``
          and ``by_weight`` is ``True``, we use the edge label ``l`` as a
          weight, if ``l`` is not ``None``, else ``1`` as a weight.

        - ``check_weight`` -- boolean (default: ``True``); if ``True``, we check
          that the ``weight_function`` outputs a number for each edge

        EXAMPLES:

        Is Central African Republic in the center of Africa in graph theoretic
        sense? Yes::

            sage: A = graphs.AfricaMap(continental=True)
            sage: sorted(A.center())
            ['Cameroon', 'Central Africa']

        Some other graphs. Center can be the whole graph::

            sage: G = graphs.DiamondGraph()
            sage: G.center()
            [1, 2]
            sage: P = graphs.PetersenGraph()
            sage: P.subgraph(P.center()) == P
            True
            sage: S = graphs.StarGraph(19)
            sage: S.center()
            [0]

        TESTS::

            sage: G = Graph()
            sage: G.center()
            []
            sage: G.add_vertex()
            0
            sage: G.center()
            [0]
        """
        ecc = self.eccentricity(v=list(self), by_weight=by_weight,
                                weight_function=weight_function,
                                algorithm=algorithm,
                                check_weight=check_weight,
                                with_labels=True)
        try:
            r = min(ecc.values())
        except Exception:
            return []
        return [v for v in self if ecc[v] == r]

    @doc_index("Distances")
    def periphery(self, by_weight=False, algorithm=None, weight_function=None,
                  check_weight=True):
        r"""
        Return the set of vertices in the periphery of the graph.

        The periphery is the set of vertices whose eccentricity is equal to the
        diameter of the graph, i.e., achieving the maximum eccentricity.

        For more information and examples on how to use input variables,
        see :meth:`~GenericGraph.shortest_paths` and
        :meth:`~Graph.eccentricity`

        INPUT:

        - ``by_weight`` -- boolean (default: ``False``); if ``True``, edge
          weights are taken into account; if ``False``, all edges have weight 1

        - ``algorithm`` -- string (default: ``None``); see method
          :meth:`eccentricity` for the list of available algorithms

        - ``weight_function`` -- function (default: ``None``); a function that
          takes as input an edge ``(u, v, l)`` and outputs its weight. If not
          ``None``, ``by_weight`` is automatically set to ``True``. If ``None``
          and ``by_weight`` is ``True``, we use the edge label ``l`` as a
          weight, if ``l`` is not ``None``, else ``1`` as a weight.

        - ``check_weight`` -- boolean (default: ``True``); if ``True``, we check
          that the ``weight_function`` outputs a number for each edge

        EXAMPLES::

            sage: G = graphs.DiamondGraph()
            sage: G.periphery()
            [0, 3]
            sage: P = graphs.PetersenGraph()
            sage: P.subgraph(P.periphery()) == P
            True
            sage: S = graphs.StarGraph(19)
            sage: S.periphery()
            [1, 2, 3, 4, 5, 6, 7, 8, 9, 10, 11, 12, 13, 14, 15, 16, 17, 18, 19]
            sage: G = Graph()
            sage: G.periphery()
            []
            sage: G.add_vertex()
            0
            sage: G.periphery()
            [0]
        """
        ecc = self.eccentricity(v=list(self), by_weight=by_weight,
                                weight_function=weight_function,
                                algorithm=algorithm,
                                check_weight=check_weight,
                                with_labels=True)
        try:
            d = max(ecc.values())
        except Exception:
            return []
        return [v for v in self if ecc[v] == d]

    @doc_index("Distances")
    def distance_graph(self, dist):
        r"""
        Return the graph on the same vertex set as the original graph but
        vertices are adjacent in the returned graph if and only if they are at
        specified distances in the original graph.

        INPUT:

        - ``dist`` -- nonnegative integer or a list of nonnegative integers;
          specified distance(s) for the connecting vertices. ``Infinity`` may
          be used here to describe vertex pairs in separate components.

        OUTPUT:

        The returned value is an undirected graph.  The vertex set is identical
        to the calling graph, but edges of the returned graph join vertices
        whose distance in the calling graph are present in the input ``dist``.
        Loops will only be present if distance 0 is included. If the original
        graph has a position dictionary specifying locations of vertices for
        plotting, then this information is copied over to the distance graph.
        In some instances this layout may not be the best, and might even be
        confusing when edges run on top of each other due to symmetries chosen
        for the layout.

        EXAMPLES::

            sage: G = graphs.CompleteGraph(3)
            sage: H = G.cartesian_product(graphs.CompleteGraph(2))
            sage: K = H.distance_graph(2)
            sage: K.am()                                                                # needs sage.modules
            [0 0 0 1 0 1]
            [0 0 1 0 1 0]
            [0 1 0 0 0 1]
            [1 0 0 0 1 0]
            [0 1 0 1 0 0]
            [1 0 1 0 0 0]

        To obtain the graph where vertices are adjacent if their distance apart
        is ``d`` or less use a ``range()`` command to create the input, using
        ``d + 1`` as the input to ``range``. Notice that this will include
        distance 0 and hence place a loop at each vertex. To avoid this, use
        ``range(1, d + 1)``::

            sage: G = graphs.OddGraph(4)
            sage: d = G.diameter()
            sage: n = G.num_verts()
            sage: H = G.distance_graph(list(range(d+1)))
            sage: H.is_isomorphic(graphs.CompleteGraph(n))
            False
            sage: H = G.distance_graph(list(range(1,d+1)))
            sage: H.is_isomorphic(graphs.CompleteGraph(n))
            True

        A complete collection of distance graphs will have adjacency matrices
        that sum to the matrix of all ones::

            sage: P = graphs.PathGraph(20)
            sage: all_ones = sum([P.distance_graph(i).am() for i in range(20)])         # needs sage.modules
            sage: all_ones == matrix(ZZ, 20, 20, [1]*400)                               # needs sage.modules
            True

        Four-bit strings differing in one bit is the same as
        four-bit strings differing in three bits::

            sage: G = graphs.CubeGraph(4)
            sage: H = G.distance_graph(3)
            sage: G.is_isomorphic(H)
            True

        The graph of eight-bit strings, adjacent if different in an odd number
        of bits::

            sage: # long time, needs sage.symbolic
            sage: G = graphs.CubeGraph(8)
            sage: H = G.distance_graph([1,3,5,7])
            sage: degrees = [0]*sum([binomial(8,j) for j in [1,3,5,7]])
            sage: degrees.append(2^8)
            sage: degrees == H.degree_histogram()
            True

        An example of using ``Infinity`` as the distance in a graph that is not
        connected::

            sage: G = graphs.CompleteGraph(3)
            sage: H = G.disjoint_union(graphs.CompleteGraph(2))
            sage: L = H.distance_graph(Infinity)
            sage: L.am()                                                                # needs sage.modules
            [0 0 0 1 1]
            [0 0 0 1 1]
            [0 0 0 1 1]
            [1 1 1 0 0]
            [1 1 1 0 0]
            sage: L.is_isomorphic(graphs.CompleteBipartiteGraph(3, 2))
            True

        TESTS:

        Empty input, or unachievable distances silently yield empty graphs::

            sage: G = graphs.CompleteGraph(5)
            sage: G.distance_graph([]).num_edges()
            0
            sage: G = graphs.CompleteGraph(5)
            sage: G.distance_graph(23).num_edges()
            0

        It is an error to provide a distance that is not an integer type::

            sage: G = graphs.CompleteGraph(5)
            sage: G.distance_graph('junk')
            Traceback (most recent call last):
            ...
            TypeError: unable to convert 'junk' to an integer

        It is an error to provide a negative distance::

            sage: G = graphs.CompleteGraph(5)
            sage: G.distance_graph(-3)
            Traceback (most recent call last):
            ...
            ValueError: distance graph for a negative distance (d=-3) is not defined

        AUTHOR:

        Rob Beezer, 2009-11-25, :issue:`7533`
        """
        from sage.rings.infinity import Infinity
        # If input is not a list, make a list with this single object
        if not isinstance(dist, list):
            dist = [dist]
        # Create a list of positive integer (or infinite) distances
        distances = []
        for d in dist:
            if d == Infinity:
                distances.append(Infinity)
            else:
                dint = ZZ(d)
                if dint < 0:
                    raise ValueError('distance graph for a negative distance (d=%d) is not defined' % dint)
                distances.append(dint)
        s_distances = set(distances)
        # Build a graph on the same vertex set, with loops for distance 0
        if len(distances) == 1:
            dstring = "distance " + str(distances[0])
        else:
            dstring = "distances " + str(sorted(distances))
        name = "Distance graph for %s in " % dstring + self.name()
        looped = ZZ(0) in s_distances
        from sage.graphs.graph import Graph
        D = Graph([self, []], format='vertices_and_edges',
                  multiedges=False, loops=looped,
                  pos=copy(self.get_pos()), name=name)

        # Create the appropriate edges
        import itertools
        if self.is_connected():
            CC = [self]
        else:
            CC = self.connected_components_subgraphs()
            if Infinity in s_distances:
                # add edges between connected components
                for A, B in itertools.combinations(CC, 2):
                    D.add_edges(itertools.product(A, B))
        for g in CC:
            d = g.distance_all_pairs()
            for u, v in itertools.combinations(g, 2):
                if d[u][v] in s_distances:
                    D.add_edge(u, v)
        if looped:
            D.add_edges((u, u) for u in self)
        return D

    # Constructors

    @doc_index("Basic methods")
    def to_directed(self, data_structure=None, sparse=None):
        """
        Return a directed version of the graph.

        A single edge becomes two edges, one in each direction.

        INPUT:

        - ``data_structure`` -- one of ``'sparse'``, ``'static_sparse'``, or
          ``'dense'``. See the documentation of :class:`Graph` or
          :class:`DiGraph`.

        - ``sparse`` -- boolean (default: ``None``); ``sparse=True`` is an
          alias for ``data_structure="sparse"``, and ``sparse=False`` is an
          alias for ``data_structure="dense"``.

        EXAMPLES::

            sage: graphs.PetersenGraph().to_directed()
            Petersen graph: Digraph on 10 vertices

        TESTS:

        Immutable graphs yield immutable graphs::

            sage: Graph([[1, 2]], immutable=True).to_directed()._backend
            <sage.graphs.base.static_sparse_backend.StaticSparseBackend object at ...>

        :issue:`17005`::

            sage: Graph([[1,2]], immutable=True).to_directed()
            Digraph on 2 vertices

        :issue:`22424`::

            sage: G1 = graphs.RandomGNP(5,0.5)
            sage: gp1 = G1.graphplot(save_pos=True)                                     # needs sage.plot
            sage: G2 = G1.to_directed()
            sage: G2.delete_vertex(0)
            sage: G2.add_vertex(5)
            sage: gp2 = G2.graphplot()                                                  # needs sage.plot
            sage: gp1 = G1.graphplot()                                                  # needs sage.plot

        Vertex labels will be retained (:issue:`14708`)::

            sage: G = Graph({0: [1, 2], 1: [0]})
            sage: G.set_vertex(0, 'foo')
            sage: D = G.to_directed()
            sage: G.get_vertices()
            {0: 'foo', 1: None, 2: None}
            sage: D.get_vertices()
            {0: 'foo', 1: None, 2: None}
        """
        if sparse is not None:
            if data_structure is not None:
                raise ValueError("The 'sparse' argument is an alias for "
                                 "'data_structure'. Please do not define both.")
            data_structure = "sparse" if sparse else "dense"

        if data_structure is None:
            from sage.graphs.base.dense_graph import DenseGraphBackend
            from sage.graphs.base.sparse_graph import SparseGraphBackend
            if isinstance(self._backend, DenseGraphBackend):
                data_structure = "dense"
            elif isinstance(self._backend, SparseGraphBackend):
                data_structure = "sparse"
            else:
                data_structure = "static_sparse"
        from sage.graphs.digraph import DiGraph
        D = DiGraph(name=self.name(),
                    pos=self.get_pos(),
                    multiedges=self.allows_multiple_edges(),
                    loops=self.allows_loops(),
                    data_structure=(data_structure if data_structure != "static_sparse"
                                    else "sparse"))  # we need a mutable copy

        D.add_vertices(self.vertex_iterator())
        D.set_vertices(self.get_vertices())
        for u, v, l in self.edge_iterator():
            D.add_edge(u, v, l)
            D.add_edge(v, u, l)
        if hasattr(self, '_embedding'):
            D._embedding = copy(self._embedding)
        D._weighted = self._weighted

        if data_structure == "static_sparse":
            D = D.copy(data_structure=data_structure)

        return D

    @doc_index("Basic methods")
    def to_undirected(self):
        """
        Since the graph is already undirected, simply returns a copy of itself.

        EXAMPLES::

            sage: graphs.PetersenGraph().to_undirected()
            Petersen graph: Graph on 10 vertices
        """
        return self.copy()

    @doc_index("Basic methods")
    def join(self, other, labels='pairs', immutable=None):
        r"""
        Return the join of ``self`` and ``other``.

        INPUT:

        - ``labels`` -- (defaults to 'pairs'); if set to 'pairs', each element
          `v` in the first graph will be named `(0, v)` and each element `u` in
          ``other`` will be named `(1, u)` in the result. If set to 'integers',
          the elements of the result will be relabeled with consecutive
          integers.

        - ``immutable`` -- boolean (default: ``None``); whether to create a
          mutable/immutable join. ``immutable=None`` (default) means that the
          graphs and their join will behave the same way.

        .. SEEALSO::

            * :meth:`~sage.graphs.generic_graph.GenericGraph.union`

            * :meth:`~sage.graphs.generic_graph.GenericGraph.disjoint_union`

        EXAMPLES::

            sage: G = graphs.CycleGraph(3)
            sage: H = Graph(2)
            sage: J = G.join(H); J
            Cycle graph join : Graph on 5 vertices
            sage: J.vertices(sort=True)
            [(0, 0), (0, 1), (0, 2), (1, 0), (1, 1)]
            sage: J = G.join(H, labels='integers'); J
            Cycle graph join : Graph on 5 vertices
            sage: J.vertices(sort=True)
            [0, 1, 2, 3, 4]
            sage: J.edges(sort=True)
            [(0, 1, None), (0, 2, None), (0, 3, None), (0, 4, None), (1, 2, None), (1, 3, None), (1, 4, None), (2, 3, None), (2, 4, None)]

        ::

            sage: G = Graph(3)
            sage: G.name("Graph on 3 vertices")
            sage: H = Graph(2)
            sage: H.name("Graph on 2 vertices")
            sage: J = G.join(H); J
            Graph on 3 vertices join Graph on 2 vertices: Graph on 5 vertices
            sage: J.vertices(sort=True)
            [(0, 0), (0, 1), (0, 2), (1, 0), (1, 1)]
            sage: J = G.join(H, labels='integers'); J
            Graph on 3 vertices join Graph on 2 vertices: Graph on 5 vertices
            sage: J.edges(sort=True)
            [(0, 3, None), (0, 4, None), (1, 3, None), (1, 4, None), (2, 3, None), (2, 4, None)]
        """
        G = self.disjoint_union(other, labels=labels, immutable=False)
        if labels == "integers":
            G.add_edges((u, v) for u in range(self.order())
                        for v in range(self.order(), self.order() + other.order()))
        else:
            G.add_edges(((0, u), (1, v)) for u in self for v in other)

        G.name('%s join %s' % (self.name(), other.name()))

        if immutable is None:
            immutable = self.is_immutable() and other.is_immutable()
        if immutable:
            G = G.copy(immutable=True)

        return G

    @doc_index("Leftovers")
    def seidel_adjacency_matrix(self, vertices=None, *, base_ring=None, **kwds):
        r"""
        Return the Seidel adjacency matrix of ``self``.

        Returns `J-I-2A`, for `A` the (ordinary) :meth:`adjacency matrix
        <sage.graphs.generic_graph.GenericGraph.adjacency_matrix>` of ``self``,
        `I` the identity matrix, and `J` the all-1 matrix.  It is closely
        related to :meth:`twograph`.

        By default, the matrix returned is over the integers.

        INPUT:

        - ``vertices`` -- list of vertices (default: ``None``); the ordering of
          the vertices defining how they should appear in the matrix. By
          default, the ordering given by
          :meth:`~sage.graphs.generic_graph.GenericGraph.vertices` is used.

        - ``base_ring`` -- a ring (default: ``None``); the base ring
          of the matrix space to use

        - ``**kwds`` -- other keywords to pass to
          :func:`~sage.matrix.constructor.matrix`

        EXAMPLES::

            sage: G = graphs.CycleGraph(5)
            sage: G = G.disjoint_union(graphs.CompleteGraph(1))
            sage: G.seidel_adjacency_matrix().minpoly()                                 # needs sage.libs.pari sage.modules
            x^2 - 5

        Selecting the base ring::

            sage: G.seidel_adjacency_matrix()[0, 0].parent()                            # needs sage.modules
            Integer Ring
            sage: G.seidel_adjacency_matrix(base_ring=RDF)[0, 0].parent()               # needs sage.modules
            Real Double Field
        """
        set_immutable = kwds.pop('immutable', False)
        A = self.adjacency_matrix(sparse=False, vertices=vertices,
                                  base_ring=base_ring, immutable=True, **kwds)
        C = self.complement().adjacency_matrix(sparse=False, vertices=vertices,
                                               base_ring=base_ring, **kwds)
        n = self.order()
        for i in range(n):
            for j in range(n):
                C[i, j] -= A[i, j]
        if set_immutable:
            C.set_immutable()
        return C

    @doc_index("Leftovers")
    def seidel_switching(self, s, inplace=True):
        r"""
        Return the Seidel switching of ``self`` w.r.t. subset of vertices ``s``.

        Returns the graph obtained by Seidel switching of ``self`` with respect
        to the subset of vertices ``s``. This is the graph given by Seidel
        adjacency matrix `DSD`, for `S` the Seidel adjacency matrix of ``self``,
        and `D` the diagonal matrix with -1s at positions corresponding to
        ``s``, and 1s elsewhere.

        INPUT:

        - ``s`` -- list of vertices of ``self``

        - ``inplace`` -- boolean (default: ``True``); whether to do the
          modification inplace, or to return a copy of the graph after
          switching

        EXAMPLES::

            sage: G = graphs.CycleGraph(5)
            sage: G = G.disjoint_union(graphs.CompleteGraph(1))
            sage: G.seidel_switching([(0,1),(1,0),(0,0)])
            sage: G.seidel_adjacency_matrix().minpoly()                                 # needs sage.libs.pari sage.modules
            x^2 - 5
            sage: G.is_connected()
            True

        TESTS::

            sage: H = G.seidel_switching([1,4,5],inplace=False)
            sage: G.seidel_switching([1,4,5])
            sage: G == H
            True
        """
        G = self if inplace else copy(self)
        boundary = self.edge_boundary(s)
        G.add_edges(itertools.product(s, set(self).difference(s)))
        G.delete_edges(boundary)
        if not inplace:
            return G

    @doc_index("Leftovers")
    def twograph(self):
        r"""
        Return the two-graph of ``self``.

        Returns the :class:`two-graph <sage.combinat.designs.twographs.TwoGraph>`
        with the triples
        `T=\{t \in \binom {V}{3} : \left| \binom {t}{2} \cap E \right| \text{odd} \}`
        where `V` and `E` are vertices and edges of ``self``, respectively.

        EXAMPLES::

            sage: p = graphs.PetersenGraph()
            sage: p.twograph()                                                          # needs sage.modules
            Incidence structure with 10 points and 60 blocks
            sage: p = graphs.chang_graphs()
            sage: T8 = graphs.CompleteGraph(8).line_graph()
            sage: C = T8.seidel_switching([(0,1,None), (2,3,None), (4,5,None), (6,7,None)],
            ....:                         inplace=False)
            sage: T8.twograph() == C.twograph()                                         # needs sage.modules
            True
            sage: T8.is_isomorphic(C)
            False

        TESTS::

            sage: from sage.combinat.designs.twographs import TwoGraph
            sage: p = graphs.PetersenGraph().twograph()                                 # needs sage.modules
            sage: TwoGraph(p, check=True)                                               # needs sage.modules
            Incidence structure with 10 points and 60 blocks

        .. SEEALSO::

            - :meth:`~sage.combinat.designs.twographs.TwoGraph.descendant` --
              computes the descendant graph of the two-graph of ``self`` at a vertex

            - :func:`~sage.combinat.designs.twographs.twograph_descendant`
              -- ditto, but much faster.
        """
        from sage.combinat.designs.twographs import TwoGraph
        G = self.relabel(range(self.order()), inplace=False)
        T = []

        # Triangles
        K3 = Graph({1: [2, 3], 2: [3]}, format='dict_of_lists')
        for x, y, z in G.subgraph_search_iterator(K3, return_graphs=False):
            if x < y and y < z:
                T.append([x, y, z])

        # Triples with just one edge
        H = Graph({1: [2], 3: []}, format='dict_of_lists')
        for x, y, z in G.subgraph_search_iterator(H, induced=True, return_graphs=False):
            if x < y:
                T.append([x, y, z])

        T = TwoGraph(T)
        T.relabel(dict(enumerate(self)))

        return T

    # Visualization

    @doc_index("Basic methods")
    def write_to_eps(self, filename, **options):
        r"""
        Write a plot of the graph to ``filename`` in ``eps`` format.

        INPUT:

        - ``filename`` -- string
        - ``**options`` -- same layout options as :meth:`.layout`

        EXAMPLES::

            sage: P = graphs.PetersenGraph()
            sage: P.write_to_eps(tmp_filename(ext='.eps'))

        It is relatively simple to include this file in a LaTeX document.
        ``\usepackage{graphics}`` must appear in the preamble, and
        ``\includegraphics{filename}`` will include the file. To compile the
        document to ``pdf`` with ``pdflatex`` or ``xelatex`` the file needs
        first to be converted to ``pdf``, for example with ``ps2pdf filename.eps
        filename.pdf``.
        """
        from sage.graphs.print_graphs import print_graph_eps
        pos = self.layout(**options)
        [xmin, xmax, ymin, ymax] = self._layout_bounding_box(pos)
        for v in pos:
            pos[v] = (1.8*(pos[v][0] - xmin)/(xmax - xmin) - 0.9, 1.8*(pos[v][1] - ymin)/(ymax - ymin) - 0.9)
        if filename[-4:] != '.eps':
            filename += '.eps'
        f = open(filename, 'w')
        f.write(print_graph_eps(self, self.edge_iterator(), pos))
        f.close()

    @doc_index("Algorithmically hard stuff")
    def topological_minor(self, H, vertices=False, paths=False, solver=None, verbose=0,
                          *, integrality_tolerance=1e-3):
        r"""
        Return a topological `H`-minor from ``self`` if one exists.

        We say that a graph `G` has a topological `H`-minor (or that it has a
        graph isomorphic to `H` as a topological minor), if `G` contains a
        subdivision of a graph isomorphic to `H` (i.e.  obtained from `H`
        through arbitrary subdivision of its edges) as a subgraph.

        For more information, see the :wikipedia:`Minor_(graph_theory)`.

        INPUT:

        - ``H`` -- the topological minor to find in the current graph

        - ``solver`` -- string (default: ``None``); specifies a Mixed Integer
          Linear Programming (MILP) solver to be used. If set to ``None``, the
          default one is used. For more information on MILP solvers and which
          default solver is used, see the method :meth:`solve
          <sage.numerical.mip.MixedIntegerLinearProgram.solve>` of the class
          :class:`MixedIntegerLinearProgram
          <sage.numerical.mip.MixedIntegerLinearProgram>`.

        - ``verbose`` -- integer (default: 0); sets the level of
          verbosity. Set to 0 by default, which means quiet.

        - ``integrality_tolerance`` -- float; parameter for use with MILP
          solvers over an inexact base ring; see
          :meth:`MixedIntegerLinearProgram.get_values`.

        OUTPUT:

        The topological `H`-minor found is returned as a subgraph `M` of
        ``self``, such that the vertex `v` of `M` that represents a vertex `h\in
        H` has ``h`` as a label (see :meth:`get_vertex
        <sage.graphs.generic_graph.GenericGraph.get_vertex>` and
        :meth:`set_vertex <sage.graphs.generic_graph.GenericGraph.set_vertex>`),
        and such that every edge of `M` has as a label the edge of `H` it
        (partially) represents.

        If no topological minor is found, this method returns ``False``.

        ALGORITHM:

        Mixed Integer Linear Programming.

        COMPLEXITY:

        Theoretically, when `H` is fixed, testing for the existence of a
        topological `H`-minor is polynomial. The known algorithms are highly
        exponential in `H`, though.

        .. NOTE::

            This function can be expected to be *very* slow, especially where
            the topological minor does not exist.

            (CPLEX seems to be *much* more efficient than GLPK on this kind of
            problem)

        EXAMPLES:

        Petersen's graph has a topological `K_4`-minor::

            sage: g = graphs.PetersenGraph()
            sage: g.topological_minor(graphs.CompleteGraph(4))                          # needs sage.numerical.mip
            Subgraph of (Petersen graph): Graph on ...

        And a topological `K_{3,3}`-minor::

            sage: g.topological_minor(graphs.CompleteBipartiteGraph(3,3))               # needs sage.numerical.mip
            Subgraph of (Petersen graph): Graph on ...

        And of course, a tree has no topological `C_3`-minor::

            sage: g = graphs.RandomGNP(15,.3)
            sage: g = g.subgraph(edges=g.min_spanning_tree())
            sage: g.topological_minor(graphs.CycleGraph(3))                             # needs sage.numerical.mip
            False
        """
        self._scream_if_not_simple()
        H._scream_if_not_simple()
        # Useful alias ...
        G = self

        from sage.numerical.mip import MixedIntegerLinearProgram, MIPSolverException
        p = MixedIntegerLinearProgram(solver=solver)

        # This is an existence problem
        p.set_objective(None)

        #######################
        # Vertex representative #
        #######################
        #
        # v_repr[h,g] = 1 if vertex h from H is represented by vertex
        # g from G, 0 otherwise

        v_repr = p.new_variable(binary=True)

        # Exactly one representative per vertex of H
        for h in H:
            p.add_constraint(p.sum(v_repr[h, g] for g in G), min=1, max=1)

        # A vertex of G can only represent one vertex of H
        for g in G:
            p.add_constraint(p.sum(v_repr[h, g] for h in H), max=1)

        ###################
        # Is representent #
        ###################
        #
        # is_repr[v] = 1 if v represents some vertex of H

        is_repr = p.new_variable(binary=True)

        for g in G:
            for h in H:
                p.add_constraint(v_repr[h, g] - is_repr[g], max=0)

        ###################################
        # paths between the representents #
        ###################################
        #
        # For any edge (h1,h2) in H, we have a corresponding path in G
        # between the representatives of h1 and h2. Which means there is
        # a flow of intensity 1 from one to the other.
        # We are then writing a flow problem for each edge of H.
        #
        # The variable flow[(h1,h2),(g1,g2)] indicates the amount of
        # flow on the edge (g1,g2) representing the edge (h1,h2).

        flow = p.new_variable(binary=True)

        # These functions return the balance of flow corresponding to
        # commodity C at vertex v
        def flow_in(C, v):
            return p.sum(flow[C, (v, u)] for u in G.neighbor_iterator(v))

        def flow_out(C, v):
            return p.sum(flow[C, (u, v)] for u in G.neighbor_iterator(v))

        def flow_balance(C, v):
            return flow_in(C, v) - flow_out(C, v)

        for h1, h2 in H.edge_iterator(labels=False):

            for v in G:

                # The flow balance depends on whether the vertex v is a
                # representative of h1 or h2 in G, or a representative of none
                p.add_constraint(flow_balance((h1, h2), v) == v_repr[h1, v] - v_repr[h2, v])

        #############################
        # Internal vertex of a path #
        #############################
        #
        # is_internal[C][g] = 1 if a vertex v from G is located on the
        # path representing the edge (=commodity) C

        is_internal = p.new_variable(binary=True)

        # When is a vertex internal for a commodity ?
        for C in H.edge_iterator(labels=False):
            for g in G:
                p.add_constraint(flow_in(C, g) + flow_out(C, g) - is_internal[C, g], max=1)

        ############################
        # Two paths do not cross ! #
        ############################

        # A vertex can only be internal for one commodity, and zero if
        # the vertex is a representent

        for g in G:
            p.add_constraint(p.sum(is_internal[C, g] for C in H.edge_iterator(labels=False))
                             + is_repr[g], max=1)

        # (The following inequalities are not necessary, but they seem to be of
        # help (the solvers find the answer quicker when they are added)

        # The flow on one edge can go in only one direction. Besides, it can
        # belong to at most one commodity and has a maximum intensity of 1.

        for g1, g2 in G.edge_iterator(labels=None):
            p.add_constraint(p.sum(flow[C, (g1, g2)] for C in H.edge_iterator(labels=False)) +
                             p.sum(flow[C, (g2, g1)] for C in H.edge_iterator(labels=False)),
                             max=1)

        # Now we can solve the problem itself !

        try:
            p.solve(log=verbose)
        except MIPSolverException:
            return False

        minor = G.subgraph(immutable=False)

        is_repr = p.get_values(is_repr, convert=bool, tolerance=integrality_tolerance)
        v_repr = p.get_values(v_repr, convert=bool, tolerance=integrality_tolerance)
        flow = p.get_values(flow, convert=bool, tolerance=integrality_tolerance)

        for u, v in minor.edge_iterator(labels=False):
            used = False
            for C in H.edge_iterator(labels=False):

                if flow[C, (u, v)] or flow[C, (v, u)]:
                    used = True
                    minor.set_edge_label(u, v, C)
                    break
            if not used:
                minor.delete_edge(u, v)

        minor.delete_vertices(v for v in minor if minor.degree(v) == 0)

        for g in minor:
            if is_repr[g]:
                for h in H:
                    if v_repr[h, v]:
                        minor.set_vertex(g, h)
                        break

        return minor

    # Cliques

    @doc_index("Clique-related methods")
    def cliques_maximal(self, algorithm='native'):
        """
        Return the list of all maximal cliques.

        Each clique is represented by a list of vertices. A clique is an induced
        complete subgraph, and a maximal clique is one not contained in a larger
        one.

        INPUT:

        - ``algorithm`` -- can be set to ``'native'`` (default) to use Sage's
          own implementation, or to ``"NetworkX"`` to use NetworkX'
          implementation of the Bron and Kerbosch Algorithm [BK1973]_


        .. NOTE::

            This method sorts its output before returning it. If you prefer to
            save the extra time, you can call
            :class:`sage.graphs.independent_sets.IndependentSets` directly.

        .. NOTE::

            Sage's implementation of the enumeration of *maximal* independent
            sets is not much faster than NetworkX' (expect a 2x speedup), which
            is surprising as it is written in Cython. This being said, the
            algorithm from NetworkX appears to be slightly different from this
            one, and that would be a good thing to explore if one wants to
            improve the implementation.

        ALGORITHM:

        This function is based on NetworkX's implementation of the Bron and
        Kerbosch Algorithm [BK1973]_.

        EXAMPLES::

            sage: graphs.ChvatalGraph().cliques_maximal()
            [[0, 1], [0, 4], [0, 6], [0, 9], [1, 2], [1, 5], [1, 7], [2, 3],
             [2, 6], [2, 8], [3, 4], [3, 7], [3, 9], [4, 5], [4, 8], [5, 10],
             [5, 11], [6, 10], [6, 11], [7, 8], [7, 11], [8, 10], [9, 10], [9, 11]]
            sage: G = Graph({0:[1,2,3], 1:[2], 3:[0,1]})
            sage: G.show(figsize=[2, 2])                                                # needs sage.plot
            sage: G.cliques_maximal()
            [[0, 1, 2], [0, 1, 3]]
            sage: C = graphs.PetersenGraph()
            sage: C.cliques_maximal()
            [[0, 1], [0, 4], [0, 5], [1, 2], [1, 6], [2, 3], [2, 7], [3, 4],
             [3, 8], [4, 9], [5, 7], [5, 8], [6, 8], [6, 9], [7, 9]]
            sage: C = Graph('DJ{')
            sage: C.cliques_maximal()
            [[0, 4], [1, 2, 3, 4]]

        Comparing the two implementations::

            sage: g = graphs.RandomGNP(20,.7)
            sage: s1 = Set(map(Set, g.cliques_maximal(algorithm="NetworkX")))           # needs networkx
            sage: s2 = Set(map(Set, g.cliques_maximal(algorithm='native')))
            sage: s1 == s2                                                              # needs networkx
            True
        """
        if algorithm == "native":
            from sage.graphs.independent_sets import IndependentSets
            return list(IndependentSets(self, maximal=True, complement=True))
        elif algorithm == "NetworkX":
            import networkx
            return list(networkx.find_cliques(self.networkx_graph()))
        raise ValueError("Algorithm must be equal to 'native' or to 'NetworkX'.")

    @doc_index("Clique-related methods")
    def clique_maximum(self, algorithm='Cliquer', solver=None, verbose=0,
                       *, integrality_tolerance=1e-3):
        """
        Return the vertex set of a maximal order complete subgraph.

        INPUT:

        - ``algorithm`` -- the algorithm to be used :

          - If ``algorithm = "Cliquer"`` (default), wraps the C program
            Cliquer [NO2003]_.

          - If ``algorithm = "MILP"``, the problem is solved through a Mixed
            Integer Linear Program.

            (see :class:`~sage.numerical.mip.MixedIntegerLinearProgram`)

          - If ``algorithm = "mcqd"``, uses the MCQD solver
            (`<http://www.sicmm.org/~konc/maxclique/>`_). Note that the MCQD
            package must be installed.

        - ``solver`` -- string (default: ``None``); specifies a Mixed Integer
          Linear Programming (MILP) solver to be used. If set to ``None``, the
          default one is used. For more information on MILP solvers and which
          default solver is used, see the method :meth:`solve
          <sage.numerical.mip.MixedIntegerLinearProgram.solve>` of the class
          :class:`MixedIntegerLinearProgram
          <sage.numerical.mip.MixedIntegerLinearProgram>`.

        - ``verbose`` -- integer (default: 0); sets the level of
          verbosity. Set to 0 by default, which means quiet.

        - ``integrality_tolerance`` -- float; parameter for use with MILP
          solvers over an inexact base ring; see
          :meth:`MixedIntegerLinearProgram.get_values`.

        Parameters ``solver`` and ``verbose`` are used only when
        ``algorithm="MILP"``.

        .. NOTE::

            Currently only implemented for undirected graphs. Use to_undirected
            to convert a digraph to an undirected graph.

        ALGORITHM:

        This function is based on Cliquer [NO2003]_.

        EXAMPLES:

        Using Cliquer (default)::

            sage: C = graphs.PetersenGraph()
            sage: C.clique_maximum()
            [7, 9]
            sage: C = Graph('DJ{')
            sage: C.clique_maximum()
            [1, 2, 3, 4]

        Through a Linear Program::

            sage: len(C.clique_maximum(algorithm='MILP'))
            4

        TESTS:

        Wrong algorithm::

            sage: C.clique_maximum(algorithm='BFS')
            Traceback (most recent call last):
            ...
            NotImplementedError: Only 'MILP', 'Cliquer' and 'mcqd' are supported.
        """
        self._scream_if_not_simple(allow_multiple_edges=True)
        if algorithm == "Cliquer":
            from sage.graphs.cliquer import max_clique
            return max_clique(self)
        elif algorithm == "MILP":
            return self.complement().independent_set(algorithm=algorithm, solver=solver, verbose=verbose,
                                                     integrality_tolerance=integrality_tolerance)
        elif algorithm == "mcqd":
            return mcqd(self)
        raise NotImplementedError("Only 'MILP', 'Cliquer' and 'mcqd' are supported.")

    @doc_index("Clique-related methods")
    def clique_number(self, algorithm='Cliquer', cliques=None, solver=None, verbose=0,
                      *, integrality_tolerance=1e-3):
        r"""
        Return the order of the largest clique of the graph.

        This is also called as the clique number.

        .. NOTE::

            Currently only implemented for undirected graphs. Use ``to_undirected``
            to convert a digraph to an undirected graph.

        INPUT:

        - ``algorithm`` -- the algorithm to be used :

          - If ``algorithm = "Cliquer"``, wraps the C program Cliquer
            [NO2003]_.

          - If ``algorithm = "networkx"``, uses the NetworkX's implementation of
            the Bron and Kerbosch Algorithm [BK1973]_.

          - If ``algorithm = "MILP"``, the problem is solved through a Mixed
            Integer Linear Program.

            (see :class:`~sage.numerical.mip.MixedIntegerLinearProgram`)

          - If ``algorithm = "mcqd"``, uses the MCQD solver
            (`<http://insilab.org/maxclique/>`_). Note that the MCQD
            package must be installed.

        - ``cliques`` -- an optional list of cliques that can be input if
          already computed. Ignored unless ``algorithm=="networkx"``.

        - ``solver`` -- string (default: ``None``); specifies a Mixed Integer
          Linear Programming (MILP) solver to be used. If set to ``None``, the
          default one is used. For more information on MILP solvers and which
          default solver is used, see the method :meth:`solve
          <sage.numerical.mip.MixedIntegerLinearProgram.solve>` of the class
          :class:`MixedIntegerLinearProgram
          <sage.numerical.mip.MixedIntegerLinearProgram>`.

        - ``verbose`` -- integer (default: 0); sets the level of
          verbosity. Set to 0 by default, which means quiet.

        - ``integrality_tolerance`` -- float; parameter for use with MILP
          solvers over an inexact base ring; see
          :meth:`MixedIntegerLinearProgram.get_values`.

        ALGORITHM:

        This function is based on Cliquer [NO2003]_ and [BK1973]_.

        EXAMPLES::

            sage: C = Graph('DJ{')
            sage: C.clique_number()
            4
            sage: G = Graph({0:[1,2,3], 1:[2], 3:[0,1]})
            sage: G.show(figsize=[2,2])                                                 # needs sage.plot
            sage: G.clique_number()
            3

        By definition the clique number of a complete graph is its order::

            sage: all(graphs.CompleteGraph(i).clique_number() == i for i in range(1,15))
            True

        A non-empty graph without edges has a clique number of 1::

            sage: all((i*graphs.CompleteGraph(1)).clique_number() == 1
            ....:     for i in range(1,15))
            True

        A complete multipartite graph with k parts has clique number k::

            sage: all((i*graphs.CompleteMultipartiteGraph(i*[5])).clique_number() == i
            ....:     for i in range(1,6))
            True

        TESTS::

            sage: g = graphs.PetersenGraph()
            sage: g.clique_number(algorithm='MILP')                                     # needs sage.numerical.mip
            2
            sage: for i in range(10):           # optional - mcqd                       # needs sage.numerical.mip
            ....:     g = graphs.RandomGNP(15,.5)
            ....:     if g.clique_number() != g.clique_number(algorithm='mcqd'):
            ....:         print("This is dead wrong !")
        """
        self._scream_if_not_simple(allow_loops=False)
        if algorithm == "Cliquer":
            from sage.graphs.cliquer import clique_number
            return clique_number(self)
        elif algorithm == "networkx":
            import networkx
            return networkx.graph_clique_number(self.networkx_graph(), cliques)
        elif algorithm == "MILP":
            return len(self.complement().independent_set(algorithm=algorithm, solver=solver, verbose=verbose,
                                                         integrality_tolerance=integrality_tolerance))
        elif algorithm == "mcqd":
            return len(mcqd(self))
        raise NotImplementedError("Only 'networkx' 'MILP' 'Cliquer' and 'mcqd' are supported.")

    @doc_index("Clique-related methods")
    def cliques_number_of(self, vertices=None, cliques=None):
        """
        Return a dictionary of the number of maximal cliques containing each
        vertex, keyed by vertex.

        This returns a single value if only one input vertex.

        .. NOTE::

            Currently only implemented for undirected graphs. Use to_undirected
            to convert a digraph to an undirected graph.

        INPUT:

        - ``vertices`` -- the vertices to inspect (default: entire graph)

        - ``cliques`` -- list of cliques (if already computed)

        EXAMPLES::

            sage: C = Graph('DJ{')
            sage: C.cliques_number_of()
            {0: 1, 1: 1, 2: 1, 3: 1, 4: 2}
            sage: E = C.cliques_maximal(); E
            [[0, 4], [1, 2, 3, 4]]
            sage: C.cliques_number_of(cliques=E)
            {0: 1, 1: 1, 2: 1, 3: 1, 4: 2}
            sage: F = graphs.Grid2dGraph(2,3)
            sage: F.cliques_number_of()
            {(0, 0): 2, (0, 1): 3, (0, 2): 2, (1, 0): 2, (1, 1): 3, (1, 2): 2}
            sage: F.cliques_number_of(vertices=[(0, 1), (1, 2)])
            {(0, 1): 3, (1, 2): 2}
            sage: F.cliques_number_of(vertices=(0, 1))
            3
            sage: G = Graph({0:[1,2,3], 1:[2], 3:[0,1]})
            sage: G.show(figsize=[2,2])                                                 # needs sage.plot
            sage: G.cliques_number_of()
            {0: 2, 1: 2, 2: 1, 3: 1}
        """
        if cliques is None:
            # We use IndependentSets to avoid the construction of the list of
            # cliques as currently done by method cliques_maximal.
            cliques = IndependentSets(self, maximal=True, complement=True)

        if vertices in self:  # single vertex
            return sum(1 for c in cliques if vertices in c)

        from collections import Counter
        count = Counter()

        for c in cliques:
            count.update(c)

        return {v: count[v] for v in vertices or self}

    @doc_index("Clique-related methods")
    def cliques_get_max_clique_graph(self):
        r"""
        Return the clique graph.

        Vertices of the result are the maximal cliques of the graph, and edges
        of the result are between maximal cliques with common members in the
        original graph.

        For more information, see the :wikipedia:`Clique_graph`.

        .. NOTE::

            Currently only implemented for undirected graphs. Use to_undirected
            to convert a digraph to an undirected graph.

        EXAMPLES::

            sage: MCG = graphs.ChvatalGraph().cliques_get_max_clique_graph(); MCG
            Graph on 24 vertices
            sage: MCG.show(figsize=[2,2], vertex_size=20, vertex_labels=False)          # needs sage.plot
            sage: G = Graph({0:[1,2,3], 1:[2], 3:[0,1]})
            sage: G.show(figsize=[2,2])                                                 # needs sage.plot
            sage: G.cliques_get_max_clique_graph()
            Graph on 2 vertices
            sage: G.cliques_get_max_clique_graph().show(figsize=[2,2])                  # needs sage.plot

        TESTS::

            sage: # needs networkx
            sage: import networkx
            sage: CG = graphs.ChvatalGraph()
            sage: S = CG.cliques_get_max_clique_graph()
            sage: N = Graph(networkx.make_max_clique_graph(CG.networkx_graph(),
            ....:                                          create_using=networkx.MultiGraph()),
            ....:           multiedges=False)
            sage: S.is_isomorphic(N)
            True
        """
        # Associate each maximal clique an integer index and record for each
        # vertex of self the cliques it belongs to.
        # We use IndependentSets to avoid the construction of the list of
        # cliques as currently done by method cliques_maximal.
        cliques_of_vertex = {u: [] for u in self}
        for n, clique in enumerate(IndependentSets(self, maximal=True, complement=True)):
            for u in clique:
                cliques_of_vertex[u].append(n)

        # Build a graph with one vertex per maximal clique and an edge between
        # cliques sharing a vertex of self
        G = Graph(n, multiedges=False)
        for block in cliques_of_vertex.values():
            G.add_clique(block)
        return G

    @doc_index("Clique-related methods")
    def cliques_get_clique_bipartite(self, **kwds):
        r"""
        Return the vertex-clique bipartite graph of ``self``.

        In the returned bipartite graph, the ``left`` vertices are the vertices
        of ``self`` and the ``right`` vertices represent the maximal cliques of
        ``self``.  There is an edge from vertex `v` to clique `C` in the
        bipartite graph if and only if `v` belongs to `C`.

        .. NOTE::

            Currently only implemented for undirected graphs. Use to_undirected
            to convert a digraph to an undirected graph.

        EXAMPLES::

            sage: CBG = graphs.ChvatalGraph().cliques_get_clique_bipartite(); CBG
            Bipartite graph on 36 vertices
            sage: CBG.show(figsize=[2,2], vertex_size=20, vertex_labels=False)          # needs sage.plot
            sage: G = Graph({0:[1,2,3], 1:[2], 3:[0,1]})
            sage: G.show(figsize=[2,2])                                                 # needs sage.plot
            sage: G.cliques_get_clique_bipartite()
            Bipartite graph on 6 vertices
            sage: G.cliques_get_clique_bipartite().show(figsize=[2,2])                  # needs sage.plot

        TESTS::

            sage: # needs networkx
            sage: import networkx
            sage: CG = graphs.ChvatalGraph()
            sage: S = CG.cliques_get_clique_bipartite()
            sage: N = BipartiteGraph(networkx.make_clique_bipartite(CG.networkx_graph()))
            sage: S.is_isomorphic(N)
            True
        """
        G = Graph([self, []], format='vertices_and_edges')
        for i, clique in enumerate(IndependentSets(self, maximal=True, complement=True)):
            idx = - i - 1
            G.add_vertex(idx)
            G.add_edges((u, idx) for u in clique)
        from sage.graphs.bipartite_graph import BipartiteGraph
        return BipartiteGraph(G, check=False)

    @doc_index("Algorithmically hard stuff")
    def independent_set(self, algorithm='Cliquer', value_only=False, reduction_rules=True,
                        solver=None, verbose=0, *, integrality_tolerance=1e-3):
        r"""
        Return a maximum independent set.

        An independent set of a graph is a set of pairwise non-adjacent
        vertices. A maximum independent set is an independent set of maximum
        cardinality.  It induces an empty subgraph.

        Equivalently, an independent set is defined as the complement of a
        vertex cover.

        For more information, see the
        :wikipedia:`Independent_set_(graph_theory)` and the
        :wikipedia:`Vertex_cover`.

        INPUT:

        - ``algorithm`` -- the algorithm to be used

          * If ``algorithm = "Cliquer"`` (default), the problem is solved
            using Cliquer [NO2003]_.

            (see the :mod:`Cliquer modules <sage.graphs.cliquer>`)

          * If ``algorithm = "MILP"``, the problem is solved through a Mixed
            Integer Linear Program.

            (see :class:`~sage.numerical.mip.MixedIntegerLinearProgram`)

         * If ``algorithm = "mcqd"``, uses the MCQD solver
           (`<http://www.sicmm.org/~konc/maxclique/>`_). Note that the MCQD
           package must be installed.

        - ``value_only`` -- boolean (default: ``False``); if set to ``True``,
          only the size of a maximum independent set is returned. Otherwise,
          a maximum independent set is returned as a list of vertices.

        - ``reduction_rules`` -- (default: ``True``) specify if the reductions
          rules from kernelization must be applied as pre-processing or not.
          See [ACFLSS04]_ for more details. Note that depending on the instance,
          it might be faster to disable reduction rules.

        - ``solver`` -- string (default: ``None``); specifies a Mixed Integer
          Linear Programming (MILP) solver to be used. If set to ``None``, the
          default one is used. For more information on MILP solvers and which
          default solver is used, see the method :meth:`solve
          <sage.numerical.mip.MixedIntegerLinearProgram.solve>` of the class
          :class:`MixedIntegerLinearProgram
          <sage.numerical.mip.MixedIntegerLinearProgram>`.

        - ``verbose`` -- integer (default: 0); sets the level of
          verbosity. Set to 0 by default, which means quiet.

        - ``integrality_tolerance`` -- float; parameter for use with MILP
          solvers over an inexact base ring; see
          :meth:`MixedIntegerLinearProgram.get_values`.

        .. NOTE::

            While Cliquer/MCAD are usually (and by far) the most efficient
            implementations, the MILP formulation sometimes proves faster on
            very "symmetrical" graphs.

        EXAMPLES:

        Using Cliquer::

            sage: C = graphs.PetersenGraph()
            sage: C.independent_set()
            [0, 3, 6, 7]

        As a linear program::

            sage: C = graphs.PetersenGraph()
            sage: len(C.independent_set(algorithm='MILP'))                              # needs sage.numerical.mip
            4

        .. PLOT::

            g = graphs.PetersenGraph()
            sphinx_plot(g.plot(partition=[g.independent_set()]))
        """
        my_cover = self.vertex_cover(algorithm=algorithm, value_only=value_only,
                                     reduction_rules=reduction_rules,
                                     solver=solver, verbose=verbose,
                                     integrality_tolerance=integrality_tolerance)
        if value_only:
            return self.order() - my_cover
        my_cover = set(my_cover)
        return [u for u in self if u not in my_cover]

    @doc_index("Algorithmically hard stuff")
    def vertex_cover(self, algorithm='Cliquer', value_only=False,
                     reduction_rules=True, solver=None, verbose=0,
                     *, integrality_tolerance=1e-3):
        r"""
        Return a minimum vertex cover of ``self`` represented by a set of vertices.

        A minimum vertex cover of a graph is a set `S` of vertices such that
        each edge is incident to at least one element of `S`, and such that `S`
        is of minimum cardinality. For more information, see the
        :wikipedia:`Vertex_cover`.

        Equivalently, a vertex cover is defined as the complement of an
        independent set.

        As an optimization problem, it can be expressed as follows:

        .. MATH::

            \mbox{Minimize : }&\sum_{v\in G} b_v\\
            \mbox{Such that : }&\forall (u,v) \in G.edges(), b_u+b_v\geq 1\\
            &\forall x\in G, b_x\mbox{ is a binary variable}

        INPUT:

        - ``algorithm`` -- string (default: ``'Cliquer'``); indicating which
          algorithm to use. It can be one of those values.

          - ``'Cliquer'`` will compute a minimum vertex cover using the Cliquer
            package

          - ``'MILP'`` will compute a minimum vertex cover through a mixed
            integer linear program

          - ``'mcqd'`` will use the MCQD solver
            (`<http://www.sicmm.org/~konc/maxclique/>`_). Note that the MCQD
            package must be installed.

        - ``value_only`` -- boolean (default: ``False``); if set to ``True``,
          only the size of a minimum vertex cover is returned. Otherwise,
          a minimum vertex cover is returned as a list of vertices.

        - ``reduction_rules`` -- (default: ``True``) specify if the reductions
          rules from kernelization must be applied as pre-processing or not.
          See [ACFLSS04]_ for more details. Note that depending on the instance,
          it might be faster to disable reduction rules.

        - ``solver`` -- string (default: ``None``); specifies a Mixed Integer
          Linear Programming (MILP) solver to be used. If set to ``None``, the
          default one is used. For more information on MILP solvers and which
          default solver is used, see the method :meth:`solve
          <sage.numerical.mip.MixedIntegerLinearProgram.solve>` of the class
          :class:`MixedIntegerLinearProgram
          <sage.numerical.mip.MixedIntegerLinearProgram>`.

        - ``verbose`` -- integer (default: 0); sets the level of
          verbosity. Set to 0 by default, which means quiet.

        - ``integrality_tolerance`` -- float; parameter for use with MILP
          solvers over an inexact base ring; see
          :meth:`MixedIntegerLinearProgram.get_values`.

        EXAMPLES:

        On the Pappus graph::

           sage: g = graphs.PappusGraph()
           sage: g.vertex_cover(value_only=True)
           9

        .. PLOT::

            g = graphs.PappusGraph()
            sphinx_plot(g.plot(partition=[g.vertex_cover()]))

        TESTS:

        The two algorithms should return the same result::

           sage: g = graphs.RandomGNP(10, .5)
           sage: vc1 = g.vertex_cover(algorithm='MILP')                                 # needs sage.numerical.mip
           sage: vc2 = g.vertex_cover(algorithm='Cliquer')
           sage: len(vc1) == len(vc2)                                                   # needs sage.numerical.mip
           True

        The cardinality of the vertex cover is unchanged when reduction rules
        are used. First for trees::

           sage: for i in range(20):
           ....:     g = graphs.RandomTree(20)
           ....:     vc1_set = g.vertex_cover()
           ....:     vc1 = len(vc1_set)
           ....:     vc2 = g.vertex_cover(value_only=True, reduction_rules=False)
           ....:     if vc1 != vc2:
           ....:         print("Error :", vc1, vc2)
           ....:         print("With reduction rules :", vc1)
           ....:         print("Without reduction rules :", vc2)
           ....:         break
           ....:     g.delete_vertices(vc1_set)
           ....:     if g.size():
           ....:         print("This thing is not a vertex cover !")

        Then for random GNP graphs::

           sage: for i in range(20):
           ....:     g = graphs.RandomGNP(50, 0.08)
           ....:     vc1_set = g.vertex_cover()
           ....:     vc1 = len(vc1_set)
           ....:     vc2 = g.vertex_cover(value_only=True, reduction_rules=False)
           ....:     if vc1 != vc2:
           ....:         print("Error :", vc1, vc2)
           ....:         print("With reduction rules :", vc1)
           ....:         print("Without reduction rules :", vc2)
           ....:         break
           ....:     g.delete_vertices(vc1_set)
           ....:     if g.size():
           ....:         print("This thing is not a vertex cover !")

        Testing mcqd::

            sage: graphs.PetersenGraph().vertex_cover(algorithm='mcqd', value_only=True)  # optional - mcqd
            6

        Given a wrong algorithm::

            sage: graphs.PetersenGraph().vertex_cover(algorithm='guess')
            Traceback (most recent call last):
            ...
            ValueError: the algorithm must be "Cliquer", "MILP" or "mcqd"

        Issue :issue:`24287` is fixed::

            sage: G = Graph([(0,1)]*5 + [(1,2)]*2, multiedges=True)
            sage: G.vertex_cover(reduction_rules=True, algorithm='MILP')                # needs sage.numerical.mip
            [1]
            sage: G.vertex_cover(reduction_rules=False)                                 # needs sage.numerical.mip
            [1]

        Issue :issue:`25988` is fixed::

            sage: B = BipartiteGraph(graphs.CycleGraph(6))
            sage: B.vertex_cover(algorithm='Cliquer', reduction_rules=True)
            [1, 3, 5]
        """
        self._scream_if_not_simple(allow_multiple_edges=True)
        g = self

        ppset = []
        folded_vertices = []

        ###################
        # Reduction rules #
        ###################

        if reduction_rules:
            # We apply simple reduction rules allowing to identify vertices that
            # belongs to an optimal vertex cover

            # We first take a copy of the graph without multiple edges, if any.
            g = Graph(data=self.edges(sort=False), format='list_of_edges',
                      multiedges=self.allows_multiple_edges())
            g.allow_multiple_edges(False)

            degree_at_most_two = {u for u in g if g.degree(u) <= 2}

            while degree_at_most_two:

                u = degree_at_most_two.pop()
                du = g.degree(u)

                if not du:
                    # RULE 1: isolated vertices are not part of the cover. We
                    # simply remove them from the graph. The degree of such
                    # vertices may have been reduced to 0 while applying other
                    # reduction rules
                    g.delete_vertex(u)

                elif du == 1:
                    # RULE 2: If a vertex u has degree 1, we select its neighbor
                    # v and remove both u and v from g.
                    v = next(g.neighbor_iterator(u))
                    ppset.append(v)
                    g.delete_vertex(u)

                    for w in g.neighbor_iterator(v):
                        if g.degree(w) <= 3:
                            # The degree of w will be at most two after the
                            # deletion of v
                            degree_at_most_two.add(w)

                    g.delete_vertex(v)
                    degree_at_most_two.discard(v)

                elif du == 2:
                    v, w = g.neighbors(u)

                    if g.has_edge(v, w):
                        # RULE 3: If the neighbors v and w of a degree 2 vertex
                        # u are incident, then we select both v and w and remove
                        # u, v, and w from g.
                        ppset.append(v)
                        ppset.append(w)
                        g.delete_vertex(u)
                        neigh = set(g.neighbors(v) + g.neighbors(w)).difference([v, w])
                        g.delete_vertex(v)
                        g.delete_vertex(w)

                        for z in neigh:
                            if g.degree(z) <= 2:
                                degree_at_most_two.add(z)

                    else:
                        # RULE 4, folded vertices: If the neighbors v and w of a
                        # degree 2 vertex u are not incident, then we contract
                        # edges (u, v), (u, w). Then, if the solution contains u,
                        # we replace it with v and w. Otherwise, we let u in the
                        # solution.
                        neigh = set(g.neighbors(v) + g.neighbors(w)).difference([u, v, w])
                        g.delete_vertex(v)
                        g.delete_vertex(w)
                        for z in neigh:
                            g.add_edge(u, z)

                        folded_vertices.append((u, v, w))

                        if g.degree(u) <= 2:
                            degree_at_most_two.add(u)

                    degree_at_most_two.discard(v)
                    degree_at_most_two.discard(w)

                # RULE 5:
                # TODO: add extra reduction rules

        ##################
        # Main Algorithm #
        ##################

        if not g.order():
            # Reduction rules were sufficients to get the solution
            size_cover_g = 0
            cover_g = set()

        elif algorithm == "Cliquer" or algorithm == "mcqd":
            if g.has_multiple_edges() and not reduction_rules:
                g = copy(g)
                g.allow_multiple_edges(False)

            independent = g.complement().clique_maximum(algorithm=algorithm)
            if value_only:
                size_cover_g = g.order() - len(independent)
            else:
                cover_g = set(uu for uu in g if uu not in independent)

        elif algorithm == "MILP":

            from sage.numerical.mip import MixedIntegerLinearProgram
            p = MixedIntegerLinearProgram(maximization=False, solver=solver)
            b = p.new_variable(binary=True)

            # minimizes the number of vertices in the set
            p.set_objective(p.sum(b[v] for v in g))

            # an edge contains at least one vertex of the minimum vertex cover
            for u, v in g.edge_iterator(labels=None):
                p.add_constraint(b[u] + b[v], min=1)

            p.solve(log=verbose)
            b = p.get_values(b, convert=bool, tolerance=integrality_tolerance)
            if value_only:
                size_cover_g = sum(1 for v in g if b[v])
            else:
                cover_g = set(v for v in g if b[v])
        else:
            raise ValueError('the algorithm must be "Cliquer", "MILP" or "mcqd"')

        #########################
        # Returning the results #
        #########################

        # We finally reconstruct the solution according the reduction rules
        if value_only:
            return len(ppset) + len(folded_vertices) + size_cover_g

        # RULES 2 and 3:
        cover_g.update(ppset)
        # RULE 4:
        folded_vertices.reverse()
        for u, v, w in folded_vertices:
            if u in cover_g:
                cover_g.discard(u)
                cover_g.add(v)
                cover_g.add(w)
            else:
                cover_g.add(u)
        return list(cover_g)

    @doc_index("Connectivity, orientations, trees")
    def ear_decomposition(self):
        r"""
        Return an Ear decomposition of the graph.

        An ear of an undirected graph `G` is a path `P` where the two endpoints
        of the path may coincide (i.e., form a cycle), but where otherwise no
        repetition of edges or vertices is allowed, so every internal vertex of
        `P` has degree two in `P`.

        An ear decomposition of an undirected graph `G` is a partition of its
        set of edges into a sequence of ears, such that the one or two endpoints
        of each ear belong to earlier ears in the sequence and such that the
        internal vertices of each ear do not belong to any earlier ear.

        For more information, see the :wikipedia:`Ear_decomposition`.

        This method implements the linear time algorithm presented in
        [Sch2013]_.

        OUTPUT:

        - A nested list representing the cycles and chains of the ear
          decomposition of the graph.

        EXAMPLES:

        Ear decomposition of an outer planar graph of order 13::

            sage: g = Graph('LlCG{O@?GBOMW?')
            sage: g.ear_decomposition()
            [[0, 3, 2, 1, 0],
             [0, 7, 4, 3],
             [0, 11, 9, 8, 7],
             [1, 12, 2],
             [3, 6, 5, 4],
             [4, 6],
             [7, 10, 8],
             [7, 11],
             [8, 11]]

        Ear decomposition of a biconnected graph::

            sage: g = graphs.CycleGraph(4)
            sage: g.ear_decomposition()
            [[0, 3, 2, 1, 0]]

        Ear decomposition of a connected but not biconnected graph::

            sage: G = Graph()
            sage: G.add_cycle([0,1,2])
            sage: G.add_edge(0,3)
            sage: G.add_cycle([3,4,5,6])
            sage: G.ear_decomposition()
            [[0, 2, 1, 0], [3, 6, 5, 4, 3]]

        The ear decomposition of a multigraph with loops is the same as the ear
        decomposition of the underlying simple graph::

            sage: g = graphs.BullGraph()
            sage: g.allow_multiple_edges(True)
            sage: g.add_edges(g.edges(sort=False))
            sage: g.allow_loops(True)
            sage: u = g.random_vertex()
            sage: g.add_edge(u, u)
            sage: g
            Bull graph: Looped multi-graph on 5 vertices
            sage: h = g.to_simple()
            sage: g.ear_decomposition() == h.ear_decomposition()
            True

        TESTS::

            sage: g=Graph()
            sage: g
            Graph on 0 vertices
            sage: g.ear_decomposition()
            Traceback (most recent call last):
            ...
            ValueError: ear decomposition is defined for graphs of order at least 3
        """
        # Ear decomposition of a graph of order < 3 is [].
        if self.order() < 3:
            raise ValueError("ear decomposition is defined for graphs of order at least 3")

        # List to store the order in which dfs visits vertices.
        dfs_order = []

        # Boolean dict to mark vertices as visited or unvisited during
        # Dfs traversal in graph.
        seen = set()

        # Boolean dict to mark vertices as visited or unvisited in
        # Dfs tree traversal.
        traversed = set()

        # Dictionary to store parent vertex of all the visited vertices.
        # Initialized for the first vertex to be visited.
        parent = {next(self.vertex_iterator()): None}

        # List to store visit_time of vertices in Dfs traversal.
        value = {}

        # List to store all the chains and cycles of the input graph G.
        chains = []

        # DFS() : Function that performs depth first search on input graph G and
        #         stores DFS tree in parent array format.
        def DFS(v):
            """
            Depth first search step from vertex v.
            """
            # make v are visited, update its time of visited and value
            seen.add(v)
            dfs_order.append(v)

            # Traverse though all the neighbor vertices of v
            for u in self.neighbor_iterator(v):
                # if any neighbor is not visited, enter
                if u not in seen:
                    # Set the parent of u in DFS tree as v and continue
                    # exploration
                    parent[u] = v
                    DFS(u)

        # Traverse() : Function that use G-T (non-tree edges) to find cycles
        #              and chains by traversing in DFS tree.
        def traverse(start, pointer):
            # Make the first end of non-tree edge visited
            traversed.add(start)
            chain = [start]

            # Traverse DFS Tree of G and print all the not visited vertices
            # Appending all the vertices in chain
            while True:
                chain.append(pointer)
                if pointer in traversed:
                    break
                traversed.add(pointer)
                pointer = parent[pointer]
            chains.append(chain)

        # Perform ear decomposition on each connected component of input graph.
        for v in self:
            if v not in seen:
                # Start the depth first search from first vertex
                DFS(v)
                value = {u: i for i, u in enumerate(dfs_order)}

                # Traverse all the non Tree edges, according to DFS order
                for u in dfs_order:
                    for neighbor in self.neighbor_iterator(u):
                        if value[u] < value[neighbor] and u != parent[neighbor]:
                            traverse(u, neighbor)

                dfs_order = []

        return chains

    @doc_index("Clique-related methods")
    def cliques_vertex_clique_number(self, algorithm='cliquer', vertices=None,
                                     cliques=None):
        """
        Return a dictionary of sizes of the largest maximal cliques containing
        each vertex, keyed by vertex.

        Returns a single value if only one input vertex.

        .. NOTE::

            Currently only implemented for undirected graphs. Use :meth:`to_undirected`
            to convert a digraph to an undirected graph.

        INPUT:

        - ``algorithm`` -- either ``cliquer`` or ``networkx``

           - ``cliquer`` -- this wraps the C program Cliquer [NO2003]_

           - ``networkx`` -- this function is based on NetworkX's implementation
             of the Bron and Kerbosch Algorithm [BK1973]_

        - ``vertices`` -- the vertices to inspect (default: entire graph).
          Ignored unless ``algorithm=='networkx'``.

        - ``cliques`` -- list of cliques (if already computed).  Ignored unless
          ``algorithm=='networkx'``.

        EXAMPLES::

            sage: C = Graph('DJ{')
            sage: C.cliques_vertex_clique_number()                                      # needs sage.plot
            {0: 2, 1: 4, 2: 4, 3: 4, 4: 4}
            sage: E = C.cliques_maximal(); E
            [[0, 4], [1, 2, 3, 4]]
            sage: C.cliques_vertex_clique_number(cliques=E, algorithm='networkx')       # needs networkx
            {0: 2, 1: 4, 2: 4, 3: 4, 4: 4}

            sage: F = graphs.Grid2dGraph(2,3)
            sage: F.cliques_vertex_clique_number(algorithm='networkx')                  # needs networkx
            {(0, 0): 2, (0, 1): 2, (0, 2): 2, (1, 0): 2, (1, 1): 2, (1, 2): 2}
            sage: F.cliques_vertex_clique_number(vertices=[(0, 1), (1, 2)])             # needs sage.plot
            {(0, 1): 2, (1, 2): 2}

            sage: G = Graph({0:[1,2,3], 1:[2], 3:[0,1]})
            sage: G.show(figsize=[2,2])                                                 # needs sage.plot
            sage: G.cliques_vertex_clique_number()                                      # needs sage.plot
            {0: 3, 1: 3, 2: 3, 3: 3}
        """
        if algorithm == "cliquer":
            from sage.graphs.cliquer import clique_number
            if vertices is None:
                vertices = self
            value = {}
            for v in vertices:
                value[v] = 1 + clique_number(self.subgraph(self.neighbors(v)))
                self.subgraph(self.neighbors(v)).plot()
            return value
        elif algorithm == "networkx":
            import networkx
            return dict(networkx.node_clique_number(self.networkx_graph(), vertices, cliques))
        raise NotImplementedError("Only 'networkx' and 'cliquer' are supported.")

    @doc_index("Clique-related methods")
    def cliques_containing_vertex(self, vertices=None, cliques=None):
        """
        Return the cliques containing each vertex, represented as a dictionary
        of lists of lists, keyed by vertex.

        Returns a single list if only one input vertex.

        .. NOTE::

            Currently only implemented for undirected graphs. Use to_undirected
            to convert a digraph to an undirected graph.

        INPUT:

        - ``vertices`` -- the vertices to inspect (default: entire graph)

        - ``cliques`` -- list of cliques (if already computed)

        EXAMPLES::

            sage: # needs networkx
            sage: C = Graph('DJ{')
            sage: C.cliques_containing_vertex()
            {0: [[0, 4]],
             1: [[1, 2, 3, 4]],
             2: [[1, 2, 3, 4]],
             3: [[1, 2, 3, 4]],
             4: [[0, 4], [1, 2, 3, 4]]}
            sage: C.cliques_containing_vertex(4)
            [[0, 4], [1, 2, 3, 4]]
            sage: C.cliques_containing_vertex([0, 1])
            {0: [[0, 4]], 1: [[1, 2, 3, 4]]}
            sage: E = C.cliques_maximal(); E
            [[0, 4], [1, 2, 3, 4]]
            sage: C.cliques_containing_vertex(cliques=E)
            {0: [[0, 4]],
             1: [[1, 2, 3, 4]],
             2: [[1, 2, 3, 4]],
             3: [[1, 2, 3, 4]],
             4: [[0, 4], [1, 2, 3, 4]]}

            sage: G = Graph({0:[1,2,3], 1:[2], 3:[0,1]})
            sage: G.show(figsize=[2,2])                                                 # needs sage.plot
            sage: G.cliques_containing_vertex()                                         # needs networkx
            {0: [[0, 1, 2], [0, 1, 3]],
             1: [[0, 1, 2], [0, 1, 3]],
             2: [[0, 1, 2]],
             3: [[0, 1, 3]]}

        Since each clique of a 2 dimensional grid corresponds to an edge, the
        number of cliques in which a vertex is involved equals its degree::

            sage: # needs networkx
            sage: F = graphs.Grid2dGraph(2,3)
            sage: d = F.cliques_containing_vertex()
            sage: all(F.degree(u) == len(cliques) for u,cliques in d.items())
            True
            sage: d = F.cliques_containing_vertex(vertices=[(0, 1)])
            sage: list(d)
            [(0, 1)]
            sage: sorted(sorted(x for x in L) for L in d[(0, 1)])
            [[(0, 0), (0, 1)], [(0, 1), (0, 2)], [(0, 1), (1, 1)]]
        """
        if cliques is None:
            cliques = self.cliques_maximal()

        if vertices in self:  # single vertex
            return [c for c in cliques if vertices in c]

        from collections import defaultdict
        d = defaultdict(list)

        for c in cliques:
            for v in c:
                d[v].append(c)

        return {v: d[v] for v in vertices or self}

    @doc_index("Clique-related methods")
    def clique_complex(self):
        """
        Return the clique complex of ``self``.

        This is the largest simplicial complex on the vertices of ``self`` whose
        1-skeleton is ``self``.

        This is only makes sense for undirected simple graphs.

        EXAMPLES::

            sage: g = Graph({0:[1,2],1:[2],4:[]})
            sage: g.clique_complex()
            Simplicial complex with vertex set (0, 1, 2, 4) and facets {(4,), (0, 1, 2)}

            sage: h = Graph({0:[1,2,3,4],1:[2,3,4],2:[3]})
            sage: x = h.clique_complex()
            sage: x
            Simplicial complex with vertex set (0, 1, 2, 3, 4) and facets {(0, 1, 4), (0, 1, 2, 3)}
            sage: i = x.graph()
            sage: i==h
            True
            sage: x==i.clique_complex()
            True
        """
        if self.is_directed() or self.has_loops() or self.has_multiple_edges():
            raise ValueError("Self must be an undirected simple graph to have a clique complex.")
        import sage.topology.simplicial_complex
        C = sage.topology.simplicial_complex.SimplicialComplex(self.cliques_maximal(), maximality_check=True)
        C._graph = self
        return C

    @doc_index("Clique-related methods")
    def clique_polynomial(self, t=None):
        r"""
        Return the clique polynomial of ``self``.

        This is the polynomial where the coefficient of `t^n` is the number of
        cliques in the graph with `n` vertices. The constant term of the clique
        polynomial is always taken to be one.

        EXAMPLES::

            sage: g = Graph()
            sage: g.clique_polynomial()
            1
            sage: g = Graph({0:[1]})
            sage: g.clique_polynomial()
            t^2 + 2*t + 1
            sage: g = graphs.CycleGraph(4)
            sage: g.clique_polynomial()
            4*t^2 + 4*t + 1
        """
        if t is None:
            R = PolynomialRing(ZZ, 't')
            t = R.gen()
        number_of = [0]*(self.order() + 1)
        for x in IndependentSets(self, complement=True):
            number_of[len(x)] += 1
        return sum(coeff*t**i for i, coeff in enumerate(number_of) if coeff)

    # Miscellaneous

    @doc_index("Leftovers")
    def cores(self, k=None, with_labels=False):
        r"""
        Return the core number for each vertex in an ordered list.

        (for homomorphisms cores, see the :meth:`Graph.has_homomorphism_to`
        method)

        DEFINITIONS:

        * *K-cores* in graph theory were introduced by Seidman in 1983 and by
          Bollobas in 1984 as a method of (destructively) simplifying graph
          topology to aid in analysis and visualization. They have been more
          recently defined as the following by Batagelj et al:

          *Given a graph `G` with vertices set `V` and edges set `E`, the
          `k`-core of `G` is the graph obtained from `G` by recursively removing
          the vertices with degree less than `k`, for as long as there are any.*

          This operation can be useful to filter or to study some properties of
          the graphs. For instance, when you compute the 2-core of graph G, you
          are cutting all the vertices which are in a tree part of graph.  (A
          tree is a graph with no loops). See the :wikipedia:`K-core`.

          [PSW1996]_ defines a `k`-core of `G` as the largest subgraph (it is
          unique) of `G` with minimum degree at least `k`.

        * Core number of a vertex

          The core number of a vertex `v` is the largest integer `k` such that
          `v` belongs to the `k`-core of `G`.

        * Degeneracy

          The *degeneracy* of a graph `G`, usually denoted `\delta^*(G)`, is the
          smallest integer `k` such that the graph `G` can be reduced to the
          empty graph by iteratively removing vertices of degree `\leq k`.
          Equivalently, `\delta^*(G) = k - 1` if `k` is the smallest integer
          such that the `k`-core of `G` is empty.

        IMPLEMENTATION:

        This implementation is based on the NetworkX implementation of the
        algorithm described in [BZ2003]_.

        INPUT:

        - ``k`` -- integer (default: ``None``)

            * If ``k = None`` (default), returns the core number for each vertex.

            * If ``k`` is an integer, returns a pair ``(ordering, core)``, where
              ``core`` is the list of vertices in the `k`-core of ``self``, and
              ``ordering`` is an elimination order for the other vertices such
              that each vertex is of degree strictly less than `k` when it is to
              be eliminated from the graph.

        - ``with_labels`` -- boolean (default: ``False``); when set to
          ``False``, and ``k = None``, the method returns a list whose `i` th
          element is the core number of the `i` th vertex. When set to ``True``,
          the method returns a dictionary whose keys are vertices, and whose
          values are the corresponding core numbers.

        .. SEEALSO::

            * Graph cores is also a notion related to graph homomorphisms. For
              this second meaning, see :meth:`Graph.has_homomorphism_to`.
            * :wikipedia:`Degeneracy_(graph_theory)`

        EXAMPLES::

            sage: (graphs.FruchtGraph()).cores()
            [3, 3, 3, 3, 3, 3, 3, 3, 3, 3, 3, 3]
            sage: (graphs.FruchtGraph()).cores(with_labels=True)
            {0: 3, 1: 3, 2: 3, 3: 3, 4: 3, 5: 3, 6: 3, 7: 3, 8: 3, 9: 3, 10: 3, 11: 3}

            sage: # needs sage.modules
            sage: set_random_seed(0)
            sage: a = random_matrix(ZZ, 20, x=2, sparse=True, density=.1)
            sage: b = Graph(20)
            sage: b.add_edges(a.nonzero_positions(), loops=False)
            sage: cores = b.cores(with_labels=True); cores
            {0: 3, 1: 3, 2: 3, 3: 3, 4: 2, 5: 2, 6: 3, 7: 1, 8: 3, 9: 3, 10: 3,
             11: 3, 12: 3, 13: 3, 14: 2, 15: 3, 16: 3, 17: 3, 18: 3, 19: 3}
            sage: [v for v,c in cores.items() if c >= 2]  # the vertices in the 2-core
            [0, 1, 2, 3, 4, 5, 6, 8, 9, 10, 11, 12, 13, 14, 15, 16, 17, 18, 19]

        Checking the 2-core of a random lobster is indeed the empty set::

            sage: g = graphs.RandomLobster(20, .5, .5)                                  # needs networkx
            sage: ordering, core = g.cores(2)                                           # needs networkx
            sage: len(core) == 0                                                        # needs networkx
            True

        Checking the cores of a bull graph::

            sage: G = graphs.BullGraph()
            sage: G.cores(with_labels=True)
            {0: 2, 1: 2, 2: 2, 3: 1, 4: 1}
            sage: G.cores(k=2)
            ([3, 4], [0, 1, 2])

        Graphs with multiple edges::

            sage: G.allow_multiple_edges(True)
            sage: G.add_edges(G.edges(sort=False))
            sage: G.cores(with_labels=True)
            {0: 4, 1: 4, 2: 4, 3: 2, 4: 2}
            sage: G.cores(k=4)
            ([3, 4], [0, 1, 2])
        """
        self._scream_if_not_simple(allow_multiple_edges=True)
        if k is not None and k < 0:
            raise ValueError("parameter k must be a nonnegative integer")
        if not self or not self.size():
            if k is not None:
                return ([], list(self)) if not k else (list(self), [])
            if with_labels:
                return {u: 0 for u in self}
            return [0]*self.order()

        # Compute the degrees of each vertex and set up initial guesses for core
        degrees = self.degree(labels=True)
        core = degrees

        if self.has_multiple_edges():
            # We partition the vertex set into buckets of vertices by degree
            nbuckets = max(degrees.values()) + 1
            bucket = [set() for _ in range(nbuckets)]
            for u, d in degrees.items():
                bucket[d].add(u)

            verts = []
            for d in range(nbuckets):
                if not bucket[d]:
                    continue

                if k is not None and d >= k:
                    # all vertices have degree >= k. We can return the solution
                    from itertools import chain
                    return verts, list(chain(*bucket))

                while bucket[d]:
                    # Remove a vertex from the bucket and add it to the ordering
                    u = bucket[d].pop()
                    verts.append(u)

                    # Update the degree and core number of unordered neighbors.
                    # The core number of an unordered neighbor v cannot be less
                    # than the core number of an ordered vertex u.
                    for x, y in self.edge_iterator(vertices=[u], labels=False, sort_vertices=False):
                        v = y if x is u else x
                        if core[v] > core[u]:
                            dv = core[v]
                            bucket[dv].discard(v)
                            bucket[dv - 1].add(v)
                            core[v] -= 1

        else:
            # Sort vertices by degree. Store in a list and keep track of where a
            # specific degree starts (effectively, the list is sorted by bins).
            verts = sorted(degrees.keys(), key=lambda x: degrees[x])
            if k is not None and k > degrees[verts[-1]]:
                return verts, []
            bin_boundaries = [0]
            curr_degree = 0
            for i, v in enumerate(verts):
                if degrees[v] > curr_degree:
                    bin_boundaries.extend([i] * (degrees[v] - curr_degree))
                    curr_degree = degrees[v]
            vert_pos = {v: pos for pos, v in enumerate(verts)}
            # Lists of neighbors.
            nbrs = {v: set(self.neighbors(v)) for v in self}
            # form vertex core building up from smallest
            for v in verts:

                # If all the vertices have a degree larger than k, we can return
                # our answer if k is not None
                if k is not None and core[v] >= k:
                    return verts[:vert_pos[v]], verts[vert_pos[v]:]

                for u in nbrs[v]:
                    if core[u] > core[v]:
                        nbrs[u].remove(v)

                        # Cleverly move u to the end of the next smallest bin
                        # (i.e., subtract one from the degree of u). We do this
                        # by swapping u with the first vertex in the bin that
                        # contains u, then incrementing the bin boundary for the
                        # bin that contains u.
                        pos = vert_pos[u]
                        bin_start = bin_boundaries[core[u]]
                        vert_pos[u] = bin_start
                        vert_pos[verts[bin_start]] = pos
                        verts[bin_start], verts[pos] = verts[pos], verts[bin_start]
                        bin_boundaries[core[u]] += 1
                        core[u] -= 1

        if k is not None:
            return verts, []

        if with_labels:
            return core
        return list(core.values())

    @doc_index("Leftovers")
    def modular_decomposition(self, algorithm=None, style='tuple'):
        r"""
        Return the modular decomposition of the current graph.

        A module of an undirected graph is a subset of vertices such that every
        vertex outside the module is either connected to all members of the
        module or to none of them. Every graph that has a nontrivial module can
        be partitioned into modules, and the increasingly fine partitions into
        modules form a tree. The ``modular_decomposition`` function returns
        that tree, using an `O(n^3)` algorithm of [HM1979]_.

        INPUT:

        - ``style`` -- string (default: ``'tuple'``); specifies the output
          format:

          - ``'tuple'`` -- as nested tuples

          - ``'tree'`` -- as :class:`~sage.combinat.rooted_tree.LabelledRootedTree`

        OUTPUT:

        A pair of two values (recursively encoding the decomposition) :

        * The type of the current module :

          * ``'PARALLEL'``
          * ``'PRIME'``
          * ``'SERIES'``

        * The list of submodules (as list of pairs ``(type, list)``,
          recursively...) or the vertex's name if the module is a singleton.

        Crash course on modular decomposition:

        A module `M` of a graph `G` is a proper subset of its vertices such
        that for all `u \in V(G)-M, v,w\in M` the relation `u \sim v
        \Leftrightarrow u \sim w` holds, where `\sim` denotes the adjacency
        relation in `G`. Equivalently, `M \subset V(G)` is a module if all its
        vertices have the same adjacency relations with each vertex outside of
        the module (vertex by vertex).

        Hence, for a set like a module, it is very easy to encode the
        information of the adjacencies between the vertices inside and outside
        the module -- we can actually add a new vertex `v_M` to our graph
        representing our module `M`, and let `v_M` be adjacent to `u\in V(G)-M`
        if and only if some `v\in M` (and hence all the vertices contained in
        the module) is adjacent to `u`. We can now independently (and
        recursively) study the structure of our module `M` and the new graph
        `G-M+\{v_M\}`, without any loss of information.

        Here are two very simple modules :

        * A connected component `C` (or the union of some --but not all-- of
          them) of a disconnected graph `G`, for instance, is a module, as no
          vertex of `C` has a neighbor outside of it.

        * An anticomponent `C` (or the union of some --but not all-- of them) of
          a non-anticonnected graph `G`, for the same reason (it is just the
          complement of the previous graph !).

        These modules being of special interest, the disjoint union of graphs is
        called a Parallel composition, and the complement of a disjoint union is
        called a Series composition. A graph whose only modules are singletons
        is called Prime.

        For more information on modular decomposition, in particular for an
        explanation of the terms "Parallel," "Prime" and "Series," see the
        :wikipedia:`Modular_decomposition`.

        You may also be interested in the survey from Michel Habib and
        Christophe Paul entitled "A survey on Algorithmic aspects of modular
        decomposition" [HP2010]_.

        EXAMPLES:

        The Bull Graph is prime::

            sage: graphs.BullGraph().modular_decomposition()
            (PRIME, [1, 2, 0, 3, 4])

        The Petersen Graph too::

            sage: graphs.PetersenGraph().modular_decomposition()
            (PRIME, [1, 4, 5, 0, 2, 6, 3, 7, 8, 9])

        This a clique on 5 vertices with 2 pendant edges, though, has a more
        interesting decomposition::

            sage: g = graphs.CompleteGraph(5)
            sage: g.add_edge(0,5)
            sage: g.add_edge(0,6)
            sage: g.modular_decomposition()
            (SERIES, [(PARALLEL, [(SERIES, [1, 2, 3, 4]), 5, 6]), 0])

        We can choose output to be a
        :class:`~sage.combinat.rooted_tree.LabelledRootedTree`::

            sage: g.modular_decomposition(style='tree')
            SERIES[0[], PARALLEL[5[], 6[], SERIES[1[], 2[], 3[], 4[]]]]
            sage: ascii_art(g.modular_decomposition(style='tree'))
              __SERIES
             /      /
            0   ___PARALLEL
               / /     /
              5 6   __SERIES
                   / / / /
                  1 2 3 4

        ALGORITHM:

        This function uses the algorithm of M. Habib and M. Maurer [HM1979]_.

        .. SEEALSO::

            - :meth:`is_prime` -- tests whether a graph is prime

            - :class:`~sage.combinat.rooted_tree.LabelledRootedTree`.

        .. NOTE::

            A buggy implementation of linear time algorithm from [TCHP2008]_ was
            removed in Sage 9.7, see :issue:`25872`.

        TESTS:

        Empty graph::

            sage: graphs.EmptyGraph().modular_decomposition()
            ()
            sage: graphs.EmptyGraph().modular_decomposition(style='tree')
            None[]

        Singleton Vertex::

            sage: Graph(1).modular_decomposition()
            0
            sage: Graph(1).modular_decomposition(style='tree')
            0[]

        Vertices may be arbitrary --- check that :issue:`24898` is fixed::

            sage: md = Graph({(1,2):[(2,3)],(2,3):[(1,2)]}).modular_decomposition()
            sage: md[0]
            SERIES
            sage: sorted(md[1])
            [(1, 2), (2, 3)]

        Unknown style::

            sage: graphs.PathGraph(2).modular_decomposition(style='xyz')
            Traceback (most recent call last):
            ...
            ValueError: style must be 'tuple' or 'tree'

        Check that :issue:`25872` is fixed::

            sage: G1 = Graph('FwA]w')
            sage: G2 = Graph('F@Nfg')
            sage: G1.is_isomorphic(G2)
            True
            sage: G1.modular_decomposition()
            (PRIME, [1, 2, 5, 6, 0, (PARALLEL, [3, 4])])
            sage: G2.modular_decomposition()
            (PRIME, [5, 6, 3, 4, 2, (PARALLEL, [0, 1])])

        Check that :issue:`37631` is fixed::

            sage: G = Graph('GxJEE?')
            sage: G.modular_decomposition(style='tree')
            PRIME[2[], SERIES[0[], 1[]], PARALLEL[3[], 4[]],
                  PARALLEL[5[], 6[], 7[]]]
        """
        from sage.graphs.graph_decompositions.modular_decomposition import (NodeType,
                                                                            habib_maurer_algorithm,
                                                                            create_prime_node,
                                                                            create_normal_node)

        if algorithm is not None:
            from sage.misc.superseded import deprecation
            deprecation(25872, "algorithm=... parameter is obsolete and has no effect.")
        self._scream_if_not_simple()

        if not self.order():
            D = None
        elif self.order() == 1:
            D = create_normal_node(next(self.vertex_iterator()))
        else:
            D = habib_maurer_algorithm(self)

        if style == 'tuple':
            if D is None:
                return tuple()

            def relabel(x):
                if x.node_type == NodeType.NORMAL:
                    return x.children[0]
                return x.node_type, [relabel(y) for y in x.children]

            return relabel(D)

        elif style == 'tree':
            from sage.combinat.rooted_tree import LabelledRootedTree
            if D is None:
                return LabelledRootedTree([])

            def to_tree(x):
                if x.node_type == NodeType.NORMAL:
                    return LabelledRootedTree([], label=x.children[0])
                return LabelledRootedTree([to_tree(y) for y in x.children],
                                          label=x.node_type)

            return to_tree(D)

        raise ValueError("style must be 'tuple' or 'tree'")

    @doc_index("Graph properties")
    def is_polyhedral(self) -> bool:
        """
        Check whether the graph is the graph of the polyhedron.

        By a theorem of Steinitz (Satz 43, p. 77 of [St1922]_), graphs of
        three-dimensional polyhedra are exactly the simple 3-vertex-connected
        planar graphs.

        EXAMPLES::

            sage: C = graphs.CubeGraph(3)
            sage: C.is_polyhedral()
            True
            sage: K33=graphs.CompleteBipartiteGraph(3, 3)
            sage: K33.is_polyhedral()
            False
            sage: graphs.CycleGraph(17).is_polyhedral()
            False
            sage: [i for i in range(9) if graphs.CompleteGraph(i).is_polyhedral()]
            [4]

        .. SEEALSO::

            * :meth:`~sage.graphs.generic_graph.GenericGraph.vertex_connectivity`
            * :meth:`~sage.graphs.generic_graph.GenericGraph.is_planar`
            * :meth:`is_circumscribable`
            * :meth:`is_inscribable`
            * :wikipedia:`Polyhedral_graph`

        TESTS::

            sage: G = Graph([[1, 2, 3, 4], [[1, 2], [1,1]]], loops=True)
            sage: G.is_polyhedral()
            False

            sage: G = Graph([[1, 2, 3], [[1, 2], [3, 1], [1, 2], [2, 3]]], multiedges=True)
            sage: G.is_polyhedral()
            False
        """
        return (not self.has_loops()
                and not self.has_multiple_edges()
                and self.vertex_connectivity(k=3)
                and self.is_planar())

    @doc_index("Graph properties")
    def is_circumscribable(self, solver='ppl', verbose=0):
        """
        Test whether the graph is the graph of a circumscribed polyhedron.

        A polyhedron is circumscribed if all of its facets are tangent to a
        sphere. By a theorem of Rivin ([HRS1993]_), this can be checked by
        solving a linear program that assigns weights between 0 and 1/2 on each
        edge of the polyhedron, so that the weights on any face add to exactly
        one and the weights on any non-facial cycle add to more than one.  If
        and only if this can be done, the polyhedron can be circumscribed.

        INPUT:

        - ``solver`` -- (default: ``'ppl'``) specify a Linear Program (LP)
          solver to be used. If set to ``None``, the default one is used. For
          more information on LP solvers and which default solver is used, see
          the method :meth:`solve
          <sage.numerical.mip.MixedIntegerLinearProgram.solve>` of the class
          :class:`MixedIntegerLinearProgram
          <sage.numerical.mip.MixedIntegerLinearProgram>`.

        - ``verbose`` -- integer (default: 0); sets the level of
          verbosity. Set to 0 by default, which means quiet.

        EXAMPLES::

            sage: C = graphs.CubeGraph(3)
            sage: C.is_circumscribable()                                                # needs sage.numerical.mip
            True

            sage: O = graphs.OctahedralGraph()
            sage: O.is_circumscribable()                                                # needs sage.numerical.mip
            True

            sage: TT = polytopes.truncated_tetrahedron().graph()                        # needs sage.geometry.polyhedron
            sage: TT.is_circumscribable()                                               # needs sage.geometry.polyhedron sage.numerical.mip
            False

        Stellating in a face of the octahedral graph is not circumscribable::

            sage: f = set(flatten(choice(O.faces())))
            sage: O.add_edges([[6, i] for i in f])
            sage: O.is_circumscribable()                                                # needs sage.numerical.mip
            False

        .. SEEALSO::

            * :meth:`is_polyhedral`
            * :meth:`is_inscribable`

        TESTS::

            sage: G = graphs.CompleteGraph(5)
            sage: G.is_circumscribable()
            Traceback (most recent call last):
            ...
            NotImplementedError: this method only works for polyhedral graphs

        .. TODO::

            Allow the use of other, inexact but faster solvers.
        """
        if not self.is_polyhedral():
            raise NotImplementedError('this method only works for polyhedral graphs')

        from sage.numerical.mip import MixedIntegerLinearProgram
        from sage.numerical.mip import MIPSolverException
        # For a description of the algorithm see paper by Rivin and:
        # https://www.ics.uci.edu/~eppstein/junkyard/uninscribable/
        # In order to simulate strict inequalities in the following LP, we
        # introduce a variable c[0] and maximize it. If it is positive, then
        # the LP has a solution, such that all inequalities are strict
        # after removing the auxiliary variable c[0].
        M = MixedIntegerLinearProgram(maximization=True, solver=solver)
        e_var = M.new_variable(nonnegative=True)
        c = M.new_variable()
        M.set_min(c[0], -1)
        M.set_max(c[0], 1)
        M.set_objective(c[0])

        for e in self.edge_iterator(labels=0):
            fe = frozenset(e)
            M.set_max(e_var[fe], ZZ(1)/ZZ(2))
            M.add_constraint(e_var[fe] - c[0], min=0)
            M.add_constraint(e_var[fe] + c[0], max=ZZ(1)/ZZ(2))

        # The faces are completely determined by the graph structure:
        # for polyhedral graph, there is only one way to choose the faces.
        # We add an equality constraint for each face.
        efaces = self.faces()
        vfaces = set(frozenset([e[0] for e in face]) for face in efaces)
        for edges in efaces:
            M.add_constraint(M.sum(e_var[frozenset(e)] for e in edges) == 1)

        # In order to generate all simple cycles of G, which are not faces,
        # we use the "all_simple_cycles" method of directed graphs, generating
        # each cycle twice (in both directions). The set below make sure only
        # one direction gives rise to an (in)equality
        D = self.to_directed()
        inequality_constraints = set()
        for cycle in D.all_simple_cycles():
            if len(cycle) > 3:
                scycle = frozenset(cycle)
                if scycle not in vfaces:
                    edges = (frozenset((cycle[i], cycle[i+1])) for i in range(len(cycle)-1))
                    inequality_constraints.add(frozenset(edges))

        for ieq in inequality_constraints:
            M.add_constraint(M.sum(e_var[fe] for fe in ieq) - c[0] >= 1)

        try:
            solution = M.solve(log=verbose)
        except MIPSolverException as msg:
            if str(msg) == "PPL : There is no feasible solution":
                return False
        return solution > 0

    @doc_index("Graph properties")
    def is_inscribable(self, solver='ppl', verbose=0):
        """
        Test whether the graph is the graph of an inscribed polyhedron.

        A polyhedron is inscribed if all of its vertices are on a sphere.
        This is dual to the notion of circumscribed polyhedron: A Polyhedron is
        inscribed if and only if its polar dual is circumscribed and hence a
        graph is inscribable if and only if its planar dual is circumscribable.

        INPUT:

        - ``solver`` -- (default: ``'ppl'``) specify a Linear Program (LP)
          solver to be used. If set to ``None``, the default one is used. For
          more information on LP solvers and which default solver is used, see
          the method :meth:`solve
          <sage.numerical.mip.MixedIntegerLinearProgram.solve>` of the class
          :class:`MixedIntegerLinearProgram
          <sage.numerical.mip.MixedIntegerLinearProgram>`.

        - ``verbose`` -- integer (default: 0); sets the level of
          verbosity. Set to 0 by default, which means quiet.

        EXAMPLES::

            sage: H = graphs.HerschelGraph()
            sage: H.is_inscribable()            # long time (> 1 sec)                   # needs sage.numerical.mip
            False
            sage: H.planar_dual().is_inscribable()      # long time (> 1 sec)           # needs sage.numerical.mip
            True

            sage: C = graphs.CubeGraph(3)
            sage: C.is_inscribable()                                                    # needs sage.numerical.mip
            True

        Cutting off a vertex from the cube yields an uninscribable graph::

            sage: C = graphs.CubeGraph(3)
            sage: v = next(C.vertex_iterator())
            sage: triangle = [_ + v for _ in C.neighbors(v)]
            sage: C.add_edges(Combinations(triangle, 2))
            sage: C.add_edges(zip(triangle, C.neighbors(v)))
            sage: C.delete_vertex(v)
            sage: C.is_inscribable()                                                    # needs sage.numerical.mip
            False

        Breaking a face of the cube yields an uninscribable graph::

            sage: C = graphs.CubeGraph(3)
            sage: face = choice(C.faces())
            sage: C.add_edge([face[0][0], face[2][0]])
            sage: C.is_inscribable()                                                    # needs sage.numerical.mip
            False


        .. SEEALSO::

            * :meth:`is_polyhedral`
            * :meth:`is_circumscribable`

        TESTS::

            sage: G = graphs.CompleteBipartiteGraph(3,3)
            sage: G.is_inscribable()
            Traceback (most recent call last):
            ...
            NotImplementedError: this method only works for polyhedral graphs
        """
        if not self.is_polyhedral():
            raise NotImplementedError('this method only works for polyhedral graphs')
        return self.planar_dual().is_circumscribable(solver=solver, verbose=verbose)

    @doc_index("Graph properties")
    def is_prime(self, algorithm=None):
        r"""
        Test whether the current graph is prime.

        A graph is prime if all its modules are trivial (i.e. empty, all of the
        graph or singletons) -- see :meth:`modular_decomposition`.
        Use the `O(n^3)` algorithm of [HM1979]_.

        EXAMPLES:

        The Petersen Graph and the Bull Graph are both prime::

            sage: graphs.PetersenGraph().is_prime()
            True
            sage: graphs.BullGraph().is_prime()
            True

        Though quite obviously, the disjoint union of them is not::

            sage: (graphs.PetersenGraph() + graphs.BullGraph()).is_prime()
            False

        TESTS::

            sage: graphs.EmptyGraph().is_prime()
            True
        """
        if algorithm is not None:
            from sage.misc.superseded import deprecation
            deprecation(25872, "algorithm=... parameter is obsolete and has no effect.")
        from sage.graphs.graph_decompositions.modular_decomposition import NodeType

        if self.order() <= 1:
            return True

        D = self.modular_decomposition()

        return D[0] == NodeType.PRIME and len(D[1]) == self.order()

    def _gomory_hu_tree(self, vertices, algorithm=None):
        r"""
        Return a Gomory-Hu tree associated to ``self``.

        This function is the private counterpart of ``gomory_hu_tree()``, with
        the difference that it has an optional argument needed for recursive
        computations, which the user is not interested in defining himself.

        See the documentation of ``gomory_hu_tree()`` for more information.

        INPUT:

        - ``vertices`` -- set of "real" vertices, as opposed to the fakes one
          introduced during the computations. This variable is useful for the
          algorithm and for recursion purposes.

        - ``algorithm`` -- select the algorithm used by the :meth:`edge_cut`
          method. Refer to its documentation for allowed values and default
          behaviour.

        EXAMPLES:

        This function is actually tested in ``gomory_hu_tree()``, this example
        is only present to have a doctest coverage of 100%::

            sage: g = graphs.PetersenGraph()
            sage: t = g._gomory_hu_tree(frozenset(g.vertices(sort=False)))
        """
        self._scream_if_not_simple()

        # Small case, not really a problem ;-)
        if len(vertices) == 1:
            g = Graph()
            g.add_vertices(vertices)
            return g

        # Take any two vertices (u,v)
        it = iter(vertices)
        u, v = next(it), next(it)

        # Compute a uv min-edge-cut.
        #
        # The graph is split into U,V with u \in U and v\in V.
        flow, edges, [U, V] = self.edge_cut(u, v, use_edge_labels=True,
                                            vertices=True, algorithm=algorithm)

        # One graph for each part of the previous one
        gU, gV = self.subgraph(U, immutable=False), self.subgraph(V, immutable=False)

        # A fake vertex fU (resp. fV) to represent U (resp. V)
        fU = frozenset(U)
        fV = frozenset(V)

        # Each edge (uu,vv) with uu \in U and vv\in V yields:
        # - an edge (uu,fV) in gU
        # - an edge (vv,fU) in gV
        #
        # If the same edge is added several times their capacities add up.

        for uu, vv, capacity in edges:
            capacity = _weight_if_real(capacity)

            # Assume uu is in gU
            if uu in V:
                uu, vv = vv, uu

            # Create the new edges if necessary
            if not gU.has_edge(uu, fV):
                gU.add_edge(uu, fV, 0)
            if not gV.has_edge(vv, fU):
                gV.add_edge(vv, fU, 0)

            # update the capacities
            gU.set_edge_label(uu, fV, gU.edge_label(uu, fV) + capacity)
            gV.set_edge_label(vv, fU, gV.edge_label(vv, fU) + capacity)

        # Recursion on each side
        gU_tree = gU._gomory_hu_tree(vertices & frozenset(gU), algorithm=algorithm)
        gV_tree = gV._gomory_hu_tree(vertices & frozenset(gV), algorithm=algorithm)

        # Union of the two partial trees
        g = gU_tree.union(gV_tree)

        # An edge to connect them, with the appropriate label
        g.add_edge(u, v, flow)

        return g

    @doc_index("Connectivity, orientations, trees")
    def gomory_hu_tree(self, algorithm=None):
        r"""
        Return a Gomory-Hu tree of ``self``.

        Given a tree `T` with labeled edges representing capacities, it is very
        easy to determine the maximum flow between any pair of vertices :
        it is the minimal label on the edges of the unique path between them.

        Given a graph `G`, a Gomory-Hu tree `T` of `G` is a tree with the same
        set of vertices, and such that the maximum flow between any two vertices
        is the same in `G` as in `T`. See the :wikipedia:`Gomory–Hu_tree`. Note
        that, in general, a graph admits more than one Gomory-Hu tree.

        See also 15.4 (Gomory-Hu trees) from [Sch2003]_.

        INPUT:

        - ``algorithm`` -- select the algorithm used by the :meth:`edge_cut`
          method. Refer to its documentation for allowed values and default
          behaviour.

        OUTPUT: a graph with labeled edges

        EXAMPLES:

        Taking the Petersen graph::

            sage: g = graphs.PetersenGraph()
            sage: t = g.gomory_hu_tree()

        Obviously, this graph is a tree::

            sage: t.is_tree()
            True

        Note that if the original graph is not connected, then the Gomory-Hu
        tree is in fact a forest::

            sage: (2*g).gomory_hu_tree().is_forest()
            True
            sage: (2*g).gomory_hu_tree().is_connected()
            False

        On the other hand, such a tree has lost nothing of the initial graph
        connectedness::

            sage: all(t.flow(u,v) == g.flow(u,v) for u,v in Subsets(g.vertices(sort=False), 2))
            True

        Just to make sure, we can check that the same is true for two vertices
        in a random graph::

            sage: g = graphs.RandomGNP(20,.3)
            sage: t = g.gomory_hu_tree()
            sage: g.flow(0,1) == t.flow(0,1)
            True

        And also the min cut::

            sage: g.edge_connectivity() == min(t.edge_labels()) or not g.is_connected()
            True

        TESTS:

        :issue:`16475`::

            sage: G = graphs.PetersenGraph()
            sage: for u,v in G.edge_iterator(labels=False):
            ....:     G.set_edge_label(u, v, 1)
            sage: for u, v in [(0, 1), (0, 4), (0, 5), (1, 2), (1, 6), (3, 4), (5, 7), (5, 8)]:
            ....:     G.set_edge_label(u, v, 2)
            sage: T = G.gomory_hu_tree()
            sage: from itertools import combinations
            sage: for u,v in combinations(G,2):
            ....:     assert T.flow(u,v,use_edge_labels=True) == G.flow(u,v,use_edge_labels=True)

            sage: graphs.EmptyGraph().gomory_hu_tree()
            Graph on 0 vertices
        """
        if not self.order():
            return Graph()
        if not self.is_connected():
            g = Graph()
            for cc in self.connected_components_subgraphs():
                g = g.union(cc._gomory_hu_tree(frozenset(cc.vertex_iterator()), algorithm=algorithm))
        else:
            g = self._gomory_hu_tree(frozenset(self.vertex_iterator()), algorithm=algorithm)

        if self.get_pos() is not None:
            g.set_pos(dict(self.get_pos()))
        return g

    @doc_index("Leftovers")
    def two_factor_petersen(self, solver=None, verbose=0, *, integrality_tolerance=1e-3):
        r"""
        Return a decomposition of the graph into 2-factors.

        Petersen's 2-factor decomposition theorem asserts that any `2r`-regular
        graph `G` can be decomposed into 2-factors.  Equivalently, it means that
        the edges of any `2r`-regular graphs can be partitioned in `r` sets
        `C_1,\dots,C_r` such that for all `i`, the set `C_i` is a disjoint union
        of cycles (a 2-regular graph).

        As any graph of maximal degree `\Delta` can be completed into a regular
        graph of degree `2\lceil\frac\Delta 2\rceil`, this result also means
        that the edges of any graph of degree `\Delta` can be partitioned in
        `r=2\lceil\frac\Delta 2\rceil` sets `C_1,\dots,C_r` such that for all
        `i`, the set `C_i` is a graph of maximal degree `2` (a disjoint union of
        paths and cycles).

        INPUT:

        - ``solver`` -- string (default: ``None``); specifies a Mixed Integer
          Linear Programming (MILP) solver to be used. If set to ``None``, the
          default one is used. For more information on MILP solvers and which
          default solver is used, see the method :meth:`solve
          <sage.numerical.mip.MixedIntegerLinearProgram.solve>` of the class
          :class:`MixedIntegerLinearProgram
          <sage.numerical.mip.MixedIntegerLinearProgram>`.

        - ``verbose`` -- integer (default: 0); sets the level of
          verbosity. Set to 0 by default, which means quiet.

        - ``integrality_tolerance`` -- float; parameter for use with MILP
          solvers over an inexact base ring; see
          :meth:`MixedIntegerLinearProgram.get_values`.

        EXAMPLES:

        The Complete Graph on `7` vertices is a `6`-regular graph, so it can be
        edge-partitionned into `2`-regular graphs::

            sage: g = graphs.CompleteGraph(7)
            sage: classes = g.two_factor_petersen()                                     # needs sage.numerical.mip
            sage: for c in classes:                                                     # needs sage.numerical.mip
            ....:     gg = Graph()
            ....:     gg.add_edges(c)
            ....:     print(max(gg.degree())<=2)
            True
            True
            True
            sage: Set(set(classes[0])                                                   # needs sage.numerical.mip
            ....:     | set(classes[1])
            ....:     | set(classes[2])).cardinality() == g.size()
            True

        ::

            sage: g = graphs.CirculantGraph(24, [7, 11])
            sage: cl = g.two_factor_petersen()                                          # needs sage.numerical.mip
            sage: g.plot(edge_colors={'black':cl[0], 'red':cl[1]})                      # needs sage.numerical.mip sage.plot
            Graphics object consisting of 73 graphics primitives
        """
        self._scream_if_not_simple()
        d = self.eulerian_orientation()

        # This new graph is bipartite, and built the following way :
        #
        # To each vertex v of the digraph are associated two vertices,
        # a sink (-1,v) and a source (1,v)
        # Any edge (u,v) in the digraph is then added as ((-1,u),(1,v))

        g = Graph()
        g.add_edges(((-1, u), (1, v)) for u, v in d.edge_iterator(labels=None))

        # This new bipartite graph is now edge_colored
        from sage.graphs.graph_coloring import edge_coloring
        classes = edge_coloring(g, solver=solver, verbose=verbose,
                                integrality_tolerance=integrality_tolerance)

        # The edges in the classes are of the form ((-1,u),(1,v))
        # and have to be translated back to (u,v)
        classes_b = []
        for c in classes:
            classes_b.append([(u, v) for ((uu, u), (vv, v)) in c])

        return classes_b

    @doc_index("Leftovers")
    def kirchhoff_symanzik_polynomial(self, name='t'):
        r"""
        Return the Kirchhoff-Symanzik polynomial of a graph.

        This is a polynomial in variables `t_e` (each of them representing an
        edge of the graph `G`) defined as a sum over all spanning trees:

        .. MATH::

            \Psi_G(t) = \sum_{\substack{T\subseteq V \\ \text{a spanning tree}}} \prod_{e \not\in E(T)} t_e

        This is also called the first Symanzik polynomial or the Kirchhoff
        polynomial.

        INPUT:

        - ``name`` -- name of the variables (default: ``'t'``)

        OUTPUT: a polynomial with integer coefficients

        ALGORITHM:

            This is computed here using a determinant, as explained in Section
            3.1 of [Mar2009a]_.

            As an intermediate step, one computes a cycle basis `\mathcal C` of
            `G` and a rectangular `|\mathcal C| \times |E(G)|` matrix with
            entries in `\{-1,0,1\}`, which describes which edge belong to which
            cycle of `\mathcal C` and their respective orientations.

            More precisely, after fixing an arbitrary orientation for each edge
            `e\in E(G)` and each cycle `C\in\mathcal C`, one gets a sign for
            every incident pair (edge, cycle) which is `1` if the orientation
            coincide and `-1` otherwise.

        EXAMPLES:

        For the cycle of length 5::

            sage: G = graphs.CycleGraph(5)
            sage: G.kirchhoff_symanzik_polynomial()                                     # needs networkx sage.modules
            t0 + t1 + t2 + t3 + t4

        One can use another letter for variables::

            sage: G.kirchhoff_symanzik_polynomial(name='u')                             # needs networkx sage.modules
            u0 + u1 + u2 + u3 + u4

        For the 'coffee bean' graph::

            sage: G = Graph([(0,1,'a'),(0,1,'b'),(0,1,'c')], multiedges=True)
            sage: G.kirchhoff_symanzik_polynomial()                                     # needs networkx sage.modules
            t0*t1 + t0*t2 + t1*t2

        For the 'parachute' graph::

            sage: G = Graph([(0,2,'a'),(0,2,'b'),(0,1,'c'),(1,2,'d')], multiedges=True)
            sage: G.kirchhoff_symanzik_polynomial()                                     # needs networkx sage.modules
            t0*t1 + t0*t2 + t1*t2 + t1*t3 + t2*t3

        For the complete graph with 4 vertices::

            sage: G = graphs.CompleteGraph(4)
            sage: G.kirchhoff_symanzik_polynomial()                                     # needs networkx sage.modules
            t0*t1*t3 + t0*t2*t3 + t1*t2*t3 + t0*t1*t4 + t0*t2*t4 + t1*t2*t4
            + t1*t3*t4 + t2*t3*t4 + t0*t1*t5 + t0*t2*t5 + t1*t2*t5 + t0*t3*t5
            + t2*t3*t5 + t0*t4*t5 + t1*t4*t5 + t3*t4*t5

        REFERENCES:

        [Bro2011]_
        """
        from sage.matrix.constructor import matrix
        from sage.rings.integer_ring import ZZ
        from sage.rings.polynomial.polynomial_ring_constructor import PolynomialRing

        # The order of the vertices in each tuple matters, so use a list
        edges = list(self.edges(sort=False))
        cycles = self.cycle_basis(output='edge')

        edge2int = {e: j for j, e in enumerate(edges)}
        circuit_mtrx = matrix(ZZ, self.size(), len(cycles))
        for i, cycle in enumerate(cycles):
            for edge in cycle:
                if edge in edges:
                    circuit_mtrx[edge2int[edge], i] = +1
                else:
                    circuit_mtrx[edge2int[(edge[1], edge[0], edge[2])], i] = -1

        D = matrix.diagonal(PolynomialRing(ZZ, name, self.size()).gens())
        return (circuit_mtrx.transpose() * D * circuit_mtrx).determinant()

    @doc_index("Leftovers")
    def magnitude_function(self):
        r"""
        Return the magnitude function of the graph as a rational function.

        This is defined as the sum of all coefficients in the inverse of the
        matrix `Z` whose coefficient `Z_{i,j}` indexed by a pair of vertices
        `(i,j)` is `q^d(i,j)` where `d` is the distance function in the graph.

        By convention, if the distance from `i` to `j` is infinite (for two
        vertices not path connected) then `Z_{i,j}=0`.

        The value of the magnitude function at `q=0` is the cardinality of the
        graph. The magnitude function of a disjoint union is the sum of the
        magnitudes functions of the connected components. The magnitude function
        of a Cartesian product is the product of the magnitudes functions of the
        factors.

        EXAMPLES::

            sage: g = Graph({1:[], 2:[]})
            sage: g.magnitude_function()                                                # needs sage.modules
            2

            sage: g = graphs.CycleGraph(4)
            sage: g.magnitude_function()                                                # needs sage.modules
            4/(q^2 + 2*q + 1)

            sage: g = graphs.CycleGraph(5)
            sage: m = g.magnitude_function(); m                                         # needs sage.modules
            5/(2*q^2 + 2*q + 1)

        One can expand the magnitude as a power series in `q` as follows::

            sage: q = QQ[['q']].gen()
            sage: m(q)                                                                  # needs sage.modules
            5 - 10*q + 10*q^2 - 20*q^4 + 40*q^5 - 40*q^6 + ...

        One can also use the substitution `q = exp(-t)` to obtain the magnitude
        function as a function of `t`::

            sage: g = graphs.CycleGraph(6)
            sage: m = g.magnitude_function()                                            # needs sage.modules
            sage: t = var('t')                                                          # needs sage.modules sage.symbolic
            sage: m(exp(-t))                                                            # needs sage.modules sage.symbolic
            6/(2*e^(-t) + 2*e^(-2*t) + e^(-3*t) + 1)

        TESTS::

            sage: g = Graph()
            sage: g.magnitude_function()                                                # needs sage.modules
            0

            sage: g = Graph({1:[]})
            sage: g.magnitude_function()                                                # needs sage.modules
            1

            sage: g = graphs.PathGraph(4)
            sage: g.magnitude_function()                                                # needs sage.modules
            (-2*q + 4)/(q + 1)

        REFERENCES:

        .. [Lein] Tom Leinster, *The magnitude of metric spaces*.
           Doc. Math. 18 (2013), 857-905.
        """
        from sage.matrix.constructor import matrix
        from sage.rings.polynomial.polynomial_ring_constructor import PolynomialRing
        from sage.graphs.distances_all_pairs import distances_all_pairs

        ring = PolynomialRing(ZZ, 'q')
        q = ring.gen()
        N = self.order()
        if not N:
            return ring.zero()
        dist = distances_all_pairs(self)
        vertices = list(self)
        Z = matrix(ring, N, N, ring.zero())
        for i in range(N):
            Z[i, i] = ring.one()
        for i in range(N):
            for j in range(i):
                dij = dist[vertices[i]][vertices[j]]
                if dij in ZZ:
                    Z[i, j] = Z[j, i] = q ** dij
                else:
                    Z[i, j] = Z[j, i] = ring.zero()
        return sum(sum(u) for u in ~Z)

    @doc_index("Leftovers")
    def ihara_zeta_function_inverse(self):
        """
        Compute the inverse of the Ihara zeta function of the graph.

        This is a polynomial in one variable with integer coefficients. The
        Ihara zeta function itself is the inverse of this polynomial.

        See the :wikipedia:`Ihara zeta function` for more information.

        ALGORITHM:

        This is computed here as the (reversed) characteristic polynomial of a
        square matrix of size twice the number of edges, related to the
        adjacency matrix of the line graph, see for example Proposition 9 in
        [SS2008]_ and Def. 4.1 in [Ter2011]_.

        The graph is first replaced by its 2-core, as this does not change the
        Ihara zeta function.

        EXAMPLES::

            sage: G = graphs.CompleteGraph(4)
            sage: factor(G.ihara_zeta_function_inverse())                               # needs sage.libs.pari sage.modules
            (2*t - 1) * (t + 1)^2 * (t - 1)^3 * (2*t^2 + t + 1)^3

            sage: G = graphs.CompleteGraph(5)
            sage: factor(G.ihara_zeta_function_inverse())                               # needs sage.libs.pari sage.modules
            (-1) * (3*t - 1) * (t + 1)^5 * (t - 1)^6 * (3*t^2 + t + 1)^4

            sage: G = graphs.PetersenGraph()
            sage: factor(G.ihara_zeta_function_inverse())                               # needs sage.libs.pari sage.modules
            (-1) * (2*t - 1) * (t + 1)^5 * (t - 1)^6 * (2*t^2 + 2*t + 1)^4
            * (2*t^2 - t + 1)^5

            sage: G = graphs.RandomTree(10)
            sage: G.ihara_zeta_function_inverse()                                       # needs sage.libs.pari sage.modules
            1

        REFERENCES:

        [HST2001]_
        """
        from sage.matrix.constructor import matrix

        H = self.subgraph(vertices=self.cores(k=2)[1])
        E = list(H.edges(sort=False))
        m = len(E)
        # compute (Hashimoto) edge matrix T
        T = matrix(ZZ, 2 * m, 2 * m, 0)
        for i in range(m):
            for j in range(m):
                if i != j:
                    if E[i][1] == E[j][0]:  # same orientation
                        T[2 * i, 2 * j] = 1
                        T[2 * j + 1, 2 * i + 1] = 1
                    elif E[i][1] == E[j][1]:  # opposite orientation (towards)
                        T[2 * i, 2 * j + 1] = 1
                        T[2 * j, 2 * i + 1] = 1
                    elif E[i][0] == E[j][0]:  # opposite orientation (away)
                        T[2 * i + 1, 2 * j] = 1
                        T[2 * j + 1, 2 * i] = 1
        return T.charpoly('t').reverse()

    @doc_index("Leftovers")
    def effective_resistance(self, i, j, *, base_ring=None):
        r"""
        Return the effective resistance between nodes `i` and `j`.

        The resistance distance between vertices `i` and `j` of a simple
        connected graph `G` is defined as the effective resistance between the
        two vertices on an electrical network constructed from `G` replacing
        each edge of the graph by a unit (1 ohm) resistor.

        See the :wikipedia:`Resistance_distance` for more information.

        INPUT:

        - ``i``, ``j`` -- vertices of the graph

        - ``base_ring`` -- a ring (default: ``None``); the base ring
          of the matrix space to use

        OUTPUT: rational number denoting resistance between nodes `i` and `j`

        EXAMPLES:

        Effective resistances in a straight linear 2-tree on 6 vertices ::

            sage: # needs sage.modules
            sage: G = Graph([(0,1),(0,2),(1,2),(1,3),(3,5),(2,4),(2,3),(3,4),(4,5)])
            sage: G.effective_resistance(0,1)
            34/55
            sage: G.effective_resistance(0,3)
            49/55
            sage: G.effective_resistance(1,4)
            9/11
            sage: G.effective_resistance(0,5)
            15/11

        Effective resistances in a fan on 6 vertices ::

            sage: # needs sage.modules
            sage: H = Graph([(0,1),(0,2),(0,3),(0,4),(0,5),(0,6),(1,2),(2,3),(3,4),(4,5)])
            sage: H.effective_resistance(1,5)
            6/5
            sage: H.effective_resistance(1,3)
            49/55
            sage: H.effective_resistance(1,1)
            0

        Using a different base ring::

            sage: H.effective_resistance(1, 5, base_ring=RDF)   # abs tol 1e-14         # needs numpy sage.modules
            1.2000000000000000
            sage: H.effective_resistance(1, 1, base_ring=RDF)                           # needs sage.modules
            0.0

        .. SEEALSO::

            * :meth:`effective_resistance_matrix` --
              a similar method giving a matrix full of all effective
              resistances between all nodes

            * :meth:`least_effective_resistance` --
              gives node pairs with least effective resistances

            * See :wikipedia:`Resistance_distance` for more details.

        TESTS::

            sage: # needs sage.modules
            sage: G = graphs.CompleteGraph(4)
            sage: all(G.effective_resistance(u, v) == 1/2
            ....:     for u,v in G.edge_iterator(labels=False))
            True
            sage: Graph(1).effective_resistance(0,0)
            0
            sage: G = Graph([(0,1),(1,2)])
            sage: G.effective_resistance(0,2)
            2
            sage: G = Graph([(0,1),(1,2),(2,0)])
            sage: G.effective_resistance(0,2)
            2/3
            sage: G = Graph([(0,1),(0,2),(0,3),(0,4),(0,5),(1,2),(2,3),(3,4),(4,5),(5,1)])
            sage: r = G.effective_resistance(0,3)
            sage: r == fibonacci(2*(5-3)+1)*fibonacci(2*3-1)/fibonacci(2*5)             # needs sage.libs.pari
            True
            sage: G = graphs.PathGraph(4)
            sage: G.delete_edge(2,3)
            sage: G.effective_resistance(0,2)
            2
            sage: G.effective_resistance(0,3)
            +Infinity
        """
        from sage.matrix.constructor import matrix
        if i not in self:
            raise ValueError("vertex ({0}) is not a vertex of the graph".format(repr(i)))
        elif j not in self:
            raise ValueError("vertex ({0}) is not a vertex of the graph".format(repr(j)))

        if base_ring is None:
            base_ring = ZZ

        if i == j:
            return base_ring(0)

        self._scream_if_not_simple()
        if not self.is_connected():
            connected_i = self.connected_component_containing_vertex(i, sort=False)
            if j in connected_i:
                component = self.subgraph(connected_i)
                return component.effective_resistance(i, j)
            from sage.rings.infinity import Infinity
            return Infinity

        vert = list(self)
        i1 = vert.index(i)
        i2 = vert.index(j)
        n = self.order()
        L = self.laplacian_matrix(vertices=vert, base_ring=base_ring)
        M = L.pseudoinverse()
        Id = matrix.identity(base_ring, n)
        sigma = matrix(base_ring, Id[i1] - Id[i2])
        diff = sigma * M * sigma.transpose()

        return diff[0, 0]

    @doc_index("Leftovers")
    def effective_resistance_matrix(self, vertices=None, nonedgesonly=True,
                                    *, base_ring=None, **kwds):
        r"""
        Return a matrix whose (`i` , `j`) entry gives the effective resistance
        between vertices `i` and `j`.

        The resistance distance between vertices `i` and `j` of a simple
        connected graph `G` is defined as the effective resistance between the
        two vertices on an electrical network constructed from `G` replacing
        each edge of the graph by a unit (1 ohm) resistor.

        By default, the matrix returned is over the rationals.

        INPUT:

        - ``nonedgesonly`` -- boolean (default: ``True``); if ``True`` assign
          zero resistance to pairs of adjacent vertices.

        - ``vertices`` -- list (default: ``None``); the ordering of the
          vertices defining how they should appear in the matrix. By default,
          the ordering given by :meth:`GenericGraph.vertices` is used.

        - ``base_ring`` -- a ring (default: ``None``); the base ring
          of the matrix space to use

        - ``**kwds`` -- other keywords to pass to
          :func:`~sage.matrix.constructor.matrix`

        OUTPUT: matrix

        EXAMPLES:

        The effective resistance matrix  for a straight linear 2-tree counting
        only non-adjacent vertex pairs ::

            sage: G = Graph([(0,1),(0,2),(1,2),(1,3),(3,5),(2,4),(2,3),(3,4),(4,5)])
            sage: G.effective_resistance_matrix()                                       # needs sage.modules
            [    0     0     0 49/55 59/55 15/11]
            [    0     0     0     0  9/11 59/55]
            [    0     0     0     0     0 49/55]
            [49/55     0     0     0     0     0]
            [59/55  9/11     0     0     0     0]
            [15/11 59/55 49/55     0     0     0]

        The same effective resistance matrix, this time including adjacent
        vertices ::

            sage: G.effective_resistance_matrix(nonedgesonly=False)                     # needs sage.modules
            [    0 34/55 34/55 49/55 59/55 15/11]
            [34/55     0 26/55 31/55  9/11 59/55]
            [34/55 26/55     0  5/11 31/55 49/55]
            [49/55 31/55  5/11     0 26/55 34/55]
            [59/55  9/11 31/55 26/55     0 34/55]
            [15/11 59/55 49/55 34/55 34/55     0]

        This example illustrates the common neighbors matrix  for a fan on 6
        vertices counting only non-adjacent vertex pairs ::

            sage: H = Graph([(0,1),(0,2),(0,3),(0,4),(0,5),(0,6),(1,2),(2,3),(3,4),(4,5)])
            sage: H.effective_resistance_matrix()                                       # needs sage.modules
            [    0     0     0     0     0     0     0]
            [    0     0     0 49/55 56/55   6/5 89/55]
            [    0     0     0     0   4/5 56/55 81/55]
            [    0 49/55     0     0     0 49/55 16/11]
            [    0 56/55   4/5     0     0     0 81/55]
            [    0   6/5 56/55 49/55     0     0 89/55]
            [    0 89/55 81/55 16/11 81/55 89/55     0]

        A different base ring::

            sage: H.effective_resistance_matrix(base_ring=RDF)[0, 0].parent()           # needs numpy sage.modules
            Real Double Field

        .. SEEALSO::

            * :meth:`least_effective_resistance` --
              gives node pairs with least effective resistances

            * :meth:`effective_resistance` --
              computes effective resistance for a single node pair

            * See :wikipedia:`Resistance_Distance` for more details.

        TESTS::

            sage: graphs.CompleteGraph(4).effective_resistance_matrix()                 # needs sage.modules
            [0 0 0 0]
            [0 0 0 0]
            [0 0 0 0]
            [0 0 0 0]

            sage: G = Graph(multiedges=True, sparse=True)
            sage: G.add_edges([(0, 1)] * 3)
            sage: G.effective_resistance_matrix()                                       # needs sage.modules
            Traceback (most recent call last):
            ...
            ValueError: This method is not known to work on graphs with
            multiedges. Perhaps this method can be updated to handle them, but
            in the meantime if you want to use it please disallow multiedges
            using allow_multiple_edges().

            sage: # needs sage.modules
            sage: graphs.CompleteGraph(4).effective_resistance_matrix(nonedgesonly=False)
            [  0 1/2 1/2 1/2]
            [1/2   0 1/2 1/2]
            [1/2 1/2   0 1/2]
            [1/2 1/2 1/2   0]
            sage: Graph(1).effective_resistance_matrix()
            [0]
            sage: Graph().effective_resistance_matrix()
            Traceback (most recent call last):
            ...
            ValueError: unable to compute effective resistance for an empty Graph object
            sage: G = Graph([(0,1),(1,2),(2,3),(3,0),(0,2)])
            sage: G.effective_resistance_matrix()
            [0 0 0 0]
            [0 0 0 1]
            [0 0 0 0]
            [0 1 0 0]
            sage: G = Graph([(0,1),(0,2),(0,3),(0,4),(0,5),(1,2),(2,3),(3,4),(4,5),(5,1)])
            sage: r = G.effective_resistance_matrix(nonedgesonly=False)[0,3]
            sage: r == fibonacci(2*(5-3)+1)*fibonacci(2*3-1)/fibonacci(2*5)             # needs sage.libs.pari
            True

        Ask for an immutable matrix::

            sage: # needs sage.modules
            sage: G = Graph([(0, 1)])
            sage: M = G.effective_resistance_matrix(immutable=False)
            sage: M.is_immutable()
            False
            sage: M = G.effective_resistance_matrix(immutable=True)
            sage: M.is_immutable()
            True
        """
        from sage.matrix.constructor import matrix
        from sage.rings.rational_field import QQ

        n = self.order()
        if not n:
            raise ValueError('unable to compute effective resistance for an empty Graph object')
        if vertices is None:
            vertices = self.vertices(sort=False)
        self._scream_if_not_simple()
        if not self.is_connected():
            raise ValueError('the Graph is not a connected graph')

        if base_ring is None:
            base_ring = QQ
        set_immutable = kwds.pop('immutable', False)

        L = self.laplacian_matrix(vertices=vertices, base_ring=base_ring, immutable=True, **kwds)
        M = L.pseudoinverse()
        d = matrix(M.diagonal()).transpose()
        onesvec = matrix(base_ring, n, 1, lambda i, j: 1)
        S = d * onesvec.transpose() + onesvec * d.transpose() - 2 * M
        if nonedgesonly:
            A = self.adjacency_matrix(vertices=vertices, base_ring=base_ring, **kwds)
            B = matrix(base_ring, n, n)
            for i in range(n):
                for j in range(n):
                    B[i, j] = 1 - A[i, j]
                B[i, i] -= 1
            S = S.elementwise_product(B)

        if set_immutable:
            S.set_immutable()
        return S

    @doc_index("Leftovers")
    def least_effective_resistance(self, nonedgesonly=True):
        r"""
        Return a list of pairs of nodes with the least effective resistance.

        The resistance distance between vertices `i` and `j` of a simple
        connected graph `G` is defined as the effective resistance between the
        two vertices on an electrical network constructed from `G` replacing
        each edge of the graph by a unit (1 ohm) resistor.

        INPUT:

        - ``nonedgesonly`` -- boolean (default: ``True``); if ``True``, assign zero
          resistance to pairs of adjacent vertices

        OUTPUT: list

        EXAMPLES:

        Pairs of non-adjacent nodes with least effective resistance in a
        straight linear 2-tree on 6 vertices::

            sage: G = Graph([(0,1),(0,2),(1,2),(1,3),(3,5),(2,4),(2,3),(3,4),(4,5)])
            sage: G.least_effective_resistance()                                        # needs sage.modules
            [(1, 4)]

        Pairs of (adjacent or non-adjacent) nodes with least effective
        resistance in a straight linear 2-tree on 6 vertices ::

            sage: G.least_effective_resistance(nonedgesonly=False)                      # needs sage.modules
            [(2, 3)]

        Pairs of non-adjacent nodes with least effective resistance in a fan on
        6 vertices counting only non-adjacent vertex pairs ::

            sage: H = Graph([(0,1),(0,2),(0,3),(0,4),(0,5),(0,6),(1,2),(2,3),(3,4),(4,5)])
            sage: H.least_effective_resistance()                                        # needs sage.modules
            [(2, 4)]

        .. SEEALSO::

            * :meth:`effective_resistance_matrix` --
              a similar method giving a matrix full of all effective
              resistances

            * :meth:`effective_resistance` --
              computes effective resistance for a single node pair

            * See :wikipedia:`Resistance_distance` for more details.


        TESTS::

            sage: # needs sage.modules
            sage: graphs.CompleteGraph(4).least_effective_resistance()
            []
            sage: graphs.CompleteGraph(4).least_effective_resistance(nonedgesonly=False)
            [(0, 1), (0, 2), (0, 3), (1, 2), (1, 3), (2, 3)]
            sage: Graph(1).least_effective_resistance()
            []
            sage: G = Graph([(0,1),(1,2),(2,3),(3,0),(0,2)])
            sage: G.least_effective_resistance()
            [(1, 3)]
        """
        n = self.order()
        if not n:
            raise ValueError('unable to compute least resistance on empty Graph')
        self._scream_if_not_simple()
        if not self.is_connected():
            raise ValueError('the Graph is not a connected graph')
        if nonedgesonly and self.is_clique():
            return []
        verts = list(self)
        verttoidx = {u: i for i, u in enumerate(verts)}
        S = self.effective_resistance_matrix(vertices=verts, nonedgesonly=nonedgesonly)
        if nonedgesonly:
            edges = self.complement().edges(sort=False, labels=False)
        else:
            edges = [(verts[i], verts[j]) for i in range(n) for j in range(i + 1, n)]

        rmin = min(S[(verttoidx[e[0]], verttoidx[e[1]])] for e in edges)
        return [e for e in edges if S[(verttoidx[e[0]], verttoidx[e[1]])] == rmin]

    @doc_index("Leftovers")
    def common_neighbors_matrix(self, vertices=None, nonedgesonly=True,
                                *, base_ring=None, **kwds):
        r"""
        Return a matrix of numbers of common neighbors between each pairs.

        The `(i , j)` entry of the matrix gives the number of common
        neighbors between vertices `i` and `j`.

        This method is only valid for simple (no loops, no multiple edges)
        graphs.

        INPUT:

        - ``nonedgesonly`` -- boolean (default: ``True``); if ``True``, assigns
          `0` value to adjacent vertices.

        - ``vertices`` -- list (default: ``None``); the ordering of the
          vertices defining how they should appear in the matrix. By default,
          the ordering given by :meth:`GenericGraph.vertices` is used.

        - ``base_ring`` -- a ring (default: ``None``); the base ring
          of the matrix space to use

        - ``**kwds`` -- other keywords to pass to
          :func:`~sage.matrix.constructor.matrix`

        OUTPUT: matrix

        EXAMPLES:

        The common neighbors matrix  for a straight linear 2-tree counting
        only non-adjacent vertex pairs ::

            sage: G1 = Graph()
            sage: G1.add_edges([(0,1),(0,2),(1,2),(1,3),(3,5),(2,4),(2,3),(3,4),(4,5)])
            sage: G1.common_neighbors_matrix(nonedgesonly=True)                         # needs sage.modules
            [0 0 0 2 1 0]
            [0 0 0 0 2 1]
            [0 0 0 0 0 2]
            [2 0 0 0 0 0]
            [1 2 0 0 0 0]
            [0 1 2 0 0 0]

        We now show the common neighbors matrix which includes adjacent
        vertices ::

            sage: G1.common_neighbors_matrix(nonedgesonly=False)                        # needs sage.modules
            [0 1 1 2 1 0]
            [1 0 2 1 2 1]
            [1 2 0 2 1 2]
            [2 1 2 0 2 1]
            [1 2 1 2 0 1]
            [0 1 2 1 1 0]

        The common neighbors matrix  for a fan on 6 vertices counting only
        non-adjacent vertex pairs ::

            sage: H = Graph([(0,1),(0,2),(0,3),(0,4),(0,5),(0,6),(1,2),(2,3),(3,4),(4,5)])
            sage: H.common_neighbors_matrix()                                           # needs sage.modules
            [0 0 0 0 0 0 0]
            [0 0 0 2 1 1 1]
            [0 0 0 0 2 1 1]
            [0 2 0 0 0 2 1]
            [0 1 2 0 0 0 1]
            [0 1 1 2 0 0 1]
            [0 1 1 1 1 1 0]

        A different base ring::

            sage: H.common_neighbors_matrix(base_ring=RDF)                              # needs sage.modules
            [0.0 0.0 0.0 0.0 0.0 0.0 0.0]
            [0.0 0.0 0.0 2.0 1.0 1.0 1.0]
            [0.0 0.0 0.0 0.0 2.0 1.0 1.0]
            [0.0 2.0 0.0 0.0 0.0 2.0 1.0]
            [0.0 1.0 2.0 0.0 0.0 0.0 1.0]
            [0.0 1.0 1.0 2.0 0.0 0.0 1.0]
            [0.0 1.0 1.0 1.0 1.0 1.0 0.0]

        It is an error to input anything other than a simple graph::

            sage: G = Graph([(0,0)], loops=True)
            sage: G.common_neighbors_matrix()                                           # needs sage.modules
            Traceback (most recent call last):
            ...
            ValueError: This method is not known to work on graphs with loops.
            Perhaps this method can be updated to handle them, but in the
            meantime if you want to use it please disallow loops using
            allow_loops().

        .. SEEALSO::

            * :meth:`most_common_neighbors` --
              returns node pairs with most shared neighbors

        TESTS::

            sage: # needs sage.modules
            sage: G = graphs.CompleteGraph(4)
            sage: M = G.common_neighbors_matrix()
            sage: M.is_zero()
            True
            sage: Graph(1).common_neighbors_matrix()
            [0]
            sage: Graph().common_neighbors_matrix()
            []
            sage: G = Graph([(0,1),(1,2),(2,3),(3,0),(0,2)])
            sage: G.common_neighbors_matrix()
            [0 0 0 0]
            [0 0 0 2]
            [0 0 0 0]
            [0 2 0 0]

        Asking for an immutable matrix::

            sage: # needs sage.modules
            sage: G = Graph([(0, 1)])
            sage: M = G.common_neighbors_matrix()
            sage: M.is_immutable()
            False
            sage: M = G.common_neighbors_matrix(immutable=True)
            sage: M.is_immutable()
            True
        """
        self._scream_if_not_simple()
        if vertices is None:
            vertices = self.vertices(sort=False)
        set_immutable = kwds.pop('immutable', False)
        A = self.adjacency_matrix(vertices=vertices, base_ring=base_ring, immutable=True, **kwds)
        M = A**2
        for v in range(self.order()):
            M[v, v] = 0
            if nonedgesonly:
                for w in range(v + 1, self.order()):
                    if A[v, w]:
                        M[v, w] = M[w, v] = 0
        if set_immutable:
            M.set_immutable()
        return M

    @doc_index("Leftovers")
    def most_common_neighbors(self, nonedgesonly=True):
        r"""
        Return vertex pairs with maximal number of common neighbors.

        This method is only valid for simple (no loops, no multiple edges)
        graphs with order `\geq 2`

        INPUT:

        - ``nonedgesonly`` -- boolean (default: ``True``); if ``True``, assigns
          `0` value to adjacent vertices

        OUTPUT: list of tuples of edge pairs

        EXAMPLES:

        The maximum common neighbor (non-adjacent) pairs for a straight
        linear 2-tree ::

            sage: G1 = Graph([(0,1),(0,2),(1,2),(1,3),(3,5),(2,4),(2,3),(3,4),(4,5)])
            sage: G1.most_common_neighbors()                                            # needs sage.modules
            [(0, 3), (1, 4), (2, 5)]

        If we include non-adjacent pairs ::

            sage: G1.most_common_neighbors(nonedgesonly=False)                          # needs sage.modules
            [(0, 3), (1, 2), (1, 4), (2, 3), (2, 5), (3, 4)]

        The common neighbors matrix  for a fan on 6 vertices counting only
        non-adjacent vertex pairs ::

            sage: H = Graph([(0,1),(0,2),(0,3),(0,4),(0,5),(0,6),(1,2),(2,3),(3,4),(4,5)])
            sage: H.most_common_neighbors()                                             # needs sage.modules
            [(1, 3), (2, 4), (3, 5)]

        .. SEEALSO::

            * :meth:`common_neighbors_matrix` --
              a similar method giving a matrix of number of common neighbors

        TESTS::

            sage: # needs sage.modules
            sage: G = graphs.CompleteGraph(4)
            sage: G.most_common_neighbors()
            []
            sage: G.most_common_neighbors(nonedgesonly=False)
            [(0, 1), (0, 2), (0, 3), (1, 2), (1, 3), (2, 3)]
            sage: Graph(1).most_common_neighbors()
            Traceback (most recent call last):
            ...
            ValueError: this method is defined for graphs with at least 2 vertices
            sage: Graph().most_common_neighbors()
            Traceback (most recent call last):
            ...
            ValueError: this method is defined for graphs with at least 2 vertices
            sage: G = Graph([(0,1),(1,2),(2,3),(3,0),(0,2)])
            sage: G.most_common_neighbors()
            [(1, 3)]
            sage: G.most_common_neighbors(nonedgesonly=False)
            [(0, 2), (1, 3)]
        """
        self._scream_if_not_simple()
        if self.num_verts() < 2:
            raise ValueError('this method is defined for graphs with at least 2 vertices')
        verts = list(self)
        M = self.common_neighbors_matrix(vertices=verts, nonedgesonly=nonedgesonly)
        output = []
        coefficients = M.coefficients()
        if coefficients:
            maximum = max(coefficients)
            for v in range(self.num_verts()):
                for w in range(v + 1, self.num_verts()):
                    if M[v, w] == maximum:
                        output.append((verts[v], verts[w]))
        return output

    @doc_index("Leftovers")
    def arboricity(self, certificate=False):
        r"""
        Return the arboricity of the graph and an optional certificate.

        The arboricity is the minimum number of forests that covers the
        graph.

        See :wikipedia:`Arboricity`

        INPUT:

        - ``certificate`` -- boolean (default: ``False``); whether to return
          a certificate

        OUTPUT:

        When ``certificate = True``, then the function returns `(a, F)`
        where `a` is the arboricity and `F` is a list of `a` disjoint forests
        that partitions the edge set of `g`. The forests are represented as
        subgraphs of the original graph.

        If ``certificate = False``, the function returns just a integer
        indicating the arboricity.

        ALGORITHM:

        Represent the graph as a graphical matroid, then apply matroid
        :meth:`sage.matroid.partition` algorithm from the matroids module.

        EXAMPLES::

            sage: G = graphs.PetersenGraph()
            sage: a, F = G.arboricity(True)                                             # needs sage.modules
            sage: a                                                                     # needs sage.modules
            2
            sage: all([f.is_forest() for f in F])                                       # needs sage.modules
            True
            sage: len(set.union(*[set(f.edges(sort=False)) for f in F])) == G.size()    # needs sage.modules
            True

        TESTS::

            sage: g = Graph()
            sage: g.arboricity(True)                                                    # needs sage.modules
            (0, [])
        """
        from sage.matroids.constructor import Matroid
        P = Matroid(self).partition()
        if certificate:
            return (len(P), [self.subgraph(edges=forest) for forest in P])
        return len(P)

    @doc_index("Graph properties")
    def is_antipodal(self):
        r"""
        Check whether this graph is antipodal.

        A graph `G` of diameter `d` is said to be antipodal if its distance-`d`
        graph is a disjoint union of cliques.

        EXAMPLES::

            sage: G = graphs.JohnsonGraph(10, 5)
            sage: G.is_antipodal()
            True
            sage: H = G.folded_graph()
            sage: H.is_antipodal()
            False

        REFERENCES:

        See [BCN1989]_ p. 438 or [Sam2012]_ for this definition of antipodal
        graphs.

        TESTS::

            sage: G = graphs.PetersenGraph()
            sage: G.is_antipodal()
            False
            sage: G = graphs.HammingGraph(7, 2)
            sage: G.is_antipodal()
            True
            sage: G = Graph([(0,1), (2, 3)])
            sage: G.is_antipodal()
            False
            sage: G = Graph(4)
            sage: G.is_antipodal()
            True
            sage: graphs.CompleteGraph(5).is_antipodal()
            True
            sage: G = Graph()
            sage: G.is_antipodal()
            Traceback (most recent call last):
            ...
            ValueError: diameter is not defined for the empty graph
            sage: G = Graph(1)
            sage: G.is_antipodal()
            True
        """
        G = self.antipodal_graph()

        vertexSet = set(G)
        while vertexSet:
            v = vertexSet.pop()

            # all neighbours of v should be in the same clique as v
            clique = set(G.neighbor_iterator(v, closed=True))
            for u in clique:
                if set(G.neighbor_iterator(u, closed=True)) != clique:
                    return False

            vertexSet.difference_update(clique)

        return True

    @doc_index("Leftovers")
    def folded_graph(self, check=False):
        r"""
        Return the antipodal fold of this graph.

        Given an antipodal graph `G` let `G_d` be its distance-`d` graph.
        Then the folded graph of `G` has a vertex for each maximal clique
        of `G_d` and two cliques are adjacent if there is an edge in `G`
        connecting the two.

        .. SEEALSO::

            :meth:`sage.graphs.graph.is_antipodal`

        INPUT:

        - ``check`` -- boolean (default: ``False``); whether to check if the
          graph is antipodal. If ``check`` is ``True`` and the graph is not
          antipodal, then return ``False``.

        OUTPUT: this function returns a new graph and ``self`` is not touched

        .. NOTE::

            The input is expected to be an antipodal graph.
            You can check that a graph is antipodal using
            :meth:`sage.graphs.graph.is_antipodal`.

        EXAMPLES::

            sage: G = graphs.JohnsonGraph(10, 5)
            sage: H = G.folded_graph(); H
            Folded Johnson graph with parameters 10,5: Graph on 126 vertices
            sage: Gd = G.distance_graph(G.diameter())
            sage: all(i == 1 for i in Gd.degree())
            True
            sage: H.is_distance_regular(True)
            ([25, 16, None], [None, 1, 4])

        This method doesn't check if the graph is antipodal::

            sage: G = graphs.PetersenGraph()
            sage: G.is_antipodal()
            False
            sage: G.folded_graph()  # some garbage
            Folded Petersen graph: Graph on 2 vertices
            sage: G.folded_graph(check=True)
            False

        REFERENCES:

        See [BCN1989]_ p. 438 or [Sam2012]_ for this definition of folded graph.

        TESTS::

            sage: G = Graph(5)
            sage: G.folded_graph()
            Folded Graph: Graph on 1 vertex
            sage: G = graphs.CompleteGraph(5)
            sage: G.folded_graph()
            Folded Complete graph: Graph on 1 vertex
            sage: G = Graph()
            sage: G.folded_graph()
            Traceback (most recent call last):
            ...
            ValueError: diameter is not defined for the empty graph
            sage: G = Graph(1)
            sage: G.folded_graph()
            Folded Graph: Graph on 1 vertex
        """
        G = self.antipodal_graph()

        vertices = set(G)
        newVertices = []
        while vertices:
            v = vertices.pop()
            clique = frozenset(G.neighbor_iterator(v, closed=True))

            if check:
                for u in clique:
                    if frozenset(G.neighbor_iterator(u, closed=True)) != clique:
                        return False

            newVertices.append(clique)
            vertices.difference_update(clique)

        # now newVertices is a map {0, ..., numCliques-1} -> antipodal classes
        numCliques = len(newVertices)
        edges = []
        for i, j in itertools.combinations(range(numCliques), 2):
            if any(self.has_edge(u, v) for u, v in
                   itertools.product(newVertices[i], newVertices[j])):
                edges.append((i, j))

        H = Graph([range(numCliques), edges], format='vertices_and_edges')
        name = self.name() if self.name() != "" else "Graph"
        H.name(f"Folded {name}")
        return H

    @doc_index("Leftovers")
    def antipodal_graph(self):
        r"""
        Return the antipodal graph of ``self``.

        The antipodal graph of a graph `G` has the same vertex set of `G` and
        two vertices are adjacent if their distance in `G` is equal to the
        diameter of `G`.

        OUTPUT: a new graph. ``self`` is not touched

        EXAMPLES::

            sage: G = graphs.JohnsonGraph(10, 5)
            sage: G.antipodal_graph()
            Antipodal graph of Johnson graph with parameters 10,5: Graph on 252 vertices
            sage: G = graphs.HammingGraph(8, 2)
            sage: G.antipodal_graph()
            Antipodal graph of Hamming Graph with parameters 8,2: Graph on 256 vertices

        The antipodal graph of a disconnected graph is its complement::

            sage: G = Graph(5)
            sage: H = G.antipodal_graph()
            sage: H.is_isomorphic(G.complement())
            True

        TESTS::

            sage: G = Graph([(0, 1), (2, 3)])
            sage: H = G.antipodal_graph()
            sage: H.is_isomorphic(Graph([(0, 2), (0, 3), (1, 2), (1, 3)]))
            True
            sage: G = Graph()
            sage: G.antipodal_graph()
            Traceback (most recent call last):
            ...
            ValueError: diameter is not defined for the empty graph
            sage: G = Graph(1)
            sage: G.antipodal_graph()
            Antipodal graph of Graph: Looped graph on 1 vertex
        """
        H = self.distance_graph(self.diameter())

        name = self.name() if self.name() != "" else "Graph"
        H.name(f"Antipodal graph of {name}")
        return H

    @doc_index("Basic methods")
    def bipartite_double(self, extended=False):
        r"""
        Return the (extended) bipartite double of this graph.

        The bipartite double of a graph `G` has vertex set
        `\{ (v,0), (v,1) : v \in G\}` and for any edge `(u, v)` in `G`
        it has edges `((u,0),(v,1))` and `((u,1),(v,0))`.
        Note that this is the tensor product of `G` with `K_2`.

        The extended bipartite double of `G` is the bipartite double of
        `G` after added all edges `((v,0),(v,1))` for all vertices `v`.

        INPUT:

        - ``extended`` -- boolean (default: ``False``); whether to return the
          extended bipartite double, or only the bipartite double (default)

        OUTPUT: a graph; ``self`` is left untouched

        EXAMPLES::

            sage: G = graphs.PetersenGraph()
            sage: H = G.bipartite_double()
            sage: G == graphs.PetersenGraph()  # G is left invariant
            True
            sage: H.order() == 2 * G.order()
            True
            sage: H.size() == 2 * G.size()
            True
            sage: H.is_bipartite()
            True
            sage: H.bipartite_sets() == (set([(v, 0) for v in G]),
            ....: set([(v, 1) for v in G]))
            True
            sage: H.is_isomorphic(G.tensor_product(graphs.CompleteGraph(2)))
            True

        Behaviour with disconnected graphs::

            sage: G1 = graphs.PetersenGraph()
            sage: G2 = graphs.HoffmanGraph()
            sage: G = G1.disjoint_union(G2)
            sage: H = G.bipartite_double()
            sage: H1 = G1.bipartite_double()
            sage: H2 = G2.bipartite_double()
            sage: H.is_isomorphic(H1.disjoint_union(H2))
            True

        .. SEEALSO::

            :wikipedia:`Bipartite_double_cover`,
            `WolframAlpha Bipartite Double
            <https://mathworld.wolfram.com/BipartiteDoubleGraph.html>`_,
            [VDKT2016]_ p. 20 for the extended bipartite double.

        TESTS::

            sage: G = graphs.PetersenGraph()
            sage: H = G.bipartite_double(True)
            sage: G == graphs.PetersenGraph()  # G is left invariant
            True
            sage: H.order() == 2 * G.order()
            True
            sage: H.size() == 2 * G.size() + G.order()
            True
            sage: H.is_bipartite()
            True
            sage: H.bipartite_sets() == (set([(v, 0) for v in G]),
            ....: set([(v, 1) for v in G]))
            True
            sage: H.is_isomorphic(G.tensor_product(graphs.CompleteGraph(2)))
            False

        Test edge cases::

            sage: G = Graph()
            sage: H = G.bipartite_double()
            sage: H.size() + H.order()
            0
            sage: H = G.bipartite_double(True)
            sage: H.size() + H.order()
            0
            sage: G = Graph(1)
            sage: H = G.bipartite_double()
            sage: H.size() == 0 and H.order() == 2
            True
            sage: H = G.bipartite_double(True)
            sage: H.is_isomorphic(Graph([(0, 1)]))
            True
        """
        G = self.tensor_product(Graph([(0, 1)]))

        if extended:
            G.add_edges(((v, 0), (v, 1)) for v in self)

        prefix = "Extended " if extended else ""
        G.name("%sBipartite Double of %s" % (prefix, self.name()))
        return G

    # Aliases to functions defined in other modules
    from sage.graphs.weakly_chordal import is_long_hole_free, is_long_antihole_free, is_weakly_chordal
    from sage.graphs.asteroidal_triples import is_asteroidal_triple_free
    chromatic_polynomial = LazyImport('sage.graphs.chrompoly', 'chromatic_polynomial', at_startup=True)
    from sage.graphs.graph_decompositions.rankwidth import rank_decomposition
    from sage.graphs.graph_decompositions.tree_decomposition import treewidth
    from sage.graphs.graph_decompositions.vertex_separation import pathwidth
    from sage.graphs.graph_decompositions.tree_decomposition import treelength
    from sage.graphs.graph_decompositions.clique_separators import atoms_and_clique_separators
    from sage.graphs.graph_decompositions.bandwidth import bandwidth
    from sage.graphs.graph_decompositions.cutwidth import cutwidth
    from sage.graphs.graph_decompositions.slice_decomposition import slice_decomposition
    matching_polynomial = LazyImport('sage.graphs.matchpoly', 'matching_polynomial', at_startup=True)
    from sage.graphs.cliquer import all_max_clique as cliques_maximum
    from sage.graphs.cliquer import all_cliques
    from sage.graphs.spanning_tree import random_spanning_tree
    from sage.graphs.spanning_tree import spanning_trees
    from sage.graphs.graph_decompositions.graph_products import is_cartesian_product
    from sage.graphs.distances_all_pairs import is_distance_regular
    from sage.graphs.base.static_dense_graph import is_strongly_regular
    from sage.graphs.line_graph import is_line_graph
    from sage.graphs.tutte_polynomial import tutte_polynomial
    from sage.graphs.lovasz_theta import lovasz_theta
    from sage.graphs.partial_cube import is_partial_cube
    from sage.graphs.orientations import orient
    from sage.graphs.orientations import orientations
    from sage.graphs.orientations import strong_orientation
    from sage.graphs.orientations import strong_orientations_iterator
    from sage.graphs.orientations import random_orientation
    from sage.graphs.orientations import acyclic_orientations
    from sage.graphs.orientations import minimum_outdegree_orientation
    from sage.graphs.orientations import bounded_outdegree_orientation
    from sage.graphs.orientations import eulerian_orientation
    from sage.graphs.connectivity import bridges, cleave, spqr_tree
    from sage.graphs.connectivity import is_triconnected
    from sage.graphs.comparability import is_comparability
    from sage.graphs.comparability import is_permutation
    geodetic_closure = LazyImport('sage.graphs.convexity_properties', 'geodetic_closure', at_startup=True)
    from sage.graphs.domination import is_dominating
    from sage.graphs.domination import is_redundant
    from sage.graphs.domination import private_neighbors
    from sage.graphs.domination import minimal_dominating_sets
    from sage.graphs.traversals import (lex_M, maximum_cardinality_search,
                                        maximum_cardinality_search_M)
    from sage.graphs.isoperimetric_inequalities import cheeger_constant, edge_isoperimetric_number, vertex_isoperimetric_number
    from sage.graphs.graph_coloring import fractional_chromatic_number
    from sage.graphs.graph_coloring import fractional_chromatic_index
    from sage.graphs.hyperbolicity import hyperbolicity
    from sage.graphs.matching import has_perfect_matching
    from sage.graphs.matching import is_bicritical
    from sage.graphs.matching import is_factor_critical
    from sage.graphs.matching import is_matching_covered
    from sage.graphs.matching import matching
    from sage.graphs.matching import perfect_matchings


_additional_categories = {
    "is_long_hole_free"         : "Graph properties",
    "is_long_antihole_free"     : "Graph properties",
    "is_weakly_chordal"         : "Graph properties",
    "is_asteroidal_triple_free" : "Graph properties",
    "chromatic_polynomial"      : "Coloring",
    "rank_decomposition"        : "Algorithmically hard stuff",
    "treewidth"                 : "Algorithmically hard stuff",
    "pathwidth"                 : "Algorithmically hard stuff",
    "treelength"                : "Algorithmically hard stuff",
    "matching_polynomial"       : "Algorithmically hard stuff",
    "all_max_clique"            : "Clique-related methods",
    "cliques_maximum"           : "Clique-related methods",
    "all_cliques"               : "Clique-related methods",
    "atoms_and_clique_separators" : "Clique-related methods",
    "random_spanning_tree"      : "Connectivity, orientations, trees",
    "spanning_trees"            : "Connectivity, orientations, trees",
    "is_cartesian_product"      : "Graph properties",
    "is_distance_regular"       : "Graph properties",
    "is_strongly_regular"       : "Graph properties",
    "is_line_graph"             : "Graph properties",
    "is_partial_cube"           : "Graph properties",
    "is_comparability"          : "Graph properties",
    "is_permutation"            : "Graph properties",
    "tutte_polynomial"          : "Algorithmically hard stuff",
    "lovasz_theta"              : "Leftovers",
    "orient": "Connectivity, orientations, trees",
    "orientations": "Connectivity, orientations, trees",
    "strong_orientation" : "Connectivity, orientations, trees",
    "strong_orientations_iterator" : "Connectivity, orientations, trees",
    "random_orientation"        : "Connectivity, orientations, trees",
    "acyclic_orientations"      : "Connectivity, orientations, trees",
    "minimum_outdegree_orientation": "Connectivity, orientations, trees",
    "bounded_outdegree_orientation": "Connectivity, orientations, trees",
    "eulerian_orientation": "Connectivity, orientations, trees",
    "bridges"                   : "Connectivity, orientations, trees",
    "cleave"                    : "Connectivity, orientations, trees",
    "spqr_tree"                 : "Connectivity, orientations, trees",
    "is_triconnected"           : "Connectivity, orientations, trees",
    "is_dominating"             : "Domination",
    "is_redundant"              : "Domination",
    "private_neighbors"         : "Domination",
    "minimal_dominating_sets"   : "Domination",
    "lex_M"                     : "Traversals",
    "maximum_cardinality_search" : "Traversals",
    "maximum_cardinality_search_M" : "Traversals",
    "cheeger_constant"          : "Expansion properties",
    "edge_isoperimetric_number" : "Expansion properties",
    "vertex_isoperimetric_number" : "Expansion properties",
    "fractional_chromatic_number" : "Coloring",
    "fractional_chromatic_index" : "Coloring",
    "geodetic_closure"          : "Leftovers",
    "hyperbolicity"             : "Distances",
    "has_perfect_matching"      : "Matching",
    "is_bicritical"             : "Matching",
    "is_factor_critical"        : "Matching",
    "is_matching_covered"       : "Matching",
    "matching"                  : "Matching",
    "perfect_matchings"         : "Matching"
    }

__doc__ = __doc__.replace("{INDEX_OF_METHODS}", gen_thematic_rest_table_index(Graph, _additional_categories))<|MERGE_RESOLUTION|>--- conflicted
+++ resolved
@@ -3017,527 +3017,6 @@
         g.delete_edges(e for e in g.edge_iterator(labels=False) if not b[frozenset(e)])
         return g
 
-<<<<<<< HEAD
-    # Orientations
-
-    @doc_index("Connectivity, orientations, trees")
-    def strong_orientation(self):
-        r"""
-        Return a strongly connected orientation of the current graph.
-
-        An orientation of an undirected graph is a digraph obtained by giving an
-        unique direction to each of its edges. An orientation is said to be
-        strong if there is a directed path between each pair of vertices.  See
-        also the :wikipedia:`Strongly_connected_component`.
-
-        If the graph is 2-edge-connected, a strongly connected orientation
-        can be found in linear time. If the given graph is not 2-connected,
-        the orientation returned will ensure that each 2-connected component
-        has a strongly connected orientation.
-
-        OUTPUT: a digraph representing an orientation of the current graph
-
-        .. NOTE::
-
-            - This method assumes the graph is connected.
-            - This time complexity is `O(n+m)` for ``SparseGraph`` and `O(n^2)`
-              for ``DenseGraph`` .
-
-        .. SEEALSO::
-
-            - :meth:`~sage.graphs.graph.Graph.orientations`
-            - :meth:`~sage.graphs.orientations.strong_orientations_iterator`
-            - :meth:`~sage.graphs.digraph_generators.DiGraphGenerators.nauty_directg`
-            - :meth:`~sage.graphs.orientations.random_orientation`
-
-        EXAMPLES:
-
-        For a 2-regular graph, a strong orientation gives to each vertex an
-        out-degree equal to 1::
-
-            sage: g = graphs.CycleGraph(5)
-            sage: g.strong_orientation().out_degree()
-            [1, 1, 1, 1, 1]
-
-        The Petersen Graph is 2-edge connected. It then has a strongly connected
-        orientation::
-
-            sage: g = graphs.PetersenGraph()
-            sage: o = g.strong_orientation()
-            sage: len(o.strongly_connected_components())
-            1
-
-        The same goes for the CubeGraph in any dimension ::
-
-            sage: all(len(graphs.CubeGraph(i).strong_orientation().strongly_connected_components()) == 1 for i in range(2,6))
-            True
-
-        A multigraph also has a strong orientation ::
-
-            sage: g = Graph([(1,2),(1,2)], multiedges=True)
-            sage: g.strong_orientation()
-            Multi-digraph on 2 vertices
-        """
-        from sage.graphs.digraph import DiGraph
-        d = DiGraph(multiedges=self.allows_multiple_edges())
-        i = 0
-
-        # The algorithm works through a depth-first search. Any edge
-        # used in the depth-first search is oriented in the direction
-        # in which it has been used. All the other edges are oriented
-        # backward
-
-        v = next(self.vertex_iterator())
-        seen = {}
-        i = 1
-
-        # Time at which the vertices have been discovered
-        seen[v] = i
-
-        # indicates the stack of edges to explore
-        next_ = self.edges_incident(v)
-
-        while next_:
-            e = next_.pop()
-
-            # Ignore loops
-            if e[0] == e[1]:
-                continue
-
-            # We assume e[0] to be a `seen` vertex
-            e = e if seen.get(e[0], False) is not False else (e[1], e[0], e[2])
-
-            # If we discovered a new vertex
-            if seen.get(e[1], False) is False:
-                d.add_edge(e)
-                next_.extend(ee for ee in self.edges_incident(e[1])
-                             if ((e[0], e[1]) != (ee[0], ee[1])) and ((e[0], e[1]) != (ee[1], ee[0])))
-                i += 1
-                seen[e[1]] = i
-
-            # Else, we orient the edges backward
-            else:
-                if seen[e[0]] < seen[e[1]]:
-                    d.add_edge(e[1], e[0], e[2])
-                else:
-                    d.add_edge(e)
-
-        # Case of multiple edges. If another edge has already been inserted, we
-        # add the new one in the opposite direction.
-        tmp = None
-        for e in self.multiple_edges():
-            if tmp == (e[0], e[1]):
-                if d.has_edge(e[0], e[1]):
-                    d.add_edge(e[1], e[0], e[2])
-                else:
-                    d.add_edge(e)
-            tmp = (e[0], e[1])
-
-        return d
-
-    @doc_index("Connectivity, orientations, trees")
-    def minimum_outdegree_orientation(self, use_edge_labels=False, solver=None, verbose=0,
-                                      *, integrality_tolerance=1e-3):
-        r"""
-        Return an orientation of ``self`` with the smallest possible maximum
-        outdegree.
-
-        Given a Graph `G`, it is polynomial to compute an orientation `D` of the
-        edges of `G` such that the maximum out-degree in `D` is minimized. This
-        problem, though, is NP-complete in the weighted case [AMOZ2006]_.
-
-        INPUT:
-
-        - ``use_edge_labels`` -- boolean (default: ``False``)
-
-          - When set to ``True``, uses edge labels as weights to compute the
-            orientation and assumes a weight of `1` when there is no value
-            available for a given edge.
-
-          - When set to ``False`` (default), gives a weight of 1 to all the
-            edges.
-
-        - ``solver`` -- string (default: ``None``); specifies a Mixed Integer
-          Linear Programming (MILP) solver to be used. If set to ``None``, the
-          default one is used. For more information on MILP solvers and which
-          default solver is used, see the method :meth:`solve
-          <sage.numerical.mip.MixedIntegerLinearProgram.solve>` of the class
-          :class:`MixedIntegerLinearProgram
-          <sage.numerical.mip.MixedIntegerLinearProgram>`.
-
-        - ``verbose`` -- integer (default: 0); sets the level of
-          verbosity. Set to 0 by default, which means quiet.
-
-        - ``integrality_tolerance`` -- float; parameter for use with MILP
-          solvers over an inexact base ring; see
-          :meth:`MixedIntegerLinearProgram.get_values`.
-
-        EXAMPLES:
-
-        Given a complete bipartite graph `K_{n,m}`, the maximum out-degree of an
-        optimal orientation is `\left\lceil \frac {nm} {n+m}\right\rceil`::
-
-            sage: g = graphs.CompleteBipartiteGraph(3,4)
-            sage: o = g.minimum_outdegree_orientation()                                 # needs sage.numerical.mip
-            sage: max(o.out_degree()) == integer_ceil((4*3)/(3+4))                      # needs sage.numerical.mip
-            True
-        """
-        self._scream_if_not_simple()
-        if self.is_directed():
-            raise ValueError("Cannot compute an orientation of a DiGraph. "
-                             "Please convert it to a Graph if you really mean it.")
-
-        if use_edge_labels:
-            def weight(e):
-                l = self.edge_label(e)
-                return _weight_if_real(l)
-        else:
-            weight = _weight_1
-
-        from sage.numerical.mip import MixedIntegerLinearProgram
-
-        p = MixedIntegerLinearProgram(maximization=False, solver=solver)
-        degree = p.new_variable(nonnegative=True)
-
-        # The orientation of an edge is boolean and indicates whether the edge
-        # uv goes from u to v ( equal to 0 ) or from v to u ( equal to 1)
-        orientation = p.new_variable(binary=True)
-
-        # Whether an edge adjacent to a vertex u counts positively or
-        # negatively. To do so, we first fix an arbitrary extremity per edge uv.
-        ext = {frozenset(e): e[0] for e in self.edge_iterator(labels=False)}
-
-        def outgoing(u, e, variable):
-            if u == ext[frozenset(e)]:
-                return variable
-            else:
-                return 1 - variable
-
-        for u in self:
-            p.add_constraint(p.sum(weight(e) * outgoing(u, e, orientation[frozenset(e)])
-                                   for e in self.edge_iterator(vertices=[u], labels=False))
-                             - degree['max'], max=0)
-
-        p.set_objective(degree['max'])
-
-        p.solve(log=verbose)
-
-        orientation = p.get_values(orientation, convert=bool, tolerance=integrality_tolerance)
-
-        # All the edges from self are doubled in O
-        # ( one in each direction )
-        from sage.graphs.digraph import DiGraph
-        O = DiGraph(self)
-
-        # Builds the list of edges that should be removed
-        edges = []
-
-        for e in self.edge_iterator(labels=None):
-            if orientation[frozenset(e)]:
-                edges.append(e[::-1])
-            else:
-                edges.append(e)
-
-        O.delete_edges(edges)
-
-        return O
-
-    @doc_index("Connectivity, orientations, trees")
-    def bounded_outdegree_orientation(self, bound, solver=None, verbose=False,
-                                      *, integrality_tolerance=1e-3):
-        r"""
-        Compute an orientation of ``self`` such that every vertex `v` has
-        out-degree less than `b(v)`
-
-        INPUT:
-
-        - ``bound`` -- maximum bound on the out-degree. Can be of three
-          different types :
-
-         * An integer `k`. In this case, computes an orientation whose maximum
-           out-degree is less than `k`.
-
-         * A dictionary associating to each vertex its associated maximum
-           out-degree.
-
-         * A function associating to each vertex its associated maximum
-           out-degree.
-
-        - ``solver`` -- string (default: ``None``); specifies a Mixed Integer
-          Linear Programming (MILP) solver to be used. If set to ``None``, the
-          default one is used. For more information on MILP solvers and which
-          default solver is used, see the method :meth:`solve
-          <sage.numerical.mip.MixedIntegerLinearProgram.solve>` of the class
-          :class:`MixedIntegerLinearProgram
-          <sage.numerical.mip.MixedIntegerLinearProgram>`.
-
-        - ``verbose`` -- integer (default: 0); sets the level of
-          verbosity. Set to 0 by default, which means quiet.
-
-        - ``integrality_tolerance`` -- float; parameter for use with MILP
-          solvers over an inexact base ring; see
-          :meth:`MixedIntegerLinearProgram.get_values`.
-
-        OUTPUT:
-
-        A DiGraph representing the orientation if it exists.
-        A :exc:`ValueError` exception is raised otherwise.
-
-        ALGORITHM:
-
-        The problem is solved through a maximum flow :
-
-        Given a graph `G`, we create a ``DiGraph`` `D` defined on `E(G)\cup
-        V(G)\cup \{s,t\}`. We then link `s` to all of `V(G)` (these edges having
-        a capacity equal to the bound associated to each element of `V(G)`), and
-        all the elements of `E(G)` to `t` . We then link each `v \in V(G)` to
-        each of its incident edges in `G`. A maximum integer flow of value
-        `|E(G)|` corresponds to an admissible orientation of `G`. Otherwise,
-        none exists.
-
-        EXAMPLES:
-
-        There is always an orientation of a graph `G` such that a vertex `v` has
-        out-degree at most `\lceil \frac {d(v)} 2 \rceil`::
-
-            sage: g = graphs.RandomGNP(40, .4)
-            sage: b = lambda v: integer_ceil(g.degree(v)/2)
-            sage: D = g.bounded_outdegree_orientation(b)
-            sage: all( D.out_degree(v) <= b(v) for v in g )
-            True
-
-
-        Chvatal's graph, being 4-regular, can be oriented in such a way that its
-        maximum out-degree is 2::
-
-            sage: g = graphs.ChvatalGraph()
-            sage: D = g.bounded_outdegree_orientation(2)
-            sage: max(D.out_degree())
-            2
-
-        For any graph `G`, it is possible to compute an orientation such that
-        the maximum out-degree is at most the maximum average degree of `G`
-        divided by 2. Anything less, though, is impossible.
-
-            sage: g = graphs.RandomGNP(40, .4)
-            sage: mad = g.maximum_average_degree()                                      # needs sage.numerical.mip
-
-        Hence this is possible ::
-
-            sage: d = g.bounded_outdegree_orientation(integer_ceil(mad/2))              # needs sage.numerical.mip
-
-        While this is not::
-
-            sage: try:                                                                  # needs sage.numerical.mip
-            ....:     g.bounded_outdegree_orientation(integer_ceil(mad/2-1))
-            ....:     print("Error")
-            ....: except ValueError:
-            ....:     pass
-
-        TESTS:
-
-        As previously for random graphs, but more intensively::
-
-            sage: for i in range(30):      # long time (up to 6s on sage.math, 2012)
-            ....:     g = graphs.RandomGNP(40, .4)
-            ....:     b = lambda v: integer_ceil(g.degree(v)/2)
-            ....:     D = g.bounded_outdegree_orientation(b)
-            ....:     if not (
-            ....:          all( D.out_degree(v) <= b(v) for v in g ) or
-            ....:          D.size() != g.size()):
-            ....:         print("Something wrong happened")
-        """
-        self._scream_if_not_simple()
-        from sage.graphs.digraph import DiGraph
-        n = self.order()
-
-        if not n:
-            return DiGraph()
-
-        vertices = list(self)
-        vertices_id = {y: x for x, y in enumerate(vertices)}
-
-        b = {}
-
-        # Checking the input type. We make a dictionary out of it
-        if isinstance(bound, dict):
-            b = bound
-        else:
-            try:
-                b = dict(zip(vertices, map(bound, vertices)))
-
-            except TypeError:
-                b = dict(zip(vertices, [bound]*n))
-
-        d = DiGraph()
-
-        # Adding the edges (s,v) and ((u,v),t)
-        d.add_edges(('s', vertices_id[v], b[v]) for v in vertices)
-
-        d.add_edges(((vertices_id[u], vertices_id[v]), 't', 1)
-                    for u, v in self.edges(sort=False, labels=None))
-
-        # each v is linked to its incident edges
-
-        for u, v in self.edge_iterator(labels=None):
-            u, v = vertices_id[u], vertices_id[v]
-            d.add_edge(u, (u, v), 1)
-            d.add_edge(v, (u, v), 1)
-
-        # Solving the maximum flow
-        value, flow = d.flow('s', 't', value_only=False, integer=True,
-                             use_edge_labels=True, solver=solver, verbose=verbose,
-                             integrality_tolerance=integrality_tolerance)
-
-        if value != self.size():
-            raise ValueError("No orientation exists for the given bound")
-
-        D = DiGraph()
-        D.add_vertices(vertices)
-
-        # The flow graph may not contain all the vertices, if they are
-        # not part of the flow...
-
-        for u in [x for x in range(n) if x in flow]:
-
-            for uu, vv in flow.neighbors_out(u):
-                v = vv if vv != u else uu
-                D.add_edge(vertices[u], vertices[v])
-
-        # I do not like when a method destroys the embedding ;-)
-        D.set_pos(self.get_pos())
-
-        return D
-
-    @doc_index("Connectivity, orientations, trees")
-    def orientations(self, data_structure=None, sparse=None):
-        r"""
-        Return an iterator over orientations of ``self``.
-
-        An *orientation* of an undirected graph is a directed graph such that
-        every edge is assigned a direction.  Hence there are `2^s` oriented
-        digraphs for a simple graph with `s` edges.
-
-        INPUT:
-
-        - ``data_structure`` -- one of ``'sparse'``, ``'static_sparse'``, or
-          ``'dense'``; see the documentation of :class:`Graph` or
-          :class:`DiGraph`; default is the data structure of ``self``
-
-        - ``sparse`` -- boolean (default: ``None``); ``sparse=True`` is an alias
-          for ``data_structure="sparse"``, and ``sparse=False`` is an alias for
-          ``data_structure="dense"``. By default (``None``), guess the most
-          suitable data structure.
-
-        .. WARNING::
-
-            This always considers multiple edges of graphs as distinguishable,
-            and hence, may have repeated digraphs.
-
-        .. SEEALSO::
-
-            - :meth:`~sage.graphs.graph.Graph.strong_orientation`
-            - :meth:`~sage.graphs.orientations.strong_orientations_iterator`
-            - :meth:`~sage.graphs.digraph_generators.DiGraphGenerators.nauty_directg`
-            - :meth:`~sage.graphs.orientations.random_orientation`
-
-        EXAMPLES::
-
-            sage: G = Graph([[1,2,3], [(1, 2, 'a'), (1, 3, 'b')]], format='vertices_and_edges')
-            sage: it = G.orientations()
-            sage: D = next(it)
-            sage: D.edges(sort=True)
-            [(1, 2, 'a'), (1, 3, 'b')]
-            sage: D = next(it)
-            sage: D.edges(sort=True)
-            [(1, 2, 'a'), (3, 1, 'b')]
-
-        TESTS::
-
-            sage: G = Graph()
-            sage: D = [g for g in G.orientations()]
-            sage: len(D)
-            1
-            sage: D[0]
-            Digraph on 0 vertices
-
-            sage: G = Graph(5)
-            sage: it = G.orientations()
-            sage: D = next(it)
-            sage: D.size()
-            0
-
-            sage: G = Graph([[1,2,'a'], [1,2,'b']], multiedges=True)
-            sage: len(list(G.orientations()))
-            4
-
-            sage: G = Graph([[1,2], [1,1]], loops=True)
-            sage: len(list(G.orientations()))
-            2
-
-            sage: G = Graph([[1,2],[2,3]])
-            sage: next(G.orientations())
-            Digraph on 3 vertices
-            sage: G = graphs.PetersenGraph()
-            sage: next(G.orientations())
-            An orientation of Petersen graph: Digraph on 10 vertices
-
-        An orientation must have the same ground set of vertices as the original
-        graph (:issue:`24366`)::
-
-            sage: G = Graph(1)
-            sage: next(G.orientations())
-            Digraph on 1 vertex
-        """
-        if sparse is not None:
-            if data_structure is not None:
-                raise ValueError("cannot specify both 'sparse' and 'data_structure'")
-            data_structure = "sparse" if sparse else "dense"
-        if data_structure is None:
-            from sage.graphs.base.dense_graph import DenseGraphBackend
-            from sage.graphs.base.sparse_graph import SparseGraphBackend
-            if isinstance(self._backend, DenseGraphBackend):
-                data_structure = "dense"
-            elif isinstance(self._backend, SparseGraphBackend):
-                data_structure = "sparse"
-            else:
-                data_structure = "static_sparse"
-
-        name = self.name()
-        if name:
-            name = 'An orientation of ' + name
-
-        from sage.graphs.digraph import DiGraph
-        if not self.size():
-            D = DiGraph(data=[self.vertices(sort=False), []],
-                        format='vertices_and_edges',
-                        name=name,
-                        pos=self._pos,
-                        multiedges=self.allows_multiple_edges(),
-                        loops=self.allows_loops(),
-                        data_structure=data_structure)
-            if hasattr(self, '_embedding'):
-                D._embedding = copy(self._embedding)
-            yield D
-            return
-
-        E = [[(u, v, label), (v, u, label)] if u != v else [(u, v, label)]
-             for u, v, label in self.edge_iterator()]
-        verts = self.vertices(sort=False)
-        for edges in itertools.product(*E):
-            D = DiGraph(data=[verts, edges],
-                        format='vertices_and_edges',
-                        name=name,
-                        pos=self._pos,
-                        multiedges=self.allows_multiple_edges(),
-                        loops=self.allows_loops(),
-                        data_structure=data_structure)
-            if hasattr(self, '_embedding'):
-                D._embedding = copy(self._embedding)
-            yield D
-
-=======
->>>>>>> 209ae4c3
     # Coloring
 
     @doc_index("Basic methods")
