--- conflicted
+++ resolved
@@ -4140,127 +4140,7 @@
         the exponential notation, the augmented monomial symmetric function
         is defined as
 
-<<<<<<< HEAD
-        .. PLOT::
-
-            g = graphs.PappusGraph()
-            sphinx_plot(g.plot(edge_colors={"red":g.matching()}))
-
-        TESTS:
-
-        When ``use_edge_labels`` is set to ``False``, with Edmonds' algorithm
-        and LP formulation::
-
-            sage: g = Graph([(0,1,0), (1,2,999), (2,3,-5)])
-            sage: sorted(g.matching())                                                  # needs sage.networkx
-            [(0, 1, 0), (2, 3, -5)]
-            sage: sorted(g.matching(algorithm="LP"))                                    # needs sage.numerical.mip
-            [(0, 1, 0), (2, 3, -5)]
-
-        When ``use_edge_labels`` is set to ``True``, with Edmonds' algorithm and
-        LP formulation::
-
-            sage: g = Graph([(0,1,0), (1,2,999), (2,3,-5)])
-            sage: g.matching(use_edge_labels=True)                                      # needs sage.networkx
-            [(1, 2, 999)]
-            sage: g.matching(algorithm="LP", use_edge_labels=True)                      # needs sage.numerical.mip
-            [(1, 2, 999)]
-
-        With loops and multiedges::
-
-            sage: edge_list = [(0,0,5), (0,1,1), (0,2,2), (0,3,3), (1,2,6)
-            ....: , (1,2,3), (1,3,3), (2,3,3)]
-            sage: g = Graph(edge_list, loops=True, multiedges=True)
-            sage: m = g.matching(use_edge_labels=True)                                  # needs sage.networkx
-            sage: type(m)                                                               # needs sage.networkx
-            <class 'sage.graphs.views.EdgesView'>
-            sage: sorted(m)                                                             # needs sage.networkx
-            [(0, 3, 3), (1, 2, 6)]
-
-        TESTS:
-
-        If ``algorithm`` is set to anything different from ``"Edmonds"`` or
-        ``"LP"``, an exception is raised::
-
-           sage: g = graphs.PappusGraph()
-           sage: g.matching(algorithm="somethingdifferent")
-           Traceback (most recent call last):
-           ...
-           ValueError: algorithm must be set to either "Edmonds" or "LP"
-        """
-        weight = _weight_if_real
-
-        W = {}
-        L = {}
-        for u, v, l in self.edge_iterator():
-            if u is v:
-                continue
-            fuv = frozenset((u, v))
-            if fuv not in L or (use_edge_labels and W[fuv] < weight(l)):
-                L[fuv] = l
-                if use_edge_labels:
-                    W[fuv] = weight(l)
-
-        if algorithm == "Edmonds":
-            import networkx
-            g = networkx.Graph()
-            if use_edge_labels:
-                for (u, v), w in W.items():
-                    g.add_edge(u, v, weight=w)
-            else:
-                for u, v in L:
-                    g.add_edge(u, v)
-            d = networkx.max_weight_matching(g)
-            if value_only:
-                if use_edge_labels:
-                    return sum(W[frozenset(e)] for e in d)
-                return Integer(len(d))
-
-            return EdgesView(Graph([(u, v, L[frozenset((u, v))]) for u, v in d],
-                                   format='list_of_edges'))
-
-        elif algorithm == "LP":
-            g = self
-            from sage.numerical.mip import MixedIntegerLinearProgram
-            # returns the weight of an edge considering it may not be
-            # weighted ...
-            p = MixedIntegerLinearProgram(maximization=True, solver=solver)
-            b = p.new_variable(binary=True)
-            if use_edge_labels:
-                p.set_objective(p.sum(w * b[fe] for fe, w in W.items()))
-            else:
-                p.set_objective(p.sum(b[fe] for fe in L))
-            # for any vertex v, there is at most one edge incident to v in
-            # the maximum matching
-            for v in g:
-                p.add_constraint(p.sum(b[frozenset(e)] for e in self.edge_iterator(vertices=[v], labels=False)
-                                       if e[0] != e[1]), max=1)
-
-            p.solve(log=verbose)
-            b = p.get_values(b, convert=bool, tolerance=integrality_tolerance)
-            if value_only:
-                if use_edge_labels:
-                    return sum(w for fe, w in W.items() if b[fe])
-                return Integer(sum(1 for fe in L if b[fe]))
-
-            return EdgesView(Graph([(u, v, L[frozenset((u, v))])
-                                    for u, v in L if b[frozenset((u, v))]],
-                                   format='list_of_edges'))
-
-        raise ValueError('algorithm must be set to either "Edmonds" or "LP"')
-
-    @doc_index("Leftovers")
-    def is_factor_critical(self, matching=None, algorithm='Edmonds', solver=None, verbose=0,
-                           *, integrality_tolerance=0.001):
-        r"""
-        Check whether this graph is factor-critical.
-
-        A graph of order `n` is factor-critical if every subgraph of `n-1`
-        vertices have a perfect matching, hence `n` must be odd. See
-        :wikipedia:`Factor-critical_graph` for more details.
-=======
         .. MATH::
->>>>>>> 7726cd9e
 
             \tilde{m}_{\lambda} = \left(\prod_{i} r_i! \right) m_{\lambda}.
 
