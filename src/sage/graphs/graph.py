r"""
Undirected graphs

This module implements functions and operations involving undirected
graphs.

**Graph basic operations:**

.. csv-table::
    :class: contentstable
    :widths: 30, 70
    :delim: |

    :meth:`~Graph.write_to_eps` | Writes a plot of the graph to ``filename`` in ``eps`` format.
    :meth:`~Graph.to_undirected` | Since the graph is already undirected, simply returns a copy of itself.
    :meth:`~Graph.to_directed` | Returns a directed version of the graph.
    :meth:`~Graph.sparse6_string` | Returns the sparse6 representation of the graph as an ASCII string.
    :meth:`~Graph.graph6_string` | Returns the graph6 representation of the graph as an ASCII string.
    :meth:`~Graph.bipartite_sets` | Returns `(X,Y)` where X and Y are the nodes in each bipartite set of graph.
    :meth:`~Graph.bipartite_color` | Returns a dictionary with vertices as the keys and the color class as the values.
    :meth:`~Graph.is_directed` | Since graph is undirected, returns False.
    :meth:`~Graph.join` | Returns the join of self and other.


**Distances:**

.. csv-table::
    :class: contentstable
    :widths: 30, 70
    :delim: |

    :meth:`~Graph.centrality_closeness` | Returns the closeness centrality (1/average distance to all vertices)
    :meth:`~Graph.centrality_degree` | Returns the degree centrality
    :meth:`~Graph.centrality_betweenness` | Returns the betweenness centrality


**Graph properties:**

.. csv-table::
    :class: contentstable
    :widths: 30, 70
    :delim: |

    :meth:`~Graph.is_prime` | Tests whether the current graph is prime.
    :meth:`~Graph.is_split` | Returns ``True`` if the graph is a Split graph, ``False`` otherwise.
    :meth:`~Graph.is_triangle_free` | Returns whether ``self`` is triangle-free.
    :meth:`~Graph.is_bipartite` | Returns True if graph G is bipartite, False if not.
    :meth:`~Graph.is_line_graph` | Tests wether the graph is a line graph.
    :meth:`~Graph.is_odd_hole_free` | Tests whether ``self`` contains an induced odd hole.
    :meth:`~Graph.is_even_hole_free` | Tests whether ``self`` contains an induced even hole.
    :meth:`~Graph.is_cartesian_product` | Tests whether ``self`` is a cartesian product of graphs.
    :meth:`~Graph.is_long_hole_free` | Tests whether ``self`` contains an induced cycle of length at least 5.
    :meth:`~Graph.is_long_antihole_free` | Tests whether ``self`` contains an induced anticycle of length at least 5.
    :meth:`~Graph.is_weakly_chordal` | Tests whether ``self`` is weakly chordal.
    :meth:`~Graph.is_strongly_regular` | Tests whether ``self`` is strongly regular.
    :meth:`~Graph.is_distance_regular` | Tests whether ``self`` is distance-regular.
    :meth:`~Graph.is_tree` | Return True if the graph is a tree.
    :meth:`~Graph.is_forest` | Return True if the graph is a forest, i.e. a disjoint union of trees.
    :meth:`~Graph.is_overfull` | Tests whether the current graph is overfull.
    :meth:`~Graph.odd_girth` | Returns the odd girth of ``self``.
    :meth:`~Graph.is_edge_transitive` | Returns true if self is edge-transitive.
    :meth:`~Graph.is_arc_transitive` | Returns true if self is arc-transitive.
    :meth:`~Graph.is_half_transitive` | Returns true if self is a half-transitive graph.
    :meth:`~Graph.is_semi_symmetric` | Returns true if self is a semi-symmetric graph.

**Connectivity, orientations, trees:**

.. csv-table::
    :class: contentstable
    :widths: 30, 70
    :delim: |

    :meth:`~Graph.gomory_hu_tree` | Returns a Gomory-Hu tree of self.
    :meth:`~Graph.minimum_outdegree_orientation` | Returns an orientation of ``self`` with the smallest possible maximum outdegree
    :meth:`~Graph.bounded_outdegree_orientation` | Computes an orientation of ``self`` such that every vertex `v` has out-degree less than `b(v)`
    :meth:`~Graph.strong_orientation` | Returns a strongly connected orientation of the current graph.
    :meth:`~Graph.degree_constrained_subgraph` | Returns a degree-constrained subgraph.
    :meth:`~Graph.bridges` | Returns the list of all bridges.
    :meth:`~Graph.spanning_trees` | Returns the list of all spanning trees.
<<<<<<< HEAD
=======
    :meth:`~Graph.random_spanning_tree` | Returns a random spanning tree.
>>>>>>> f16112c7

**Clique-related methods:**

.. csv-table::
    :class: contentstable
    :widths: 30, 70
    :delim: |

    :meth:`~Graph.clique_complex` | Returns the clique complex of self
    :meth:`~Graph.cliques_containing_vertex` | Returns the cliques containing each vertex
    :meth:`~Graph.cliques_vertex_clique_number` | Returns a dictionary of sizes of the largest maximal cliques containing each vertex
    :meth:`~Graph.cliques_get_clique_bipartite` | Returns a bipartite graph constructed such that maximal cliques are the right vertices and the left vertices are retained from the given graph
    :meth:`~Graph.cliques_get_max_clique_graph` | Returns a graph constructed with maximal cliques as vertices, and edges between maximal cliques sharing vertices.
    :meth:`~Graph.cliques_number_of` | Returns a dictionary of the number of maximal cliques containing each vertex, keyed by vertex.
    :meth:`~Graph.clique_number` | Returns the order of the largest clique of the graph.
    :meth:`~Graph.clique_maximum` | Returns the vertex set of a maximal order complete subgraph.
    :meth:`~Graph.cliques_maximum` | Returns the list of all maximum cliques
    :meth:`~Graph.cliques_maximal` | Returns the list of all maximal cliques
    :meth:`~Graph.clique_polynomial` | Returns the clique polynomial

**Algorithmically hard stuff:**

.. csv-table::
    :class: contentstable
    :widths: 30, 70
    :delim: |

    :meth:`~Graph.vertex_cover` | Returns a minimum vertex cover of self
    :meth:`~Graph.independent_set` | Returns a maximum independent set.
    :meth:`~Graph.topological_minor` | Returns a topological `H`-minor from ``self`` if one exists.
    :meth:`~Graph.convexity_properties` | Returns a ``ConvexityProperties`` objet corresponding to ``self``.
    :meth:`~Graph.matching_polynomial` | Computes the matching polynomial of the graph `G`.
    :meth:`~Graph.rank_decomposition` | Returns an rank-decomposition of ``self`` achieving optiml rank-width.
    :meth:`~Graph.minor` | Returns the vertices of a minor isomorphic to `H` in the current graph.
    :meth:`~Graph.independent_set_of_representatives` | Returns an independent set of representatives.
    :meth:`~Graph.coloring` | Returns the first (optimal) proper vertex-coloring found.
    :meth:`~Graph.has_homomorphism_to` | Checks whether there is a morphism between two graphs.
    :meth:`~Graph.chromatic_number` | Returns the minimal number of colors needed to color the vertices of the graph.
    :meth:`~Graph.chromatic_polynomial` | Returns the chromatic polynomial of the graph.
    :meth:`~Graph.tutte_polynomial` | Returns the Tutte polynomial of the graph.
    :meth:`~Graph.is_perfect` | Tests whether the graph is perfect.
    :meth:`~Graph.treewidth` | Computes the tree-width and provides a decomposition.


**Leftovers:**

.. csv-table::
    :class: contentstable
    :widths: 30, 70
    :delim: |

    :meth:`~Graph.cores` | Returns the core number for each vertex in an ordered list.
    :meth:`~Graph.matching` | Returns a maximum weighted matching of the graph
    :meth:`~Graph.fractional_chromatic_index` | Computes the fractional chromatic index of ``self``
    :meth:`~Graph.kirchhoff_symanzik_polynomial` | Returns the Kirchhoff-Symanzik polynomial of the graph.
    :meth:`~Graph.modular_decomposition` | Returns the modular decomposition of the current graph.
    :meth:`~Graph.maximum_average_degree` | Returns the Maximum Average Degree (MAD) of the current graph.
    :meth:`~Graph.two_factor_petersen` | Returns a decomposition of the graph into 2-factors.
    :meth:`~Graph.ihara_zeta_function_inverse` | Returns the inverse of the zeta function of the graph.

AUTHORS:

-  Robert L. Miller (2006-10-22): initial version

-  William Stein (2006-12-05): Editing

-  Robert L. Miller (2007-01-13): refactoring, adjusting for
   NetworkX-0.33, fixed plotting bugs (2007-01-23): basic tutorial,
   edge labels, loops, multiple edges and arcs (2007-02-07): graph6
   and sparse6 formats, matrix input

-  Emily Kirkmann (2007-02-11): added graph_border option to plot
   and show

-  Robert L. Miller (2007-02-12): vertex color-maps, graph
   boundaries, graph6 helper functions in Cython

-  Robert L. Miller Sage Days 3 (2007-02-17-21): 3d plotting in
   Tachyon

-  Robert L. Miller (2007-02-25): display a partition

-  Robert L. Miller (2007-02-28): associate arbitrary objects to
   vertices, edge and arc label display (in 2d), edge coloring

-  Robert L. Miller (2007-03-21): Automorphism group, isomorphism
   check, canonical label

-  Robert L. Miller (2007-06-07-09): NetworkX function wrapping

-  Michael W. Hansen (2007-06-09): Topological sort generation

-  Emily Kirkman, Robert L. Miller Sage Days 4: Finished wrapping
   NetworkX

-  Emily Kirkman (2007-07-21): Genus (including circular planar,
   all embeddings and all planar embeddings), all paths, interior
   paths

-  Bobby Moretti (2007-08-12): fixed up plotting of graphs with
   edge colors differentiated by label

-  Jason Grout (2007-09-25): Added functions, bug fixes, and
   general enhancements

-  Robert L. Miller (Sage Days 7): Edge labeled graph isomorphism

-  Tom Boothby (Sage Days 7): Miscellaneous awesomeness

-  Tom Boothby (2008-01-09): Added graphviz output

-  David Joyner (2009-2): Fixed docstring bug related to GAP.

-  Stephen Hartke (2009-07-26): Fixed bug in blocks_and_cut_vertices()
   that caused an incorrect result when the vertex 0 was a cut vertex.

-  Stephen Hartke (2009-08-22): Fixed bug in blocks_and_cut_vertices()
   where the list of cut_vertices is not treated as a set.

-  Anders Jonsson (2009-10-10): Counting of spanning trees and out-trees added.

-  Nathann Cohen (2009-09) : Cliquer, Connectivity, Flows
                             and everything that uses Linear Programming
                             and class numerical.MIP

- Nicolas M. Thiery (2010-02): graph layout code refactoring, dot2tex/graphviz interface

- David Coudert (2012-04) : Reduction rules in vertex_cover.

- Birk Eisermann (2012-06): added recognition of weakly chordal graphs and
                            long-hole-free / long-antihole-free graphs

- Alexandre P. Zuge (2013-07): added join operation.

- Amritanshu Prasad (2014-08): added clique polynomial

Graph Format
------------

Supported formats
~~~~~~~~~~~~~~~~~

Sage Graphs can be created from a wide range of inputs. A few
examples are covered here.


-  NetworkX dictionary format:

   ::

       sage: d = {0: [1,4,5], 1: [2,6], 2: [3,7], 3: [4,8], 4: [9], \
             5: [7, 8], 6: [8,9], 7: [9]}
       sage: G = Graph(d); G
       Graph on 10 vertices
       sage: G.plot().show()    # or G.show()

-  A NetworkX graph:

   ::

       sage: import networkx
       sage: K = networkx.complete_bipartite_graph(12,7)
       sage: G = Graph(K)
       sage: G.degree()
       [7, 7, 7, 7, 7, 7, 7, 7, 7, 7, 7, 7, 12, 12, 12, 12, 12, 12, 12]

-  graph6 or sparse6 format:

   ::

       sage: s = ':I`AKGsaOs`cI]Gb~'
       sage: G = Graph(s, sparse=True); G
       Looped multi-graph on 10 vertices
       sage: G.plot().show()    # or G.show()

   Note that the ``\`` character is an escape character in Python, and
   also a character used by graph6 strings:

   ::

       sage: G = Graph('Ihe\n@GUA')
       Traceback (most recent call last):
       ...
       RuntimeError: The string (Ihe) seems corrupt: for n = 10, the string is too short.

   In Python, the escaped character ``\`` is represented by ``\\``:

   ::

       sage: G = Graph('Ihe\\n@GUA')
       sage: G.plot().show()    # or G.show()

-  adjacency matrix: In an adjacency matrix, each column and each
   row represent a vertex. If a 1 shows up in row `i`, column
   `j`, there is an edge `(i,j)`.

   ::

       sage: M = Matrix([(0,1,0,0,1,1,0,0,0,0),(1,0,1,0,0,0,1,0,0,0), \
       (0,1,0,1,0,0,0,1,0,0), (0,0,1,0,1,0,0,0,1,0),(1,0,0,1,0,0,0,0,0,1), \
       (1,0,0,0,0,0,0,1,1,0), (0,1,0,0,0,0,0,0,1,1),(0,0,1,0,0,1,0,0,0,1), \
       (0,0,0,1,0,1,1,0,0,0), (0,0,0,0,1,0,1,1,0,0)])
       sage: M
       [0 1 0 0 1 1 0 0 0 0]
       [1 0 1 0 0 0 1 0 0 0]
       [0 1 0 1 0 0 0 1 0 0]
       [0 0 1 0 1 0 0 0 1 0]
       [1 0 0 1 0 0 0 0 0 1]
       [1 0 0 0 0 0 0 1 1 0]
       [0 1 0 0 0 0 0 0 1 1]
       [0 0 1 0 0 1 0 0 0 1]
       [0 0 0 1 0 1 1 0 0 0]
       [0 0 0 0 1 0 1 1 0 0]
       sage: G = Graph(M); G
       Graph on 10 vertices
       sage: G.plot().show()    # or G.show()

-  incidence matrix: In an incidence matrix, each row represents a
   vertex and each column represents an edge.

   ::

       sage: M = Matrix([(-1,0,0,0,1,0,0,0,0,0,-1,0,0,0,0), \
       (1,-1,0,0,0,0,0,0,0,0,0,-1,0,0,0),(0,1,-1,0,0,0,0,0,0,0,0,0,-1,0,0), \
       (0,0,1,-1,0,0,0,0,0,0,0,0,0,-1,0),(0,0,0,1,-1,0,0,0,0,0,0,0,0,0,-1), \
       (0,0,0,0,0,-1,0,0,0,1,1,0,0,0,0),(0,0,0,0,0,0,0,1,-1,0,0,1,0,0,0), \
       (0,0,0,0,0,1,-1,0,0,0,0,0,1,0,0),(0,0,0,0,0,0,0,0,1,-1,0,0,0,1,0), \
       (0,0,0,0,0,0,1,-1,0,0,0,0,0,0,1)])
       sage: M
       [-1  0  0  0  1  0  0  0  0  0 -1  0  0  0  0]
       [ 1 -1  0  0  0  0  0  0  0  0  0 -1  0  0  0]
       [ 0  1 -1  0  0  0  0  0  0  0  0  0 -1  0  0]
       [ 0  0  1 -1  0  0  0  0  0  0  0  0  0 -1  0]
       [ 0  0  0  1 -1  0  0  0  0  0  0  0  0  0 -1]
       [ 0  0  0  0  0 -1  0  0  0  1  1  0  0  0  0]
       [ 0  0  0  0  0  0  0  1 -1  0  0  1  0  0  0]
       [ 0  0  0  0  0  1 -1  0  0  0  0  0  1  0  0]
       [ 0  0  0  0  0  0  0  0  1 -1  0  0  0  1  0]
       [ 0  0  0  0  0  0  1 -1  0  0  0  0  0  0  1]
       sage: G = Graph(M); G
       Graph on 10 vertices
       sage: G.plot().show()    # or G.show()
       sage: DiGraph(matrix(2,[0,0,-1,1]), format="incidence_matrix")
       Traceback (most recent call last):
       ...
       ValueError: There must be two nonzero entries (-1 & 1) per column.

-  a list of edges::

       sage: g = Graph([(1,3),(3,8),(5,2)])
       sage: g
       Graph on 5 vertices

Generators
----------

If you wish to iterate through all the isomorphism types of graphs,
type, for example::

    sage: for g in graphs(4):
    ...     print g.spectrum()
    [0, 0, 0, 0]
    [1, 0, 0, -1]
    [1.4142135623..., 0, 0, -1.4142135623...]
    [2, 0, -1, -1]
    [1.7320508075..., 0, 0, -1.7320508075...]
    [1, 1, -1, -1]
    [1.6180339887..., 0.6180339887..., -0.6180339887..., -1.6180339887...]
    [2.1700864866..., 0.3111078174..., -1, -1.4811943040...]
    [2, 0, 0, -2]
    [2.5615528128..., 0, -1, -1.5615528128...]
    [3, -1, -1, -1]

For some commonly used graphs to play with, type

::

    sage: graphs.[tab]          # not tested

and hit {tab}. Most of these graphs come with their own custom
plot, so you can see how people usually visualize these graphs.

::

    sage: G = graphs.PetersenGraph()
    sage: G.plot().show()    # or G.show()
    sage: G.degree_histogram()
    [0, 0, 0, 10]
    sage: G.adjacency_matrix()
    [0 1 0 0 1 1 0 0 0 0]
    [1 0 1 0 0 0 1 0 0 0]
    [0 1 0 1 0 0 0 1 0 0]
    [0 0 1 0 1 0 0 0 1 0]
    [1 0 0 1 0 0 0 0 0 1]
    [1 0 0 0 0 0 0 1 1 0]
    [0 1 0 0 0 0 0 0 1 1]
    [0 0 1 0 0 1 0 0 0 1]
    [0 0 0 1 0 1 1 0 0 0]
    [0 0 0 0 1 0 1 1 0 0]

::

    sage: S = G.subgraph([0,1,2,3])
    sage: S.plot().show()    # or S.show()
    sage: S.density()
    1/2

::

    sage: G = GraphQuery(display_cols=['graph6'], num_vertices=7, diameter=5)
    sage: L = G.get_graphs_list()
    sage: graphs_list.show_graphs(L)

.. _Graph:labels:

Labels
------

Each vertex can have any hashable object as a label. These are
things like strings, numbers, and tuples. Each edge is given a
default label of ``None``, but if specified, edges can
have any label at all. Edges between vertices `u` and
`v` are represented typically as ``(u, v, l)``, where
``l`` is the label for the edge.

Note that vertex labels themselves cannot be mutable items::

    sage: M = Matrix( [[0,0],[0,0]] )
    sage: G = Graph({ 0 : { M : None } })
    Traceback (most recent call last):
    ...
    TypeError: mutable matrices are unhashable

However, if one wants to define a dictionary, with the same keys
and arbitrary objects for entries, one can make that association::

    sage: d = {0 : graphs.DodecahedralGraph(), 1 : graphs.FlowerSnark(), \
          2 : graphs.MoebiusKantorGraph(), 3 : graphs.PetersenGraph() }
    sage: d[2]
    Moebius-Kantor Graph: Graph on 16 vertices
    sage: T = graphs.TetrahedralGraph()
    sage: T.vertices()
    [0, 1, 2, 3]
    sage: T.set_vertices(d)
    sage: T.get_vertex(1)
    Flower Snark: Graph on 20 vertices

Database
--------

There is a database available for searching for graphs that satisfy
a certain set of parameters, including number of vertices and
edges, density, maximum and minimum degree, diameter, radius, and
connectivity. To see a list of all search parameter keywords broken
down by their designated table names, type

::

    sage: graph_db_info()
    {...}

For more details on data types or keyword input, enter

::

    sage: GraphQuery?    # not tested

The results of a query can be viewed with the show method, or can be
viewed individually by iterating through the results:

::

    sage: Q = GraphQuery(display_cols=['graph6'],num_vertices=7, diameter=5)
    sage: Q.show()
    Graph6
    --------------------
    F?`po
    F?gqg
    F@?]O
    F@OKg
    F@R@o
    FA_pW
    FEOhW
    FGC{o
    FIAHo

Show each graph as you iterate through the results:

::

    sage: for g in Q:
    ...     show(g)

Visualization
-------------

To see a graph `G` you are working with, there
are three main options. You can view the graph in two dimensions via
matplotlib with ``show()``. ::

    sage: G = graphs.RandomGNP(15,.3)
    sage: G.show()

And you can view it in three dimensions via jmol with ``show3d()``. ::

    sage: G.show3d()

Or it can be rendered with `\LaTeX`.  This requires the right
additions to a standard `\mbox{\rm\TeX}` installation.  Then standard
Sage commands, such as ``view(G)`` will display the graph, or
``latex(G)`` will produce a string suitable for inclusion in a
`\LaTeX` document.  More details on this are at
the :mod:`sage.graphs.graph_latex` module. ::

    sage: from sage.graphs.graph_latex import check_tkz_graph
    sage: check_tkz_graph()  # random - depends on TeX installation
    sage: latex(G)
    \begin{tikzpicture}
    ...
    \end{tikzpicture}

Mutability
----------

Graphs are mutable, and thus unusable as dictionary keys, unless
``data_structure="static_sparse"`` is used::

    sage: G = graphs.PetersenGraph()
    sage: {G:1}[G]
    Traceback (most recent call last):
    ...
    TypeError: This graph is mutable, and thus not hashable. Create an immutable copy by `g.copy(immutable=True)`
    sage: G_immutable = Graph(G, immutable=True)
    sage: G_immutable == G
    True
    sage: {G_immutable:1}[G_immutable]
    1

Methods
-------
"""

#*****************************************************************************
#      Copyright (C) 2006 - 2007 Robert L. Miller <rlmillster@gmail.com>
#
# Distributed  under  the  terms  of  the  GNU  General  Public  License (GPL)
#                         http://www.gnu.org/licenses/
#*****************************************************************************

from sage.rings.polynomial.polynomial_ring_constructor import PolynomialRing
from sage.rings.integer import Integer
from sage.rings.integer_ring import ZZ
import sage.graphs.generic_graph_pyx as generic_graph_pyx
from sage.graphs.generic_graph import GenericGraph
from sage.graphs.digraph import DiGraph
from sage.graphs.independent_sets import IndependentSets
from sage.combinat.combinatorial_map import combinatorial_map


class Graph(GenericGraph):
    r"""
    Undirected graph.

    A graph is a set of vertices connected by edges. See also the
    :wikipedia:`Wikipedia article on graphs <Graph_(mathematics)>`.

    One can very easily create a graph in Sage by typing::

        sage: g = Graph()

    By typing the name of the graph, one can get some basic information
    about it::

        sage: g
        Graph on 0 vertices

    This graph is not very interesting as it is by default the empty graph.
    But Sage contains a large collection of pre-defined graph classes that
    can be listed this way:

    * Within a Sage session, type ``graphs.``
      (Do not press "Enter", and do not forget the final period ".")

    * Hit "tab".

    You will see a list of methods which will construct named graphs. For
    example::

        sage: g = graphs.PetersenGraph()
        sage: g.plot()
        Graphics object consisting of 26 graphics primitives

    or::

        sage: g = graphs.ChvatalGraph()
        sage: g.plot()
        Graphics object consisting of 37 graphics primitives

    In order to obtain more information about these graph constructors, access
    the documentation using the command ``graphs.RandomGNP?``.

    Once you have defined the graph you want, you can begin to work on it
    by using the almost 200 functions on graphs in the Sage library!
    If your graph is named ``g``, you can list these functions as previously
    this way

    * Within a Sage session, type ``g.``
      (Do not press "Enter", and do not forget the final period "." )

    * Hit "tab".

    As usual, you can get some information about what these functions do by
    typing (e.g. if you want to know about the ``diameter()`` method)
    ``g.diameter?``.

    If you have defined a graph ``g`` having several connected components
    (i.e. ``g.is_connected()`` returns False), you can print each one of its
    connected components with only two lines::

        sage: for component in g.connected_components():
        ....:      g.subgraph(component).plot()
        Graphics object consisting of 37 graphics primitives


    INPUT:

    -  ``data`` -- can be any of the following (see the ``format`` argument):

      #.  An integer specifying the number of vertices

      #.  A dictionary of dictionaries

      #.  A dictionary of lists

      #.  A NumPy matrix or ndarray

      #.  A Sage adjacency matrix or incidence matrix

      #.  A pygraphviz graph

      #.  A SciPy sparse matrix

      #.  A NetworkX graph

    -  ``pos`` -  a positioning dictionary: for example, the
       spring layout from NetworkX for the 5-cycle is::

         {0: [-0.91679746, 0.88169588],
          1: [ 0.47294849, 1.125     ],
          2: [ 1.125     ,-0.12867615],
          3: [ 0.12743933,-1.125     ],
          4: [-1.125     ,-0.50118505]}

    -  ``name`` - (must be an explicitly named parameter,
       i.e., ``name="complete")`` gives the graph a name

    -  ``loops`` - boolean, whether to allow loops (ignored
       if data is an instance of the ``Graph`` class)

    -  ``multiedges`` - boolean, whether to allow multiple
       edges (ignored if data is an instance of the ``Graph`` class)

    -  ``weighted`` - whether graph thinks of itself as
       weighted or not. See ``self.weighted()``

    -  ``format`` - if None, Graph tries to guess- can be
       several values, including:

       -  ``'int'`` - an integer specifying the number of vertices in an
          edge-free graph with vertices labelled from 0 to n-1

       -  ``'graph6'`` - Brendan McKay's graph6 format, in a
          string (if the string has multiple graphs, the first graph is
          taken)

       -  ``'sparse6'`` - Brendan McKay's sparse6 format, in a
          string (if the string has multiple graphs, the first graph is
          taken)

       -  ``'adjacency_matrix'`` - a square Sage matrix M,
          with M[i,j] equal to the number of edges {i,j}

       -  ``'weighted_adjacency_matrix'`` - a square Sage
          matrix M, with M[i,j] equal to the weight of the single edge {i,j}.
          Given this format, weighted is ignored (assumed True).

       -  ``'incidence_matrix'`` - a Sage matrix, with one
          column C for each edge, where if C represents {i, j}, C[i] is -1
          and C[j] is 1

       -  ``'elliptic_curve_congruence'`` - data must be an
          iterable container of elliptic curves, and the graph produced has
          each curve as a vertex (it's Cremona label) and an edge E-F
          labelled p if and only if E is congruent to F mod p

       -  ``NX`` - data must be a NetworkX Graph.

           .. NOTE::

               As Sage's default edge labels is ``None`` while NetworkX uses
               ``{}``, the ``{}`` labels of a NetworkX graph are automatically
               set to ``None`` when it is converted to a Sage graph. This
               behaviour can be overruled by setting the keyword
               ``convert_empty_dict_labels_to_None`` to ``False`` (it is
               ``True`` by default).

    -  ``boundary`` - a list of boundary vertices, if
       empty, graph is considered as a 'graph without boundary'

    -  ``implementation`` - what to use as a backend for
       the graph. Currently, the options are either 'networkx' or
       'c_graph'

    - ``sparse`` (boolean) -- ``sparse=True`` is an alias for
      ``data_structure="sparse"``, and ``sparse=False`` is an alias for
      ``data_structure="dense"``.

    -  ``data_structure`` -- one of the following

       * ``"dense"`` -- selects the :mod:`~sage.graphs.base.dense_graph`
         backend.

       * ``"sparse"`` -- selects the :mod:`~sage.graphs.base.sparse_graph`
         backend.

       * ``"static_sparse"`` -- selects the
         :mod:`~sage.graphs.base.static_sparse_backend` (this backend is faster
         than the sparse backend and smaller in memory, and it is immutable, so
         that the resulting graphs can be used as dictionary keys).

       *Only available when* ``implementation == 'c_graph'``

    - ``immutable`` (boolean) -- whether to create a immutable graph. Note that
      ``immutable=True`` is actually a shortcut for
      ``data_structure='static_sparse'``. Set to ``False`` by default, only
      available when ``implementation='c_graph'``

    -  ``vertex_labels`` - only for implementation == 'c_graph'.
       Whether to allow any object as a vertex (slower), or
       only the integers 0, ..., n-1, where n is the number of vertices.

    -  ``convert_empty_dict_labels_to_None`` - this arguments sets
       the default edge labels used by NetworkX (empty dictionaries)
       to be replaced by None, the default Sage edge label. It is
       set to ``True`` iff a NetworkX graph is on the input.

    EXAMPLES:

    We illustrate the first seven input formats (the other two
    involve packages that are currently not standard in Sage):

    #. An integer giving the number of vertices::

        sage: g = Graph(5); g
        Graph on 5 vertices
        sage: g.vertices()
        [0, 1, 2, 3, 4]
        sage: g.edges()
        []

    #. A dictionary of dictionaries::

        sage: g = Graph({0:{1:'x',2:'z',3:'a'}, 2:{5:'out'}}); g
        Graph on 5 vertices

       The labels ('x', 'z', 'a', 'out') are labels for edges. For
       example, 'out' is the label for the edge on 2 and 5. Labels can be
       used as weights, if all the labels share some common parent.

       ::

        sage: a,b,c,d,e,f = sorted(SymmetricGroup(3))
        sage: Graph({b:{d:'c',e:'p'}, c:{d:'p',e:'c'}})
        Graph on 4 vertices

    #. A dictionary of lists::

        sage: g = Graph({0:[1,2,3], 2:[4]}); g
        Graph on 5 vertices

    #. A list of vertices and a function describing adjacencies. Note
       that the list of vertices and the function must be enclosed in a
       list (i.e., [list of vertices, function]).

       Construct the Paley graph over GF(13).

       ::

          sage: g=Graph([GF(13), lambda i,j: i!=j and (i-j).is_square()])
          sage: g.vertices()
          [0, 1, 2, 3, 4, 5, 6, 7, 8, 9, 10, 11, 12]
          sage: g.adjacency_matrix()
          [0 1 0 1 1 0 0 0 0 1 1 0 1]
          [1 0 1 0 1 1 0 0 0 0 1 1 0]
          [0 1 0 1 0 1 1 0 0 0 0 1 1]
          [1 0 1 0 1 0 1 1 0 0 0 0 1]
          [1 1 0 1 0 1 0 1 1 0 0 0 0]
          [0 1 1 0 1 0 1 0 1 1 0 0 0]
          [0 0 1 1 0 1 0 1 0 1 1 0 0]
          [0 0 0 1 1 0 1 0 1 0 1 1 0]
          [0 0 0 0 1 1 0 1 0 1 0 1 1]
          [1 0 0 0 0 1 1 0 1 0 1 0 1]
          [1 1 0 0 0 0 1 1 0 1 0 1 0]
          [0 1 1 0 0 0 0 1 1 0 1 0 1]
          [1 0 1 1 0 0 0 0 1 1 0 1 0]

       Construct the line graph of a complete graph.

       ::

          sage: g=graphs.CompleteGraph(4)
          sage: line_graph=Graph([g.edges(labels=false), \
                 lambda i,j: len(set(i).intersection(set(j)))>0], \
                 loops=False)
          sage: line_graph.vertices()
          [(0, 1), (0, 2), (0, 3), (1, 2), (1, 3), (2, 3)]
          sage: line_graph.adjacency_matrix()
          [0 1 1 1 1 0]
          [1 0 1 1 0 1]
          [1 1 0 0 1 1]
          [1 1 0 0 1 1]
          [1 0 1 1 0 1]
          [0 1 1 1 1 0]

    #. A NumPy matrix or ndarray::

        sage: import numpy
        sage: A = numpy.array([[0,1,1],[1,0,1],[1,1,0]])
        sage: Graph(A)
        Graph on 3 vertices

    #. A graph6 or sparse6 string: Sage automatically recognizes
       whether a string is in graph6 or sparse6 format::

           sage: s = ':I`AKGsaOs`cI]Gb~'
           sage: Graph(s,sparse=True)
           Looped multi-graph on 10 vertices

       ::

           sage: G = Graph('G?????')
           sage: G = Graph("G'?G?C")
           Traceback (most recent call last):
           ...
           RuntimeError: The string seems corrupt: valid characters are
           ?@ABCDEFGHIJKLMNOPQRSTUVWXYZ[\]^_`abcdefghijklmnopqrstuvwxyz{|}~
           sage: G = Graph('G??????')
           Traceback (most recent call last):
           ...
           RuntimeError: The string (G??????) seems corrupt: for n = 8, the string is too long.

       ::

          sage: G = Graph(":I'AKGsaOs`cI]Gb~")
          Traceback (most recent call last):
          ...
          RuntimeError: The string seems corrupt: valid characters are
          ?@ABCDEFGHIJKLMNOPQRSTUVWXYZ[\]^_`abcdefghijklmnopqrstuvwxyz{|}~

       There are also list functions to take care of lists of graphs::

           sage: s = ':IgMoqoCUOqeb\n:I`AKGsaOs`cI]Gb~\n:I`EDOAEQ?PccSsge\N\n'
           sage: graphs_list.from_sparse6(s)
           [Looped multi-graph on 10 vertices, Looped multi-graph on 10 vertices, Looped multi-graph on 10 vertices]

    #. A Sage matrix:
       Note: If format is not specified, then Sage assumes a symmetric square
       matrix is an adjacency matrix, otherwise an incidence matrix.

       - an adjacency matrix::

            sage: M = graphs.PetersenGraph().am(); M
            [0 1 0 0 1 1 0 0 0 0]
            [1 0 1 0 0 0 1 0 0 0]
            [0 1 0 1 0 0 0 1 0 0]
            [0 0 1 0 1 0 0 0 1 0]
            [1 0 0 1 0 0 0 0 0 1]
            [1 0 0 0 0 0 0 1 1 0]
            [0 1 0 0 0 0 0 0 1 1]
            [0 0 1 0 0 1 0 0 0 1]
            [0 0 0 1 0 1 1 0 0 0]
            [0 0 0 0 1 0 1 1 0 0]
            sage: Graph(M)
            Graph on 10 vertices

         ::

            sage: Graph(matrix([[1,2],[2,4]]),loops=True,sparse=True)
            Looped multi-graph on 2 vertices

            sage: M = Matrix([[0,1,-1],[1,0,-1/2],[-1,-1/2,0]]); M
            [   0    1   -1]
            [   1    0 -1/2]
            [  -1 -1/2    0]
            sage: G = Graph(M,sparse=True); G
            Graph on 3 vertices
            sage: G.weighted()
            True

       - an incidence matrix::

            sage: M = Matrix(6, [-1,0,0,0,1, 1,-1,0,0,0, 0,1,-1,0,0, 0,0,1,-1,0, 0,0,0,1,-1, 0,0,0,0,0]); M
            [-1  0  0  0  1]
            [ 1 -1  0  0  0]
            [ 0  1 -1  0  0]
            [ 0  0  1 -1  0]
            [ 0  0  0  1 -1]
            [ 0  0  0  0  0]
            sage: Graph(M)
            Graph on 6 vertices

            sage: Graph(Matrix([[1],[1],[1]]))
            Traceback (most recent call last):
            ...
            ValueError: Non-symmetric or non-square matrix assumed to be an incidence matrix: There must be two nonzero entries (-1 & 1) per column.
            sage: Graph(Matrix([[1],[1],[0]]))
            Traceback (most recent call last):
            ...
            ValueError: Non-symmetric or non-square matrix assumed to be an incidence matrix: Each column represents an edge: -1 goes to 1.

            sage: M = Matrix([[0,1,-1],[1,0,-1],[-1,-1,0]]); M
            [ 0  1 -1]
            [ 1  0 -1]
            [-1 -1  0]
            sage: Graph(M,sparse=True)
            Graph on 3 vertices

            sage: M = Matrix([[0,1,1],[1,0,1],[-1,-1,0]]); M
            [ 0  1  1]
            [ 1  0  1]
            [-1 -1  0]
            sage: Graph(M)
            Traceback (most recent call last):
            ...
            ValueError: Non-symmetric or non-square matrix assumed to be an incidence matrix: Each column represents an edge: -1 goes to 1.

        ::

            sage: MA = Matrix([[1,2,0], [0,2,0], [0,0,1]])      # trac 9714
            sage: MI = Graph(MA, format='adjacency_matrix').incidence_matrix(); MI
            [-1 -1  0  0  0  1]
            [ 1  1  0  1  1  0]
            [ 0  0  1  0  0  0]
            sage: Graph(MI).edges(labels=None)
            [(0, 0), (0, 1), (0, 1), (1, 1), (1, 1), (2, 2)]

            sage: M = Matrix([[1], [-1]]); M
            [ 1]
            [-1]
            sage: Graph(M).edges()
            [(0, 1, None)]

    #. a list of edges, or labelled edges::

          sage: g = Graph([(1,3),(3,8),(5,2)])
          sage: g
          Graph on 5 vertices

          ::

          sage: g = Graph([(1,2,"Peace"),(7,-9,"and"),(77,2, "Love")])
          sage: g
          Graph on 5 vertices
          sage: g = Graph([(0, 2, '0'), (0, 2, '1'), (3, 3, '2')])
          sage: g.loops()
          [(3, 3, '2')]

    #. A NetworkX MultiGraph::

          sage: import networkx
          sage: g = networkx.MultiGraph({0:[1,2,3], 2:[4]})
          sage: Graph(g)
          Graph on 5 vertices

    #. A NetworkX graph::

           sage: import networkx
           sage: g = networkx.Graph({0:[1,2,3], 2:[4]})
           sage: DiGraph(g)
           Digraph on 5 vertices

    Note that in all cases, we copy the NetworkX structure.

       ::

          sage: import networkx
          sage: g = networkx.Graph({0:[1,2,3], 2:[4]})
          sage: G = Graph(g, implementation='networkx')
          sage: H = Graph(g, implementation='networkx')
          sage: G._backend._nxg is H._backend._nxg
          False

    All these graphs are mutable and can thus not be used as a dictionary
    key::

          sage: {G:1}[H]
          Traceback (most recent call last):
          ...
          TypeError: This graph is mutable, and thus not hashable. Create an immutable copy by `g.copy(immutable=True)`

    When providing the optional arguments ``data_structure="static_sparse"``
    or ``immutable=True`` (both mean the same), then an immutable graph
    results. Note that this does not use the NetworkX data structure::

          sage: G_imm = Graph(g, immutable=True)
          sage: H_imm = Graph(g, data_structure='static_sparse')
          sage: G_imm == H_imm == G == H
          True
          sage: hasattr(G_imm._backend, "_nxg")
          False
          sage: {G_imm:1}[H_imm]
          1

    """
    _directed = False

    def __init__(self, data=None, pos=None, loops=None, format=None,
                 boundary=None, weighted=None, implementation='c_graph',
                 data_structure="sparse", vertex_labels=True, name=None,
                 multiedges=None, convert_empty_dict_labels_to_None=None,
                 sparse=True, immutable=False):
        """
        TESTS::

            sage: G = Graph()
            sage: loads(dumps(G)) == G
            True
            sage: a = matrix(2,2,[1,0,0,1])
            sage: Graph(a).adjacency_matrix() == a
            True

            sage: a = matrix(2,2,[2,0,0,1])
            sage: Graph(a,sparse=True).adjacency_matrix() == a
            True

        The positions are copied when the graph is built from
        another graph ::

            sage: g = graphs.PetersenGraph()
            sage: h = Graph(g)
            sage: g.get_pos() == h.get_pos()
            True

        Or from a DiGraph ::

            sage: d = DiGraph(g)
            sage: h = Graph(d)
            sage: g.get_pos() == h.get_pos()
            True

        Loops are not counted as multiedges (see :trac:`11693`) and edges are
        not counted twice ::

            sage: Graph([[1,1]],multiedges=False).num_edges()
            1
            sage: Graph([[1,2],[1,2]],multiedges=True).num_edges()
            2

        Invalid sequence of edges given as an input (they do not all
        have the same length)::

            sage: g = Graph([(1,2),(2,3),(2,3,4)])
            Traceback (most recent call last):
            ...
            ValueError: Edges input must all follow the same format.


        Two different labels given for the same edge in a graph
        without multiple edges::

            sage: g = Graph([(1,2,3),(1,2,4)], multiedges = False)
            Traceback (most recent call last):
            ...
            ValueError: Two different labels given for the same edge in a graph without multiple edges.

        The same edge included more than once in a graph without
        multiple edges::

            sage: g = Graph([[1,2],[1,2]],multiedges=False)
            Traceback (most recent call last):
            ...
            ValueError: Non-multigraph got several edges (1,2)

        An empty list or dictionary defines a simple graph
        (:trac:`10441` and :trac:`12910`)::

            sage: Graph([])
            Graph on 0 vertices
            sage: Graph({})
            Graph on 0 vertices
            sage: # not "Multi-graph on 0 vertices"

        Verify that the int format works as expected (:trac:`12557`)::

            sage: Graph(2).adjacency_matrix()
            [0 0]
            [0 0]
            sage: Graph(3) == Graph(3,format='int')
            True

        Problem with weighted adjacency matrix (:trac:`13919`)::

            sage: B = {0:{1:2,2:5,3:4},1:{2:2,4:7},2:{3:1,4:4,5:3},3:{5:4},4:{5:1,6:5},5:{6:7}}
            sage: grafo3 = Graph(B,weighted=True)
            sage: matad = grafo3.weighted_adjacency_matrix()
            sage: grafo4 = Graph(matad,format = "adjacency_matrix", weighted=True)
            sage: grafo4.shortest_path(0,6,by_weight=True)
            [0, 1, 2, 5, 4, 6]

        Get rid of mutable default argument for `boundary` (:trac:`14794`)::

            sage: G = Graph(boundary=None)
            sage: G._boundary
            []

        Graphs returned when setting ``immutable=False`` are mutable::

            sage: g = graphs.PetersenGraph()
            sage: g = Graph(g.edges(),immutable=False)
            sage: g.add_edge("Hey", "Heyyyyyyy")

        And their name is set::

            sage: g = graphs.PetersenGraph()
            sage: Graph(g, immutable=True)
            Petersen graph: Graph on 10 vertices

        Check the error when the input has multiple edges but ``multiple_edges``
        is set to False (:trac:`16215`)::

            sage: Graph([(0,1),(0,1)], multiedges=False)
            Traceback (most recent call last):
            ...
            ValueError: Non-multigraph got several edges (0,1)
        """
        GenericGraph.__init__(self)
        msg = ''
        from sage.structure.element import is_Matrix
        from sage.misc.misc import uniq

        if sparse == False:
            if data_structure != "sparse":
                raise ValueError("The 'sparse' argument is an alias for "
                                 "'data_structure'. Please do not define both.")
            data_structure = "dense"

        if format is None and isinstance(data, str):
            if data[:10] == ">>graph6<<":
                data = data[10:]
                format = 'graph6'
            elif data[:11] == ">>sparse6<<":
                data = data[11:]
                format = 'sparse6'
            elif data[0] == ':':
                format = 'sparse6'
            else:
                format = 'graph6'
        if format is None and is_Matrix(data):
            if data.is_square() and data == data.transpose():
                format = 'adjacency_matrix'
            else:
                format = 'incidence_matrix'
                msg += "Non-symmetric or non-square matrix assumed to be an incidence matrix: "
        if format is None and isinstance(data, Graph):
            format = 'Graph'
        from sage.graphs.all import DiGraph
        if format is None and isinstance(data, DiGraph):
            data = data.to_undirected()
            format = 'Graph'
        if format is None and isinstance(data,list) and \
           len(data)>=2 and callable(data[1]):
            format = 'rule'
        if format is None and isinstance(data,dict):
            keys = data.keys()
            if len(keys) == 0: format = 'dict_of_dicts'
            else:
                if isinstance(data[keys[0]], list):
                    format = 'dict_of_lists'
                elif isinstance(data[keys[0]], dict):
                    format = 'dict_of_dicts'
        if format is None and hasattr(data, 'adj'):
            import networkx
            if isinstance(data, (networkx.DiGraph, networkx.MultiDiGraph)):
                data = data.to_undirected()
                format = 'NX'
            elif isinstance(data, (networkx.Graph, networkx.MultiGraph)):
                format = 'NX'
        if format is None and isinstance(data, (int, Integer)):
            format = 'int'
        if format is None and data is None:
            format = 'int'
            data = 0

        # Input is a list of edges
        if format is None and isinstance(data, list):

            # If we are given a list (we assume it is a list of
            # edges), we convert the problem to a dict_of_dicts or a
            # dict_of_lists

            edges = data

            # Along the process, we are assuming all edges have the
            # same length. If it is not true, a ValueError will occur
            try:

                # The list is empty
                if not data:
                    data = {}
                    format = 'dict_of_dicts'

                # The edges are not labelled
                elif len(data[0]) == 2:
                    data = {}
                    for u,v in edges:
                        if not u in data:
                            data[u] = []
                        if not v in data:
                            data[v] = []
                        data[u].append(v)

                    format = 'dict_of_lists'

                # The edges are labelled
                elif len(data[0]) == 3:
                    data = {}
                    for u,v,l in edges:

                        if not u in data:
                            data[u] = {}
                        if not v in data:
                            data[v] = {}

                        # Now the keys exists, and are dictionaries ...


                        # If we notice for the first time that there
                        # are multiple edges, we update the whole
                        # dictionary so that data[u][v] is a list

                        if (multiedges is None and (u in data[v])):
                            multiedges = True
                            for uu, dd in data.iteritems():
                                for vv, ddd in dd.iteritems():
                                    dd[vv] = [ddd]

                        # If multiedges is set to False while the same
                        # edge is present in the list with different
                        # values of its label
                        elif (multiedges is False and
                            (u in data[v] and data[v][u] != l)):
                                raise ValueError("MULTIEDGE")

                        # Now we are behaving as if multiedges == None
                        # means multiedges = False. If something bad
                        # happens later, the whole dictionary will be
                        # updated anyway

                        if multiedges is True:
                            if v not in data[u]:
                                data[u][v] = []
                                data[v][u] = []

                            data[u][v].append(l)

                            if u != v:
                                data[v][u].append(l)

                        else:
                            data[u][v] = l
                            data[v][u] = l

                    format = 'dict_of_dicts'

            except ValueError as ve:
                if str(ve) == "MULTIEDGE":
                    raise ValueError("Two different labels given for the same edge in a graph without multiple edges.")
                else:
                    raise ValueError("Edges input must all follow the same format.")

        if format is None:
            import networkx
            data = networkx.MultiGraph(data)
            format = 'NX'

        # At this point, format has been set.

        # adjust for empty dicts instead of None in NetworkX default edge labels
        if convert_empty_dict_labels_to_None is None:
            convert_empty_dict_labels_to_None = (format == 'NX')

        verts = None

        if format == 'graph6':
            if loops      is None: loops      = False
            if weighted   is None: weighted   = False
            if multiedges is None: multiedges = False
            if not isinstance(data, str):
                raise ValueError('If input format is graph6, then data must be a string.')
            n = data.find('\n')
            if n == -1:
                n = len(data)
            ss = data[:n]
            n, s = generic_graph_pyx.N_inverse(ss)
            m = generic_graph_pyx.R_inverse(s, n)
            expected = n*(n-1)/2 + (6 - n*(n-1)/2)%6
            if len(m) > expected:
                raise RuntimeError("The string (%s) seems corrupt: for n = %d, the string is too long."%(ss,n))
            elif len(m) < expected:
                raise RuntimeError("The string (%s) seems corrupt: for n = %d, the string is too short."%(ss,n))
            num_verts = n
        elif format == 'sparse6':
            if loops      is None: loops      = True
            if weighted   is None: weighted   = False
            if multiedges is None: multiedges = True
            from math import ceil, floor
            from sage.misc.functional import log
            n = data.find('\n')
            if n == -1:
                n = len(data)
            s = data[:n]
            n, s = generic_graph_pyx.N_inverse(s[1:])
            if n == 0:
                edges = []
            else:
                k = int(ceil(log(n,2)))
                ords = [ord(i) for i in s]
                if any(o > 126 or o < 63 for o in ords):
                    raise RuntimeError("The string seems corrupt: valid characters are \n" + ''.join([chr(i) for i in xrange(63,127)]))
                bits = ''.join([generic_graph_pyx.binary(o-63).zfill(6) for o in ords])
                b = []
                x = []
                for i in xrange(int(floor(len(bits)/(k+1)))):
                    b.append(int(bits[(k+1)*i:(k+1)*i+1],2))
                    x.append(int(bits[(k+1)*i+1:(k+1)*i+k+1],2))
                v = 0
                edges = []
                for i in xrange(len(b)):
                    if b[i] == 1:
                        v += 1
                    if x[i] > v:
                        v = x[i]
                    else:
                        if v < n:
                            edges.append((x[i],v))
            num_verts = n
        elif format in ['adjacency_matrix', 'incidence_matrix']:
            assert is_Matrix(data)
        if format == 'weighted_adjacency_matrix':
            if weighted is False:
                raise ValueError("Format was weighted_adjacency_matrix but weighted was False.")
            if weighted   is None: weighted   = True
            if multiedges is None: multiedges = False
            format = 'adjacency_matrix'
        if format == 'adjacency_matrix':
            entries = uniq(data.list())
            for e in entries:
                try:
                    e = int(e)
                    assert e >= 0
                except Exception:
                    if weighted is False:
                        raise ValueError("Non-weighted graph's"+
                        " adjacency matrix must have only nonnegative"+
                        " integer entries")
                    weighted = True
                    if multiedges is None: multiedges = False
                    break

            if weighted is None:
                weighted = False

            if multiedges is None:
                multiedges = ((not weighted) and sorted(entries) != [0,1])

            for i in xrange(data.nrows()):
                if data[i,i] != 0:
                    if loops is None: loops = True
                    elif not loops:
                        raise ValueError("Non-looped graph's adjacency"+
                        " matrix must have zeroes on the diagonal.")
                    break
            num_verts = data.nrows()
        elif format == 'incidence_matrix':
            positions = []
            for c in data.columns():
                NZ = c.nonzero_positions()
                if len(NZ) == 1:
                    if loops is None:
                        loops = True
                    elif not loops:
                        msg += "There must be two nonzero entries (-1 & 1) per column."
                        raise ValueError(msg)
                    positions.append((NZ[0], NZ[0]))
                elif len(NZ) != 2:
                    msg += "There must be two nonzero entries (-1 & 1) per column."
                    raise ValueError(msg)
                else:
                    positions.append(tuple(NZ))
                L = sorted(uniq(c.list()))

                if data.nrows() != (2 if len(NZ) == 2 else 1):
                    desirable = [-1, 0, 1] if len(NZ) == 2 else [0, 1]
                else:
                    desirable = [-1, 1] if len(NZ) == 2 else [1]

                if L != desirable:
                    msg += "Each column represents an edge: -1 goes to 1."
                    raise ValueError(msg)
            if loops      is None: loops     = False
            if weighted   is None: weighted  = False
            if multiedges is None:
                total = len(positions)
                multiedges = (  len(uniq(positions)) < total  )
            num_verts = data.nrows()
        elif format == 'Graph':
            if loops is None: loops = data.allows_loops()
            elif not loops and data.has_loops():
                raise ValueError("No loops but input graph has loops.")
            if multiedges is None: multiedges = data.allows_multiple_edges()
            elif not multiedges:
                e = data.edges(labels=False)
                e = [sorted(f) for f in e]
                if len(e) != len(uniq(e)):
                    raise ValueError("No multiple edges but input graph"+
                    " has multiple edges.")
            if weighted is None: weighted = data.weighted()
            num_verts = data.num_verts()
            verts = data.vertex_iterator()
            if data.get_pos() is not None:
                pos = data.get_pos().copy()

        elif format == 'rule':
            f = data[1]
            if loops is None: loops = any(f(v,v) for v in data[0])
            if multiedges is None: multiedges = False
            if weighted is None: weighted = False
            num_verts = len(data[0])
            verts = data[0]
        elif format == 'dict_of_dicts':
            if not all(isinstance(data[u], dict) for u in data):
                raise ValueError("Input dict must be a consistent format.")
            verts = set(data.keys())
            if loops is None or loops is False:
                for u in data:
                    if u in data[u]:
                        if loops is None: loops = True
                        elif loops is False:
                            raise ValueError("No loops but dict has loops.")
                        break
                if loops is None: loops = False
            if weighted is None: weighted = False
            for u in data:
                for v in data[u]:
                    if v not in verts: verts.add(v)
                    if hash(u) > hash(v):
                        if v in data and u in data[v]:
                            if data[u][v] != data[v][u]:
                                raise ValueError("Dict does not agree on edge (%s,%s)"%(u,v))
                            continue
                    if multiedges is not False and not isinstance(data[u][v], list):
                        if multiedges is None: multiedges = False
                        if multiedges:
                            raise ValueError("Dict of dicts for multigraph must be in the format {v : {u : list}}")
            if multiedges is None and len(data) > 0:
                multiedges = True
            num_verts = len(verts)
        elif format == 'dict_of_lists':
            if not all(isinstance(data[u], list) for u in data):
                raise ValueError("Input dict must be a consistent format.")
            verts = set(data.keys())
            if loops is None or loops is False:
                for u in data:
                    if u in data[u]:
                        if loops is None: loops = True
                        elif loops is False:
                            raise ValueError("No loops but dict has loops.")
                        break
                if loops is None: loops = False
            if weighted is None: weighted = False
            for u in data:
                verts=verts.union([v for v in data[u] if v not in verts])
                if len(uniq(data[u])) != len(data[u]):
                    if multiedges is False:
                        v = (v for v in data[u] if data[u].count(v) > 1).next()
                        raise ValueError("Non-multigraph got several edges (%s,%s)"%(u,v))
                    if multiedges is None: multiedges = True
            if multiedges is None: multiedges = False
            num_verts = len(verts)
        elif format == 'NX':
            if weighted is None:
                if isinstance(data, networkx.Graph):
                    weighted = False
                    if multiedges is None:
                        multiedges = False
                    if loops is None:
                        loops = False
                else:
                    weighted = True
                    if multiedges is None:
                        multiedges = True
                    if loops is None:
                        loops = True
            num_verts = data.order()
            verts = data.nodes()
            data = data.adj
            format = 'dict_of_dicts'
        elif format in ['int', 'elliptic_curve_congruence']:
            if weighted   is None: weighted   = False
            if multiedges is None: multiedges = False
            if loops      is None: loops      = False
            if format == 'int': num_verts = data
            else:
                num_verts = len(data)
                curves = data
                verts = [curve.cremona_label() for curve in data]

        # weighted, multiedges, loops, verts and num_verts should now be set
        #
        # From now on, we actually build the graph

        if implementation == 'networkx':
            import networkx
            from sage.graphs.base.graph_backends import NetworkXGraphBackend
            if format == 'Graph':
                self._backend = NetworkXGraphBackend(data.networkx_graph())
                self._weighted = weighted
                self.allow_loops(loops)
                self.allow_multiple_edges(multiedges)
            else:
                if multiedges:
                    self._backend = NetworkXGraphBackend(networkx.MultiGraph())
                else:
                    self._backend = NetworkXGraphBackend(networkx.Graph())
                self._weighted = weighted
                self.allow_loops(loops)
                self.allow_multiple_edges(multiedges)
                if verts is not None:
                    self.add_vertices(verts)
                else:
                    self.add_vertices(range(num_verts))
        elif implementation == 'c_graph':
            if multiedges or weighted:
                if data_structure == "dense":
                    raise RuntimeError("Multiedge and weighted c_graphs must be sparse.")

            if immutable:
                data_structure = 'static_sparse'

            # If the data structure is static_sparse, we first build a graph
            # using the sparse data structure, then reencode the resulting graph
            # as a static sparse graph.
            from sage.graphs.base.sparse_graph import SparseGraphBackend
            from sage.graphs.base.dense_graph import DenseGraphBackend
            if data_structure in ["sparse", "static_sparse"]:
                CGB = SparseGraphBackend
            elif data_structure == "dense":
                 CGB = DenseGraphBackend
            else:
                raise ValueError("data_structure must be equal to 'sparse', "
                                 "'static_sparse' or 'dense'")
            if format == 'Graph':
                self._backend = CGB(0, directed=False)
                self.add_vertices(verts)
                self._weighted = weighted
                self.allow_loops(loops, check=False)
                self.allow_multiple_edges(multiedges, check=False)
                for u,v,l in data.edge_iterator():
                    self._backend.add_edge(u,v,l,False)
            else:
                if verts is not None:
                    self._backend = CGB(0, directed=False)
                    self.add_vertices(verts)
                else:
                    self._backend = CGB(num_verts, directed=False)
                self._weighted = weighted
                self.allow_loops(loops, check=False)
                self.allow_multiple_edges(multiedges, check=False)
        else:
            raise NotImplementedError("Supported implementations: networkx, c_graph.")

        if format == 'graph6':
            k = 0
            for i in xrange(n):
                for j in xrange(i):
                    if m[k] == '1':
                        self._backend.add_edge(i, j, None, False)
                    k += 1

        elif format == 'sparse6':
            self.add_edges(edges)

        elif format == 'adjacency_matrix':
            e = []
            if weighted:
                for i,j in data.nonzero_positions():
                    if i <= j:
                        e.append((i,j,data[i][j]))
            elif multiedges:
                for i,j in data.nonzero_positions():
                    if i <= j:
                        e += [(i,j)]*int(data[i][j])
            else:
                for i,j in data.nonzero_positions():
                    if i <= j:
                        e.append((i,j))
            self.add_edges(e)

        elif format == 'incidence_matrix':
            self.add_edges(positions)

        elif format == 'Graph':
            self.name(data.name())

        elif format == 'rule':
            verts = list(verts)
            for u in xrange(num_verts):
                for v in xrange(u+1):
                    uu,vv = verts[u], verts[v]
                    if f(uu,vv):
                        self._backend.add_edge(uu,vv,None,False)

        elif format == 'dict_of_dicts':
            if convert_empty_dict_labels_to_None:
                for u in data:
                    for v in data[u]:
                        if hash(u) <= hash(v) or v not in data or u not in data[v]:
                            if multiedges:
                                for l in data[u][v]:
                                    self._backend.add_edge(u,v,l,False)
                            else:
                                self._backend.add_edge(u,v,data[u][v] if data[u][v] != {} else None,False)
            else:
                for u in data:
                    for v in data[u]:
                        if hash(u) <= hash(v) or v not in data or u not in data[v]:
                            if multiedges:
                                for l in data[u][v]:
                                    self._backend.add_edge(u,v,l,False)
                            else:
                                self._backend.add_edge(u,v,data[u][v],False)

        elif format == 'dict_of_lists':
            for u in data:
                for v in data[u]:
                    if (multiedges or hash(u) <= hash(v) or
                        v not in data or u not in data[v]):
                        self._backend.add_edge(u,v,None,False)

        elif format == 'elliptic_curve_congruence':
            from sage.rings.arith import lcm, prime_divisors
            from sage.rings.fast_arith import prime_range
            from sage.misc.misc import prod
            for i in xrange(self.order()):
                for j in xrange(i):
                    E = curves[i]
                    F = curves[j]
                    M = E.conductor()
                    N = F.conductor()
                    MN = lcm(M, N)
                    p_MN = prime_divisors(MN)
                    lim = prod([(j^(MN.ord(j)) + j^(MN.ord(j)-1)) for j in p_MN])
                    a_E = E.anlist(lim)
                    a_F = F.anlist(lim)
                    l_list = [p for p in prime_range(lim) if p not in p_MN ]
                    p_edges = l_list
                    for l in l_list:
                        n = a_E[l] - a_F[l]
                        if n != 0:
                            P = prime_divisors(n)
                            p_edges = [p for p in p_edges if p in P]
                    if len(p_edges) > 0:
                        self._backend.add_edge(E.cremona_label(), F.cremona_label(), str(p_edges)[1:-1], False)
        else:
            assert format == 'int'

        self._pos = pos
        self._boundary = boundary if boundary is not None else []
        if format != 'Graph' or name is not None:
            self.name(name)

        if data_structure == "static_sparse":
            from sage.graphs.base.static_sparse_backend import StaticSparseBackend
            ib = StaticSparseBackend(self, loops = loops, multiedges = multiedges)
            self._backend = ib
            self._immutable = True

    ### Formats
    def graph6_string(self):
        """
        Returns the graph6 representation of the graph as an ASCII string.
        Only valid for simple (no loops, multiple edges) graphs on 0 to
        262143 vertices.

        EXAMPLES::

            sage: G = graphs.KrackhardtKiteGraph()
            sage: G.graph6_string()
            'IvUqwK@?G'
        """
        n = self.order()
        if n > 262143:
            raise ValueError('graph6 format supports graphs on 0 to 262143 vertices only.')
        elif self.has_loops() or self.has_multiple_edges():
            raise ValueError('graph6 format supports only simple graphs (no loops, no multiple edges)')
        else:
            return generic_graph_pyx.N(n) + generic_graph_pyx.R(self._bit_vector())

    def sparse6_string(self):
        """
        Returns the sparse6 representation of the graph as an ASCII string.
        Only valid for undirected graphs on 0 to 262143 vertices, but loops
        and multiple edges are permitted.

        EXAMPLES::

            sage: G = graphs.BullGraph()
            sage: G.sparse6_string()
            ':Da@en'

        ::

            sage: G = Graph()
            sage: G.sparse6_string()
            ':?'

        ::

            sage: G = Graph(loops=True, multiedges=True,data_structure="sparse")
            sage: Graph(':?',data_structure="sparse") == G
            True
        """
        n = self.order()
        if n == 0:
            return ':?'
        if n > 262143:
            raise ValueError('sparse6 format supports graphs on 0 to 262143 vertices only.')
        else:
            vertices = self.vertices()
            n = len(vertices)
            edges = self.edges(labels=False)
            for i in xrange(len(edges)): # replace edge labels with natural numbers (by index in vertices)
                edges[i] = (vertices.index(edges[i][0]),vertices.index(edges[i][1]))
            # order edges 'reverse lexicographically', that is, for
            # edge (a,b) and edge (c,d) first compare b and d, then a and c;
            edges.sort(key=lambda e: (e[1],e[0]))

            # encode bit vector
            from math import ceil
            from sage.misc.functional import log
            k = int(ceil(log(n,2)))
            v = 0
            i = 0
            m = 0
            s = ''
            while m < len(edges):
                if edges[m][1] > v + 1:
                    sp = generic_graph_pyx.binary(edges[m][1])
                    sp = '0'*(k-len(sp)) + sp
                    s += '1' + sp
                    v = edges[m][1]
                elif edges[m][1] == v + 1:
                    sp = generic_graph_pyx.binary(edges[m][0])
                    sp = '0'*(k-len(sp)) + sp
                    s += '1' + sp
                    v += 1
                    m += 1
                else:
                    sp = generic_graph_pyx.binary(edges[m][0])
                    sp = '0'*(k-len(sp)) + sp
                    s += '0' + sp
                    m += 1

            # encode s as a 6-string, as in R(x), but padding with 1's
            # pad on the right to make a multiple of 6
            s = s + ( '1' * ((6 - len(s))%6) )

            # split into groups of 6, and convert numbers to decimal, adding 63
            six_bits = ''
            for i in range(len(s)//6):
                six_bits += chr( int( s[6*i:6*(i+1)], 2) + 63 )
            return ':' + generic_graph_pyx.N(n) + six_bits

    ### Attributes

    @combinatorial_map(name="partition of connected components")
    def to_partition(self):
        """
        Return the partition of connected components of ``self``.

        EXAMPLES::

            sage: for x in graphs(3):    print x.to_partition()
            [1, 1, 1]
            [2, 1]
            [3]
            [3]
        """
        from sage.combinat.partition import Partition
        return Partition(sorted([len(y) for y in self.connected_components()], reverse=True))

    def is_directed(self):
        """
        Since graph is undirected, returns False.

        EXAMPLES::

            sage: Graph().is_directed()
            False
        """
        return False

    def bridges(self):
        r"""
        Returns a list of the bridges (or cut edges).

        A bridge is an edge so that deleting it disconnects the graph.

        .. NOTE::

            This method assumes the graph is connected.

        EXAMPLES::

             sage: g = 2*graphs.PetersenGraph()
             sage: g.add_edge(1,10)
             sage: g.is_connected()
             True
             sage: g.bridges()
             [(1, 10, None)]
        """
        gs = self.strong_orientation()
        bridges = []
        for scc in gs.strongly_connected_components():
            bridges.extend(gs.edge_boundary(scc))
        return bridges

    def spanning_trees(self):
        """
        Returns a list of all spanning trees.

        If the graph is disconnected, returns the empty list.

        Uses the Read-Tarjan backtracking algorithm [RT75]_.

        EXAMPLES::

            sage: G = Graph([(1,2),(1,2),(1,3),(1,3),(2,3),(1,4)])
            sage: len(G.spanning_trees())
            8
            sage: G.spanning_trees_count()
            8
            sage: G = Graph([(1,2),(2,3),(3,1),(3,4),(4,5),(4,5),(4,6)])
            sage: len(G.spanning_trees())
            6
            sage: G.spanning_trees_count()
            6

        .. SEEALSO::

<<<<<<< HEAD
            :meth:`~sage.graphs.generic_graph.GenericGraph.spanning_trees_count`
            -- counts the number of spanning trees.
=======
            - :meth:`~sage.graphs.generic_graph.GenericGraph.spanning_trees_count`
              -- counts the number of spanning trees.

            - :meth:`~sage.graphs.graph.Graph.random_spanning_tree`
              -- returns a random spanning tree.
>>>>>>> f16112c7

        REFERENCES:

        .. [RT75] Read, R. C. and Tarjan, R. E.
          Bounds on Backtrack Algoritms for Listing Cycles, Paths, and Spanning Trees
          Networks, Volume 5 (1975), numer 3, pages 237-252.
        """

        def _recursive_spanning_trees(G,forest):
            """
            Returns all the spanning trees of G containing forest
            """
            if not G.is_connected():
                return []

            if G.size() == forest.size():
                return [forest.copy()]
            else:
                # Pick an edge e from G-forest
                for e in G.edges():
                    if not forest.has_edge(e):
                        break

                # 1) Recursive call with e removed from G
                G.delete_edge(e)
                trees = _recursive_spanning_trees(G,forest)
                G.add_edge(e)

                # 2) Recursive call with e include in forest
                #
                # e=xy links the CC (connected component) of forest containing x
                # with the CC containing y. Any other edge which does that
                # cannot be added to forest anymore, and B is the list of them
                c1 = forest.connected_component_containing_vertex(e[0])
                c2 = forest.connected_component_containing_vertex(e[1])
                G.delete_edge(e)
                B = G.edge_boundary(c1,c2,sort=False)
                G.add_edge(e)

                # Actual call
                forest.add_edge(e)
                G.delete_edges(B)
                trees.extend(_recursive_spanning_trees(G,forest))
                G.add_edges(B)
                forest.delete_edge(e)

                return trees

<<<<<<< HEAD
        if self.is_connected():
            forest = Graph([])
            forest.add_vertices(self.vertices())
            forest.add_edges(self.bridges())
            return _recursive_spanning_trees(self,forest)
=======
        if self.is_connected() and len(self):
            forest = Graph([])
            forest.add_vertices(self.vertices())
            forest.add_edges(self.bridges())
            return _recursive_spanning_trees(self, forest)
>>>>>>> f16112c7
        else:
            return []

    ### Properties
    def is_tree(self, certificate=False, output='vertex'):
        """
        Tests if the graph is a tree

        INPUT:

        - ``certificate`` (boolean) -- whether to return a certificate. The
          method only returns boolean answers when ``certificate = False``
          (default). When it is set to ``True``, it either answers ``(True,
          None)`` when the graph is a tree and ``(False, cycle)`` when it
          contains a cycle. It returns ``(False, None)`` when the graph is not
          connected.

        - ``output`` (``'vertex'`` (default) or ``'edge'``) -- whether the
          certificate is given as a list of vertices or a list of
          edges.

        When the certificate cycle is given as a list of edges, the
        edges are given as `(v_i, v_{i+1}, l)` where `v_1, v_2, \dots,
        v_n` are the vertices of the cycles (in their cyclic order).

        EXAMPLES::

            sage: all(T.is_tree() for T in graphs.trees(15))
            True

        The empty graph is not considered to be a tree::

            sage: graphs.EmptyGraph().is_tree()
            False

        With certificates::

            sage: g = graphs.RandomTree(30)
            sage: g.is_tree(certificate=True)
            (True, None)
            sage: g.add_edge(10,-1)
            sage: g.add_edge(11,-1)
            sage: isit, cycle = g.is_tree(certificate=True)
            sage: isit
            False
            sage: -1 in cycle
            True

        One can also ask for the certificate as a list of edges::

            sage: g = graphs.CycleGraph(4)
            sage: g.is_tree(certificate=True, output='edge')
            (False, [(3, 2, None), (2, 1, None), (1, 0, None), (0, 3, None)])

        This is useful for graphs with multiple edges::

            sage: G = Graph([(1, 2, 'a'), (1, 2, 'b')])
            sage: G.is_tree(certificate=True)
            (False, [1, 2])
            sage: G.is_tree(certificate=True, output='edge')
            (False, [(1, 2, 'a'), (2, 1, 'b')])

        TESTS:

        :trac:`14434` is fixed::

            sage: g = Graph({0:[1,4,5],3:[4,8,9],4:[9],5:[7,8],7:[9]})
            sage: _,cycle = g.is_tree(certificate=True)
            sage: g.size()
            10
            sage: g.add_cycle(cycle)
            sage: g.size()
            10
        """
        if not output in ['vertex', 'edge']:
            raise ValueError('output must be either vertex or edge')

        if self.order() == 0:
            return False

        if not self.is_connected():
            return (False, None) if certificate else False

        if certificate:
            if self.num_verts() == self.num_edges() + 1:
                return (True, None)

            if self.has_multiple_edges():
                if output == 'vertex':
                    return (False, list(self.multiple_edges()[0][:2]))
                edge1, edge2 = self.multiple_edges()[:2]
                if edge1[0] != edge2[0]:
                    return (False, [edge1, edge2])
                return (False, [edge1, (edge2[1], edge2[0], edge2[2])])

            if output == 'edge':
                if self.allows_multiple_edges():
                    def vertices_to_edges(x):
                        return [(u[0], u[1], self.edge_label(u[0], u[1])[0])
                                for u in zip(x, x[1:] + [x[0]])]
                else:
                    def vertices_to_edges(x):
                        return [(u[0], u[1], self.edge_label(u[0], u[1]))
                                for u in zip(x, x[1:] + [x[0]])]

            # This code is a depth-first search that looks for a cycle in the
            # graph. We *know* it exists as there are too many edges around.
            n = self.order()
            seen = {}
            u = self.vertex_iterator().next()
            seen[u] = u
            stack = [(u, v) for v in self.neighbor_iterator(u)]
            while stack:
                u, v = stack.pop(-1)
                if v in seen:
                    continue
                for w in self.neighbors(v):
                    if u == w:
                        continue
                    elif w in seen:
                        cycle = [v, w]
                        while u != w:
                            cycle.insert(0, u)
                            u = seen[u]
                        if output == 'vertex':
                            return (False, cycle)
                        return (False, vertices_to_edges(cycle))
                    else:
                        stack.append((v, w))
                seen[v] = u

        else:
            return self.num_verts() == self.num_edges() + 1

    def is_forest(self, certificate=False, output='vertex'):
        """
        Tests if the graph is a forest, i.e. a disjoint union of trees.

        INPUT:

        - ``certificate`` (boolean) -- whether to return a certificate. The
          method only returns boolean answers when ``certificate = False``
          (default). When it is set to ``True``, it either answers ``(True,
          None)`` when the graph is a forest and ``(False, cycle)`` when it
          contains a cycle.

        - ``output`` (``'vertex'`` (default) or ``'edge'``) -- whether the
          certificate is given as a list of vertices or a list of
          edges.

        EXAMPLES::

            sage: seven_acre_wood = sum(graphs.trees(7), Graph())
            sage: seven_acre_wood.is_forest()
            True

        With certificates::

            sage: g = graphs.RandomTree(30)
            sage: g.is_forest(certificate=True)
            (True, None)
            sage: (2*g + graphs.PetersenGraph() + g).is_forest(certificate=True)
            (False, [63, 62, 61, 60, 64])
        """
        number_of_connected_components = len(self.connected_components())
        isit = (self.num_verts() ==
                self.num_edges() + number_of_connected_components)

        if not certificate:
            return isit
        else:
            if isit:
                return (True, None)
            # The graph contains a cycle, and the user wants to see it.

            # No need to copy the graph
            if number_of_connected_components == 1:
                return self.is_tree(certificate=True, output=output)

            # We try to find a cycle in each connected component
            for gg in self.connected_components_subgraphs():
                isit, cycle = gg.is_tree(certificate=True, output=output)
                if not isit:
                    return (False, cycle)

    def is_overfull(self):
        r"""
        Tests whether the current graph is overfull.

        A graph `G` on `n` vertices and `m` edges is said to
        be overfull if:

        - `n` is odd

        - It satisfies `2m > (n-1)\Delta(G)`, where
          `\Delta(G)` denotes the maximum degree
          among all vertices in `G`.

        An overfull graph must have a chromatic index of `\Delta(G)+1`.

        EXAMPLES:

        A complete graph of order `n > 1` is overfull if and only if `n` is
        odd::

            sage: graphs.CompleteGraph(6).is_overfull()
            False
            sage: graphs.CompleteGraph(7).is_overfull()
            True
            sage: graphs.CompleteGraph(1).is_overfull()
            False

        The claw graph is not overfull::

            sage: from sage.graphs.graph_coloring import edge_coloring
            sage: g = graphs.ClawGraph()
            sage: g
            Claw graph: Graph on 4 vertices
            sage: edge_coloring(g, value_only=True)
            3
            sage: g.is_overfull()
            False

        The Holt graph is an example of a overfull graph::

            sage: G = graphs.HoltGraph()
            sage: G.is_overfull()
            True

        Checking that all complete graphs `K_n` for even `0 \leq n \leq 100`
        are not overfull::

            sage: def check_overfull_Kn_even(n):
            ...       i = 0
            ...       while i <= n:
            ...           if graphs.CompleteGraph(i).is_overfull():
            ...               print "A complete graph of even order cannot be overfull."
            ...               return
            ...           i += 2
            ...       print "Complete graphs of even order up to %s are not overfull." % n
            ...
            sage: check_overfull_Kn_even(100)  # long time
            Complete graphs of even order up to 100 are not overfull.

        The null graph, i.e. the graph with no vertices, is not overfull::

            sage: Graph().is_overfull()
            False
            sage: graphs.CompleteGraph(0).is_overfull()
            False

        Checking that all complete graphs `K_n` for odd `1 < n \leq 100`
        are overfull::

            sage: def check_overfull_Kn_odd(n):
            ...       i = 3
            ...       while i <= n:
            ...           if not graphs.CompleteGraph(i).is_overfull():
            ...               print "A complete graph of odd order > 1 must be overfull."
            ...               return
            ...           i += 2
            ...       print "Complete graphs of odd order > 1 up to %s are overfull." % n
            ...
            sage: check_overfull_Kn_odd(100)  # long time
            Complete graphs of odd order > 1 up to 100 are overfull.

        The Petersen Graph, though, is not overfull while
        its chromatic index is `\Delta+1`::

            sage: g = graphs.PetersenGraph()
            sage: g.is_overfull()
            False
            sage: from sage.graphs.graph_coloring import edge_coloring
            sage: max(g.degree()) + 1 ==  edge_coloring(g, value_only=True)
            True
        """
        # # A possible optimized version. But the gain in speed is very little.
        # return bool(self._backend.num_verts() & 1) and (  # odd order n
        #     2 * self._backend.num_edges(self._directed) > #2m > \Delta(G)*(n-1)
        #     max(self.degree()) * (self._backend.num_verts() - 1))
        # unoptimized version
        return (self.order() % 2 == 1) and (
            2 * self.size() > max(self.degree()) * (self.order() - 1))

    def is_even_hole_free(self, certificate = False):
        r"""
        Tests whether ``self`` contains an induced even hole.

        A Hole is a cycle of length at least 4 (included). It is said
        to be even (resp. odd) if its length is even (resp. odd).

        Even-hole-free graphs always contain a bisimplicial vertex,
        which ensures that their chromatic number is at most twice
        their clique number [ABCHRS08]_.

        INPUT:

        - ``certificate`` (boolean) -- When ``certificate = False``,
          this method only returns ``True`` or ``False``. If
          ``certificate = True``, the subgraph found is returned
          instead of ``False``.

        EXAMPLE:

        Is the Petersen Graph even-hole-free ::

            sage: g = graphs.PetersenGraph()
            sage: g.is_even_hole_free()
            False

        As any chordal graph is hole-free, interval graphs behave the
        same way::

            sage: g = graphs.RandomIntervalGraph(20)
            sage: g.is_even_hole_free()
            True

        It is clear, though, that a random Bipartite Graph which is
        not a forest has an even hole::

            sage: g = graphs.RandomBipartite(10, 10, .5)
            sage: g.is_even_hole_free() and not g.is_forest()
            False

        We can check the certificate returned is indeed an even
        cycle::

            sage: if not g.is_forest():
            ...      cycle = g.is_even_hole_free(certificate = True)
            ...      if cycle.order() % 2 == 1:
            ...          print "Error !"
            ...      if not cycle.is_isomorphic(
            ...             graphs.CycleGraph(cycle.order())):
            ...          print "Error !"
            ...
            sage: print "Everything is Fine !"
            Everything is Fine !

        TESTS:

        Bug reported in :trac:`9925`, and fixed by :trac:`9420`::

            sage: g = Graph(':SiBFGaCEF_@CE`DEGH`CEFGaCDGaCDEHaDEF`CEH`ABCDEF', loops=False, multiedges=False)
            sage: g.is_even_hole_free()
            False
            sage: g.is_even_hole_free(certificate = True)
            Subgraph of (): Graph on 4 vertices

        Making sure there are no other counter-examples around ::

            sage: t = lambda x : (Graph(x).is_forest() or
            ...         isinstance(Graph(x).is_even_hole_free(certificate = True),Graph))
            sage: all( t(graphs.RandomBipartite(10,10,.5)) for i in range(100) )
            True

        REFERENCE:

        .. [ABCHRS08] L. Addario-Berry, M. Chudnovsky, F. Havet, B. Reed, P. Seymour
          Bisimplicial vertices in even-hole-free graphs
          Journal of Combinatorial Theory, Series B
          vol 98, n.6 pp 1119-1164, 2008
        """
        from sage.graphs.graph_generators import GraphGenerators

        girth = self.girth()

        if girth > self.order():
            start = 4

        elif girth % 2 == 0:
            if not certificate:
                return False
            start = girth

        else:
            start = girth + 1

        while start <= self.order():


            subgraph = self.subgraph_search(GraphGenerators().CycleGraph(start), induced = True)

            if not subgraph is None:
                if certificate:
                    return subgraph
                else:
                    return False

            start = start + 2

        return True

    def is_odd_hole_free(self, certificate = False):
        r"""
        Tests whether ``self`` contains an induced odd hole.

        A Hole is a cycle of length at least 4 (included). It is said
        to be even (resp. odd) if its length is even (resp. odd).

        It is interesting to notice that while it is polynomial to
        check whether a graph has an odd hole or an odd antihole [CRST06]_, it is
        not known whether testing for one of these two cases
        independently is polynomial too.

        INPUT:

        - ``certificate`` (boolean) -- When ``certificate = False``,
          this method only returns ``True`` or ``False``. If
          ``certificate = True``, the subgraph found is returned
          instead of ``False``.

        EXAMPLE:

        Is the Petersen Graph odd-hole-free ::

            sage: g = graphs.PetersenGraph()
            sage: g.is_odd_hole_free()
            False

        Which was to be expected, as its girth is 5 ::

            sage: g.girth()
            5

        We can check the certificate returned is indeed a 5-cycle::

            sage: cycle = g.is_odd_hole_free(certificate = True)
            sage: cycle.is_isomorphic(graphs.CycleGraph(5))
            True

        As any chordal graph is hole-free, no interval graph has an odd hole::

            sage: g = graphs.RandomIntervalGraph(20)
            sage: g.is_odd_hole_free()
            True

        REFERENCES:

        .. [CRST06] M. Chudnovsky, G. Cornuejols, X. Liu, P. Seymour, K. Vuskovic
          Recognizing berge graphs
          Combinatorica vol 25, n 2, pages 143--186
          2005
        """
        from sage.graphs.graph_generators import GraphGenerators

        girth = self.odd_girth()

        if girth > self.order():
            return True
        if girth == 3:
            start = 5

        else:
            if not certificate:
                return False
            start = girth

        while start <= self.order():

            subgraph = self.subgraph_search(GraphGenerators().CycleGraph(start), induced = True)

            if not subgraph is None:
                if certificate:
                    return subgraph
                else:
                    return False

            start += 2

        return True

    def is_bipartite(self, certificate = False):
        """
        Returns ``True`` if graph `G` is bipartite, ``False`` if not.

        Traverse the graph G with breadth-first-search and color nodes.

        INPUT:

        - ``certificate`` -- whether to return a certificate (``False`` by
          default). If set to ``True``, the certificate returned in a proper
          2-coloring when `G` is bipartite, and an odd cycle otherwise.

        EXAMPLES::

            sage: graphs.CycleGraph(4).is_bipartite()
            True
            sage: graphs.CycleGraph(5).is_bipartite()
            False
            sage: graphs.RandomBipartite(100,100,0.7).is_bipartite()
            True

        A random graph is very rarely bipartite::

            sage: g = graphs.PetersenGraph()
            sage: g.is_bipartite()
            False
            sage: false, oddcycle = g.is_bipartite(certificate = True)
            sage: len(oddcycle) % 2
            1
        """
        color = {}

        # For any uncolored vertex in the graph (to ensure we do the right job
        # when the graph is not connected !)
        for u in self:
            if u in color:
                continue

            # Let us run a BFS starting from u
            queue = [u]
            color[u] = 1
            while queue:
                v = queue.pop(0)
                c = 1-color[v]
                for w in self.neighbor_iterator(v):

                    # If the vertex has already been colored
                    if w in color:

                        # The graph is not bipartite !
                        if color[w] == color[v]:

                            # Should we return an odd cycle ?
                            if certificate:

                                # We build the first half of the cycle, i.e. a
                                # u-w path
                                cycle = self.shortest_path(u,w)

                                # The second half is a v-u path, but there may
                                # be common vertices in the two paths. But we
                                # can avoid that !

                                for v in self.shortest_path(v,u):
                                    if v in cycle:
                                        return False, cycle[cycle.index(v):]
                                    else:
                                        cycle.append(v)
                            else:
                                return False

                    # We color a new vertex
                    else:
                        color[w] = c
                        queue.append(w)
        if certificate:
            return True, color
        else:
            return True

    def is_triangle_free(self, algorithm='bitset'):
        r"""
        Returns whether ``self`` is triangle-free

        INPUT:

        - ``algorithm`` -- (default: ``'bitset'``) specifies the algorithm to
          use among:

            - ``'matrix'`` -- tests if the trace of the adjacency matrix is
              positive.

            - ``'bitset'`` -- encodes adjacencies into bitsets and uses fast
              bitset operations to test if the input graph contains a
              triangle. This method is generaly faster than stantard matrix
              multiplication.

        EXAMPLE:

        The Petersen Graph is triangle-free::

            sage: g = graphs.PetersenGraph()
            sage: g.is_triangle_free()
            True

        or a complete Bipartite Graph::

            sage: G = graphs.CompleteBipartiteGraph(5,6)
            sage: G.is_triangle_free(algorithm='matrix')
            True
            sage: G.is_triangle_free(algorithm='bitset')
            True

        a tripartite graph, though, contains many triangles::

            sage: G = (3 * graphs.CompleteGraph(5)).complement()
            sage: G.is_triangle_free(algorithm='matrix')
            False
            sage: G.is_triangle_free(algorithm='bitset')
            False

        TESTS:

        Comparison of algorithms::

            sage: for i in xrange(10): # long test
            ...       G = graphs.RandomBarabasiAlbert(50,2)
            ...       bm = G.is_triangle_free(algorithm='matrix')
            ...       bb = G.is_triangle_free(algorithm='bitset')
            ...       if bm != bb:
            ...          print "That's not good!"

        Asking for an unknown algorithm::
            sage: g.is_triangle_free(algorithm='tip top')
            Traceback (most recent call last):
            ...
            ValueError: Algorithm 'tip top' not yet implemented. Please contribute.
        """
        if algorithm=='bitset':
            from sage.data_structures.bitset import Bitset
            N = self.num_verts()
            map = {}
            i = 0
            B = {}
            for u in self.vertex_iterator():
                map[u] = i
                i += 1
                B[u] = Bitset(capacity=N)
            # map adjacency to bitsets
            for u,v in self.edge_iterator(labels=None):
                B[u].add(map[v])
                B[v].add(map[u])
            # map lengths 2 paths to bitsets
            BB = Bitset(capacity=N)
            for u in self.vertex_iterator():
                BB.clear()
                for v in self.vertex_iterator():
                    if B[u]&B[v]:
                        BB.add(map[v])
                # search for triangles
                if B[u]&BB:
                    return False
            return True

        elif algorithm=='matrix':
            return (self.adjacency_matrix()**3).trace() == 0

        else:
            raise ValueError("Algorithm '%s' not yet implemented. Please contribute." %(algorithm))

    def is_split(self):
        r"""
        Returns ``True`` if the graph is a Split graph, ``False`` otherwise.

        A Graph `G` is said to be a split graph if its vertices `V(G)`
        can be partitioned into two sets `K` and `I` such that the
        vertices of `K` induce a complete graph, and those of `I` are
        an independent set.

        There is a simple test to check whether a graph is a split
        graph (see, for instance, the book "Graph Classes, a survey"
        [GraphClasses]_ page 203) :

        Given the degree sequence `d_1 \geq ... \geq d_n` of `G`, a graph
        is a split graph if and only if :

        .. MATH::

            \sum_{i=1}^\omega d_i = \omega (\omega - 1) + \sum_{i=\omega + 1}^nd_i

        where `\omega = max \{i:d_i\geq i-1\}`.


        EXAMPLES:

        Split graphs are, in particular, chordal graphs. Hence, The Petersen graph
        can not be split::

            sage: graphs.PetersenGraph().is_split()
            False

        We can easily build some "random" split graph by creating a
        complete graph, and adding vertices only connected
        to some random vertices of the clique::

            sage: g = graphs.CompleteGraph(10)
            sage: sets = Subsets(Set(range(10)))
            sage: for i in range(10, 25):
            ...      g.add_edges([(i,k) for k in sets.random_element()])
            sage: g.is_split()
            True

        Another caracterisation of split graph states that a graph is a split graph
        if and only if does not contain the 4-cycle, 5-cycle or 2K_2 as an induced
        subgraph. Hence for the above graph we have::

            sage: sum([g.subgraph_search_count(H,induced=True) for H in [graphs.CycleGraph(4),graphs.CycleGraph(5), 2*graphs.CompleteGraph(2)]])
            0


        REFERENCES:

        .. [GraphClasses] A. Brandstadt, VB Le and JP Spinrad
          Graph classes: a survey
          SIAM Monographs on Discrete Mathematics and Applications},
          1999
        """
        self._scream_if_not_simple()
        # our degree sequence is numbered from 0 to n-1, so to avoid
        # any mistake, let's fix it :-)
        degree_sequence = [0] + sorted(self.degree(), reverse = True)

        for (i, d) in enumerate(degree_sequence):
            if d >= i - 1:
                omega = i
            else:
                break

        left = sum(degree_sequence[:omega + 1])
        right = omega * (omega - 1) + sum(degree_sequence[omega + 1:])

        return left == right

    def treewidth(self,k=None,certificate=False):
        r"""
        Computes the tree-width of `G` (and provides a decomposition)

        INPUT:

        - ``k`` (integer) -- the width to be considered. When ``k`` is an
          integer, the method checks that the graph has treewidth `\leq k`. If
          ``k`` is ``None`` (default), the method computes the optimal
          tree-width.

        - ``certificate`` -- whether to return the tree-decomposition itself.

        OUTPUT:

            ``g.treewidth()`` returns the treewidth of ``g``. When ``k`` is
             specified, it returns ``False`` when no tree-decomposition of width
             `\leq k` exists or ``True`` otherwise. When ``certificate=True``,
             the tree-decomposition is also returned.

        ALGORITHM:

            This function virtually explores the graph of all pairs
            ``(vertex_cut,cc)``, where ``vertex_cut`` is a vertex cut of the
            graph of cardinality `\leq k+1`, and ``connected_component`` is a
            connected component of the graph induced by ``G-vertex_cut``.

            We deduce that the pair ``(vertex_cut,cc)`` is feasible with
            tree-width `k` if ``cc`` is empty, or if a vertex ``v`` from
            ``vertex_cut`` can be replaced with a vertex from ``cc``, such that
            the pair ``(vertex_cut+v,cc-v)`` is feasible.

        .. NOTE::

            The implementation would be much faster if ``cc``, the argument of the
            recursive function, was a bitset. It would also be very nice to not copy
            the graph in order to compute connected components, for this is really a
            waste of time.

        .. SEEALSO::

            :meth:`~sage.graphs.graph_decompositions.vertex_separation.path_decomposition`
            computes the pathwidth of a graph. See also the
            :mod:`~sage.graphs.graph_decompositions.vertex_separation` module.

        EXAMPLES:

        The PetersenGraph has treewidth 4::

            sage: graphs.PetersenGraph().treewidth()
            4
            sage: graphs.PetersenGraph().treewidth(certificate=True)
            Graph on 7 vertices

        The treewidth of a 2d grid is its smallest side::

            sage: graphs.Grid2dGraph(2,5).treewidth()
            2
            sage: graphs.Grid2dGraph(3,5).treewidth()
            3

        TESTS::

            sage: g = graphs.PathGraph(3)
            sage: g.treewidth()
            1
            sage: g = 2*graphs.PathGraph(3)
            sage: g.treewidth()
            1
            sage: g.treewidth(certificate=True)
            Graph on 6 vertices
            sage: g.treewidth(2)
            True
            sage: g.treewidth(1)
            True
            sage: Graph(1).treewidth()
            1
            sage: Graph(0).treewidth()
            0
            sage: graphs.PetersenGraph().treewidth(k=2)
            False
            sage: graphs.PetersenGraph().treewidth(k=6)
            True
            sage: graphs.PetersenGraph().treewidth(certificate=True).is_tree()
            True
            sage: graphs.PetersenGraph().treewidth(k=3,certificate=True)
            False
            sage: graphs.PetersenGraph().treewidth(k=4,certificate=True)
            Graph on 7 vertices
        """
        from sage.misc.cachefunc import cached_function
        from sage.sets.set import Set
        g = self

        # Stupid cases
        if g.order() == 0:
            if certificate: return Graph()
            elif k is None: return 0
            else:           return True

        # Disconnected cases
        if not g.is_connected():
            if certificate is False:
                if k is None:
                    return max(cc.treewidth() for cc in g.connected_components_subgraphs())
                else:
                    return all(cc.treewidth(k) for cc in g.connected_components_subgraphs())
            else:
                return Graph(sum([cc.treewidth(certificate=True).edges(labels=False)
                                  for cc in g.connected_components_subgraphs()],[]))

        # Forcing k to be defined
        if k is None:
            for i in range(max(1,g.clique_number()-1,min(g.degree())),
                           g.order()+1):
                ans = g.treewidth(k=i, certificate=certificate)
                if ans:
                    return ans if certificate else i

        # This is the recursion described in the method's documentation. All
        # computations are cached, and depends on the pair ``cut,
        # connected_component`` only.
        #
        # It returns either a boolean or the corresponding tree-decomposition, as a
        # list of edges between vertex cuts (as it is done for the complete
        # tree-decomposition at the end of the main function.
        @cached_function
        def rec(cut,cc):
            # Easy cases
            if len(cut) > k:
                return False
            if len(cc)+len(cut) <= k+1:
                return [(cut,cut.union(cc))] if certificate else True

            # The list of potential vertices that could be added to the current cut
            extensions = {v for u in cut for v in g.neighbors(u) if v in cc}
            for v in extensions:

                # New cuts and connected components, with v respectively added and
                # removed
                cutv = cut.union([v])
                ccv = cc.difference([v])

                # The values returned by the recursive calls.
                sons = []

                # Removing v may have disconnected cc. We iterate on its connected
                # components
                for cci in g.subgraph(ccv).connected_components():

                    # The recursive subcalls. We remove on-the-fly the vertices from
                    # the cut which play no role in separating the connected
                    # component from the rest of the graph.
                    reduced_cut = frozenset([x for x in cutv if any(xx in cci for xx in g.neighbors(x))])
                    son = rec(reduced_cut,frozenset(cci))
                    if son is False:
                        break

                    if certificate:
                        sons.extend(son)
                        sons.append((cut,reduced_cut))

                # Weird Python syntax which is useful once in a lifetime : if break
                # was never called in the loop above, we return "sons".
                else:
                    return sons if certificate else True

            return False

        # Main call to rec function, i.e. rec({v},V-{v})
        V = g.vertices()
        v = frozenset([V.pop(0)])
        TD = rec(v,frozenset(V))

        if TD is False:
            return False

        if not certificate:
            return True

        # Building the Tree-Decomposition graph. Its vertices are cuts of the
        # decomposition, and there is an edge from a cut C1 to a cut C2 if C2 is an
        # immediate subcall of C1
        G = Graph()
        G.add_edges([(Set(x),Set(y)) for x,y in TD])

        # The Tree-Decomposition contains a lot of useless nodes that we now remove.
        prune_list = G.vertices()

        for v in prune_list:
            # We remove any vertex of degree 1 whose corresponding set is contained
            # in the set represented by its unique neighbor.
            if G.degree(v)==1:
                v1 = G.neighbors(v)[0]
                if v.issubset(v1):
                    G.delete_vertex(v)
                    prune_list.append(v1)

            # We remove a vertex v with two neighbors v1,v2 if v1 is a subset of v
            # and v is a subset of v2
            elif G.degree(v) == 2:
                v1,v2 = G.neighbors(v)
                if ((v1.issubset(v)   and v.issubset(v2)) or
                    (v1.issuperset(v) and v.issuperset(v2))):
                    G.add_edge(v1,v2)
                    G.delete_vertex(v)

        return G

    def is_perfect(self, certificate = False):
        r"""
        Tests whether the graph is perfect.

        A graph `G` is said to be perfect if `\chi(H)=\omega(H)` hold
        for any induced subgraph `H\subseteq_i G` (and so for `G`
        itself, too), where `\chi(H)` represents the chromatic number
        of `H`, and `\omega(H)` its clique number. The Strong Perfect
        Graph Theorem [SPGT]_ gives another characterization of
        perfect graphs:

        A graph is perfect if and only if it contains no odd hole
        (cycle on an odd number `k` of vertices, `k>3`) nor any odd
        antihole (complement of a hole) as an induced subgraph.

        INPUT:

        - ``certificate`` (boolean) -- whether to return
          a certificate (default : ``False``)

        OUTPUT:

        When ``certificate = False``, this function returns
        a boolean value. When ``certificate = True``, it returns
        a subgraph of ``self`` isomorphic to an odd hole or an odd
        antihole if any, and ``None`` otherwise.

        EXAMPLE:

        A Bipartite Graph is always perfect ::

            sage: g = graphs.RandomBipartite(8,4,.5)
            sage: g.is_perfect()
            True

        So is the line graph of a bipartite graph::

            sage: g = graphs.RandomBipartite(4,3,0.7)
            sage: g.line_graph().is_perfect() # long time
            True

        As well as the Cartesian product of two complete graphs::

            sage: g = graphs.CompleteGraph(3).cartesian_product(graphs.CompleteGraph(3))
            sage: g.is_perfect()
            True

        Interval Graphs, which are chordal graphs, too ::

            sage: g =  graphs.RandomIntervalGraph(7)
            sage: g.is_perfect()
            True

        The PetersenGraph, which is triangle-free and
        has chromatic number 3 is obviously not perfect::

            sage: g = graphs.PetersenGraph()
            sage: g.is_perfect()
            False

        We can obtain an induced 5-cycle as a certificate::

            sage: g.is_perfect(certificate = True)
            Subgraph of (Petersen graph): Graph on 5 vertices

        TEST:

        Check that :trac:`13546` has been fixed::

            sage: Graph(':FgGE@I@GxGs', loops=False, multiedges=False).is_perfect()
            False
            sage: g = Graph({0: [2, 3, 4, 5],
            ...              1: [3, 4, 5, 6],
            ...              2: [0, 4, 5, 6],
            ...              3: [0, 1, 5, 6],
            ...              4: [0, 1, 2, 6],
            ...              5: [0, 1, 2, 3],
            ...              6: [1, 2, 3, 4]})
            sage: g.is_perfect()
            False

        REFERENCES:

        .. [SPGT] M. Chudnovsky, N. Robertson, P. Seymour, R. Thomas.
          The strong perfect graph theorem
          Annals of Mathematics
          vol 164, number 1, pages 51--230
          2006

        TESTS::

            sage: Graph(':Ab').is_perfect()
            Traceback (most recent call last):
            ...
            ValueError: This method is only defined for simple graphs, and yours is not one of them !
            sage: g = Graph()
            sage: g.allow_loops(True)
            sage: g.add_edge(0,0)
            sage: g.edges()
            [(0, 0, None)]
            sage: g.is_perfect()
            Traceback (most recent call last):
            ...
            ValueError: This method is only defined for simple graphs, and yours is not one of them !

        """

        if self.has_multiple_edges() or self.has_loops():
            raise ValueError("This method is only defined for simple graphs,"
                             " and yours is not one of them !")
        if self.is_bipartite():

            return True if not certificate else None

        self_complement = self.complement()

        self_complement.remove_loops()
        self_complement.remove_multiple_edges()

        if self_complement.is_bipartite():
            return True if not certificate else None

        answer = self.is_odd_hole_free(certificate = certificate)
        if not (answer is True):
            return answer

        return self_complement.is_odd_hole_free(certificate = certificate)

    def odd_girth(self):
        r"""
        Returns the odd girth of self.

        The odd girth of a graph is defined as the smallest cycle of odd length.

        OUTPUT:

        The odd girth of ``self``.

        EXAMPLES:

        The McGee graph has girth 7 and therefore its odd girth is 7 as well. ::

            sage: G = graphs.McGeeGraph()
            sage: G.odd_girth()
            7

        Any complete graph on more than 2 vertices contains a triangle and has
        thus odd girth 3. ::

            sage: G = graphs.CompleteGraph(10)
            sage: G.odd_girth()
            3

        Every bipartite graph has no odd cycles and consequently odd girth of
        infinity. ::

            sage: G = graphs.CompleteBipartiteGraph(100,100)
            sage: G.odd_girth()
            +Infinity

        .. SEEALSO::

            * :meth:`~sage.graphs.generic_graph.GenericGraph.girth` -- computes
              the girth of a graph.

        REFERENCES:

        The property relating the odd girth to the coefficients of the
        characteristic polynomial is an old result from algebraic graph theory
        see

        .. [Har62] Harary, F (1962). The determinant of the adjacency matrix of
          a graph, SIAM Review 4, 202-210

        .. [Biggs93] Biggs, N. L. Algebraic Graph Theory, 2nd ed. Cambridge,
          England: Cambridge University Press, pp. 45, 1993.

        TESTS::

            sage: graphs.CycleGraph(5).odd_girth()
            5
            sage: graphs.CycleGraph(11).odd_girth()
            11
        """
        ch = ((self.am()).charpoly()).coeffs()
        n = self.order()

        for i in xrange(n-1,-1,-2):
            if ch[i] != 0:
                return n-i

        from sage.rings.infinity import Infinity

        return Infinity

    def is_edge_transitive(self):
        """
        Returns true if self is an edge transitive graph.

        A graph is edge-transitive if its automorphism group acts transitively
        on its edge set.

        Equivalently, if there exists for any pair of edges `uv,u'v'\in E(G)` an
        automorphism `\phi` of `G` such that `\phi(uv)=u'v'` (note this does not
        necessarily mean that `\phi(u)=u'` and `\phi(v)=v'`).

        See :wikipedia:`the wikipedia article on edge-transitive graphs
        <Edge-transitive_graph>` for more information.

        .. SEEALSO::

          - :meth:`~Graph.is_arc_transitive`
          - :meth:`~Graph.is_half_transitive`
          - :meth:`~Graph.is_semi_symmetric`

        EXAMPLES::

            sage: P = graphs.PetersenGraph()
            sage: P.is_edge_transitive()
            True
            sage: C = graphs.CubeGraph(3)
            sage: C.is_edge_transitive()
            True
            sage: G = graphs.GrayGraph()
            sage: G.is_edge_transitive()
            True
            sage: P = graphs.PathGraph(4)
            sage: P.is_edge_transitive()
            False
        """
        from sage.interfaces.gap import gap

        if self.size() == 0:
            return True

        A = self.automorphism_group()
        e = self.edge_iterator(labels=False).next()
        e = [A._domain_to_gap[e[0]], A._domain_to_gap[e[1]]]

        return gap("OrbitLength("+str(A._gap_())+",Set(" + str(e) + "),OnSets);") == self.size()

    def is_arc_transitive(self):
        """
        Returns true if self is an arc-transitive graph

        A graph is arc-transitive if its automorphism group acts transitively on
        its pairs of adjacent vertices.

        Equivalently, if there exists for any pair of edges `uv,u'v'\in E(G)` an
        automorphism `\phi_1` of `G` such that `\phi_1(u)=u'` and
        `\phi_1(v)=v'`, as well as another automorphism `\phi_2` of `G` such
        that `\phi_2(u)=v'` and `\phi_2(v)=u'`

        See :wikipedia:`the wikipedia article on arc-transitive graphs
        <arc-transitive_graph>` for more information.

        .. SEEALSO::

          - :meth:`~Graph.is_edge_transitive`
          - :meth:`~Graph.is_half_transitive`
          - :meth:`~Graph.is_semi_symmetric`

        EXAMPLES::

            sage: P = graphs.PetersenGraph()
            sage: P.is_arc_transitive()
            True
            sage: G = graphs.GrayGraph()
            sage: G.is_arc_transitive()
            False
        """

        from sage.interfaces.gap import gap

        if self.size() == 0:
            return True

        A = self.automorphism_group()
        e = self.edge_iterator(labels=False).next()
        e = [A._domain_to_gap[e[0]], A._domain_to_gap[e[1]]]

        return gap("OrbitLength("+str(A._gap_())+",Set(" + str(e) + "),OnTuples);") == 2*self.size()

    def is_half_transitive(self):
        """
        Returns true if self is a half-transitive graph.

        A graph is is half-transitive if it is both vertex and edge transitive
        but not arc-transitive.

        See :wikipedia:`the wikipedia article on half-transitive graphs
        <half-transitive_graph>` for more information.

        .. SEEALSO::

          - :meth:`~Graph.is_edge_transitive`
          - :meth:`~Graph.is_arc_transitive`
          - :meth:`~Graph.is_semi_symmetric`

        EXAMPLES:

        The Petersen Graph is not half-transitive::

            sage: P = graphs.PetersenGraph()
            sage: P.is_half_transitive()
            False

        The smallest half-transitive graph is the Holt Graph::

            sage: H = graphs.HoltGraph()
            sage: H.is_half_transitive()
            True
        """

        # A half-transitive graph always has only vertices of even degree
        if not all(d%2 == 0 for d in self.degree_iterator()):
            return False

        return (self.is_edge_transitive() and
                self.is_vertex_transitive() and
                not self.is_arc_transitive())

    def is_semi_symmetric(self):
        """
        Returns true if self is semi-symmetric.

        A graph is semi-symmetric if it is regular, edge-transitve but not
        vertex-transitive.

        See :wikipedia:`the wikipedia article on semi-symmetric graphs
        <Semi-symmetric_graph>` for more information.

        .. SEEALSO::

          - :meth:`~Graph.is_edge_transitive`
          - :meth:`~Graph.is_arc_transitive`
          - :meth:`~Graph.is_half_transitive`

        EXAMPLES:

        The Petersen graph is not semi-symmetric::

            sage: P = graphs.PetersenGraph()
            sage: P.is_semi_symmetric()
            False

        The Gray graph is the smallest possible cubic semi-symmetric graph::

            sage: G = graphs.GrayGraph()
            sage: G.is_semi_symmetric()
            True

        Another well known semi-symmetric graph is the Ljubljana graph::

            sage: L = graphs.LjubljanaGraph()
            sage: L.is_semi_symmetric()
            True
        """
        # A semi-symmetric graph is always bipartite
        if  not self.is_bipartite() :
            return False

        return (self.is_regular() and
                self.is_edge_transitive() and not
                self.is_vertex_transitive())

    def degree_constrained_subgraph(self, bounds=None, solver=None, verbose=0):
        r"""
        Returns a degree-constrained subgraph.

        Given a graph `G` and two functions `f, g:V(G)\rightarrow \mathbb Z`
        such that `f \leq g`, a degree-constrained subgraph in `G` is
        a subgraph `G' \subseteq G` such that for any vertex `v \in G`,
        `f(v) \leq d_{G'}(v) \leq g(v)`.

        INPUT:

        - ``bounds`` -- (default: ``None``) Two possibilities:

          - A dictionary whose keys are the vertices, and values a pair of
            real values ``(min,max)`` corresponding to the values
            `(f(v),g(v))`.

          - A function associating to each vertex a pair of
            real values ``(min,max)`` corresponding to the values
            `(f(v),g(v))`.


        - ``solver`` -- (default: ``None``) Specify a Linear Program (LP)
          solver to be used. If set to ``None``, the default one is used. For
          more information on LP solvers and which default solver is used, see
          the method
          :meth:`solve <sage.numerical.mip.MixedIntegerLinearProgram.solve>`
          of the class
          :class:`MixedIntegerLinearProgram <sage.numerical.mip.MixedIntegerLinearProgram>`.

        - ``verbose`` -- integer (default: ``0``). Sets the level of
          verbosity. Set to 0 by default, which means quiet.

        OUTPUT:

        - When a solution exists, this method outputs the degree-constained
          subgraph as a Graph object.

        - When no solution exists, returns ``False``.

        .. NOTE::

            - This algorithm computes the degree-constrained subgraph of minimum weight.
            - If the graph's edges are weighted, these are taken into account.
            - This problem can be solved in polynomial time.

        EXAMPLES:

        Is there a perfect matching in an even cycle? ::

            sage: g = graphs.CycleGraph(6)
            sage: bounds = lambda x: [1,1]
            sage: m = g.degree_constrained_subgraph(bounds=bounds)
            sage: m.size()
            3
        """
        self._scream_if_not_simple()
        from sage.numerical.mip import MixedIntegerLinearProgram, MIPSolverException

        p = MixedIntegerLinearProgram(maximization=False, solver=solver)
        b = p.new_variable(binary=True)

        reorder = lambda x,y: (x,y) if x<y else (y,x)

        if bounds is None:
            raise ValueError("The `bounds` keyword can not be equal to None")
        elif isinstance(bounds,dict):
            f_bounds = lambda x: bounds[x]
        else:
            f_bounds = bounds


        if self.weighted():
            from sage.rings.real_mpfr import RR
            weight = lambda x: x if x in RR else 1
        else:
            weight = lambda x: 1

        for v in self:
            minimum,maximum = f_bounds(v)
            p.add_constraint(p.sum([ b[reorder(x,y)]*weight(l) for x,y,l in self.edges_incident(v)]), min=minimum, max=maximum)

        p.set_objective(p.sum([ b[reorder(x,y)]*weight(l) for x,y,l in self.edge_iterator()]))

        try:
            p.solve(log=verbose)
            g = self.copy()
            b = p.get_values(b)
            g.delete_edges([(x,y) for x,y,_ in g.edge_iterator() if b[reorder(x,y)] < 0.5])
            return g


        except MIPSolverException:
            return False


    ### Orientations

    def strong_orientation(self):
        r"""
        Returns a strongly connected orientation of the current graph. See
        also the :wikipedia:`Strongly_connected_component`.

        An orientation of an undirected graph is a digraph obtained by
        giving an unique direction to each of its edges. An orientation
        is said to be strong if there is a directed path between each
        pair of vertices.

        If the graph is 2-edge-connected, a strongly connected orientation
        can be found in linear time. If the given graph is not 2-connected,
        the orientation returned will ensure that each 2-connected component
        has a strongly connected orientation.

        OUTPUT:

        A digraph representing an orientation of the current graph.

        .. NOTE::

            - This method assumes the graph is connected.
            - This algorithm works in O(m).

        EXAMPLE:

        For a 2-regular graph, a strong orientation gives to each vertex
        an out-degree equal to 1::

            sage: g = graphs.CycleGraph(5)
            sage: g.strong_orientation().out_degree()
            [1, 1, 1, 1, 1]

        The Petersen Graph is 2-edge connected. It then has a strongly
        connected orientation::

            sage: g = graphs.PetersenGraph()
            sage: o = g.strong_orientation()
            sage: len(o.strongly_connected_components())
            1

        The same goes for the CubeGraph in any dimension ::

            sage: all(len(graphs.CubeGraph(i).strong_orientation().strongly_connected_components()) == 1 for i in xrange(2,6))
            True

        A multigraph also has a strong orientation ::

            sage: g = Graph([(1,2),(1,2)])
            sage: g.strong_orientation()
            Multi-digraph on 2 vertices

        """
        from sage.graphs.all import DiGraph
        d = DiGraph(multiedges=self.allows_multiple_edges())

        id = {}
        i = 0

        # The algorithm works through a depth-first search. Any edge
        # used in the depth-first search is oriented in the direction
        # in which it has been used. All the other edges are oriented
        # backward

        v = self.vertex_iterator().next()
        seen = {}
        i=1

        # Time at which the vertices have been discovered
        seen[v] = i

        # indicates the stack of edges to explore
        next = self.edges_incident(v)

        while next:
            e = next.pop(-1)
            # We assume e[0] to be a `seen` vertex
            e = e if seen.get(e[0],False) != False else (e[1],e[0],e[2])

            # If we discovered a new vertex
            if seen.get(e[1],False) == False:
                d.add_edge(e)
                next.extend([ee for ee in self.edges_incident(e[1]) if (((e[0],e[1]) != (ee[0],ee[1])) and ((e[0],e[1]) != (ee[1],ee[0])))])
                i+=1
                seen[e[1]]=i

            # Else, we orient the edges backward
            else:
                if seen[e[0]] < seen[e[1]]:
                    d.add_edge((e[1],e[0],e[2]))
                else:
                    d.add_edge(e)

        # Case of multiple edges. If another edge has already been inserted, we add the new one
        # in the opposite direction.
        tmp = None
        for e in self.multiple_edges():
            if tmp == (e[0],e[1]):
                if d.has_edge(e[0],e[1]):
                    d.add_edge(e[1],e[0],e[2])
                else:
                    d.add_edge(e)
            tmp = (e[0],e[1])

        return d

    def minimum_outdegree_orientation(self, use_edge_labels=False, solver=None, verbose=0):
        r"""
        Returns an orientation of ``self`` with the smallest possible maximum
        outdegree.

        Given a Graph `G`, is is polynomial to compute an orientation
        `D` of the edges of `G` such that the maximum out-degree in
        `D` is minimized. This problem, though, is NP-complete in the
        weighted case [AMOZ06]_.

        INPUT:

        - ``use_edge_labels`` -- boolean (default: ``False``)

          - When set to ``True``, uses edge labels as weights to
            compute the orientation and assumes a weight of `1`
            when there is no value available for a given edge.

          - When set to ``False`` (default), gives a weight of 1
            to all the edges.

        - ``solver`` -- (default: ``None``) Specify a Linear Program (LP)
          solver to be used. If set to ``None``, the default one is used. For
          more information on LP solvers and which default solver is used, see
          the method
          :meth:`solve <sage.numerical.mip.MixedIntegerLinearProgram.solve>`
          of the class
          :class:`MixedIntegerLinearProgram <sage.numerical.mip.MixedIntegerLinearProgram>`.

        - ``verbose`` -- integer (default: ``0``). Sets the level of
          verbosity. Set to 0 by default, which means quiet.

        EXAMPLE:

        Given a complete bipartite graph `K_{n,m}`, the maximum out-degree
        of an optimal orientation is `\left\lceil \frac {nm} {n+m}\right\rceil`::

            sage: g = graphs.CompleteBipartiteGraph(3,4)
            sage: o = g.minimum_outdegree_orientation()
            sage: max(o.out_degree()) == ceil((4*3)/(3+4))
            True

        REFERENCES:

        .. [AMOZ06] Asahiro, Y. and Miyano, E. and Ono, H. and Zenmyo, K.
          Graph orientation algorithms to minimize the maximum outdegree
          Proceedings of the 12th Computing: The Australasian Theory Symposium
          Volume 51, page 20
          Australian Computer Society, Inc. 2006
        """
        self._scream_if_not_simple()
        if self.is_directed():
            raise ValueError("Cannot compute an orientation of a DiGraph. "+\
                                 "Please convert it to a Graph if you really mean it.")

        if use_edge_labels:
            from sage.rings.real_mpfr import RR
            weight = lambda u,v : self.edge_label(u,v) if self.edge_label(u,v) in RR else 1
        else:
            weight = lambda u,v : 1

        from sage.numerical.mip import MixedIntegerLinearProgram

        p = MixedIntegerLinearProgram(maximization=False, solver=solver)

        # The orientation of an edge is boolean
        # and indicates whether the edge uv
        # with u<v goes from u to v ( equal to 0 )
        # or from v to u ( equal to 1)
        orientation = p.new_variable(binary=True)

        degree = p.new_variable(nonnegative=True)

        # Whether an edge adjacent to a vertex u counts
        # positively or negatively
        outgoing = lambda u,v,variable : (1-variable) if u>v else variable

        for u in self:
            p.add_constraint(p.sum([weight(u,v)*outgoing(u,v,orientation[min(u,v),max(u,v)]) for v in self.neighbors(u)])-degree['max'],max=0)

        p.set_objective(degree['max'])

        p.solve(log=verbose)

        orientation = p.get_values(orientation)

        # All the edges from self are doubled in O
        # ( one in each direction )
        from sage.graphs.digraph import DiGraph
        O = DiGraph(self)

        # Builds the list of edges that should be removed
        edges=[]

        for u,v in self.edge_iterator(labels=None):
            # assumes u<v
            if u>v:
                u,v=v,u

            if orientation[min(u,v),max(u,v)] == 1:
                edges.append((max(u,v),min(u,v)))
            else:
                edges.append((min(u,v),max(u,v)))

        O.delete_edges(edges)

        return O

    def bounded_outdegree_orientation(self, bound):
        r"""
        Computes an orientation of ``self`` such that every vertex `v`
        has out-degree less than `b(v)`

        INPUT:

        - ``bound`` -- Maximum bound on the out-degree. Can be of
          three different types :

             * An integer `k`. In this case, computes an orientation
               whose maximum out-degree is less than `k`.

             * A dictionary associating to each vertex its associated
               maximum out-degree.

             * A function associating to each vertex its associated
               maximum out-degree.

        OUTPUT:

        A DiGraph representing the orientation if it exists. A
        ``ValueError`` exception is raised otherwise.

        ALGORITHM:

        The problem is solved through a maximum flow :

        Given a graph `G`, we create a ``DiGraph`` `D` defined on
        `E(G)\cup V(G)\cup \{s,t\}`. We then link `s` to all of `V(G)`
        (these edges having a capacity equal to the bound associated
        to each element of `V(G)`), and all the elements of `E(G)` to
        `t` . We then link each `v \in V(G)` to each of its incident
        edges in `G`. A maximum integer flow of value `|E(G)|`
        corresponds to an admissible orientation of `G`. Otherwise,
        none exists.

        EXAMPLES:

        There is always an orientation of a graph `G` such that a
        vertex `v` has out-degree at most `\lceil \frac {d(v)} 2
        \rceil`::

            sage: g = graphs.RandomGNP(40, .4)
            sage: b = lambda v : ceil(g.degree(v)/2)
            sage: D = g.bounded_outdegree_orientation(b)
            sage: all( D.out_degree(v) <= b(v) for v in g )
            True


        Chvatal's graph, being 4-regular, can be oriented in such a
        way that its maximum out-degree is 2::

            sage: g = graphs.ChvatalGraph()
            sage: D = g.bounded_outdegree_orientation(2)
            sage: max(D.out_degree())
            2

        For any graph `G`, it is possible to compute an orientation
        such that the maximum out-degree is at most the maximum
        average degree of `G` divided by 2. Anything less, though, is
        impossible.

            sage: g = graphs.RandomGNP(40, .4)
            sage: mad = g.maximum_average_degree()

        Hence this is possible ::

            sage: d = g.bounded_outdegree_orientation(ceil(mad/2))

        While this is not::

            sage: try:
            ...      g.bounded_outdegree_orientation(ceil(mad/2-1))
            ...      print "Error"
            ... except ValueError:
            ...       pass

        TESTS:

        As previously for random graphs, but more intensively::

            sage: for i in xrange(30):      # long time (up to 6s on sage.math, 2012)
            ...       g = graphs.RandomGNP(40, .4)
            ...       b = lambda v : ceil(g.degree(v)/2)
            ...       D = g.bounded_outdegree_orientation(b)
            ...       if not (
            ...            all( D.out_degree(v) <= b(v) for v in g ) or
            ...            D.size() != g.size()):
            ...           print "Something wrong happened"

        """
        self._scream_if_not_simple()
        from sage.graphs.all import DiGraph
        n = self.order()

        if n == 0:
            return DiGraph()

        vertices = self.vertices()
        vertices_id = dict(map(lambda x_y: (x_y[1], x_y[0]),
                               list(enumerate(vertices))))

        b = {}


        # Checking the input type. We make a dictionay out of it
        if isinstance(bound, dict):
            b = bound
        else:
            try:
                b = dict(zip(vertices,map(bound, vertices)))

            except TypeError:
                b = dict(zip(vertices, [bound]*n))

        d = DiGraph()

        # Adding the edges (s,v) and ((u,v),t)
        d.add_edges( ('s', vertices_id[v], b[v]) for v in vertices)

        d.add_edges( ((vertices_id[u], vertices_id[v]), 't', 1)
                     for (u,v) in self.edges(labels=None) )

        # each v is linked to its incident edges

        for u,v in self.edges(labels = None):
            u,v = vertices_id[u], vertices_id[v]
            d.add_edge(u, (u,v), 1)
            d.add_edge(v, (u,v), 1)

        # Solving the maximum flow
        value, flow = d.flow('s','t', value_only = False, integer = True, use_edge_labels = True)

        if value != self.size():
            raise ValueError("No orientation exists for the given bound")

        D = DiGraph()
        D.add_vertices(vertices)

        # The flow graph may not contain all the vertices, if they are
        # not part of the flow...

        for u in [x for x in range(n) if x in flow]:

            for (uu,vv) in flow.neighbors_out(u):
                v = vv if vv != u else uu
                D.add_edge(vertices[u], vertices[v])

        # I do not like when a method destroys the embedding ;-)

        D.set_pos(self.get_pos())

        return D


    ### Coloring

    def bipartite_color(self):
        """
        Returns a dictionary with vertices as the keys and the color class
        as the values. Fails with an error if the graph is not bipartite.

        EXAMPLES::

            sage: graphs.CycleGraph(4).bipartite_color()
            {0: 1, 1: 0, 2: 1, 3: 0}
            sage: graphs.CycleGraph(5).bipartite_color()
            Traceback (most recent call last):
            ...
            RuntimeError: Graph is not bipartite.
        """
        isit, certificate = self.is_bipartite(certificate = True)

        if isit:
            return certificate
        else:
            raise RuntimeError("Graph is not bipartite.")

    def bipartite_sets(self):
        """
        Returns `(X,Y)` where `X` and `Y` are the nodes in each bipartite set of
        graph `G`. Fails with an error if graph is not bipartite.

        EXAMPLES::

            sage: graphs.CycleGraph(4).bipartite_sets()
            ({0, 2}, {1, 3})
            sage: graphs.CycleGraph(5).bipartite_sets()
            Traceback (most recent call last):
            ...
            RuntimeError: Graph is not bipartite.
        """
        color = self.bipartite_color()
        left = set([])
        right = set([])

        for u,s in color.iteritems():
            if s:
                left.add(u)
            else:
                right.add(u)

        return left, right

    def chromatic_number(self, algorithm="DLX", verbose = 0):
        r"""
        Returns the minimal number of colors needed to color the vertices
        of the graph `G`.

        INPUT:

        - ``algorithm`` -- Select an algorithm from the following supported
          algorithms:

          - If ``algorithm="DLX"`` (default), the chromatic number is
            computed using the dancing link algorithm. It is
            inefficient speedwise to compute the chromatic number through
            the dancing link algorithm because this algorithm computes
            *all* the possible colorings to check that one exists.

          - If ``algorithm="CP"``, the chromatic number is computed
            using the coefficients of the chromatic polynomial. Again, this
            method is inefficient in terms of speed and it only useful for
            small graphs.

          - If ``algorithm="MILP"``, the chromatic number is computed using a
            mixed integer linear program. The performance of this implementation
            is affected by whether optional MILP solvers have been installed
            (see the :mod:`MILP module <sage.numerical.mip>`, or Sage's tutorial
            on Linear Programming).

        - ``verbose`` -- integer (default: ``0``). Sets the level of verbosity
          for the MILP algorithm. Its default value is 0, which means *quiet*.

        .. SEEALSO::

            For more functions related to graph coloring, see the
            module :mod:`sage.graphs.graph_coloring`.

        EXAMPLES::

            sage: G = Graph({0: [1, 2, 3], 1: [2]})
            sage: G.chromatic_number(algorithm="DLX")
            3
            sage: G.chromatic_number(algorithm="MILP")
            3
            sage: G.chromatic_number(algorithm="CP")
            3

        A bipartite graph has (by definition) chromatic number 2::

            sage: graphs.RandomBipartite(50,50,0.7).chromatic_number()
            2

        A complete multipartite graph with k parts has chromatic number k::

            sage: all(graphs.CompleteMultipartiteGraph([5]*i).chromatic_number() == i for i in xrange(2,5))
            True

        The complete graph has the largest chromatic number from all the graphs
        of order n. Namely its chromatic number is n::

            sage: all(graphs.CompleteGraph(i).chromatic_number() == i for i in xrange(10))
            True

        The Kneser graph with parameters (n,2) for n > 3 has chromatic number n-2::

            sage: all(graphs.KneserGraph(i,2).chromatic_number() == i-2 for i in xrange(4,6))
            True

        A snark has chromatic index 4 hence its line graph has chromatic number 4::

            sage: graphs.FlowerSnark().line_graph().chromatic_number()
            4

        TESTS::

            sage: G = Graph({0: [1, 2, 3], 1: [2]})
            sage: G.chromatic_number(algorithm="foo")
            Traceback (most recent call last):
            ...
            ValueError: The 'algorithm' keyword must be set to either 'DLX', 'MILP' or 'CP'.
        """
        self._scream_if_not_simple(allow_multiple_edges=True)
        # default built-in algorithm; bad performance
        if algorithm == "DLX":
            from sage.graphs.graph_coloring import chromatic_number
            return chromatic_number(self)
        # Algorithm with good performance, but requires an optional
        # package: choose any of GLPK or CBC.
        elif algorithm == "MILP":
            from sage.graphs.graph_coloring import vertex_coloring
            return vertex_coloring(self, value_only=True, verbose = verbose)
        # another algorithm with bad performance; only good for small graphs
        elif algorithm == "CP":
            f = self.chromatic_polynomial()
            i = 0
            while f(i) == 0:
                i += 1
            return i
        else:
            raise ValueError("The 'algorithm' keyword must be set to either 'DLX', 'MILP' or 'CP'.")

    def coloring(self, algorithm="DLX", hex_colors=False, verbose = 0):
        r"""
        Returns the first (optimal) proper vertex-coloring found.

        INPUT:

        - ``algorithm`` -- Select an algorithm from the following supported
          algorithms:

          - If ``algorithm="DLX"`` (default), the coloring is computed using the
            dancing link algorithm.

          - If ``algorithm="MILP"``, the coloring is computed using a mixed
            integer linear program. The performance of this implementation is
            affected by whether optional MILP solvers have been installed (see
            the :mod:`MILP module <sage.numerical.mip>`).

        - ``hex_colors`` -- (default: ``False``) if ``True``, return a
          dictionary which can easily be used for plotting.

        - ``verbose`` -- integer (default: ``0``). Sets the level of verbosity
          for the MILP algorithm. Its default value is 0, which means *quiet*.

        .. SEEALSO::

            For more functions related to graph coloring, see the
            module :mod:`sage.graphs.graph_coloring`.

        EXAMPLES::

            sage: G = Graph("Fooba")
            sage: P = G.coloring(algorithm="MILP"); P
            [[2, 1, 3], [0, 6, 5], [4]]
            sage: P = G.coloring(algorithm="DLX"); P
            [[1, 2, 3], [0, 5, 6], [4]]
            sage: G.plot(partition=P)
            Graphics object consisting of 16 graphics primitives
            sage: H = G.coloring(hex_colors=True, algorithm="MILP")
            sage: for c in sorted(H.keys()):
            ...       print c, H[c]
            #0000ff [4]
            #00ff00 [0, 6, 5]
            #ff0000 [2, 1, 3]
            sage: H = G.coloring(hex_colors=True, algorithm="DLX")
            sage: for c in sorted(H.keys()):
            ...       print c, H[c]
            #0000ff [4]
            #00ff00 [1, 2, 3]
            #ff0000 [0, 5, 6]
            sage: G.plot(vertex_colors=H)
            Graphics object consisting of 16 graphics primitives

        TESTS::

            sage: G.coloring(algorithm="foo")
            Traceback (most recent call last):
            ...
            ValueError: The 'algorithm' keyword must be set to either 'DLX' or 'MILP'.
        """
        self._scream_if_not_simple(allow_multiple_edges=True)
        if algorithm == "MILP":
            from sage.graphs.graph_coloring import vertex_coloring
            return vertex_coloring(self, hex_colors=hex_colors, verbose = verbose)
        elif algorithm == "DLX":
            from sage.graphs.graph_coloring import first_coloring
            return first_coloring(self, hex_colors=hex_colors)
        else:
            raise ValueError("The 'algorithm' keyword must be set to either 'DLX' or 'MILP'.")

    def matching(self, value_only=False, algorithm="Edmonds", use_edge_labels=True, solver=None, verbose=0):
        r"""
        Returns a maximum weighted matching of the graph
        represented by the list of its edges. For more information, see the
        `Wikipedia article on matchings
        <http://en.wikipedia.org/wiki/Matching_%28graph_theory%29>`_.

        Given a graph `G` such that each edge `e` has a weight `w_e`,
        a maximum matching is a subset `S` of the edges of `G` of
        maximum weight such that no two edges of `S` are incident
        with each other.

        As an optimization problem, it can be expressed as:

        .. math::

            \mbox{Maximize : }&\sum_{e\in G.edges()} w_e b_e\\
            \mbox{Such that : }&\forall v \in G, \sum_{(u,v)\in G.edges()} b_{(u,v)}\leq 1\\
            &\forall x\in G, b_x\mbox{ is a binary variable}

        INPUT:

        - ``value_only`` -- boolean (default: ``False``). When set to
          ``True``, only the cardinal (or the weight) of the matching is
          returned.

        - ``algorithm`` -- string (default: ``"Edmonds"``)

          - ``"Edmonds"`` selects Edmonds' algorithm as implemented in NetworkX

          - ``"LP"`` uses a Linear Program formulation of the matching problem

        - ``use_edge_labels`` -- boolean (default: ``False``)

          - When set to ``True``, computes a weighted matching where each edge
            is weighted by its label. (If an edge has no label, `1` is assumed.)

          - When set to ``False``, each edge has weight `1`.

        - ``solver`` -- (default: ``None``) Specify a Linear Program (LP)
          solver to be used. If set to ``None``, the default one is used. For
          more information on LP solvers and which default solver is used, see
          the method
          :meth:`solve <sage.numerical.mip.MixedIntegerLinearProgram.solve>`
          of the class
          :class:`MixedIntegerLinearProgram <sage.numerical.mip.MixedIntegerLinearProgram>`.

        - ``verbose`` -- integer (default: ``0``). Sets the level of
          verbosity. Set to 0 by default, which means quiet.
          Only useful when ``algorithm == "LP"``.

        ALGORITHM:

        The problem is solved using Edmond's algorithm implemented in
        NetworkX, or using Linear Programming depending on the value of
        ``algorithm``.

        EXAMPLES:

        Maximum matching in a Pappus Graph::

           sage: g = graphs.PappusGraph()
           sage: g.matching(value_only=True)
           9.0

        Same test with the Linear Program formulation::

           sage: g = graphs.PappusGraph()
           sage: g.matching(algorithm="LP", value_only=True)
           9.0

        TESTS:

        If ``algorithm`` is set to anything different from ``"Edmonds"`` or
        ``"LP"``, an exception is raised::

           sage: g = graphs.PappusGraph()
           sage: g.matching(algorithm="somethingdifferent")
           Traceback (most recent call last):
           ...
           ValueError: algorithm must be set to either "Edmonds" or "LP"
        """
        self._scream_if_not_simple(allow_loops=True)
        from sage.rings.real_mpfr import RR
        weight = lambda x: x if x in RR else 1

        if algorithm == "Edmonds":
            import networkx
            if use_edge_labels:
                g = networkx.Graph()
                for u, v, l in self.edges():
                    g.add_edge(u, v, attr_dict={"weight": weight(l)})
            else:
                g = self.networkx_graph(copy=False)
            d = networkx.max_weight_matching(g)
            if value_only:
                if use_edge_labels:
                    return sum([weight(self.edge_label(u, v))
                                for u, v in d.iteritems()]) * 0.5
                else:
                    return Integer(len(d)/2)
            else:
                return [(u, v, self.edge_label(u, v))
                        for u, v in d.iteritems() if u < v]

        elif algorithm == "LP":
            from sage.numerical.mip import MixedIntegerLinearProgram
            g = self
            # returns the weight of an edge considering it may not be
            # weighted ...
            p = MixedIntegerLinearProgram(maximization=True, solver=solver)
            b = p.new_variable(binary = True)
            p.set_objective(
                p.sum([weight(w) * b[min(u, v),max(u, v)]
                     for u, v, w in g.edges()]))
            # for any vertex v, there is at most one edge incident to v in
            # the maximum matching
            for v in g.vertex_iterator():
                p.add_constraint(
                    p.sum([b[min(u, v),max(u, v)]
                         for u in g.neighbors(v)]), max=1)
            if value_only:
                if use_edge_labels:
                    return p.solve(objective_only=True, log=verbose)
                else:
                    return Integer(round(p.solve(objective_only=True, log=verbose)))
            else:
                p.solve(log=verbose)
                b = p.get_values(b)
                return [(u, v, w) for u, v, w in g.edges()
                        if b[min(u, v),max(u, v)] == 1]

        else:
            raise ValueError('algorithm must be set to either "Edmonds" or "LP"')

    def has_homomorphism_to(self, H, core = False, solver = None, verbose = 0):
        r"""
        Checks whether there is a homomorphism between two graphs.

        A homomorphism from a graph `G` to a graph `H` is a function
        `\phi:V(G)\mapsto V(H)` such that for any edge `uv \in E(G)` the pair
        `\phi(u)\phi(v)` is an edge of `H`.

        Saying that a graph can be `k`-colored is equivalent to saying that it
        has a homomorphism to `K_k`, the complete graph on `k` elements.

        For more information, see the `Wikipedia article on graph homomorphisms
        <Graph_homomorphism>`_.

        INPUT:

        - ``H`` -- the graph to which ``self`` should be sent.

        - ``core`` (boolean) -- whether to minimize the size of the mapping's
          image (see note below). This is set to ``False`` by default.

        - ``solver`` -- (default: ``None``) Specify a Linear Program (LP)
          solver to be used. If set to ``None``, the default one is used. For
          more information on LP solvers and which default solver is used, see
          the method
          :meth:`solve <sage.numerical.mip.MixedIntegerLinearProgram.solve>`
          of the class
          :class:`MixedIntegerLinearProgram <sage.numerical.mip.MixedIntegerLinearProgram>`.

        - ``verbose`` -- integer (default: ``0``). Sets the level of
          verbosity. Set to 0 by default, which means quiet.

        .. NOTE::

           One can compute the core of a graph (with respect to homomorphism)
           with this method ::

               sage: g = graphs.CycleGraph(10)
               sage: mapping = g.has_homomorphism_to(g, core = True)
               sage: print "The size of the core is",len(set(mapping.values()))
               The size of the core is 2

        OUTPUT:

        This method returns ``False`` when the homomorphism does not exist, and
        returns the homomorphism otherwise as a dictionnary associating a vertex
        of `H` to a vertex of `G`.

        EXAMPLE:

        Is Petersen's graph 3-colorable::

            sage: P = graphs.PetersenGraph()
            sage: P.has_homomorphism_to(graphs.CompleteGraph(3)) is not False
            True

        An odd cycle admits a homomorphism to a smaller odd cycle, but not to an
        even cycle::

            sage: g = graphs.CycleGraph(9)
            sage: g.has_homomorphism_to(graphs.CycleGraph(5)) is not False
            True
            sage: g.has_homomorphism_to(graphs.CycleGraph(7)) is not False
            True
            sage: g.has_homomorphism_to(graphs.CycleGraph(4)) is not False
            False
        """
        self._scream_if_not_simple()
        from sage.numerical.mip import MixedIntegerLinearProgram, MIPSolverException
        p = MixedIntegerLinearProgram(solver=solver, maximization = False)
        b = p.new_variable(binary = True)

        # Each vertex has an image
        for ug in self:
            p.add_constraint(p.sum([b[ug,uh] for uh in H]) == 1)

        nonedges = H.complement().edges(labels = False)
        for ug,vg in self.edges(labels = False):
            # Two adjacent vertices cannot be mapped to the same element
            for uh in H:
                p.add_constraint(b[ug,uh] + b[vg,uh] <= 1)

            # Two adjacent vertices cannot be mapped to no adjacent vertices
            for uh,vh in nonedges:
                p.add_constraint(b[ug,uh] + b[vg,vh] <= 1)
                p.add_constraint(b[ug,vh] + b[vg,uh] <= 1)

        # Minimize the mapping's size
        if core:

            # the value of m is one if the corresponding vertex of h is used.
            m = p.new_variable(nonnegative=True)
            for uh in H:
                for ug in self:
                    p.add_constraint(b[ug,uh] <= m[uh])

            p.set_objective(p.sum([m[vh] for vh in H]))

        try:
            p.solve(log = verbose)
            b = p.get_values(b)
            mapping = dict(x[0] for x in b.items() if x[1])
            return mapping

        except MIPSolverException:
            return False

    def fractional_chromatic_index(self, solver = None, verbose_constraints = 0, verbose = 0):
        r"""
        Computes the fractional chromatic index of ``self``

        The fractional chromatic index is a relaxed version of edge-coloring. An
        edge coloring of a graph being actually a covering of its edges into the
        smallest possible number of matchings, the fractional chromatic index of
        a graph `G` is the smallest real value `\chi_f(G)` such that there
        exists a list of matchings `M_1, ..., M_k` of `G` and coefficients
        `\alpha_1, ..., \alpha_k` with the property that each edge is covered by
        the matchings in the following relaxed way

        .. MATH::

            \forall e \in E(G), \sum_{e \in M_i} \alpha_i \geq 1

        For more information, see the `Wikipedia article on fractional coloring
        <http://en.wikipedia.org/wiki/Fractional_coloring>`_.

        ALGORITHM:

        The fractional chromatic index is computed through Linear Programming
        through its dual. The LP solved by sage is actually:

        .. MATH::

            \mbox{Maximize : }&\sum_{e\in E(G)} r_{e}\\
            \mbox{Such that : }&\\
            &\forall M\text{ matching }\subseteq G, \sum_{e\in M}r_{v}\leq 1\\

        INPUT:

        - ``solver`` -- (default: ``None``) Specify a Linear Program (LP)
          solver to be used. If set to ``None``, the default one is used. For
          more information on LP solvers and which default solver is used, see
          the method
          :meth:`solve <sage.numerical.mip.MixedIntegerLinearProgram.solve>`
          of the class
          :class:`MixedIntegerLinearProgram <sage.numerical.mip.MixedIntegerLinearProgram>`.

          .. NOTE::

              If you want exact results, i.e. a rational number, use
              ``solver="PPL"``. This may be slower, though.

        - ``verbose_constraints`` -- whether to display which constraints are
          being generated.

        - ``verbose`` -- level of verbosity required from the LP solver

        .. NOTE::

            This implementation can be improved by computing matchings through a
            LP formulation, and not using the Python implementation of Edmonds'
            algorithm (which requires to copy the graph, etc). It may be more
            efficient to write the matching problem as a LP, as we would then
            just have to update the weights on the edges between each call to
            ``solve`` (and so avoiding the generation of all the constraints).

        EXAMPLE:

        The fractional chromatic index of a `C_5` is `5/2`::

            sage: g = graphs.CycleGraph(5)
            sage: g.fractional_chromatic_index()
            2.5

        With PPL::

            sage: g.fractional_chromatic_index(solver="PPL")
            5/2
        """
        self._scream_if_not_simple()
        from sage.numerical.mip import MixedIntegerLinearProgram

        g = self.copy()
        p = MixedIntegerLinearProgram(solver=solver, constraint_generation = True)

        # One variable per edge
        r = p.new_variable(nonnegative=True)
        R = lambda x,y : r[x,y] if x<y else r[y,x]

        # We want to maximize the sum of weights on the edges
        p.set_objective( p.sum( R(u,v) for u,v in g.edges(labels = False)))

        # Each edge being by itself a matching, its weight can not be more than
        # 1

        for u,v in g.edges(labels = False):
            p.add_constraint( R(u,v), max = 1)

        obj = p.solve(log = verbose)

        while True:

            # Updating the value on the edges of g
            for u,v in g.edges(labels = False):
                g.set_edge_label(u,v,p.get_values(R(u,v)))

            # Computing a matching of maximum weight...

            matching = g.matching()

            # If the maximum matching has weight at most 1, we are done !
            if sum(map(lambda x:x[2],matching)) <= 1:
                break

            # Otherwise, we add a new constraint

            if verbose_constraints:
                print "Adding a constraint on matching : ",matching

            p.add_constraint( p.sum( R(u,v) for u,v,_ in matching), max = 1)

            # And solve again
            obj = p.solve(log = verbose)

        # Accomplished !
        return obj

    def maximum_average_degree(self, value_only=True, solver = None, verbose = 0):
        r"""
        Returns the Maximum Average Degree (MAD) of the current graph.

        The Maximum Average Degree (MAD) of a graph is defined as
        the average degree of its densest subgraph. More formally,
        ``Mad(G) = \max_{H\subseteq G} Ad(H)``, where `Ad(G)` denotes
        the average degree of `G`.

        This can be computed in polynomial time.

        INPUT:

        - ``value_only`` (boolean) -- ``True`` by default

            - If ``value_only=True``, only the numerical
              value of the `MAD` is returned.

            - Else, the subgraph of `G` realizing the `MAD`
              is returned.

        - ``solver`` -- (default: ``None``) Specify a Linear Program (LP)
          solver to be used. If set to ``None``, the default one is used. For
          more information on LP solvers and which default solver is used, see
          the method
          :meth:`solve <sage.numerical.mip.MixedIntegerLinearProgram.solve>`
          of the class
          :class:`MixedIntegerLinearProgram <sage.numerical.mip.MixedIntegerLinearProgram>`.

        - ``verbose`` -- integer (default: ``0``). Sets the level of
          verbosity. Set to 0 by default, which means quiet.

        EXAMPLES:

        In any graph, the `Mad` is always larger than the average
        degree::

            sage: g = graphs.RandomGNP(20,.3)
            sage: mad_g = g.maximum_average_degree()
            sage: g.average_degree() <= mad_g
            True

        Unlike the average degree, the `Mad` of the disjoint
        union of two graphs is the maximum of the `Mad` of each
        graphs::

            sage: h = graphs.RandomGNP(20,.3)
            sage: mad_h = h.maximum_average_degree()
            sage: (g+h).maximum_average_degree() == max(mad_g, mad_h)
            True

        The subgraph of a regular graph realizing the maximum
        average degree is always the whole graph ::

            sage: g = graphs.CompleteGraph(5)
            sage: mad_g = g.maximum_average_degree(value_only=False)
            sage: g.is_isomorphic(mad_g)
            True

        This also works for complete bipartite graphs ::

            sage: g = graphs.CompleteBipartiteGraph(3,4)
            sage: mad_g = g.maximum_average_degree(value_only=False)
            sage: g.is_isomorphic(mad_g)
            True
        """
        self._scream_if_not_simple()
        g = self
        from sage.numerical.mip import MixedIntegerLinearProgram

        p = MixedIntegerLinearProgram(maximization=True, solver = solver)

        d = p.new_variable(nonnegative=True)
        one = p.new_variable(nonnegative=True)

        # Reorders u and v so that uv and vu are not considered
        # to be different edges
        reorder = lambda u,v : (min(u,v),max(u,v))

        for u,v in g.edge_iterator(labels=False):
            p.add_constraint( one[ reorder(u,v) ] - 2*d[u] , max = 0 )
            p.add_constraint( one[ reorder(u,v) ] - 2*d[v] , max = 0 )

        p.add_constraint( p.sum([d[v] for v in g]), max = 1)

        p.set_objective( p.sum([ one[reorder(u,v)] for u,v in g.edge_iterator(labels=False)]) )

        obj = p.solve(log = verbose)

        # Paying attention to numerical error :
        # The zero values could be something like 0.000000000001
        # so I can not write l > 0
        # And the non-zero, though they should be equal to
        # 1/(order of the optimal subgraph) may be a bit lower

        # setting the minimum to 1/(10 * size of the whole graph )
        # should be safe :-)
        m = 1/(10 *Integer(g.order()))
        g_mad = g.subgraph([v for v,l in p.get_values(d).iteritems() if l>m ])

        if value_only:
            return g_mad.average_degree()
        else:
            return g_mad

    def independent_set_of_representatives(self, family, solver=None, verbose=0):
        r"""
        Returns an independent set of representatives.

        Given a graph `G` and and a family `F=\{F_i:i\in [1,...,k]\}` of
        subsets of ``g.vertices()``, an Independent Set of Representatives
        (ISR) is an assignation of a vertex `v_i\in F_i` to each set `F_i`
        such that `v_i != v_j` if `i<j` (they are representatives) and the
        set `\cup_{i}v_i` is an independent set in `G`.

        It generalizes, for example, graph coloring and graph list coloring.

        (See [AhaBerZiv07]_ for more information.)

        INPUT:

        - ``family`` -- A list of lists defining the family `F`
          (actually, a Family of subsets of ``G.vertices()``).

        - ``solver`` -- (default: ``None``) Specify a Linear Program (LP)
          solver to be used. If set to ``None``, the default one is used. For
          more information on LP solvers and which default solver is used, see
          the method
          :meth:`solve <sage.numerical.mip.MixedIntegerLinearProgram.solve>`
          of the class
          :class:`MixedIntegerLinearProgram <sage.numerical.mip.MixedIntegerLinearProgram>`.

        - ``verbose`` -- integer (default: ``0``). Sets the level of
          verbosity. Set to 0 by default, which means quiet.

        OUTPUT:

        - A list whose `i^{\mbox{th}}` element is the representative of the
          `i^{\mbox{th}}` element of the ``family`` list. If there is no ISR,
          ``None`` is returned.

        EXAMPLES:

        For a bipartite graph missing one edge, the solution is as expected::

           sage: g = graphs.CompleteBipartiteGraph(3,3)
           sage: g.delete_edge(1,4)
           sage: g.independent_set_of_representatives([[0,1,2],[3,4,5]])
           [1, 4]

        The Petersen Graph is 3-colorable, which can be expressed as an
        independent set of representatives problem : take 3 disjoint copies
        of the Petersen Graph, each one representing one color. Then take
        as a partition of the set of vertices the family defined by the three
        copies of each vertex. The ISR of such a family
        defines a 3-coloring::

            sage: g = 3 * graphs.PetersenGraph()
            sage: n = g.order()/3
            sage: f = [[i,i+n,i+2*n] for i in xrange(n)]
            sage: isr = g.independent_set_of_representatives(f)
            sage: c = [floor(i/n) for i in isr]
            sage: color_classes = [[],[],[]]
            sage: for v,i in enumerate(c):
            ...     color_classes[i].append(v)
            sage: for classs in color_classes:
            ...     g.subgraph(classs).size() == 0
            True
            True
            True

        REFERENCE:

        .. [AhaBerZiv07] R. Aharoni and E. Berger and R. Ziv
          Independent systems of representatives in weighted graphs
          Combinatorica vol 27, num 3, p253--267
          2007

        """

        from sage.numerical.mip import MixedIntegerLinearProgram
        p=MixedIntegerLinearProgram(solver=solver)

        # Boolean variable indicating whether the vertex
        # is the representative of some set
        vertex_taken=p.new_variable(binary=True)

        # Boolean variable in two dimension whose first
        # element is a vertex and whose second element
        # is one of the sets given as arguments.
        # When true, indicated that the vertex is the representant
        # of the corresponding set

        classss=p.new_variable(binary = True)

        # Associates to the vertices the classes
        # to which they belong

        lists=dict([(v,[]) for v in self.vertex_iterator()])
        for i,f in enumerate(family):
            [lists[v].append(i) for v in f]

            # a classss has exactly one representant
            p.add_constraint(p.sum([classss[v,i] for v in f]),max=1,min=1)

        # A vertex represents at most one classss (vertex_taken is binary), and
        # vertex_taken[v]==1 if v is the representative of some classss

        [p.add_constraint(p.sum([classss[v,i] for i in lists[v]])-vertex_taken[v],max=0) for v in self.vertex_iterator()]

        # Two adjacent vertices can not both be representants of a set

        for (u,v) in self.edges(labels=None):
            p.add_constraint(vertex_taken[u]+vertex_taken[v],max=1)

        p.set_objective(None)

        try:
            p.solve(log=verbose)
        except Exception:
            return None

        classss=p.get_values(classss)

        repr=[]
        for i,f in enumerate(family):
            for v in f:
                if classss[v,i]==1:
                    repr.append(v)
                    break

        return repr

    def minor(self, H, solver=None, verbose=0):
        r"""
        Returns the vertices of a minor isomorphic to `H` in the current graph.

        We say that a graph `G` has a `H`-minor (or that it has
        a graph isomorphic to `H` as a minor), if for all `h\in H`,
        there exist disjoint sets `S_h \subseteq V(G)` such that
        once the vertices of each `S_h` have been merged to create
        a new graph `G'`, this new graph contains `H` as a subgraph.

        For more information, see the
        `Wikipedia article on graph minor <http://en.wikipedia.org/wiki/Minor_%28graph_theory%29>`_.

        INPUT:

        - ``H`` -- The minor to find for in the current graph.

        - ``solver`` -- (default: ``None``) Specify a Linear Program (LP)
          solver to be used. If set to ``None``, the default one is used. For
          more information on LP solvers and which default solver is used, see
          the method
          :meth:`solve <sage.numerical.mip.MixedIntegerLinearProgram.solve>`
          of the class
          :class:`MixedIntegerLinearProgram <sage.numerical.mip.MixedIntegerLinearProgram>`.

        - ``verbose`` -- integer (default: ``0``). Sets the level of
          verbosity. Set to 0 by default, which means quiet.

        OUTPUT:

        A dictionary associating to each vertex of `H` the set of vertices
        in the current graph representing it.

        ALGORITHM:

        Mixed Integer Linear Programming

        COMPLEXITY:

        Theoretically, when `H` is fixed, testing for the existence of
        a `H`-minor is polynomial. The known algorithms are highly
        exponential in `H`, though.

        .. NOTE::

            This function can be expected to be *very* slow, especially
            where the minor does not exist.

        EXAMPLES:

        Trying to find a minor isomorphic to `K_4` in
        the `4\times 4` grid::

            sage: g = graphs.GridGraph([4,4])
            sage: h = graphs.CompleteGraph(4)
            sage: L = g.minor(h)
            sage: gg = g.subgraph(flatten(L.values(), max_level = 1))
            sage: _ = [gg.merge_vertices(l) for l in L.values() if len(l)>1]
            sage: gg.is_isomorphic(h)
            True

        We can also try to prove this way that the Petersen graph
        is not planar, as it has a `K_5` minor::

            sage: g = graphs.PetersenGraph()
            sage: K5_minor = g.minor(graphs.CompleteGraph(5))                    # long time

        And even a `K_{3,3}` minor::

            sage: K33_minor = g.minor(graphs.CompleteBipartiteGraph(3,3))        # long time

        (It is much faster to use the linear-time test of
        planarity in this situation, though.)

        As there is no cycle in a tree, looking for a `K_3` minor is useless.
        This function will raise an exception in this case::

            sage: g = graphs.RandomGNP(20,.5)
            sage: g = g.subgraph(edges = g.min_spanning_tree())
            sage: g.is_tree()
            True
            sage: L = g.minor(graphs.CompleteGraph(3))
            Traceback (most recent call last):
            ...
            ValueError: This graph has no minor isomorphic to H !
        """
        self._scream_if_not_simple()
        H._scream_if_not_simple()
        from sage.numerical.mip import MixedIntegerLinearProgram, MIPSolverException
        p = MixedIntegerLinearProgram(solver=solver)

        # sorts an edge
        S = lambda x_y: x_y if x_y[0] < x_y[1] else (x_y[1], x_y[0])

        # rs = Representative set of a vertex
        # for h in H, v in G is such that rs[h,v] == 1 if and only if v
        # is a representant of h in self
        rs = p.new_variable(binary = True)

        for v in self:
            p.add_constraint(p.sum([rs[h,v] for h in H]), max = 1)

        # We ensure that the set of representatives of a
        # vertex h contains a tree, and thus is connected

        # edges represents the edges of the tree
        edges = p.new_variable(binary = True)

        # there can be a edge for h between two vertices
        # only if those vertices represent h
        for u,v in self.edges(labels=None):
            for h in H:
                p.add_constraint(edges[h,S((u,v))] - rs[h,u], max = 0 )
                p.add_constraint(edges[h,S((u,v))] - rs[h,v], max = 0 )

        # The number of edges of the tree in h is exactly the cardinal
        # of its representative set minus 1

        for h in H:
            p.add_constraint(p.sum([edges[h,S(e)] for e in self.edges(labels=None)])-p.sum([rs[h,v] for v in self]), min=-1, max=-1)

        # a tree  has no cycle
        epsilon = 1/(5*Integer(self.order()))
        r_edges = p.new_variable(nonnegative=True)

        for h in H:
            for u,v in self.edges(labels=None):
                p.add_constraint(r_edges[h,(u,v)] + r_edges[h,(v,u)] - edges[h,S((u,v))], min = 0)

            for v in self:
                p.add_constraint(p.sum([r_edges[h,(u,v)] for u in self.neighbors(v)]), max = 1-epsilon)

        # Once the representative sets are described, we must ensure
        # there are arcs corresponding to those of H between them
        h_edges = p.new_variable(nonnegative=True)

        for h1, h2 in H.edges(labels=None):

            for v1, v2 in self.edges(labels=None):

                p.add_constraint(h_edges[(h1,h2),S((v1,v2))] - rs[h2,v2], max = 0)
                p.add_constraint(h_edges[(h1,h2),S((v1,v2))] - rs[h1,v1], max = 0)

                p.add_constraint(h_edges[(h2,h1),S((v1,v2))] - rs[h1,v2], max = 0)
                p.add_constraint(h_edges[(h2,h1),S((v1,v2))] - rs[h2,v1], max = 0)

            p.add_constraint(p.sum([h_edges[(h1,h2),S(e)] + h_edges[(h2,h1),S(e)] for e in self.edges(labels=None) ]), min = 1)

        p.set_objective(None)

        try:
            p.solve(log=verbose)
        except MIPSolverException:
            raise ValueError("This graph has no minor isomorphic to H !")

        rs = p.get_values(rs)

        rs_dict = {}
        for h in H:
            rs_dict[h] = [v for v in self if rs[h,v]==1]

        return rs_dict

    ### Convexity

    def convexity_properties(self):
        r"""
        Returns a ``ConvexityProperties`` object corresponding to ``self``.

        This object contains the methods related to convexity in graphs (convex
        hull, hull number) and caches useful information so that it becomes
        comparatively cheaper to compute the convex hull of many different sets
        of the same graph.

        .. SEEALSO::

            In order to know what can be done through this object, please refer
            to module :mod:`sage.graphs.convexity_properties`.

        .. NOTE::

            If you want to compute many convex hulls, keep this object in memory
            ! When it is created, it builds a table of useful information to
            compute convex hulls. As a result ::

                sage: g = graphs.PetersenGraph()
                sage: g.convexity_properties().hull([1, 3])
                [1, 2, 3]
                sage: g.convexity_properties().hull([3, 7])
                [2, 3, 7]

            Is a terrible waste of computations, while ::

                sage: g = graphs.PetersenGraph()
                sage: CP = g.convexity_properties()
                sage: CP.hull([1, 3])
                [1, 2, 3]
                sage: CP.hull([3, 7])
                [2, 3, 7]

            Makes perfect sense.
        """
        from sage.graphs.convexity_properties import ConvexityProperties
        return ConvexityProperties(self)

    ### Centrality

    def centrality_betweenness(self, k=None, normalized=True, weight=None,
            endpoints=False, seed=None):
        r"""
        Returns the betweenness centrality (fraction of number of
        shortest paths that go through each vertex) as a dictionary
        keyed by vertices. The betweenness is normalized by default to
        be in range (0,1). This wraps NetworkX's implementation of the
        algorithm described in [Brandes2003]_.

        Measures of the centrality of a vertex within a graph determine
        the relative importance of that vertex to its graph. Vertices
        that occur on more shortest paths between other vertices have
        higher betweenness than vertices that occur on less.

        INPUT:


        -  ``normalized`` - boolean (default True) - if set to False,
           result is not normalized.

        - ``k`` - integer or None (default None) - if set to an integer,
          use ``k`` node samples to estimate betweenness. Higher values
          give better approximations.

        - ``weight`` - None or string. If set to a string, use that
          attribute of the nodes as weight. ``weight = True`` is
          equivalent to ``weight = "weight"``

        - ``endpoints`` - Boolean. If set to True it includes the
          endpoints in the shortest paths count

        REFERENCE:

        .. [Brandes2003] Ulrik Brandes. (2003). Faster Evaluation of
           Shortest-Path Based Centrality Indices. [Online] Available:
           http://citeseer.ist.psu.edu/viewdoc/summary?doi=10.1.1.43.1504

        EXAMPLES::

            sage: (graphs.ChvatalGraph()).centrality_betweenness()
            {0: 0.06969696969696969, 1: 0.06969696969696969,
             2: 0.0606060606060606, 3: 0.0606060606060606,
             4: 0.06969696969696969, 5: 0.06969696969696969,
             6: 0.0606060606060606, 7: 0.0606060606060606,
             8: 0.0606060606060606, 9: 0.0606060606060606,
             10: 0.0606060606060606, 11: 0.0606060606060606}
            sage: (graphs.ChvatalGraph()).centrality_betweenness(
            ...     normalized=False)
            {0: 3.833333333333333, 1: 3.833333333333333, 2: 3.333333333333333,
             3: 3.333333333333333, 4: 3.833333333333333, 5: 3.833333333333333,
             6: 3.333333333333333, 7: 3.333333333333333, 8: 3.333333333333333,
             9: 3.333333333333333, 10: 3.333333333333333,
             11: 3.333333333333333}
            sage: D = DiGraph({0:[1,2,3], 1:[2], 3:[0,1]})
            sage: D.show(figsize=[2,2])
            sage: D = D.to_undirected()
            sage: D.show(figsize=[2,2])
            sage: D.centrality_betweenness()
            {0: 0.16666666666666666, 1: 0.16666666666666666, 2: 0.0, 3: 0.0}
        """
        import networkx
        return networkx.betweenness_centrality(self.networkx_graph(copy=False),
                k=k, normalized=normalized, weight=weight, endpoints=endpoints,
                seed=seed)

    def centrality_degree(self, v=None):
        r"""
        Returns the degree centrality (fraction of vertices connected to)
        as a dictionary of values keyed by vertex. The degree centrality is
        normalized to be in range (0,1).

        Measures of the centrality of a vertex within a graph determine the
        relative importance of that vertex to its graph. Degree centrality
        measures the number of links incident upon a vertex.

        INPUT:


        -  ``v`` - a vertex label (to find degree centrality of
           only one vertex)


        EXAMPLES::

            sage: (graphs.ChvatalGraph()).centrality_degree()
            {0: 0.36363636363636365, 1: 0.36363636363636365, 2: 0.36363636363636365, 3: 0.36363636363636365, 4: 0.36363636363636365, 5: 0.36363636363636365, 6: 0.36363636363636365, 7: 0.36363636363636365, 8: 0.36363636363636365, 9: 0.36363636363636365, 10: 0.36363636363636365, 11: 0.36363636363636365}
            sage: D = DiGraph({0:[1,2,3], 1:[2], 3:[0,1]})
            sage: D.show(figsize=[2,2])
            sage: D = D.to_undirected()
            sage: D.show(figsize=[2,2])
            sage: D.centrality_degree()
            {0: 1.0, 1: 1.0, 2: 0.6666666666666666, 3: 0.6666666666666666}
            sage: D.centrality_degree(v=1)
            1.0
        """
        import networkx
        if v is None:
            return networkx.degree_centrality(self.networkx_graph(copy=False))
        else:
            return networkx.degree_centrality(self.networkx_graph(copy=False))[v]

    def centrality_closeness(self, v=None):
        r"""
        Returns the closeness centrality (1/average distance to all
        vertices) as a dictionary of values keyed by vertex. The degree
        centrality is normalized to be in range (0,1).

        Measures of the centrality of a vertex within a graph determine the
        relative importance of that vertex to its graph. 'Closeness
        centrality may be defined as the total graph-theoretic distance of
        a given vertex from all other vertices... Closeness is an inverse
        measure of centrality in that a larger value indicates a less
        central actor while a smaller value indicates a more central
        actor,' [Borgatti95]_.

        INPUT:


        -  ``v`` - a vertex label (to find degree centrality of
           only one vertex)


        REFERENCE:

        .. [Borgatti95] Stephen P Borgatti. (1995). Centrality and AIDS.
          [Online] Available:
          http://www.analytictech.com/networks/centaids.htm

        EXAMPLES::

            sage: (graphs.ChvatalGraph()).centrality_closeness()
            {0: 0.61111111111111..., 1: 0.61111111111111..., 2: 0.61111111111111..., 3: 0.61111111111111..., 4: 0.61111111111111..., 5: 0.61111111111111..., 6: 0.61111111111111..., 7: 0.61111111111111..., 8: 0.61111111111111..., 9: 0.61111111111111..., 10: 0.61111111111111..., 11: 0.61111111111111...}
            sage: D = DiGraph({0:[1,2,3], 1:[2], 3:[0,1]})
            sage: D.show(figsize=[2,2])
            sage: D = D.to_undirected()
            sage: D.show(figsize=[2,2])
            sage: D.centrality_closeness()
            {0: 1.0, 1: 1.0, 2: 0.75, 3: 0.75}
            sage: D.centrality_closeness(v=1)
            1.0
        """
        import networkx
        return networkx.closeness_centrality(self.networkx_graph(copy=False), v)

    ### Constructors

    def to_directed(self, implementation='c_graph', data_structure=None,
                    sparse=None):
        """
        Returns a directed version of the graph. A single edge becomes two
        edges, one in each direction.

        INPUT:

         - ``implementation`` - string (default: 'networkx') the
           implementation goes here.  Current options are only
           'networkx' or 'c_graph'.

         - ``data_structure`` -- one of ``"sparse"``, ``"static_sparse"``, or
           ``"dense"``. See the documentation of :class:`Graph` or
           :class:`DiGraph`.

         - ``sparse`` (boolean) -- ``sparse=True`` is an alias for
           ``data_structure="sparse"``, and ``sparse=False`` is an alias for
           ``data_structure="dense"``.

        EXAMPLES::

            sage: graphs.PetersenGraph().to_directed()
            Petersen graph: Digraph on 10 vertices

        TESTS:

        Immutable graphs yield immutable graphs::

            sage: Graph([[1, 2]], immutable=True).to_directed()._backend
            <class 'sage.graphs.base.static_sparse_backend.StaticSparseBackend'>

        :trac:`17005`::

            sage: Graph([[1,2]], immutable=True).to_directed()
            Digraph on 2 vertices
        """
        if sparse is not None:
            if data_structure is not None:
                raise ValueError("The 'sparse' argument is an alias for "
                                 "'data_structure'. Please do not define both.")
            data_structure = "sparse" if sparse else "dense"

        if data_structure is None:
            from sage.graphs.base.dense_graph import DenseGraphBackend
            from sage.graphs.base.sparse_graph import SparseGraphBackend
            if isinstance(self._backend, DenseGraphBackend):
                data_structure = "dense"
            elif isinstance(self._backend, SparseGraphBackend):
                data_structure = "sparse"
            else:
                data_structure = "static_sparse"
        from sage.graphs.all import DiGraph
        D = DiGraph(name           = self.name(),
                    pos            = self._pos,
                    boundary       = self._boundary,
                    multiedges     = self.allows_multiple_edges(),
                    loops          = self.allows_loops(),
                    implementation = implementation,
                    data_structure = (data_structure if data_structure!="static_sparse"
                                      else "sparse")) # we need a mutable copy

        D.add_vertices(self.vertex_iterator())
        for u,v,l in self.edge_iterator():
            D.add_edge(u,v,l)
            D.add_edge(v,u,l)
        if hasattr(self, '_embedding'):
            from copy import copy
            D._embedding = copy(self._embedding)
        D._weighted = self._weighted

        if data_structure == "static_sparse":
            D = D.copy(data_structure=data_structure)

        return D

    def to_undirected(self):
        """
        Since the graph is already undirected, simply returns a copy of
        itself.

        EXAMPLES::

            sage: graphs.PetersenGraph().to_undirected()
            Petersen graph: Graph on 10 vertices
        """
        return self.copy()

    def join(self, other, verbose_relabel=None, labels="pairs"):
        """
        Returns the join of self and other.

        INPUT:

        - ``verbose_relabel`` - deprecated.

        - ``labels`` - (defaults to 'pairs') If set to 'pairs', each
          element ``v`` in the first graph will be named ``(0,v)`` and
          each element ``u`` in ``other`` will be named ``(1,u)`` in
          the result. If set to 'integers', the elements of the result
          will be relabeled with consecutive integers.

        .. SEEALSO::

            * :meth:`~sage.graphs.generic_graph.GenericGraph.union`

            * :meth:`~sage.graphs.generic_graph.GenericGraph.disjoint_union`

        EXAMPLES::

            sage: G = graphs.CycleGraph(3)
            sage: H = Graph(2)
            sage: J = G.join(H); J
            Cycle graph join : Graph on 5 vertices
            sage: J.vertices()
            [(0, 0), (0, 1), (0, 2), (1, 0), (1, 1)]
            sage: J = G.join(H, labels='integers'); J
            Cycle graph join : Graph on 5 vertices
            sage: J.vertices()
            [0, 1, 2, 3, 4]
            sage: J.edges()
            [(0, 1, None), (0, 2, None), (0, 3, None), (0, 4, None), (1, 2, None), (1, 3, None), (1, 4, None), (2, 3, None), (2, 4, None)]

        ::

            sage: G = Graph(3)
            sage: G.name("Graph on 3 vertices")
            sage: H = Graph(2)
            sage: H.name("Graph on 2 vertices")
            sage: J = G.join(H); J
            Graph on 3 vertices join Graph on 2 vertices: Graph on 5 vertices
            sage: J.vertices()
            [(0, 0), (0, 1), (0, 2), (1, 0), (1, 1)]
            sage: J = G.join(H, labels='integers'); J
            Graph on 3 vertices join Graph on 2 vertices: Graph on 5 vertices
            sage: J.edges()
            [(0, 3, None), (0, 4, None), (1, 3, None), (1, 4, None), (2, 3, None), (2, 4, None)]
        """
        if verbose_relabel is not None:
            deprecation(17053, "Instead of verbose_relabel=True/False use labels='pairs'/'integers'.")
            if verbose_relabel == True:
                labels="pairs"
            if verbose_relabel == False:
                labels="integers"

        G = self.disjoint_union(other, labels=labels)
        if labels=="integers":
            G.add_edges((u,v) for u in range(self.order())
                        for v in range(self.order(), self.order()+other.order()))
        else:
            G.add_edges(((0,u), (1,v)) for u in self.vertices()
                        for v in other.vertices())

        G.name('%s join %s'%(self.name(), other.name()))
        return G

    ### Visualization

    def write_to_eps(self, filename, **options):
        r"""
        Writes a plot of the graph to ``filename`` in ``eps`` format.

        INPUT:

         - ``filename`` -- a string
         - ``**options`` -- same layout options as :meth:`.layout`

        EXAMPLES::

            sage: P = graphs.PetersenGraph()
            sage: P.write_to_eps(tmp_filename(ext='.eps'))

        It is relatively simple to include this file in a LaTeX
        document.  ``\usepackagegraphics`` must appear in the
        preamble, and ``\includegraphics{filename.eps}`` will include
        the file. To compile the document to ``pdf`` with ``pdflatex``
        the file needs first to be converted to ``pdf``, for example
        with ``ps2pdf filename.eps filename.pdf``.
        """
        from sage.graphs.print_graphs import print_graph_eps
        pos = self.layout(**options)
        [xmin, xmax, ymin, ymax] = self._layout_bounding_box(pos)
        for v in pos:
            pos[v] = (1.8*(pos[v][0] - xmin)/(xmax - xmin) - 0.9, 1.8*(pos[v][1] - ymin)/(ymax - ymin) - 0.9)
        if filename[-4:] != '.eps':
            filename += '.eps'
        f = open(filename, 'w')
        f.write( print_graph_eps(self.vertices(), self.edge_iterator(), pos) )
        f.close()

    def topological_minor(self, H, vertices = False, paths = False, solver=None, verbose=0):
        r"""
        Returns a topological `H`-minor from ``self`` if one exists.

        We say that a graph `G` has a topological `H`-minor (or that
        it has a graph isomorphic to `H` as a topological minor), if
        `G` contains a subdivision of a graph isomorphic to `H` (=
        obtained from `H` through arbitrary subdivision of its edges)
        as a subgraph.

        For more information, see the `Wikipedia article on graph minor
        :wikipedia:`Minor_(graph_theory)`.

        INPUT:

        - ``H`` -- The topological minor to find in the current graph.

        - ``solver`` -- (default: ``None``) Specify a Linear Program (LP)
          solver to be used. If set to ``None``, the default one is used. For
          more information on LP solvers and which default solver is used, see
          the method
          :meth:`solve <sage.numerical.mip.MixedIntegerLinearProgram.solve>`
          of the class
          :class:`MixedIntegerLinearProgram <sage.numerical.mip.MixedIntegerLinearProgram>`.

        - ``verbose`` -- integer (default: ``0``). Sets the level of
          verbosity. Set to 0 by default, which means quiet.

        OUTPUT:

        The topological `H`-minor found is returned as a subgraph `M`
        of ``self``, such that the vertex `v` of `M` that represents a
        vertex `h\in H` has ``h`` as a label (see
        :meth:`get_vertex <sage.graphs.generic_graph.GenericGraph.get_vertex>`
        and
        :meth:`set_vertex <sage.graphs.generic_graph.GenericGraph.set_vertex>`),
        and such that every edge of `M` has as a label the edge of `H`
        it (partially) represents.

        If no topological minor is found, this method returns
        ``False``.

        ALGORITHM:

        Mixed Integer Linear Programming.

        COMPLEXITY:

        Theoretically, when `H` is fixed, testing for the existence of
        a topological `H`-minor is polynomial. The known algorithms
        are highly exponential in `H`, though.

        .. NOTE::

            This function can be expected to be *very* slow, especially where
            the topological minor does not exist.

            (CPLEX seems to be *much* more efficient than GLPK on this kind of
            problem)

        EXAMPLES:

        Petersen's graph has a topological `K_4`-minor::

            sage: g = graphs.PetersenGraph()
            sage: g.topological_minor(graphs.CompleteGraph(4))
            Subgraph of (Petersen graph): Graph on ...

        And a topological `K_{3,3}`-minor::

            sage: g.topological_minor(graphs.CompleteBipartiteGraph(3,3))
            Subgraph of (Petersen graph): Graph on ...

        And of course, a tree has no topological `C_3`-minor::

            sage: g = graphs.RandomGNP(15,.3)
            sage: g = g.subgraph(edges = g.min_spanning_tree())
            sage: g.topological_minor(graphs.CycleGraph(3))
            False
        """
        self._scream_if_not_simple()
        H._scream_if_not_simple()
        # Useful alias ...
        G = self

        from sage.numerical.mip import MixedIntegerLinearProgram, MIPSolverException
        p = MixedIntegerLinearProgram(solver=solver)

        # This is an existence problem
        p.set_objective(None)

        #######################
        # Vertex representant #
        #######################
        #
        # v_repr[h,g] = 1 if vertex h from H is represented by vertex
        # g from G, 0 otherwise

        v_repr = p.new_variable(binary = True)

        # Exactly one representant per vertex of H
        for h in H:
            p.add_constraint( p.sum( v_repr[h,g] for g in G), min = 1, max = 1)

        # A vertex of G can only represent one vertex of H
        for g in G:
            p.add_constraint( p.sum( v_repr[h,g] for h in H), max = 1)

        ###################
        # Is representent #
        ###################
        #
        # is_repr[v] = 1 if v represents some vertex of H

        is_repr = p.new_variable(binary = True)

        for g in G:
            for h in H:
                p.add_constraint( v_repr[h,g] - is_repr[g], max = 0)

        ###################################
        # paths between the representents #
        ###################################
        #
        # For any edge (h1,h2) in H, we have a corresponding path in G
        # between the representants of h1 and h2. Which means there is
        # a flow of intensity 1 from one to the other.
        # We are then writing a flow problem for each edge of H.
        #
        # The variable flow[(h1,h2),(g1,g2)] indicates the amount of
        # flow on the edge (g1,g2) representing the edge (h1,h2).

        flow = p.new_variable(binary = True)

        # This lambda function returns the balance of flow
        # corresponding to commodity C at vertex v v

        flow_in = lambda C, v : p.sum( flow[C,(v,u)] for u in G.neighbors(v) )
        flow_out = lambda C, v : p.sum( flow[C,(u,v)] for u in G.neighbors(v) )

        flow_balance = lambda C, v : flow_in(C,v) - flow_out(C,v)

        for h1,h2 in H.edges(labels = False):

            for v in G:

                # The flow balance depends on whether the vertex v is
                # a representant of h1 or h2 in G, or a reprensentant
                # of none

                p.add_constraint( flow_balance((h1,h2),v) == v_repr[h1,v] - v_repr[h2,v] )

        #############################
        # Internal vertex of a path #
        #############################
        #
        # is_internal[C][g] = 1 if a vertex v from G is located on the
        # path representing the edge (=commodity) C

        is_internal = p.new_variable(binary = True)

        # When is a vertex internal for a commodity ?
        for C in H.edges(labels = False):
            for g in G:
                p.add_constraint( flow_in(C,g) + flow_out(C,g) - is_internal[C,g], max = 1)

        ############################
        # Two paths do not cross ! #
        ############################

        # A vertex can only be internal for one commodity, and zero if
        # the vertex is a representent

        for g in G:
            p.add_constraint( p.sum( is_internal[C,g] for C in H.edges(labels = False))
                              + is_repr[g], max = 1 )

        # (The following inequalities are not necessary, but they seem
        # to be of help (the solvers find the answer quicker when they
        # are added)

        # The flow on one edge can go in only one direction. Besides,
        # it can belong to at most one commodity and has a maximum
        # intensity of 1.

        for g1,g2 in G.edges(labels = None):

            p.add_constraint(   p.sum( flow[C,(g1,g2)] for C in H.edges(labels = False) )
                              + p.sum( flow[C,(g2,g1)] for C in H.edges(labels = False) ),
                                max = 1)


        # Now we can solve the problem itself !

        try:
            p.solve(log = verbose)

        except MIPSolverException:
            return False


        minor = G.subgraph()

        is_repr = p.get_values(is_repr)
        v_repr = p.get_values(v_repr)
        flow = p.get_values(flow)

        for u,v in minor.edges(labels = False):
            used = False
            for C in H.edges(labels = False):

                if flow[C,(u,v)] + flow[C,(v,u)] > .5:
                    used = True
                    minor.set_edge_label(u,v,C)
                    break
            if not used:
                minor.delete_edge(u,v)

        minor.delete_vertices( [v for v in minor
                                if minor.degree(v) == 0 ] )

        for g in minor:
            if is_repr[g] > .5:
                for h in H:
                    if v_repr[h,v] > .5:
                        minor.set_vertex(g,h)
                        break

        return minor

    ### Cliques

    def cliques_maximal(self, algorithm = "native"):
        """
        Returns the list of all maximal cliques, with each clique represented
        by a list of vertices. A clique is an induced complete subgraph, and a
        maximal clique is one not contained in a larger one.

        INPUT:

        - ``algorithm`` -- can be set to ``"native"`` (default) to use Sage's
          own implementation, or to ``"NetworkX"`` to use NetworkX'
          implementation of the Bron and Kerbosch Algorithm [BroKer1973]_.


        .. NOTE::

            This method sorts its output before returning it. If you prefer to
            save the extra time, you can call
            :class:`sage.graphs.independent_sets.IndependentSets` directly.

        .. NOTE::

            Sage's implementation of the enumeration of *maximal* independent
            sets is not much faster than NetworkX' (expect a 2x speedup), which
            is surprising as it is written in Cython. This being said, the
            algorithm from NetworkX appears to be sligthly different from this
            one, and that would be a good thing to explore if one wants to
            improve the implementation.

        ALGORITHM:

        This function is based on NetworkX's implementation of the Bron and
        Kerbosch Algorithm [BroKer1973]_.

        REFERENCE:

        .. [BroKer1973] Coen Bron and Joep Kerbosch. (1973). Algorithm 457:
          Finding All Cliques of an Undirected Graph. Commun. ACM. v
          16. n 9.  pages 575-577. ACM Press. [Online] Available:
          http://www.ram.org/computing/rambin/rambin.html

        EXAMPLES::

            sage: graphs.ChvatalGraph().cliques_maximal()
            [[0, 1], [0, 4], [0, 6], [0, 9], [1, 2], [1, 5], [1, 7], [2, 3],
             [2, 6], [2, 8], [3, 4], [3, 7], [3, 9], [4, 5], [4, 8], [5, 10],
             [5, 11], [6, 10], [6, 11], [7, 8], [7, 11], [8, 10], [9, 10], [9, 11]]
            sage: G = Graph({0:[1,2,3], 1:[2], 3:[0,1]})
            sage: G.show(figsize=[2,2])
            sage: G.cliques_maximal()
            [[0, 1, 2], [0, 1, 3]]
            sage: C=graphs.PetersenGraph()
            sage: C.cliques_maximal()
            [[0, 1], [0, 4], [0, 5], [1, 2], [1, 6], [2, 3], [2, 7], [3, 4],
             [3, 8], [4, 9], [5, 7], [5, 8], [6, 8], [6, 9], [7, 9]]
            sage: C = Graph('DJ{')
            sage: C.cliques_maximal()
            [[0, 4], [1, 2, 3, 4]]

        Comparing the two implementations::

            sage: g = graphs.RandomGNP(20,.7)
            sage: s1 = Set(map(Set, g.cliques_maximal(algorithm="NetworkX")))
            sage: s2 = Set(map(Set, g.cliques_maximal(algorithm="native")))
            sage: s1 == s2
            True
        """
        if algorithm == "native":
            from sage.graphs.independent_sets import IndependentSets
            return sorted(IndependentSets(self, maximal = True, complement = True))
        elif algorithm == "NetworkX":
            import networkx
            return sorted(networkx.find_cliques(self.networkx_graph(copy=False)))
        else:
            raise ValueError("Algorithm must be equal to 'native' or to 'NetworkX'.")

    def clique_maximum(self,  algorithm="Cliquer"):
        """
        Returns the vertex set of a maximal order complete subgraph.

        INPUT:

        - ``algorithm`` -- the algorithm to be used :

           - If ``algorithm = "Cliquer"`` (default) - This wraps the C program
             Cliquer [NisOst2003]_.

           - If ``algorithm = "MILP"``, the problem is solved through a Mixed
             Integer Linear Program.

             (see :class:`~sage.numerical.mip.MixedIntegerLinearProgram`)

           - If ``algorithm = "mcqd"`` - Uses the MCQD solver
             (`<http://www.sicmm.org/~konc/maxclique/>`_). Note that the MCQD
             package must be installed.

        .. NOTE::

            Currently only implemented for undirected graphs. Use to_undirected
            to convert a digraph to an undirected graph.

        ALGORITHM:

        This function is based on Cliquer [NisOst2003]_.

        EXAMPLES:

        Using Cliquer (default)::

            sage: C=graphs.PetersenGraph()
            sage: C.clique_maximum()
            [7, 9]
            sage: C = Graph('DJ{')
            sage: C.clique_maximum()
            [1, 2, 3, 4]

        Through a Linear Program::

            sage: len(C.clique_maximum(algorithm = "MILP"))
            4

        TESTS:

        Wrong algorithm::

            sage: C.clique_maximum(algorithm = "BFS")
            Traceback (most recent call last):
            ...
            NotImplementedError: Only 'MILP', 'Cliquer' and 'mcqd' are supported.

        """
        self._scream_if_not_simple(allow_multiple_edges=True)
        if algorithm=="Cliquer":
            from sage.graphs.cliquer import max_clique
            return max_clique(self)
        elif algorithm == "MILP":
            return self.complement().independent_set(algorithm = algorithm)
        elif algorithm == "mcqd":
            try:
                from sage.graphs.mcqd import mcqd
            except ImportError:
                raise ImportError("Please install the mcqd package")
            return mcqd(self)
        else:
            raise NotImplementedError("Only 'MILP', 'Cliquer' and 'mcqd' are supported.")

    def clique_number(self, algorithm="Cliquer", cliques=None):
        r"""
        Returns the order of the largest clique of the graph (the clique
        number).

        .. NOTE::

            Currently only implemented for undirected graphs. Use ``to_undirected``
            to convert a digraph to an undirected graph.

        INPUT:

        - ``algorithm`` -- the algorithm to be used :

           - If ``algorithm = "Cliquer"`` - This wraps the C program Cliquer
             [NisOst2003]_.

           - If ``algorithm = "networkx"`` - This function is based on
             NetworkX's implementation of the Bron and Kerbosch Algorithm
             [BroKer1973]_.

           - If ``algorithm = "MILP"``, the problem is solved through a Mixed
             Integer Linear Program.

             (see :class:`~sage.numerical.mip.MixedIntegerLinearProgram`)

           - If ``algorithm = "mcqd"`` - Uses the MCQD solver
             (`<http://www.sicmm.org/~konc/maxclique/>`_). Note that the MCQD
             package must be installed.

        - ``cliques`` - an optional list of cliques that can be input if
          already computed. Ignored unless ``algorithm=="networkx"``.

        ALGORITHM:

        This function is based on Cliquer [NisOst2003]_ and [BroKer1973]_.

        EXAMPLES::

            sage: C = Graph('DJ{')
            sage: C.clique_number()
            4
            sage: G = Graph({0:[1,2,3], 1:[2], 3:[0,1]})
            sage: G.show(figsize=[2,2])
            sage: G.clique_number()
            3

        By definition the clique number of a complete graph is its order::

            sage: all(graphs.CompleteGraph(i).clique_number() == i for i in xrange(1,15))
            True

        A non-empty graph without edges has a clique number of 1::

            sage: all((i*graphs.CompleteGraph(1)).clique_number() == 1 for i in xrange(1,15))
            True

        A complete multipartite graph with k parts has clique number k::

            sage: all((i*graphs.CompleteMultipartiteGraph(i*[5])).clique_number() == i for i in xrange(1,6))
            True

        TESTS::

            sage: g = graphs.PetersenGraph()
            sage: g.clique_number(algorithm="MILP")
            2
            sage: for i in range(10):                                            # optional - mcqd
            ...       g = graphs.RandomGNP(15,.5)                                # optional - mcqd
            ...       if g.clique_number() != g.clique_number(algorithm="mcqd"): # optional - mcqd
            ...           print "This is dead wrong !"                           # optional - mcqd
        """
        self._scream_if_not_simple(allow_loops=False)
        if algorithm=="Cliquer":
            from sage.graphs.cliquer import clique_number
            return clique_number(self)
        elif algorithm=="networkx":
            import networkx
            return networkx.graph_clique_number(self.networkx_graph(copy=False),cliques)
        elif algorithm == "MILP":
            return len(self.complement().independent_set(algorithm = algorithm))
        elif algorithm == "mcqd":
            try:
                from sage.graphs.mcqd import mcqd
            except ImportError:
                raise ImportError("Please install the mcqd package")
            return len(mcqd(self))
        else:
            raise NotImplementedError("Only 'networkx' 'MILP' 'Cliquer' and 'mcqd' are supported.")

    def cliques_number_of(self, vertices=None, cliques=None):
        """
        Returns a dictionary of the number of maximal cliques containing each
        vertex, keyed by vertex. (Returns a single value if
        only one input vertex).

        .. NOTE::

            Currently only implemented for undirected graphs. Use to_undirected
            to convert a digraph to an undirected graph.

        INPUT:

        -  ``vertices`` - the vertices to inspect (default is
           entire graph)

        -  ``cliques`` - list of cliques (if already
           computed)


        EXAMPLES::

            sage: C = Graph('DJ{')
            sage: C.cliques_number_of()
            {0: 1, 1: 1, 2: 1, 3: 1, 4: 2}
            sage: E = C.cliques_maximal()
            sage: E
            [[0, 4], [1, 2, 3, 4]]
            sage: C.cliques_number_of(cliques=E)
            {0: 1, 1: 1, 2: 1, 3: 1, 4: 2}
            sage: F = graphs.Grid2dGraph(2,3)
            sage: X = F.cliques_number_of()
            sage: for v in sorted(X.iterkeys()):
            ...    print v, X[v]
            (0, 0) 2
            (0, 1) 3
            (0, 2) 2
            (1, 0) 2
            (1, 1) 3
            (1, 2) 2
            sage: F.cliques_number_of(vertices=[(0, 1), (1, 2)])
            {(0, 1): 3, (1, 2): 2}
            sage: G = Graph({0:[1,2,3], 1:[2], 3:[0,1]})
            sage: G.show(figsize=[2,2])
            sage: G.cliques_number_of()
            {0: 2, 1: 2, 2: 1, 3: 1}
        """
        import networkx
        return networkx.number_of_cliques(self.networkx_graph(copy=False), vertices, cliques)

    def cliques_get_max_clique_graph(self, name=''):
        """
        Returns a graph constructed with maximal cliques as vertices, and
        edges between maximal cliques with common members in the original
        graph.

        For more information, see the :wikipedia:`Clique_graph`.

        .. NOTE::

            Currently only implemented for undirected graphs. Use to_undirected
            to convert a digraph to an undirected graph.

        INPUT:

        -  ``name`` - The name of the new graph.

        EXAMPLES::

            sage: (graphs.ChvatalGraph()).cliques_get_max_clique_graph()
            Graph on 24 vertices
            sage: ((graphs.ChvatalGraph()).cliques_get_max_clique_graph()).show(figsize=[2,2], vertex_size=20, vertex_labels=False)
            sage: G = Graph({0:[1,2,3], 1:[2], 3:[0,1]})
            sage: G.show(figsize=[2,2])
            sage: G.cliques_get_max_clique_graph()
            Graph on 2 vertices
            sage: (G.cliques_get_max_clique_graph()).show(figsize=[2,2])
        """
        import networkx
        return Graph(networkx.make_max_clique_graph(self.networkx_graph(copy=False), name=name, create_using=networkx.MultiGraph()))

    def cliques_get_clique_bipartite(self, **kwds):
        """
        Returns a bipartite graph constructed such that maximal cliques are the
        right vertices and the left vertices are retained from the given
        graph. Right and left vertices are connected if the bottom vertex
        belongs to the clique represented by a top vertex.

        .. NOTE::

            Currently only implemented for undirected graphs. Use to_undirected
            to convert a digraph to an undirected graph.

        EXAMPLES::

            sage: (graphs.ChvatalGraph()).cliques_get_clique_bipartite()
            Bipartite graph on 36 vertices
            sage: ((graphs.ChvatalGraph()).cliques_get_clique_bipartite()).show(figsize=[2,2], vertex_size=20, vertex_labels=False)
            sage: G = Graph({0:[1,2,3], 1:[2], 3:[0,1]})
            sage: G.show(figsize=[2,2])
            sage: G.cliques_get_clique_bipartite()
            Bipartite graph on 6 vertices
            sage: (G.cliques_get_clique_bipartite()).show(figsize=[2,2])
        """
        from bipartite_graph import BipartiteGraph
        import networkx
        return BipartiteGraph(networkx.make_clique_bipartite(self.networkx_graph(copy=False), **kwds))

    def independent_set(self, algorithm = "Cliquer", value_only = False, reduction_rules = True, solver = None, verbosity = 0):
        r"""
        Returns a maximum independent set.

        An independent set of a graph is a set of pairwise non-adjacent
        vertices. A maximum independent set is an independent set of maximum
        cardinality.  It induces an empty subgraph.

        Equivalently, an independent set is defined as the complement of a
        vertex cover.

        For more information, see the
        :wikipedia:`Independent_set_(graph_theory)` and the
        :wikipedia:`Vertex_cover`.

        INPUT:

        - ``algorithm`` -- the algorithm to be used

            * If ``algorithm = "Cliquer"`` (default), the problem is solved
              using Cliquer [NisOst2003]_.

              (see the :mod:`Cliquer modules <sage.graphs.cliquer>`)

            * If ``algorithm = "MILP"``, the problem is solved through a Mixed
              Integer Linear Program.

              (see :class:`~sage.numerical.mip.MixedIntegerLinearProgram`)

           * If ``algorithm = "mcqd"`` - Uses the MCQD solver
             (`<http://www.sicmm.org/~konc/maxclique/>`_). Note that the MCQD
             package must be installed.

        - ``value_only`` -- boolean (default: ``False``). If set to ``True``,
          only the size of a maximum independent set is returned. Otherwise,
          a maximum independent set is returned as a list of vertices.

        - ``reduction_rules`` -- (default: ``True``) Specify if the reductions
          rules from kernelization must be applied as pre-processing or not.
          See [ACFLSS04]_ for more details. Note that depending on the
          instance, it might be faster to disable reduction rules.

        - ``solver`` -- (default: ``None``) Specify a Linear Program (LP)
          solver to be used. If set to ``None``, the default one is used. For
          more information on LP solvers and which default solver is used, see
          the method
          :meth:`~sage.numerical.mip.MixedIntegerLinearProgram.solve`
          of the class
          :class:`~sage.numerical.mip.MixedIntegerLinearProgram`.

        - ``verbosity`` -- non-negative integer (default: ``0``). Set the level
          of verbosity you want from the linear program solver. Since the
          problem of computing an independent set is `NP`-complete, its solving
          may take some time depending on the graph. A value of 0 means that
          there will be no message printed by the solver. This option is only
          useful if ``algorithm="MILP"``.

        .. NOTE::

            While Cliquer/MCAD are usually (and by far) the most efficient
            implementations, the MILP formulation sometimes proves faster on
            very "symmetrical" graphs.

        EXAMPLES:

        Using Cliquer::

            sage: C = graphs.PetersenGraph()
            sage: C.independent_set()
            [0, 3, 6, 7]

        As a linear program::

            sage: C = graphs.PetersenGraph()
            sage: len(C.independent_set(algorithm = "MILP"))
            4
        """
        my_cover = self.vertex_cover(algorithm=algorithm, value_only=value_only, reduction_rules=reduction_rules, solver=solver, verbosity=verbosity)
        if value_only:
            return self.order() - my_cover
        else:
            return [u for u in self.vertices() if not u in my_cover]


    def vertex_cover(self, algorithm = "Cliquer", value_only = False,
                     reduction_rules = True, solver = None, verbosity = 0):
        r"""
        Returns a minimum vertex cover of self represented by a set of vertices.

        A minimum vertex cover of a graph is a set `S` of vertices such that
        each edge is incident to at least one element of `S`, and such that `S`
        is of minimum cardinality. For more information, see the
        :wikipedia:`Wikipedia article on vertex cover <Vertex_cover>`.

        Equivalently, a vertex cover is defined as the complement of an
        independent set.

        As an optimization problem, it can be expressed as follows:

        .. MATH::

            \mbox{Minimize : }&\sum_{v\in G} b_v\\
            \mbox{Such that : }&\forall (u,v) \in G.edges(), b_u+b_v\geq 1\\
            &\forall x\in G, b_x\mbox{ is a binary variable}

        INPUT:

        - ``algorithm`` -- string (default: ``"Cliquer"``). Indicating
          which algorithm to use. It can be one of those two values.

          - ``"Cliquer"`` will compute a minimum vertex cover
            using the Cliquer package.

          - ``"MILP"`` will compute a minimum vertex cover through a mixed
            integer linear program.

          - If ``algorithm = "mcqd"`` - Uses the MCQD solver
            (`<http://www.sicmm.org/~konc/maxclique/>`_). Note that the MCQD
            package must be installed.

        - ``value_only`` -- boolean (default: ``False``). If set to ``True``,
          only the size of a minimum vertex cover is returned. Otherwise,
          a minimum vertex cover is returned as a list of vertices.

        - ``reduction_rules`` -- (default: ``True``) Specify if the reductions
          rules from kernelization must be applied as pre-processing or not.
          See [ACFLSS04]_ for more details. Note that depending on the
          instance, it might be faster to disable reduction rules.

        - ``solver`` -- (default: ``None``) Specify a Linear Program (LP)
          solver to be used. If set to ``None``, the default one is used. For
          more information on LP solvers and which default solver is used, see
          the method
          :meth:`solve <sage.numerical.mip.MixedIntegerLinearProgram.solve>`
          of the class
          :class:`MixedIntegerLinearProgram <sage.numerical.mip.MixedIntegerLinearProgram>`.

        - ``verbosity`` -- non-negative integer (default: ``0``). Set the level
          of verbosity you want from the linear program solver. Since the
          problem of computing a vertex cover is `NP`-complete, its solving may
          take some time depending on the graph. A value of 0 means that there
          will be no message printed by the solver. This option is only useful
          if ``algorithm="MILP"``.

        EXAMPLES:

        On the Pappus graph::

           sage: g = graphs.PappusGraph()
           sage: g.vertex_cover(value_only=True)
           9

        TESTS:

        The two algorithms should return the same result::

           sage: g = graphs.RandomGNP(10,.5)
           sage: vc1 = g.vertex_cover(algorithm="MILP")
           sage: vc2 = g.vertex_cover(algorithm="Cliquer")
           sage: len(vc1) == len(vc2)
           True

        The cardinality of the vertex cover is unchanged when reduction rules are used. First for trees::

           sage: for i in range(20):
           ...       g = graphs.RandomTree(20)
           ...       vc1_set = g.vertex_cover()
           ...       vc1 = len(vc1_set)
           ...       vc2 = g.vertex_cover(value_only = True, reduction_rules = False)
           ...       if vc1 != vc2:
           ...           print "Error :", vc1, vc2
           ...           print "With reduction rules :", vc1
           ...           print "Without reduction rules :", vc2
           ...           break
           ...       g.delete_vertices(vc1_set)
           ...       if g.size() != 0:
           ...           print "This thing is not a vertex cover !"

        Then for random GNP graphs::

           sage: for i in range(20):
           ...       g = graphs.RandomGNP(50,4/50)
           ...       vc1_set = g.vertex_cover()
           ...       vc1 = len(vc1_set)
           ...       vc2 = g.vertex_cover(value_only = True, reduction_rules = False)
           ...       if vc1 != vc2:
           ...           print "Error :", vc1, vc2
           ...           print "With reduction rules :", vc1
           ...           print "Without reduction rules :", vc2
           ...           break
           ...       g.delete_vertices(vc1_set)
           ...       if g.size() != 0:
           ...           print "This thing is not a vertex cover !"

        Testing mcqd::

            sage: graphs.PetersenGraph().vertex_cover(algorithm="mcqd",value_only=True) # optional - mcqd
            6

        Given a wrong algorithm::

            sage: graphs.PetersenGraph().vertex_cover(algorithm = "guess")
            Traceback (most recent call last):
            ...
            ValueError: The algorithm must be "Cliquer" "MILP" or "mcqd".

        REFERENCE:

        .. [ACFLSS04] F. N. Abu-Khzam, R. L. Collins, M. R. Fellows, M. A.
          Langston, W. H. Suters, and C. T. Symons: Kernelization Algorithm for
          the Vertex Cover Problem: Theory and Experiments. *SIAM ALENEX/ANALCO*
          2004: 62-69.
        """
        self._scream_if_not_simple(allow_multiple_edges=True)
        g = self

        ppset = []
        folded_vertices = []

        ###################
        # Reduction rules #
        ###################

        if reduction_rules:
            # We apply simple reduction rules allowing to identify vertices that
            # belongs to an optimal vertex cover

            # We first create manually a copy of the graph to prevent creating
            # multi-edges when merging vertices, if edges have labels (e.g., weights).
            g = self.copy()

            degree_at_most_two = set([u for u,du in g.degree(labels = True).items() if du <= 2])

            while degree_at_most_two:

                u = degree_at_most_two.pop()
                du = g.degree(u)

                if du == 0:
                    # RULE 1: isolated vertices are not part of the cover. We
                    # simply remove them from the graph. The degree of such
                    # vertices may have been reduced to 0 while applying other
                    # reduction rules
                    g.delete_vertex(u)

                elif du == 1:
                    # RULE 2: If a vertex u has degree 1, we select its neighbor
                    # v and remove both u and v from g.
                    v = g.neighbors(u)[0]
                    ppset.append(v)
                    g.delete_vertex(u)

                    for w in g.neighbors(v):
                        if g.degree(w) <= 3:
                            # The degree of w will be at most two after the
                            # deletion of v
                            degree_at_most_two.add(w)

                    g.delete_vertex(v)
                    degree_at_most_two.discard(v)

                elif du == 2:
                    v,w  = g.neighbors(u)

                    if g.has_edge(v,w):
                        # RULE 3: If the neighbors v and w of a degree 2 vertex
                        # u are incident, then we select both v and w and remove
                        # u, v, and w from g.
                        ppset.append(v)
                        ppset.append(w)
                        g.delete_vertex(u)
                        neigh = set(g.neighbors(v) + g.neighbors(w)).difference(set([v,w]))
                        g.delete_vertex(v)
                        g.delete_vertex(w)

                        for z in neigh:
                            if g.degree(z) <= 2:
                                degree_at_most_two.add(z)

                    else:
                        # RULE 4, folded vertices: If the neighbors v and w of a
                        # degree 2 vertex u are not incident, then we contract
                        # edges (u, v), (u,w). Then, if the solution contains u,
                        # we replace it with v and w. Otherwise, we let u in the
                        # solution.
                        neigh = set(g.neighbors(v) + g.neighbors(w)).difference(set([u,v,w]))
                        g.delete_vertex(v)
                        g.delete_vertex(w)
                        for z in neigh:
                            g.add_edge(u,z)

                        folded_vertices += [(u,v,w)]

                        if g.degree(u) <= 2:
                            degree_at_most_two.add(u)

                    degree_at_most_two.discard(v)
                    degree_at_most_two.discard(w)


                # RULE 5:
                # TODO: add extra reduction rules


        ##################
        # Main Algorithm #
        ##################

        if g.order() == 0:
            # Reduction rules were sufficients to get the solution
            size_cover_g = 0
            cover_g = []

        elif algorithm == "Cliquer" or algorithm == "mcqd":
            independent = g.complement().clique_maximum(algorithm=algorithm)
            if value_only:
                size_cover_g = g.order() - len(independent)
            else:
                cover_g = [u for u in g.vertices() if not u in independent]

        elif algorithm == "MILP":

            from sage.numerical.mip import MixedIntegerLinearProgram
            p = MixedIntegerLinearProgram(maximization=False, solver=solver)
            b = p.new_variable(binary=True)

            # minimizes the number of vertices in the set
            p.set_objective(p.sum([b[v] for v in g.vertices()]))

            # an edge contains at least one vertex of the minimum vertex cover
            for (u,v) in g.edges(labels=None):
                p.add_constraint(b[u] + b[v], min=1)

            if value_only:
                size_cover_g = p.solve(objective_only=True, log=verbosity)
            else:
                p.solve(log=verbosity)
                b = p.get_values(b)
                cover_g = [v for v in g.vertices() if b[v] == 1]
        else:
            raise ValueError("The algorithm must be \"Cliquer\" \"MILP\" or \"mcqd\".")

        #########################
        # Returning the results #
        #########################

        # We finally reconstruct the solution according the reduction rules
        if value_only:
            return len(ppset) + len(folded_vertices) + size_cover_g
        else:
            # RULES 2 and 3:
            cover_g.extend(ppset)
            # RULE 4:
            folded_vertices.reverse()
            for u,v,w in folded_vertices:
                if u in cover_g:
                    cover_g.remove(u)
                    cover_g += [v,w]
                else:
                    cover_g += [u]
            cover_g.sort()
            return cover_g

    def cliques_vertex_clique_number(self, algorithm="cliquer", vertices=None,
                                     cliques=None):
        """
        Returns a dictionary of sizes of the largest maximal cliques containing
        each vertex, keyed by vertex. (Returns a single value if only one
        input vertex).

        .. NOTE::

            Currently only implemented for undirected graphs. Use to_undirected
            to convert a digraph to an undirected graph.

        INPUT:

         - ``algorithm`` - either ``cliquer`` or ``networkx``

           - ``cliquer`` - This wraps the C program Cliquer [NisOst2003]_.

           - ``networkx`` - This function is based on NetworkX's implementation
                of the Bron and Kerbosch Algorithm [BroKer1973]_.

        -  ``vertices`` - the vertices to inspect (default is entire graph).
           Ignored unless ``algorithm=='networkx'``.

        -  ``cliques`` - list of cliques (if already computed).  Ignored unless
           ``algorithm=='networkx'``.

        EXAMPLES::

            sage: C = Graph('DJ{')
            sage: C.cliques_vertex_clique_number()
            {0: 2, 1: 4, 2: 4, 3: 4, 4: 4}
            sage: E = C.cliques_maximal()
            sage: E
            [[0, 4], [1, 2, 3, 4]]
            sage: C.cliques_vertex_clique_number(cliques=E,algorithm="networkx")
            {0: 2, 1: 4, 2: 4, 3: 4, 4: 4}
            sage: F = graphs.Grid2dGraph(2,3)
            sage: X = F.cliques_vertex_clique_number(algorithm="networkx")
            sage: for v in sorted(X.iterkeys()):
            ...    print v, X[v]
            (0, 0) 2
            (0, 1) 2
            (0, 2) 2
            (1, 0) 2
            (1, 1) 2
            (1, 2) 2
            sage: F.cliques_vertex_clique_number(vertices=[(0, 1), (1, 2)])
            {(0, 1): 2, (1, 2): 2}
            sage: G = Graph({0:[1,2,3], 1:[2], 3:[0,1]})
            sage: G.show(figsize=[2,2])
            sage: G.cliques_vertex_clique_number()
            {0: 3, 1: 3, 2: 3, 3: 3}

        """

        if algorithm=="cliquer":
            from sage.graphs.cliquer import clique_number
            if vertices is None:
                vertices=self
            value={}
            for v in vertices:
                value[v] = 1+clique_number(self.subgraph(self.neighbors(v)))
                self.subgraph(self.neighbors(v)).plot()
            return value
        elif algorithm=="networkx":
            import networkx
            return networkx.node_clique_number(self.networkx_graph(copy=False),vertices, cliques)
        else:
            raise NotImplementedError("Only 'networkx' and 'cliquer' are supported.")

    def cliques_containing_vertex(self, vertices=None, cliques=None):
        """
        Returns the cliques containing each vertex, represented as a dictionary
        of lists of lists, keyed by vertex. (Returns a single list if only one
        input vertex).

        .. NOTE::

            Currently only implemented for undirected graphs. Use to_undirected
            to convert a digraph to an undirected graph.

        INPUT:

        -  ``vertices`` - the vertices to inspect (default is
           entire graph)

        -  ``cliques`` - list of cliques (if already
           computed)

        EXAMPLES::

            sage: C = Graph('DJ{')
            sage: C.cliques_containing_vertex()
            {0: [[4, 0]], 1: [[4, 1, 2, 3]], 2: [[4, 1, 2, 3]], 3: [[4, 1, 2, 3]], 4: [[4, 0], [4, 1, 2, 3]]}
            sage: E = C.cliques_maximal()
            sage: E
            [[0, 4], [1, 2, 3, 4]]
            sage: C.cliques_containing_vertex(cliques=E)
            {0: [[0, 4]], 1: [[1, 2, 3, 4]], 2: [[1, 2, 3, 4]], 3: [[1, 2, 3, 4]], 4: [[0, 4], [1, 2, 3, 4]]}
            sage: F = graphs.Grid2dGraph(2,3)
            sage: X = F.cliques_containing_vertex()
            sage: for v in sorted(X.iterkeys()):
            ...    print v, X[v]
            (0, 0) [[(0, 1), (0, 0)], [(1, 0), (0, 0)]]
            (0, 1) [[(0, 1), (0, 0)], [(0, 1), (0, 2)], [(0, 1), (1, 1)]]
            (0, 2) [[(0, 1), (0, 2)], [(1, 2), (0, 2)]]
            (1, 0) [[(1, 0), (0, 0)], [(1, 0), (1, 1)]]
            (1, 1) [[(0, 1), (1, 1)], [(1, 2), (1, 1)], [(1, 0), (1, 1)]]
            (1, 2) [[(1, 2), (0, 2)], [(1, 2), (1, 1)]]
            sage: F.cliques_containing_vertex(vertices=[(0, 1), (1, 2)])
            {(0, 1): [[(0, 1), (0, 0)], [(0, 1), (0, 2)], [(0, 1), (1, 1)]], (1, 2): [[(1, 2), (0, 2)], [(1, 2), (1, 1)]]}
            sage: G = Graph({0:[1,2,3], 1:[2], 3:[0,1]})
            sage: G.show(figsize=[2,2])
            sage: G.cliques_containing_vertex()
            {0: [[0, 1, 2], [0, 1, 3]], 1: [[0, 1, 2], [0, 1, 3]], 2: [[0, 1, 2]], 3: [[0, 1, 3]]}

        """
        import networkx
        return networkx.cliques_containing_node(self.networkx_graph(copy=False),vertices, cliques)

    def clique_complex(self):
        """
        Returns the clique complex of self. This is the largest simplicial complex on
        the vertices of self whose 1-skeleton is self.

        This is only makes sense for undirected simple graphs.

        EXAMPLES::

            sage: g = Graph({0:[1,2],1:[2],4:[]})
            sage: g.clique_complex()
            Simplicial complex with vertex set (0, 1, 2, 4) and facets {(4,), (0, 1, 2)}

            sage: h = Graph({0:[1,2,3,4],1:[2,3,4],2:[3]})
            sage: x = h.clique_complex()
            sage: x
            Simplicial complex with vertex set (0, 1, 2, 3, 4) and facets {(0, 1, 4), (0, 1, 2, 3)}
            sage: i = x.graph()
            sage: i==h
            True
            sage: x==i.clique_complex()
            True

        """
        if self.is_directed() or self.has_loops() or self.has_multiple_edges():
            raise ValueError("Self must be an undirected simple graph to have a clique complex.")
        import sage.homology.simplicial_complex
        C = sage.homology.simplicial_complex.SimplicialComplex(self.cliques_maximal(), maximality_check=True)
        C._graph = self
        return C

    def clique_polynomial(self, t = None):
        """
        Returns the clique polynomial of self.

        This is the polynomial where the coefficient of `t^n` is the number of
        cliques in the graph with `n` vertices. The constant term of the
        clique polynomial is always taken to be one.

        EXAMPLES::

            sage: g = Graph()
            sage: g.clique_polynomial()
            1
            sage: g = Graph({0:[1]})
            sage: g.clique_polynomial()
            t^2 + 2*t + 1
            sage: g = graphs.CycleGraph(4)
            sage: g.clique_polynomial()
            4*t^2 + 4*t + 1

        """
        if t is None:
            R = PolynomialRing(ZZ, 't')
            t = R.gen()
        number_of = [0]*(self.order() + 1)
        for x in IndependentSets(self, complement = True):
            number_of[len(x)] += 1
        return sum([coeff*t**i for i,coeff in enumerate(number_of) if coeff])
    
    ### Miscellaneous

    def cores(self, k = None, with_labels=False):
        """
        Returns the core number for each vertex in an ordered list.

        (for homomorphisms cores, see the :meth:`Graph.has_homomorphism_to`
        method)

        **DEFINITIONS**

        * *K-cores* in graph theory were introduced by Seidman in 1983 and by
          Bollobas in 1984 as a method of (destructively) simplifying graph
          topology to aid in analysis and visualization. They have been more
          recently defined as the following by Batagelj et al:

          *Given a graph `G` with vertices set `V` and edges set `E`, the
          `k`-core of `G` is the graph obtained from `G` by recursively removing
          the vertices with degree less than `k`, for as long as there are any.*

          This operation can be useful to filter or to study some properties of
          the graphs. For instance, when you compute the 2-core of graph G, you
          are cutting all the vertices which are in a tree part of graph.  (A
          tree is a graph with no loops). [WPkcore]_

          [PSW1996]_ defines a `k`-core of `G` as the largest subgraph (it is
          unique) of `G` with minimum degree at least `k`.

        * Core number of a vertex

          The core number of a vertex `v` is the largest integer `k` such that
          `v` belongs to the `k`-core of `G`.

        * Degeneracy

          The *degeneracy* of a graph `G`, usually denoted `\delta^*(G)`, is the
          smallest integer `k` such that the graph `G` can be reduced to the
          empty graph by iteratively removing vertices of degree `\leq
          k`. Equivalently, `\delta^*(G)=k` if `k` is the smallest integer such
          that the `k`-core of `G` is empty.

        **IMPLEMENTATION**

        This implementation is based on the NetworkX implementation of
        the algorithm described in [BZ]_.

        **INPUT**

        - ``k`` (integer)

            * If ``k = None`` (default), returns the core number for each vertex.

            * If ``k`` is an integer, returns a pair ``(ordering, core)``, where
              ``core`` is the list of vertices in the `k`-core of ``self``, and
              ``ordering`` is an elimination order for the other vertices such
              that each vertex is of degree strictly less than `k` when it is to
              be eliminated from the graph.

        - ``with_labels`` (boolean)

           * When set to ``False``, and ``k = None``, the method returns a list
             whose `i` th element is the core number of the `i` th vertex. When
             set to ``True``, the method returns a dictionary whose keys are
             vertices, and whose values are the corresponding core numbers.

             By default, ``with_labels = False``.

        .. SEEALSO::

           * Graph cores is also a notion related to graph homomorphisms. For
             this second meaning, see :meth:`Graph.has_homomorphism_to`.

        REFERENCE:

        .. [WPkcore] K-core. Wikipedia. (2007). [Online] Available:
          :wikipedia:`K-core`

        .. [PSW1996] Boris Pittel, Joel Spencer and Nicholas Wormald. Sudden
          Emergence of a Giant k-Core in a Random
          Graph. (1996). J. Combinatorial Theory. Ser B 67. pages
          111-151. [Online] Available:
          http://cs.nyu.edu/cs/faculty/spencer/papers/k-core.pdf

        .. [BZ] Vladimir Batagelj and Matjaz Zaversnik. An `O(m)`
          Algorithm for Cores Decomposition of
          Networks. :arxiv:`cs/0310049v1`.

        EXAMPLES::

            sage: (graphs.FruchtGraph()).cores()
            [3, 3, 3, 3, 3, 3, 3, 3, 3, 3, 3, 3]
            sage: (graphs.FruchtGraph()).cores(with_labels=True)
            {0: 3, 1: 3, 2: 3, 3: 3, 4: 3, 5: 3, 6: 3, 7: 3, 8: 3, 9: 3, 10: 3, 11: 3}
            sage: a=random_matrix(ZZ,20,x=2,sparse=True, density=.1)
            sage: b=Graph(20)
            sage: b.add_edges(a.nonzero_positions())
            sage: cores=b.cores(with_labels=True); cores
            {0: 3, 1: 3, 2: 3, 3: 3, 4: 2, 5: 2, 6: 3, 7: 1, 8: 3, 9: 3, 10: 3, 11: 3, 12: 3, 13: 3, 14: 2, 15: 3, 16: 3, 17: 3, 18: 3, 19: 3}
            sage: [v for v,c in cores.items() if c>=2] # the vertices in the 2-core
            [0, 1, 2, 3, 4, 5, 6, 8, 9, 10, 11, 12, 13, 14, 15, 16, 17, 18, 19]

        Checking the 2-core of a random lobster is indeed the empty set::

            sage: g = graphs.RandomLobster(20,.5,.5)
            sage: ordering, core = g.cores(2)
            sage: len(core) == 0
            True
        """
        self._scream_if_not_simple()
        # compute the degrees of each vertex
        degrees=self.degree(labels=True)

        # sort vertices by degree.  Store in a list and keep track of
        # where a specific degree starts (effectively, the list is
        # sorted by bins).
        verts= sorted( degrees.keys(), key=lambda x: degrees[x])
        bin_boundaries=[0]
        curr_degree=0
        for i,v in enumerate(verts):
            if degrees[v]>curr_degree:
                bin_boundaries.extend([i]*(degrees[v]-curr_degree))
                curr_degree=degrees[v]
        vert_pos = dict((v,pos) for pos,v in enumerate(verts))
        # Set up initial guesses for core and lists of neighbors.
        core= degrees
        nbrs=dict((v,set(self.neighbors(v))) for v in self)
        # form vertex core building up from smallest
        for v in verts:

            # If all the vertices have a degree larger than k, we can
            # return our answer if k is not None
            if k is not None and core[v] >= k:
                return verts[:vert_pos[v]], verts[vert_pos[v]:]

            for u in nbrs[v]:
                if core[u] > core[v]:
                    nbrs[u].remove(v)

                    # cleverly move u to the end of the next smallest
                    # bin (i.e., subtract one from the degree of u).
                    # We do this by swapping u with the first vertex
                    # in the bin that contains u, then incrementing
                    # the bin boundary for the bin that contains u.
                    pos=vert_pos[u]
                    bin_start=bin_boundaries[core[u]]
                    vert_pos[u]=bin_start
                    vert_pos[verts[bin_start]]=pos
                    verts[bin_start],verts[pos]=verts[pos],verts[bin_start]
                    bin_boundaries[core[u]]+=1
                    core[u] -= 1

        if k is not None:
            return verts, []

        if with_labels:
            return core
        else:
            return core.values()

    def modular_decomposition(self):
        r"""
        Returns the modular decomposition of the current graph.

        Crash course on modular decomposition:

        A module `M` of a graph `G` is a proper subset of its vertices
        such that for all `u \in V(G)-M, v,w\in M` the relation `u
        \sim v \Leftrightarrow u \sim w` holds, where `\sim` denotes
        the adjacency relation in `G`. Equivalently, `M \subset V(G)`
        is a module if all its vertices have the same adjacency
        relations with each vertex outside of the module (vertex by
        vertex).

        Hence, for a set like a module, it is very easy to encode the
        information of the adjacencies between the vertices inside and
        outside the module -- we can actually add a new vertex `v_M`
        to our graph representing our module `M`, and let `v_M` be
        adjacent to `u\in V(G)-M` if and only if some `v\in M` (and
        hence all the vertices contained in the module) is adjacent to
        `u`. We can now independently (and recursively) study the
        structure of our module `M` and the new graph `G-M+\{v_M\}`,
        without any loss of information.

        Here are two very simple modules :

            * A connected component `C` (or the union of some --but
              not all-- of them) of a disconnected graph `G`, for
              instance, is a module, as no vertex of `C` has a
              neighbor outside of it.

            * An anticomponent `C` (or the union of some --but not
              all-- of them) of an non-anticonnected graph `G`, for
              the same reason (it is just the complement of the
              previous graph !).

        These modules being of special interest, the disjoint union of
        graphs is called a Parallel composition, and the complement of
        a disjoint union is called a Parallel composition. A graph
        whose only modules are singletons is called Prime.

        For more information on modular decomposition, in particular
        for an explanation of the terms "Parallel," "Prime" and
        "Serie," see the `Wikipedia article on modular decomposition
        <http://en.wikipedia.org/wiki/Modular_decomposition>`_.

        You may also be interested in the survey from Michel Habib and
        Christophe Paul entitled "A survey on Algorithmic aspects of
        modular decomposition" [HabPau10]_.

        OUTPUT:

        A pair of two values (recursively encoding the decomposition) :

            * The type of the current module :

                * ``"Parallel"``
                * ``"Prime"``
                * ``"Serie"``

            * The list of submodules (as list of pairs ``(type, list)``,
              recursively...) or the vertex's name if the module is a
              singleton.

        EXAMPLES:

        The Bull Graph is prime::

            sage: graphs.BullGraph().modular_decomposition()
            ('Prime', [3, 4, 0, 1, 2])

        The Petersen Graph too::

            sage: graphs.PetersenGraph().modular_decomposition()
            ('Prime', [2, 6, 3, 9, 7, 8, 0, 1, 5, 4])

        This a clique on 5 vertices with 2 pendant edges, though, has a more
        interesting decomposition ::

            sage: g = graphs.CompleteGraph(5)
            sage: g.add_edge(0,5)
            sage: g.add_edge(0,6)
            sage: g.modular_decomposition()
            ('Serie', [0, ('Parallel', [5, ('Serie', [1, 4, 3, 2]), 6])])

        ALGORITHM:

        This function uses a C implementation of a 2-step algorithm
        implemented by Fabien de Montgolfier [FMDec]_ :

            * Computation of a factorizing permutation [HabibViennot1999]_.

            * Computation of the tree itself [CapHabMont02]_.

        .. SEEALSO::

            - :meth:`is_prime` -- Tests whether a graph is prime.

        REFERENCE:

        .. [FMDec] Fabien de Montgolfier
          http://www.liafa.jussieu.fr/~fm/algos/index.html

        .. [HabibViennot1999] Michel Habib, Christiphe Paul, Laurent Viennot
          Partition refinement techniques: An interesting algorithmic tool kit
          International Journal of Foundations of Computer Science
          vol. 10 n2 pp.147--170, 1999

        .. [CapHabMont02] C. Capelle, M. Habib et F. de Montgolfier
          Graph decomposition and Factorising Permutations
          Discrete Mathematics and Theoretical Computer Sciences, vol 5 no. 1 , 2002.

        .. [HabPau10] Michel Habib and Christophe Paul
          A survey of the algorithmic aspects of modular decomposition
          Computer Science Review
          vol 4, number 1, pages 41--59, 2010
          http://www.lirmm.fr/~paul/md-survey.pdf
        """
        self._scream_if_not_simple()
        from sage.misc.stopgap import stopgap
        stopgap("Graph.modular_decomposition is known to return wrong results",13744)

        from sage.graphs.modular_decomposition.modular_decomposition import modular_decomposition

        D = modular_decomposition(self)

        id_label = dict(enumerate(self.vertices()))

        relabel = lambda x : (x[0], map(relabel,x[1])) if isinstance(x,tuple) else id_label[x]

        return relabel(D)

    def is_prime(self):
        r"""
        Tests whether the current graph is prime. A graph is prime if
        all its modules are trivial (i.e. empty, all of the graph or
        singletons)-- see `self.modular_decomposition?`.

        EXAMPLE:

        The Petersen Graph and the Bull Graph are both prime ::

            sage: graphs.PetersenGraph().is_prime()
            True
            sage: graphs.BullGraph().is_prime()
            True

        Though quite obviously, the disjoint union of them is not::

            sage: (graphs.PetersenGraph() + graphs.BullGraph()).is_prime()
            False
        """

        D = self.modular_decomposition()

        return D[0] == "Prime" and len(D[1]) == self.order()

    def _gomory_hu_tree(self, vertices=None, method="FF"):
        r"""
        Returns a Gomory-Hu tree associated to self.

        This function is the private counterpart of ``gomory_hu_tree()``,
        with the difference that it has an optional argument
        needed for recursive computations, which the user is not
        interested in defining himself.

        See the documentation of ``gomory_hu_tree()`` for more information.

        INPUT:

        - ``vertices`` - a set of "real" vertices, as opposed to the
          fakes one introduced during the computations. This variable is
          useful for the algorithm and for recursion purposes.

        - ``method`` -- There are currently two different
          implementations of this method :

              * If ``method = "FF"`` (default), a Python
                implementation of the Ford-Fulkerson algorithm is
                used.

              * If ``method = "LP"``, the flow problem is solved using
                Linear Programming.

        EXAMPLE:

        This function is actually tested in ``gomory_hu_tree()``, this
        example is only present to have a doctest coverage of 100%.

            sage: g = graphs.PetersenGraph()
            sage: t = g._gomory_hu_tree()
        """
        self._scream_if_not_simple()
        from sage.sets.set import Set

        # The default capacity of an arc is 1
        from sage.rings.real_mpfr import RR
        capacity = lambda label: label if label in RR else 1

        # Keeping the graph's embedding
        pos = False

        # Small case, not really a problem ;-)
        if self.order() == 1:
            return self.copy()

        # This is a sign that this is the first call
        # to this recursive function
        if vertices is None:
            # Now is the time to care about positions
            pos = self.get_pos()

            # if the graph is not connected, returns the union
            # of the Gomory-Hu tree of each component
            if not self.is_connected():
                g = Graph()
                for cc in self.connected_components_subgraphs():
                    g = g.union(cc._gomory_hu_tree(method=method))
                g.set_pos(self.get_pos())
                return g
            # All the vertices is this graph are the "real ones"
            vertices = Set(self.vertices())

        # There may be many vertices, though only one which is "real"
        if len(vertices) == 1:
            g = Graph()
            g.add_vertex(vertices[0])
            return g

        # Take any two vertices
        u,v = vertices[0:2]

        # Recovers the following values
        # flow is the connectivity between u and v
        # edges of a min cut
        # sets1, sets2 are the two sides of the edge cut
        flow,edges,[set1,set2] = self.edge_cut(u, v, use_edge_labels=True, vertices=True, method=method)

        # One graph for each part of the previous one
        g1,g2 = self.subgraph(set1), self.subgraph(set2)

        # Adding the fake vertex to each part
        g1_v = Set(set2)
        g2_v = Set(set1)
        g1.add_vertex(g1_v)
        g1.add_vertex(g2_v)

        # Each part of the graph had many edges going to the other part
        # Now that we have a new fake vertex in each part
        # we just say that the edges which were in the cut and going
        # to the other side are now going to this fake vertex

        # We must preserve the labels. They sum.

        for e in edges:
            x,y = e[0],e[1]
            # Assumes x is in g1
            if x in g2:
                x,y = y,x
            # If the edge x-g1_v exists, adds to its label the capacity of arc xy
            if g1.has_edge(x, g1_v):
                g1.set_edge_label(x, g1_v, g1.edge_label(x, g1_v) + capacity(self.edge_label(x, y)))
            else:
                # Otherwise, creates it with the good label
                g1.add_edge(x, g1_v, capacity(self.edge_label(x, y)))
            # Same thing for g2
            if g2.has_edge(y, g2_v):
                g2.set_edge_label(y, g2_v, g2.edge_label(y, g2_v) + capacity(self.edge_label(x, y)))
            else:
                g2.add_edge(y, g2_v, capacity(self.edge_label(x, y)))

        # Recursion for the two new graphs... The new "real" vertices are the intersection with
        # with the previous set of "real" vertices
        g1_tree = g1._gomory_hu_tree(vertices=(vertices & Set(g1.vertices())), method=method)
        g2_tree = g2._gomory_hu_tree(vertices=(vertices & Set(g2.vertices())), method=method)

        # Union of the two partial trees ( it is disjoint, but
        # disjoint_union does not preserve the name of the vertices )
        g = g1_tree.union(g2_tree)

        # An edge to connect them, with the appropriate label
        g.add_edge(g1_tree.vertex_iterator().next(), g2_tree.vertex_iterator().next(), flow)

        if pos:
            g.set_pos(pos)

        return g

    def gomory_hu_tree(self, method="FF"):
        r"""
        Returns a Gomory-Hu tree of self.

        Given a tree `T` with labeled edges representing capacities, it is very
        easy to determine the maximal flow between any pair of vertices :
        it is the minimal label on the edges of the unique path between them.

        Given a graph `G`, a Gomory-Hu tree `T` of `G` is a tree
        with the same set of vertices, and such that the maximal flow
        between any two vertices is the same in `G` as in `T`. See the
        `Wikipedia article on Gomory-Hu tree <http://en.wikipedia.org/wiki/Gomory%E2%80%93Hu_tree>`_.
        Note that, in general, a graph admits more than one Gomory-Hu tree.

        INPUT:

        - ``method`` -- There are currently two different
          implementations of this method :

              * If ``method = "FF"`` (default), a Python
                implementation of the Ford-Fulkerson algorithm is
                used.

              * If ``method = "LP"``, the flow problems are solved
                using Linear Programming.

        OUTPUT:

        A graph with labeled edges

        EXAMPLE:

        Taking the Petersen graph::

            sage: g = graphs.PetersenGraph()
            sage: t = g.gomory_hu_tree()

        Obviously, this graph is a tree::

            sage: t.is_tree()
            True

        Note that if the original graph is not connected, then the
        Gomory-Hu tree is in fact a forest::

            sage: (2*g).gomory_hu_tree().is_forest()
            True
            sage: (2*g).gomory_hu_tree().is_connected()
            False

        On the other hand, such a tree has lost nothing of the initial
        graph connectedness::

            sage: all([ t.flow(u,v) == g.flow(u,v) for u,v in Subsets( g.vertices(), 2 ) ])
            True

        Just to make sure, we can check that the same is true for two vertices
        in a random graph::

            sage: g = graphs.RandomGNP(20,.3)
            sage: t = g.gomory_hu_tree()
            sage: g.flow(0,1) == t.flow(0,1)
            True

        And also the min cut::

            sage: g.edge_connectivity() == min(t.edge_labels())
            True
        """
        return self._gomory_hu_tree(method=method)

    def two_factor_petersen(self):
        r"""
        Returns a decomposition of the graph into 2-factors.

        Petersen's 2-factor decomposition theorem asserts that any
        `2r`-regular graph `G` can be decomposed into 2-factors.
        Equivalently, it means that the edges of any `2r`-regular
        graphs can be partitionned in `r` sets `C_1,\dots,C_r` such
        that for all `i`, the set `C_i` is a disjoint union of cycles
        ( a 2-regular graph ).

        As any graph of maximal degree `\Delta` can be completed into
        a regular graph of degree `2\lceil\frac\Delta 2\rceil`, this
        result also means that the edges of any graph of degree `\Delta`
        can be partitionned in `r=2\lceil\frac\Delta 2\rceil` sets
        `C_1,\dots,C_r` such that for all `i`, the set `C_i` is a
        graph of maximal degree `2` ( a disjoint union of paths
        and cycles ).

        EXAMPLE:

        The Complete Graph on `7` vertices is a `6`-regular graph, so it can
        be edge-partitionned into `2`-regular graphs::

            sage: g = graphs.CompleteGraph(7)
            sage: classes = g.two_factor_petersen()
            sage: for c in classes:
            ...     gg = Graph()
            ...     gg.add_edges(c)
            ...     print max(gg.degree())<=2
            True
            True
            True
            sage: Set(set(classes[0]) | set(classes[1]) | set(classes[2])).cardinality() == g.size()
            True

        ::

            sage: g = graphs.CirculantGraph(24, [7, 11])
            sage: cl = g.two_factor_petersen()
            sage: g.plot(edge_colors={'black':cl[0], 'red':cl[1]})
            Graphics object consisting of 73 graphics primitives

        """
        self._scream_if_not_simple()
        d = self.eulerian_orientation()

        # This new graph is bipartite, and built the following way :
        #
        # To each vertex v of the digraph are associated two vertices,
        # a sink (-1,v) and a source (1,v)
        # Any edge (u,v) in the digraph is then added as ((-1,u),(1,v))

        from sage.graphs.graph import Graph
        g = Graph()
        g.add_edges([((-1,u),(1,v)) for (u,v) in d.edge_iterator(labels=None)])

        # This new bipartite graph is now edge_colored
        from sage.graphs.graph_coloring import edge_coloring
        classes = edge_coloring(g)

        # The edges in the classes are of the form ((-1,u),(1,v))
        # and have to be translated back to (u,v)
        classes_b = []
        for c in classes:
            classes_b.append([(u,v) for ((uu,u),(vv,v)) in c])

        return classes_b

    def kirchhoff_symanzik_polynomial(self, name='t'):
        """
        Return the Kirchhoff-Symanzik polynomial of a graph.

        This is a polynomial in variables `t_e` (each of them representing an
        edge of the graph `G`) defined as a sum over all spanning trees:

        .. MATH::

            \Psi_G(t) = \sum_{T\subseteq V\\atop{\\text{a spanning tree}}} \prod_{e \\not\in E(T)} t_e

        This is also called the first Symanzik polynomial or the Kirchhoff
        polynomial.

        INPUT:

        - ``name``: name of the variables (default: ``'t'``)

        OUTPUT:

        - a polynomial with integer coefficients

        ALGORITHM:

            This is computed here using a determinant, as explained in Section
            3.1 of [Marcolli2009]_.

            As an intermediate step, one computes a cycle basis `\mathcal C` of
            `G` and a rectangular `|\mathcal C| \\times |E(G)|` matrix with
            entries in `\{-1,0,1\}`, which describes which edge belong to which
            cycle of `\mathcal C` and their respective orientations.

            More precisely, after fixing an arbitrary orientation for each edge
            `e\in E(G)` and each cycle `C\in\mathcal C`, one gets a sign for
            every incident pair (edge, cycle) which is `1` if the orientation
            coincide and `-1` otherwise.

        EXAMPLES:

        For the cycle of length 5::

            sage: G = graphs.CycleGraph(5)
            sage: G.kirchhoff_symanzik_polynomial()
            t0 + t1 + t2 + t3 + t4

        One can use another letter for variables::

            sage: G.kirchhoff_symanzik_polynomial(name='u')
            u0 + u1 + u2 + u3 + u4

        For the 'coffee bean' graph::

            sage: G = Graph([(0,1,'a'),(0,1,'b'),(0,1,'c')])
            sage: G.kirchhoff_symanzik_polynomial()
            t0*t1 + t0*t2 + t1*t2

        For the 'parachute' graph::

            sage: G = Graph([(0,2,'a'),(0,2,'b'),(0,1,'c'),(1,2,'d')])
            sage: G.kirchhoff_symanzik_polynomial()
            t0*t1 + t0*t2 + t1*t2 + t1*t3 + t2*t3

        For the complete graph with 4 vertices::

            sage: G = graphs.CompleteGraph(4)
            sage: G.kirchhoff_symanzik_polynomial()
            t0*t1*t3 + t0*t2*t3 + t1*t2*t3 + t0*t1*t4 + t0*t2*t4 + t1*t2*t4
            + t1*t3*t4 + t2*t3*t4 + t0*t1*t5 + t0*t2*t5 + t1*t2*t5 + t0*t3*t5
            + t2*t3*t5 + t0*t4*t5 + t1*t4*t5 + t3*t4*t5

        REFERENCES:

        .. [Marcolli2009] Matilde Marcolli, Feynman Motives, Chapter 3,
           Feynman integrals and algebraic varieties,
           http://www.its.caltech.edu/~matilde/LectureN3.pdf

        .. [Brown2011] Francis Brown, Multiple zeta values and periods: From
           moduli spaces to Feynman integrals, in Contemporary Mathematics vol
           539
        """
        from sage.matrix.constructor import matrix
        from sage.rings.integer_ring import ZZ
        from sage.rings.polynomial.polynomial_ring_constructor import PolynomialRing

        edges = self.edges()
        cycles = self.cycle_basis(output='edge')

        edge2int = {e: j for j, e in enumerate(edges)}
        circuit_mtrx = matrix(ZZ, self.size(), len(cycles))
        for i, cycle in enumerate(cycles):
            for edge in cycle:
                if edge in edges:
                    circuit_mtrx[edge2int[edge], i] = +1
                else:
                    circuit_mtrx[edge2int[(edge[1], edge[0], edge[2])], i] = -1

        D = matrix.diagonal(PolynomialRing(ZZ, name, self.size()).gens())
        return (circuit_mtrx.transpose() * D * circuit_mtrx).determinant()

    def ihara_zeta_function_inverse(self):
        """
        Compute the inverse of the Ihara zeta function of the graph

        This is a polynomial in one variable with integer coefficients. The
        Ihara zeta function itself is the inverse of this polynomial.

        See :wikipedia:`Ihara zeta function`

        ALGORITHM:

        This is computed here using the determinant of a square matrix
        of size twice the number of edges, related to the adjacency
        matrix of the line graph, see for example Proposition 9
        in [ScottStorm]_.

        EXAMPLES::

            sage: G = graphs.CompleteGraph(4)
            sage: factor(G.ihara_zeta_function_inverse())
            (2*t - 1) * (t + 1)^2 * (t - 1)^3 * (2*t^2 + t + 1)^3

            sage: G = graphs.CompleteGraph(5)
            sage: factor(G.ihara_zeta_function_inverse())
            (-1) * (3*t - 1) * (t + 1)^5 * (t - 1)^6 * (3*t^2 + t + 1)^4

            sage: G = graphs.PetersenGraph()
            sage: factor(G.ihara_zeta_function_inverse())
            (-1) * (2*t - 1) * (t + 1)^5 * (t - 1)^6 * (2*t^2 + 2*t + 1)^4
            * (2*t^2 - t + 1)^5

            sage: G = graphs.RandomTree(10)
            sage: G.ihara_zeta_function_inverse()
            1

        REFERENCES:

        .. [HST] Matthew D. Horton, H. M. Stark, and Audrey A. Terras,
           What are zeta functions of graphs and what are they good for?
           in Quantum graphs and their applications, 173-189,
           Contemp. Math., Vol. 415

        .. [Terras] Audrey Terras, Zeta functions of graphs: a stroll through
           the garden, Cambridge Studies in Advanced Mathematics, Vol. 128

        .. [ScottStorm] Geoffrey Scott and Christopher Storm, The coefficients
           of the Ihara zeta function, Involve (http://msp.org/involve/2008/1-2/involve-v1-n2-p08-p.pdf)
        """
        from sage.matrix.constructor import matrix
        from sage.rings.integer_ring import ZZ
        from sage.rings.polynomial.polynomial_ring_constructor import PolynomialRing

        ring = PolynomialRing(ZZ, 't')
        t = ring.gen()

        N = self.size()

        labeled_g = DiGraph()
        labeled_g.add_edges([(u, v, i) for i, (u, v) in
                             enumerate(self.edges(labels=False))])
        labeled_g.add_edges([(v, u, i + N) for i, (u, v) in
                             enumerate(self.edges(labels=False))])

        M = matrix(ring, 2 * N, 2 * N, ring.one())
        for u, v, i in labeled_g.edges():
            for vv, ww, j in labeled_g.outgoing_edges(v):
                M[i, j] += -t
            M[i, (i + N) % (2 * N)] += t  # fixing the 2-cycles

        return M.determinant()

# Aliases to functions defined in Cython modules
import types

import sage.graphs.weakly_chordal
Graph.is_long_hole_free = types.MethodType(sage.graphs.weakly_chordal.is_long_hole_free, None, Graph)
Graph.is_long_antihole_free = types.MethodType(sage.graphs.weakly_chordal.is_long_antihole_free, None, Graph)
Graph.is_weakly_chordal = types.MethodType(sage.graphs.weakly_chordal.is_weakly_chordal, None, Graph)

import sage.graphs.chrompoly
Graph.chromatic_polynomial = types.MethodType(sage.graphs.chrompoly.chromatic_polynomial, None, Graph)

import sage.graphs.graph_decompositions.rankwidth
Graph.rank_decomposition = types.MethodType(sage.graphs.graph_decompositions.rankwidth.rank_decomposition, None, Graph)

import sage.graphs.matchpoly
Graph.matching_polynomial = types.MethodType(sage.graphs.matchpoly.matching_polynomial, None, Graph)

import sage.graphs.cliquer
Graph.cliques_maximum = types.MethodType(sage.graphs.cliquer.all_max_clique, None, Graph)

import sage.graphs.spanning_tree
Graph.random_spanning_tree = types.MethodType(sage.graphs.spanning_tree.random_spanning_tree, None, Graph)

import sage.graphs.graph_decompositions.graph_products
Graph.is_cartesian_product = types.MethodType(sage.graphs.graph_decompositions.graph_products.is_cartesian_product, None, Graph)

import sage.graphs.distances_all_pairs
Graph.is_distance_regular = types.MethodType(sage.graphs.distances_all_pairs.is_distance_regular, None, Graph)

import sage.graphs.base.static_dense_graph
Graph.is_strongly_regular = types.MethodType(sage.graphs.base.static_dense_graph.is_strongly_regular, None, Graph)

# From Python modules
import sage.graphs.line_graph
Graph.is_line_graph = sage.graphs.line_graph.is_line_graph

from sage.graphs.tutte_polynomial import tutte_polynomial
Graph.tutte_polynomial = tutte_polynomial
<<<<<<< HEAD


def compare_edges(x, y):
    """
    This function has been deprecated.

    Compare edge x to edge y, return -1 if x y, 1 if x y, else 0.

    TEST::

        sage: G = graphs.PetersenGraph()
        sage: E = G.edges()
        sage: from sage.graphs.graph import compare_edges
        sage: compare_edges(E[0], E[2])
        doctest:...: DeprecationWarning: compare_edges(x,y) is deprecated.  Use statement 'cmp(x[1],y[1]) or cmp(x[0],y[0])' instead.
        See http://trac.sagemath.org/13192 for details.
        -1
    """
    from sage.misc.superseded import deprecation
    deprecation(13192, "compare_edges(x,y) is deprecated.  Use statement 'cmp(x[1],y[1]) or cmp(x[0],y[0])' instead.")
    if x[1] < y[1]:
        return -1
    elif x[1] > y[1]:
        return 1
    elif x[1] == y[1]:
        if x[0] < y[0]:
            return -1
        if x[0] > y[0]:
            return 1
        else:
            return 0
=======
>>>>>>> f16112c7
<|MERGE_RESOLUTION|>--- conflicted
+++ resolved
@@ -77,10 +77,7 @@
     :meth:`~Graph.degree_constrained_subgraph` | Returns a degree-constrained subgraph.
     :meth:`~Graph.bridges` | Returns the list of all bridges.
     :meth:`~Graph.spanning_trees` | Returns the list of all spanning trees.
-<<<<<<< HEAD
-=======
     :meth:`~Graph.random_spanning_tree` | Returns a random spanning tree.
->>>>>>> f16112c7
 
 **Clique-related methods:**
 
@@ -1841,16 +1838,11 @@
 
         .. SEEALSO::
 
-<<<<<<< HEAD
-            :meth:`~sage.graphs.generic_graph.GenericGraph.spanning_trees_count`
-            -- counts the number of spanning trees.
-=======
             - :meth:`~sage.graphs.generic_graph.GenericGraph.spanning_trees_count`
               -- counts the number of spanning trees.
 
             - :meth:`~sage.graphs.graph.Graph.random_spanning_tree`
               -- returns a random spanning tree.
->>>>>>> f16112c7
 
         REFERENCES:
 
@@ -1899,19 +1891,11 @@
 
                 return trees
 
-<<<<<<< HEAD
-        if self.is_connected():
-            forest = Graph([])
-            forest.add_vertices(self.vertices())
-            forest.add_edges(self.bridges())
-            return _recursive_spanning_trees(self,forest)
-=======
         if self.is_connected() and len(self):
             forest = Graph([])
             forest.add_vertices(self.vertices())
             forest.add_edges(self.bridges())
             return _recursive_spanning_trees(self, forest)
->>>>>>> f16112c7
         else:
             return []
 
@@ -6938,37 +6922,3 @@
 
 from sage.graphs.tutte_polynomial import tutte_polynomial
 Graph.tutte_polynomial = tutte_polynomial
-<<<<<<< HEAD
-
-
-def compare_edges(x, y):
-    """
-    This function has been deprecated.
-
-    Compare edge x to edge y, return -1 if x y, 1 if x y, else 0.
-
-    TEST::
-
-        sage: G = graphs.PetersenGraph()
-        sage: E = G.edges()
-        sage: from sage.graphs.graph import compare_edges
-        sage: compare_edges(E[0], E[2])
-        doctest:...: DeprecationWarning: compare_edges(x,y) is deprecated.  Use statement 'cmp(x[1],y[1]) or cmp(x[0],y[0])' instead.
-        See http://trac.sagemath.org/13192 for details.
-        -1
-    """
-    from sage.misc.superseded import deprecation
-    deprecation(13192, "compare_edges(x,y) is deprecated.  Use statement 'cmp(x[1],y[1]) or cmp(x[0],y[0])' instead.")
-    if x[1] < y[1]:
-        return -1
-    elif x[1] > y[1]:
-        return 1
-    elif x[1] == y[1]:
-        if x[0] < y[0]:
-            return -1
-        if x[0] > y[0]:
-            return 1
-        else:
-            return 0
-=======
->>>>>>> f16112c7
