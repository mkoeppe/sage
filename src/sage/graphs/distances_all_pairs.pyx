# sage_setup: distribution = sagemath-graphs
# cython: binding=True
r"""
Distances/shortest paths between all pairs of vertices

This module implements a few functions that deal with the computation of
distances or shortest paths between all pairs of vertices.

**Efficiency** : Because these functions involve listing many times the
(out)-neighborhoods of (di)-graphs, it is useful in terms of efficiency to build
a temporary copy of the graph in a data structure that makes it easy to compute
quickly. These functions also work on large volume of data, typically dense
matrices of size `n^2`, and are expected to return corresponding dictionaries of
size `n^2`, where the integers corresponding to the vertices have first been
converted to the vertices' labels. Sadly, this last translating operation turns
out to be the most time-consuming, and for this reason it is also nice to have a
Cython module, and version of these functions that return C arrays, in order to
avoid these operations when they are not necessary.

**Memory cost** : The methods implemented in the current module sometimes need
large amounts of memory to return their result. Storing the distances between
all pairs of vertices in a graph on `1500` vertices as a dictionary of
dictionaries takes around 200MB, while storing the same information as a C array
requires 4MB.


The module's main function
--------------------------

The C function ``all_pairs_shortest_path_BFS`` actually does all the
computations, and all the others (except for ``Floyd_Warshall``) are just
wrapping it. This function begins with copying the graph in a data structure
that makes it fast to query the out-neighbors of a vertex, then starts one
Breadth First Search per vertex of the (di)graph.

**What can this function compute ?**

- The matrix of predecessors.

  This matrix `P` has size `n^2`, and is such that vertex `P[u,v]` is a
  predecessor of `v` on a shortest `uv`-path. Hence, this matrix efficiently
  encodes the information of a shortest `uv`-path for any `u,v\in G` : indeed,
  to go from `u` to `v` you should first find a shortest `uP[u,v]`-path, then
  jump from `P[u,v]` to `v` as it is one of its outneighbors. Apply recursively
  and find out what the whole path is !.

- The matrix of distances.

  This matrix has size `n^2` and associates to any `uv` the distance
  from `u` to `v`.

- The vector of eccentricities.

  This vector of size `n` encodes for each vertex `v` the distance to vertex
  which is furthest from `v` in the graph. In particular, the diameter of the
  graph is the maximum of these values.

**What does it take as input ?**

- ``gg`` a (Di)Graph.

- ``unsigned short * predecessors`` -- a pointer toward an array of size
  `n^2\cdot\text{sizeof(unsigned short)}`. Set to ``NULL`` if you do not want to
  compute the predecessors.

- ``unsigned short * distances`` -- a pointer toward an array of size
  `n^2\cdot\text{sizeof(unsigned short)}`. The computation of the distances is
  necessary for the algorithm, so this value can **not** be set to ``NULL``.

- ``int * eccentricity`` -- a pointer toward an array of size
  `n\cdot\text{sizeof(int)}`. Set to ``NULL`` if you do not want to compute the
  eccentricity.

**Technical details**

- The vertices are encoded as `1, ..., n` as they appear in the ordering of
  ``G.vertices(sort=True)``, unless another ordering is specified by the user.

- Because this function works on matrices whose size is quadratic compared to
  the number of vertices when computing all distances or predecessors, it uses
  short variables to store the vertices' names instead of long ones to divide by
  2 the size in memory. This means that only the diameter/eccentricities can be
  computed on a graph of more than 65536 nodes. For information, the current
  version of the algorithm on a graph with `65536=2^{16}` nodes creates in
  memory `2` tables on `2^{32}` short elements (2bytes each), for a total of
  `2^{33}` bytes or `8` gigabytes. In order to support larger sizes, we would
  have to replace shorts by 32-bits int or 64-bits int, which would then require
  respectively 16GB or 32GB.

- In the C version of these functions, infinite distances are represented with
  ``<unsigned short> -1 = 65535`` for ``unsigned short`` variables, and by
  ``INT32_MAX`` otherwise. These case happens when the input is a disconnected
  graph, or a non-strongly-connected digraph.

- A memory error is raised when data structures allocation failed. This could
  happen with large graphs on computers with low memory space.

.. WARNING::

    The function ``all_pairs_shortest_path_BFS`` has **no reason** to be called
    by the user, even though he would be writing his code in Cython and look for
    efficiency. This module contains wrappers for this function that feed it
    with the good parameters. As the function is inlined, using those wrappers
    actually saves time as it should avoid testing the parameters again and
    again in the main function's body.

AUTHOR:

- Nathann Cohen (2011)
- David Coudert (2014) -- 2sweep, multi-sweep and iFUB for diameter computation

Functions
---------
"""

# ****************************************************************************
#       Copyright (C) 2011 Nathann Cohen <nathann.cohen@gmail.com>
#
# This program is free software: you can redistribute it and/or modify
# it under the terms of the GNU General Public License as published by
# the Free Software Foundation, either version 2 of the License, or
# (at your option) any later version.
#                  https://www.gnu.org/licenses/
# ****************************************************************************

from sage.data_structures.binary_matrix cimport *
from libc.string cimport memset
from libc.stdint cimport uint64_t, UINT64_MAX
from libc.stdint cimport uint32_t, INT32_MAX, UINT32_MAX
from cysignals.memory cimport sig_malloc, sig_calloc, sig_free
from cysignals.signals cimport sig_on, sig_off
from memory_allocator cimport MemoryAllocator

from sage.graphs.base.c_graph cimport CGraphBackend
from sage.graphs.base.c_graph cimport CGraph

from sage.graphs.base.static_sparse_graph cimport (short_digraph,
                                                   init_short_digraph,
                                                   init_reverse,
                                                   free_short_digraph,
                                                   out_degree,
                                                   has_edge,
                                                   simple_BFS)


cdef inline c_all_pairs_shortest_path_BFS(short_digraph sd,
                                          unsigned short* predecessors,
                                          unsigned short* distances,
                                          uint32_t* eccentricity):
    r"""
    See the module's documentation.
    """
    cdef int n = sd.n

    # Computing the predecessors/distances can only be done if we have less than
    # MAX_UNSIGNED_SHORT vertices. No problem with the eccentricities though as
    # we store them on an integer vector.
    if (predecessors or distances) and n > <unsigned short> -1:
        raise ValueError("The graph backend contains more than " +
                         str(<unsigned short> -1) + " nodes and we cannot " +
                         "compute the matrix of distances/predecessors on " +
                         "something like that !")

    cdef int i
    cdef MemoryAllocator mem = MemoryAllocator()

    # The vertices which have already been visited
    cdef bitset_t seen
    bitset_init(seen, n)

    # The list of waiting vertices, the beginning and the end of the list
    cdef int* waiting_list = <int*> mem.allocarray(n, sizeof(int))
    cdef int waiting_beginning = 0
    cdef int waiting_end = 0

    cdef int source
    cdef int v, u
    cdef uint32_t* p_tmp
    cdef uint32_t* end

    cdef unsigned short *c_predecessors = predecessors
    cdef int* c_distances = <int*> mem.allocarray(n, sizeof(int))

    # The edges are stored in the vector p_edges. This vector contains, from
    # left to right The list of the first vertex's outneighbors, then the
    # second's, then the third's, ...
    #
    # The outneighbors of vertex i are enumerated from
    #
    # p_vertices[i] to p_vertices[i+1] - 1
    # (if p_vertices[i] is equal to p_vertices[i+1], then i has no outneighbours)
    #
    # This data structure is well documented in the module
    # sage.graphs.base.static_sparse_graph
    cdef uint32_t** p_vertices = sd.neighbors
    cdef uint32_t* p_edges = sd.edges
    cdef uint32_t* p_next = p_edges

    # We run n different BFS taking each vertex as a source
    for source in range(n):

        # The source is seen
        bitset_set_first_n(seen, 0)
        bitset_add(seen, source)

        # Its parameters can already be set
        c_distances[source] = 0

        if predecessors != NULL:
            c_predecessors[source] = source

        # and added to the queue
        waiting_list[0] = source
        waiting_beginning = 0
        waiting_end = 0

        # For as long as there are vertices left to explore
        while waiting_beginning <= waiting_end:

            # We pick the first one
            v = waiting_list[waiting_beginning]

            p_tmp = p_vertices[v]
            end = p_vertices[v + 1]

            # Iterating over all the outneighbors u of v
            while p_tmp < end:
                u = p_tmp[0]

                # If we notice one of these neighbors is not seen yet, we set
                # its parameters and add it to the queue to be explored later.
                if not bitset_in(seen, u):
                    c_distances[u] = c_distances[v] + 1
                    if predecessors:
                        c_predecessors[u] = v
                    bitset_add(seen, u)
                    waiting_end += 1
                    waiting_list[waiting_end] = u

                p_tmp += 1

            waiting_beginning += 1

        # If not all the vertices have been met
        if bitset_len(seen) < n:
            bitset_complement(seen, seen)
            v = bitset_next(seen, 0)
            while v >= 0:
                c_distances[v] = INT32_MAX
                if predecessors:
                    c_predecessors[v] = -1
                v = bitset_next(seen, v + 1)

            if eccentricity:
                eccentricity[source] = UINT32_MAX

        elif eccentricity:
            eccentricity[source] = c_distances[waiting_list[n - 1]]

        if predecessors:
            c_predecessors += n

        if distances:
            for i in range(n):
                distances[i] = <unsigned short> c_distances[i]
            distances += n

    bitset_free(seen)


cdef inline all_pairs_shortest_path_BFS(gg,
                                        unsigned short* predecessors,
                                        unsigned short* distances,
                                        uint32_t* eccentricity,
                                        vertex_list=None):
    r"""
    See the module's documentation.

    Optional parameter ``vertex_list`` is a list of `n` vertices
    specifying a mapping from `(0, \ldots, n-1)` to vertex labels in
    ``gg``. When ``vertex_list`` is ``None`` (default), the mapping is
    given by the ordering of ``gg.vertices(sort=True)``. When set,
    ``distances[i * n + j]`` is the shortest BFS distance between
    vertices ``vertex_list[i]`` and ``vertex_list[j]``.
    """
    from sage.rings.infinity import Infinity

    cdef list int_to_vertex
    if vertex_list is None:
        int_to_vertex = gg.vertices(sort=True)
    elif set(gg.vertex_iterator()) == set(vertex_list):
        int_to_vertex = vertex_list
    else:
        raise ValueError("parameter vertex_list is incorrect for this graph")

    cdef int n = gg.order()

    # Computing the predecessors/distances can only be done if we have less than
    # MAX_UNSIGNED_SHORT vertices. No problem with the eccentricities though as
    # we store them on an integer vector.
    if (predecessors or distances) and n > <unsigned short> -1:
        raise ValueError("The graph backend contains more than "+
                         str(<unsigned short> -1)+" nodes and we cannot "+
                         "compute the matrix of distances/predecessors on "+
                         "something like that !")

    # Copying the whole graph to obtain the list of neighbors quicker than by
    # calling out_neighbors
    cdef short_digraph sd
    init_short_digraph(sd, gg, edge_labelled=False, vertex_list=int_to_vertex)

    c_all_pairs_shortest_path_BFS(sd, predecessors, distances, eccentricity)

    free_short_digraph(sd)


################
# Predecessors #
################

cdef unsigned short* c_shortest_path_all_pairs(G, vertex_list=None) except NULL:
    r"""
    Return the matrix of predecessors in G.

    The matrix `P` returned has size `n^2`, and is such that vertex `P[u,v]` is
    a predecessor of `v` on a shortest `uv`-path. Hence, this matrix efficiently
    encodes the information of a shortest `uv`-path for any `u,v\in G` : indeed,
    to go from `u` to `v` you should first find a shortest `uP[u,v]`-path, then
    jump from `P[u,v]` to `v` as it is one of its outneighbors.

    Optional parameter ``vertex_list`` is a list of `n` vertices specifying a
    mapping from `(0, \ldots, n-1)` to vertex labels in `G`. When
    ``vertex_list`` is ``None`` (default), the mapping is given by the ordering
    of ``G.vertices(sort=True)``. When set, ``predecessors[i * n + j]`` is the
    predecessor of ``vertex_list[j]`` on the shortest path from
    ``vertex_list[i]`` to ``vertex_list[j]``.
    """

    cdef unsigned int n = G.order()
    cdef unsigned short* distances = <unsigned short*> sig_malloc(n * n * sizeof(unsigned short))
    if not distances:
        raise MemoryError()
    cdef unsigned short* predecessors = <unsigned short*> sig_malloc(n * n * sizeof(unsigned short))
    if not predecessors:
        sig_free(distances)
        raise MemoryError()
    all_pairs_shortest_path_BFS(G, predecessors, distances, NULL, vertex_list=vertex_list)

    sig_free(distances)

    return predecessors


def shortest_path_all_pairs(G):
    r"""
    Return the matrix of predecessors in G.

    The matrix `P` returned has size `n^2`, and is such that vertex `P[u,v]` is
    a predecessor of `v` on a shortest `uv`-path. Hence, this matrix efficiently
    encodes the information of a shortest `uv`-path for any `u,v\in G` : indeed,
    to go from `u` to `v` you should first find a shortest `uP[u,v]`-path, then
    jump from `P[u,v]` to `v` as it is one of its outneighbors.

    EXAMPLES::

        sage: from sage.graphs.distances_all_pairs import shortest_path_all_pairs
        sage: g = graphs.PetersenGraph()
        sage: shortest_path_all_pairs(g)
        {0: {0: None, 1: 0, 2: 1, 3: 4, 4: 0, 5: 0, 6: 1, 7: 5, 8: 5, 9: 4},
         1: {0: 1, 1: None, 2: 1, 3: 2, 4: 0, 5: 0, 6: 1, 7: 2, 8: 6, 9: 6},
         2: {0: 1, 1: 2, 2: None, 3: 2, 4: 3, 5: 7, 6: 1, 7: 2, 8: 3, 9: 7},
         3: {0: 4, 1: 2, 2: 3, 3: None, 4: 3, 5: 8, 6: 8, 7: 2, 8: 3, 9: 4},
         4: {0: 4, 1: 0, 2: 3, 3: 4, 4: None, 5: 0, 6: 9, 7: 9, 8: 3, 9: 4},
         5: {0: 5, 1: 0, 2: 7, 3: 8, 4: 0, 5: None, 6: 8, 7: 5, 8: 5, 9: 7},
         6: {0: 1, 1: 6, 2: 1, 3: 8, 4: 9, 5: 8, 6: None, 7: 9, 8: 6, 9: 6},
         7: {0: 5, 1: 2, 2: 7, 3: 2, 4: 9, 5: 7, 6: 9, 7: None, 8: 5, 9: 7},
         8: {0: 5, 1: 6, 2: 3, 3: 8, 4: 3, 5: 8, 6: 8, 7: 5, 8: None, 9: 6},
         9: {0: 4, 1: 6, 2: 7, 3: 4, 4: 9, 5: 7, 6: 9, 7: 9, 8: 6, 9: None}}
    """
    cdef int n = G.order()

    if not n:
        return {}

    # The order of vertices must be the same as in init_short_digraph
    cdef list int_to_vertex = list(G)
    cdef unsigned short* predecessors = c_shortest_path_all_pairs(G, vertex_list=int_to_vertex)
    cdef unsigned short* c_predecessors = predecessors

    cdef dict d = {}
    cdef dict d_tmp

    cdef int i, j

    for j in range(n):
        d_tmp = {}
        for i in range(n):
            if c_predecessors[i] == <unsigned short> -1:
                d_tmp[int_to_vertex[i]] = None
            else:
                d_tmp[int_to_vertex[i]] = int_to_vertex[c_predecessors[i]]

        d_tmp[int_to_vertex[j]] = None
        d[int_to_vertex[j]] = d_tmp

        c_predecessors += n

    sig_free(predecessors)
    return d


#############
# Distances #
#############

cdef unsigned short * c_distances_all_pairs(G, vertex_list=None):
    r"""
    Returns the matrix of distances in G.

    The matrix `M` returned is of length `n^2`, and the distance between
    vertices `u` and `v` is `M[u,v]`. The integer corresponding to a vertex is
    its index in the list ``G.vertices(sort=True)`` unless parameter
    ``vertex_list`` is set.

    Optional parameter ``vertex_list`` is a list of `n` vertices specifying a
    mapping from `(0, \ldots, n-1)` to vertex labels in `G`. When set,
    ``distances[i * n + j]`` is the shortest BFS distance between vertices
    ``vertex_list[i]`` and ``vertex_list[j]``.
    """
    cdef unsigned int n = G.order()
    cdef unsigned short* distances = <unsigned short*> sig_malloc(n * n * sizeof(unsigned short))
    if not distances:
        raise MemoryError()
    all_pairs_shortest_path_BFS(G, NULL, distances, NULL, vertex_list=vertex_list)

    return distances


def distances_all_pairs(G):
    r"""
    Return the matrix of distances in G.

    This function returns a double dictionary ``D`` of vertices, in which the
    distance between vertices ``u`` and ``v`` is ``D[u][v]``.

    EXAMPLES::

        sage: from sage.graphs.distances_all_pairs import distances_all_pairs
        sage: g = graphs.PetersenGraph()
        sage: distances_all_pairs(g)
        {0: {0: 0, 1: 1, 2: 2, 3: 2, 4: 1, 5: 1, 6: 2, 7: 2, 8: 2, 9: 2},
        1: {0: 1, 1: 0, 2: 1, 3: 2, 4: 2, 5: 2, 6: 1, 7: 2, 8: 2, 9: 2},
        2: {0: 2, 1: 1, 2: 0, 3: 1, 4: 2, 5: 2, 6: 2, 7: 1, 8: 2, 9: 2},
        3: {0: 2, 1: 2, 2: 1, 3: 0, 4: 1, 5: 2, 6: 2, 7: 2, 8: 1, 9: 2},
        4: {0: 1, 1: 2, 2: 2, 3: 1, 4: 0, 5: 2, 6: 2, 7: 2, 8: 2, 9: 1},
        5: {0: 1, 1: 2, 2: 2, 3: 2, 4: 2, 5: 0, 6: 2, 7: 1, 8: 1, 9: 2},
        6: {0: 2, 1: 1, 2: 2, 3: 2, 4: 2, 5: 2, 6: 0, 7: 2, 8: 1, 9: 1},
        7: {0: 2, 1: 2, 2: 1, 3: 2, 4: 2, 5: 1, 6: 2, 7: 0, 8: 2, 9: 1},
        8: {0: 2, 1: 2, 2: 2, 3: 1, 4: 2, 5: 1, 6: 1, 7: 2, 8: 0, 9: 2},
        9: {0: 2, 1: 2, 2: 2, 3: 2, 4: 1, 5: 2, 6: 1, 7: 1, 8: 2, 9: 0}}
    """
    from sage.rings.infinity import Infinity

    cdef int n = G.order()

    if not n:
        return {}

    # The order of vertices must be the same as in init_short_digraph
    cdef list int_to_vertex = list(G)

    cdef unsigned short* distances = c_distances_all_pairs(G, vertex_list=int_to_vertex)
    cdef unsigned short* c_distances = distances

    cdef dict d = {}
    cdef dict d_tmp

    cdef int i, j

    for j in range(n):
        d_tmp = {}
        for i in range(n):
            if c_distances[i] == <unsigned short> -1:
                d_tmp[int_to_vertex[i]] = Infinity
            else:
                d_tmp[int_to_vertex[i]] = c_distances[i]

        d[int_to_vertex[j]] = d_tmp
        c_distances += n

    sig_free(distances)
    return d


def is_distance_regular(G, parameters=False):
    r"""
    Test if the graph is distance-regular

    A graph `G` is distance-regular if for any integers `j,k` the value of
    `|\{x:d_G(x,u)=j,x\in V(G)\} \cap \{y:d_G(y,v)=j,y\in V(G)\}|` is constant
    for any two vertices `u,v\in V(G)` at distance `i` from each other. In
    particular `G` is regular, of degree `b_0` (see below), as one can take
    `u=v`.

    Equivalently a graph is distance-regular if there exist integers `b_i,c_i`
    such that for any two vertices `u,v` at distance `i` we have

    * `b_i = |\{x:d_G(x,u)=i+1,x\in V(G)\}\cap N_G(v)\}|, \ 0\leq i\leq d-1`
    * `c_i = |\{x:d_G(x,u)=i-1,x\in V(G)\}\cap N_G(v)\}|, \ 1\leq i\leq d,`

    where `d` is the diameter of the graph.  For more information on
    distance-regular graphs, see the :wikipedia:`Distance-regular_graph`.

    INPUT:

    - ``parameters`` -- boolean (default: ``False``); if set to ``True``, the
      function returns the pair ``(b, c)`` of lists of integers instead of
      a boolean answer (see the definition above)

    .. SEEALSO::

        * :meth:`~sage.graphs.generic_graph.GenericGraph.is_regular`
        * :meth:`~Graph.is_strongly_regular`

    EXAMPLES::

        sage: g = graphs.PetersenGraph()
        sage: g.is_distance_regular()
        True
        sage: g.is_distance_regular(parameters = True)
        ([3, 2, None], [None, 1, 1])

    Cube graphs, which are not strongly regular, are a bit more interesting::

        sage: graphs.CubeGraph(4).is_distance_regular()
        True
        sage: graphs.OddGraph(5).is_distance_regular()
        True

    Disconnected graph::

        sage: (2*graphs.CubeGraph(4)).is_distance_regular()
        True

    TESTS::

        sage: graphs.PathGraph(2).is_distance_regular(parameters=True)
        ([1, None], [None, 1])
        sage: graphs.Tutte12Cage().is_distance_regular(parameters=True)                 # needs networkx
        ([3, 2, 2, 2, 2, 2, None], [None, 1, 1, 1, 1, 1, 3])

    """
    cdef int i, l, u, v, d, b, c, k
    cdef int n = G.order()
    cdef int infinity = <unsigned short> -1

    if n <= 1:
        return ([], []) if parameters else True

    if not G.is_regular():
        return False
    k = G.degree(next(G.vertex_iterator()))

    # Matrix of distances
    cdef unsigned short* distance_matrix = c_distances_all_pairs(G, vertex_list=list(G))

    # The diameter, i.e. the longest *finite* distance between two vertices
    cdef int diameter = 0
    for i in range(n * n):
        if distance_matrix[i] > diameter and distance_matrix[i] != infinity:
            diameter = distance_matrix[i]

    cdef bitset_t b_tmp
    bitset_init(b_tmp, n)

    # b_distance_matrix[d*n+v] is the set of vertices at distance d from v.
    cdef binary_matrix_t b_distance_matrix
    try:
        binary_matrix_init(b_distance_matrix, n * (diameter + 2), n)
    except MemoryError:
        sig_free(distance_matrix)
        bitset_free(b_tmp)
        raise

    # Fills b_distance_matrix
    for u in range(n):
        for v in range(u, n):
            d = distance_matrix[u * n + v]
            if d != infinity:
                binary_matrix_set1(b_distance_matrix, d * n + u, v)
                binary_matrix_set1(b_distance_matrix, d * n + v, u)

    cdef list bi = [-1 for i in range(diameter + 1)]
    cdef list ci = [-1 for i in range(diameter + 1)]

    # Applying the definition with b_i,c_i
    for u in range(n):
        for v in range(n):
            if u == v:
                continue

            d = distance_matrix[u * n + v]
            if d == infinity:
                continue

            # Computations of b_d and c_d for u,v. We intersect sets stored in
            # b_distance_matrix.
            bitset_and(b_tmp, b_distance_matrix.rows[(d + 1) * n + u], b_distance_matrix.rows[n + v])
            b = bitset_len(b_tmp)
            bitset_and(b_tmp, b_distance_matrix.rows[(d - 1) * n + u], b_distance_matrix.rows[n + v])
            c = bitset_len(b_tmp)

            # Consistency of b_d and c_d
            if bi[d] == -1:
                bi[d] = b
                ci[d] = c

            elif bi[d] != b or ci[d] != c:
                sig_free(distance_matrix)
                binary_matrix_free(b_distance_matrix)
                bitset_free(b_tmp)
                return False

    sig_free(distance_matrix)
    binary_matrix_free(b_distance_matrix)
    bitset_free(b_tmp)

    if parameters:
        bi[0] = k
        bi[diameter] = None
        ci[0] = None
        return bi, ci
    return True


###################################
# Both distances and predecessors #
###################################

def distances_and_predecessors_all_pairs(G):
    r"""
    Return the matrix of distances in G and the matrix of predecessors.

    Distances : the matrix `M` returned is of length `n^2`, and the distance
    between vertices `u` and `v` is `M[u,v]`. The integer corresponding to a
    vertex is its index in the list ``G.vertices(sort=True)``.

    Predecessors : the matrix `P` returned has size `n^2`, and is such that
    vertex `P[u,v]` is a predecessor of `v` on a shortest `uv`-path. Hence, this
    matrix efficiently encodes the information of a shortest `uv`-path for any
    `u,v\in G` : indeed, to go from `u` to `v` you should first find a shortest
    `uP[u,v]`-path, then jump from `P[u,v]` to `v` as it is one of its
    outneighbors.

    EXAMPLES::

        sage: from sage.graphs.distances_all_pairs import distances_and_predecessors_all_pairs
        sage: g = graphs.PetersenGraph()
        sage: distances_and_predecessors_all_pairs(g)
        ({0: {0: 0, 1: 1, 2: 2, 3: 2, 4: 1, 5: 1, 6: 2, 7: 2, 8: 2, 9: 2},
          1: {0: 1, 1: 0, 2: 1, 3: 2, 4: 2, 5: 2, 6: 1, 7: 2, 8: 2, 9: 2},
          2: {0: 2, 1: 1, 2: 0, 3: 1, 4: 2, 5: 2, 6: 2, 7: 1, 8: 2, 9: 2},
          3: {0: 2, 1: 2, 2: 1, 3: 0, 4: 1, 5: 2, 6: 2, 7: 2, 8: 1, 9: 2},
          4: {0: 1, 1: 2, 2: 2, 3: 1, 4: 0, 5: 2, 6: 2, 7: 2, 8: 2, 9: 1},
          5: {0: 1, 1: 2, 2: 2, 3: 2, 4: 2, 5: 0, 6: 2, 7: 1, 8: 1, 9: 2},
          6: {0: 2, 1: 1, 2: 2, 3: 2, 4: 2, 5: 2, 6: 0, 7: 2, 8: 1, 9: 1},
          7: {0: 2, 1: 2, 2: 1, 3: 2, 4: 2, 5: 1, 6: 2, 7: 0, 8: 2, 9: 1},
          8: {0: 2, 1: 2, 2: 2, 3: 1, 4: 2, 5: 1, 6: 1, 7: 2, 8: 0, 9: 2},
          9: {0: 2, 1: 2, 2: 2, 3: 2, 4: 1, 5: 2, 6: 1, 7: 1, 8: 2, 9: 0}},
         {0: {0: None, 1: 0, 2: 1, 3: 4, 4: 0, 5: 0, 6: 1, 7: 5, 8: 5, 9: 4},
          1: {0: 1, 1: None, 2: 1, 3: 2, 4: 0, 5: 0, 6: 1, 7: 2, 8: 6, 9: 6},
          2: {0: 1, 1: 2, 2: None, 3: 2, 4: 3, 5: 7, 6: 1, 7: 2, 8: 3, 9: 7},
          3: {0: 4, 1: 2, 2: 3, 3: None, 4: 3, 5: 8, 6: 8, 7: 2, 8: 3, 9: 4},
          4: {0: 4, 1: 0, 2: 3, 3: 4, 4: None, 5: 0, 6: 9, 7: 9, 8: 3, 9: 4},
          5: {0: 5, 1: 0, 2: 7, 3: 8, 4: 0, 5: None, 6: 8, 7: 5, 8: 5, 9: 7},
          6: {0: 1, 1: 6, 2: 1, 3: 8, 4: 9, 5: 8, 6: None, 7: 9, 8: 6, 9: 6},
          7: {0: 5, 1: 2, 2: 7, 3: 2, 4: 9, 5: 7, 6: 9, 7: None, 8: 5, 9: 7},
          8: {0: 5, 1: 6, 2: 3, 3: 8, 4: 3, 5: 8, 6: 8, 7: 5, 8: None, 9: 6},
          9: {0: 4, 1: 6, 2: 7, 3: 4, 4: 9, 5: 7, 6: 9, 7: 9, 8: 6, 9: None}})
    """
    from sage.rings.infinity import Infinity
    cdef unsigned int n = G.order()

    if not n:
        return {}, {}

    cdef MemoryAllocator mem = MemoryAllocator()
    cdef unsigned short* c_distances = <unsigned short*> mem.malloc(n * n * sizeof(unsigned short))
    cdef unsigned short* c_predecessor = <unsigned short*> mem.malloc(n * n * sizeof(unsigned short))

    # The order of vertices must be the same as in init_short_digraph
    cdef list int_to_vertex = list(G)

    all_pairs_shortest_path_BFS(G, c_predecessor, c_distances, NULL, vertex_list=int_to_vertex)

    cdef dict d_distance = {}
    cdef dict d_predecessor = {}
    cdef dict t_distance = {}
    cdef dict t_predecessor = {}

    cdef unsigned int i, j

    for j in range(n):
        t_distance = {}
        t_predecessor = {}

        for i in range(n):

            if c_distances[i] != <unsigned short> -1:
                t_distance[int_to_vertex[i]] = c_distances[i]
                t_predecessor[int_to_vertex[i]] = int_to_vertex[c_predecessor[i]]

        t_predecessor[int_to_vertex[j]] = None

        d_distance[int_to_vertex[j]] = t_distance
        d_predecessor[int_to_vertex[j]] = t_predecessor

        c_distances += n
        c_predecessor += n

    return d_distance, d_predecessor


################
# Eccentricity #
################

cdef uint32_t * c_eccentricity(G, vertex_list=None) except NULL:
    r"""
    Return the vector of eccentricities in G.

    The array returned is of length `n`, and by default its `i`-th component is
    the eccentricity of the `i`-th vertex in ``G.vertices(sort=True)``.

    Optional parameter ``vertex_list`` is a list of `n` vertices specifying a
    mapping from `(0, \ldots, n-1)` to vertex labels in `G`. When set,
    ``ecc[i]`` is the eccentricity of vertex ``vertex_list[i]``.
    """
    cdef unsigned int n = G.order()

    cdef uint32_t * ecc = <uint32_t *> sig_calloc(n, sizeof(uint32_t))
    if not ecc:
        raise MemoryError()
    all_pairs_shortest_path_BFS(G, NULL, NULL, ecc, vertex_list=vertex_list)

    return ecc


cdef uint32_t * c_eccentricity_bounding(short_digraph sd) except NULL:
    r"""
    Return the vector of eccentricities using the algorithm of [TK2013]_.

    The array returned is of length `n`, and its `i`-th component is the
    eccentricity of vertex `i` in ``sd``.

    This method assumes that ``sd`` is an undirected graph.

    The algorithm proposed in [TK2013]_ is based on the observation that for all
    nodes `v,w\in V`, we have `\max(ecc[v]-d(v,w), d(v,w))\leq ecc[w] \leq
    ecc[v] + d(v,w)`. Also the algorithms iteratively improves upper and lower
    bounds on the eccentricity of each node until no further improvements can be
    done. This algorithm offers good running time reduction on scale-free graphs.
    """
    cdef unsigned int n = sd.n

    # allocated some data structures
    cdef MemoryAllocator mem = MemoryAllocator()
    cdef uint32_t * distances = <uint32_t *> mem.malloc(3 * n * sizeof(uint32_t))
    cdef uint32_t * LB = <uint32_t *> sig_calloc(n, sizeof(uint32_t))
    if not distances or not LB:
        sig_free(LB)
        free_short_digraph(sd)
        raise MemoryError()
    cdef uint32_t * waiting_list = distances + n
    cdef uint32_t * UB = distances + 2 * n
    memset(UB, -1, n * sizeof(uint32_t))
    cdef bitset_t seen
    bitset_init(seen, n)

    cdef uint32_t v, w, next_v, tmp, cpt = 0

    # The first vertex is the one with largest degree
    next_v = max((out_degree(sd, v), v) for v in range(n))[1]

    sig_on()
    while next_v != UINT32_MAX:

        v = next_v
        cpt += 1

        # Compute the exact eccentricity of v
        LB[v] = simple_BFS(sd, v, distances, NULL, waiting_list, seen)

        if LB[v] == UINT32_MAX:
            # The graph is not connected. We set maximum value and exit.
            for w in range(n):
                LB[w] = UINT32_MAX
            break

        # Improve the bounds on the eccentricity of other vertices and select
        # source of the next BFS
        next_v = UINT32_MAX
        for w in range(n):
            LB[w] = max(LB[w], max(LB[v] - distances[w], distances[w]))
            UB[w] = min(UB[w], LB[v] + distances[w])
            if LB[w] == UB[w]:
                continue
            elif next_v == UINT32_MAX or (not cpt % 2 and LB[w] < LB[next_v]) or (cpt % 2 and UB[w] > UB[next_v]):
                # The next vertex is either the vertex with largest upper bound
                # or smallest lower bound
                next_v = w

    sig_off()

    bitset_free(seen)

    return LB


cdef uint32_t * c_eccentricity_DHV(short_digraph sd) except NULL:
    r"""
    Return the vector of eccentricities using the algorithm of [Dragan2018]_.

    The array returned is of length `n`, and its `i`-th component is the
    eccentricity of vertex `i` in ``sd``.

    This method assumes that ``sd`` is an undirected graph.

    The algorithm proposed in [Dragan2018]_ is an improvement of the algorithm
    proposed in [TK2013]_. It is also based on the observation that for all
    nodes `v,w\in V`, we have `\max(ecc[v]-d(v,w), d(v,w))\leq ecc[w] \leq
    ecc[v] + d(v,w)`. Also the algorithms iteratively improves upper and lower
    bounds on the eccentricity of each vertex until no further improvements can
    be done. The difference with [TK2013]_ is in the order in which improvements
    are done.

    EXAMPLES::

        sage: from sage.graphs.distances_all_pairs import eccentricity
        sage: G = graphs.PathGraph(5)
        sage: eccentricity(G, algorithm='DHV')
        [4, 3, 2, 3, 4]

    TESTS:

        sage: G = graphs.RandomBarabasiAlbert(50, 2)                                    # needs networkx
        sage: eccentricity(G, algorithm='bounds') == eccentricity(G, algorithm='DHV')   # needs networkx
        True
    """
    cdef uint32_t n = sd.n
    if not n:
        return NULL

    cdef MemoryAllocator mem = MemoryAllocator()
    cdef uint32_t * distances = <uint32_t *> mem.malloc(3 * n * sizeof(uint32_t))
    # For storing upper bounds on eccentricity of nodes
    cdef uint32_t * ecc_upper_bound = <uint32_t *>sig_calloc(n, sizeof(uint32_t))
    if not distances or not ecc_upper_bound:
        sig_free(ecc_upper_bound)
        free_short_digraph(sd)
        raise MemoryError()

    cdef uint32_t * waiting_list = distances + n
    # For storing lower bounds on eccentricity of nodes
    cdef uint32_t * ecc_lower_bound = distances + 2 * n
    memset(ecc_upper_bound, <char>-1, n * sizeof(uint32_t))
    memset(ecc_lower_bound, 0, n * sizeof(uint32_t))

    cdef uint32_t u, ecc_u
    cdef uint32_t antipode, ecc_antipode
    cdef uint32_t v, tmp
    cdef size_t i, idx
    cdef bitset_t seen
    bitset_init(seen, n)

    cdef list active = list(range(n))

    # Algorithm
    while active:
        # Select vertex with minimum eccentricity in active and update
        # eccentricity upper bounds.
        # For this, we select u with minimum eccentricity lower bound in active
        # if ecc_u == ecc_lb[u], we are done. Otherwise, we update eccentricity
        # lower bounds and repeat

        tmp = UINT32_MAX
        for i, v in enumerate(active):
            if ecc_lower_bound[v] < tmp:
                tmp = ecc_lower_bound[v]
                idx = i
        active[idx], active[-1] = active[-1], active[idx]
        u = active.pop()
        ecc_u = simple_BFS(sd, u, distances, NULL, waiting_list, seen)
        ecc_upper_bound[u] = ecc_u

        if ecc_u == UINT32_MAX:  # Disconnected graph
            break

        if ecc_u == ecc_lower_bound[u]:
            # We found the good vertex.
            # Update eccentricity upper bounds and remove from active those
            # vertices for which gap is closed
            i = 0
            while i < len(active):
                v = active[i]
                ecc_upper_bound[v] = min(ecc_upper_bound[v], distances[v] + ecc_u)
                if ecc_upper_bound[v] == ecc_lower_bound[v]:
                    active[i] = active[-1]
                    active.pop()
                else:
                    i += 1

        else:
            # u was not a good choice.
            # We use its antipode to update eccentricity lower bounds.
            # Observe that this antipode might have already been seen.
            antipode = waiting_list[n-1]
            for i, v in enumerate(active):
                if v == antipode:
                    active[i] = active[-1]
                    active.pop()
                    break

            ecc_antipode = simple_BFS(sd, antipode, distances, NULL, waiting_list, seen)
            ecc_upper_bound[antipode] = ecc_antipode

            # Update eccentricity lower bounds and remove from active those
            # vertices for which the gap is closed
            i = 0
            while i < len(active):
                v = active[i]
                ecc_lower_bound[v] = max(ecc_lower_bound[v], distances[v])
                if ecc_upper_bound[v] == ecc_lower_bound[v]:
                    active[i] = active[-1]
                    active.pop()
                else:
                    i += 1

    bitset_free(seen)

    return ecc_upper_bound


def eccentricity(G, algorithm="standard", vertex_list=None):
    r"""
    Return the vector of eccentricities in G.

    The array returned is of length `n`, and its `i`-th component is the
    eccentricity of the ith vertex in ``G.vertices(sort=True)``.

    INPUT:

    - ``G`` -- a Graph or a DiGraph.

    - ``algorithm`` -- string (default: ``'standard'``); name of the method used
      to compute the eccentricity of the vertices.

      - ``'standard'`` -- Computes eccentricity by performing a BFS from each
        vertex.

      - ``'bounds'`` -- Computes eccentricity using the fast algorithm proposed
        in [TK2013]_ for undirected graphs.

      - ``'DHV'`` -- Computes all eccentricities of undirected graph using the
        algorithm proposed in [Dragan2018]_.

    - ``vertex_list`` -- list (default: ``None``); a list of `n` vertices
      specifying a mapping from `(0, \ldots, n-1)` to vertex labels in `G`. When
      set, ``ecc[i]`` is the eccentricity of vertex ``vertex_list[i]``. When
      ``vertex_list`` is ``None``, ``ecc[i]`` is the eccentricity of vertex
      ``G.vertices(sort=True)[i]``.

    EXAMPLES::

        sage: from sage.graphs.distances_all_pairs import eccentricity
        sage: g = graphs.PetersenGraph()
        sage: eccentricity(g)
        [2, 2, 2, 2, 2, 2, 2, 2, 2, 2]
        sage: g.add_edge(0, g.add_vertex())
        sage: V = list(g)
        sage: eccentricity(g, vertex_list=V)
        [2, 2, 3, 3, 2, 2, 3, 3, 3, 3, 3]
        sage: eccentricity(g, vertex_list=V[::-1])
        [3, 3, 3, 3, 3, 2, 2, 3, 3, 2, 2]

    TESTS:

    All algorithms are valid::

        sage: from sage.graphs.distances_all_pairs import eccentricity
        sage: g = graphs.RandomGNP(50, .1)
        sage: ecc = eccentricity(g, algorithm='standard')
        sage: ecc == eccentricity(g, algorithm='bounds')
        True
        sage: ecc == eccentricity(g, algorithm='DHV')
        True

    Case of not (strongly) connected (directed) graph::

        sage: from sage.graphs.distances_all_pairs import eccentricity
        sage: g = 2*graphs.PathGraph(2)
        sage: eccentricity(g, algorithm='bounds')
        [+Infinity, +Infinity, +Infinity, +Infinity]
        sage: g = digraphs.Path(3)
        sage: eccentricity(g, algorithm='standard')
        [2, +Infinity, +Infinity]

    The bounds algorithm is for Graph only::

        sage: from sage.graphs.distances_all_pairs import eccentricity
        sage: g = digraphs.Circuit(2)
        sage: eccentricity(g, algorithm='bounds')
        Traceback (most recent call last):
        ...
        ValueError: the 'bounds' algorithm only works on undirected graphs

    Asking for unknown algorithm::

        sage: from sage.graphs.distances_all_pairs import eccentricity
        sage: g = graphs.PathGraph(2)
        sage: eccentricity(g, algorithm='Nice Jazz Festival')
        Traceback (most recent call last):
        ...
        ValueError: unknown algorithm 'Nice Jazz Festival', please contribute

    Invalid value for parameter vertex_list::

        sage: from sage.graphs.distances_all_pairs import eccentricity
        sage: g = graphs.PathGraph(2)
        sage: eccentricity(g, vertex_list=[0, 1, 2])
        Traceback (most recent call last):
        ...
        ValueError: parameter vertex_list is incorrect for this graph
    """
    from sage.rings.infinity import Infinity
    cdef int n = G.order()
    cdef short_digraph sd

    # Trivial cases
    if algorithm not in ['standard', 'bounds', 'DHV']:
        raise ValueError("unknown algorithm '{}', please contribute".format(algorithm))
    if not n:
        return []
    elif G.is_directed() and algorithm in ['bounds', 'DHV']:
        raise ValueError("the 'bounds' algorithm only works on undirected graphs")
    elif not G.is_connected():
        return [Infinity] * n

    cdef list int_to_vertex
    if vertex_list is None:
        int_to_vertex = G.vertices(sort=True)
    elif len(vertex_list) == n and set(vertex_list) == set(G):
        int_to_vertex = vertex_list
    else:
        raise ValueError("parameter vertex_list is incorrect for this graph")

    cdef uint32_t* ecc

    if algorithm == "standard":
        ecc = c_eccentricity(G, vertex_list=int_to_vertex)

    else:
        init_short_digraph(sd, G, edge_labelled=False, vertex_list=vertex_list)

        if algorithm == "DHV":
            ecc = c_eccentricity_DHV(sd)
        else:  # "bounds"
            ecc = c_eccentricity_bounding(sd)

        free_short_digraph(sd)

    from sage.rings.integer import Integer
    cdef list l_ecc = [Integer(ecc[i]) if ecc[i] != UINT32_MAX else +Infinity for i in range(n)]

    sig_free(ecc)

    return l_ecc


############
# Diameter #
############

cdef uint32_t diameter_lower_bound_2sweep(short_digraph g,
                                          uint32_t source,
                                          uint32_t* distances,
                                          uint32_t* predecessors,
                                          uint32_t* waiting_list,
                                          bitset_t seen):
    """
    Compute a lower bound on the diameter using the 2-sweep algorithm.

    This method computes a lower bound on the diameter of an unweighted
    undirected graph using 2 BFS, as proposed in [MLH2008]_.  It first selects a
    vertex `v` that is at largest distance from an initial vertex `source` using
    BFS. Then it performs a second BFS from `v`. The largest distance from `v`
    is returned as a lower bound on the diameter of `G`.  The time complexity of
    this method is linear in the size of the graph.


    INPUT:

    - ``g`` -- a short_digraph

    - ``source`` -- starting node of the BFS

    - ``distances`` -- array of size ``n`` to store BFS distances from `v`, the
      vertex at largest distance from ``source`` from which we start the second
      BFS. This method assumes that this array has already been allocated.
      However, there is no need to initialize it.

    - ``predecessors`` -- array of size ``n`` to store the first predecessor of
      each vertex during the BFS search from `v`. The predecessor of `v` is
      itself. This method assumes that this array has already been allocated.
      However, it is possible to pass a ``NULL`` pointer in which case the
      predecessors are not recorded.

    - ``waiting_list`` -- array of size ``n`` to store the order in which the
      vertices are visited during the BFS search from `v`. This method assumes
      that this array has already been allocated. However, there is no need to
      initialize it.

    - ``seen`` -- bitset of size ``n`` that must be initialized before calling
      this method (i.e., bitset_init(seen, n)). However, there is no need to
      clear it.

    """
    cdef uint32_t LB, i, k, tmp

    # We do a first BFS from source and get the eccentricity of source
    LB = simple_BFS(g, source, distances, NULL, waiting_list, seen)

    # If the eccentricity of the source is infinite (very large number), the
    # graph is not connected and so its diameter is infinite.
    if LB == UINT32_MAX:
        return UINT32_MAX

    # Then we perform a second BFS from the last visited vertex
    source = waiting_list[g.n - 1]
    LB = simple_BFS(g, source, distances, predecessors, waiting_list, seen)

    # We return the computed lower bound
    return LB


cdef tuple diameter_lower_bound_2Dsweep(short_digraph g,
                                        short_digraph rev_g,
                                        uint32_t source):
    r"""
    Lower bound on the diameter of digraph using directed version of 2-sweep.

    This method computes a lower bound on the diameter of an unweighted directed
    graph using directed version of the 2-sweep algorithm [Broder2000]_.
    In first part, it performs a forward BFS from `source` and selects a vertex
    `vf` at a maximum distance from `source` and then it calculates backward
    eccentricity of `vf` using a backward BFS from `vf`. In second part, it
    performs backward BFS from `source` and selects a vertex `vb` from which
    `source` is at maximum distance and then it calculates forward eccentricity
    of `vb` using a forward BFS from `vb`. It then calculates lower bound LB of
    diameter as the maximum of backward eccentricity of `vf` and forward
    eccentricity of `vb` and `s` as respective vertex.
    This method returns (`LB`, `s`, `m`, `d`), where `LB` is best found lower
    bound on diameter, `s` is vertex whose forward/backward eccentricity is
    `LB`, `d` is vertex at a distance `LB` from/to `s`, `m` is vertex at
    distance `LB/2` from/to both `s` and `d`.

    INPUT:

    - ``g`` -- a short_digraph

    - ``rev_g`` -- a copy of `g` with edges reversed.

    - ``source`` -- starting node of the forward and backward BFS

    TESTS:

    Diameter of weakly connected digraph is infinity ::

        sage: from sage.graphs.distances_all_pairs import diameter
        sage: G = DiGraph([(0,1)])
        sage: diameter(G, algorithm='2Dsweep')
        +Infinity
    """
    cdef uint32_t LB_1, LB_2, LB, LB_m, m, s, d
    cdef uint32_t n = g.n
    cdef uint32_t source_1 = source
    cdef uint32_t source_2 = source
    cdef bitset_t seen_1, seen_2

    # Memory allocation
    cdef MemoryAllocator mem = MemoryAllocator()
    bitset_init(seen_1, n)
    bitset_init(seen_2, n)
    cdef uint32_t * distances_1 = <uint32_t *>mem.malloc(3 * n * sizeof(uint32_t))
    cdef uint32_t * distances_2 = <uint32_t *>mem.malloc(3 * n * sizeof(uint32_t))
    if not distances_1 or not distances_2:
        bitset_free(seen_1)
        bitset_free(seen_2)
        raise MemoryError()

    cdef uint32_t * predecessors_1 = distances_1 + n
    cdef uint32_t * predecessors_2 = distances_2 + n
    cdef uint32_t * waiting_list_1 = distances_1 + 2 * n
    cdef uint32_t * waiting_list_2 = distances_2 + 2 * n

    # we perform forward BFS from source and get its forward eccentricity
    LB_1 = simple_BFS(g, source_1, distances_1, NULL, waiting_list_1, seen_1)

    # if forward eccentricity of source is infinite, then graph is
    # not strongly connected and its diameter is infinite
    if LB_1 == UINT32_MAX:
        bitset_free(seen_1)
        bitset_free(seen_2)
        return (UINT32_MAX, 0, 0, 0)

    # we perform backward BFS from source and get its backward eccentricity
    LB_2 = simple_BFS(rev_g, source_2, distances_2, NULL, waiting_list_2, seen_2)

    # if backward eccentricity of source is infinite, then graph is
    # not strongly connected and its diameter is infinite
    if LB_2 == UINT32_MAX:
        bitset_free(seen_1)
        bitset_free(seen_2)
        return (UINT32_MAX, 0, 0, 0)

    # Then we perform backward BFS from the last visited vertex of forward BFS
    # from source and obtain its backward eccentricity.
    source_1 = waiting_list_1[n - 1]
    LB_1 = simple_BFS(rev_g, source_1, distances_1, predecessors_1, waiting_list_1, seen_1)

    # Then we perform forward BFS from the last visited vertex of backward BFS
    # from source and obtain its forward eccentricity.
    source_2 = waiting_list_2[n - 1]
    LB_2 = simple_BFS(g, source_2, distances_2, predecessors_2, waiting_list_2, seen_2)

    # we select best found lower bound as LB, s and d as source and destination
    # of that BFS call and m as vertex at a distance LB/2 from/to both s and d
    if LB_1 < LB_2:
        LB = LB_2
        s = waiting_list_2[0]
        d = waiting_list_2[n - 1]
        LB_m = LB_2 / 2
        m = d
        while distances_2[m] > LB_m:
            m = predecessors_2[m]
    else:
        LB = LB_1
        s = waiting_list_1[0]
        d = waiting_list_1[n - 1]
        LB_m = LB_1 / 2
        m = d
        while distances_1[m] > LB_m:
            m = predecessors_1[m]

    bitset_free(seen_1)
    bitset_free(seen_2)

    return (LB, s, m, d)


cdef tuple diameter_lower_bound_multi_sweep(short_digraph g,
                                            uint32_t source):
    """
    Lower bound on the diameter using multi-sweep.

    This method computes a lower bound on the diameter of an unweighted
    undirected graph using several iterations of the 2-sweep algorithms
    [CGHLM2013]_. Roughly, it first uses 2-sweep to identify two vertices `s`
    and `d` that are far apart. Then it selects a vertex `m` that is at same
    distance from `s` and `d`.  This vertex `m` will serve as the new source for
    another iteration of the 2-sweep algorithm that may improve the current
    lower bound on the diameter.  This process is repeated as long as the lower
    bound on the diameter is improved.

    The method returns a 4-tuple (LB, s, m, d), where LB is the best found lower
    bound on the diameter, s is a vertex of eccentricity LB, d is a vertex at
    distance LB from s, and m is a vertex at distance LB/2 from both s and d.

    INPUT:

    - ``g`` -- a short_digraph

    - ``source`` -- starting node of the BFS

    """
    # The while loop below might not be entered so we have to make sure that
    # s and d which are returned are initialized.
    cdef uint32_t LB, tmp, m
    cdef uint32_t s = 0
    cdef uint32_t d = 0
    cdef uint32_t n = g.n

    # Allocate some arrays and a bitset
    cdef bitset_t seen
    bitset_init(seen, n)
    cdef uint32_t * distances = <uint32_t *>sig_malloc(3 * n * sizeof(uint32_t))
    if not distances:
        bitset_free(seen)
        raise MemoryError()
    cdef uint32_t * predecessors = distances + n
    cdef uint32_t * waiting_list = distances + 2 * n

    # We perform a first 2sweep call from source. If the returned value is a
    # very large number, the graph is not connected and so the diameter is
    # infinite.
    tmp = diameter_lower_bound_2sweep(g, source, distances, predecessors, waiting_list, seen)
    if tmp == UINT32_MAX:
        sig_free(distances)
        bitset_free(seen)
        return (UINT32_MAX, 0, 0, 0)

    # We perform new 2sweep calls for as long as we are able to improve the
    # lower bound.
    LB = 0
    m = source
    while tmp > LB:

        LB = tmp

        # We store the vertices s, m, d of the last BFS call. For vertex m, we
        # search for a vertex of eccentricity LB/2. This vertex will serve as
        # the source for the next 2sweep call.
        s = waiting_list[0]
        d = waiting_list[n - 1]
        LB_2 = LB / 2
        m = d
        while distances[m] > LB_2:
            m = predecessors[m]

        # We perform a new 2sweep call from m
        tmp = diameter_lower_bound_2sweep(g, m, distances, predecessors, waiting_list, seen)

    sig_free(distances)
    bitset_free(seen)

    return (LB, s, m, d)


cdef uint32_t diameter_iFUB(short_digraph g,
                            uint32_t source):
    """
    Compute the diameter of the input Graph using the ``iFUB`` algorithm.

    The ``iFUB`` (iterative Fringe Upper Bound) algorithm calculates the exact
    value of the diameter of a unweighted undirected graph [CGILM2010]_. This
    algorithms starts with a vertex found through a multi-sweep call (a
    refinement of the 4sweep method). The worst case time complexity of the iFUB
    algorithm is `O(nm)`, but it can be very fast in practice. See the code's
    documentation and [CGHLM2013]_ for more details.

    INPUT:

    - ``g`` -- a short_digraph

    - ``source`` -- starting node of the first BFS

    """
    cdef uint32_t i, LB, s, m, d
    cdef uint32_t n = g.n

    # We select a vertex m with low eccentricity using multi-sweep
    LB, s, m, d = diameter_lower_bound_multi_sweep(g, source)

    # If the lower bound is a very large number, it means that the graph is not
    # connected and so the diameter is infinite.
    if LB == UINT32_MAX:
        return LB

    # We allocate some arrays and a bitset
    cdef bitset_t seen
    bitset_init(seen, n)
    cdef uint32_t * distances = <uint32_t *>sig_malloc(4 * n * sizeof(uint32_t))
    if not distances:
        bitset_free(seen)
        raise MemoryError()
    cdef uint32_t* waiting_list = distances + n
    cdef uint32_t* layer = distances + 2 * n
    cdef uint32_t* order = distances + 3 * n

    # We order the vertices by decreasing layers. This is the inverse order of a
    # BFS from m, and so the inverse order of array waiting_list. Distances are
    # stored in array layer.
    LB = simple_BFS(g, m, layer, NULL, waiting_list, seen)
    for i in range(n):
        order[i] = waiting_list[n - i - 1]

    # The algorithm:
    #
    # The diameter of the graph is equal to the maximum eccentricity of a
    # vertex. Let m be any vertex, and let V be partitioned into A u B where:
    #
    #    d(m,a)<=i for all a \in A
    #    d(m,b)>=i for all b \in B
    #
    # As all vertices from A are at distance <=2i from each other, a vertex a
    # from A with eccentricity ecc(a)>2i is at distance ecc(a) from some vertex
    # b\in B.
    #
    # Consequently, if we have already computed the eccentricity of all
    # vertices in B and know that the diameter is >2i, then we do not have to
    # compute the eccentricity of vertices in A.
    #
    # Now, we compute the maximum eccentricity of all vertices, ordered
    # decreasingly according to their distance to m. We stop when we know that
    # the eccentricity of the unexplored vertices is smaller than the max
    # eccentricity already found.
    i = 0
    while 2 * layer[order[i]] > LB and i < n:
        tmp = simple_BFS(g, order[i], distances, NULL, waiting_list, seen)
        i += 1

        # We update the lower bound
        if tmp > LB:
            LB = tmp

    sig_free(distances)
    bitset_free(seen)

    # We finally return the computed diameter
    return LB


cdef uint32_t diameter_DiFUB(short_digraph sd,
                             uint32_t source):
    r"""
    Return the diameter of unweighted directed graph.

    The ``DiFUB`` (Directed iterative Fringe Upper Bound) algorithm calculates
    the exact value of the diameter of an unweighted directed graph [CGLM2012]_.

    This algorithm starts from a vertex found through a 2Dsweep call (a directed
    version of the 2sweep method). The worst case time complexity of the DiFUB
    algorithm is `O(nm)`, but it can be very fast in practice. See the code's
    documentation and [CGLM2012]_ for more details.

    If the digraph is not strongly connected, the returned value is infinity.

    INPUT:

    - ``sd`` -- a short_digraph

    - ``source`` -- starting node of the first BFS

    TESTS:

    The diameter of a weakly connected digraph is infinity ::

        sage: from sage.graphs.distances_all_pairs import diameter
        sage: G = digraphs.Path(5)
        sage: diameter(G, algorithm='DiFUB')
        +Infinity
    """
    cdef uint32_t n = sd.n

    if n <= 1:  # Trivial case
        return 0

    cdef short_digraph rev_sd  # Copy of sd with edges reversed
    init_reverse(rev_sd, sd)

    cdef uint32_t LB, s, m, d, LB_1, LB_2, UB
    cdef size_t i
    cdef bitset_t seen

    # We select a vertex with low eccentricity using 2Dsweep
    LB, s, m, d = diameter_lower_bound_2Dsweep(sd, rev_sd, source)

    # If the lower bound is a very large number, it means that the digraph is
    # not strongly connected and so the diameter is infinite.
    if LB == UINT32_MAX:
        return LB

    # We allocate some arrays and a bitset
    bitset_init(seen, n)
    cdef MemoryAllocator mem = MemoryAllocator()
    cdef uint32_t * distances = <uint32_t *>mem.malloc(6 * n * sizeof(uint32_t))

    if not distances:
        bitset_free(seen)
        raise MemoryError()

    cdef uint32_t * waiting_list = distances + n
    cdef uint32_t * order_1 = distances + 2 * n
    cdef uint32_t * order_2 = distances + 3 * n
    cdef uint32_t * layer_1 = distances + 4 * n
    cdef uint32_t * layer_2 = distances + 5 * n

    # We order the vertices by decreasing forward / backward layers. This is the
    # inverse order of a forward / backward BFS from m, and so the inverse order
    # of array waiting_list. Forward / Backward distances are stored in arrays
    # layer_1 / layer_2 respectively.
    LB_1 = simple_BFS(sd, m, layer_1, NULL, waiting_list, seen)
    for i in range(n):
        order_1[i] = waiting_list[n - i - 1]

    LB_2 = simple_BFS(rev_sd, m, layer_2, NULL, waiting_list, seen)
    for i in range(n):
        order_2[i] = waiting_list[n - i - 1]

    # update the lower bound
    LB = max(LB, LB_1, LB_2)

    if LB == UINT32_MAX:  # Not strongly connected case
        return LB

    # The algorithm:
    #
    # The diameter of the digraph is equal to the maximum forward or backward
    # eccentricity of a vertex. The algorithm is based on the following two
    # observations:
    # 1). All the nodes `x` above the level `i` in Backward BFS of `m` having
    # forward eccentricity greater than `2(i-1)` have a corresponding node `y`,
    # whose backward eccentricity is greater than or equal to the forward
    # eccentricity of `x`, below or on the level `i` in Forward BFS of `m`.
    #
    # 2). All the nodes `x` above the level `i` in Forward BFS of `m` having
    # backward eccentricity greater than `2(i-1)` have a corresponding node `y`,
    # whose forward eccentricity is greater than or equal to the backward
    # eccentricity of `x`, below or on the level `i` in Backward BFS of `m`
    #
    # Therefore, we calculate backward / forward eccentricity of all nodes at
    # level `i` in Forward / Backward BFS of `m` respectively. And their
    # maximum is `LB`. If `LB` is greater than `2(max distance at next level)`
    # then we are done, else we proceed further.

    i = 0
    UB = max(2 * layer_1[order_1[i]], 2 * layer_2[order_2[i]])

    while LB < UB:
        LB_1 = simple_BFS(rev_sd, order_1[i], distances, NULL, waiting_list, seen)
        LB_2 = simple_BFS(sd, order_2[i], distances, NULL, waiting_list, seen)

        # update the lower bound
        LB = max(LB, LB_1, LB_2)
        i += 1

        if LB == UINT32_MAX or i == n:
            break
        # maximum distance at next level
        UB = max(2 * layer_1[order_1[i]], 2 * layer_2[order_2[i]])

    bitset_free(seen)
    free_short_digraph(rev_sd)

    # Finally return the computed diameter
    return LB


cdef uint32_t diameter_DHV(short_digraph g):
    r"""
    Return the diameter of unweighted graph `g`.

    This method computes the diameter of unweighted undirected graph using the
    algorithm proposed in [Dragan2018]_.

    This method returns Infinity if graph is not connected.

    INPUT:

    - ``g`` -- a short_digraph

    EXAMPLES::

        sage: from sage.graphs.distances_all_pairs import diameter
        sage: G = graphs.PathGraph(5)
        sage: diameter(G, algorithm='DHV')
        4

    TESTS:

        sage: G = graphs.RandomGNP(20,0.3)
        sage: G.diameter() == diameter(G, algorithm='DHV')
        True

        sage: G = Graph([(0, 1)])
        sage: diameter(G, algorithm='DHV')
        1
    """
    cdef uint32_t n = g.n
    if n <= 1:
        return 0

    cdef MemoryAllocator mem = MemoryAllocator()
    cdef uint32_t * distances = <uint32_t *>mem.malloc(4 * n * sizeof(uint32_t))
    if not distances:
        raise MemoryError()

    cdef uint32_t * waiting_list = distances + n

    # For storing upper and lower bounds on eccentricity of nodes
    cdef uint32_t * ecc_upper_bound = distances + 2 * n
    cdef uint32_t * ecc_lower_bound = distances + 3 * n
    memset(ecc_upper_bound, <char>-1, n * sizeof(uint32_t))
    memset(ecc_lower_bound, 0, n * sizeof(uint32_t))

    cdef uint32_t u, ecc_u
    cdef uint32_t x, ecc_x
    cdef uint32_t antipode, ecc_antipode
    cdef uint32_t LB = 0
    cdef uint32_t UB = UINT32_MAX
    cdef uint32_t v, tmp
    cdef size_t i, idx
    cdef bitset_t seen
    bitset_init(seen, n)

    cdef list active = list(range(n))

    # Algorithm
    while LB < UB and active:
        # 1. Select vertex u with maximum eccentricity upper bound
        tmp = 0
        for i, v in enumerate(active):
            if ecc_upper_bound[v] > tmp:
                tmp = ecc_upper_bound[v]
                idx = i
        active[idx], active[-1] = active[-1], active[idx]
        u = active.pop()

        # Compute the eccentricity of u and update eccentricity lower bounds
        ecc_u = simple_BFS(g, u, distances, NULL, waiting_list, seen)
        LB = max(LB, ecc_u)
        if LB == UINT32_MAX:  # Disconnected graph
            break

        for v in active:
            ecc_lower_bound[v] = max(ecc_lower_bound[v], distances[v])

        # 2. Select x such that dist(u, x) + ecc[x] == ecc[u].
        # Since we don't know ecc[x], we select x with minimum eccentricity
        # lower bound.  If ecc[x] == ecc_lb[x], we are done. Otherwise, we
        # update eccentricity lower bounds and repeat
        while active:
            # Select v with minimum eccentricity lower bound
            tmp = UINT32_MAX
            for i, v in enumerate(active):
                if ecc_lower_bound[v] < tmp:
                    tmp = ecc_lower_bound[v]
                    idx = i
            active[idx], active[-1] = active[-1], active[idx]
            x = active.pop()
            ecc_x = simple_BFS(g, x, distances, NULL, waiting_list, seen)
            LB = max(LB, ecc_x)

            if ecc_x == ecc_lower_bound[x]:
                # We found the good vertex x
                # We update eccentricity upper bounds of the remaining vertices,
                # set UB to the largest of these values and break
                UB = 0
                for v in active:
                    ecc_upper_bound[v] = min(ecc_upper_bound[v], distances[v] + ecc_x)
                    UB = max(UB, ecc_upper_bound[v])
                break

            else:
                # x was not a good choice
                # We use its antipode to update eccentricity lower bounds.
                # Observe that this antipode might have already been seen.
                antipode = waiting_list[n-1]
                for i, v in enumerate(active):
                    if v == antipode:
                        active[i] = active[-1]
                        tmp = active.pop()
                        break

                ecc_antipode = simple_BFS(g, antipode, distances, NULL, waiting_list, seen)
                LB = max(LB, ecc_antipode)
                for v in active:
                    ecc_lower_bound[v] = max(ecc_lower_bound[v], distances[v])

    bitset_free(seen)
    return LB


def diameter(G, algorithm=None, source=None):
    r"""
    Return the diameter of `G`.

    This method returns Infinity if the (di)graph is not connected. It can
    also quickly return a lower bound on the diameter using the ``2sweep``,
    ``2Dsweep`` and ``multi-sweep`` schemes.

    INPUT:

    - ``algorithm`` -- string (default: ``None``); specifies the algorithm to
      use among:

      - ``'standard'`` -- Computes the diameter of the input (di)graph as the
        largest eccentricity of its vertices. This is the classical algorithm
        with time complexity in `O(nm)`.

      - ``'2sweep'`` -- Computes a lower bound on the diameter of an
        unweighted undirected graph using 2 BFS, as proposed in [MLH2008]_.  It
        first selects a vertex `v` that is at largest distance from an initial
        vertex source using BFS. Then it performs a second BFS from `v`. The
        largest distance from `v` is returned as a lower bound on the diameter
        of `G`.  The time complexity of this algorithm is linear in the size of
        `G`.

      - ``'2Dsweep'`` -- Computes lower bound on the diameter of an unweighted
        directed graph using directed version of ``2sweep`` as proposed in
        [Broder2000]_. If the digraph is not strongly connected, the returned
        value is infinity.

      - ``'DHV'`` -- Computes diameter of unweighted undirected graph using the
        algorithm proposed in [Dragan2018]_.

      - ``'multi-sweep'`` -- Computes a lower bound on the diameter of an
        unweighted undirected graph using several iterations of the ``2sweep``
        algorithms [CGHLM2013]_. Roughly, it first uses ``2sweep`` to identify
        two vertices `u` and `v` that are far apart. Then it selects a vertex
        `w` that is at same distance from `u` and `v`.  This vertex `w` will
        serve as the new source for another iteration of the ``2sweep``
        algorithm that may improve the current lower bound on the diameter.
        This process is repeated as long as the lower bound on the diameter
        is improved.

      - ``'iFUB'`` -- The iFUB (iterative Fringe Upper Bound) algorithm,
        proposed in [CGILM2010]_, computes the exact value of the diameter of an
        unweighted undirected graph. It is based on the following observation:

            The diameter of the graph is equal to the maximum eccentricity of
            a vertex. Let `v` be any vertex, and let `V` be partitionned into
            `A\cup B` where:

            .. MATH::

                d(v,a) \leq i, \forall a \in A\\
                d(v,b) \geq i, \forall b \in B

            As all vertices from `A` are at distance `\leq 2i` from each
            other, a vertex `a\in A` with eccentricity `ecc(a)>2i` is at
            distance `ecc(a)` from some vertex `b\in B`.

            Consequently, if we have already computed the maximum eccentricity
            `m` of all vertices in `B` and if `m>2i`, then we do not need to
            compute the eccentricity of the vertices in `A`.

        Starting from a vertex `v` obtained through a multi-sweep computation
        (which refines the 4sweep algorithm used in [CGHLM2013]_), we compute
        the diameter by computing the eccentricity of all vertices sorted
        decreasingly according to their distance to `v`, and stop as allowed
        by the remark above. The worst case time complexity of the iFUB
        algorithm is `O(nm)`, but it can be very fast in practice.

      - ``'DiFUB'`` -- The directed version of iFUB (iterative Fringe Upper
        Bound) algorithm. See the code's documentation and [CGLM2012]_ for more
        details. If the digraph is not strongly connected, the returned value is
        infinity.

    - ``source`` -- (default: ``None``) vertex from which to start the first BFS.
      If ``source==None``, an arbitrary vertex of the graph is chosen. Raise an
      error if the initial vertex is not in `G`.  This parameter is not used
      when ``algorithm=='standard'``.

    EXAMPLES::

        sage: from sage.graphs.distances_all_pairs import diameter
        sage: G = graphs.PetersenGraph()
        sage: diameter(G, algorithm='iFUB')
        2
        sage: G = Graph({0: [], 1: [], 2: [1]})
        sage: diameter(G, algorithm='iFUB')
        +Infinity
        sage: G = digraphs.Circuit(6)
        sage: diameter(G, algorithm='2Dsweep')
        5
        sage: G = graphs.PathGraph(7).to_directed()
        sage: diameter(G, algorithm='DiFUB')
        6

    Although max( ) is usually defined as -Infinity, since the diameter will
    never be negative, we define it to be zero::

        sage: G = graphs.EmptyGraph()
        sage: diameter(G, algorithm='iFUB')
        0

    Comparison of exact algorithms for graphs::

        sage: # needs networkx
        sage: G = graphs.RandomBarabasiAlbert(100, 2)
        sage: d1 = diameter(G, algorithm='standard')
        sage: d2 = diameter(G, algorithm='iFUB')
        sage: d3 = diameter(G, algorithm='iFUB', source=G.random_vertex())
        sage: d4 = diameter(G, algorithm='DHV')
        sage: if d1 != d2 or d1 != d3 or d1 != d4: print("Something goes wrong!")

    Comparison of lower bound algorithms::

        sage: lb2 = diameter(G, algorithm='2sweep')                                     # needs networkx
        sage: lbm = diameter(G, algorithm='multi-sweep')                                # needs networkx
        sage: if not (lb2 <= lbm and lbm <= d3): print("Something goes wrong!")         # needs networkx

    Comparison of exact algorithms for digraphs::

        sage: # needs networkx
        sage: D = DiGraph(graphs.RandomBarabasiAlbert(50, 2))
        sage: d1 = diameter(D, algorithm='standard')
        sage: d2 = diameter(D, algorithm='DiFUB')
        sage: d3 = diameter(D, algorithm='DiFUB', source=D.random_vertex())
        sage: d1 == d2 and d1 == d3
        True

    TESTS:

    This was causing a segfault. Fixed in :trac:`17873` ::

        sage: G = graphs.PathGraph(1)
        sage: diameter(G, algorithm='iFUB')
        0
    """
    cdef uint32_t n = G.order()
    if n <= 1:
        return 0

    if G.is_directed():
        if algorithm is None:
            algorithm = 'DiFUB'
        elif algorithm not in ['2Dsweep', 'standard', 'DiFUB']:
            raise ValueError("unknown algorithm for computing the diameter of directed graph")
    else:
        if algorithm is None:
            algorithm = 'iFUB'
        elif algorithm not in ['2sweep', 'multi-sweep', 'iFUB', 'standard', 'DHV']:
            raise ValueError("unknown algorithm for computing the diameter of undirected graph")

    if algorithm == 'standard':
        return max(G.eccentricity())
    if source is None:
        source = next(G.vertex_iterator())
    elif not G.has_vertex(source):
        raise ValueError("the specified source is not a vertex of the input Graph")

    # Copying the whole graph to obtain the list of neighbors quicker than by
    # calling out_neighbors. This data structure is well documented in the
    # module sage.graphs.base.static_sparse_graph
    cdef list int_to_vertex = list(G)
    cdef short_digraph sd
    init_short_digraph(sd, G, edge_labelled=False, vertex_list=int_to_vertex)
    cdef short_digraph rev_sd  # to store copy of sd with edges reversed

    # and we map the source to an int in [0,n-1]
    cdef uint32_t isource = 0 if source is None else int_to_vertex.index(source)

    cdef bitset_t seen
    cdef uint32_t* tab
    cdef uint32_t LB

    if algorithm == '2sweep':
        # We need to allocate arrays and bitset
        bitset_init(seen, n)
        tab = <uint32_t*> sig_malloc(2* n * sizeof(uint32_t))
        if not tab:
            free_short_digraph(sd)
            bitset_free(seen)
            raise MemoryError()

        LB = diameter_lower_bound_2sweep(sd, isource, tab, NULL, tab + n, seen)

        bitset_free(seen)
        sig_free(tab)

    elif algorithm == '2Dsweep':
        init_reverse(rev_sd, sd)
        LB = diameter_lower_bound_2Dsweep(sd, rev_sd, isource)[0]
        free_short_digraph(rev_sd)

    elif algorithm == 'multi-sweep':
        LB = diameter_lower_bound_multi_sweep(sd, isource)[0]

    elif algorithm == 'DiFUB':
        LB = diameter_DiFUB(sd, isource)

    elif algorithm == 'DHV':
        LB = diameter_DHV(sd)

    else:  # algorithm == 'iFUB'
        LB = diameter_iFUB(sd, isource)

    free_short_digraph(sd)

    if LB < 0 or LB > n:
        from sage.rings.infinity import Infinity
        return +Infinity
    return int(LB)


###########
# Radius #
###########

def radius_DHV(G):
    r"""
    Return the radius of unweighted graph `G`.

    This method computes the radius of unweighted undirected graph using the
    algorithm given in [Dragan2018]_.

    This method returns Infinity if graph is not connected.

    EXAMPLES::

        sage: from sage.graphs.distances_all_pairs import radius_DHV
        sage: G = graphs.PetersenGraph()
        sage: radius_DHV(G)
        2
        sage: G = graphs.RandomGNP(20,0.3)
        sage: from sage.graphs.distances_all_pairs import eccentricity
        sage: radius_DHV(G) == min(eccentricity(G, algorithm='bounds'))
        True

    TESTS:

        sage: G = Graph()
        sage: radius_DHV(G)
        0
        sage: G = Graph(1)
        sage: radius_DHV(G)
        0
        sage: G = Graph(2)
        sage: radius_DHV(G)
        +Infinity
        sage: G = graphs.PathGraph(2)
        sage: radius_DHV(G)
        1
        sage: G = DiGraph(1)
        sage: radius_DHV(G)
        Traceback (most recent call last):
        ...
        TypeError: this method works for unweighted undirected graphs only
    """
    if G.is_directed():
        raise TypeError("this method works for unweighted undirected graphs only")

    cdef uint32_t n = G.order()
    if n <= 1:
        return 0

    cdef list int_to_vertex = list(G)
    cdef short_digraph sd
    init_short_digraph(sd, G, edge_labelled=False, vertex_list=int_to_vertex)

    cdef uint32_t source, ecc_source
    cdef uint32_t antipode, ecc_antipode
    cdef uint32_t UB = UINT32_MAX
    cdef uint32_t LB = 0

    cdef MemoryAllocator mem = MemoryAllocator()
    cdef uint32_t * distances = <uint32_t *>mem.malloc(3 * n * sizeof(uint32_t))
    if not distances:
        raise MemoryError()

    cdef uint32_t * waiting_list = distances + n

    # For storing lower bound on eccentricity of nodes
    cdef uint32_t * ecc_lower_bound = distances + 2 * n
    memset(ecc_lower_bound, 0, n * sizeof(uint32_t))

    cdef bitset_t seen
    bitset_init(seen, n)

    # Algorithm
    source = 0
    while LB < UB:
        # 1) pick vertex with minimum eccentricity lower bound
        # and compute its eccentricity
        ecc_source = simple_BFS(sd, source, distances, NULL, waiting_list, seen)

        if ecc_source == UINT32_MAX:  # Disconnected graph
            break

        UB = min(UB, ecc_source)  # minimum among exact computed eccentricities
        if ecc_source == ecc_lower_bound[source]:
            # we have found minimum eccentricity vertex and hence the radius
            break

        # 2) Take vertex at largest distance from source, called antipode (last
        # vertex visited in simple_BFS), and compute its BFS distances.
        # By definition of antipode, we have ecc_antipode >= ecc_source.
        antipode = waiting_list[n-1]
        ecc_antipode = simple_BFS(sd, antipode, distances, NULL, waiting_list, seen)

        # 3) Use distances from antipode to improve eccentricity lower bounds.
        # We also determine the next source
        LB = UINT32_MAX
        for v in range(n):
            ecc_lower_bound[v] = max(ecc_lower_bound[v], distances[v])
            if LB > ecc_lower_bound[v]:
                LB = ecc_lower_bound[v]
                source = v  # vertex with minimum eccentricity lower bound

    free_short_digraph(sd)
    bitset_free(seen)
    if UB == UINT32_MAX:
        from sage.rings.infinity import Infinity
        return +Infinity

    return UB


################
# Wiener index #
################

def wiener_index(G):
    r"""
    Return the Wiener index of the graph.

    The Wiener index of an undirected graph `G` is defined as
    `W(G) = \frac{1}{2} \sum_{u,v\in G} d(u,v)` where `d(u,v)` denotes the
    distance between vertices `u` and `v` (see [KRG1996]_).

    The Wiener index of a directed graph `G` is defined as the sum of the
    distances between each pairs of vertices, `W(G) = \sum_{u,v\in G} d(u,v)`.

    EXAMPLES:

    From [GYLL1993]_, cited in [KRG1996]_::

        sage: g=graphs.PathGraph(10)
        sage: w=lambda x: (x*(x*x -1)/6)
        sage: g.wiener_index()==w(10)
        True

    Wiener index of complete (di)graphs::

        sage: n = 5
        sage: g = graphs.CompleteGraph(n)
        sage: g.wiener_index() == (n * (n - 1)) / 2
        True
        sage: g = digraphs.Complete(n)
        sage: g.wiener_index() == n * (n - 1)
        True

    Wiener index of a graph of order 1::

        sage: Graph(1).wiener_index()
        0

    The Wiener index is not defined on the empty graph::

        sage: Graph().wiener_index()
        Traceback (most recent call last):
        ...
        ValueError: Wiener index is not defined for the empty graph
    """
    if not G:
        raise ValueError("Wiener index is not defined for the empty graph")

    cdef unsigned int n = G.order()
    if n == 1:
        return 0

    # Copying the whole graph to obtain the list of neighbors quicker than by
    # calling out_neighbors.  This data structure is well documented in the
    # module sage.graphs.base.static_sparse_graph
    cdef short_digraph sd
    init_short_digraph(sd, G, edge_labelled=False, vertex_list=list(G))

    # allocated some data structures
    cdef bitset_t seen
    bitset_init(seen, n)
    cdef MemoryAllocator mem = MemoryAllocator()
    cdef uint32_t * distances = <uint32_t *> mem.allocarray(2 * n, sizeof(uint32_t))
    cdef uint32_t * waiting_list = distances + n

    cdef uint64_t s = 0
    cdef uint32_t u, v
    cdef uint32_t ecc
    for u in range(n):
        ecc = simple_BFS(sd, u, distances, NULL, waiting_list, seen)
        if ecc == UINT32_MAX:
            # the graph is not  connected
            s = UINT64_MAX
            break
        for v in range(0 if G.is_directed() else (u + 1), n):
            s += distances[v]

    free_short_digraph(sd)
    bitset_free(seen)

    if s == UINT64_MAX:
        from sage.rings.infinity import Infinity
        return +Infinity
    return s


################
# Szeged index #
################

cdef uint64_t c_szeged_index_low_memory(short_digraph sd):
    r"""
    Return the Szeged index of the graph.

    Let `G = (V, E)` be a connected simple graph, and for any `uv\in E`, let
    `N_u(uv) = \{w\in V:d(u,w)<d(v,w)\}` and `n_u(uv)=|N_u(uv)|`. The Szeged
    index of `G` is then defined as [KRG1996]_ as `\sum_{uv \in
    E(G)}n_u(uv)\times n_v(uv)`.

    To determine `N_u(uv)`, this method performs a breadth first search (BFS)
    from each vertex `s \in V`. Then, each time an edge `uv` visited by the BFS
    is such that `d(s, u) < d(s, v)`, it adds 1 to `N_u(uv)`. Since this method
    assumes that the graph is undirected, the graph `sd` has both arcs `uv` and
    `vu`. Using one counter per arc, the counter for arc `uv` records the number
    of vertices that are closer to the side `u` of edge `uv`, and the counter
    for arc `vu` records the number of vertices that are closer to the side `v`
    of edge `uv`.

    This method assumes that the input graph has no loops or multiple edges.

    EXAMPLES::

        sage: graphs.CycleGraph(4).szeged_index(algorithm="low")
        16
    """
    cdef size_t n = sd.n
    if n <= 1:
        return 0
    if n == 2:
        return 1

    cdef MemoryAllocator mem = MemoryAllocator()
    cdef uint32_t * current_layer = <uint32_t *> mem.malloc(n * sizeof(uint32_t))
    cdef uint32_t n_current
    cdef uint32_t * next_layer = <uint32_t *> mem.malloc(n * sizeof(uint32_t))
    cdef uint32_t n_next
    cdef uint32_t * seen = <uint32_t *> mem.calloc(n, sizeof(uint32_t))
    cdef uint32_t seen_value = 0

    # For each edge e = uv, we have 2 arcs. Let p_uv be a pointer to arc uv and
    # p_vu a pointer to arc vu. The index of arc uv is p_uv - sd.edges. During a
    # BFS from source, we add 1 to counter[p_uv - sd.edges] if vertex u is closer
    # from source than v and 1 to counter[p_vu - sd.edges] if vertex v is closer
    # from source than u. The Szeged index is then
    #   sum_{e=uv} counter[p_uv - sd.edges] * counter[p_vu - sd.edges]
    cdef uint32_t * counter = <uint32_t *> mem.calloc(2 * sd.m, sizeof(uint32_t))

    cdef uint32_t source, u, v, i
    cdef uint32_t* p_uv
    cdef uint32_t* p_end

    sig_on()
    for source in range(n):

        next_layer[0] = source
        n_next = 1
        seen_value += 1

        while n_next:
            # Go to next layer
            current_layer, next_layer = next_layer, current_layer
            n_current, n_next = n_next, 0

            # Mark all vertices in current layer as seen
            for i in range(n_current):
                seen[current_layer[i]] = seen_value

            for i in range(n_current):
                u = current_layer[i]

                # Visit all (out) neighbors of u
                p_uv = sd.neighbors[u]
                p_end = sd.neighbors[u + 1]
                while p_uv < p_end:
                    v = p_uv[0]
                    if seen[v] != seen_value:
                        # u is closer to the source
                        counter[p_uv - sd.edges] += 1

                        # Ensure that v is added only once for next_level
                        if seen[v] != seen_value + 1:
                            next_layer[n_next] = v
                            n_next += 1
                            seen[v] = seen_value + 1

                    p_uv += 1
    sig_off()

    cdef uint64_t s = 0
    cdef uint32_t* p_vu

    sig_on()
    for u in range(n - 1):
        p_uv = sd.neighbors[u]
        p_end = sd.neighbors[u + 1]
        while p_uv < p_end:
            v = p_uv[0]
            if u < v:
                # Get the pointer to arc vu
                p_vu = has_edge(sd, v, u)
                s += counter[p_uv - sd.edges] * counter[p_vu - sd.edges]

            p_uv += 1
    sig_off()

    return s


cdef uint64_t c_szeged_index_high_memory(short_digraph sd):
    r"""
    Return the Szeged index of the graph.

    Let `G = (V, E)` be a connected graph, and for any `uv\in E`, let `N_u(uv) =
    \{w\in V:d(u,w)<d(v,w)\}` and `n_u(uv)=|N_u(uv)|`. The Szeged index of `G`
    is then defined as [KRG1996]_ as `\sum_{uv \in E(G)}n_u(uv)\times n_v(uv)`.

    EXAMPLES::

        sage: graphs.CycleGraph(4).szeged_index(algorithm="high")
        16
    """
    cdef int n = sd.n
    cdef MemoryAllocator mem = MemoryAllocator()
    cdef unsigned short* distances = <unsigned short*> mem.malloc(n * n * sizeof(unsigned short))

    # Compute all pairs shortest path
    c_all_pairs_shortest_path_BFS(sd, NULL, distances, NULL)

    cdef uint32_t* p_uv
    cdef uint32_t* p_end
    cdef uint32_t u, v, w
    cdef unsigned short* du
    cdef unsigned short* dv
    cdef uint32_t n1, n2
    cdef uint64_t s = 0

    for u in range(n):
        du = distances + u * n
        p_uv = sd.neighbors[u]
        p_end = sd.neighbors[u + 1]
        while p_uv < p_end:
            v = p_uv[0]
            if u < v:
                dv = distances + v * n
                n1 = n2 = 0
                for w in range(n):
                    if du[w] < dv[w]:
                        n1 += 1
                    elif dv[w] < du[w]:
                        n2 += 1

                s += n1 * n2
            p_uv += 1

    return s


def szeged_index(G, algorithm=None):
    r"""
    Return the Szeged index of the graph `G`.

    Let `G = (V, E)` be a connected graph, and for any `uv\in E`, let `N_u(uv) =
    \{w\in V:d(u,w)<d(v,w)\}` and `n_u(uv)=|N_u(uv)|`. The Szeged index of `G`
    is then defined as [KRG1996]_

    .. MATH::

        `\sum_{uv \in E(G)}n_u(uv)\times n_v(uv)`

    See the :wikipedia:`Szeged_index` for more details.

    INPUT:

    - ``G`` -- a Sage graph

    - ``algorithm`` -- string (default: ``None``); algorithm to use among:

      - ``"low"`` -- algorithm with time complexity in `O(nm)` and space
        complexity in `O(m)`. This implementation is currently valid only for
        simple (without loops or multiple edges) connected graphs.

      - ``"high"`` -- algorithm with time complexity in `O(nm)` and space
        complexity in `O(n^2)`. It cannot be used on graphs with more than
        `65536 = 2^{16}` vertices.

      By default (``None``), the ``"low"`` algorithm is used for graphs and the
      ``"high"`` algorithm for digraphs.

    EXAMPLES:

    True for any connected graph [KRG1996]_::

        sage: from sage.graphs.distances_all_pairs import szeged_index
        sage: g = graphs.PetersenGraph()
        sage: g.wiener_index() <= szeged_index(g)
        True

    True for all trees [KRG1996]_::

        sage: g = Graph()
        sage: g.add_edges(graphs.CubeGraph(5).min_spanning_tree())
        sage: g.wiener_index() == szeged_index(g)
        True

    Check that both algorithms return same value::

<<<<<<< HEAD
        sage: # long time
        sage: G = graphs.RandomBarabasiAlbert(100, 2)                                   # needs networkx
=======
        sage: # long time, needs networkx
        sage: G = graphs.RandomBarabasiAlbert(100, 2)
>>>>>>> 871c3904
        sage: a = szeged_index(G, algorithm='low')
        sage: b = szeged_index(G, algorithm='high')
        sage: a == b
        True

    The Szeged index of a directed circuit of order `n` is `(n-1)^2`::

        sage: [digraphs.Circuit(n).szeged_index() for n in range(1, 8)]
        [0, 1, 4, 9, 16, 25, 36]

    TESTS:

    Not defined when the graph is not connected (:trac:`26803`)::

        sage: szeged_index(Graph({0: [1], 2: []}))
        Traceback (most recent call last):
        ...
        ValueError: the Szeged index is defined for connected graphs only

    Directed graphs must be strongly connected::

        sage: szeged_index(digraphs.Path(2))
        Traceback (most recent call last):
        ...
        ValueError: the Szeged index is defined for strongly connected digraphs only

    Wrong name of algorithm::

        sage: szeged_index(Graph(1), algorithm="wheel")
        Traceback (most recent call last):
        ...
        ValueError: unknown algorithm 'wheel'

    Algorithm `"low"` is for graphs without loops or multiple edges::

        sage: szeged_index(Graph([(0, 0)], loops=True), algorithm="low")
        Traceback (most recent call last):
        ...
        ValueError: the 'low' algorithm is for simple connected undirected graphs only
        sage: szeged_index(Graph([(0, 1), (0, 1)], multiedges=True), algorithm="low")
        Traceback (most recent call last):
        ...
        ValueError: the 'low' algorithm is for simple connected undirected graphs only
        sage: szeged_index(digraphs.Circuit(3), algorithm="low")
        Traceback (most recent call last):
        ...
        ValueError: the 'low' algorithm cannot be used on digraphs
    """
    if not G.is_connected():
        raise ValueError("the Szeged index is defined for connected graphs only")
    if G.is_directed() and not G.is_strongly_connected():
        raise ValueError("the Szeged index is defined for "
                         "strongly connected digraphs only")
    if G.is_directed() and algorithm is "low":
        raise ValueError("the 'low' algorithm cannot be used on digraphs")

    if algorithm is None:
        algorithm = "high" if G.is_directed() else "low"

    elif algorithm not in ["low", "high"]:
        raise ValueError(f"unknown algorithm '{algorithm}'")

    if algorithm is "low" and (G.has_loops() or G.has_multiple_edges()):
        raise ValueError("the 'low' algorithm is for simple connected "
                         "undirected graphs only")

    if G.order() <= 1:
        return 0

    cdef short_digraph sd
    init_short_digraph(sd, G, edge_labelled=False, vertex_list=list(G))
    cdef uint64_t s

    if algorithm is "low":
        s = c_szeged_index_low_memory(sd)
    else:
        s = c_szeged_index_high_memory(sd)

    free_short_digraph(sd)
    return s


##########################
# Distances distribution #
##########################

def distances_distribution(G):
    r"""
    Return the distances distribution of the (di)graph in a dictionary.

    This method *ignores all edge labels*, so that the distance considered is
    the topological distance.

    OUTPUT:

        A dictionary ``d`` such that the number of pairs of vertices at distance
        ``k`` (if any) is equal to `d[k] \cdot |V(G)| \cdot (|V(G)|-1)`.

    .. NOTE::

        We consider that two vertices that do not belong to the same connected
        component are at infinite distance, and we do not take the trivial pairs
        of vertices `(v, v)` at distance `0` into account. Empty (di)graphs and
        (di)graphs of order 1 have no paths and so we return the empty
        dictionary ``{}``.

    EXAMPLES:

    An empty Graph::

        sage: g = Graph()
        sage: g.distances_distribution()
        {}

    A Graph of order 1::

        sage: g = Graph()
        sage: g.add_vertex(1)
        sage: g.distances_distribution()
        {}

    A Graph of order 2 without edge::

        sage: g = Graph()
        sage: g.add_vertices([1,2])
        sage: g.distances_distribution()
        {+Infinity: 1}

    The Petersen Graph::

        sage: g = graphs.PetersenGraph()
        sage: g.distances_distribution()
        {1: 1/3, 2: 2/3}

    A graph with multiple disconnected components::

        sage: g = graphs.PetersenGraph()
        sage: g.add_edge('good','wine')
        sage: g.distances_distribution()
        {1: 8/33, 2: 5/11, +Infinity: 10/33}

    The de Bruijn digraph dB(2,3)::

        sage: D = digraphs.DeBruijn(2,3)                                                # needs sage.combinat
        sage: D.distances_distribution()                                                # needs sage.combinat
        {1: 1/4, 2: 11/28, 3: 5/14}
    """
    cdef size_t n = G.order()
    if n <= 1:
        return {}

    cdef short_digraph sd
    init_short_digraph(sd, G, edge_labelled=False, vertex_list=list(G))

    cdef MemoryAllocator mem = MemoryAllocator()
    cdef uint32_t * distances = <uint32_t *> mem.allocarray(2 * n, sizeof(uint32_t))
    cdef uint32_t * waiting_list = distances + n
    cdef uint64_t * count = <uint64_t *> mem.calloc(n, sizeof(uint64_t))
    cdef bitset_t seen
    bitset_init(seen, n)

    # We count the number of pairs at equal distances
    cdef uint32_t u, v
    cdef uint64_t count_inf = 0
    for u in range(n):
        ecc = simple_BFS(sd, u, distances, NULL, waiting_list, seen)
        if ecc == UINT32_MAX:
            for v in range(n):
                if bitset_in(seen, v):
                    count[distances[v]] += 1
            count_inf += n - bitset_len(seen)
        else:
            for v in range(n):
                count[distances[v]] += 1

    free_short_digraph(sd)
    bitset_free(seen)

    from sage.rings.infinity import Infinity
    from sage.rings.rational_field import QQ

    # We normalize the distribution
    cdef uint64_t NN = n * (n - 1)
    cdef dict distr = {+Infinity: QQ((count_inf, NN))} if count_inf else {}
    cdef size_t d
    for d in range(1, n):
        if count[d]:
            distr[d] = QQ((count[d], NN))

    return distr


###################
# Antipodal graph #
###################

def antipodal_graph(G):
    r"""
    Return the antipodal graph of `G`.

    The antipodal graph of a graph `G` has the same vertex set of `G` and
    two vertices are adjacent if their distance in `G` is equal to the
    diameter of `G`.

    This method first computes the eccentricity of all vertices and determines
    the diameter of the graph. Then, it for each vertex `u` with eccentricity
    the diameter, it computes BFS distances from `u` and add an edge in the
    antipodal graph for each vertex `v` at diamter distance from `u` (i.e., for
    each antipodal vertex).

    The drawback of this method is that some BFS distances may be computed
    twice, one time to determine the eccentricities and another time is the
    vertex has eccentricity equal to the diameter. However, in practive, this is
    much more efficient. See the documentation of method
    :meth:`c_eccentricity_DHV`.

    EXAMPLES:

    The antipodal graph of a grid graph has only 2 edges::

        sage: from sage.graphs.distances_all_pairs import antipodal_graph
        sage: G = graphs.Grid2dGraph(5, 5)
        sage: A = antipodal_graph(G)
        sage: A.order(), A.size()
        (25, 2)

    The antipodal graph of a disjoint union of cliques is its complement::

        sage: from sage.graphs.distances_all_pairs import antipodal_graph
        sage: G = graphs.CompleteGraph(3) * 3
        sage: A = antipodal_graph(G)
        sage: A.is_isomorphic(G.complement())
        True

    The antipodal graph can also be constructed as the
    :meth:`sage.graphs.generic_graph.distance_graph` for diameter distance::

        sage: from sage.graphs.distances_all_pairs import antipodal_graph
        sage: G = graphs.RandomGNP(10, .2)
        sage: A = antipodal_graph(G)
        sage: B = G.distance_graph(G.diameter())
        sage: A.is_isomorphic(B)
        True

    TESTS::

        sage: from sage.graphs.distances_all_pairs import antipodal_graph
        sage: antipodal_graph(Graph())
        Traceback (most recent call last):
        ...
        ValueError: the antipodal graph of the empty graph is not defined
        sage: antipodal_graph(DiGraph(1))
        Traceback (most recent call last):
        ...
        ValueError: this method is defined for undirected graphs only
        sage: antipodal_graph(Graph(1))
        Antipodal graph of Graph on 1 vertex: Looped graph on 1 vertex
        sage: antipodal_graph(Graph(2)).edges(sort=True, labels=False)
        [(0, 1)]
    """
    if not G:
        raise ValueError("the antipodal graph of the empty graph is not defined")
    if G.is_directed():
        raise ValueError("this method is defined for undirected graphs only")

    from sage.graphs.graph import Graph

    cdef uint32_t n = G.order()
    name = f"Antipodal graph of {G}"
    if n == 1:
        return Graph(list(zip(G, G)), loops=True, name=name)

    import copy
    A = Graph(name=name, pos=copy.deepcopy(G.get_pos()))

    if not G.is_connected():
        import itertools
        CC = G.connected_components(sort=False)
        for c1, c2 in itertools.combinations(CC, 2):
            A.add_edges(itertools.product(c1, c2))
        return A

    cdef list int_to_vertex = list(G)
    cdef short_digraph sd
    init_short_digraph(sd, G, edge_labelled=False, vertex_list=int_to_vertex)

    cdef MemoryAllocator mem = MemoryAllocator()
    cdef uint32_t * distances = <uint32_t *> mem.allocarray(2 * n, sizeof(uint32_t))
    cdef uint32_t * waiting_list = distances + n
    cdef bitset_t seen
    bitset_init(seen, n)

    # Get the eccentricity of all vertices
    cdef uint32_t* ecc = c_eccentricity_DHV(sd)
    cdef uint32_t i
    cdef uint32_t diam = 0
    for i in range(n):
        if ecc[i] > diam:
            diam = ecc[i]

    cdef uint32_t ui, vj, j
    for ui in range(n):
        if ecc[ui] == diam:
            _ = simple_BFS(sd, ui, distances, NULL, waiting_list, seen)
            u = int_to_vertex[ui]
            j = n - 1
            while distances[waiting_list[j]] == diam:
                vj = waiting_list[j]
                if ui < vj:  # avoid adding twice the same edge
                    A.add_edge(u, int_to_vertex[vj])
                j -= 1

    free_short_digraph(sd)
    bitset_free(seen)

    A.add_vertices(G)
    return A


##################
# Floyd-Warshall #
##################

def floyd_warshall(gg, paths=True, distances=False):
    r"""
    Compute the shortest path/distances between all pairs of vertices.

    For more information on the Floyd-Warshall algorithm, see
    the :wikipedia:`Floyd-Warshall_algorithm`.

    INPUT:

    - ``gg`` -- the graph on which to work.

    - ``paths`` -- boolean (default: ``True``); whether to return the dictionary
      of shortest paths

    - ``distances`` -- boolean (default: ``False``); whether to return the
      dictionary of distances

    OUTPUT:

    Depending on the input, this function return the dictionary of paths, the
    dictionary of distances, or a pair of dictionaries ``(distances, paths)``
    where ``distance[u][v]`` denotes the distance of a shortest path from `u` to
    `v` and ``paths[u][v]`` denotes an inneighbor `w` of `v` such that
    `dist(u,v) = 1 + dist(u,w)`.

    .. WARNING::

        Because this function works on matrices whose size is quadratic compared
        to the number of vertices, it uses short variables instead of long ones
        to divide by 2 the size in memory. This means that the current
        implementation does not run on a graph of more than 65536 nodes (this
        can be easily changed if necessary, but would require much more
        memory. It may be worth writing two versions). For information, the
        current version of the algorithm on a graph with `65536 = 2^{16}` nodes
        creates in memory `2` tables on `2^{32}` short elements (2bytes each),
        for a total of `2^{34}` bytes or `16` gigabytes. Let us also remember
        that if the memory size is quadratic, the algorithm runs in cubic time.

    .. NOTE::

        When ``paths = False`` the algorithm saves roughly half of the memory as
        it does not have to maintain the matrix of predecessors. However,
        setting ``distances=False`` produces no such effect as the algorithm can
        not run without computing them. They will not be returned, but they will
        be stored while the method is running.

    EXAMPLES:

    Shortest paths in a small grid ::

        sage: g = graphs.Grid2dGraph(2,2)
        sage: from sage.graphs.distances_all_pairs import floyd_warshall
        sage: print(floyd_warshall(g))
        {(0, 0): {(0, 0): None, (0, 1): (0, 0), (1, 0): (0, 0), (1, 1): (0, 1)},
         (0, 1): {(0, 1): None, (0, 0): (0, 1), (1, 0): (0, 0), (1, 1): (0, 1)},
         (1, 0): {(1, 0): None, (0, 0): (1, 0), (0, 1): (0, 0), (1, 1): (1, 0)},
         (1, 1): {(1, 1): None, (0, 0): (0, 1), (0, 1): (1, 1), (1, 0): (1, 1)}}

    Checking the distances are correct ::

        sage: g = graphs.Grid2dGraph(5,5)
        sage: dist,path = floyd_warshall(g, distances=True)
        sage: all(dist[u][v] == g.distance(u, v) for u in g for v in g)
        True

    Checking a random path is valid ::

        sage: u,v = g.random_vertex(), g.random_vertex()
        sage: p = [v]
        sage: while p[0] is not None:
        ....:   p.insert(0,path[u][p[0]])
        sage: len(p) == dist[u][v] + 2
        True

    Distances for all pairs of vertices in a diamond::

        sage: g = graphs.DiamondGraph()
        sage: floyd_warshall(g, paths=False, distances=True)
        {0: {0: 0, 1: 1, 2: 1, 3: 2},
         1: {0: 1, 1: 0, 2: 1, 3: 1},
         2: {0: 1, 1: 1, 2: 0, 3: 1},
         3: {0: 2, 1: 1, 2: 1, 3: 0}}

    TESTS:

    Too large graphs::

        sage: from sage.graphs.distances_all_pairs import floyd_warshall
        sage: floyd_warshall(Graph(65536))
        Traceback (most recent call last):
        ...
        ValueError: the graph backend contains more than 65535 nodes
    """
    from sage.rings.infinity import Infinity
    cdef CGraph g = <CGraph> gg._backend.c_graph()[0]

    cdef list gverts = g.verts()

    if not gverts:
        if distances and paths:
            return {}, {}
        return {}

    cdef unsigned int n = max(gverts) + 1

    if n >= <unsigned short> -1:
        raise ValueError("the graph backend contains more than "+str(<unsigned short> -1)+" nodes")

    # All this just creates two tables prec[n][n] and dist[n][n]
    cdef MemoryAllocator mem = MemoryAllocator()
    cdef unsigned short* t_prec = NULL
    cdef unsigned short**  prec = NULL
    # init dist
    cdef unsigned short* t_dist = <unsigned short*>  mem.allocarray(n * n, sizeof(unsigned short))
    cdef unsigned short**  dist = <unsigned short**> mem.allocarray(n, sizeof(unsigned short*))
    dist[0] = t_dist
    cdef unsigned int i
    for i in range(1, n):
        dist[i] = dist[i - 1] + n
    memset(t_dist, -1, n * n * sizeof(short))

    cdef int v_int
    cdef int u_int
    cdef int w_int

    # Copying the adjacency matrix (vertices at distance 1)
    for v_int in gverts:
        dist[v_int][v_int] = 0
        for u_int in g.out_neighbors(v_int):
            dist[v_int][u_int] = 1

    if paths:
        # init prec
        t_prec = <unsigned short*> mem.allocarray(n * n, sizeof(unsigned short))
        prec = <unsigned short**> mem.allocarray(n, sizeof(unsigned short*))
        prec[0] = t_prec
        for i in range(1, n):
            prec[i] = prec[i - 1] + n
        memset(t_prec, 0, n * n * sizeof(short))
        # Copying the adjacency matrix (vertices at distance 1)
        for v_int in gverts:
            prec[v_int][v_int] = v_int
            for u_int in g.out_neighbors(v_int):
                prec[v_int][u_int] = v_int

    # The algorithm itself.
    cdef unsigned short* dv
    cdef unsigned short* dw
    cdef int dvw
    cdef int val

    for w_int in gverts:
        dw = dist[w_int]
        for v_int in gverts:
            dv = dist[v_int]
            dvw = dv[w_int]
            for u_int in gverts:
                val = dvw + dw[u_int]
                # If it is shorter to go from u to v through w, do it
                if dv[u_int] > val:
                    dv[u_int] = val
                    if paths:
                        prec[v_int][u_int] = prec[w_int][u_int]

    # Dictionaries of distance, precedent element, and integers
    cdef dict d_prec = {}
    cdef dict d_dist = {}
    cdef dict tmp_prec
    cdef dict tmp_dist

    cdef CGraphBackend cgb = <CGraphBackend> gg._backend

    for v_int in gverts:
        v = cgb.vertex_label(v_int)
        if paths:
            tmp_prec = {v: None}
        if distances:
            tmp_dist = {v: 0}
        dv = dist[v_int]
        for u_int in gverts:
            u = cgb.vertex_label(u_int)
            if v != u and dv[u_int] != <unsigned short> -1:
                if paths:
                    tmp_prec[u] = cgb.vertex_label(prec[v_int][u_int])

                if distances:
                    tmp_dist[u] = dv[u_int]

        if paths:
            d_prec[v] = tmp_prec
        if distances:
            d_dist[v] = tmp_dist

    if distances and paths:
        return d_dist, d_prec
    if paths:
        return d_prec
    if distances:
        return d_dist<|MERGE_RESOLUTION|>--- conflicted
+++ resolved
@@ -2295,13 +2295,8 @@
 
     Check that both algorithms return same value::
 
-<<<<<<< HEAD
-        sage: # long time
-        sage: G = graphs.RandomBarabasiAlbert(100, 2)                                   # needs networkx
-=======
         sage: # long time, needs networkx
         sage: G = graphs.RandomBarabasiAlbert(100, 2)
->>>>>>> 871c3904
         sage: a = szeged_index(G, algorithm='low')
         sage: b = szeged_index(G, algorithm='high')
         sage: a == b
