--- conflicted
+++ resolved
@@ -954,13 +954,8 @@
     Graphs with non-integer vertices::
 
         sage: from sage.graphs.graph_decompositions.vertex_separation import vertex_separation_exp
-<<<<<<< HEAD
-        sage: D = digraphs.DeBruijn(2,3)                                         # optional - sage.combinat
-        sage: vertex_separation_exp(D)                                           # optional - sage.combinat
-=======
         sage: D = digraphs.DeBruijn(2,3)                                                # optional - sage.combinat
         sage: vertex_separation_exp(D)                                                  # optional - sage.combinat
->>>>>>> 443b7549
         (2, ['000', '001', '100', '010', '101', '011', '110', '111'])
 
     Given a too large graph::
@@ -1216,21 +1211,12 @@
     Path decomposition of a BalancedTree::
 
         sage: from sage.graphs.graph_decompositions import vertex_separation
-<<<<<<< HEAD
-        sage: G = graphs.BalancedTree(3,2)                                       # optional - networkx
-        sage: pw, L = vertex_separation.path_decomposition(G)                    # optional - networkx
-        sage: pw == vertex_separation.width_of_path_decomposition(G, L)          # optional - networkx
-        True
-        sage: L.reverse()                                                        # optional - networkx
-        sage: pw == vertex_separation.width_of_path_decomposition(G, L)          # optional - networkx
-=======
         sage: G = graphs.BalancedTree(3,2)                                              # optional - networkx
         sage: pw, L = vertex_separation.path_decomposition(G)                           # optional - networkx
         sage: pw == vertex_separation.width_of_path_decomposition(G, L)                 # optional - networkx
         True
         sage: L.reverse()                                                               # optional - networkx
         sage: pw == vertex_separation.width_of_path_decomposition(G, L)                 # optional - networkx
->>>>>>> 443b7549
         False
 
     Directed path decomposition of a circuit::
@@ -1319,15 +1305,9 @@
     EXAMPLES::
 
         sage: from sage.graphs.graph_decompositions.vertex_separation import _vertex_separation_MILP_formulation
-<<<<<<< HEAD
-        sage: G = digraphs.DeBruijn(2,3)                                         # optional - sage.combinat
-        sage: p, x, u, y, z = _vertex_separation_MILP_formulation(G)             # optional - sage.combinat
-        sage: p                                                                  # optional - sage.combinat
-=======
         sage: G = digraphs.DeBruijn(2,3)                                                # optional - sage.combinat
         sage: p, x, u, y, z = _vertex_separation_MILP_formulation(G)                    # optional - sage.combinat
         sage: p                                                                         # optional - sage.combinat
->>>>>>> 443b7549
         Mixed Integer Program (minimization, 193 variables, 449 constraints)
     """
     from sage.graphs.graph import Graph
@@ -1440,21 +1420,12 @@
     Vertex separation of a De Bruijn digraph::
 
         sage: from sage.graphs.graph_decompositions import vertex_separation
-<<<<<<< HEAD
-        sage: G = digraphs.DeBruijn(2,3)                                         # optional - sage.combinat
-        sage: vs, L = vertex_separation.vertex_separation_MILP(G); vs            # optional - sage.combinat
-        2
-        sage: vs == vertex_separation.width_of_path_decomposition(G, L)          # optional - sage.combinat
-        True
-        sage: vse, Le = vertex_separation.vertex_separation(G); vse              # optional - sage.combinat
-=======
         sage: G = digraphs.DeBruijn(2,3)                                                # optional - sage.combinat
         sage: vs, L = vertex_separation.vertex_separation_MILP(G); vs                   # optional - sage.combinat
         2
         sage: vs == vertex_separation.width_of_path_decomposition(G, L)                 # optional - sage.combinat
         True
         sage: vse, Le = vertex_separation.vertex_separation(G); vse                     # optional - sage.combinat
->>>>>>> 443b7549
         2
 
     The vertex separation of a circuit is 1::
