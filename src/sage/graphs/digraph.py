--- conflicted
+++ resolved
@@ -254,12 +254,7 @@
                ``convert_empty_dict_labels_to_None`` to ``False`` (it is
                ``True`` by default).
 
-<<<<<<< HEAD
-    -  ``boundary`` - a list of boundary vertices, if
-       empty, digraph is considered as a 'graph without boundary'
-=======
        -  ``igraph`` - data must be an igraph directed Graph.
->>>>>>> 58f931d0
 
     - ``sparse`` (boolean) -- ``sparse=True`` is an alias for
       ``data_structure="sparse"``, and ``sparse=False`` is an alias for
@@ -404,8 +399,6 @@
             sage: DiGraph(g)
             Digraph on 5 vertices
 
-<<<<<<< HEAD
-=======
     #. An igraph directed Graph (see also
        :meth:`~sage.graphs.generic_graph.GenericGraph.igraph_graph`)::
 
@@ -431,7 +424,6 @@
            [(0, 1, {'name': 'a', 'weight': 1}), (0, 2, {'name': 'b', 'weight': 3})]
 
 
->>>>>>> 58f931d0
     TESTS::
 
         sage: DiGraph({0:[1,2,3], 2:[4]}).edges()
