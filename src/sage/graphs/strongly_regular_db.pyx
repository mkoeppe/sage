# sage_setup: distribution = sagemath-graphs
# -*- coding: utf-8 -*-
r"""
Database of strongly regular graphs

This module manages a database associating to a set of four integers
`(v,k,\lambda,\mu)` a strongly regular graphs with these parameters, when one
exists.

Using Andries Brouwer's `database of strongly regular graphs
<https://www.win.tue.nl/~aeb/graphs/srg/srgtab.html>`__, it can also return
non-existence results. Note that some constructions are missing, and that some
strongly regular graphs that exist in the database cannot be automatically built
by Sage. Help us if you know any.
An outline of the implementation can be found in [CP2016]_.

.. NOTE::

    Any missing/incorrect information in the database must be reported to
    `Andries E. Brouwer <https://www.win.tue.nl/~aeb/>`__ directly, in order to
    have a unique and updated source of information.

REFERENCES:

[BL1984]_

Functions
---------
"""

import json
import os

from libc.math cimport sqrt, floor
from libc.stdint cimport uint_fast32_t

from sage.arith.misc import divisors, is_prime_power, is_square
from sage.categories.sets_cat import EmptySetError
from sage.graphs.graph import Graph
from sage.misc.cachefunc import cached_function
from sage.misc.lazy_import import LazyImport
from sage.misc.unknown import Unknown
from sage.rings.sum_of_squares cimport two_squares_c

orthogonal_array = LazyImport('sage.combinat.designs.orthogonal_arrays', 'orthogonal_array')
balanced_incomplete_block_design = LazyImport('sage.combinat.designs.bibd', 'balanced_incomplete_block_design')
GF = LazyImport('sage.rings.finite_rings.finite_field_constructor', 'GF')
Matrix = LazyImport('sage.matrix.constructor', 'Matrix')
LinearCode = LazyImport('sage.coding.linear_code', 'LinearCode')

cdef dict _brouwer_database = None
_small_srg_database = None


@cached_function
def is_paley(int v, int k, int l, int mu):
    r"""
    Test whether some Paley graph is `(v,k,\lambda,\mu)`-strongly regular.

    INPUT:

    - ``v,k,l,mu`` (integers)

    OUTPUT:

    A tuple ``t`` such that ``t[0](*t[1:])`` builds the requested graph if one
    exists, and ``None`` otherwise.

    EXAMPLES::

        sage: from sage.graphs.strongly_regular_db import is_paley
        sage: t = is_paley(13,6,2,3); t
        (..., 13)
        sage: g = t[0](*t[1:]); g                                                       # needs sage.rings.finite_rings
        Paley graph with parameter 13: Graph on 13 vertices
        sage: g.is_strongly_regular(parameters=True)                                    # needs sage.rings.finite_rings
        (13, 6, 2, 3)
        sage: t = is_paley(5,5,5,5); t
    """
    if (v % 4 == 1 and is_prime_power(v) and
            k == (v - 1)//2 and
            l == (v - 5)//4 and
            mu == (v - 1)//4):
        from sage.graphs.generators.families import PaleyGraph
        return (PaleyGraph, v)


@cached_function
def is_mathon_PC_srg(int v, int k, int l, int mu):
    r"""
    Test whether some Mathon's Pseudocyclic s.r.g. is `(v,k,\lambda,\mu)`-strongly regular.

    INPUT:

    - ``v,k,l,mu`` (integers)

    OUTPUT:

    A tuple ``t`` such that ``t[0](*t[1:])`` builds the requested graph if one
    exists, and ``None`` otherwise.

    .. TODO::

        The current implementation only gives a subset of all possible graphs that can be
        obtained using this construction. A  full implementation should rely on a database
        of conference matrices (or, equivalently, on a database of s.r.g.'s with parameters
        `(4t+1,2t,t-1,t)`. Currently we make an extra assumption that `4t+1` is a prime power.
        The first case where we miss a construction is `t=11`, where we could (recursively)
        use the graph for `t=1` to construct a graph on 83205 vertices.

    EXAMPLES::

        sage: from sage.graphs.strongly_regular_db import is_mathon_PC_srg
        sage: t = is_mathon_PC_srg(45,22,10,11); t                                      # needs sage.libs.pari
        (..., 1)
        sage: g = t[0](*t[1:]); g                                                       # needs sage.libs.pari
        Mathon's PC SRG on 45 vertices: Graph on 45 vertices
        sage: g.is_strongly_regular(parameters=True)                                    # needs sage.libs.pari
        (45, 22, 10, 11)

    TESTS::

        sage: t = is_mathon_PC_srg(5,5,5,5); t                                          # needs sage.libs.pari
        sage: mu = 1895  # t=5 case -- the construction cannot work                     # needs sage.libs.pari
        sage: t = is_mathon_PC_srg(4*mu+1,2*mu,mu-1,mu); t                              # needs sage.libs.pari
    """
    cdef int t
    if (v % 4 == 1 and
            k == (v - 1)//2 and
            l == (v - 5)//4 and
            mu == (v - 1)//4):
        from sage.rings.integer_ring import ZZ
        K = ZZ['x']
        x = K.gen()
        rpoly = (w for w in (x*(4*x*(4*x - 1) - 1) - mu).roots() if w[0] > 0)
        try:
            t = next(rpoly)[0]
            if (is_prime_power(4*t - 1) and
                    is_prime_power(4*t + 1)):  # extra assumption in TODO!
                from sage.graphs.generators.families import \
                                    MathonPseudocyclicStronglyRegularGraph
                return (MathonPseudocyclicStronglyRegularGraph, t)
        except StopIteration:
            pass


@cached_function
def is_muzychuk_S6(int v, int k, int l, int mu):
    r"""
    Test whether some Muzychuk S6 graph is (v, k, l, mu)-strongly regular.

    Tests whether a :func:`~sage.graphs.graph_generators.GraphGenerators.MuzychukS6Graph`
    has parameters (v, k, l, mu).

    INPUT:

    - ``v, k, l, mu`` (integers)

    OUTPUT:

    A tuple ``t`` such that ``t[0](*t[1:])`` builds the required graph if it exists,
    and ``None`` otherwise.

    EXAMPLES::

        sage: # needs sage.libs.pari
        sage: from sage.graphs.strongly_regular_db import is_muzychuk_S6
        sage: t = is_muzychuk_S6(378, 116, 34, 36)
        sage: G = t[0](*t[1:]); G
        Muzychuk S6 graph with parameters (3,3): Graph on 378 vertices
        sage: G.is_strongly_regular(parameters=True)
        (378, 116, 34, 36)
        sage: t = is_muzychuk_S6(5, 5, 5, 5); t
    """
    cdef int n, d
    from sage.rings.integer_ring import ZZ
    n_list = [n for n in range(l - 1) if ZZ(n).is_prime_power()]
    for n in n_list:
        d = 2
        while n**d * ((n**d - 1)//(n - 1) + 1) <= v:
            if (v == n**d * ((n**d - 1)//(n - 1) + 1) and
                    k == n**(d - 1)*(n**d - 1)//(n - 1) - 1 and
                    l == mu - 2 and
                    mu == n**(d - 1) * (n**(d - 1) - 1)//(n - 1)):
                from sage.graphs.generators.families import MuzychukS6Graph
                return (MuzychukS6Graph, n, d)
            d += 1


@cached_function
def is_orthogonal_array_block_graph(int v, int k, int l, int mu):
    r"""
    Test whether some (pseudo)Orthogonal Array graph is `(v,k,\lambda,\mu)`-strongly regular.

    We know how to construct graphs with parameters of an Orthogonal Array (`OA(m,n)`),
    also known as Latin squares graphs `L_m(n)`, in several cases where no orthogonal
    array is known, or even in some cases for which they are known not to exist.

    Such graphs are usually called pseudo-Latin squares graphs. Namely, Sage
    can construct a graph with parameters of an `OA(m,n)`-graph whenever there
    exists a skew-Hadamard matrix of order `n+1`, and `m=(n+1)/2` or
    `m=(n-1)/2`. The construction in the former case is due to Goethals-Seidel
    [BL1984]_, and in the latter case due to Pasechnik [Pas1992]_.

    INPUT:

    - ``v,k,l,mu`` (integers)

    OUTPUT:

    A tuple ``t`` such that ``t[0](*t[1:])`` builds the requested graph if one
    exists, and ``None`` otherwise.

    EXAMPLES::

        sage: # needs sage.combinat sage.modules
        sage: from sage.graphs.strongly_regular_db import is_orthogonal_array_block_graph
        sage: t = is_orthogonal_array_block_graph(64, 35, 18, 20); t
        (..., 5, 8)
        sage: g = t[0](*t[1:]); g
        OA(5,8): Graph on 64 vertices
        sage: g.is_strongly_regular(parameters=True)
        (64, 35, 18, 20)
        sage: t = is_orthogonal_array_block_graph(225,98,43,42); t
        (..., 4)
        sage: g = t[0](*t[1:]); g
        Pasechnik Graph_4: Graph on 225 vertices
        sage: g.is_strongly_regular(parameters=True)
        (225, 98, 43, 42)
        sage: t = is_orthogonal_array_block_graph(225,112,55,56); t
        (..., 4)
        sage: g = t[0](*t[1:]); g
        skewhad^2_4: Graph on 225 vertices
        sage: g.is_strongly_regular(parameters=True)
        (225, 112, 55, 56)

        sage: t = is_orthogonal_array_block_graph(5,5,5,5); t                           # needs sage.combinat sage.modules
    """
    # notations from
    # https://www.win.tue.nl/~aeb/graphs/OA.html
    from sage.combinat.matrices.hadamard_matrix import skew_hadamard_matrix
    try:
        m, n = latin_squares_graph_parameters(v, k, l, mu)
    except Exception:
        return
    if orthogonal_array(m, n, existence=True) is True:
        from sage.graphs.generators.intersection import OrthogonalArrayBlockGraph
        return (lambda m, n: OrthogonalArrayBlockGraph(m, n), m, n)

    elif n > 2 and skew_hadamard_matrix(n+1, existence=True) is True:
        if m == (n + 1)/2:
            from sage.graphs.generators.families import SquaredSkewHadamardMatrixGraph as G
        elif m == (n - 1)//2:
            from sage.graphs.generators.families import PasechnikGraph as G
        else:
            return
        return (G, (n+1)//4)


@cached_function
def is_johnson(int v, int k, int l, int mu):
    r"""
    Test whether some Johnson graph is `(v,k,\lambda,\mu)`-strongly regular.

    INPUT:

    - ``v,k,l,mu`` (integers)

    OUTPUT:

    A tuple ``t`` such that ``t[0](*t[1:])`` builds the requested graph if one
    exists, and ``None`` otherwise.

    EXAMPLES::

        sage: from sage.graphs.strongly_regular_db import is_johnson
        sage: t = is_johnson(10,6,3,4); t
        (..., 5)
        sage: g = t[0](*t[1:]); g
        Johnson graph with parameters 5,2: Graph on 10 vertices
        sage: g.is_strongly_regular(parameters=True)
        (10, 6, 3, 4)

        sage: t = is_johnson(5,5,5,5); t
    """
    # Using notations of https://www.win.tue.nl/~aeb/graphs/Johnson.html
    #
    # J(n,m) has parameters v = m(m – 1)/2, k = 2(m – 2), λ = m – 2, μ = 4.
    m = l + 2
    if (mu == 4 and
            k == 2*(m - 2) and
            v == m*(m - 1)//2):
        from sage.graphs.generators.families import JohnsonGraph
        return (lambda m: JohnsonGraph(m, 2), m)


@cached_function
def is_steiner(int v, int k, int l, int mu):
    r"""
    Test whether some Steiner graph is `(v,k,\lambda,\mu)`-strongly regular.

    A Steiner graph is the intersection graph of a Steiner set system. For more
    information, see https://www.win.tue.nl/~aeb/graphs/S.html.

    INPUT:

    - ``v,k,l,mu`` (integers)

    OUTPUT:

    A tuple ``t`` such that ``t[0](*t[1:])`` builds the requested graph if one
    exists, and ``None`` otherwise.

    EXAMPLES::

        sage: from sage.graphs.strongly_regular_db import is_steiner
        sage: t = is_steiner(26,15,8,9); t
        (..., 13, 3)
        sage: g = t[0](*t[1:]); g
        Intersection Graph: Graph on 26 vertices
        sage: g.is_strongly_regular(parameters=True)
        (26, 15, 8, 9)

        sage: t = is_steiner(5,5,5,5); t
    """
    # Using notations from https://www.win.tue.nl/~aeb/graphs/S.html
    #
    # The block graph of a Steiner 2-design S(2,m,n) has parameters:
    # v = n(n-1)/m(m-1), k = m(n-m)/(m-1), λ = (m-1)^2 + (n-1)/(m–1)–2, μ = m^2.
    if mu <= 1 or not is_square(mu):
        return
    m = int(sqrt(mu))
    n = (k*(m - 1))//m + m

    if (v == (n*(n - 1))/(m*(m - 1)) and
            k == m*(n - m)/(m - 1) and
            l == (m - 1)**2 + (n - 1)/(m - 1) - 2 and
            balanced_incomplete_block_design(n, m, existence=True) is True):
        from sage.graphs.generators.intersection import IntersectionGraph
        return (lambda n, m: IntersectionGraph([frozenset(b) for b in balanced_incomplete_block_design(n, m)]), n, m)


@cached_function
def is_affine_polar(int v, int k, int l, int mu):
    r"""
    Test whether some Affine Polar graph is `(v,k,\lambda,\mu)`-strongly regular.

    For more information, see https://www.win.tue.nl/~aeb/graphs/VO.html.

    INPUT:

    - ``v,k,l,mu`` (integers)

    OUTPUT:

    A tuple ``t`` such that ``t[0](*t[1:])`` builds the requested graph if one
    exists, and ``None`` otherwise.

    EXAMPLES::

        sage: from sage.graphs.strongly_regular_db import is_affine_polar
        sage: t = is_affine_polar(81,32,13,12); t                                       # needs sage.rings.finite_rings
        (..., 4, 3)
        sage: g = t[0](*t[1:]); g                                                       # needs sage.rings.finite_rings
        Affine Polar Graph VO^+(4,3): Graph on 81 vertices
        sage: g.is_strongly_regular(parameters=True)                                    # needs sage.rings.finite_rings
        (81, 32, 13, 12)

        sage: t = is_affine_polar(5,5,5,5); t
    """
    # Using notations from https://www.win.tue.nl/~aeb/graphs/VO.html
    #
    # VO+(2e,q) has parameters: v = q^(2e), k = (q^(e−1) + 1)(q^e − 1), λ =
    # q(q^(e−2) + 1)(q^(e−1) − 1) + q − 2, μ = q^(e−1)(q^(e−1) + 1)
    #
    # VO−(2e,q) has parameters v = q^(2e), k = (q^(e−1) - 1)(q^e + 1), λ =
    # q(q^(e−2) - 1)(q^(e−1) + 1) + q − 2, μ = q^(e−1)(q^(e−1) - 1)
    if not is_square(v) or not is_prime_power(v):
        return
    prime, power = is_prime_power(v, get_data=True)
    if power % 2:
        return
    for e in divisors(power/2):
        q = prime**(power//(2*e))
        assert v == q**(2*e)
        if (k == (q**(e - 1) + 1)*(q**e - 1) and
                l == q*(q**(e - 2) + 1)*(q**(e - 1) - 1) + q - 2 and
                mu == q**(e - 1)*(q**(e - 1) + 1)):
            from sage.graphs.generators.classical_geometries import AffineOrthogonalPolarGraph
            return (lambda d, q: AffineOrthogonalPolarGraph(d, q, sign='+'), 2*e, q)
        if (k == (q**(e - 1) - 1)*(q**e + 1) and
                l == q*(q**(e - 2) - 1)*(q**(e - 1) + 1) + q - 2 and
                mu == q**(e - 1)*(q**(e - 1) - 1)):
            from sage.graphs.generators.classical_geometries import AffineOrthogonalPolarGraph
            return (lambda d, q: AffineOrthogonalPolarGraph(d, q, sign='-'), 2*e, q)


@cached_function
def is_orthogonal_polar(int v, int k, int l, int mu):
    r"""
    Test whether some Orthogonal Polar graph is `(v,k,\lambda,\mu)`-strongly regular.

    For more information, see https://www.win.tue.nl/~aeb/graphs/srghub.html.

    INPUT:

    - ``v,k,l,mu`` (integers)

    OUTPUT:

    A tuple ``t`` such that ``t[0](*t[1:])`` builds the requested graph if one
    exists, and ``None`` otherwise.

    EXAMPLES::

        sage: from sage.graphs.strongly_regular_db import is_orthogonal_polar
        sage: t = is_orthogonal_polar(85, 20, 3, 5); t
        (<function OrthogonalPolarGraph at ...>, 5, 4, '')
        sage: g = t[0](*t[1:]); g                                                       # needs sage.rings.finite_rings
        Orthogonal Polar Graph O(5, 4): Graph on 85 vertices
        sage: g.is_strongly_regular(parameters=True)                                    # needs sage.rings.finite_rings
        (85, 20, 3, 5)

        sage: t = is_orthogonal_polar(5,5,5,5); t                                       # needs sage.rings.finite_rings

    TESTS:

    All of ``O(2m+1,q)``, ``O^+(2m,q)`` and ``O^-(2m,q)`` appear::

        sage: is_orthogonal_polar(85, 20, 3, 5)
        (<function OrthogonalPolarGraph at ...>, 5, 4, '')
        sage: is_orthogonal_polar(119,54,21,27)
        (<function OrthogonalPolarGraph at ...>, 8, 2, '-')
        sage: is_orthogonal_polar(130,48,20,16)                                         # needs sage.rings.finite_rings
        (<function OrthogonalPolarGraph at ...>, 6, 3, '+')

    """
    r, s = eigenvalues(v, k, l, mu)
    if r is None:
        return
    q_pow_m_minus_one = -s-1 if abs(s) > r else r+1

    if is_prime_power(q_pow_m_minus_one):
        prime, power = is_prime_power(q_pow_m_minus_one, get_data=True)
        for d in divisors(power):
            q = prime**d
            m = (power//d) + 1

            # O(2m+1,q)
            if (v == (q**(2*m) - 1)//(q - 1) and
                    k == q*(q**(2*m - 2) - 1)//(q - 1) and
                    l == q**2*(q**(2*m - 4) - 1)//(q - 1) + q - 1 and
                    mu == (q**(2*m - 2) - 1)//(q - 1)):
                from sage.graphs.generators.classical_geometries import OrthogonalPolarGraph
                return (OrthogonalPolarGraph, 2*m+1, q, "")

            # O^+(2m,q)
            if (v == (q**(2*m - 1) - 1)//(q - 1) + q**(m - 1) and
                    k == q*(q**(2*m - 3) - 1)//(q - 1) + q**(m - 1) and
                    k == q**(2*m - 3) + l + 1 and
                    mu == k//q):
                from sage.graphs.generators.classical_geometries import OrthogonalPolarGraph
                return (OrthogonalPolarGraph, 2*m, q, "+")

            # O^+(2m+1,q)
            if (v == (q**(2*m - 1) - 1)//(q - 1) - q**(m - 1) and
                    k == q*(q**(2*m - 3) - 1)//(q - 1) - q**(m - 1) and
                    k == q**(2*m - 3) + l + 1 and
                    mu == k//q):
                from sage.graphs.generators.classical_geometries import OrthogonalPolarGraph
                return (OrthogonalPolarGraph, 2*m, q, "-")


@cached_function
def is_goethals_seidel(int v, int k, int l, int mu):
    r"""
    Test whether some
    :func:`~sage.graphs.graph_generators.GraphGenerators.GoethalsSeidelGraph` graph is
    `(v,k,\lambda,\mu)`-strongly regular.

    INPUT:

    - ``v,k,l,mu`` (integers)

    OUTPUT:

    A tuple ``t`` such that ``t[0](*t[1:])`` builds the requested graph if one
    exists, and ``None`` otherwise.

    EXAMPLES::

        sage: from sage.graphs.strongly_regular_db import is_goethals_seidel
        sage: t = is_goethals_seidel(28, 15, 6, 10); t                                  # needs sage.combinat sage.modules
        [<function GoethalsSeidelGraph at ...>, 3, 3]
        sage: g = t[0](*t[1:]); g                                                       # needs sage.combinat sage.modules
        Graph on 28 vertices
        sage: g.is_strongly_regular(parameters=True)                                    # needs sage.combinat sage.modules
        (28, 15, 6, 10)

        sage: t = is_goethals_seidel(256, 135, 70, 72); t                               # needs sage.combinat sage.modules
        [<function GoethalsSeidelGraph at ...>, 2, 15]
        sage: g = t[0](*t[1:]); g                                                       # needs sage.combinat sage.modules
        Graph on 256 vertices
        sage: g.is_strongly_regular(parameters=True)                                    # needs sage.combinat sage.modules
        (256, 135, 70, 72)

        sage: t = is_goethals_seidel(5,5,5,5); t                                        # needs sage.combinat sage.modules

    TESTS::

        sage: for p in [(16, 9, 4, 6), (28, 15, 6, 10),                                 # needs sage.combinat sage.modules
        ....:           (64, 35, 18, 20), (120, 63, 30, 36),
        ....:           (144, 77, 40, 42), (256, 135, 70, 72), (400, 209, 108, 110),
        ....:           (496, 255, 126, 136), (540, 275, 130, 150), (576, 299, 154, 156),
        ....:           (780, 399, 198, 210), (784, 405, 208, 210), (976, 495, 238, 264)]:
        ....:     print(is_goethals_seidel(*p))
        [<function GoethalsSeidelGraph at ...>, 2, 3]
        [<function GoethalsSeidelGraph at ...>, 3, 3]
        [<function GoethalsSeidelGraph at ...>, 2, 7]
        [<function GoethalsSeidelGraph at ...>, 3, 7]
        [<function GoethalsSeidelGraph at ...>, 2, 11]
        [<function GoethalsSeidelGraph at ...>, 2, 15]
        [<function GoethalsSeidelGraph at ...>, 2, 19]
        [<function GoethalsSeidelGraph at ...>, 3, 15]
        [<function GoethalsSeidelGraph at ...>, 5, 11]
        [<function GoethalsSeidelGraph at ...>, 2, 23]
        [<function GoethalsSeidelGraph at ...>, 3, 19]
        [<function GoethalsSeidelGraph at ...>, 2, 27]
        [<function GoethalsSeidelGraph at ...>, 5, 15]
    """
    from sage.combinat.designs.bibd import balanced_incomplete_block_design
    from sage.combinat.matrices.hadamard_matrix import hadamard_matrix

    # here we guess the parameters v_bibd,k_bibd and r_bibd of the block design
    #
    # - the number of vertices v is equal to v_bibd*(r_bibd+1)
    # - the degree k of the graph is equal to k=(v+r_bibd-1)/2

    r_bibd = k - (v - 1 - k)
    v_bibd = v//(r_bibd + 1)
    k_bibd = (v_bibd - 1)//r_bibd + 1 if r_bibd > 0 else -1

    if (v == v_bibd*(r_bibd + 1) and
            2*k == v + r_bibd - 1 and
            4*l == -2*v + 6*k - v_bibd - k_bibd and
            hadamard_matrix(r_bibd + 1, existence=True) is True and
            balanced_incomplete_block_design(v_bibd, k_bibd, existence=True) is True):
        from sage.graphs.generators.families import GoethalsSeidelGraph
        return [GoethalsSeidelGraph, k_bibd, r_bibd]


@cached_function
def is_NOodd(int v, int k, int l, int mu):
    r"""
    Test whether some NO^e(2n+1,q) graph is `(v,k,\lambda,\mu)`-strongly regular.

    Here `q>2`, for in the case `q=2` this graph is complete. For more
    information, see
    :func:`sage.graphs.graph_generators.GraphGenerators.NonisotropicOrthogonalPolarGraph`
    and Sect. 7.C of [BL1984]_.

    INPUT:

    - ``v,k,l,mu`` (integers)

    OUTPUT:

    A tuple ``t`` such that ``t[0](*t[1:])`` builds the requested graph if one
    exists, and ``None`` otherwise.

    EXAMPLES::

        sage: from sage.graphs.strongly_regular_db import is_NOodd
        sage: t = is_NOodd(120, 51, 18, 24); t                                          # needs sage.libs.pari
        (<function NonisotropicOrthogonalPolarGraph at ...>, 5, 4, '-')
        sage: g = t[0](*t[1:]); g                                                       # needs sage.libs.pari
        NO^-(5, 4): Graph on 120 vertices
        sage: g.is_strongly_regular(parameters=True)                                    # needs sage.libs.pari
        (120, 51, 18, 24)

    TESTS:

    All of ``NO^+(2m+1,q)`` and ``NO^-(2m+1,q)`` appear::

        sage: # needs sage.libs.pari
        sage: t = is_NOodd(120, 51, 18, 24); t
        (<function NonisotropicOrthogonalPolarGraph at ...>, 5, 4, '-')
        sage: t = is_NOodd(136, 75, 42, 40); t
        (<function NonisotropicOrthogonalPolarGraph at ...>, 5, 4, '+')
        sage: t = is_NOodd(378, 260, 178, 180); t
        (<function NonisotropicOrthogonalPolarGraph at ...>, 7, 3, '+')
        sage: t = is_NOodd(45, 32, 22, 24); t
        (<function NonisotropicOrthogonalPolarGraph at ...>, 5, 3, '+')
        sage: t = is_NOodd(351, 224, 142, 144); t
        (<function NonisotropicOrthogonalPolarGraph at ...>, 7, 3, '-')
        sage: t = is_NOodd(325, 144, 68, 60); t
        (<function NonisotropicOrthogonalPolarGraph at ...>, 5, 5, '+')
        sage: t = is_NOodd(300, 104, 28, 40); t
        (<function NonisotropicOrthogonalPolarGraph at ...>, 5, 5, '-')
        sage: t = is_NOodd(5,5,5,5); t
    """
    cdef int n, q
    r, s = eigenvalues(v, k, l, mu)  # -eq^(n-1)-1 and eq^(n-1)(q-2)-1; q=3 is special case
    if r is None:
        return
    r += 1
    s += 1
    if abs(r) > abs(s):
        (r, s) = (s, r)  # r=-eq^(n-1) s= eq^(n-1)(q-2)
    q = 2 - s//r
    p, t = is_prime_power(q, get_data=True)
    pp, kk = is_prime_power(abs(r), get_data=True)
    if p == pp and t:
        n = kk//t + 1
        e = 1 if v == (q**n)*(q**n + 1)//2 else -1
        if (v == (q**n)*(q**n + e)//2 and
                k == (q**n - e)*(q**(n - 1) + e) and
                l == 2*(q**(2*n - 2) - 1) + e*q**(n - 1)*(q - 1) and
                mu == 2*q**(n - 1)*(q**(n - 1) + e)):
            from sage.graphs.generators.classical_geometries import NonisotropicOrthogonalPolarGraph
            return (NonisotropicOrthogonalPolarGraph, 2*n + 1, q, '+' if e == 1 else '-')


@cached_function
def is_NOperp_F5(int v, int k, int l, int mu):
    r"""
    Test whether some NO^e,perp(2n+1,5) graph is `(v,k,\lambda,\mu)`-strongly regular.

    For more information, see
    :func:`sage.graphs.graph_generators.GraphGenerators.NonisotropicOrthogonalPolarGraph`
    and Sect. 7.D of [BL1984]_.

    INPUT:

    - ``v,k,l,mu`` (integers)

    OUTPUT:

    A tuple ``t`` such that ``t[0](*t[1:])`` builds the requested graph if one
    exists, and ``None`` otherwise.

    EXAMPLES::

        sage: from sage.graphs.strongly_regular_db import is_NOperp_F5
        sage: t = is_NOperp_F5(10, 3, 0, 1); t                                          # needs sage.libs.pari
        (<function NonisotropicOrthogonalPolarGraph at ...>, 3, 5, '-', 1)
        sage: g = t[0](*t[1:]); g                                                       # needs sage.libs.pari
        NO^-,perp(3, 5): Graph on 10 vertices
        sage: g.is_strongly_regular(parameters=True)                                    # needs sage.libs.pari
        (10, 3, 0, 1)

    TESTS:

    All of ``NO^+,perp(2m+1,5)`` and ``NO^-,perp(2m+1,5)`` appear::

        sage: t = is_NOperp_F5(325, 60, 15, 10); t                                      # needs sage.libs.pari
        (<function NonisotropicOrthogonalPolarGraph at ...>, 5, 5, '+', 1)
        sage: t = is_NOperp_F5(300, 65, 10, 15); t                                      # needs sage.libs.pari
        (<function NonisotropicOrthogonalPolarGraph at ...>, 5, 5, '-', 1)
        sage: t = is_NOperp_F5(5,5,5,5); t                                              # needs sage.libs.pari
    """
    cdef int n
    r, s = eigenvalues(v, k, l, mu)  # 2*e*5**(n-1), -e*5**(n-1); note exceptional case n=1
    if r is None:
        return
    if abs(r) < abs(s):
        (r, s) = (s, r)
    e = 1 if s < 0 else -1
    p, n = is_prime_power(abs(s), get_data=True)
    if (5 == p and n) or (abs(r) == 2 and abs(s) == 1):
        n += 1
        if (v == (5**n)*(5**n + e)//2 and
                k == (5**n - e)*5**(n - 1)//2 and
                l == 5**(n - 1)*(5**(n - 1) + e)//2 and
                mu == 5**(n - 1)*(5**(n - 1) - e)//2):
            from sage.graphs.generators.classical_geometries import NonisotropicOrthogonalPolarGraph
            return (NonisotropicOrthogonalPolarGraph, 2*n + 1, 5, '+' if e == 1 else '-', 1)


@cached_function
def is_NO_F2(int v, int k, int l, int mu):
    r"""
    Test whether some NO^e,perp(2n,2) graph is `(v,k,\lambda,\mu)`-strongly regular.

    For more information, see
    :func:`sage.graphs.graph_generators.GraphGenerators.NonisotropicOrthogonalPolarGraph`.

    INPUT:

    - ``v,k,l,mu`` (integers)

    OUTPUT:

    A tuple ``t`` such that ``t[0](*t[1:])`` builds the requested graph if one
    exists, and ``None`` otherwise.

    EXAMPLES::

        sage: from sage.graphs.strongly_regular_db import is_NO_F2
        sage: t = is_NO_F2(10, 3, 0, 1); t                                              # needs sage.libs.pari
        (<function NonisotropicOrthogonalPolarGraph at ...>, 4, 2, '-')
        sage: g = t[0](*t[1:]); g                                                       # needs sage.libs.pari
        NO^-(4, 2): Graph on 10 vertices
        sage: g.is_strongly_regular(parameters=True)                                    # needs sage.libs.pari
        (10, 3, 0, 1)

    TESTS:

    All of ``NO^+(2m,2)`` and ``NO^-(2m,2)`` appear::

        sage: t = is_NO_F2(36, 15, 6, 6); t                                             # needs sage.libs.pari
        (<function NonisotropicOrthogonalPolarGraph at ...>, 6, 2, '-')
        sage: t = is_NO_F2(28, 15, 6, 10); t                                            # needs sage.libs.pari
        (<function NonisotropicOrthogonalPolarGraph at ...>, 6, 2, '+')
        sage: t = is_NO_F2(5,5,5,5); t                                                  # needs sage.libs.pari
    """
    cdef int n, e, p
    p, n = is_prime_power(k+1, get_data=True)  # k+1==2**(2*n-2)
    if 2 == p and n and not n % 2:
        n = (n+2)//2
        e = (2**(2*n-1)-v)//2**(n-1)
        if (abs(e) == 1 and
                v == 2**(2*n - 1) - e*2**(n - 1) and
                k == 2**(2*n - 2) - 1 and
                l == 2**(2*n - 3) - 2 and
                mu == 2**(2*n - 3) + e*2**(n - 2)):
            from sage.graphs.generators.classical_geometries import NonisotropicOrthogonalPolarGraph
            return (NonisotropicOrthogonalPolarGraph, 2*n, 2, '+' if e == 1 else '-')


@cached_function
def is_NO_F3(int v, int k, int l, int mu):
    r"""
    Test whether some NO^e,perp(2n,3) graph is `(v,k,\lambda,\mu)`-strongly regular.

    For more information, see
    :func:`sage.graphs.graph_generators.GraphGenerators.NonisotropicOrthogonalPolarGraph`.

    INPUT:

    - ``v,k,l,mu`` (integers)

    OUTPUT:

    A tuple ``t`` such that ``t[0](*t[1:])`` builds the requested graph if one
    exists, and ``None`` otherwise.

    EXAMPLES::

        sage: from sage.graphs.strongly_regular_db import is_NO_F3
        sage: t = is_NO_F3(15, 6, 1, 3); t                                              # needs sage.libs.pari
        (<function NonisotropicOrthogonalPolarGraph at ...>, 4, 3, '-')
        sage: g = t[0](*t[1:]); g                                                       # needs sage.libs.pari
        NO^-(4, 3): Graph on 15 vertices
        sage: g.is_strongly_regular(parameters=True)                                    # needs sage.libs.pari
        (15, 6, 1, 3)

    TESTS:

    All of ``NO^+(2m,3)`` and ``NO^-(2m,3)`` appear::

        sage: t = is_NO_F3(126, 45, 12, 18); t                                          # needs sage.libs.pari
        (<function NonisotropicOrthogonalPolarGraph at ...>, 6, 3, '-')
        sage: t = is_NO_F3(117, 36, 15, 9); t                                           # needs sage.libs.pari
        (<function NonisotropicOrthogonalPolarGraph at ...>, 6, 3, '+')
        sage: t = is_NO_F3(5,5,5,5); t                                                  # needs sage.libs.pari
    """
    cdef int n, e, p
    r, s = eigenvalues(v, k, l, mu)  # e*3**(n-1), -e*3**(n-2)
    if r is None:
        return
    if abs(r) < abs(s):
        (r, s) = (s, r)
    e = 1 if r > 0 else -1
    p, n = is_prime_power(abs(r), get_data=True)
    if 3 == p and n:
        n += 1
        if (v == 3**(n - 1)*(3**n - e)//2 and
                k == 3**(n - 1)*(3**(n - 1) - e)//2 and
                l == 3**(n - 2)*(3**(n - 1) + e)//2 and
                mu == 3**(n - 1)*(3**(n - 2) - e)//2):
            from sage.graphs.generators.classical_geometries import NonisotropicOrthogonalPolarGraph
            return (NonisotropicOrthogonalPolarGraph, 2*n, 3, '+' if e == 1 else '-')


@cached_function
def is_NU(int v, int k, int l, int mu):
    r"""
    Test whether some NU(n,q)-graph, is `(v,k,\lambda,\mu)`-strongly regular.

    Note that n>2; for n=2 there is no s.r.g. For more information, see
    :func:`sage.graphs.graph_generators.GraphGenerators.NonisotropicUnitaryPolarGraph`
    and series C14 in [Hub1975]_.

    INPUT:

    - ``v,k,l,mu`` (integers)

    OUTPUT:

    A tuple ``t`` such that ``t[0](*t[1:])`` builds the requested graph if one
    exists, and ``None`` otherwise.

    EXAMPLES::

        sage: from sage.graphs.strongly_regular_db import is_NU
        sage: t = is_NU(40, 27, 18, 18); t                                              # needs sage.libs.pari
        (<function NonisotropicUnitaryPolarGraph at ...>, 4, 2)
        sage: g = t[0](*t[1:]); g                                                       # needs sage.libs.pari
        NU(4, 2): Graph on 40 vertices
        sage: g.is_strongly_regular(parameters=True)                                    # needs sage.libs.pari
        (40, 27, 18, 18)

    TESTS::

        sage: # needs sage.libs.pari
        sage: t = is_NU(176, 135, 102, 108); t
        (<function NonisotropicUnitaryPolarGraph at ...>, 5, 2)
        sage: t = is_NU(540, 224, 88, 96); t
        (<function NonisotropicUnitaryPolarGraph at ...>, 4, 3)
        sage: t = is_NU(208, 75, 30, 25); t
        (<function NonisotropicUnitaryPolarGraph at ...>, 3, 4)
        sage: t = is_NU(5,5,5,5); t
    """
    cdef int n, q, e               # special cases: n=3 or q=2
    r, s = eigenvalues(v, k, l, mu)  # r,s = eq^{n-2} - 1, -e(q^2-q-1)q^{n-3} - 1, e=(-1)^n
    if r is None:
        return
    r += 1
    s += 1
    if abs(r) > abs(s):
        (r, s) = (s, r)
    p, t = is_prime_power(abs(r), get_data=True)
    if p == 2:  # it can be that q=2, then we'd have r>s now
        pp, kk = is_prime_power(abs(s), get_data=True)
        if pp == 2 and kk > 0:
            (r, s) = (s, r)
            p, t = is_prime_power(abs(r), get_data=True)
    if r == 1:
        return
    kr = k//(r-1)  # eq^{n-1}+1
    e = 1 if kr > 0 else -1
    q = (kr-1)//r
    pp, kk = is_prime_power(q, get_data=True)
    if p == pp and kk:
        n = t//kk + 2
        if (v == q**(n - 1)*(q**n - e)//(q + 1) and
                k == (q**(n - 1) + e)*(q**(n - 2) - e) and
                l == q**(2*n - 5)*(q + 1) - e*q**(n - 2)*(q - 1) - 2 and
                mu == q**(n - 3)*(q + 1)*(q**(n - 2) - e)):
            from sage.graphs.generators.classical_geometries import NonisotropicUnitaryPolarGraph
            return (NonisotropicUnitaryPolarGraph, n, q)


@cached_function
def is_haemers(int v, int k, int l, int mu):
    r"""
    Test whether some HaemersGraph graph is `(v,k,\lambda,\mu)`-strongly regular.

    For more information, see
    :func:`~sage.graphs.graph_generators.GraphGenerators.HaemersGraph`.

    INPUT:

    - ``v,k,l,mu`` (integers)

    OUTPUT:

    A tuple ``t`` such that ``t[0](*t[1:])`` builds the requested graph if one
    exists, and ``None`` otherwise.

    EXAMPLES::

        sage: from sage.graphs.strongly_regular_db import is_haemers
        sage: t = is_haemers(96, 19, 2, 4); t                                           # needs sage.libs.pari
        (<function HaemersGraph at ...>, 4)
        sage: g = t[0](*t[1:]); g                                                       # needs sage.libs.pari
        Haemers(4): Graph on 96 vertices
        sage: g.is_strongly_regular(parameters=True)                                    # needs sage.libs.pari
        (96, 19, 2, 4)

    TESTS::

        sage: t = is_haemers(5,5,5,5); t                                                # needs sage.libs.pari
    """
    cdef int q, n, p
    p, n = is_prime_power(mu, get_data=True)
    q = mu
    if 2 == p and n:
        if (v == q**2*(q + 2) and
                k == q*(q + 1) - 1 and
                l == q - 2):
            from sage.graphs.generators.classical_geometries import HaemersGraph
            return (HaemersGraph, q)


@cached_function
def is_cossidente_penttila(int v, int k, int l, int mu):
    r"""
    Test whether some CossidentePenttilaGraph graph is `(v,k,\lambda,\mu)`-strongly regular.

    For more information, see
    :func:`~sage.graphs.graph_generators.GraphGenerators.CossidentePenttilaGraph`.

    INPUT:

    - ``v,k,l,mu`` (integers)

    OUTPUT:

    A tuple ``t`` such that ``t[0](*t[1:])`` builds the requested graph if one
    exists, and ``None`` otherwise.

    EXAMPLES::

        sage: from sage.graphs.strongly_regular_db import is_cossidente_penttila
        sage: t =  is_cossidente_penttila(378, 52, 1, 8); t                             # needs sage.libs.pari
        (<function CossidentePenttilaGraph at ...>, 5)
        sage: g = t[0](*t[1:]); g                       # optional - gap_package_design, needs sage.libs.pari
        CossidentePenttila(5): Graph on 378 vertices
        sage: g.is_strongly_regular(parameters=True)    # optional - gap_package_design, needs sage.libs.pari
        (378, 52, 1, 8)

    TESTS::

        sage: t =  is_cossidente_penttila(56,10,0,2); t                                 # needs sage.libs.pari
        (<function CossidentePenttilaGraph at ...>, 3)
        sage: t =  is_cossidente_penttila(1376,150,2,18); t                             # needs sage.libs.pari
        (<function CossidentePenttilaGraph at ...>, 7)
        sage: t = is_cossidente_penttila(5,5,5,5); t                                    # needs sage.libs.pari
    """
    cdef int q, n, p
    q = 2*l + 3
    p, n = is_prime_power(q, get_data=True)
    if 2 < p and n:
        if (v == (q**3 + 1)*(q + 1)//2 and
                k == (q**2 + 1)*(q - 1)//2 and
                mu == (q - 1)**2//2):
            from sage.graphs.generators.classical_geometries import CossidentePenttilaGraph
            return (CossidentePenttilaGraph, q)


@cached_function
def is_complete_multipartite(int v, int k, int l, int mu):
    r"""
    Test whether some complete multipartite graph is `(v,k,\lambda,\mu)`-strongly regular.

    Any complete multipartite graph with parts of the same size is strongly regular.

    INPUT:

    - ``v,k,l,mu`` (integers)

    OUTPUT:

    A tuple ``t`` such that ``t[0](*t[1:])`` builds the requested graph if one
    exists, and ``None`` otherwise.

    EXAMPLES::

        sage: from sage.graphs.strongly_regular_db import is_complete_multipartite
        sage: t = is_complete_multipartite(12,8,4,8); t
        (<cyfunction is_complete_multipartite.<locals>.CompleteMultipartiteSRG at ...>,
         3,
         4)
        sage: g = t[0](*t[1:]); g
        Multipartite Graph with set sizes [4, 4, 4]: Graph on 12 vertices
        sage: g.is_strongly_regular(parameters=True)
        (12, 8, 4, 8)

    TESTS::

        sage: t = is_complete_multipartite(5,5,5,5); t
        sage: t = is_complete_multipartite(11,8,4,8); t
        sage: t = is_complete_multipartite(20,16,12,16)
        sage: g = t[0](*t[1:]); g
        Multipartite Graph with set sizes [4, 4, 4, 4, 4]: Graph on 20 vertices
        sage: g.is_strongly_regular(parameters=True)
        (20, 16, 12, 16)
    """
    if v > k:
        r = v//(v - k)  # number of parts (of size v-k each)
        if l == (v - k)*(r - 2) and k == mu and v == r*(v - k):
            from sage.graphs.generators.basic import CompleteMultipartiteGraph

            def CompleteMultipartiteSRG(nparts, partsize):
                return CompleteMultipartiteGraph([partsize] * nparts)
            return (CompleteMultipartiteSRG, r, v - k)


@cached_function
def is_polhill(int v, int k, int l, int mu):
    r"""
    Test whether some graph from [Pol2009]_ is `(1024,k,\lambda,\mu)`-strongly
    regular.

    .. NOTE::

        This function does not actually explore *all* strongly regular graphs
        produced in [Pol2009]_, but only those on 1024 vertices.

        John Polhill offered his help if we attempt to write a code to guess,
        given `(v,k,\lambda,\mu)`, which of his construction must be applied to
        find the graph.

    INPUT:

    - ``v,k,l,mu`` (integers)

    OUTPUT:

    A tuple ``t`` such that ``t[0](*t[1:])`` builds the requested graph if the
    parameters match, and ``None`` otherwise.

    EXAMPLES::

        sage: # needs sage.rings.finite_rings
        sage: from sage.graphs.strongly_regular_db import is_polhill
        sage: t = is_polhill(1024, 231,  38,  56); t
        [<cyfunction is_polhill.<locals>.<lambda> at ...>]
        sage: g = t[0](*t[1:]); g               # not tested (too long)
        Graph on 1024 vertices
        sage: g.is_strongly_regular(parameters=True)    # not tested (too long)
        (1024, 231, 38, 56)
        sage: t = is_polhill(1024, 264,  56,  72); t
        [<cyfunction is_polhill.<locals>.<lambda> at ...>]
        sage: t = is_polhill(1024, 297,  76,  90); t
        [<cyfunction is_polhill.<locals>.<lambda> at ...>]
        sage: t = is_polhill(1024, 330,  98, 110); t
        [<cyfunction is_polhill.<locals>.<lambda> at ...>]
        sage: t = is_polhill(1024, 462, 206, 210); t
        [<cyfunction is_polhill.<locals>.<lambda> at ...>]
    """
    if (v, k, l, mu) not in [(1024, 231,  38,  56),
                             (1024, 264,  56,  72),
                             (1024, 297,  76,  90),
                             (1024, 330,  98, 110),
                             (1024, 462, 206, 210)]:
        return

    from itertools import product
    from sage.categories.cartesian_product import cartesian_product
    from sage.rings.finite_rings.integer_mod_ring import IntegerModRing
    from copy import copy

    def additive_cayley(vertices):
        g = Graph()
        g.add_vertices(vertices[0].parent())
        edges = [(x, x + vv)
                 for vv in set(vertices)
                 for x in g]
        g.add_edges(edges)
        g.relabel()
        return g

    # D is a Partial Difference Set of (Z4)^2, see section 2.
    G = cartesian_product([IntegerModRing(4), IntegerModRing(4)])
    D = [[(2, 0), (0, 1), (0, 3), (1, 1), (3, 3)],
         [(1, 0), (3, 0), (0, 2), (1, 3), (3, 1)],
         [(1, 2), (3, 2), (2, 1), (2, 3), (2, 2)]]
    D = [[G(e) for e in x] for x in D]

    # The K_i are hyperplanes partitionning the nonzero elements of
    # GF(2^s)^2. See section 6.
    s = 3
    G1 = GF(2**s,'x')
    Gp = cartesian_product([G1, G1])
    K = [Gp((x, 1)) for x in G1] + [Gp((1, 0))]
    K = [[x for x in Gp if x[0]*uu + x[1]*vv == 0] for (uu, vv) in K]

    # We now define the P_{i,j}. see section 6.

    P = {}
    P[0,1] = list(range((-1) + 1                  , 2**(s-2)+1))
    P[1,1] = list(range((-1) + 2**(s-2)+2         , 2**(s-1)+1))
    P[2,1] = list(range((-1) + 2**(s-1)+2         , 2**(s-1)+2**(s-2)+1))
    P[3,1] = list(range((-1) + 2**(s-1)+2**(s-2)+2, 2**(s)+1))

    P[0,2] = list(range((-1) + 2**(s-2)+2         , 2**(s-1)+2))
    P[1,2] = list(range((-1) + 2**(s-1)+3         , 2**(s-1)+2**(s-2)+2))
    P[2,2] = list(range((-1) + 2**(s-1)+2**(s-2)+3, 2**(s)+1)) + [0]
    P[3,2] = list(range((-1) + 2                  , 2**(s-2)+1))

    P[0,3] = list(range((-1) + 2**(s-1)+3         , 2**(s-1)+2**(s-2)+3))
    P[1,3] = list(range((-1) + 2**(s-1)+2**(s-2)+4, 2**(s)+1)) + [0,1]
    P[2,3] = list(range((-1) + 3                  , 2**(s-2)+2))
    P[3,3] = list(range((-1) + 2**(s-2)+3         , 2**(s-1)+2))

    P[0,4] = list(range((-1) + 2**(s-1)+2**(s-2)+4, 2**(s)+1))
    P[1,4] = list(range((-1) + 3                  , 2**(s-2)+1)) + [2**(s-1)+1,2**(s-1)+2**(s-2)+2]
    P[2,4] = list(range((-1) + 2**(s-2)+3         , 2**(s-1)+1)) + [2**(s-1)+2**(s-2)+1,1]
    P[3,4] = list(range((-1) + 2**(s-1)+3         , 2**(s-1)+2**(s-2)+1)) + [2**(s-2)+1,0]

    R = {x: copy(P[x]) for x in P}

    for x in P:
        P[x] = [K[i] for i in P[x]]
        P[x] = set(sum(P[x], [])).difference([Gp((0, 0))])

    P[1, 4].add(Gp((0, 0)))
    P[2, 4].add(Gp((0, 0)))
    P[3, 4].add(Gp((0, 0)))

    # We now define the R_{i,j}. see *end* of section 6.

    R[0,3] = list(range((-1) + 2**(s-1)+3         , 2**(s-1)+2**(s-2)+2))
    R[1,3] = list(range((-1) + 2**(s-1)+2**(s-2)+4, 2**(s)+1)) + [0,1,2**(s-1)+2**(s-2)+2]
    R[0,4] = list(range((-1) + 2**(s-1)+2**(s-2)+4, 2**(s)+1)) + [2**(s-1)+2**(s-2)+2]
    R[1,4] = list(range((-1) + 3                  , 2**(s-2)+1)) + [2**(s-1)+1]

    for x in R:
        R[x] = [K[i] for i in R[x]]
        R[x] = set(sum(R[x], [])).difference([Gp((0, 0))])

    R[1, 3].add(Gp((0, 0)))
    R[2, 4].add(Gp((0, 0)))
    R[3, 4].add(Gp((0, 0)))

    # Dabcd = Da, Db, Dc, Dd (cf. p273)
    # D1234 = D1, D2, D3, D4 (cf. p276)
    Dabcd = []
    D1234 = []

    Gprod = cartesian_product([G, Gp])
    for DD,PQ in [(Dabcd, P), (D1234, R)]:
        for i in range(1, 5):
            Dtmp = [product([G.zero()], PQ[0, i]),
                    product(D[0], PQ[1, i]),
                    product(D[1], PQ[2, i]),
                    product(D[2], PQ[3, i])]
            Dtmp = map(set, Dtmp)
            Dtmp = [Gprod(e) for e in sum(map(list, Dtmp), [])]
            DD.append(Dtmp)

    # Now that we have the data, we can return the graphs.
    if k == 231:
        return [lambda: additive_cayley(Dabcd[0])]
    if k == 264:
        return [lambda: additive_cayley(D1234[2])]
    if k == 297:
        return [lambda: additive_cayley(D1234[0] + D1234[1] + D1234[2]).complement()]
    if k == 330:
        return [lambda: additive_cayley(Dabcd[0] + Dabcd[1] + Dabcd[2]).complement()]
    if k == 462:
        return [lambda: additive_cayley(Dabcd[0] + Dabcd[1])]


def is_RSHCD(int v, int k, int l, int mu):
    r"""
    Test whether some RSHCD graph is `(v,k,\lambda,\mu)`-strongly regular.

    For more information, see :func:`SRG_from_RSHCD`.

    INPUT:

    - ``v,k,l,mu`` (integers)

    OUTPUT:

    A tuple ``t`` such that ``t[0](*t[1:])`` builds the requested graph if one
    exists, and ``None`` otherwise.

    EXAMPLES::

        sage: from sage.graphs.strongly_regular_db import is_RSHCD
        sage: t = is_RSHCD(64,27,10,12); t                                              # needs sage.combinat sage.modules
        [<built-in function SRG_from_RSHCD>, 64, 27, 10, 12]
        sage: g = t[0](*t[1:]); g                                                       # needs sage.combinat sage.modules
        Graph on 64 vertices
        sage: g.is_strongly_regular(parameters=True)                                    # needs sage.combinat sage.modules
        (64, 27, 10, 12)
    """
    if SRG_from_RSHCD(v, k, l, mu, existence=True) is True:
        return [SRG_from_RSHCD, v, k, l, mu]


def SRG_from_RSHCD(v, k, l, mu, existence=False, check=True):
    r"""
    Return a `(v,k,l,mu)`-strongly regular graph from a RSHCD

    This construction appears in 8.D of [BL1984]_. For more information, see
    :func:`~sage.combinat.matrices.hadamard_matrix.regular_symmetric_hadamard_matrix_with_constant_diagonal`.

    INPUT:

    - ``v,k,l,mu`` (integers)

    - ``existence`` (boolean) -- whether to return a graph or to test if Sage
      can build such a graph.

    - ``check`` (boolean) -- whether to check that output is correct before
      returning it. As this is expected to be useless (but we are cautious
      guys), you may want to disable it whenever you want speed. Set to ``True``
      by default.

    EXAMPLES:

    some graphs ::

        sage: from sage.graphs.strongly_regular_db import SRG_from_RSHCD
        sage: SRG_from_RSHCD(784, 0, 14, 38, existence=True)                            # needs sage.combinat sage.modules
        False
        sage: SRG_from_RSHCD(784, 377, 180, 182, existence=True)                        # needs sage.combinat sage.modules
        True
        sage: SRG_from_RSHCD(144, 65, 28, 30)                                           # needs sage.combinat sage.modules
        Graph on 144 vertices

    an example with vertex-transitive automorphism group, found during the
    implementation of the case `v=324` ::

        sage: # long time, needs sage.combinat sage.modules
        sage: G = SRG_from_RSHCD(324,152,70,72)
        sage: a = G.automorphism_group()
        sage: a.order()
        2592
        sage: len(a.orbits())
        1

    TESTS::

        sage: SRG_from_RSHCD(784, 0, 14, 38)                                            # needs sage.combinat sage.modules
        Traceback (most recent call last):
        ...
        ValueError: I do not know how to build a (784, 0, 14, 38)-SRG from a RSHCD
    """
    from sage.combinat.matrices.hadamard_matrix import regular_symmetric_hadamard_matrix_with_constant_diagonal

    def sgn(x):
        return 1 if x >= 0 else -1
    n = v
    a = (n-4*mu)//2
    e = 2*k - n + 1 + a
    t = abs(a//2)

    if (e**2 == 1 and
            k == (n-1-a+e)/2 and
            l == (n-2*a)/4 - (1-e) and
            mu== (n-2*a)/4 and
            regular_symmetric_hadamard_matrix_with_constant_diagonal(n, sgn(a)*e, existence=True) is True):
        if existence:
            return True
        from sage.matrix.constructor import identity_matrix as I
        from sage.matrix.constructor import ones_matrix as J

        H = regular_symmetric_hadamard_matrix_with_constant_diagonal(n, sgn(a)*e)
        if list(H.column(0)[1:]).count(1) == k:
            H = -H
        G = Graph((J(n) - I(n) - H + H[0, 0]*I(n)) / 2,
                  loops=False, multiedges=False, format="adjacency_matrix")
        if check:
            assert G.is_strongly_regular(parameters=True) == (v, k, l, mu)
        return G

    if existence:
        return False
    raise ValueError("I do not know how to build a {}-SRG from a RSHCD".format((v, k, l, mu)))


@cached_function
def is_unitary_polar(int v, int k, int l, int mu):
    r"""
    Test whether some Unitary Polar graph is `(v,k,\lambda,\mu)`-strongly regular.

    For more information, see https://www.win.tue.nl/~aeb/graphs/srghub.html.

    INPUT:

    - ``v,k,l,mu`` (integers)

    OUTPUT:

    A tuple ``t`` such that ``t[0](*t[1:])`` builds the requested graph if one
    exists, and ``None`` otherwise.

    EXAMPLES::

        sage: from sage.graphs.strongly_regular_db import is_unitary_polar
        sage: t = is_unitary_polar(45, 12, 3, 3); t                                     # needs sage.libs.pari
        (<function UnitaryPolarGraph at ...>, 4, 2)
        sage: g = t[0](*t[1:]); g                                                       # needs sage.libs.pari
        Unitary Polar Graph U(4, 2); GQ(4, 2): Graph on 45 vertices
        sage: g.is_strongly_regular(parameters=True)                                    # needs sage.libs.pari
        (45, 12, 3, 3)

        sage: t = is_unitary_polar(5,5,5,5); t                                          # needs sage.libs.pari

    TESTS:

    All the ``U(n,q)`` appear::

        sage: # needs sage.libs.pari
        sage: t = is_unitary_polar(45, 12, 3, 3); t
        (<function UnitaryPolarGraph at ...>, 4, 2)
        sage: t = is_unitary_polar(165, 36, 3, 9); t
        (<function UnitaryPolarGraph at ...>, 5, 2)
        sage: t = is_unitary_polar(693, 180, 51, 45); t
        (<function UnitaryPolarGraph at ...>, 6, 2)
        sage: t = is_unitary_polar(1105, 80, 15, 5); t
        (<function UnitaryPolarGraph at ...>, 4, 4)
    """
    r, s = eigenvalues(v, k, l, mu)
    if r is None:
        return
    q = k//mu
    if q*mu != k or q < 2:
        return
    p, t = is_prime_power(q, get_data=True)
    if p**t != q or t % 2:
        return
    # at this point we know that we should have U(n,q) for some n and q=p^t, t even
    if r > 0:
        q_pow_d_minus_one = r+1
    else:
        q_pow_d_minus_one = -s-1
    ppp, ttt = is_prime_power(q_pow_d_minus_one, get_data=True)
    d = ttt//t + 1
    if ppp != p or (d-1)*t != ttt:
        return
    t //= 2
    # U(2d+1,q); write q^(1/2) as p^t
    if (v == (q**d - 1)*((q**d)*p**t + 1)//(q - 1) and
            k == q*(q**(d-1) - 1)*((q**d)//(p**t) + 1)//(q - 1) and
            l == q*q*(q**(d-2)-1)*((q**(d-1))//(p**t) + 1)//(q - 1) + q - 1):
        from sage.graphs.generators.classical_geometries import UnitaryPolarGraph
        return (UnitaryPolarGraph, 2*d+1, p**t)

    # U(2d,q);
    if (v == (q**d - 1)*((q**d)//(p**t) + 1)//(q - 1) and
            k == q*(q**(d-1) - 1)*((q**(d-1))//(p**t) + 1)//(q - 1) and
            l == q*q*(q**(d-2)-1)*((q**(d-2))//(p**t) + 1)//(q - 1) + q - 1):
        from sage.graphs.generators.classical_geometries import UnitaryPolarGraph
        return (UnitaryPolarGraph, 2*d, p**t)


@cached_function
def is_unitary_dual_polar(int v, int k, int l, int mu):
    r"""
    Test whether some Unitary Dual Polar graph is `(v,k,\lambda,\mu)`-strongly regular.

    This must be the U_5(q) on totally isotropic lines.
    For more information, see https://www.win.tue.nl/~aeb/graphs/srghub.html.

    INPUT:

    - ``v,k,l,mu`` (integers)

    OUTPUT:

    A tuple ``t`` such that ``t[0](*t[1:])`` builds the requested graph if one
    exists, and ``None`` otherwise.

    EXAMPLES::

        sage: # needs sage.libs.pari
        sage: from sage.graphs.strongly_regular_db import is_unitary_dual_polar
        sage: t = is_unitary_dual_polar(297, 40, 7, 5); t
        (<function UnitaryDualPolarGraph at ...>, 5, 2)
        sage: g = t[0](*t[1:]); g
        Unitary Dual Polar Graph DU(5, 2); GQ(8, 4): Graph on 297 vertices
        sage: g.is_strongly_regular(parameters=True)
        (297, 40, 7, 5)
        sage: t = is_unitary_dual_polar(5,5,5,5); t

    TESTS::

        sage: is_unitary_dual_polar(6832, 270, 26, 10)                                  # needs sage.libs.pari
        (<function UnitaryDualPolarGraph at ...>, 5, 3)
    """
    r, s = eigenvalues(v, k, l, mu)
    if r is None:
        return
    q = mu - 1
    if q < 2:
        return
    p, t = is_prime_power(q, get_data=True)
    if p**t != q or t % 2:
        return
    if (r < 0 and q != -r - 1) or (s < 0 and q != -s - 1):
        return
    t //= 2
    # we have correct mu, negative eigenvalue, and q=p^(2t)
    if (v == (q**2*p**t + 1)*(q*p**t + 1) and
            k == q*p**t*(q + 1) and
            l == k - 1 - q**2*p**t):
        from sage.graphs.generators.classical_geometries import UnitaryDualPolarGraph
        return (UnitaryDualPolarGraph, 5, p**t)


@cached_function
def is_GQqmqp(int v, int k, int l, int mu):
    r"""
    Test whether some `GQ(q-1,q+1)` or `GQ(q+1,q-1)`-graph is `(v,k,\lambda,\mu)`-srg.

    INPUT:

    - ``v,k,l,mu`` (integers)

    OUTPUT:

    A tuple ``t`` such that ``t[0](*t[1:])`` builds the requested graph if one
    exists, and ``None`` otherwise.

    EXAMPLES::

        sage: # needs sage.libs.pari
        sage: from sage.graphs.strongly_regular_db import is_GQqmqp
        sage: t = is_GQqmqp(27,10,1,5); t
        (<function AhrensSzekeresGeneralizedQuadrangleGraph at ...>, 3, False)
        sage: g = t[0](*t[1:]); g
        AS(3); GQ(2, 4): Graph on 27 vertices
        sage: t = is_GQqmqp(45,12,3,3); t
        (<function AhrensSzekeresGeneralizedQuadrangleGraph at ...>, 3, True)
        sage: g = t[0](*t[1:]); g
        AS(3)*; GQ(4, 2): Graph on 45 vertices
        sage: g.is_strongly_regular(parameters=True)
        (45, 12, 3, 3)
        sage: t = is_GQqmqp(16,6,2,2); t
        (<function T2starGeneralizedQuadrangleGraph at ...>, 2, True)
        sage: g = t[0](*t[1:]); g
        T2*(O,2)*; GQ(3, 1): Graph on 16 vertices
        sage: g.is_strongly_regular(parameters=True)
        (16, 6, 2, 2)
        sage: t = is_GQqmqp(64,18,2,6); t
        (<function T2starGeneralizedQuadrangleGraph at ...>, 4, False)
        sage: g = t[0](*t[1:]); g
        T2*(O,4); GQ(3, 5): Graph on 64 vertices
        sage: g.is_strongly_regular(parameters=True)
        (64, 18, 2, 6)

    TESTS::

        sage: # needs sage.libs.pari
        sage: (S,T) = (127,129)
        sage: t = is_GQqmqp((S+1)*(S*T+1), S*(T+1), S-1, T+1); t
        (<function T2starGeneralizedQuadrangleGraph at ...>, 128, False)
        sage: (S,T) = (129,127)
        sage: t = is_GQqmqp((S+1)*(S*T+1), S*(T+1), S-1, T+1); t
        (<function T2starGeneralizedQuadrangleGraph at ...>, 128, True)
        sage: (S,T) = (124,126)
        sage: t = is_GQqmqp((S+1)*(S*T+1), S*(T+1), S-1, T+1); t
        (<function AhrensSzekeresGeneralizedQuadrangleGraph at ...>, 125, False)
        sage: (S,T) = (126,124)
        sage: t = is_GQqmqp((S+1)*(S*T+1), S*(T+1), S-1, T+1); t
        (<function AhrensSzekeresGeneralizedQuadrangleGraph at ...>, 125, True)
        sage: t = is_GQqmqp(5,5,5,5); t
    """
    # do we have GQ(s,t)? we must have mu=t+1, s=l+1,
    # v=(s+1)(st+1), k=s(t+1)
    S = l + 1
    T = mu - 1
    q = (S+T)//2
    p, w = is_prime_power(q, get_data=True)
    if (v == (S+1)*(S*T+1) and
            k == S*(T+1) and
            q == p**w and
            (S+T)//2 == q):
        if p % 2 == 0:
            from sage.graphs.generators.classical_geometries\
                    import T2starGeneralizedQuadrangleGraph as F
        else:
            from sage.graphs.generators.classical_geometries\
                    import AhrensSzekeresGeneralizedQuadrangleGraph as F
        if (S, T) == (q-1, q+1):
            return (F, q, False)
        elif (S, T) == (q+1, q-1):
            return (F, q, True)


@cached_function
def is_twograph_descendant_of_srg(int v, int k0, int l, int mu):
    r"""
    Test whether some descendant graph of a s.r.g. is `(v,k_0,\lambda,\mu)`-s.r.g.

    We check whether there can exist `(v+1,k,\lambda^*,\mu^*)`-s.r.g. `G` so
    that ``self`` is a descendant graph of the regular two-graph specified
    by `G`.
    Specifically, we must have that `v+1=2(2k-\lambda^*-\mu^*)`, and
    `k_0=2(k-\mu^*)`, `\lambda=k+\lambda^*-2\mu^*`, `\mu=k-\mu^*`, which give 2
    independent linear conditions, say `k-\mu^*=\mu` and
    `\lambda^*-\mu^*=\lambda-\mu`.  Further, there is a quadratic relation
    `2 k^2-(v+1+4 \mu) k+ 2 v \mu=0`.

    If we can construct such `G` then we return a function to build a
    `(v,k_0,\lambda,\mu)`-s.r.g.  For more information,
    see 10.3 in https://www.win.tue.nl/~aeb/2WF02/spectra.pdf

    INPUT:

    - ``v,k0,l,mu`` (integers)

    OUTPUT:

    A tuple ``t`` such that ``t[0](*t[1:])`` builds the requested graph if one
    exists and is known, and ``None`` otherwise.

    EXAMPLES::

        sage: from sage.graphs.strongly_regular_db import is_twograph_descendant_of_srg
        sage: t = is_twograph_descendant_of_srg(27, 10, 1, 5); t                        # needs sage.rings.finite_rings
        (<cyfunction is_twograph_descendant_of_srg.<locals>.la at...
        sage: g = t[0](*t[1:]); g                                                       # needs sage.rings.finite_rings
        descendant of complement(Johnson graph with parameters 8,2) at {0, 1}: Graph on 27 vertices
        sage: g.is_strongly_regular(parameters=True)                                    # needs sage.rings.finite_rings
        (27, 10, 1, 5)
        sage: t = is_twograph_descendant_of_srg(5,5,5,5); t

    TESTS::

        sage: graphs.strongly_regular_graph(279, 150, 85, 75, existence=True)           # needs sage.combinat
        True
        sage: graphs.strongly_regular_graph(279, 150, 85, 75).is_strongly_regular(parameters=True)  # optional - gap_package_design internet
        (279, 150, 85, 75)
    """
    cdef int b, k, s
    if k0 != 2*mu or not v % 2:
        return
    b = v+1+4*mu
    D = sqrt(b**2-16*v*mu)
    if int(D) == D:
        for kf in [(-D+b)//4, (D+b)//4]:
            k = int(kf)
            if (k == kf and
                    strongly_regular_graph(v+1, k, l - 2*mu + k, k - mu,  existence=True) is True):
                try:
                    g = strongly_regular_graph_lazy(v+1, k, l - 2*mu + k)  # Sage might not know how to build g

                    def la(*gr):
                        from sage.combinat.designs.twographs import twograph_descendant
                        gg = g[0](*gr)
                        if (gg.name() is None) or (gg.name() == ''):
                            gg = Graph(gg, name=str((v+1, k, l - 2*mu + k, k - mu))+"-strongly regular graph")
                        return twograph_descendant(gg, next(gg.vertex_iterator()),
                                                   name=True)
                    return (la, *g[1:])
                except RuntimeError:
                    pass
    return


@cached_function
def is_taylor_twograph_srg(int v, int k, int l, int mu):
    r"""
    Test whether some Taylor two-graph SRG is `(v,k,\lambda,\mu)`-strongly regular.

    For more information, see §7E of [BL1984]_.

    INPUT:

    - ``v,k,l,mu`` (integers)

    OUTPUT:

    A tuple ``t`` such that ``t[0](*t[1:])`` builds the requested graph
    :func:`TaylorTwographSRG
    <sage.graphs.graph_generators.GraphGenerators.TaylorTwographSRG>` if the
    parameters match, and ``None`` otherwise.

    EXAMPLES::

        sage: # needs sage.libs.pari
        sage: from sage.graphs.strongly_regular_db import is_taylor_twograph_srg
        sage: t = is_taylor_twograph_srg(28, 15, 6, 10); t
        (<function TaylorTwographSRG at ...>, 3)
        sage: g = t[0](*t[1:]); g
        Taylor two-graph SRG: Graph on 28 vertices
        sage: g.is_strongly_regular(parameters=True)
        (28, 15, 6, 10)
        sage: t = is_taylor_twograph_srg(5,5,5,5); t

    TESTS::

        sage: is_taylor_twograph_srg(730, 369, 168, 205)                                # needs sage.libs.pari
        (<function TaylorTwographSRG at ...>, 9)

    """
    r, s = eigenvalues(v, k, l, mu)
    if r is None:
        return
    p, t = is_prime_power(v-1, get_data=True)
    if p**t+1 != v or t % 3 != 0 or p % 2 == 0:
        return
    q = p**(t//3)
    if (k, l, mu) == (q*(q**2+1)//2, (q**2+3)*(q-1)//4, (q**2+1)*(q+1)//4):
        from sage.graphs.generators.classical_geometries import TaylorTwographSRG
        return (TaylorTwographSRG, q)
    return


def is_switch_skewhad(int v, int k, int l, int mu):
    r"""
    Test whether some ``switch skewhad^2+*`` is `(v,k,\lambda,\mu)`-strongly regular.

    The ``switch skewhad^2+*`` graphs appear on `Andries Brouwer's database
    <https://www.win.tue.nl/~aeb/graphs/srg/srgtab.html>`__ and are built by
    adding an isolated vertex to the complement of
    :func:`~sage.graphs.graph_generators.GraphGenerators.SquaredSkewHadamardMatrixGraph`,
    and a :meth:`Seidel switching <Graph.seidel_switching>` a set of disjoint
    `n`-cocliques.

    INPUT:

    - ``v,k,l,mu`` (integers)

    OUTPUT:

    A tuple ``t`` such that ``t[0](*t[1:])`` builds the requested graph if the
    parameters match, and ``None`` otherwise.

    EXAMPLES::

        sage: graphs.strongly_regular_graph(226, 105, 48, 49)                           # needs sage.combinat sage.modules
        switch skewhad^2+*_4: Graph on 226 vertices

    TESTS::

        sage: from sage.graphs.strongly_regular_db import is_switch_skewhad
        sage: t = is_switch_skewhad(5,5,5,5); t                                         # needs sage.combinat sage.modules

    """
    from sage.combinat.matrices.hadamard_matrix import skew_hadamard_matrix
    from sage.graphs.generators.families import SwitchedSquaredSkewHadamardMatrixGraph
    cdef int n
    r, s = eigenvalues(v, k, l, mu)
    if r is None:
        return
    if r < s:
        r, s = s, r
    n = -s // 2
    if (int(r) == 2*n-1 and
            v == (4*n-1)**2 + 1 and
            k == (4*n-1)*(2*n-1) and
            skew_hadamard_matrix(4*n, existence=True) is True):
        return (SwitchedSquaredSkewHadamardMatrixGraph, n)


def is_switch_OA_srg(int v, int k, int l, int mu):
    r"""
    Test whether some *switch* `OA(k,n)+*` is `(v,k,\lambda,\mu)`-strongly regular.

    The "switch* `OA(k,n)+*` graphs appear on `Andries Brouwer's database
    <https://www.win.tue.nl/~aeb/graphs/srg/srgtab.html>`__ and are built by
    adding an isolated vertex to a
    :meth:`~sage.graphs.graph_generators.GraphGenerators.OrthogonalArrayBlockGraph`,
    and a :meth:`Seidel switching <Graph.seidel_switching>` a set of disjoint
    `n`-cocliques.

    INPUT:

    - ``v,k,l,mu`` (integers)

    OUTPUT:

    A tuple ``t`` such that ``t[0](*t[1:])`` builds the requested graph if the
    parameters match, and ``None`` otherwise.

    EXAMPLES::

        sage: graphs.strongly_regular_graph(170, 78, 35, 36)  # indirect doctest        # needs sage.combinat sage.modules
        Graph on 170 vertices

    TESTS::

        sage: from sage.graphs.strongly_regular_db import is_switch_OA_srg
        sage: t = is_switch_OA_srg(5,5,5,5); t
        sage: t = is_switch_OA_srg(170, 78, 35, 36)                                     # needs sage.schemes
        sage: t[0](*t[1:]).is_strongly_regular(parameters=True)                         # needs sage.schemes
        (170, 78, 35, 36)
        sage: t = is_switch_OA_srg(290, 136,  63,  64)                                  # needs sage.schemes
        sage: t[0](*t[1:]).is_strongly_regular(parameters=True)                         # needs sage.schemes
        (290, 136, 63, 64)
        sage: is_switch_OA_srg(626, 300, 143, 144)                                      # needs sage.schemes
        (<cyfunction is_switch_OA_srg.<locals>.switch_OA_srg at ..., 12, 25)
        sage: is_switch_OA_srg(842, 406, 195, 196)                                      # needs sage.schemes
        (<cyfunction is_switch_OA_srg.<locals>.switch_OA_srg at ..., 14, 29)
    """
    cdef int n_2_p_1 = v
    cdef int n = <int> floor(sqrt(n_2_p_1 - 1))

    if n*n != n_2_p_1 - 1:  # is it a square?
        return None

    cdef int c = k//n
    if (k % n or l != c*c-1 or k != 1+(c-1)*(c+1)+(n-c)*(n-c-1) or
            orthogonal_array(c+1, n, existence=True, resolvable=True) is not True):
        return None

    def switch_OA_srg(c, n):
        OA = [tuple(x) for x in orthogonal_array(c+1, n, resolvable=True)]
        g = Graph([OA, lambda x, y: any(xx == yy for xx, yy in zip(x, y))],
                  loops=False)
        g.add_vertex(0)
        g.seidel_switching(OA[:c*n])
        return g

    return (switch_OA_srg, c, n)


def is_nowhere0_twoweight(int v, int k, int l, int mu):
    r"""
    Test whether some graph of nowhere 0 words is `(v,k,\lambda,\mu)`-strongly regular.

    Test whether a :meth:`~sage.graphs.graph_generators.GraphGenerators.Nowhere0WordsTwoWeightCodeGraph`
    is `(v,k,\lambda,\mu)`-strongly regular.

    INPUT:

    - ``v,k,l,mu`` (integers)

    OUTPUT:

    A tuple ``t`` such that ``t[0](*t[1:])`` builds the requested graph if the
    parameters match, and ``None`` otherwise.

    EXAMPLES::

        sage: graphs.strongly_regular_graph(196, 60, 14, 20)                            # needs sage.combinat sage.modules
        Nowhere0WordsTwoWeightCodeGraph(8): Graph on 196 vertices

    TESTS::

        sage: from sage.graphs.strongly_regular_db import is_nowhere0_twoweight
        sage: t = is_nowhere0_twoweight(1800, 728, 268, 312); t                         # needs sage.libs.pari
        (<function Nowhere0WordsTwoWeightCodeGraph at ...>, 16)
        sage: t = is_nowhere0_twoweight(5,5,5,5); t                                     # needs sage.libs.pari

    """
    from sage.graphs.generators.classical_geometries import Nowhere0WordsTwoWeightCodeGraph
    cdef int q
    r, s = eigenvalues(v, k, l, mu)
    if r is None:
        return
    if r < s:
        r, s = s, r
    q = r*2
    if (q > 4 and is_prime_power(q) and not r % 2 and
            v == r*(q-1)**2 and
            4*k == q*(q-2)*(q-3) and
            8*mu == q*(q-3)*(q-4)):
        return (Nowhere0WordsTwoWeightCodeGraph, q)


cdef eigenvalues(int v, int k, int l, int mu):
    r"""
    Return the eigenvalues of a (v,k,l,mu)-strongly regular graph.

    If the set of parameters is not feasible, or if they correspond to a
    conference graph, the function returns ``(None,None)``. Otherwise
    it returns the pair [r,s] of eigenvalues, satisfying r>s.

    INPUT:

    - ``v,k,l,mu`` (integers)

    """
    # See 1.3.1 of [Distance-regular graphs]
    b = (mu-l)
    c = (mu-k)
    D = b**2-4*c
    if not is_square(D):
        return [None, None]
    return [(-b+sqrt(D))/2.0,
            (-b-sqrt(D))/2.0]


def eigenmatrix(int v, int k, int l, int mu):
    r"""
    Return the first eigenmatrix of a `(v,k,l,mu)`-strongly regular graph.

    The adjacency matrix `A` of an s.r.g. commutes with the adjacency matrix
    `A'=J-A-I` of its complement (here `J` is all-1 matrix, and `I` the identity
    matrix).  Thus, they can be simultaneously diagonalized and so `A` and `A'`
    share eigenspaces.

    The eigenvalues of `J` are `v` with multiplicity 1, and 0 with multiplicity
    `v-1`. Thus the eigenvalue of `A'` corresponding to the 1-dimension
    `k`-eigenspace of `A` is `v-k-1`.  Respectively, the eigenvalues of `A'`
    corresponding to `t`-eigenspace of `A`, with `t` unequal to `k`, equals
    `-t-1`. The 1st eigenmatrix `P` of the C-algebra `C[A]` generated by `A`
    encodes this eigenvalue information in its three columns;
    the 2nd (resp. 3rd)
    column contains distinct eigenvalues of `A` (resp. of `A'`), and the 1st
    column contains the corresponding eigenvalues of `I`. The matrix `vP^{-1}`
    is called the 2nd eigenvalue matrix of `C[A]`.

    The most interesting feature of `vP^{-1}` is that it is the 1st eigenmatrix
    of the dual of `C[A]` if the dual is generated by the adjacency matrix of a
    strongly regular graph. See [BH2012]_ and [BI1984]_ for details.

    If the set of parameters is not feasible, or if they correspond to a
    conference graph, the function returns ``None``. Its output is stable, assuming
    that the eigenvalues r,s used satisfy r>s; this holds for the current
    implementation of eigenvalues().

    INPUT:

    - ``v,k,l,mu`` (integers)

    EXAMPLES:

    Petersen's graph's C-algebra does not have a dual coming from an s.r.g.::

        sage: from sage.graphs.strongly_regular_db import eigenmatrix
        sage: P = eigenmatrix(10,3,0,1); P                                              # needs sage.modules
        [ 1  3  6]
        [ 1  1 -2]
        [ 1 -2  1]
        sage: 10*P^-1                                                                   # needs sage.modules
        [   1    5    4]
        [   1  5/3 -8/3]
        [   1 -5/3  2/3]

    The line graph of `K_{3,3}` is self-dual::

        sage: P = eigenmatrix(9,4,1,2); P                                               # needs sage.modules
        [ 1  4  4]
        [ 1  1 -2]
        [ 1 -2  1]
        sage: 9*P^-1                                                                    # needs sage.modules
        [ 1  4  4]
        [ 1  1 -2]
        [ 1 -2  1]

    A strongly regular graph with a non-isomorphic dual coming from another
    strongly regular graph::

        sage: # needs sage.modules
        sage: graphs.strongly_regular_graph(243,220,199,200, existence=True)            # needs sage.combinat
        True
        sage: graphs.strongly_regular_graph(243,110,37,60, existence=True)              # needs sage.combinat
        True
        sage: P = eigenmatrix(243,220,199,200); P
        [  1 220  22]
        [  1   4  -5]
        [  1  -5   4]
        sage: 243*P^-1
        [  1 110 132]
        [  1   2  -3]
        [  1 -25  24]
        sage: 243*P^-1==eigenmatrix(243,110,37,60)
        True

    TESTS::

        sage: eigenmatrix(5,5,5,-5)
    """
    from sage.rings.integer_ring import ZZ
    r, s = eigenvalues(v, k, l, mu)
    if r is not None:
        return Matrix(ZZ, [[1, k, v-k-1], [1, r, -r-1], [1, s, -s-1]])


cpdef latin_squares_graph_parameters(int v, int k, int l,int mu):
    r"""
    Check whether (v,k,l,mu)-strongly regular graph has parameters of an `L_g(n)` s.r.g.

    Also known as pseudo-OA(n,g) case, i.e. s.r.g. with parameters of an OA(n,g)-graph.
    Return g and n, if they exist. See Sect. 9.1 of [BH2012]_ for details.

    INPUT:

    - ``v,k,l,mu`` -- (integers) parameters of the graph

    OUTPUT:

    - ``(g, n)`` -- parameters of an `L_g(n)` graph, or `None`

    TESTS::

        sage: from sage.graphs.strongly_regular_db import latin_squares_graph_parameters
        sage: latin_squares_graph_parameters(9,4,1,2)
        (2, 3)
        sage: latin_squares_graph_parameters(5,4,1,2)
    """
    cdef int g, n
    r, s = eigenvalues(v, k, l, mu)
    if r is None:
        return
    if r < s:
        r, s = s, r
    g = -s
    n = r+g
    if v == n**2 and k == g*(n-1) and l == (g-1)*(g-2)+n-2 and mu == g*(g-1):
        return g, n
    return


def _H_3_cayley_graph(L):
    r"""
    return the `L`-Cayley graph of the group `H_3` from Prop. 12 in [JK2003]_.

    INPUT:

    - the list of words for the generating set in the format ["abc",...,"xyz"] for
      a,b,...,z being integers between 0 and 4.

    TESTS::

        sage: from sage.graphs.strongly_regular_db import _H_3_cayley_graph
        sage: _H_3_cayley_graph(["100","110","130","140","200","230","240","300"])      # needs sage.groups
        Graph on 100 vertices
    """
    from sage.groups.free_group import FreeGroup
    from sage.groups.finitely_presented import FinitelyPresentedGroup
    G = FreeGroup('x,y,z')
    x, y, z = G.gens()
    rels = (x**5, y**5, z**4, x*y*x**(-1)*y**(-1), z*x*z**(-1)*x**(-2), z*y*z**(-1)*y**(-2))
    G = FinitelyPresentedGroup(G, rels)
    x, y, z = G.gens()
    H = G.as_permutation_group()
    L = [[int(u) for u in x] for x in L]
    x, y, z = (H.gen(0), H.gen(1), H.gen(2))
    L = [H(x**xx*y**yy*z**zz) for xx, yy, zz in L]
    return Graph(H.cayley_graph(generators=L, simple=True))


def SRG_100_44_18_20():
    r"""
    Return a `(100, 44, 18, 20)`-strongly regular graph.

    This graph is built as a Cayley graph, using the construction for `\Delta_1`
    with group `H_3` presented in Table 8.1 of [JK2003]_

    EXAMPLES::

        sage: from sage.graphs.strongly_regular_db import SRG_100_44_18_20
        sage: G = SRG_100_44_18_20()                    # long time                     # needs sage.groups
<<<<<<< HEAD
        sage: G.is_strongly_regular(parameters=True)    # long time
=======
        sage: G.is_strongly_regular(parameters=True)    # long time                     # needs sage.groups
>>>>>>> 871c3904
        (100, 44, 18, 20)
    """
    L = ['100', '110', '130', '140', '200', '230', '240', '300', '310', '320',
         '400', '410', '420', '440', '041', '111', '221', '231', '241', '321',
         '331', '401', '421', '441', '002', '042', '112', '122', '142', '212',
         '232', '242', '322', '342', '033', '113', '143', '223', '303', '333',
         '343', '413', '433', '443']
    return _H_3_cayley_graph(L)


def SRG_100_45_20_20():
    r"""
    Return a `(100, 45, 20, 20)`-strongly regular graph.

    This graph is built as a Cayley graph, using the construction for `\Gamma_3`
    with group `H_3` presented in Table 8.1 of [JK2003]_.

    EXAMPLES::

        sage: from sage.graphs.strongly_regular_db import SRG_100_45_20_20
        sage: G = SRG_100_45_20_20()                    # long time                     # needs sage.groups
<<<<<<< HEAD
        sage: G.is_strongly_regular(parameters=True)    # long time
=======
        sage: G.is_strongly_regular(parameters=True)    # long time                     # needs sage.groups
>>>>>>> 871c3904
        (100, 45, 20, 20)
    """
    L = ['120', '140', '200', '210', '201', '401', '411', '321', '002', '012',
         '022', '042', '303', '403', '013', '413', '240', '031', '102', '323',
         '300', '231', '132', '133', '310', '141', '142', '233', '340', '241',
         '202', '333', '410', '341', '222', '433', '430', '441', '242', '302',
         '312', '322', '332', '442', '143']
    return _H_3_cayley_graph(L)


def SRG_105_32_4_12():
    r"""
    Return a `(105, 32, 4, 12)`-strongly regular graph.

    The vertices are the flags of the projective plane of order 4. Two flags
    `(a,A)` and `(b,B)` are adjacent if the point `a` is on the line `B` or
    the point `b` is  on the line `A`, and `a \neq b`, `A \neq B`. See
    Theorem 2.7 in [GS1970]_, and [Coo2006]_.

    EXAMPLES::

        sage: from sage.graphs.strongly_regular_db import SRG_105_32_4_12
        sage: G = SRG_105_32_4_12(); G                                                  # needs sage.rings.finite_rings
        Aut L(3,4) on flags: Graph on 105 vertices
        sage: G.is_strongly_regular(parameters=True)                                    # needs sage.rings.finite_rings
        (105, 32, 4, 12)
    """
    from sage.combinat.designs.block_design import ProjectiveGeometryDesign
    P = ProjectiveGeometryDesign(2, 1, GF(4, 'a'))
    IG = P.incidence_graph().line_graph()
    a = IG.automorphism_group()
    h = a.stabilizer(a.domain()[0])
    o = next(x for x in h.orbits() if len(x) == 32)[0]
    e = a.orbit((a.domain()[0], o), action="OnSets")
    G = Graph()
    G.add_edges(e)
    G.name('Aut L(3,4) on flags')
    return G


def SRG_120_77_52_44():
    r"""
    Return a `(120,77,52,44)`-strongly regular graph.

    To build this graph, we first build a `2-(21,7,12)` design, by removing two
    points from the :func:`~sage.combinat.designs.block_design.WittDesign` on 23
    points. We then build the intersection graph of blocks with intersection
    size 3.

    EXAMPLES::

        sage: from sage.graphs.strongly_regular_db import SRG_120_77_52_44
        sage: G = SRG_120_77_52_44()                    # optional - gap_package_design
        sage: G.is_strongly_regular(parameters=True)    # optional - gap_package_design
        (120, 77, 52, 44)
    """
    from sage.combinat.designs.block_design import WittDesign
    from sage.combinat.designs.incidence_structures import IncidenceStructure
    W = WittDesign(23)
    H = IncidenceStructure([x for x in W if 22 not in x and 21 not in x])
    g = H.intersection_graph(3)
    g.name('PG(2,2)s in PG(2,4)')
    return g


def SRG_144_39_6_12():
    r"""
    Return a `(144,39,6,12)`-strongly regular graph.

    This graph is obtained as an orbit of length 2808 on sets of cardinality 2
    (among 2 such orbits) of the group `PGL_3(3)` acting on the (right) cosets of
    a subgroup of order 39.

    EXAMPLES::

        sage: from sage.graphs.strongly_regular_db import SRG_144_39_6_12
        sage: G = SRG_144_39_6_12()                                                     # needs sage.libs.gap
        sage: G.is_strongly_regular(parameters=True)                                    # needs sage.libs.gap
        (144, 39, 6, 12)
    """
    from sage.libs.gap.libgap import libgap
    g = libgap.ProjectiveGeneralLinearGroup(3, 3)
    ns = g.Normalizer(g.SylowSubgroup(13))
    G = g.Action(g.RightCosets(ns), libgap.OnRight)
    H = G.Stabilizer(1)
    for o in H.Orbits():
        if len(o) != 39:
            continue
        h = Graph()
        h.add_edges(G.Orbit([1, o[0]], libgap.OnSets))
        if h.is_strongly_regular():
            h.relabel()
            h.name('PGL_3(3) on cosets of 13:3')
            return h


def SRG_176_49_12_14():
    r"""
    Return a `(176,49,12,14)`-strongly regular graph.

    This graph is built from the symmetric Higman-Sims design. In
    [Bro1982]_, it is explained that there exists an involution
    `\sigma` exchanging the points and blocks of the Higman-Sims design, such
    that each point is mapped on a block that contains it (i.e. `\sigma` is a
    'polarity with all universal points'). The graph is then built by making two
    vertices `u,v` adjacent whenever `v\in \sigma(u)`.

    EXAMPLES::

        sage: from sage.graphs.strongly_regular_db import SRG_176_49_12_14
        sage: G = SRG_176_49_12_14()                    # long time, optional - gap_package_design
        sage: G.is_strongly_regular(parameters=True)    # long time, optional - gap_package_design
        (176, 49, 12, 14)
    """
    from sage.combinat.designs.database import HigmanSimsDesign
    d = HigmanSimsDesign()
    g = d.incidence_graph(labels=True)
    ag = g.automorphism_group().conjugacy_classes_representatives()

    # Looking for an involution that maps a point of the design to one of the
    # blocks that contains it. It is called a polarity with only absolute
    # points.
    for aut in ag:
        try:
            0 in aut(0)
        except TypeError:
            continue
        if (aut.order() == 2 and
                all(i in aut(i) for i in d.ground_set())):
            g = Graph()
            g.add_edges(((u, v) for u in d.ground_set() for v in aut(u)), loops=False)
            g.name('Higman symmetric 2-design')
            return g


def SRG_176_105_68_54():
    r"""
    Return a `(176, 105, 68, 54)`-strongly regular graph.

    To build this graph, we first build a `2-(22,7,16)` design, by removing one
    point from the :func:`~sage.combinat.designs.block_design.WittDesign` on 23
    points. We then build the intersection graph of blocks with intersection
    size 3. Known as S.7 in [Hub1975]_.

    EXAMPLES::

        sage: from sage.graphs.strongly_regular_db import SRG_176_105_68_54
        sage: G = SRG_176_105_68_54()                   # optional - gap_package_design
        sage: G.is_strongly_regular(parameters=True)    # optional - gap_package_design
        (176, 105, 68, 54)
    """
    from sage.combinat.designs.block_design import WittDesign
    from sage.combinat.designs.incidence_structures import IncidenceStructure
    W = WittDesign(23)
    H = IncidenceStructure([x for x in W if 22 not in x])
    g = H.intersection_graph(3)
    g.name('Witt 3-(22,7,4)')
    return g


def SRG_210_99_48_45():
    r"""
    Return a strongly regular graph with parameters `(210, 99, 48, 45)`

    This graph is from Example 4.2 in [KPRWZ2010]_. One considers the action of
    the symmetric group `S_7` on the 210 digraphs isomorphic to the
    disjoint union of `K_1` and the circulant 6-vertex digraph
    ``digraphs.Circulant(6,[1,4])``. It has 16 orbitals; the package [FK1991]_
    found a megring of them, explicitly described in [KPRWZ2010]_, resulting in
    this graph.

    EXAMPLES::

        sage: from sage.graphs.strongly_regular_db import SRG_210_99_48_45
        sage: g = SRG_210_99_48_45()                                                    # needs sage.libs.gap
        sage: g.is_strongly_regular(parameters=True)                                    # needs sage.libs.gap
        (210, 99, 48, 45)
    """
    from sage.libs.gap.libgap import libgap
    from sage.combinat.permutation import Permutation

    def ekg(g0):
        # return arcs of the Cayley digraph of <g> on {g,g^4}
        g = Permutation(g0)
        return libgap.Set([(x, g(x)) for x in range(1, 8)] +
                          [(x, g(g(g(g(x))))) for x in range(1, 8)])

    kd = list(map(ekg,
                  [(7, 1, 2, 3, 4, 5), (7, 1, 3, 4, 5, 6),
                   (7, 3, 4, 5, 6, 2), (7, 1, 4, 3, 5, 6),
                   (7, 3, 1, 4, 5, 6), (7, 2, 4, 3, 5, 6),
                   (7, 3, 2, 4, 5, 1), (7, 2, 4, 3, 5, 1)]))
    s = libgap.SymmetricGroup(7)
    O = s.Orbit(kd[0], libgap.OnSetsTuples)
    sa = s.Action(O, libgap.OnSetsTuples)
    G = Graph()
    for g in kd[1:]:
        G.add_edges(libgap.Orbit(sa, [libgap.Position(O, kd[0]),
                                      libgap.Position(O, g)], libgap.OnSets))
    G.name('merging of S_7 on Circulant(6,[1,4])s')
    return G


def SRG_243_110_37_60():
    r"""
    Return a `(243, 110, 37, 60)`-strongly regular graph.

    Consider the orthogonal complement of the
    :func:`~sage.coding.code_constructions.TernaryGolayCode`, which has 243
    words. On them we define a graph, in which two words are adjacent
    whenever their Hamming distance is 9. This construction appears in
    [GS1975]_.

    .. NOTE::

        A strongly regular graph with the same parameters is also obtained from
        the database of 2-weight codes.

    EXAMPLES::

        sage: from sage.graphs.strongly_regular_db import SRG_243_110_37_60
        sage: G = SRG_243_110_37_60()                                                   # needs sage.modules sage.rings.finite_rings
        sage: G.is_strongly_regular(parameters=True)                                    # needs sage.modules sage.rings.finite_rings
        (243, 110, 37, 60)
    """
    from sage.coding.golay_code import GolayCode
    M = GolayCode(GF(3), False).generator_matrix()
    V = list(M.right_kernel())
    g = Graph([list(range(len(V))), lambda x, y: (V[x] - V[y]).hamming_weight() == 9])
    g.name('Ternary Golay code')
    return g


def SRG_253_140_87_65():
    r"""
    Return a `(253, 140, 87, 65)`-strongly regular graph.

    To build this graph, we first build the
    :func:`~sage.combinat.designs.block_design.WittDesign` on 23 points which is
    a `2-(23,7,21)` design. We then build the intersection graph of blocks with
    intersection size 3. Known as S.6 in [Hub1975]_.

    EXAMPLES::

        sage: from sage.graphs.strongly_regular_db import SRG_253_140_87_65
        sage: G = SRG_253_140_87_65()                   # optional - gap_package_design
        sage: G.is_strongly_regular(parameters=True)    # optional - gap_package_design
        (253, 140, 87, 65)
    """
    from sage.combinat.designs.block_design import WittDesign
    from sage.combinat.designs.incidence_structures import IncidenceStructure
    W = WittDesign(23)
    g = W.intersection_graph(3)
    g.name('Witt 4-(23,7,1)')
    return g


def SRG_196_91_42_42():
    r"""
    Return a `(196,91,42,42)`-strongly regular graph.

    This strongly regular graph is built following the construction provided in
    Corollary 8.2.27 of [IS2006]_.

    EXAMPLES::

        sage: from sage.graphs.strongly_regular_db import SRG_196_91_42_42
        sage: G = SRG_196_91_42_42()
        sage: G.is_strongly_regular(parameters=True)
        (196, 91, 42, 42)
    """
    from sage.rings.finite_rings.integer_mod_ring import IntegerModRing
    from sage.graphs.generators.intersection import IntersectionGraph
    k = 7
    R = IntegerModRing(91)
    A = list(map(R, [0, 10, 27, 28, 31, 43, 50]))
    B = list(map(R, [0, 11, 20, 25, 49, 55, 57]))
    H = list(map(R, [13 * i for i in range(k)]))
    U = list(map(frozenset, [[x + z for x in A] for z in R]))
    V = list(map(frozenset, [[x + z for x in B] for z in R]))
    W = list(map(frozenset, [[x + z for x in H] for z in R]))
    G = IntersectionGraph(U + V + W)

    G.seidel_switching(U)

    G.add_edges((-1, x) for x in U)
    G.relabel(perm={u: i for i, u in enumerate(G)})
    G.name('RSHCD+')
    return G


def SRG_220_84_38_28():
    r"""
    Return a `(220, 84, 38, 28)`-strongly regular graph.

    This graph is obtained from the
    :meth:`~IncidenceStructure.intersection_graph` of a
    :func:`~sage.combinat.designs.database.BIBD_45_9_8`. This construction
    appears in VII.11.2 from [DesignHandbook]_

    EXAMPLES::

        sage: from sage.graphs.strongly_regular_db import SRG_220_84_38_28
        sage: g = SRG_220_84_38_28()
        sage: g.is_strongly_regular(parameters=True)
        (220, 84, 38, 28)
    """
    from sage.combinat.designs.database import BIBD_45_9_8
    from sage.combinat.designs.incidence_structures import IncidenceStructure
    G = IncidenceStructure(BIBD_45_9_8()).intersection_graph(3)
    G.relabel()
    G.name('Tonchev: quasisymmetric 2-(45,9,8)')
    return G


def SRG_276_140_58_84():
    r"""
    Return a `(276, 140, 58, 84)`-strongly regular graph.

    The graph is built from
    :meth:`~sage.graphs.graph_generators.GraphGenerators.McLaughlinGraph`, with
    an added isolated vertex. We then perform a
    :meth:`~Graph.seidel_switching` on a set of 28 disjoint 5-cliques, which
    exist by cf. [HT1996]_.

    EXAMPLES::

        sage: from sage.graphs.strongly_regular_db import SRG_276_140_58_84
        sage: g = SRG_276_140_58_84()                   # long time, optional - gap_package_design
        sage: g.is_strongly_regular(parameters=True)    # long time, optional - gap_package_design
        (276, 140, 58, 84)
    """
    from sage.graphs.generators.smallgraphs import McLaughlinGraph
    g = McLaughlinGraph()
    C = [[ 0,  72,  87, 131, 136], [ 1,  35,  61, 102, 168], [ 2,  32,  97, 125, 197], [ 3,  22,  96, 103, 202],
         [ 4,  46,  74, 158, 229], [ 5,  83,  93, 242, 261], [ 6,  26,  81, 147, 176], [ 7,  42,  63, 119, 263],
         [ 8,  49,  64, 165, 227], [ 9,  70,  85, 208, 273], [10,  73,  92, 230, 268], [11,  54,  95, 184, 269],
         [12,  55,  62, 185, 205], [13,  51,  65, 162, 254], [14,  78,  88, 231, 274], [15,  40,  59, 117, 252],
         [16,  24,  71, 137, 171], [17,  39,  43, 132, 163], [18,  57,  79, 175, 271], [19,  68,  80, 217, 244],
         [20,  75,  98, 239, 267], [21,  33,  56, 113, 240], [23, 127, 152, 164, 172], [25, 101, 128, 183, 264],
         [27, 129, 154, 160, 201], [28, 126, 144, 161, 228], [29, 100, 133, 204, 266], [30, 108, 146, 200, 219]]
    g.add_vertex(-1)
    g.seidel_switching(sum(C, []))
    g.relabel()
    g.name('Haemers-Tonchev')
    return g


def SRG_280_135_70_60():
    r"""
    Return a strongly regular graph with parameters `(280, 135, 70, 60)`.

    This graph is built from the action of `J_2` on the cosets of a `3.PGL(2,9)`-subgroup.

    EXAMPLES::

        sage: from sage.graphs.strongly_regular_db import SRG_280_135_70_60
        sage: g=SRG_280_135_70_60()                     # long time, optional - internet
        sage: g.is_strongly_regular(parameters=True)    # long time, optional - internet
        (280, 135, 70, 60)
    """
    from sage.libs.gap.libgap import libgap
    from sage.graphs.graph import Graph

    libgap.load_package("AtlasRep")
    # A representation of J2 acting on a 3.PGL(2,9) it contains.
    J2 = libgap.AtlasGroup("J2", libgap.NrMovedPoints, 280)
    edges = J2.Orbit([1, 2], libgap.OnSets)
    g = Graph()
    g.add_edges(edges)
    g.relabel()
    g.name('J_2 on cosets of 3.PGL(2,9)')
    return g


def SRG_280_117_44_52():
    r"""
    Return a strongly regular graph with parameters `(280, 117, 44, 52)`.

    This graph is built according to a very pretty construction of Mathon and
    Rosa [MR1985]_:

        The vertices of the graph `G` are all partitions of a set of 9 elements
        into `\{\{a,b,c\},\{d,e,f\},\{g,h,i\}\}`. The cross-intersection of two
        such partitions `P=\{P_1,P_2,P_3\}` and `P'=\{P'_1,P'_2,P'_3\}` being
        defined as `\{P_i \cap P'_j: 1\leq i,j\leq 3\}`, two vertices of `G` are
        set to be adjacent if the cross-intersection of their respective
        partitions does not contain exactly 7 nonempty sets.

    EXAMPLES::

        sage: from sage.graphs.strongly_regular_db import SRG_280_117_44_52
        sage: g=SRG_280_117_44_52()
        sage: g.is_strongly_regular(parameters=True)
        (280, 117, 44, 52)
    """
    from sage.graphs.hypergraph_generators import hypergraphs

    # V is the set of partitions {{a,b,c},{d,e,f},{g,h,i}} of {0,...,8}
    H = hypergraphs.CompleteUniform(9, 3)
    g = H.intersection_graph()
    V = g.complement().cliques_maximal()
    V = [frozenset(u) for u in V]

    # G is the graph defined on V in which two vertices are adjacent when they
    # corresponding partitions cross-intersect on 7 nonempty sets
    G = Graph([V, lambda x, y:
               sum(any(xxx in yy for xxx in xx) for xx in x for yy in y) != 7],
              loops=False)
    G.name('Mathon-Rosa')
    return G


def strongly_regular_from_two_weight_code(L):
    r"""
    Return a strongly regular graph from a two-weight code.

    A code is said to be a *two-weight* code the weight of its nonzero codewords
    (i.e. their number of nonzero coordinates) can only be one of two integer
    values `w_1,w_2`. It is said to be *projective* if the minimum weight of the
    dual code is `\geq 3`. A strongly regular graph can be built from a
    two-weight projective code with weights `w_1,w_2` (assuming `w_1<w_2`) by
    adding an edge between any two codewords whose difference has weight
    `w_1`. For more information, see [LS1981]_ or [Del1972]_.

    INPUT:

    - ``L`` -- a two-weight linear code, or its generating matrix.

    EXAMPLES::

        sage: from sage.graphs.strongly_regular_db import strongly_regular_from_two_weight_code
        sage: x = ("100022021001111",
        ....:      "010011211122000",
        ....:      "001021112100011",
        ....:      "000110120222220")
        sage: M = Matrix(GF(3),[list(l) for l in x])                                    # needs sage.modules sage.rings.finite_rings
        sage: G = strongly_regular_from_two_weight_code(LinearCode(M))                  # needs sage.modules sage.rings.finite_rings
        sage: G.is_strongly_regular(parameters=True)                                    # needs sage.modules sage.rings.finite_rings
        (81, 50, 31, 30)
    """
    from sage.structure.element import is_Matrix
    if is_Matrix(L):
        L = LinearCode(L)
    V = [tuple(l) for l in L]
    w1, w2 = sorted(set(sum(map(bool, x)) for x in V).difference([0]))
    G = Graph([V, lambda u, v: sum(uu!=vv for uu, vv in zip(u, v)) == w1])
    G.relabel()
    G.name('two-weight code: '+str(L))
    return G


def SRG_416_100_36_20():
    r"""
    Return a `(416,100,36,20)`-strongly regular graph.

    This graph is obtained as an orbit on sets of cardinality 2
    (among 2 that exists) of the group `G_2(4)`.
    This graph is isomorphic to the subgraph of the from :meth:`Suzuki Graph
    <sage.graphs.graph_generators.GraphGenerators.SuzukiGraph>` induced on
    the neighbors of a vertex. Known as S.14 in [Hub1975]_.

    EXAMPLES::

        sage: from sage.graphs.strongly_regular_db import SRG_416_100_36_20
        sage: g = SRG_416_100_36_20()                   # long time, optional - internet, needs sage.libs.gap
        sage: g.is_strongly_regular(parameters=True)    # long time, optional - internet, needs sage.libs.gap
        (416, 100, 36, 20)
    """
    from sage.libs.gap.libgap import libgap
    libgap.load_package("AtlasRep")
    g=libgap.AtlasGroup("G2(4)", libgap.NrMovedPoints, 416)
    h = Graph()
    h.add_edges(g.Orbit([1, 5],libgap.OnSets))
    h.relabel()
    h.name('G_2(4) on cosets of HS')
    return h


def SRG_560_208_72_80():
    r"""
    Return a `(560,208,72,80)`-strongly regular graph

    This graph is obtained as the union of 4 orbits of sets of cardinality 2
    (among the 13 that exist) of the group `Sz(8)`.

    EXAMPLES::

        sage: from sage.graphs.strongly_regular_db import SRG_560_208_72_80
        sage: g = SRG_560_208_72_80()                   # not tested (~2s)              # needs sage.libs.gap
        sage: g.is_strongly_regular(parameters=True)    # not tested (~2s)              # needs sage.libs.gap
        (560, 208, 72, 80)
    """
    from sage.libs.gap.libgap import libgap
    libgap.load_package("AtlasRep")
    g=libgap.AtlasGroup("Sz8", libgap.NrMovedPoints, 560)

    h = Graph()
    h.add_edges(g.Orbit([1, 2],libgap.OnSets))
    h.add_edges(g.Orbit([1, 4],libgap.OnSets))
    h.add_edges(g.Orbit([1, 8],libgap.OnSets))
    h.add_edges(g.Orbit([1, 27],libgap.OnSets))
    h.relabel()
    h.name('Sz(8)-graph')
    return h


def strongly_regular_from_two_intersection_set(M):
    r"""
    Return a strongly regular graph from a 2-intersection set.

    A set of points in the projective geometry `PG(k,q)` is said to be a
    2-intersection set if it intersects every hyperplane in either `h_1` or
    `h_2` points, where `h_1,h_2\in \\NN`.

    From a 2-intersection set `S` can be defined a strongly-regular graph in the
    following way:

    - Place the points of `S` on a hyperplane `H` in `PG(k+1,q)`

    - Define the graph `G` on all points of `PG(k+1,q)\backslash H`

    - Make two points of `V(G)=PG(k+1,q)\backslash H` adjacent if the line going
      through them intersects `S`

    For more information, see e.g. [CD2013]_ where this explanation has been
    taken from.

    INPUT:

    - `M` -- a `|S| \times k` matrix with entries in `F_q` representing the points of
      the 2-intersection set. We assume that the first non-zero entry of each row is
      equal to `1`, that is, they give points in homogeneous coordinates.

    The implementation does not check that `S` is actually a 2-intersection set.

    EXAMPLES::

        sage: from sage.graphs.strongly_regular_db import strongly_regular_from_two_intersection_set
        sage: S = Matrix([(0,0,1),(0,1,0)] + [(1,x^2,x) for x in GF(4,'b')])            # needs sage.modules sage.rings.finite_rings
        sage: g = strongly_regular_from_two_intersection_set(S); g                      # needs sage.modules sage.rings.finite_rings
        two-intersection set in PG(3,4): Graph on 64 vertices
        sage: g.is_strongly_regular(parameters=True)                                    # needs sage.modules sage.rings.finite_rings
        (64, 18, 2, 6)
    """
    from itertools import product
    from sage.rings.rational_field import QQ
    K = M.base_ring()
    k = M.ncols()
    g = Graph()

    M = [list(p) for p in M]

    # For every point in F_q^{k+1} not on the hyperplane of M
    for u in [tuple(x) for x in product(K,repeat=k)]:
        # For every v point of M
        for v in M:
            # u is adjacent with all vertices on a uv line.
            g.add_edges([[u, tuple([u[i] + qq*v[i] for i in range(k)])]
                         for qq in K if not qq==K.zero()])
    g.relabel()
    e = QQ((1,k))
    qq = g.num_verts()**e
    g.name('two-intersection set in PG('+str(k)+','+str(qq)+')')
    return g


def SRG_120_63_30_36():
    r"""
    Return a `(120,63,30,36)`-strongly regular graph

    It is the distance-2 graph of :meth:`JohnsonGraph(10,3)
    <sage.graphs.graph_generators.GraphGenerators.JohnsonGraph>`.

    EXAMPLES::

        sage: from sage.graphs.strongly_regular_db import SRG_120_63_30_36
        sage: G =  SRG_120_63_30_36()
        sage: G.is_strongly_regular(parameters=True)
        (120, 63, 30, 36)
    """
    from sage.graphs.generators.families import JohnsonGraph
    return JohnsonGraph(10, 3).distance_graph([2])


def SRG_126_25_8_4():
    r"""
    Return a `(126,25,8,4)`-strongly regular graph

    It is the distance-(1 or 4) graph of :meth:`JohnsonGraph(9,4)
    <sage.graphs.graph_generators.GraphGenerators.JohnsonGraph>`.

    EXAMPLES::

        sage: from sage.graphs.strongly_regular_db import SRG_126_25_8_4
        sage: G =  SRG_126_25_8_4()
        sage: G.is_strongly_regular(parameters=True)
        (126, 25, 8, 4)
    """
    from sage.graphs.generators.families import JohnsonGraph
    return JohnsonGraph(9, 4).distance_graph([1, 4])


def SRG_175_72_20_36():
    r"""
    Return a `(175,72,20,36)`-strongly regular graph

    This graph is obtained from the line graph of
    :meth:`~sage.graphs.graph_generators.GraphGenerators.HoffmanSingletonGraph`. Setting
    two vertices to be adjacent if their distance in the line graph is exactly
    2 yields the graph. For more information, see 10.B.(iv) in [BL1984]_ and
    https://www.win.tue.nl/~aeb/graphs/McL.html.

    EXAMPLES::

        sage: from sage.graphs.strongly_regular_db import SRG_175_72_20_36
        sage: G = SRG_175_72_20_36()
        sage: G.is_strongly_regular(parameters=True)
        (175, 72, 20, 36)
    """
    from sage.graphs.generators.smallgraphs import HoffmanSingletonGraph
    return HoffmanSingletonGraph().line_graph().distance_graph([2])


def SRG_176_90_38_54():
    r"""
    Return a `(176,90,38,54)`-strongly regular graph

    This graph is obtained from
    :func:`~sage.graphs.strongly_regular_db.SRG_175_72_20_36`
    by attaching a isolated vertex and doing Seidel switching
    with respect to disjoint union of 18 maximum cliques, following
    a construction by W.Haemers given in Sect.10.B.(vi) of [BL1984]_.

    EXAMPLES::

        sage: from sage.graphs.strongly_regular_db import SRG_176_90_38_54
        sage: G = SRG_176_90_38_54(); G
        a Seidel switching of Distance graph for distance 2 in : Graph on 176 vertices
        sage: G.is_strongly_regular(parameters=True)
        (176, 90, 38, 54)
    """
    g = SRG_175_72_20_36()
    g.relabel(range(175))
    # c=filter(lambda x: len(x)==5, g.cliques_maximal())
    # r=flatten(Hypergraph(c).packing()[:18]) # takes 3s, so we put the answer here
    r = [0, 1, 2, 3, 4, 5, 6, 7, 8, 9, 10, 11, 12, 13, 14, 15, 16, 17, 18, 19,
         20, 21, 22, 23, 24, 25, 28, 29, 32, 38, 39, 41, 42, 43, 47, 49, 50, 51,
         52, 53, 55, 57, 61, 63, 65, 67, 69, 72, 75, 77, 79, 81, 84, 87, 88, 89,
         92, 95, 96, 97, 99, 101, 102, 104, 105, 107, 112, 114, 117, 118, 123,
         125, 129, 132, 139, 140, 141, 144, 146, 147, 153, 154, 162, 165, 166,
         167, 170, 172, 173, 174]
    g.add_vertex()
    g.seidel_switching(r)
    g.name('a Seidel switching of ' + g.name())
    return g


def SRG_630_85_20_10():
    r"""
    Return a `(630,85,20,10)`-strongly regular graph

    This graph is the line graph of `pg(5,18,2)`; its point graph is
    :func:`~sage.graphs.strongly_regular_db.SRG_175_72_20_36`.
    One selects a subset of 630 maximum cliques in the latter following
    a construction by W.Haemers given in Sect.10.B.(v) of [BL1984]_.

    EXAMPLES::

        sage: from sage.graphs.strongly_regular_db import SRG_630_85_20_10
        sage: G = SRG_630_85_20_10()                    # long time                     # needs sage.groups
<<<<<<< HEAD
        sage: G.is_strongly_regular(parameters=True)    # long time
=======
        sage: G.is_strongly_regular(parameters=True)    # long time                     # needs sage.groups
>>>>>>> 871c3904
        (630, 85, 20, 10)
    """
    from sage.graphs.generators.intersection import IntersectionGraph
    from sage.graphs.generators.smallgraphs import HoffmanSingletonGraph
    hs = HoffmanSingletonGraph()
    P = list(range(5)) + list(range(30, 35))  # a Petersen in hs
    mc = [0, 1, 5, 6, 12, 13, 16, 17, 22, 23, 29, 33, 39, 42, 47]
    assert(hs.subgraph(mc).is_regular(k=0))  # a maximum coclique
    assert(hs.subgraph(P).is_regular(k=3))
    h = hs.automorphism_group().stabilizer(mc, action="OnSets")
    l = h.orbit(tuple((x[0], x[1]) for x in hs.subgraph(P).matching()),
                "OnSetsSets")
    return IntersectionGraph(l)


def SRG_126_50_13_24():
    r"""
    Return a `(126,50,13,24)`-strongly regular graph

    This graph is a subgraph of
    :meth:`~sage.graphs.strongly_regular_db.SRG_175_72_20_36`.
    This construction, due to Goethals, is given in §10B.(vii) of [BL1984]_.

    EXAMPLES::

        sage: from sage.graphs.strongly_regular_db import SRG_126_50_13_24
        sage: G = SRG_126_50_13_24(); G
        Goethals graph: Graph on 126 vertices
        sage: G.is_strongly_regular(parameters=True)
        (126, 50, 13, 24)
    """
    from sage.graphs.generators.smallgraphs import HoffmanSingletonGraph
    hs = HoffmanSingletonGraph()
    s = set(hs.vertices(sort=False)).difference(hs.neighbors(0) + [0])
    g = SRG_175_72_20_36().subgraph(hs.edge_boundary(s, s))
    g.name('Goethals graph')
    return g


def SRG_1288_792_476_504():
    r"""
    Return a `(1288, 792, 476, 504)`-strongly regular graph.

    This graph is built on the words of weight 12 in the
    :func:`~sage.coding.code_constructions.BinaryGolayCode`. Two of them are
    then made adjacent if their symmetric difference has weight 12 (cf
    [BE1992]_).

    .. SEEALSO::

        :func:`strongly_regular_from_two_weight_code` -- build a strongly regular graph from
        a two-weight code.

    EXAMPLES::

        sage: from sage.graphs.strongly_regular_db import SRG_1288_792_476_504
        sage: G = SRG_1288_792_476_504()                # long time                     # needs sage.rings.finite_rings
        sage: G.is_strongly_regular(parameters=True)    # long time                     # needs sage.rings.finite_rings
        (1288, 792, 476, 504)
    """
    from sage.coding.golay_code import GolayCode
    C = GolayCode(GF(2), False)
    C = [[i for i,v in enumerate(c) if v]
         for c in C]
    C = [s for s in C if len(s) == 12]
    G = Graph([[frozenset(c) for c in C],
               lambda x, y: len(x.symmetric_difference(y)) == 12])
    G.relabel()
    G.name('binary Golay code')
    return G


cdef bint seems_feasible(int v, int k, int l, int mu):
    r"""
    Check if the set of parameters seems feasible.

    INPUT:

    - ``v,k,l,mu`` (integers)

    TESTS:

    :trac:`32306` is fixed::

        sage: from sage.graphs.strongly_regular_db import strongly_regular_graph
        sage: strongly_regular_graph(16384, 8256, 4160, 4160, existence=True)           # needs sage.combinat sage.modules
        True
    """
    cdef uint_fast32_t tmp[2]

    if (v < 0 or k <= 0 or l < 0 or mu < 0 or
            k >= v - 1 or l >= k or mu > k or
            v - 2*k + mu - 2 < 0 or  # lambda of complement graph >=0
            v - 2*k + l < 0 or       # μ of complement graph >= 0
            mu*(v - k - 1) != k*(k - l - 1)):
        return False

    if mu == k:  # complete multipartite graph
        r = v//(v-k)  # number of parts (of size v-k each)
        return (l == (v-k)*(r-2) and v == r*(v-k))

    if mu == 0:  # the complement of a complete multipartite graph
        r = v//(k+1)  # number of parts (of size k+1 each)
        return (l == k-1 and v == r*(k+1))

    # Conference graphs. Only possible if 'v' is a sum of two squares (3.A of
    # [BL1984]_)
    if (v-1)*(mu-l)-2*k == 0:
        return two_squares_c(v, tmp)

    rr, ss = eigenvalues(v, k, l, mu)
    if rr is None:
        return False
    r, s = rr, ss

    # p.87 of [BL1984]_
    # "Integrality condition"
    if ((s+1)*(k-s)*k) % (mu*(s-r)) or ((r+1)*(k-r)*k) % (mu*(s-r)):
        return False

    # Theorem 21.3 of [WilsonACourse] or
    # 3.B of [BL1984]_
    # (Krein conditions)
    if (r+1)*(k+r+2*r*s) > (k+r)*(s+1)**2 or (s+1)*(k+s+2*r*s) > (k+s)*(r+1)**2:
        return False

    # multiplicity of eigenvalues 'r,s' (f=lambda_r, g=lambda_s)
    #
    # They are integers (checked by the 'integrality condition').
    f = -k*(s+1)*(k-s)//(mu*(r-s))
    g = k*(r+1)*(k-r)//(mu*(r-s))
    if 1 + f + g != v:  # the only other eigenvalue, k, has multiplicity 1
        return False

    # 3.C of [BL1984]_
    # (Absolute bound)
    if 2*v > f*(f+3) or 2*v > g*(g+3):
        return False

    # 3.D of [BL1984]_
    # (Claw bound)
    if (mu != s**2 and
            mu != s*(s+1) and
            2*(r+1) > s*(s+1)*(mu+1)):
        return False

    # 3.E of [BL1984]_
    # (the Case μ=1)
    if mu == 1:
        if k % (l+1) or (v*k) % ((l+1)*(l+2)):
            return False

    # 3.F of [BL1984]_
    # (the Case μ=2)
    if mu == 2 and 2*k < l*(l + 3) and k % (l + 1):
        return False

    return True


def strongly_regular_graph(int v, int k, int l, int mu=-1, bint existence=False, bint check=True):
    r"""
    Return a `(v,k,\lambda,\mu)`-strongly regular graph.

    This function relies partly on Andries Brouwer's `database of strongly
    regular graphs <https://www.win.tue.nl/~aeb/graphs/srg/srgtab.html>`__. See
    the documentation of :mod:`sage.graphs.strongly_regular_db` for more
    information.

    INPUT:

    - ``v,k,l,mu`` (integers) -- note that ``mu``, if unspecified, is
      automatically determined from ``v,k,l``.

    - ``existence`` (boolean;``False``) -- instead of building the graph,
      return:

        - ``True`` -- meaning that a `(v,k,\lambda,\mu)`-strongly regular graph
          exists.

        - ``Unknown`` -- meaning that Sage does not know if such a strongly
          regular graph exists (see :mod:`sage.misc.unknown`).

        - ``False`` -- meaning that no such strongly regular graph exists.

    - ``check`` -- (boolean) Whether to check that output is correct before
      returning it. As this is expected to be useless (but we are cautious
      guys), you may want to disable it whenever you want speed. Set to
      ``True`` by default.

    EXAMPLES:

    Petersen's graph from its set of parameters::

        sage: graphs.strongly_regular_graph(10,3,0,1,existence=True)                    # needs sage.libs.pari
        True
        sage: graphs.strongly_regular_graph(10,3,0,1)
        complement(Johnson graph with parameters 5,2): Graph on 10 vertices

    Now without specifying `\mu`::

        sage: graphs.strongly_regular_graph(10,3,0)
        complement(Johnson graph with parameters 5,2): Graph on 10 vertices

    An obviously infeasible set of parameters::

        sage: graphs.strongly_regular_graph(5,5,5,5,existence=True)
        False
        sage: graphs.strongly_regular_graph(5,5,5,5)
        Traceback (most recent call last):
        ...
        ValueError: There exists no (5, 5, 5, 5)-strongly regular graph

    An set of parameters proved in a paper to be infeasible::

        sage: graphs.strongly_regular_graph(324,57,0,12,existence=True)                 # needs sage.combinat sage.modules
        False
        sage: graphs.strongly_regular_graph(324,57,0,12)                                # needs sage.combinat sage.modules
        Traceback (most recent call last):
        ...
        EmptySetError: Andries Brouwer's database reports that no (324, 57, 0,
        12)-strongly regular graph exists. Comments: <a
        href="srgtabrefs.html#GavrilyukMakhnev05">Gavrilyuk & Makhnev</a> ...

    A set of parameters unknown to be realizable in Andries Brouwer's database::

        sage: graphs.strongly_regular_graph(324,95,22,30,existence=True)                # needs sage.combinat
        Unknown
        sage: graphs.strongly_regular_graph(324,95,22,30)                               # needs sage.combinat
        Traceback (most recent call last):
        ...
        RuntimeError: Andries Brouwer's database reports that no
        (324, 95, 22, 30)-strongly regular graph is known to exist.
        Comments:

    A large unknown set of parameters (not in Andries Brouwer's database)::

        sage: graphs.strongly_regular_graph(1394,175,0,25,existence=True)               # needs sage.combinat
        Unknown
        sage: graphs.strongly_regular_graph(1394,175,0,25)                              # needs sage.combinat
        Traceback (most recent call last):
        ...
        RuntimeError: Sage cannot figure out if a (1394, 175, 0, 25)-strongly
        regular graph exists.

    Test the Claw bound (see 3.D of [BL1984]_)::

        sage: graphs.strongly_regular_graph(2058,242,91,20,existence=True)
        False

    TESTS:

    Check that :trac:`26513` is fixed::

        sage: graphs.strongly_regular_graph(539, 288, 162, 144)                         # needs sage.combinat
        descendant of (540, 264, 138, 120)-strongly regular graph at ... 539 vertices
        sage: graphs.strongly_regular_graph(539, 250, 105, 125)                         # needs sage.combinat
        descendant of (540, 275, 130, 150)-strongly regular graph at ... 539 vertices
        sage: graphs.strongly_regular_graph(209, 100, 45, 50)                           # needs sage.libs.pari
        descendant of complement(merging of S_7 on Circulant(6,[1,4])s) at ... 209 vertices


    Check that all of our constructions are correct - you will need gap_packages spkg installed::

        sage: from sage.graphs.strongly_regular_db import apparently_feasible_parameters
        sage: for p in sorted(apparently_feasible_parameters(1300)):   # not tested, optional gap_package_design
        ....:     if graphs.strongly_regular_graph(*p,existence=True) is True:
        ....:         try:
        ....:             _ = graphs.strongly_regular_graph(*p)
        ....:             print(p, "built successfully")
        ....:         except RuntimeError as e:
        ....:             if 'Brouwer' not in str(e):
        ....:                 raise

    `\mu=0` behaves correctly (:trac:`19712`)::

        sage: graphs.strongly_regular_graph(10,2,1)
        Traceback (most recent call last):
        ...
        ValueError: There exists no (10, 2, 1, 0)-strongly regular graph
        sage: graphs.strongly_regular_graph(12,3,2)
        complement(Multipartite Graph with set sizes [4, 4, 4]): Graph on 12 vertices
        sage: graphs.strongly_regular_graph(6,3,0)
        Multipartite Graph with set sizes [3, 3]: Graph on 6 vertices
    """
    if mu == -1:
        mu = k*(k - l - 1)//(v - k - 1)
    g = strongly_regular_graph_lazy(v, k, l, mu=mu, existence=existence)
    if existence is True:
        return g
    G = g[0](*g[1:])
    if check and (v, k, l, mu) != G.is_strongly_regular(parameters=True):
        params = (v, k, l, mu)
        raise RuntimeError(f"Sage built an incorrect {params}-SRG.")
    return G


def strongly_regular_graph_lazy(int v, int k, int l, int mu=-1, bint existence=False):
    r"""
    return a promise to build an `(v,k,l,mu)`-srg

    Return a promise to build an `(v,k,l,mu)`-srg as a tuple `t`, with `t[0]` a
    function to evaluate on `*t[1:]`.

    Input as in :func:`~sage.graphs.strongly_regular_graphs_db.strongly_regular_graph`,
    although without `check`.

    TESTS::

        sage: from sage.graphs.strongly_regular_db import strongly_regular_graph_lazy
        sage: g,p=strongly_regular_graph_lazy(10,6,3); g,p
        (<cyfunction is_johnson.<locals>.<lambda> at ...>, 5)
        sage: g(p)
        Johnson graph with parameters 5,2: Graph on 10 vertices
        sage: g,p=strongly_regular_graph_lazy(10,3,0,1); g,p
        (<cyfunction strongly_regular_graph_lazy.<locals>.<lambda> at...>,
         (5,))
        sage: g(p)
        complement(Johnson graph with parameters 5,2): Graph on 10 vertices
        sage: g,p=strongly_regular_graph_lazy(12,3,2); g,p
        (<cyfunction strongly_regular_graph_lazy.<locals>.<lambda> at...>,
         (3, 4))
        sage: g(p)
        complement(Multipartite Graph with set sizes [4, 4, 4]): Graph on 12 vertices
        sage: g = strongly_regular_graph_lazy(539,250,105); g                           # needs sage.combinat sage.modules
        (<cyfunction is_twograph_descendant_of_srg.<locals>.la at...>,
         5,
         11)
        sage: g[0](*g[1:])                                                              # needs sage.combinat sage.modules
        descendant of (540, 275, 130, 150)-strongly regular graph at 0: Graph on 539 vertices
    """
    load_brouwer_database()
    if mu == -1:
        mu = k*(k - l - 1)//(v - k - 1)

    params = (v, k, l, mu)
    params_complement = (v, v - k - 1, v - 2*k + mu - 2, v - 2*k + l)

    if not seems_feasible(v, k, l, mu):
        if existence:
            return False
        raise ValueError(f"There exists no {params}-strongly regular graph")

    if _small_srg_database is None:
        _build_small_srg_database()

    if params in _small_srg_database:
        val = _small_srg_database[params]
        return True if existence else (val[0], *val[1:])
    if params_complement in _small_srg_database:
        val = _small_srg_database[params_complement]
        return True if existence else (lambda *t: val[0](*t).complement(), *val[1:])

    test_functions = [is_complete_multipartite,  # must be 1st, to prevent 0-divisions
                      is_paley, is_johnson,
                      is_orthogonal_array_block_graph,
                      is_steiner, is_affine_polar,
                      is_goethals_seidel,
                      is_orthogonal_polar,
                      is_NOodd, is_NOperp_F5, is_NO_F2, is_NO_F3, is_NU,
                      is_unitary_polar, is_unitary_dual_polar, is_GQqmqp,
                      is_RSHCD,
                      is_twograph_descendant_of_srg,
                      is_taylor_twograph_srg,
                      is_switch_OA_srg,
                      is_polhill,
                      is_haemers,
                      is_cossidente_penttila,
                      is_mathon_PC_srg,
                      is_muzychuk_S6,
                      is_nowhere0_twoweight,
                      is_switch_skewhad]

    # Going through all test functions, for the set of parameters and its
    # complement.
    for f in test_functions:
        if f(*params):
            if existence:
                return True
            ans = f(*params)
            return (ans[0], *ans[1:])
        if f(*params_complement):
            if existence:
                return True
            ans = f(*params_complement)
            return (lambda t: ans[0](*t).complement(), ans[1:])

    # From now on, we have no idea how to build the graph.
    #
    # We try to return the most appropriate error message.

    global _brouwer_database
    brouwer_data = _brouwer_database.get(params, None)

    if brouwer_data is not None:
        comments = brouwer_data['comments']
        if brouwer_data['status'] == 'impossible':
            if existence:
                return False
            raise EmptySetError(
                f"Andries Brouwer's database reports that no "
                f"{params}-strongly regular graph exists. Comments: {comments}")

        if brouwer_data['status'] == 'open':
            if existence:
                return Unknown
            raise RuntimeError(
                f"Andries Brouwer's database reports that no "
                f"{params}-strongly regular graph is known to exist.\n"
                f"Comments: {comments}")

        if brouwer_data['status'] == 'exists':
            if existence:
                return True
            raise RuntimeError(
                f"Andries Brouwer's database claims that such a "
                f"{params}-strongly regular graph exists, but Sage does not "
                f"know how to build it. If *you* do, please get in touch "
                f"with us on sage-devel!\n"
                f"Comments: {comments}")
    if existence:
        return Unknown
    raise RuntimeError(
        f"Sage cannot figure out if a {params}-strongly "
        f"regular graph exists.")


def apparently_feasible_parameters(int n):
    r"""
    Return a list of a priori feasible parameters `(v,k,\lambda,\mu)`, with `0<\mu<k`.

    Note that some of those that it returns may also be infeasible for more
    involved reasons. The condition `0<\mu<k` makes sure we skip trivial cases of
    complete multipartite graphs and their complements.

    INPUT:

    - ``n`` (integer) -- return all a-priori feasible tuples `(v,k,\lambda,\mu)`
      for `v<n`

    EXAMPLES:

    All sets of parameters with `v<20` which pass basic arithmetic tests are
    feasible::

        sage: from sage.graphs.strongly_regular_db import apparently_feasible_parameters
        sage: small_feasible = apparently_feasible_parameters(20); small_feasible
        {(5, 2, 0, 1),
         (9, 4, 1, 2),
         (10, 3, 0, 1),
         (10, 6, 3, 4),
         (13, 6, 2, 3),
         (15, 6, 1, 3),
         (15, 8, 4, 4),
         (16, 5, 0, 2),
         (16, 6, 2, 2),
         (16, 9, 4, 6),
         (16, 10, 6, 6),
         (17, 8, 3, 4)}
        sage: all(graphs.strongly_regular_graph(*x,existence=True) is True              # needs sage.libs.pari
        ....:     for x in small_feasible)
        True

    But that becomes wrong for `v<60` (because of the non-existence of a
    `(49,16,3,6)`-strongly regular graph)::

        sage: small_feasible = apparently_feasible_parameters(60)
        sage: all(graphs.strongly_regular_graph(*x,existence=True) is True              # needs sage.libs.pari
        ....:     for x in small_feasible)
        False
    """
    cdef int v, k, l, mu
    feasible = set()
    for v in range(n):
        for k in range(1, v - 1):
            for l in range(k - 1):
                mu = k*(k - l - 1)//(v - k - 1)
                if mu > 0 and mu < k and seems_feasible(v, k, l, mu):
                    feasible.add((v, k, l, mu))
    return feasible


def _build_small_srg_database():
    r"""
    Build the database of small strongly regular graphs.

    This data is stored in the module-level variable ``_small_srg_database``.
    We use formulas from Cor.3.7 of [CK1986]_ to compute parameters of the
    graph of the projective 2-intersection set associated with a 2-weight code `C`,
    and the usual theory of duality in association schemes to compute the
    parameters of the graph of words of `C`. Another relevant reference is
    Sect.9.8.3 of [BH2012]_.

    EXAMPLES::

        sage: from sage.graphs.strongly_regular_db import _build_small_srg_database
        sage: _build_small_srg_database()                                               # needs sage.modules sage.rings.finite_rings

    TESTS:

    Make sure that all two-weight codes yield the strongly regular graphs we
    expect::

        sage: graphs.strongly_regular_graph(81, 50, 31, 30)                             # needs sage.libs.pari
        complement(two-intersection set in PG(4,3)): Graph on 81 vertices
        sage: graphs.strongly_regular_graph(243, 220, 199, 200)                 # long time, needs sage.rings.finite_rings
        two-weight code: [55, 5] linear code over GF(3): Graph on 243 vertices
        sage: graphs.strongly_regular_graph(256, 153, 92, 90)                           # needs sage.combinat
        complement(two-intersection set in PG(4,4)): Graph on 256 vertices
        sage: graphs.strongly_regular_graph(256, 170, 114, 110)                         # needs sage.combinat
        complement(two-intersection set in PG(8,2)): Graph on 256 vertices
        sage: graphs.strongly_regular_graph(256, 187, 138, 132)                         # needs sage.combinat
        complement(two-intersection set in PG(8,2)): Graph on 256 vertices
        sage: graphs.strongly_regular_graph(512, 73, 12, 10)                    # not tested (too long), needs sage.rings.finite_rings
        two-weight code: [219, 9] linear code over GF(2): Graph on 512 vertices
        sage: graphs.strongly_regular_graph(512, 219, 106, 84)                  # long time, needs sage.combinat
        two-intersection set in PG(9,2): Graph on 512 vertices
        sage: graphs.strongly_regular_graph(512, 315, 202, 180)                 # not tested (too long), needs sage.rings.finite_rings
        two-weight code: [70, 9] linear code over GF(2): Graph on 512 vertices
        sage: graphs.strongly_regular_graph(625, 364, 213, 210)                 # long time, needs sage.libs.pari
        complement(two-intersection set in PG(4,5)): Graph on 625 vertices
        sage: graphs.strongly_regular_graph(625, 416, 279, 272)                 # long time, needs sage.libs.pari
        complement(two-intersection set in PG(4,5)): Graph on 625 vertices
        sage: graphs.strongly_regular_graph(625, 468, 353, 342)                 # long time, needs sage.libs.pari
        complement(two-intersection set in PG(4,5)): Graph on 625 vertices
        sage: graphs.strongly_regular_graph(729, 336, 153,156)                  # not tested (too long)
        two-intersection set in PG(6,3): Graph on 729 vertices
        sage: graphs.strongly_regular_graph(729, 420, 243, 240)                 # not tested (too long)
        complement(two-intersection set in PG(6,3)): Graph on 729 vertices
        sage: graphs.strongly_regular_graph(729, 448, 277, 272)                 # not tested (too long)
        complement(two-intersection set in PG(6,3)): Graph on 729 vertices
        sage: graphs.strongly_regular_graph(729, 476, 313, 306)                 # not tested (too long)
        complement(two-intersection set in PG(6,3)): Graph on 729 vertices
        sage: graphs.strongly_regular_graph(729, 532, 391, 380)                 # not tested (too long)
        complement(two-intersection set in PG(6,3)): Graph on 729 vertices
        sage: graphs.strongly_regular_graph(729, 560, 433, 420)                 # not tested (too long)
        complement(two-intersection set in PG(6,3)): Graph on 729 vertices
        Graph on 729 vertices
        sage: graphs.strongly_regular_graph(729, 616, 523, 506)                 # not tested (too long)
        complement(two-intersection set in PG(6,3)): Graph on 729 vertices
        sage: graphs.strongly_regular_graph(1024, 363, 122, 132)                # not tested (too long)
        two-intersection set in PG(5,4): Graph on 1024 vertices
        sage: graphs.strongly_regular_graph(1024, 396, 148, 156)                # not tested (too long)
        two-intersection set in PG(5,4): Graph on 1024 vertices
        sage: graphs.strongly_regular_graph(1024, 429, 176, 182)                # not tested (too long)
        two-intersection set in PG(5,4): Graph on 1024 vertices
        sage: graphs.strongly_regular_graph(1024, 825, 668, 650)                # not tested (too long)
        complement(two-intersection set in PG(10,2)): Graph on 1024 vertices
    """
    from sage.graphs.generators.smallgraphs import McLaughlinGraph
    from sage.graphs.generators.smallgraphs import CameronGraph
    from sage.graphs.generators.smallgraphs import GritsenkoGraph
    from sage.graphs.generators.smallgraphs import M22Graph
    from sage.graphs.generators.smallgraphs import SimsGewirtzGraph
    from sage.graphs.generators.smallgraphs import HoffmanSingletonGraph
    from sage.graphs.generators.smallgraphs import HigmanSimsGraph
    from sage.graphs.generators.smallgraphs import IoninKharaghani765Graph
    from sage.graphs.generators.smallgraphs import JankoKharaghaniGraph
    from sage.graphs.generators.smallgraphs import LocalMcLaughlinGraph
    from sage.graphs.generators.smallgraphs import SuzukiGraph
    from sage.graphs.generators.smallgraphs import MathonStronglyRegularGraph
    from sage.graphs.generators.smallgraphs import U42Graph216
    from sage.graphs.generators.smallgraphs import U42Graph540

    global _small_srg_database
    _small_srg_database = {
        ( 36,  14,  4,  6): [Graph, ('c~rLDEOcKTPO`U`HOIj@MWFLQFAaRIT`HIWqPsQQJ'
                                     'DXGLqYM@gRLAWLdkEW@RQYQIErcgesClhKefC_ygS'
                                     'GkZ`OyHETdK[?lWStCapVgKK')],
        ( 50,   7,  0,  1): [HoffmanSingletonGraph],
        ( 56,  10,  0,  2): [SimsGewirtzGraph],
        ( 65,  32,  15, 16): [GritsenkoGraph],
        ( 77,  16,   0,  4): [M22Graph],
        (100,  22,   0,  6): [HigmanSimsGraph],
        (100,  44,  18, 20): [SRG_100_44_18_20],
        (100,  45,  20, 20): [SRG_100_45_20_20],
        (105,  32,   4, 12): [SRG_105_32_4_12],
        (120,  63,  30, 36): [SRG_120_63_30_36],
        (120,  77,  52, 44): [SRG_120_77_52_44],
        (126,  25,   8,  4): [SRG_126_25_8_4],
        (126,  50,  13, 24): [SRG_126_50_13_24],
        (144,  39,   6, 12): [SRG_144_39_6_12],
        (162,  56,  10, 24): [LocalMcLaughlinGraph],
        (175,  72,  20, 36): [SRG_175_72_20_36],
        (176,  49,  12, 14): [SRG_176_49_12_14],
        (176,  90,  38, 54): [SRG_176_90_38_54],
        (176, 105,  68, 54): [SRG_176_105_68_54],
        (196,  91,  42, 42): [SRG_196_91_42_42],
        (210,  99,  48, 45): [SRG_210_99_48_45],
        (216,  40,   4,  8): [U42Graph216],
        (220,  84,  38, 28): [SRG_220_84_38_28],
        (231,  30,   9,  3): [CameronGraph],
        (243, 110,  37, 60): [SRG_243_110_37_60],
        (253, 140,  87, 65): [SRG_253_140_87_65],
        (275, 112,  30, 56): [McLaughlinGraph],
        (276, 140,  58, 84): [SRG_276_140_58_84],
        (280, 117, 44,  52): [SRG_280_117_44_52],
        (280, 135,  70, 60): [SRG_280_135_70_60],
        (416, 100,  36, 20): [SRG_416_100_36_20],
        (540, 187,  58, 68): [U42Graph540],
        (560, 208,  72, 80): [SRG_560_208_72_80],
        (630,  85,  20, 10): [SRG_630_85_20_10],
        (765, 192,  48, 48): [IoninKharaghani765Graph],
        (784, 243,  82, 72): [MathonStronglyRegularGraph, 0],
        (784, 270, 98, 90):  [MathonStronglyRegularGraph, 1],
        (784, 297, 116, 110):[MathonStronglyRegularGraph, 2],
        (936, 375, 150,150): [JankoKharaghaniGraph, 936],
        (1288,792, 476,504): [SRG_1288_792_476_504],
        (1782,416, 100, 96): [SuzukiGraph],
        (1800,1029,588,588): [JankoKharaghaniGraph, 1800],
    }

    # Turns the known two-weight codes into SRG constructors
    #
    cdef int n, q, k, w1, w2, K, N, l, m, K_O, l_O, m_O
    import sage.coding.two_weight_db
    from sage.matrix.constructor import matrix
    from sage.rings.integer_ring import ZZ
    cinv = matrix(ZZ, [[1, 0, 0], [0, 0, 1], [0, 1, 0]])
    for code in sage.coding.two_weight_db.data:
        n, q, k, w1, w2 = code['n'], code['K'].cardinality(), code['k'], code['w1'], code['w2']
        N = q**k
        K_O = n*(q - 1)
        l_O = K_O**2 + 3*K_O - q*(w1 + w2) - K_O*q*(w1 + w2) + w1*w2*q**2
        m_O = (w1*w2*q**2)//N

        em = eigenmatrix(N, K_O, l_O, m_O)  # 1st eigenmatrix
        assert((em is not None) and (em.det() != 0))
        emi = N*em.inverse()                # 2nd eigenmatrix
        # 1st and 2nd eigenmatrices equal up to renumbering graphs?
        selfdual = em == cinv*emi*cinv
        _small_srg_database[N, K_O, l_O, m_O] = \
            [lambda x: strongly_regular_from_two_intersection_set(x.transpose()), code['M']]
        if not selfdual:  # we can build two graphs (not complements to each other!)
            K, s, r = emi[0, 1], emi[1, 1], emi[2, 1]  # by Thm 5.7 in [CK1986]_.
            l = K + r*s + r + s
            m = K + r*s
            _small_srg_database[N, K, l, m] = [strongly_regular_from_two_weight_code, code['M']]


cdef load_brouwer_database():
    r"""
    Loads Andries Brouwer's database into _brouwer_database.
    """
    global _brouwer_database
    if _brouwer_database is not None:
        return

    from sage.env import GRAPHS_DATA_DIR
    filename = os.path.join(GRAPHS_DATA_DIR, 'brouwer_srg_database.json')
    with open(filename) as fobj:
        database = json.load(fobj)

    _brouwer_database = {
        (v, k, l, mu): {'status': status, 'comments': comments}
        for (v, k, l, mu, status, comments) in database
    }


def _check_database():
    r"""
    Checks the coherence of Andries Brouwer's database with Sage.

    The function also outputs some statistics on the database.

    EXAMPLES::

        sage: from sage.graphs.strongly_regular_db import _check_database
        sage: _check_database()                 # long time                             # needs sage.libs.pari
        Sage cannot build a (512  133  24   38  ) that exists. Comment ...
        ...
        In Andries Brouwer's database:
        - 462 impossible entries
        - 2911 undecided entries
        - 1165 realizable entries (Sage misses ... of them)

    """
    global _brouwer_database
    load_brouwer_database()

    # Check that all parameters detected as infeasible are actually infeasible
    # in Brouwer's database, for a test that was implemented.
    for params in set(_brouwer_database).difference(apparently_feasible_parameters(1301)):
        if _brouwer_database[params]['status'] != "impossible":
            raise RuntimeError("Brouwer's db does not seem to know that {} in unfeasible".format(params))
        comment = _brouwer_database[params]['comments']
        if ('Krein'    in comment or
            'Absolute' in comment or
            'Conf'     in comment or
            'mu=1'     in comment or
            '&mu;=2'   in comment):
            continue
        raise RuntimeError("We detected that {} was unfeasible, but maybe we should not have".format(params))

    # We empty the global database, to be sure that strongly_regular_graph does
    # not use its data to answer.
    _brouwer_database, saved_database = {}, _brouwer_database

    cdef int missed = 0
    for params, dic in sorted(saved_database.items()):
        sage_answer = strongly_regular_graph(*params, existence=True)
        if dic['status'] == 'open':
            if sage_answer is True:
                print("Sage can build a {}, Brouwer's database cannot".format(params))
            assert sage_answer is not False
        elif dic['status'] == 'exists':
            if sage_answer is not True:
                print(("Sage cannot build a ({:<4} {:<4} {:<4} {:<4}) that exists. " +
                       "Comment from Brouwer's database: ").format(*params)
                      + dic['comments'])
                missed += 1
            assert sage_answer is not False
        elif dic['status'] == 'impossible':
            assert sage_answer is not True
        else:
            assert False  # must not happen

    status = [x['status'] for x in saved_database.values()]
    print("\nIn Andries Brouwer's database:")
    print("- {} impossible entries".format(status.count('impossible')))
    print("- {} undecided entries".format(status.count('open')))
    print("- {} realizable entries (Sage misses {} of them)".format(status.count('exists'), missed))

    # Reassign its value to the global database
    _brouwer_database = saved_database<|MERGE_RESOLUTION|>--- conflicted
+++ resolved
@@ -1924,11 +1924,7 @@
 
         sage: from sage.graphs.strongly_regular_db import SRG_100_44_18_20
         sage: G = SRG_100_44_18_20()                    # long time                     # needs sage.groups
-<<<<<<< HEAD
-        sage: G.is_strongly_regular(parameters=True)    # long time
-=======
         sage: G.is_strongly_regular(parameters=True)    # long time                     # needs sage.groups
->>>>>>> 871c3904
         (100, 44, 18, 20)
     """
     L = ['100', '110', '130', '140', '200', '230', '240', '300', '310', '320',
@@ -1950,11 +1946,7 @@
 
         sage: from sage.graphs.strongly_regular_db import SRG_100_45_20_20
         sage: G = SRG_100_45_20_20()                    # long time                     # needs sage.groups
-<<<<<<< HEAD
-        sage: G.is_strongly_regular(parameters=True)    # long time
-=======
         sage: G.is_strongly_regular(parameters=True)    # long time                     # needs sage.groups
->>>>>>> 871c3904
         (100, 45, 20, 20)
     """
     L = ['120', '140', '200', '210', '201', '401', '411', '321', '002', '012',
@@ -2626,11 +2618,7 @@
 
         sage: from sage.graphs.strongly_regular_db import SRG_630_85_20_10
         sage: G = SRG_630_85_20_10()                    # long time                     # needs sage.groups
-<<<<<<< HEAD
-        sage: G.is_strongly_regular(parameters=True)    # long time
-=======
         sage: G.is_strongly_regular(parameters=True)    # long time                     # needs sage.groups
->>>>>>> 871c3904
         (630, 85, 20, 10)
     """
     from sage.graphs.generators.intersection import IntersectionGraph
