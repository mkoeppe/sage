--- conflicted
+++ resolved
@@ -773,10 +773,6 @@
 
 # uniform random triangulation using Schaeffer-Poulalhon algorithm
 
-<<<<<<< HEAD
-
-=======
->>>>>>> 35612322
 def auxiliary_random_word(n):
     r"""
     Return a random word used to generate random triangulations.
@@ -787,17 +783,10 @@
 
     OUTPUT:
 
-<<<<<<< HEAD
-    A binary sequence `w` of length `4n-2` with `n-1` ones, such that any prefix
-    `u` of `w` satisfies `3|u|_1 - |u|_0 > -2` (where `|u|_1` and `|u|_0` are
-    respectively the number of 1s and 0s in `u`). Those words are the expected
-    input of :func:`contour_and_graph_from_word`.
-=======
     A binary sequence `w` of length `4n-2` with `n-1` ones, such that any proper
     prefix `u` of `w` satisfies `3|u|_1 - |u|_0 > -2` (where `|u|_1` and `|u|_0`
     are respectively the number of 1s and 0s in `u`). Those words are the
     expected input of :func:`contour_and_graph_from_word`.
->>>>>>> 35612322
 
     ALGORITHM:
 
@@ -809,11 +798,7 @@
     Let us consider a word `w` satisfying the expected conditions. By
     drawing a step (1,3) for each 1 and a step (1,-1) for each 0 in
     `w`, one gets a path starting at height 0, ending at height -2 and
-<<<<<<< HEAD
-    staying above or on the horizontal line of height -1 except at the
-=======
     staying above (or on) the horizontal line of height -1 except at the
->>>>>>> 35612322
     end point. By cutting the word at the first position of height -1,
     let us write `w=uv`. One can then see that `v` can only touch the line
     of height -1 at its initial point and just before its end point
@@ -864,21 +849,12 @@
             height -= 1
             if height < height_min:
                 height_min = height
-<<<<<<< HEAD
-                cuts[0] = cuts[1]
-                cuts[1] = i + 1
-=======
                 cuts = cuts[1], i+1
->>>>>>> 35612322
 
     # random choice of one of the two possible cuts
     idx = cuts[randint(0, 1)]
     return w[idx:] + w[:idx]
 
-<<<<<<< HEAD
-
-=======
->>>>>>> 35612322
 def contour_and_graph_from_word(w):
     r"""
     Return the contour word and the graph of inner vertices of the tree
@@ -904,18 +880,11 @@
     in [PS2006]_. It maps the admissible words to planar trees where
     every inner vertex has two leaves.
 
-<<<<<<< HEAD
-    In the word `w`, the letter `1` means going up (away from the root)
-    from an inner vertex to another inner vertex. The letter `0` means
-    either going up and then down to a leaf, or going down (towards the root)
-    to an inner vertex already visited.
-=======
     In the word `w`, the letter `1` means going away from the root ("up") from
     an inner vertex to another inner vertex. The letter `0` denotes all other
     steps of the discovery, i.e. discovering a leaf vertex either or going
     toward the root ("down"). Thus, the length of `w` is twice the number of
     edges between inner vertices, plus the number of leaves.
->>>>>>> 35612322
 
     Inner vertices are tagged with 'i' and leaves are tagged with
     'f'. Inner vertices are moreover labelled by integers, and leaves
@@ -945,40 +914,16 @@
         True
 
     """
-<<<<<<< HEAD
-    index = 0  # numbering of inner vertices
-    word = [('i', 0)]  # initial vertex is inner
-    leaf_stack = [0, 0]  # stack of leaves still to be created
-    inner_stack = [0]  # stack of active inner nodes
-    active_vertex = 0
-=======
     index       = 0          # numbering of inner vertices
     word        = [('i', 0)] # initial vertex is inner
     leaf_stack  = [0, 0]     # stack of leaves still to be created
     inner_stack = [0]        # stack of active inner nodes
->>>>>>> 35612322
     edges = []
     for x in w:
         if x == 1:  # going up to a new inner vertex
             index += 1
             leaf_stack.extend([index, index])
             inner_stack.append(index)
-<<<<<<< HEAD
-            edges.extend([(active_vertex, index)])
-            active_vertex = index
-            word.append(('i', index))
-        else:
-            if active_vertex in leaf_stack:  # up and down to a new leaf
-                leaf_stack.remove(active_vertex)
-                word.extend([('f', active_vertex), ('i', active_vertex)])
-            else:  # going down to a known inner vertex
-                inner_stack.pop()
-                active_vertex = inner_stack[-1]
-                word.append(('i', active_vertex))
-    return word[:-1], Graph(edges, format='list_of_edges')
-
-
-=======
             edges.append(inner_stack[-2:])
             word.append(('i', index))
         else:
@@ -990,7 +935,6 @@
                 word.append(('i', inner_stack[-1]))
     return word[:-1], Graph(edges, format='list_of_edges')
 
->>>>>>> 35612322
 def RandomTriangulation(n, set_position=False):
     """
     Return a random triangulation on `n` vertices.
@@ -1030,15 +974,10 @@
 
     REFERENCES:
 
-<<<<<<< HEAD
-    .. [PS2006] Dominique Poulalhon and Gilles Schaeffer, *Optimal coding and
-       sampling of triangulations*. Algorithmica 46 (2006), no. 3-4, 505-527.
-=======
     .. [PS2006] Dominique Poulalhon and Gilles Schaeffer,
        *Optimal coding and sampling of triangulations*,
        Algorithmica 46 (2006), no. 3-4, 505-527,
        http://www.lix.polytechnique.fr/~poulalho/Articles/PoSc_Algorithmica06.pdf
->>>>>>> 35612322
     """
     w = auxiliary_random_word(n - 2)
     word, graph = contour_and_graph_from_word(w)
