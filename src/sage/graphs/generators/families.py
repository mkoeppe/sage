--- conflicted
+++ resolved
@@ -3940,17 +3940,10 @@
 
         sage: # needs sage.modules sage.rings.finite_rings sage.groups sage.libs.gap
         sage: G.relabel(range(9))
-<<<<<<< HEAD
-        sage: G3x3 = graphs.MathonPseudocyclicStronglyRegularGraph(2, G=G, L=L)         # needs sage.groups sage.libs.gap
-        sage: G3x3.is_strongly_regular(parameters=True)                                 # needs sage.groups sage.libs.gap
-        (441, 220, 109, 110)
-        sage: G3x3.automorphism_group(algorithm="bliss").order()        # optional - bliss, needs sage.groups sage.libs.gap
-=======
         sage: G3x3 = graphs.MathonPseudocyclicStronglyRegularGraph(2, G=G, L=L)
         sage: G3x3.is_strongly_regular(parameters=True)
         (441, 220, 109, 110)
         sage: G3x3.automorphism_group(algorithm="bliss").order()  # optional - bliss
->>>>>>> 1575757f
         27
         sage: G9 = graphs.MathonPseudocyclicStronglyRegularGraph(2)
         sage: G9.is_strongly_regular(parameters=True)
