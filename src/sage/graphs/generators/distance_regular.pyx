--- conflicted
+++ resolved
@@ -654,13 +654,6 @@
         sage: K.is_isomorphic(G)
         True
     """
-<<<<<<< HEAD
-    from sage.combinat.integer_vector import IntegerVectors
-
-    Fq = GF(q)
-    Fqelems = list(Fq)
-    matricesOverq = IntegerVectors(k=d*e, max_part=q-1)
-=======
     from itertools import product as cartprod
 
     Fq = GF(q)
@@ -669,7 +662,6 @@
     dim = d * e
     matricesOverq = cartprod(range(q), repeat=dim)
     qto = [int(q**jj) for jj in range(dim)]
->>>>>>> 0cfe6ec5
 
     rank1Matrices = []
     for u in VectorSpace(Fq, d):
@@ -681,11 +673,7 @@
                 continue
 
             sig_check()
-<<<<<<< HEAD
-            M = [0] * (d*e)
-=======
             M = [0] * dim
->>>>>>> 0cfe6ec5
             for row in range(d):
                 for col in range(e):
                     M[e*row + col] = u[row] * v[col]
@@ -694,13 +682,6 @@
 
     edges = []
     for m1 in matricesOverq:
-<<<<<<< HEAD
-        m1 = tuple(map(lambda x: Fqelems[x], m1))
-        for m2 in rank1Matrices:
-            sig_check()
-            m3 = tuple([m1[i] + m2[i] for i in range(d*e)])
-            edges.append((m1, m3))
-=======
         intM1 = 0  # represents vector m1 as integer base q
         for jj in range(dim):
             intM1 += m1[jj] * qto[jj]
@@ -712,7 +693,6 @@
                 intM3 += FqToInt[Fqelems[m1[jj]] + Fqelems[m2[jj]]] * qto[jj]
 
             edges.append((intM1, intM3))
->>>>>>> 0cfe6ec5
 
     G = Graph(edges, format='list_of_edges')
     G.name("Bilinear forms graphs over F_%d with parameters (%d, %d)"%(q, d, e))
@@ -1018,37 +998,6 @@
          sage: G1.is_isomorphic(G2)
          True
     """
-<<<<<<< HEAD
-    from sage.graphs.graph_generators import graphs
-
-    def hamming_distance(str v, str w):
-        cdef int i, counter
-
-        counter = 0
-        for i in range(len(v)):
-            if (v[i] != w[i]):
-                counter = counter + 1
-
-        return counter
-
-    if n <= 2:
-        raise ValueError("we need n > 2")
-
-    G = graphs.CubeGraph(n-1)
-    # we use the fact that the vertices are strings
-    # and their distance is their hamming_distance
-    for v, w in itertools.combinations(G, 2):
-        sig_check()
-        if hamming_distance(v, w) == 2:
-            G.add_edge(v, w)
-
-    G.relabel()  # relabel vertices to 0,1,2,...
-
-    G.name("Half %d Cube"%n)
-    return G
-
-
-=======
     from sage.functions.trig import cos, sin
 
     if n < 2:
@@ -1080,7 +1029,6 @@
     G.name("Half %d Cube"%n)
     return G
 
->>>>>>> 0cfe6ec5
 def GrassmannGraph(const int q, const int n, const int input_e):
     r"""
     Return the Grassmann graph with parameters `(q, n, e)`.
@@ -1328,11 +1276,7 @@
         sage: H = graphs.GeneralisedDodecagonGraph(5, 1)  # optional - gap_packages internet
         sage: H.order()  # optional - gap_packages internet
         23436
-<<<<<<< HEAD
-        sage: H.is_distance_regular(True) # long time (6 min); optional - gap_packages internet
-=======
         sage: H.is_distance_regular(True) # not tested (6 min); optional - gap_packages internet
->>>>>>> 0cfe6ec5
         ([10, 5, 5, 5, 5, 5, None], [None, 1, 1, 1, 1, 1, 2])
 
     .. NOTE::
@@ -1374,10 +1318,6 @@
         sage: G = graphs.GeneralisedDodecagonGraph(2, 1)  # optional - gap_packages internet
         sage: G.is_distance_regular(True)  # optional - gap_packages internet
         ([4, 2, 2, 2, 2, 2, None], [None, 1, 1, 1, 1, 1, 2])
-<<<<<<< HEAD
-
-=======
->>>>>>> 0cfe6ec5
     """
     from sage.arith.misc import is_prime_power
 
@@ -1391,24 +1331,16 @@
         q = s
         orderType = 1
     else:
-<<<<<<< HEAD
-        raise ValueError(f"No generalised dodacagon of order ({s}, {t}) exists")
-=======
         raise ValueError(
             f"Generalised dodecagon of order ({s}, {t}) does not exist")
->>>>>>> 0cfe6ec5
 
     if q == 1:  # order (1, 1)
         from sage.graphs.generators.basic import CycleGraph
         return CycleGraph(12)
 
     if not is_prime_power(q):
-<<<<<<< HEAD
-        raise ValueError(f"No generalised dodacagon of order ({s}, {t}) exists")
-=======
         raise ValueError(
             f"No generalised dodecagon of order ({s}, {t}) is known")
->>>>>>> 0cfe6ec5
 
     if orderType == 0:
         # incidence graph of hexagon (q,q)
@@ -1472,12 +1404,7 @@
         sage: G = graphs.GeneralisedOctagonGraph(4, 16)
         Traceback (most recent call last):
         ...
-<<<<<<< HEAD
-        ValueError: generalised octagons of order (q, q^2) exist only for q odd powers of 2
-
-=======
         ValueError: generalised octagons of order (q, q^2) are known only for odd powers q of 2
->>>>>>> 0cfe6ec5
     """
     from sage.arith.misc import is_prime_power
     from sage.libs.gap.libgap import libgap
@@ -1497,32 +1424,20 @@
 
         if p != 2 or k % 2 != 1:
             raise ValueError(("generalised octagons of order (q, q^2) "
-<<<<<<< HEAD
-                              "exist only for q odd powers of 2"))
-=======
                               "are known only for odd powers q of 2"))
->>>>>>> 0cfe6ec5
         orderType = 2
     elif t**2 == s:  # (q^2, q)
         q = t
         orderType = 1
     else:
-<<<<<<< HEAD
-        raise ValueError(f"No generalised octagon of order ({s}, {t}) exists")
-=======
         raise ValueError(f"No generalised octagon of order ({s}, {t}) is known")
->>>>>>> 0cfe6ec5
 
     if q == 1:  # order (1, 1)
         from sage.graphs.generators.basic import CycleGraph
         return CycleGraph(8)
 
     if not is_prime_power(q):
-<<<<<<< HEAD
-        raise ValueError(f"No generalised octagon of order ({s}, {t}) exists")
-=======
         raise ValueError(f"No generalised octagon of order ({s}, {t}) is known")
->>>>>>> 0cfe6ec5
 
     if orderType == 0:
         # incidence graph of generalised quadrangle (q, q)
@@ -1544,11 +1459,7 @@
 
     elif orderType == 1:
         # dual
-<<<<<<< HEAD
-        H = GeneralisedOctagonGraph(t,s)
-=======
         H = GeneralisedOctagonGraph(t, s)
->>>>>>> 0cfe6ec5
         G = _line_graph_generalised_polygon(H)
         G.name("Generalised octagon of order(%d, %d)"%(s, t))
         return G
@@ -1565,19 +1476,11 @@
 
 def GeneralisedHexagonGraph(const int s, const int t):
     r"""
-<<<<<<< HEAD
-    Return the point-graph of a generalised octagon of order `(s,t)`.
+    Return the point-graph of a generalised hexagon of order `(s,t)`.
 
     INPUT:
 
-    - ``s, t`` -- integers; order of the generalised octagon
-=======
-    Return the point-graph of a generalised hexagon of order `(s,t)`.
-
-    INPUT:
-
     - ``s, t`` -- integers; order of the generalised hexagon
->>>>>>> 0cfe6ec5
 
     EXAMPLES::
 
@@ -1592,11 +1495,7 @@
 
     .. NOTE::
 
-<<<<<<< HEAD
-        This function uses the GAP's AtlasRep package to build the graphs
-=======
         This function uses the GAP's AtlasRep package to build GHs
->>>>>>> 0cfe6ec5
         of order `(q, q)`, `(q, q^3)` or `(q^3, q)`. For those graphs you need
         an internet connection and Sage's optional package ``gap_packages``.
 
@@ -1619,10 +1518,6 @@
         sage: G = graphs.GeneralisedHexagonGraph(2, 8)  # optional - gap_packages internet
         sage: G.is_distance_regular(True)  # optional - gap_packages internet
         ([18, 16, 16, None], [None, 1, 1, 9])
-<<<<<<< HEAD
-
-=======
->>>>>>> 0cfe6ec5
     """
     from sage.arith.misc import is_prime_power
     from sage.libs.gap.libgap import libgap
@@ -1646,30 +1541,18 @@
         q = t
         orderType = 1
     else:
-<<<<<<< HEAD
-        raise ValueError(f"No generalised octagon of order ({s}, {t}) exists")
-=======
         raise ValueError(f"No generalised hexagon of order ({s}, {t}) is known")
->>>>>>> 0cfe6ec5
 
     if q == 1:  # order (1, 1)
         from sage.graphs.generators.basic import CycleGraph
         return CycleGraph(6)
 
     if not is_prime_power(q):
-<<<<<<< HEAD
-        raise ValueError(f"No generalised octagon of order ({s}, {t}) exists")
-
-    if orderType == 0:
-        # incident graph of generalised 3-gon of order (q, q)
-        PG2 = designs.ProjectiveGeometryDesign(2,1,q)
-=======
         raise ValueError(f"No generalised hexagon of order ({s}, {t}) is known")
 
     if orderType == 0:
         # incidence graph of generalised 3-gon of order (q, q)
         PG2 = designs.ProjectiveGeometryDesign(2, 1, q)
->>>>>>> 0cfe6ec5
 
         edges = []
         for l in PG2.blocks():
@@ -1730,11 +1613,7 @@
         movedPoints = 819 if q==2 else 26572
         group = libgap.AtlasGroup("3D4(%d)"%q, libgap.NrMovedPoints, movedPoints)
 
-<<<<<<< HEAD
-        G = Graph(libgap.Orbit(group, [1, 2],libgap.OnSets),
-=======
         G = Graph(libgap.Orbit(group, [1, 2], libgap.OnSets),
->>>>>>> 0cfe6ec5
                   format='list_of_edges')
         G.name("Generalised hexagon of order (%d, %d)"%(q, q**3))
         return G
@@ -1754,11 +1633,7 @@
 
     OUTPUT:
 
-<<<<<<< HEAD
-    A list of tuples where each tuple represent a line through the vertices
-=======
     A list of tuples where each tuple represent a line via the vertices
->>>>>>> 0cfe6ec5
     contained in that line.
 
     EXAMPLES::
@@ -1773,11 +1648,7 @@
         sage: line = lines[0]
         sage: type(line)
         <class 'tuple'>
-<<<<<<< HEAD
-        sage: line[0] in G  # elements in line are vertices
-=======
         sage: line[0] in G  # the elements in the line are vertices
->>>>>>> 0cfe6ec5
         True
 
     REFERENCES:
@@ -1810,19 +1681,12 @@
 
         # remove already handled edges
         for u, v in itertools.product(bot2, repeat=2):
-<<<<<<< HEAD
-=======
             sig_check()
->>>>>>> 0cfe6ec5
             try :
                 edges.remove((u, v))
             except KeyError:
                 pass  # ignore this
-<<<<<<< HEAD
-    #end while edges
-=======
     # end while edges
->>>>>>> 0cfe6ec5
 
     return lines
 
@@ -1894,12 +1758,6 @@
 
     EXAMPLES::
 
-<<<<<<< HEAD
-    TESTS::
-
-    """
-
-=======
         sage: from sage.graphs.generators.distance_regular import \
         ....: _intersection_array_from_graph
         sage: _intersection_array_from_graph(graphs.FosterGraph())
@@ -1922,7 +1780,6 @@
         sage: _intersection_array_from_graph(graphs.CompleteGraph(7))
         [6, 1]
     """
->>>>>>> 0cfe6ec5
     t = G.is_distance_regular(True)
     if t is False:
         return False
@@ -2316,7 +2173,6 @@
 
     raise ValueError("Incorrect family of graphs")
 
-<<<<<<< HEAD
 def is_pseudo_partition_graph(list arr):
     r"""
     Return `(m, a)` if the intersection array given satisfy:
@@ -2464,8 +2320,6 @@
     raise ValueError("No known graph exists")
 
 
-=======
->>>>>>> 0cfe6ec5
 
 # dictionary intersection_array (as tuple)  -> construction
 # of spordaic distance-regular graphs
@@ -2503,11 +2357,7 @@
     (22, 21, 16, 6, 1, 1, 6, 16, 21, 22) : lambda : \
     HigmanSimsGraph().bipartite_double(),
     (3, 2, 2, 1, 1, 1, 1, 2) : CoxeterGraph,
-<<<<<<< HEAD
-    (6, 5, 5, 4, 1, 1, 2, 6) : LintSchrijverGraph,
-=======
     (6, 5, 5, 4, 1, 1, 2, 6) : vanLintSchrijverGraph,
->>>>>>> 0cfe6ec5
     (7, 6, 4, 4, 1, 1, 1, 6) : DoublyTruncatedWittGraph,
     (9, 8, 6, 3, 1, 1, 3, 8) : distance_3_doubly_truncated_Golay_code_graph,
     (10, 8, 8, 2, 1, 1, 4, 5) : J2Graph,
@@ -2536,11 +2386,8 @@
 
 _infinite_families_database = [
     (is_classical_parameters_graph, graph_with_classical_parameters),
-<<<<<<< HEAD
-    (is_pseudo_partition_graph, pseudo_partition_graph)
-=======
+    (is_pseudo_partition_graph, pseudo_partition_graph),
     (is_from_GQ_spread, graph_from_GQ_spread),
->>>>>>> 0cfe6ec5
 ]
 
 def distance_regular_graph(list arr, existence=False, check=True):
@@ -2597,13 +2444,10 @@
         sage: graphs.distance_regular_graph([14, 12, 10, 8, 6, 4, 2,
         ....: 1, 2, 3, 4, 5, 6, 7])
         Hamming Graph with parameters 7,3: Graph on 2187 vertices
-<<<<<<< HEAD
         sage: graphs.distance_regular_graph([66, 45, 28, 1, 6, 30])
         Graph on 1024 vertices
-=======
         sage: graphs.distance_regular_graph([64, 60, 1, 1, 15, 64], check=True)
         Graph on 325 vertices
->>>>>>> 0cfe6ec5
     """
     from sage.misc.unknown import Unknown
     from sage.categories.sets_cat import EmptySetError
