--- conflicted
+++ resolved
@@ -4246,13 +4246,8 @@
     Comparing different methods on random graphs that are not always
     triconnected::
 
-<<<<<<< HEAD
-        sage: G = graphs.RandomBarabasiAlbert(50, 3)                            # optional - networkx
-        sage: G.is_triconnected() == G.vertex_connectivity(k=3)                 # optional - networkx
-=======
         sage: G = graphs.RandomBarabasiAlbert(50, 3)                                    # optional - networkx
         sage: G.is_triconnected() == G.vertex_connectivity(k=3)                         # optional - networkx
->>>>>>> 443b7549
         True
 
     .. SEEALSO::
