# distutils: language = c++
r"""
Fast compiled graphs

This is a Cython implementation of the base class for sparse and dense graphs
in Sage. It is not intended for use on its own. Specific graph types should
extend this base class and implement missing functionalities. Whenever
possible, specific methods should also be overridden with implementations that
suit the graph type under consideration.

For an overview of graph data structures in sage, see
:mod:`~sage.graphs.base.overview`.

Data structure
--------------

The class ``CGraph`` maintains the following variables:

- ``cdef int num_verts``
- ``cdef int num_arcs``
- ``cdef int *in_degrees``
- ``cdef int *out_degrees``
- ``cdef bitset_t active_vertices``

The bitset ``active_vertices`` is a list of all available vertices for use, but
only the ones which are set are considered to actually be in the graph. The
variables ``num_verts`` and ``num_arcs`` are self-explanatory. Note that
``num_verts`` is the number of bits set in ``active_vertices``, not the full
length of the bitset. The arrays ``in_degrees`` and ``out_degrees`` are of the
same length as the bitset.

For more information about active vertices, see the documentation for the
method :meth:`realloc <sage.graphs.base.c_graph.CGraph.realloc>`.
"""

# ****************************************************************************
#       Copyright (C) 2008-9 Robert L. Miller <rlmillster@gmail.com>
#
# This program is free software: you can redistribute it and/or modify
# it under the terms of the GNU General Public License as published by
# the Free Software Foundation, either version 2 of the License, or
# (at your option) any later version.
#                  https://www.gnu.org/licenses/
# ****************************************************************************

from sage.data_structures.bitset_base cimport *
from sage.rings.integer cimport smallInteger
from sage.arith.long cimport pyobject_to_long
from libcpp.queue cimport priority_queue, queue
from libcpp.stack cimport stack
from libcpp.pair cimport pair
from sage.rings.integer_ring import ZZ
from cysignals.memory cimport check_allocarray, sig_free
from sage.data_structures.bitset cimport FrozenBitset


cdef extern from "Python.h":
    int unlikely(int) nogil  # Defined by Cython


cdef class CGraph:
    """
    Compiled sparse and dense graphs.
    """

    ###################################
    # Vertex Functions
    ###################################

    cpdef bint has_vertex(self, int n) except -1:
        """
        Determine whether the vertex ``n`` is in ``self``.

        This method is different from :meth:`check_vertex`. The current method
        returns a boolean to signify whether or not ``n`` is a vertex of this
        graph. On the other hand, :meth:`check_vertex` raises an error if
        ``n`` is not a vertex of this graph.

        INPUT:

        - ``n`` -- a nonnegative integer representing a vertex

        OUTPUT:

        - ``True`` if ``n`` is a vertex of this graph; ``False`` otherwise.

        .. SEEALSO::

            - :meth:`check_vertex`
              -- raise an error if this graph does not contain a specific
              vertex.

        EXAMPLES:

        Upon initialization, a
        :class:`SparseGraph <sage.graphs.base.sparse_graph.SparseGraph>`
        or
        :class:`DenseGraph <sage.graphs.base.dense_graph.DenseGraph>`
        has the first ``nverts`` vertices::

            sage: from sage.graphs.base.sparse_graph import SparseGraph
            sage: S = SparseGraph(nverts=10, expected_degree=3, extra_vertices=10)
            sage: S.has_vertex(6)
            True
            sage: S.has_vertex(12)
            False
            sage: S.has_vertex(24)
            False
            sage: S.has_vertex(-19)
            False

        ::

            sage: from sage.graphs.base.dense_graph import DenseGraph
            sage: D = DenseGraph(nverts=10, extra_vertices=10)
            sage: D.has_vertex(6)
            True
            sage: D.has_vertex(12)
            False
            sage: D.has_vertex(24)
            False
            sage: D.has_vertex(-19)
            False
        """
        return (n >= 0 and
                <mp_bitcnt_t>n < self.active_vertices.size and
                bitset_in(self.active_vertices, n))

    cpdef check_vertex(self, int n):
        """
        Check that ``n`` is a vertex of ``self``.

        This method is different from :meth:`has_vertex`. The current method
        raises an error if ``n`` is not a vertex of this graph. On the other
        hand, :meth:`has_vertex` returns a boolean to signify whether or not
        ``n`` is a vertex of this graph.

        INPUT:

        - ``n`` -- a nonnegative integer representing a vertex

        OUTPUT:

        - Raise an error if ``n`` is not a vertex of this graph

        .. SEEALSO::

            - :meth:`has_vertex`
              -- determine whether this graph has a specific vertex

        EXAMPLES::

            sage: from sage.graphs.base.sparse_graph import SparseGraph
            sage: S = SparseGraph(nverts=10, expected_degree=3, extra_vertices=10)
            sage: S.check_vertex(4)
            sage: S.check_vertex(12)
            Traceback (most recent call last):
            ...
            LookupError: vertex (12) is not a vertex of the graph
            sage: S.check_vertex(24)
            Traceback (most recent call last):
            ...
            LookupError: vertex (24) is not a vertex of the graph
            sage: S.check_vertex(-19)
            Traceback (most recent call last):
            ...
            LookupError: vertex (-19) is not a vertex of the graph

        ::

            sage: from sage.graphs.base.dense_graph import DenseGraph
            sage: D = DenseGraph(nverts=10, extra_vertices=10)
            sage: D.check_vertex(4)
            sage: D.check_vertex(12)
            Traceback (most recent call last):
            ...
            LookupError: vertex (12) is not a vertex of the graph
            sage: D.check_vertex(24)
            Traceback (most recent call last):
            ...
            LookupError: vertex (24) is not a vertex of the graph
            sage: D.check_vertex(-19)
            Traceback (most recent call last):
            ...
            LookupError: vertex (-19) is not a vertex of the graph
        """
        if not self.has_vertex(n):
            raise LookupError("vertex ({0}) is not a vertex of the graph".format(n))

    cdef int add_vertex_unsafe(self, int k) except -1:
        """
        Add the vertex ``k`` to the graph.

        INPUT:

        - ``k`` -- nonnegative integer or ``-1``; for `k >= 0`, add the vertex
          ``k`` to this graph if the vertex is not already in the graph.  If `k
          = -1`, this function will find the first available vertex that is not
          in ``self`` and add that vertex to this graph.

        OUTPUT:

        - ``-1`` -- indicates that no vertex was added because the current
          allocation is already full or the vertex is out of range

        - nonnegative integer -- this vertex is now guaranteed to be in the
          graph.

        .. WARNING::

            This method is potentially unsafe. You should instead use
            :meth:`add_vertex`.
        """
        if k == -1:
            k = bitset_first_in_complement(self.active_vertices)
        elif self.active_vertices.size <= <mp_bitcnt_t>k:
            k = -1
        if k != -1:
            if not bitset_in(self.active_vertices, k):
                self.num_verts += 1
            bitset_add(self.active_vertices, k)
        return k

    def add_vertex(self, int k=-1):
        """
        Adds vertex ``k`` to the graph.

        INPUT:

        - ``k`` -- nonnegative integer or ``-1`` (default: ``-1``); if `k = -1`,
          a new vertex is added and the integer used is returned.  That is, for
          `k = -1`, this function will find the first available vertex that is
          not in ``self`` and add that vertex to this graph.

        OUTPUT:

        - ``-1`` -- indicates that no vertex was added because the current
          allocation is already full or the vertex is out of range.

        - nonnegative integer -- this vertex is now guaranteed to be in the
          graph.

        .. SEEALSO::

            - ``add_vertex_unsafe`` -- add a vertex to a graph. This method is
              potentially unsafe. You should instead use :meth:`add_vertex`.

            - ``add_vertices`` -- add a bunch of vertices to a graph

        EXAMPLES:

        Adding vertices to a sparse graph::

            sage: from sage.graphs.base.sparse_graph import SparseGraph
            sage: G = SparseGraph(3, extra_vertices=3)
            sage: G.add_vertex(3)
            3
            sage: G.add_arc(2, 5)
            Traceback (most recent call last):
            ...
            LookupError: vertex (5) is not a vertex of the graph
            sage: G.add_arc(1, 3)
            sage: G.has_arc(1, 3)
            True
            sage: G.has_arc(2, 3)
            False

        Adding vertices to a dense graph::

            sage: from sage.graphs.base.dense_graph import DenseGraph
            sage: G = DenseGraph(3, extra_vertices=3)
            sage: G.add_vertex(3)
            3
            sage: G.add_arc(2,5)
            Traceback (most recent call last):
            ...
            LookupError: vertex (5) is not a vertex of the graph
            sage: G.add_arc(1, 3)
            sage: G.has_arc(1, 3)
            True
            sage: G.has_arc(2, 3)
            False

        Repeatedly adding a vertex using `k = -1` will allocate more memory
        as required::

            sage: from sage.graphs.base.sparse_graph import SparseGraph
            sage: G = SparseGraph(3, extra_vertices=0)
            sage: G.verts()
            [0, 1, 2]
            sage: for i in range(10):
            ....:     _ = G.add_vertex(-1);
            ...
            sage: G.verts()
            [0, 1, 2, 3, 4, 5, 6, 7, 8, 9, 10, 11, 12]

        ::

            sage: from sage.graphs.base.dense_graph import DenseGraph
            sage: G = DenseGraph(3, extra_vertices=0)
            sage: G.verts()
            [0, 1, 2]
            sage: for i in range(12):
            ....:     _ = G.add_vertex(-1);
            ...
            sage: G.verts()
            [0, 1, 2, 3, 4, 5, 6, 7, 8, 9, 10, 11, 12, 13, 14]

        TESTS::

            sage: from sage.graphs.base.sparse_graph import SparseGraph
            sage: G = SparseGraph(3, extra_vertices=0)
            sage: G.add_vertex(6)
            Traceback (most recent call last):
            ...
            RuntimeError: requested vertex is past twice the allocated range: use realloc

        ::

            sage: from sage.graphs.base.dense_graph import DenseGraph
            sage: G = DenseGraph(3, extra_vertices=0)
            sage: G.add_vertex(6)
            Traceback (most recent call last):
            ...
            RuntimeError: requested vertex is past twice the allocated range: use realloc
        """
        if k >= (2 * <int>self.active_vertices.size):
            raise RuntimeError(
                "requested vertex is past twice the allocated range: "
                "use realloc")
        if (k >= <int>self.active_vertices.size or
                (k == -1 and self.active_vertices.size == <mp_bitcnt_t>self.num_verts)):
            self.realloc(2 * self.active_vertices.size)
        return self.add_vertex_unsafe(k)

    cpdef add_vertices(self, verts):
        """
        Add vertices from the iterable ``verts``.

        INPUT:

        - ``verts`` -- an iterable of vertices; value -1 has a special meaning
          -- for each such value an unused vertex name is found, used to create
          a new vertex and returned.

        OUTPUT:

        List of generated labels if there is any -1 in ``verts``. ``None``
        otherwise.

        .. SEEALSO::

            - :meth:`add_vertex` -- add a vertex to a graph

        EXAMPLES:

        Adding vertices for sparse graphs::

            sage: from sage.graphs.base.sparse_graph import SparseGraph
            sage: S = SparseGraph(nverts=4, extra_vertices=4)
            sage: S.verts()
            [0, 1, 2, 3]
            sage: S.add_vertices([3, -1, 4, 9])
            [5]
            sage: S.verts()
            [0, 1, 2, 3, 4, 5, 9]
            sage: S.realloc(20)
            sage: S.verts()
            [0, 1, 2, 3, 4, 5, 9]

        Adding vertices for dense graphs::

            sage: from sage.graphs.base.dense_graph import DenseGraph
            sage: D = DenseGraph(nverts=4, extra_vertices=4)
            sage: D.verts()
            [0, 1, 2, 3]
            sage: D.add_vertices([3, -1, 4, 9])
            [5]
            sage: D.verts()
            [0, 1, 2, 3, 4, 5, 9]
            sage: D.realloc(20)
            sage: D.verts()
            [0, 1, 2, 3, 4, 5, 9]
        """
        cdef int v
        cdef int nones = 0
        for v in verts:
            if v > -1:
                self.add_vertex(v)
            else:
                nones += 1

        new_names = []
        while nones:
            new_names.append(self.add_vertex())
            nones -= 1

        return new_names if new_names else None

    cdef int del_vertex_unsafe(self, int v) except -1:
        """
        Delete the vertex ``v``, along with all edges incident to it.

        INPUT:

        - ``v`` -- nonnegative integer representing a vertex

        .. WARNING::

            This method is potentially unsafe. Use :meth:`del_vertex` instead.
        """
        cdef int size = 0
        cdef int num_nbrs
        cdef int i
        cdef int *neighbors
        if self.in_degrees[v] > size:
            size = self.in_degrees[v]
        if self.out_degrees[v] > size:
            size = self.out_degrees[v]
        if size > 0:
            neighbors = <int *> sig_malloc(size * sizeof(int))
            if not neighbors:
                raise RuntimeError("failure allocating memory")
            # delete each arc incident with v
            num_nbrs = self.in_neighbors_unsafe(v, neighbors, size)
            for i in range(num_nbrs):
                self.del_arc_unsafe(neighbors[i], v)
            num_nbrs = self.out_neighbors_unsafe(v, neighbors, size)
            for i in range(num_nbrs):
                self.del_arc_unsafe(v, neighbors[i])
            sig_free(neighbors)

        self.num_verts -= 1
        bitset_remove(self.active_vertices, v)

    cpdef del_vertex(self, int v):
        """
        Delete the vertex ``v``, along with all edges incident to it.

        If ``v`` is not in ``self``, fails silently.

        INPUT:

        - ``v`` -- a nonnegative integer representing a vertex

        .. SEEALSO::

            - ``del_vertex_unsafe`` -- delete a vertex from a graph. This method
              is potentially unsafe. Use :meth:`del_vertex` instead.

        EXAMPLES:

        Deleting vertices of sparse graphs::

            sage: from sage.graphs.base.sparse_graph import SparseGraph
            sage: G = SparseGraph(3)
            sage: G.add_arc(0, 1)
            sage: G.add_arc(0, 2)
            sage: G.add_arc(1, 2)
            sage: G.add_arc(2, 0)
            sage: G.del_vertex(2)
            sage: for i in range(2):
            ....:     for j in range(2):
            ....:         if G.has_arc(i, j):
            ....:             print("{} {}".format(i,j))
            0 1
            sage: G = SparseGraph(3)
            sage: G.add_arc(0, 1)
            sage: G.add_arc(0, 2)
            sage: G.add_arc(1, 2)
            sage: G.add_arc(2, 0)
            sage: G.del_vertex(1)
            sage: for i in range(3):
            ....:     for j in range(3):
            ....:         if G.has_arc(i, j):
            ....:             print("{} {}".format(i,j))
            0 2
            2 0

        Deleting vertices of dense graphs::

            sage: from sage.graphs.base.dense_graph import DenseGraph
            sage: G = DenseGraph(4)
            sage: G.add_arc(0, 1); G.add_arc(0, 2)
            sage: G.add_arc(3, 1); G.add_arc(3, 2)
            sage: G.add_arc(1, 2)
            sage: G.verts()
            [0, 1, 2, 3]
            sage: G.del_vertex(3); G.verts()
            [0, 1, 2]
            sage: for i in range(3):
            ....:     for j in range(3):
            ....:         if G.has_arc(i, j):
            ....:             print("{} {}".format(i,j))
            0 1
            0 2
            1 2

        If the vertex to be deleted is not in this graph, then fail silently::

            sage: from sage.graphs.base.sparse_graph import SparseGraph
            sage: G = SparseGraph(3)
            sage: G.verts()
            [0, 1, 2]
            sage: G.has_vertex(3)
            False
            sage: G.del_vertex(3)
            sage: G.verts()
            [0, 1, 2]

        ::

            sage: from sage.graphs.base.dense_graph import DenseGraph
            sage: G = DenseGraph(5)
            sage: G.verts()
            [0, 1, 2, 3, 4]
            sage: G.has_vertex(6)
            False
            sage: G.del_vertex(6)
            sage: G.verts()
            [0, 1, 2, 3, 4]
        """
        if self.has_vertex(v):
            self.del_vertex_unsafe(v)

    cpdef int current_allocation(self):
        r"""
        Report the number of vertices allocated.

        OUTPUT:

        - The number of vertices allocated. This number is usually different
          from the order of a graph. We may have allocated enough memory for a
          graph to hold `n > 0` vertices, but the order (actual number of
          vertices) of the graph could be less than `n`.

        EXAMPLES::

            sage: from sage.graphs.base.sparse_graph import SparseGraph
            sage: S = SparseGraph(nverts=4, extra_vertices=4)
            sage: S.current_allocation()
            8
            sage: S.add_vertex(6)
            6
            sage: S.current_allocation()
            8
            sage: S.add_vertex(10)
            10
            sage: S.current_allocation()
            16
            sage: S.add_vertex(40)
            Traceback (most recent call last):
            ...
            RuntimeError: requested vertex is past twice the allocated range: use realloc
            sage: S.realloc(50)
            sage: S.add_vertex(40)
            40
            sage: S.current_allocation()
            50
            sage: S.realloc(30)
            -1
            sage: S.current_allocation()
            50
            sage: S.del_vertex(40)
            sage: S.realloc(30)
            sage: S.current_allocation()
            30

        The actual number of vertices in a graph might be less than the number
        of vertices allocated for the graph::

            sage: from sage.graphs.base.dense_graph import DenseGraph
            sage: G = DenseGraph(nverts=3, extra_vertices=2)
            sage: order = len(G.verts())
            sage: order
            3
            sage: G.current_allocation()
            5
            sage: order < G.current_allocation()
            True
        """
        return self.active_vertices.size

    cpdef list verts(self):
        """
        Return a list of the vertices in ``self``.

        OUTPUT:

        - A list of all vertices in this graph

        EXAMPLES::

            sage: from sage.graphs.base.sparse_graph import SparseGraph
            sage: S = SparseGraph(nverts=4, extra_vertices=4)
            sage: S.verts()
            [0, 1, 2, 3]
            sage: S.add_vertices([3,5,7,9])
            sage: S.verts()
            [0, 1, 2, 3, 5, 7, 9]
            sage: S.realloc(20)
            sage: S.verts()
            [0, 1, 2, 3, 5, 7, 9]

        ::

            sage: from sage.graphs.base.dense_graph import DenseGraph
            sage: G = DenseGraph(3, extra_vertices=2)
            sage: G.verts()
            [0, 1, 2]
            sage: G.del_vertex(0)
            sage: G.verts()
            [1, 2]
        """
        return bitset_list(self.active_vertices)

    cpdef realloc(self, int total):
        """
        Reallocate the number of vertices to use, without actually adding any.

        INPUT:

        - ``total`` -- integer; the total size to make the array of vertices

        OUTPUT:

        - Raise a ``NotImplementedError``. This method is not implemented in
          this base class. A child class should provide a suitable
          implementation.

        .. SEEALSO::

            - :meth:`realloc <sage.graphs.base.sparse_graph.SparseGraph.realloc>`
              -- a ``realloc`` implementation for sparse graphs.

            - :meth:`realloc <sage.graphs.base.dense_graph.DenseGraph.realloc>`
              -- a ``realloc`` implementation for dense graphs.

        EXAMPLES:

        First, note that :meth:`realloc` is implemented for
        :class:`SparseGraph <sage.graphs.base.sparse_graph.SparseGraph>`
        and
        :class:`DenseGraph <sage.graphs.base.dense_graph.DenseGraph>`
        differently, and is not implemented at the
        :class:`CGraph` level::

            sage: from sage.graphs.base.c_graph import CGraph
            sage: G = CGraph()
            sage: G.realloc(20)
            Traceback (most recent call last):
            ...
            NotImplementedError

        The ``realloc`` implementation for sparse graphs::

            sage: from sage.graphs.base.sparse_graph import SparseGraph
            sage: S = SparseGraph(nverts=4, extra_vertices=4)
            sage: S.current_allocation()
            8
            sage: S.add_vertex(6)
            6
            sage: S.current_allocation()
            8
            sage: S.add_vertex(10)
            10
            sage: S.current_allocation()
            16
            sage: S.add_vertex(40)
            Traceback (most recent call last):
            ...
            RuntimeError: requested vertex is past twice the allocated range: use realloc
            sage: S.realloc(50)
            sage: S.add_vertex(40)
            40
            sage: S.current_allocation()
            50
            sage: S.realloc(30)
            -1
            sage: S.current_allocation()
            50
            sage: S.del_vertex(40)
            sage: S.realloc(30)
            sage: S.current_allocation()
            30

        The ``realloc`` implementation for dense graphs::

            sage: from sage.graphs.base.dense_graph import DenseGraph
            sage: D = DenseGraph(nverts=4, extra_vertices=4)
            sage: D.current_allocation()
            8
            sage: D.add_vertex(6)
            6
            sage: D.current_allocation()
            8
            sage: D.add_vertex(10)
            10
            sage: D.current_allocation()
            16
            sage: D.add_vertex(40)
            Traceback (most recent call last):
            ...
            RuntimeError: requested vertex is past twice the allocated range: use realloc
            sage: D.realloc(50)
            sage: D.add_vertex(40)
            40
            sage: D.current_allocation()
            50
            sage: D.realloc(30)
            -1
            sage: D.current_allocation()
            50
            sage: D.del_vertex(40)
            sage: D.realloc(30)
            sage: D.current_allocation()
            30
        """
        raise NotImplementedError()

    ###################################
    # Edge Functions
    ###################################

    cdef int del_arc_unsafe(self, int u, int v) except -1:
        raise NotImplementedError()

    cpdef add_arc(self, int u, int v):
        """
        Add arc ``(u, v)`` to the graph.

        INPUT:

        - ``u``, ``v`` -- non-negative integers, must be in self

        EXAMPLES:

        On the :class:`CGraph` level, this always produces an error, as there are no vertices::

            sage: from sage.graphs.base.c_graph import CGraph
            sage: G = CGraph()
            sage: G.add_arc(0, 1)
            Traceback (most recent call last):
            ...
            LookupError: vertex (0) is not a vertex of the graph

        It works, once there are vertices and :meth:`add_arc_unsafe` is implemented::

            sage: from sage.graphs.base.dense_graph import DenseGraph
            sage: G = DenseGraph(5)
            sage: G.add_arc(0, 1)
            sage: G.add_arc(4, 7)
            Traceback (most recent call last):
            ...
            LookupError: vertex (7) is not a vertex of the graph
            sage: G.has_arc(1, 0)
            False
            sage: G.has_arc(0, 1)
            True

            sage: from sage.graphs.base.sparse_graph import SparseGraph
            sage: G = SparseGraph(5)
            sage: G.add_arc(0,1)
            sage: G.add_arc(4,7)
            Traceback (most recent call last):
            ...
            LookupError: vertex (7) is not a vertex of the graph
            sage: G.has_arc(1,0)
            False
            sage: G.has_arc(0,1)
            True
        """
        self.check_vertex(u)
        self.check_vertex(v)
        self.add_arc_unsafe(u, v)

    cpdef bint has_arc(self, int u, int v) except -1:
        """
        Check if the arc ``(u, v)`` is in this graph.

        INPUT:

        - ``u`` -- integer; the tail of an arc

        - ``v`` -- integer; the head of an arc

        OUTPUT:

        - Print a ``Not Implemented!`` message. This method is not implemented
          at the :class:`CGraph` level. A child class should provide a suitable
          implementation.

        EXAMPLES:

        On the :class:`CGraph` this always returns ``False``::

            sage: from sage.graphs.base.c_graph import CGraph
            sage: G = CGraph()
            sage: G.has_arc(0, 1)
            False

        It works once :class:`has_arc_unsafe` is implemented::

            sage: from sage.graphs.base.dense_graph import DenseGraph
            sage: G = DenseGraph(5)
            sage: G.add_arc(0, 1)
            sage: G.has_arc(1, 0)
            False
            sage: G.has_arc(0, 1)
            True

            sage: from sage.graphs.base.sparse_graph import SparseGraph
            sage: G = SparseGraph(5)
            sage: G.add_arc_label(0,1)
            sage: G.has_arc(1,0)
            False
            sage: G.has_arc(0,1)
            True
        """
        if u < 0 or u >= <int>self.active_vertices.size or not bitset_in(self.active_vertices, u):
            return False
        if v < 0 or v >= <int>self.active_vertices.size or not bitset_in(self.active_vertices, v):
            return False
        return self.has_arc_unsafe(u, v) == 1

    cpdef del_all_arcs(self, int u, int v):
        """
        Delete all arcs from ``u`` to ``v``.

        INPUT:

        - ``u`` -- integer; the tail of an arc.

        - ``v`` -- integer; the head of an arc.

        EXAMPLES:

        On the :class:`CGraph` level, this always produces an error, as there are no vertices::

            sage: from sage.graphs.base.c_graph import CGraph
            sage: G = CGraph()
            sage: G.del_all_arcs(0,1)
            Traceback (most recent call last):
            ...
            LookupError: vertex (0) is not a vertex of the graph

        It works, once there are vertices and :meth:`del_arc_unsafe` is implemented::

            sage: from sage.graphs.base.sparse_graph import SparseGraph
            sage: G = SparseGraph(5)
            sage: G.add_arc_label(0,1,0)
            sage: G.add_arc_label(0,1,1)
            sage: G.add_arc_label(0,1,2)
            sage: G.add_arc_label(0,1,3)
            sage: G.del_all_arcs(0,1)
            sage: G.has_arc(0,1)
            False
            sage: G.arc_label(0,1)
            0
            sage: G.del_all_arcs(0,1)

            sage: from sage.graphs.base.dense_graph import DenseGraph
            sage: G = DenseGraph(5)
            sage: G.add_arc(0, 1)
            sage: G.has_arc(0, 1)
            True
            sage: G.del_all_arcs(0, 1)
            sage: G.has_arc(0, 1)
            False
        """
        self.check_vertex(u)
        self.check_vertex(v)
        self.del_arc_unsafe(u, v)

    ###################################
    # Labeled Edge Functions
    ###################################

    cdef int add_arc_label_unsafe(self, int u, int v, int l) except -1:
        raise NotImplementedError()

    cdef int has_arc_label_unsafe(self, int u, int v, int l) except -1:
        raise NotImplementedError()

    cdef int del_arc_label_unsafe(self, int u, int v, int l) except -1:
        raise NotImplementedError()

    cdef int arc_label_unsafe(self, int u, int v) except -1:
        raise NotImplementedError()

    cdef int all_arcs_unsafe(self, int u, int v, int* arc_labels, int size) except -1:
        raise NotImplementedError()

    cpdef int arc_label(self, int u, int v):
        """
        Retrieves the first label found associated with ``(u, v)``.

        INPUT:

         - ``u, v`` -- non-negative integers, must be in self

        OUTPUT: one of

        - positive integer -- indicates that there is a label on ``(u, v)``.

        - ``0`` -- either the arc ``(u, v)`` is unlabeled, or there is no arc at all.

        EXAMPLES::

            sage: from sage.graphs.base.sparse_graph import SparseGraph
            sage: G = SparseGraph(5)
            sage: G.add_arc_label(3,4,7)
            sage: G.arc_label(3,4)
            7

        To this function, an unlabeled arc is indistinguishable from a non-arc::

            sage: G.add_arc_label(1,0)
            sage: G.arc_label(1,0)
            0
            sage: G.arc_label(1,1)
            0

        This function only returns the *first* label it finds from ``u`` to ``v``::

            sage: G.add_arc_label(1,2,1)
            sage: G.add_arc_label(1,2,2)
            sage: G.arc_label(1,2)
            2

        """
        self.check_vertex(u)
        self.check_vertex(v)
        return self.arc_label_unsafe(u, v)

    cpdef list all_arcs(self, int u, int v):
        """
        Gives the labels of all arcs ``(u, v)``. An unlabeled arc is interpreted as
        having label 0.

        EXAMPLES::

            sage: from sage.graphs.base.sparse_graph import SparseGraph
            sage: G = SparseGraph(5)
            sage: G.add_arc_label(1,2,1)
            sage: G.add_arc_label(1,2,2)
            sage: G.add_arc_label(1,2,2)
            sage: G.add_arc_label(1,2,2)
            sage: G.add_arc_label(1,2,3)
            sage: G.add_arc_label(1,2,3)
            sage: G.add_arc_label(1,2,4)
            sage: G.all_arcs(1,2)
            [4, 3, 3, 2, 2, 2, 1]

        """
        cdef int size, num_arcs, i
        cdef int *arc_labels
        cdef list output
        self.check_vertex(u)
        self.check_vertex(v)
        if unlikely(self.in_degrees is NULL or self.out_degrees is NULL):
            raise ValueError("`self.in_degree` or `self.out_degree` not allocated")
        if self.in_degrees[v] < self.out_degrees[u]:
            size = self.in_degrees[v]
        else:
            size = self.out_degrees[u]
        arc_labels = <int *>check_allocarray(size, sizeof(int))
        num_arcs = self.all_arcs_unsafe(u, v, arc_labels, size)
        if num_arcs == -1:
            sig_free(arc_labels)
            raise RuntimeError("There was an error: there seem to be more arcs than self.in_degrees or self.out_degrees indicate.")
        output = [arc_labels[i] for i in range(num_arcs)]
        sig_free(arc_labels)
        return output

    cpdef del_arc_label(self, int u, int v, int l):
        """
        Delete an arc ``(u, v)`` with label ``l``.

        INPUT:

         - ``u, v`` -- non-negative integers, must be in self

         - ``l`` -- a positive integer label, or zero for no label

        EXAMPLES::

            sage: from sage.graphs.base.sparse_graph import SparseGraph
            sage: G = SparseGraph(5)
            sage: G.add_arc_label(0,1,0)
            sage: G.add_arc_label(0,1,1)
            sage: G.add_arc_label(0,1,2)
            sage: G.add_arc_label(0,1,2)
            sage: G.add_arc_label(0,1,3)
            sage: G.del_arc_label(0,1,2)
            sage: G.all_arcs(0,1)
            [0, 3, 2, 1]
            sage: G.del_arc_label(0,1,0)
            sage: G.all_arcs(0,1)
            [3, 2, 1]

        """
        self.check_vertex(u)
        self.check_vertex(v)
        if l < 0:
            raise ValueError("Label ({0}) must be a nonnegative integer.".format(l))
        self.del_arc_label_unsafe(u, v, l)

    cpdef bint has_arc_label(self, int u, int v, int l):
        """
        Indicates whether there is an arc ``(u, v)`` with label ``l``.

        INPUT:

         - ``u, v`` -- non-negative integers, must be in self

         - ``l`` -- a positive integer label, or zero for no label

        EXAMPLES::

            sage: from sage.graphs.base.sparse_graph import SparseGraph
            sage: G = SparseGraph(5)
            sage: G.add_arc_label(0,1,0)
            sage: G.add_arc_label(0,1,1)
            sage: G.add_arc_label(0,1,2)
            sage: G.add_arc_label(0,1,2)
            sage: G.has_arc_label(0,1,1)
            True
            sage: G.has_arc_label(0,1,2)
            True
            sage: G.has_arc_label(0,1,3)
            False

        """
        self.check_vertex(u)
        self.check_vertex(v)
        if l < 0:
            raise ValueError("Label ({0}) must be a nonnegative integer.".format(l))
        return self.has_arc_label_unsafe(u, v, l) == 1

    ###################################
    # Neighbor Functions
    ###################################

    cdef int out_neighbors_unsafe(self, int u, int *neighbors, int size) except -2:
        """
        Feed array ``neighbors`` with the out-neighbors of ``u``.

        This function will put at most ``size`` out-neighbors of ``u`` in array
        ``neighbors``. If ``u`` has more than ``size`` out-neighbors, ``size``
        of them are put in array ``neighbors`` and the function returns value
        ``-1``.  Otherwise the function returns the number of out-neighbors that
        have been put in array ``neighbors``.

        INPUT:

        - ``u`` -- non-negative integer; must be in self

        - ``neighbors`` -- pointer to an (allocated) integer array

        - ``size`` -- the length of the array

        OUTPUT:

        - nonnegative integer -- the out-degree of ``u``

        - ``-1`` -- indicates that the array has been filled with neighbors, but
          there were more

        """
        cdef int num_nbrs = 0
        cdef int l
        cdef int v = self.next_out_neighbor_unsafe(u, -1, &l)
        while v != -1:
            if num_nbrs == size:
                return -1
            neighbors[num_nbrs] = v
            num_nbrs += 1
            v = self.next_out_neighbor_unsafe(u, v, &l)

        return num_nbrs

    cdef int in_neighbors_unsafe(self, int u, int *neighbors, int size) except -2:
        """
        Feed array ``neighbors`` with the in-neighbors of ``v``.

        This function will put at most ``size`` in-neighbors of ``v`` in array
        ``neighbors``. If ``v`` has more than ``size`` in-neighbors, ``size`` of
        them are put in array ``neighbors`` and the function returns value
        ``-1``.  Otherwise the function returns the number of in-neighbors that
        have been put in array ``neighbors``.

        INPUT:

        - ``v`` -- non-negative integer; must be in self

        - ``neighbors`` -- pointer to an (allocated) integer array

        - ``size`` -- the length of the array

        OUTPUT:

        - nonnegative integer -- the in-degree of ``v``

        - ``-1`` -- indicates that the array has been filled with neighbors, but
          there were more

        """
        cdef int num_nbrs = 0
        cdef int l
        cdef int v = self.next_in_neighbor_unsafe(u, -1, &l)
        while v != -1:
            if num_nbrs == size:
                return -1
            neighbors[num_nbrs] = v
            num_nbrs += 1
            v = self.next_in_neighbor_unsafe(u, v, &l)

        return num_nbrs

    cdef int next_out_neighbor_unsafe(self, int u, int v, int* l) except -2:
        raise NotImplementedError()

    cdef int next_in_neighbor_unsafe(self, int v, int u, int* l) except -2:
        raise NotImplementedError()

    cdef adjacency_sequence_out(self, int n, int *vertices, int v, int* sequence):
        r"""
        Return the adjacency sequence corresponding to a list of vertices and a
        vertex.

        This method fills the array ``sequence``, whose `i`-th element is set to
        `1` iff ``(v,vertices[i])`` is an edge.

        See the function ``_test_adjacency_sequence()`` of ``dense_graph.pyx``
        and ``sparse_graph.pyx`` for unit tests.

        INPUT:

        - ``n`` -- nonnegative integer; the maximum index in ``vertices`` up to
          which we want to consider. If ``n = 0``, we only want to know if ``(v,
          vertices[0])`` is an edge. If ``n = 1``, we want to know whether ``(v,
          vertices[0])`` and ``(v, vertices[1])`` are edges.  Let ``k`` be the
          length of ``vertices``. If ``0 <= n < k``, then we want to know if
          each of ``vertices[0], vertices[1], ..., vertices[n]`` is adjacent to
          ``v``. When ``n = k - 1``, then we consider all elements in the list
          ``vertices``.

        - ``vertices`` -- list of vertices

        - ``v`` -- a vertex

        - ``sequence`` -- ``int *``; the memory segment of length `>= n` that is
          to be filled

        .. SEEALSO::

            - :meth:`adjacency_sequence_in` -- Similar method for
            ``(vertices[i],v)`` instead of ``(v,vertices[i])`` (the difference
            only matters for digraphs)

        """
        cdef int i
        for i in range(n):
            sequence[i] = self.has_arc_unsafe(v, vertices[i])

    cdef adjacency_sequence_in(self, int n, int *vertices, int v, int* sequence):
        r"""
        Compute the adjacency sequence corresponding to a list of vertices and a
        vertex.

        This method fills the array ``sequence``, whose `i`-th element is set to
        `1` iff ``(v, vertices[i])`` is an edge.

        See the function ``_test_adjacency_sequence()`` of ``dense_graph.pyx``
        and ``sparse_graph.pyx`` for unit tests.

        INPUT:

        - ``n`` -- nonnegative integer; the maximum index in ``vertices`` up to
          which we want to consider. If ``n = 0``, we only want to know if
          ``(vertices[0],v)`` is an edge. If ``n = 1``, we want to know whether
          ``(vertices[0],v)`` and ``(vertices[1],v)`` are edges.  Let ``k`` be
          the length of ``vertices``. If ``0 <= n < k``, then we want to know if
          ``v`` is adjacent to each of ``vertices[0], vertices[1], ...,
          vertices[n]``. When ``n = k - 1``, then we consider all elements in
          the list ``vertices``.

        - ``vertices`` -- list of vertices

        - ``v`` -- a vertex

        - ``sequence`` -- ``int *``; the memory segment of length `>= n` that is
          to be filled

        .. SEEALSO::

            - :meth:`adjacency_sequence_out` -- Similar method for ``(v,
            vertices[i])`` instead of ``(vertices[i], v)`` (the difference only
            matters for digraphs)
        """
        cdef int i
        for i in range(n):
            sequence[i] = self.has_arc_unsafe(vertices[i], v)

    cpdef list out_neighbors(self, int u):
        """
        Return the list of out-neighbors of the vertex ``u``.

        INPUT:

        - ``u`` -- integer representing a vertex of this graph

        EXAMPLES:

        On the :class:`CGraph` level, this always produces an error, as there are no vertices::

            sage: from sage.graphs.base.c_graph import CGraph
            sage: G = CGraph()
            sage: G.out_neighbors(0)
            Traceback (most recent call last):
            ...
            LookupError: vertex (0) is not a vertex of the graph

        It works, once there are vertices and :meth:`out_neighbors_unsafe` is implemented::

            sage: from sage.graphs.base.dense_graph import DenseGraph
            sage: G = DenseGraph(5)
            sage: G.add_arc(0, 1)
            sage: G.add_arc(1, 2)
            sage: G.add_arc(1, 3)
            sage: G.out_neighbors(0)
            [1]
            sage: G.out_neighbors(1)
            [2, 3]

            sage: from sage.graphs.base.sparse_graph import SparseGraph
            sage: G = SparseGraph(5)
            sage: G.add_arc(0,1)
            sage: G.add_arc(1,2)
            sage: G.add_arc(1,3)
            sage: G.out_neighbors(0)
            [1]
            sage: G.out_neighbors(1)
            [2, 3]
        """
        cdef int i, num_nbrs
        self.check_vertex(u)
        if not self.out_degrees[u]:
            return []
        cdef int size = self.out_degrees[u]
        cdef int *neighbors = <int *>check_allocarray(size, sizeof(int))
        if not neighbors:
            raise MemoryError
        num_nbrs = self.out_neighbors_unsafe(u, neighbors, size)
        output = [neighbors[i] for i in range(num_nbrs)]
        sig_free(neighbors)
        return output

    cpdef list in_neighbors(self, int v):
        """
        Return the list of in-neighbors of the vertex ``v``.

        INPUT:

        - ``v`` -- integer representing a vertex of this graph

        OUTPUT:

        - Raise ``NotImplementedError``. This method is not implemented at
          the :class:`CGraph` level. A child class should provide a suitable
          implementation.

        .. NOTE::

            Due to the implementation of SparseGraph, this method is much more
            expensive than out_neighbors_unsafe for SparseGraph's.

        EXAMPLES:

        On the :class:`CGraph` level, this always produces an error, as there are no vertices::

            sage: from sage.graphs.base.c_graph import CGraph
            sage: G = CGraph()
            sage: G.in_neighbors(0)
            Traceback (most recent call last):
            ...
            LookupError: vertex (0) is not a vertex of the graph

        It works, once there are vertices and :meth:`out_neighbors_unsafe` is implemented::

            sage: from sage.graphs.base.dense_graph import DenseGraph
            sage: G = DenseGraph(5)
            sage: G.add_arc(0, 1)
            sage: G.add_arc(3, 1)
            sage: G.add_arc(1, 3)
            sage: G.in_neighbors(1)
            [0, 3]
            sage: G.in_neighbors(3)
            [1]

            sage: from sage.graphs.base.sparse_graph import SparseGraph
            sage: G = SparseGraph(5)
            sage: G.add_arc(0,1)
            sage: G.add_arc(3,1)
            sage: G.add_arc(1,3)
            sage: G.in_neighbors(1)
            [0, 3]
            sage: G.in_neighbors(3)
            [1]
        """
        cdef int i, num_nbrs
        self.check_vertex(v)
        if not self.in_degrees[v]:
            return []
        cdef int size = self.in_degrees[v]
        cdef int *neighbors = <int *> check_allocarray(size, sizeof(int))
        if not neighbors:
            raise MemoryError
        num_nbrs = self.in_neighbors_unsafe(v, neighbors, size)
        output = [neighbors[i] for i in range(num_nbrs)]
        sig_free(neighbors)
        return output


cdef class CGraphBackend(GenericGraphBackend):
    """
    Base class for sparse and dense graph backends.

    ::

        sage: from sage.graphs.base.c_graph import CGraphBackend

    This class is extended by
    :class:`SparseGraphBackend <sage.graphs.base.sparse_graph.SparseGraphBackend>`
    and
    :class:`DenseGraphBackend <sage.graphs.base.dense_graph.DenseGraphBackend>`,
    which are fully functional backends. This class is mainly just for vertex
    functions, which are the same for both. A :class:`CGraphBackend` will not
    work on its own::

        sage: from sage.graphs.base.c_graph import CGraphBackend
        sage: CGB = CGraphBackend()
        sage: CGB.degree(0, True)
        Traceback (most recent call last):
        ...
        NotImplementedError: a derived class must return ``self._cg``

    The appropriate way to use these backends is via Sage graphs::

        sage: G = Graph(30)
        sage: G.add_edges([(0,1), (0,3), (4,5), (9, 23)])
        sage: G.edges(sort=True, labels=False)
        [(0, 1), (0, 3), (4, 5), (9, 23)]

    This class handles the labels of vertices and edges. For vertices it uses
    two dictionaries ``vertex_labels`` and ``vertex_ints``. They are just
    opposite of each other: ``vertex_ints`` makes a translation from label to
    integers (that are internally used) and ``vertex_labels`` make the
    translation from internally used integers to actual labels. This class tries
    hard to avoid translation if possible. This will work only if the graph is
    built on integers from `0` to `n-1` and the vertices are basically added in
    increasing order.

    .. SEEALSO::

        - :class:`SparseGraphBackend <sage.graphs.base.sparse_graph.SparseGraphBackend>`
          -- backend for sparse graphs.

        - :class:`DenseGraphBackend <sage.graphs.base.dense_graph.DenseGraphBackend>`
          -- backend for dense graphs.
    """

    ###################################
    # Basic Access
    ###################################

    cdef CGraph cg(self):
        r"""
        Return the attribute ``_cg`` casted into ``CGraph``.
        """
        raise NotImplementedError("a derived class must return ``self._cg``")

    def c_graph(self):
        r"""
        Return the ``._cg`` and ``._cg_rev`` attributes

        .. NOTE::

            The ``._cg_rev`` attribute has been removed and hence ``None`` is returned.

        EXAMPLES::

            sage: cg,cg_rev = graphs.PetersenGraph()._backend.c_graph()
            sage: cg
            <sage.graphs.base.sparse_graph.SparseGraph object at ...>
        """
        return (self.cg(), None)

    def loops(self, new=None):
        """
        Check whether loops are allowed in this graph.

        INPUT:

        - ``new`` -- boolean (default: ``None``); to set or ``None`` to get

        OUTPUT:

        - If ``new=None``, return ``True`` if this graph allows self-loops or
          ``False`` if self-loops are not allowed

        - If ``new`` is a boolean, set the self-loop permission of this graph
          according to the boolean value of ``new``

        EXAMPLES::

            sage: G = Graph()
            sage: G._backend.loops()
            False
            sage: G._backend.loops(True)
            sage: G._backend.loops()
            True
        """
        if new is None:
            return self._loops
        if new:
            self._loops = True
        else:
            self._loops = False

    def num_edges(self, directed):
        """
        Return the number of edges in ``self``.

        INPUT:

        - ``directed`` -- boolean; whether to count ``(u, v)`` and ``(v, u)`` as
          one or two edges

        OUTPUT:

        - If ``directed=True``, counts the number of directed edges in this
          graph. Otherwise, return the size of this graph.

        .. SEEALSO::

            - :meth:`num_verts`
              -- return the order of this graph.

        EXAMPLES::

            sage: G = Graph(graphs.PetersenGraph())
            sage: G._backend.num_edges(False)
            15

        TESTS:

        Ensure that :trac:`8395` is fixed. ::

            sage: G = Graph({1:[1]}); G
            Looped graph on 1 vertex
            sage: G.edges(sort=True, labels=False)
            [(1, 1)]
            sage: G.size()
            1
            sage: G = Graph({1:[2,2]}); G
            Multi-graph on 2 vertices
            sage: G.edges(sort=True, labels=False)
            [(1, 2), (1, 2)]
            sage: G.size()
            2
            sage: G = Graph({1:[1,1]}); G
            Looped multi-graph on 1 vertex
            sage: G.edges(sort=True, labels=False)
            [(1, 1), (1, 1)]
            sage: G.size()
            2
            sage: D = DiGraph({1:[1]}); D
            Looped digraph on 1 vertex
            sage: D.edges(sort=True, labels=False)
            [(1, 1)]
            sage: D.size()
            1
            sage: D = DiGraph({1:[2,2], 2:[1,1]}); D
            Multi-digraph on 2 vertices
            sage: D.edges(sort=True, labels=False)
            [(1, 2), (1, 2), (2, 1), (2, 1)]
            sage: D.size()
            4
            sage: D = DiGraph({1:[1,1]}); D
            Looped multi-digraph on 1 vertex
            sage: D.edges(sort=True, labels=False)
            [(1, 1), (1, 1)]
            sage: D.size()
            2
            sage: from sage.graphs.base.sparse_graph import SparseGraphBackend
            sage: S = SparseGraphBackend(7)
            sage: S.num_edges(False)
            0
            sage: S.loops(True)
            sage: S.add_edge(1, 1, None, directed=False)
            sage: S.num_edges(False)
            1
            sage: S.multiple_edges(True)
            sage: S.add_edge(1, 1, None, directed=False)
            sage: S.num_edges(False)
            2
            sage: from sage.graphs.base.dense_graph import DenseGraphBackend
            sage: D = DenseGraphBackend(7)
            sage: D.num_edges(False)
            0
            sage: D.loops(True)
            sage: D.add_edge(1, 1, None, directed=False)
            sage: D.num_edges(False)
            1
        """
        if directed:
            return self.cg().num_arcs
        else:
            i = self.cg().num_arcs
            k = 0
            if self.loops(None):
                if self.multiple_edges(None):
                    for j in self.iterator_verts():
                        if self.has_edge(j, j, None):
                            k += len(self.get_edge_label(j, j))
                else:
                    for j in self.iterator_verts():
                        if self.has_edge(j, j, None):
                            k += 1
            i = (i - k) // 2
            return i + k

    def num_verts(self):
        """
        Return the number of vertices in ``self``.

        OUTPUT:

        - The order of this graph.

        .. SEEALSO::

            - :meth:`num_edges`
              -- return the number of (directed) edges in this graph.

        EXAMPLES::

            sage: G = Graph(graphs.PetersenGraph())
            sage: G._backend.num_verts()
            10
        """
        return self.cg().num_verts

    cdef bint _delete_edge_before_adding(self):
        """
        Return whether we should delete edges before adding any.

        This is in particular required if the backend theoretically allows
        multiple edges but the graph should not have multiple edges.
        """
        return not self._multiple_edges

    ###################################
    # Vertex Functions
    ###################################

    cdef inline int get_vertex(self, u) except ? -2:
        """
        Return an ``int`` representing the arbitrary hashable vertex ``u``
        (whether or not ``u`` is actually in the graph), or ``-1`` if a new
        association must be made for ``u`` to be a vertex.

        TESTS:

        We check that the bug described in :trac:`8406` is gone::

            sage: # needs sage.rings.finite_rings
            sage: G = Graph()
<<<<<<< HEAD
            sage: R.<a> = GF(3**3)                                                      # needs sage.rings.finite_rings
            sage: S.<x> = R[]                                                           # needs sage.rings.finite_rings
            sage: G.add_vertex(a**2)                                                    # needs sage.rings.finite_rings
            sage: G.add_vertex(x)                                                       # needs sage.rings.finite_rings
            sage: G.vertices(sort=True)                                                 # needs sage.rings.finite_rings
=======
            sage: R.<a> = GF(3**3)
            sage: S.<x> = R[]
            sage: G.add_vertex(a**2)
            sage: G.add_vertex(x)
            sage: G.vertices(sort=True)
>>>>>>> abdcae83
            [a^2, x]

        And that the bug described in :trac:`9610` is gone::

            sage: n = 20
            sage: k = 3
            sage: g = DiGraph()
            sage: g.add_edges((i, Mod(i + j, n)) for i in range(n) for j in range(1, k + 1))
            sage: g.vertices(sort=True)
            [0, 1, 2, 3, 4, 5, 6, 7, 8, 9, 10, 11, 12, 13, 14, 15, 16, 17, 18, 19]
            sage: g.strongly_connected_components()
            [[0, 1, 2, 3, 4, 5, 6, 7, 8, 9, 10, 11, 12, 13, 14, 15, 16, 17, 18, 19]]

        The bug in :trac:`14967` and :trac:`14853` is fixed::

            sage: DiGraph({0: {}, 1/2: {}})
            Digraph on 2 vertices
            sage: A = Set([RDF.random_element(min=0, max=10) for k in range(10)])
            sage: G = Graph()
            sage: G.add_vertices(A)
            sage: Set(G.vertices(sort=False)) == A
            True
        """
        cdef dict vertex_ints = self.vertex_ints
        cdef dict vertex_labels = self.vertex_labels
        cdef CGraph G = self.cg()
        cdef long u_long
        if u in vertex_ints:
            return vertex_ints[u]
        try:
            u_long = pyobject_to_long(u)
        except Exception:
            return -1
        if u_long < 0 or u_long >= <long>G.active_vertices.size or u_long in vertex_labels:
            return -1
        return u_long

    cdef inline int get_vertex_checked(self, u) except ? -2:
        """
        As :meth:`get_vertex`, but return ``-1``,
        if ``u`` is not a vertex of the graph.
        """
        cdef int u_int = self.get_vertex(u)
        if u_int != -1 and bitset_in(self.cg().active_vertices, u_int):
            return u_int
        else:
            return -1

    cdef vertex_label(self, int u_int):
        """
        Return the object represented by ``u_int``, or ``None`` if this does not
        represent a vertex.
        """
        cdef dict vertex_labels = self.vertex_labels

        if u_int in vertex_labels:
            return vertex_labels[u_int]
        elif bitset_in(self.cg().active_vertices, u_int):
            return u_int
        else:
            return None

    cdef inline int check_labelled_vertex(self, u, bint reverse) except ? -1:
        """
        Return an ``int`` representing the arbitrary hashable vertex ``u``, and
        update, if necessary, the translation dict and list. Add a vertex if the
        label is new.
        """
        cdef CGraph G = self.cg()

        cdef int u_int = self.get_vertex(u)
        if u_int != -1:
            if not bitset_in(G.active_vertices, u_int):
                bitset_add(G.active_vertices, u_int)
                G.num_verts += 1
            return u_int

        u_int = bitset_first_in_complement(G.active_vertices)
        if u_int == -1:
            G.realloc(2 * G.active_vertices.size)
            return self.check_labelled_vertex(u, reverse)

        self.vertex_labels[u_int] = u
        self.vertex_ints[u] = u_int
        G.add_vertex(u_int)
        return u_int

    def has_vertex(self, v):
        """
        Check whether ``v`` is a vertex of ``self``.

        INPUT:

        - ``v`` -- any object

        OUTPUT:

        - ``True`` if ``v`` is a vertex of this graph; ``False`` otherwise

        EXAMPLES::

            sage: from sage.graphs.base.sparse_graph import SparseGraphBackend
            sage: B = SparseGraphBackend(7)
            sage: B.has_vertex(6)
            True
            sage: B.has_vertex(7)
            False
        """
        cdef int v_int = self.get_vertex_checked(v)
        return v_int != -1

    def add_vertex(self, name):
        """
        Add a vertex to ``self``.

        INPUT:

        - ``name`` -- the vertex to be added (must be hashable). If ``None``,
          a new name is created.

        OUTPUT:

        - If ``name = None``, the new vertex name is returned. ``None``
          otherwise.

        .. SEEALSO::

            - :meth:`add_vertices` -- add a bunch of vertices of this graph

            - :meth:`has_vertex` -- returns whether or not this graph has a
              specific vertex

        EXAMPLES::

            sage: D = sage.graphs.base.dense_graph.DenseGraphBackend(9)
            sage: D.add_vertex(10)
            sage: D.add_vertex([])
            Traceback (most recent call last):
            ...
            TypeError: unhashable type: 'list'

        ::

            sage: S = sage.graphs.base.sparse_graph.SparseGraphBackend(9)
            sage: S.add_vertex(10)
            sage: S.add_vertex([])
            Traceback (most recent call last):
            ...
            TypeError: unhashable type: 'list'
        """
        retval = None
        if name is None:
            name = 0
            while (name in self.vertex_ints or
                   (name not in self.vertex_labels and
                    bitset_in(self.cg().active_vertices, <mp_bitcnt_t> name))):
                name += 1
            retval = name

        self.check_labelled_vertex(name, False)  # this will add the vertex

        return retval

    def add_vertices(self, vertices):
        """
        Add vertices to ``self``.

        INPUT:

        - ``vertices`` -- iterator of vertex labels; a new name is created, used
          and returned in the output list for all ``None`` values in
          ``vertices``

        OUTPUT:

        Generated names of new vertices if there is at least one ``None`` value
        present in ``vertices``. ``None`` otherwise.

        .. SEEALSO::

            - :meth:`add_vertex` -- add a vertex to this graph

        EXAMPLES::

            sage: D = sage.graphs.base.sparse_graph.SparseGraphBackend(1)
            sage: D.add_vertices([1, 2, 3])
            sage: D.add_vertices([None] * 4)
            [4, 5, 6, 7]

        ::

            sage: G = sage.graphs.base.sparse_graph.SparseGraphBackend(0)
            sage: G.add_vertices([0, 1])
            sage: list(G.iterator_verts(None))
            [0, 1]
            sage: list(G.iterator_edges([0, 1], True))
            []

        ::

            sage: import sage.graphs.base.dense_graph
            sage: D = sage.graphs.base.dense_graph.DenseGraphBackend(9)
            sage: D.add_vertices([10, 11, 12])
        """
        cdef int nones = 0
        for v in vertices:
            if v is not None:
                self.add_vertex(v)
            else:
                nones += 1

        new_names = []
        while nones:
            new_names.append(self.add_vertex(None))
            nones -= 1

        return new_names if new_names else None

    def del_vertex(self, v):
        """
        Delete a vertex in ``self``, failing silently if the vertex is not
        in the graph.

        INPUT:

        - ``v`` -- vertex to be deleted

        .. SEEALSO::

            - :meth:`del_vertices` -- delete a bunch of vertices from this graph

        EXAMPLES::

            sage: D = sage.graphs.base.dense_graph.DenseGraphBackend(9)
            sage: D.del_vertex(0)
            sage: D.has_vertex(0)
            False

        ::

            sage: S = sage.graphs.base.sparse_graph.SparseGraphBackend(9)
            sage: S.del_vertex(0)
            sage: S.has_vertex(0)
            False
        """
        if not self.has_vertex(v):
            return
        cdef int v_int = self.get_vertex(v)

        # delete each arc incident with v and v
        self.cg().del_vertex(v_int)

        # add v to unused vertices
        if v_int in self.vertex_labels:
            self.vertex_ints.pop(v)
            self.vertex_labels.pop(v_int)

    def del_vertices(self, vertices):
        """
        Delete vertices from an iterable container.

        INPUT:

        - ``vertices`` -- iterator of vertex labels

        OUTPUT:

        - Same as for :meth:`del_vertex`.

        .. SEEALSO::

            - :meth:`del_vertex` -- delete a vertex of this graph

        EXAMPLES::

            sage: import sage.graphs.base.dense_graph
            sage: D = sage.graphs.base.dense_graph.DenseGraphBackend(9)
            sage: D.del_vertices([7, 8])
            sage: D.has_vertex(7)
            False
            sage: D.has_vertex(6)
            True

        ::

            sage: D = sage.graphs.base.sparse_graph.SparseGraphBackend(9)
            sage: D.del_vertices([1, 2, 3])
            sage: D.has_vertex(1)
            False
            sage: D.has_vertex(0)
            True
        """
        for v in vertices:
            self.del_vertex(v)

    def iterator_verts(self, verts=None):
        """
        Iterate over the vertices of ``self`` intersected with
        ``verts``.

        INPUT:

        - ``verts`` -- an iterable container of objects (default: ``None``)

        OUTPUT:

        - If ``verts=None``, return an iterator over all vertices of this graph

        - If ``verts`` is a single vertex of the graph, treat it as the
          container ``[verts]``

        - If ``verts`` is a iterable container of vertices, find the
          intersection of ``verts`` with the vertex set of this graph and return
          an iterator over the resulting intersection

        .. SEEALSO::

            - :meth:`iterator_nbrs`
              -- returns an iterator over the neighbors of a vertex.

        EXAMPLES::

            sage: P = Graph(graphs.PetersenGraph())
            sage: list(P._backend.iterator_verts(P))
            [0, 1, 2, 3, 4, 5, 6, 7, 8, 9]
            sage: list(P._backend.iterator_verts())
            [0, 1, 2, 3, 4, 5, 6, 7, 8, 9]
            sage: list(P._backend.iterator_verts([1, 2, 3]))
            [1, 2, 3]
            sage: list(P._backend.iterator_verts([1, 2, 10]))
            [1, 2]
        """
        cdef size_t i
        if verts is None:
            for x in self.vertex_ints:
                yield x
            i = bitset_first(self.cg().active_vertices)
            while i != <size_t>-1:
                if (i not in self.vertex_labels
                        and i not in self.vertex_ints):
                    yield i
                i = bitset_next(self.cg().active_vertices, i + 1)
            return

        try:
            hash(verts)
        except Exception:
            pass
        else:
            if self.has_vertex(verts):
                yield verts
                return

        for v in verts:
            if self.has_vertex(v):
                yield v

    def relabel(self, perm, directed):
        """
        Relabel the graph according to ``perm``.

        INPUT:

        - ``perm`` -- anything which represents a permutation as
          ``v --> perm[v]``, for example a dict or a list

        - ``directed`` -- ignored (this is here for compatibility with other
          backends)

        EXAMPLES::

            sage: G = Graph(graphs.PetersenGraph())
            sage: G._backend.relabel(range(9,-1,-1), False)
            sage: G.edges(sort=True)
            [(0, 2, None),
             (0, 3, None),
             (0, 5, None),
             (1, 3, None),
             (1, 4, None),
             (1, 6, None),
             (2, 4, None),
             (2, 7, None),
             (3, 8, None),
             (4, 9, None),
             (5, 6, None),
             (5, 9, None),
             (6, 7, None),
             (7, 8, None),
             (8, 9, None)]
        """
        cdef int i
        cdef dict new_vx_ints = {}
        cdef dict new_vx_labels = {}
        for v in self.iterator_verts(None):
            i = self.get_vertex(v)
            new_vx_ints[perm[v]] = i
            new_vx_labels[i] = perm[v]
        self.vertex_ints = new_vx_ints
        self.vertex_labels = new_vx_labels

    ###################################
    # Neighbor Functions
    ###################################

    def degree(self, v, directed):
        """
        Return the degree of the vertex ``v``.

        INPUT:

        - ``v`` -- a vertex of the graph

        - ``directed`` -- boolean; whether to take into account the
          orientation of this graph in counting the degree of ``v``

        OUTPUT:

        - The degree of vertex ``v``

        EXAMPLES::

            sage: from sage.graphs.base.sparse_graph import SparseGraphBackend
            sage: B = SparseGraphBackend(7)
            sage: B.degree(3, False)
            0

        TESTS:

        Ensure that issue :trac:`8395` is fixed. ::

            sage: def my_add_edges(G, m, n):
            ....:     for i in range(m):
            ....:         u = randint(0, n)
            ....:         v = randint(0, n)
            ....:         G.add_edge(u, v)
            sage: G = Graph({1:[1]}); G
            Looped graph on 1 vertex
            sage: G.edges(sort=True, labels=False)
            [(1, 1)]
            sage: G.degree(); G.size()
            [2]
            1
            sage: sum(G.degree()) == 2 * G.size()
            True
            sage: G = Graph({1:[1,2], 2:[2,3]}, loops=True); G
            Looped graph on 3 vertices
            sage: my_add_edges(G, 100, 50)
            sage: sum(G.degree()) == 2 * G.size()
            True
            sage: G = Graph({1:[2,2], 2:[3]}); G
            Multi-graph on 3 vertices
            sage: G.edges(sort=True, labels=False)
            [(1, 2), (1, 2), (2, 3)]
            sage: G.degree(); G.size()
            [2, 3, 1]
            3
            sage: sum(G.degree()) == 2 * G.size()
            True
            sage: G.allow_loops(True); G
            Looped multi-graph on 3 vertices
            sage: my_add_edges(G, 100, 50)
            sage: sum(G.degree()) == 2 * G.size()
            True
            sage: D = DiGraph({1:[2], 2:[1,3]}); D
            Digraph on 3 vertices
            sage: D.edges(sort=True, labels=False)
            [(1, 2), (2, 1), (2, 3)]
            sage: D.degree(); D.size()
            [2, 3, 1]
            3
            sage: sum(D.degree()) == 2 * D.size()
            True
            sage: D.allow_loops(True); D
            Looped digraph on 3 vertices
            sage: my_add_edges(D, 100, 50)
            sage: sum(D.degree()) == 2 * D.size()
            True
            sage: D.allow_multiple_edges(True)
            sage: my_add_edges(D, 200, 50)
            sage: sum(D.degree()) == 2 * D.size()
            True
            sage: G = Graph({1:[2,2,2]})
            sage: G.allow_loops(True)
            sage: G.add_edge(1,1)
            sage: G.add_edge(1,1)
            sage: G.edges(sort=True, labels=False)
            [(1, 1), (1, 1), (1, 2), (1, 2), (1, 2)]
            sage: G.degree(1)
            7
            sage: G.allow_loops(False)
            sage: G.edges(sort=True, labels=False)
            [(1, 2), (1, 2), (1, 2)]
            sage: G.degree(1)
            3
            sage: G = Graph({1:{2:['a','a','a']}})
            sage: G.allow_loops(True)
            sage: G.add_edge(1,1,'b')
            sage: G.add_edge(1,1,'b')
            sage: G.add_edge(1,1)
            sage: G.add_edge(1,1)
            sage: G.edges_incident()
            [(1, 1, None), (1, 1, None), (1, 1, 'b'), (1, 1, 'b'), (1, 2, 'a'), (1, 2, 'a'), (1, 2, 'a')]
            sage: G.degree(1)
            11
            sage: G.allow_loops(False)
            sage: G.edges(sort=True)
            [(1, 2, 'a'), (1, 2, 'a'), (1, 2, 'a')]
            sage: G.degree(1)
            3
            sage: G = Graph({1:{2:['a','a','a']}})
            sage: G.allow_loops(True)
            sage: G.add_edge(1,1,'b')
            sage: G.add_edge(1,1,'b')
            sage: G.edges(sort=True)
            [(1, 1, 'b'), (1, 1, 'b'), (1, 2, 'a'), (1, 2, 'a'), (1, 2, 'a')]
            sage: G.degree(1)
            7
            sage: G.allow_loops(False)
            sage: G.edges(sort=True)
            [(1, 2, 'a'), (1, 2, 'a'), (1, 2, 'a')]
            sage: G.degree(1)
            3

        Ensure that :trac:`13664` is fixed ::

            sage: W = WeylGroup(["A",1])                                                # needs sage.combinat sage.groups
            sage: G = W.cayley_graph()                                                  # needs sage.combinat sage.groups
            sage: Graph(G).degree()                                                     # needs sage.combinat sage.groups
            [1, 1]
            sage: h = Graph()
            sage: h.add_edge(1,2,"a")
            sage: h.add_edge(1,2,"a")
            sage: h.degree()
            [1, 1]
        """
        cdef int v_int = self.get_vertex(v)
        if directed:
            return self.cg().in_degrees[v_int] + self.cg().out_degrees[v_int]
        cdef int d = 0
        if self._loops and self.has_edge(v, v, None):
            if self._multiple_edges:
                d += len(self.get_edge_label(v, v))
            else:
                d += 1
        return self.cg().out_degrees[v_int] + d

    def out_degree(self, v):
        r"""
        Return the out-degree of ``v``

        INPUT:

        - ``v`` -- a vertex of the graph.

        EXAMPLES::


            sage: D = DiGraph( { 0: [1,2,3], 1: [0,2], 2: [3], 3: [4], 4: [0,5], 5: [1] } )
            sage: D.out_degree(1)
            2
        """
        cdef int v_int = self.get_vertex(v)
        if self._directed:
            return self.cg().out_degrees[v_int]
        cdef int d = 0
        if self._loops and self.has_edge(v, v, None):
            if self._multiple_edges:
                d += len(self.get_edge_label(v, v))
            else:
                d += 1

        return self.cg().out_degrees[v_int] + d

    def in_degree(self, v):
        r"""
        Return the in-degree of ``v``

        INPUT:

        - ``v`` -- a vertex of the graph

        EXAMPLES::


            sage: D = DiGraph( { 0: [1,2,3], 1: [0,2], 2: [3], 3: [4], 4: [0,5], 5: [1] } )
            sage: D.out_degree(1)
            2
        """
        if not self._directed:
            return self.out_degree(v)

        cdef int v_int = self.get_vertex(v)

        return self.cg().in_degrees[v_int]

    def iterator_nbrs(self, v):
        """
        Iterate over the neighbors of ``v``.

        INPUT:

        - ``v`` -- a vertex of this graph

        OUTPUT:

        - An iterator over the neighbors the vertex ``v``

        .. SEEALSO::

            - :meth:`iterator_in_nbrs`
              -- returns an iterator over the in-neighbors of a vertex

            - :meth:`iterator_out_nbrs`
              -- returns an iterator over the out-neighbors of a vertex

            - :meth:`iterator_verts`
              -- returns an iterator over a given set of vertices

        EXAMPLES::

            sage: P = Graph(graphs.PetersenGraph())
            sage: list(P._backend.iterator_nbrs(0))
            [1, 4, 5]
            sage: Q = DiGraph(P)
            sage: list(Q._backend.iterator_nbrs(0))
            [1, 4, 5]
        """
        if not self._directed:
            yield from self.iterator_out_nbrs(v)
            return

        cdef int u_int
        cdef int v_int = self.get_vertex(v)
        if v_int == -1 or not bitset_in(self.cg().active_vertices, v_int):
            raise LookupError("vertex ({0}) is not a vertex of the graph".format(v))

        cdef set seen = set()
        for u_int in self.cg().in_neighbors(v_int):
            if u_int not in seen:
                yield self.vertex_label(u_int)
                seen.add(u_int)
        for u_int in self.cg().out_neighbors(v_int):
            if u_int not in seen:
                yield self.vertex_label(u_int)
                seen.add(u_int)
        return

    def iterator_in_nbrs(self, v):
        """
        Iterate over the incoming neighbors of ``v``.

        INPUT:

        - ``v`` -- a vertex of this graph

        OUTPUT:

        - An iterator over the in-neighbors of the vertex ``v``

        .. SEEALSO::

            - :meth:`iterator_nbrs`
              -- returns an iterator over the neighbors of a vertex

            - :meth:`iterator_out_nbrs`
              -- returns an iterator over the out-neighbors of a vertex

        EXAMPLES::

            sage: P = DiGraph(graphs.PetersenGraph().to_directed())
            sage: list(P._backend.iterator_in_nbrs(0))
            [1, 4, 5]

        TESTS::

            sage: P = DiGraph(graphs.PetersenGraph().to_directed())
            sage: list(P._backend.iterator_in_nbrs(63))
            Traceback (most recent call last):
            ...
            LookupError: vertex (63) is not a vertex of the graph
        """

        cdef int u_int
        cdef int v_int = self.get_vertex(v)
        if v_int == -1 or not bitset_in(self.cg().active_vertices, v_int):
            raise LookupError("vertex ({0}) is not a vertex of the graph".format(v))

        for u_int in self.cg().in_neighbors(v_int):
            yield self.vertex_label(u_int)

    def iterator_out_nbrs(self, v):
        """
        Iterate over the outgoing neighbors of ``v``.

        INPUT:

        - ``v`` -- a vertex of this graph

        OUTPUT:

        - An iterator over the out-neighbors of the vertex ``v``

        .. SEEALSO::

            - :meth:`iterator_nbrs`
              -- returns an iterator over the neighbors of a vertex

            - :meth:`iterator_in_nbrs`
              -- returns an iterator over the in-neighbors of a vertex

        EXAMPLES::

            sage: P = DiGraph(graphs.PetersenGraph().to_directed())
            sage: list(P._backend.iterator_out_nbrs(0))
            [1, 4, 5]

        TESTS::

            sage: P = DiGraph(graphs.PetersenGraph().to_directed())
            sage: list(P._backend.iterator_out_nbrs(-41))
            Traceback (most recent call last):
            ...
            LookupError: vertex (-41) is not a vertex of the graph
        """
        cdef int u_int
        cdef int v_int = self.get_vertex(v)
        if v_int == -1 or not bitset_in(self.cg().active_vertices, v_int):
            raise LookupError("vertex ({0}) is not a vertex of the graph".format(v))

        for u_int in self.cg().out_neighbors(v_int):
            yield self.vertex_label(u_int)

    ###################################
    # Edge Functions
    ###################################

    cdef int new_edge_label(self, object l) except -1:
        raise NotImplementedError()

    def add_edges(self, object edges, bint directed, bint remove_loops=False):
        """
        Add edges from a list.

        INPUT:

        - ``edges`` -- the edges to be added; can either be of the form
          ``(u,v)`` or ``(u,v,l)``

        - ``directed`` -- if ``False``, add ``(v,u)`` as well as ``(u,v)``

        - ``remove_loops`` -- if ``True``, remove loops

        EXAMPLES::

            sage: D = sage.graphs.base.sparse_graph.SparseGraphBackend(9)
            sage: D.add_edges([(0,1), (2,3), (4,5), (5,6)], False)
            sage: list(D.iterator_edges(range(9), True))
            [(0, 1, None),
             (2, 3, None),
             (4, 5, None),
             (5, 6, None)]

        """
        cdef object u, v, l, e
        for e in edges:
            if len(e) == 3:
                u, v, l = e
            else:
                u, v = e
                l = None
            if unlikely(remove_loops and u == v):
                continue
            self.add_edge(u, v, l, directed)

    cpdef add_edge(self, object u, object v, object l, bint directed):
        """
        Add the edge ``(u,v)`` to self.

        INPUT:

         - ``u,v`` -- the vertices of the edge

         - ``l`` -- the edge label

         - ``directed`` -- if False, also add ``(v,u)``

        .. NOTE::

            The input ``l`` is ignored if the backend
            does not support labels.

        EXAMPLES::

            sage: D = sage.graphs.base.sparse_graph.SparseGraphBackend(9)
            sage: D.add_edge(0,1,None,False)
            sage: list(D.iterator_edges(range(9), True))
            [(0, 1, None)]

        ::

            sage: D = sage.graphs.base.dense_graph.DenseGraphBackend(9)
            sage: D.add_edge(0, 1, None, False)
            sage: list(D.iterator_edges(range(9), True))
            [(0, 1, None)]

        TESTS::

            sage: D = DiGraph(sparse=True)
            sage: D.add_edge(0,1,2)
            sage: D.add_edge(0,1,3)
            sage: D.edges(sort=True)
            [(0, 1, 3)]

        Check :trac:`22991` for sparse backend::

            sage: G = Graph(3, sparse=True)
            sage: G.add_edge(0,0)
            Traceback (most recent call last):
            ...
            ValueError: cannot add edge from 0 to 0 in graph without loops
            sage: G = Graph(3, sparse=True, loops=True)
            sage: G.add_edge(0,0); G.edges(sort=True)
            [(0, 0, None)]

        Check :trac:`22991` for dense backend::

            sage: G = Graph(3, sparse=False)
            sage: G.add_edge(0,0)
            Traceback (most recent call last):
            ...
            ValueError: cannot add edge from 0 to 0 in graph without loops
            sage: G = Graph(3, sparse=True, loops=True)
            sage: G.add_edge(0, 0); G.edges(sort=True)
            [(0, 0, None)]

        Remove edges correctly when multiedges are not allowed (:trac:`28077`)::

            sage: D = DiGraph(multiedges=False)
            sage: D.add_edge(1, 2, 'A')
            sage: D.add_edge(1, 2, 'B')
            sage: D.delete_edge(1, 2)
            sage: D.incoming_edges(2)
            []
            sage: D.shortest_path(1, 2)
            []
        """
        if u is None:
            u = self.add_vertex(None)
        if v is None:
            v = self.add_vertex(None)

        cdef int u_int = self.check_labelled_vertex(u, False)
        cdef int v_int = self.check_labelled_vertex(v, False)

        cdef CGraph cg = self.cg()

        cdef int l_int
        if l is None:
            l_int = 0
        else:
            l_int = self.new_edge_label(l)

        if u_int == v_int and not self._loops:
            raise ValueError(f"cannot add edge from {u!r} to {v!r} in graph without loops")

        if self._delete_edge_before_adding():
            if cg.has_arc_label(u_int, v_int, l_int):
                return
            else:
                cg.del_all_arcs(u_int, v_int)
                if not directed and self._directed and v_int != u_int:
                    cg.del_all_arcs(v_int, u_int)

        cg.add_arc_label_unsafe(u_int, v_int, l_int)
        if not directed and self._directed and v_int != u_int:
            cg.add_arc_label_unsafe(v_int, u_int, l_int)

    def del_edges(self, object edges, bint directed):
        """
        Delete edges from a list.

        INPUT:

        - ``edges`` -- the edges to be added; can either be of the form
          ``(u,v)`` or ``(u,v,l)``

        - ``directed`` -- if ``False``, remove``(v,u)`` as well as ``(u,v)``

        EXAMPLES::

            sage: D = sage.graphs.base.sparse_graph.SparseGraphBackend(9)
            sage: D.add_edges([(0,1), (2,3), (4,5), (5,6)], False)
            sage: D.del_edges([(0,1), (2,3), (4,5), (5,6)], False)
            sage: list(D.iterator_edges(range(9), True))
            []

        """
        cdef object u, v, l, e
        for e in edges:
            if len(e) == 3:
                u, v, l = e
            else:
                u, v = e
                l = None
            self.del_edge(u, v, l, directed)

    cpdef del_edge(self, object u, object v, object l, bint directed):
        """
        Delete edge ``(u, v, l)``.

        INPUT:

        - ``u, v`` -- the vertices of the edge

        - ``l`` -- the edge label

        - ``directed`` -- if ``False``, also delete ``(v, u, l)``

        .. NOTE::

            The input ``l`` is ignored if the backend
            does not support labels.

        EXAMPLES::

            sage: D = sage.graphs.base.sparse_graph.SparseGraphBackend(9)
            sage: D.add_edges([(0,1), (2,3), (4,5), (5,6)], False)
            sage: list(D.iterator_edges(range(9), True))
            [(0, 1, None),
             (2, 3, None),
             (4, 5, None),
             (5, 6, None)]
            sage: D.del_edge(0,1,None,True)
            sage: list(D.iterator_out_edges(range(9), True))
            [(1, 0, None),
             (2, 3, None),
             (3, 2, None),
             (4, 5, None),
             (5, 4, None),
             (5, 6, None),
             (6, 5, None)]

        ::

            sage: D = sage.graphs.base.dense_graph.DenseGraphBackend(9)
            sage: D.add_edges([(0, 1), (2, 3), (4, 5), (5, 6)], False)
            sage: list(D.iterator_edges(range(9), True))
            [(0, 1, None),
             (2, 3, None),
             (4, 5, None),
             (5, 6, None)]
            sage: D.del_edge(0, 1, None, True)
            sage: list(D.iterator_out_edges(range(9), True))
            [(1, 0, None),
             (2, 3, None),
             (3, 2, None),
             (4, 5, None),
             (5, 4, None),
             (5, 6, None),
             (6, 5, None)]

        TESTS::

            sage: G = Graph(sparse=True)
            sage: G.add_edge(0,1,2)
            sage: G.delete_edge(0,1)
            sage: G.edges(sort=True)
            []

            sage: G = Graph(multiedges=True, sparse=True)
            sage: G.add_edge(0,1,2)
            sage: G.add_edge(0,1,None)
            sage: G.delete_edge(0,1)
            sage: G.edges(sort=True)
            [(0, 1, 2)]

        Do we remove loops correctly? (:trac:`12135`)::

            sage: g=Graph({0:[0,0,0]}, sparse=True)
            sage: g.edges(sort=True, labels=False)
            [(0, 0), (0, 0), (0, 0)]
            sage: g.delete_edge(0,0); g.edges(sort=True, labels=False)
            [(0, 0), (0, 0)]
        """
        cdef int u_int = self.get_vertex_checked(u)
        cdef int v_int = self.get_vertex_checked(v)

        if u_int == -1 or v_int == -1:
            return

        cdef CGraph cg = self.cg()

        if l is None:
            if cg.has_arc_label_unsafe(u_int, v_int, 0):
                l_int = 0
            else:
                l_int = cg.arc_label_unsafe(u_int, v_int)
        elif not self._multiple_edges:
            l_int = cg.arc_label_unsafe(u_int, v_int)
            if not l_int or not self.edge_labels[l_int] == l:
                # The requested edge does not exist.
                return
        else:
            for l_int in cg.all_arcs(u_int, v_int):
                if l_int and self.edge_labels[l_int] == l:
                    break
            else:
                return

        cg.del_arc_label(u_int, v_int, l_int)
        if not directed and self._directed and v_int != u_int:
            cg.del_arc_label(v_int, u_int, l_int)
        self.free_edge_label(l_int)

    cdef bint _has_labeled_edge_unsafe(self, int u_int, int v_int, object l) except -1:
        """
        Return whether ``self`` has an arc specified by indices of the vertices
        and an arc label.
        """
        raise NotImplementedError

    cdef int free_edge_label(self, int l_int) except -1:
        raise NotImplementedError()

    cdef list _all_edge_labels(self, int u, int v, uint32_t* edge=NULL):
        """
        Gives the labels of all arcs from ``u`` to ``v``.

        ``u`` and ``v`` are the integers corresponding to vertices.

        ``edge`` may point to an edge from ``u`` to ``v``.
        """
        cdef int l_int
        return [self.edge_labels[l_int] if l_int else None for l_int in self.cg().all_arcs(u, v)]

    ###################################
    # Edge Iterators
    ###################################

    def iterator_edges(self, object vertices, bint labels):
        """
        Iterate over the edges incident to a sequence of vertices.

        Edges are assumed to be undirected.

        .. WARNING::

            This will try to sort the two ends of every edge.

        INPUT:

        - ``vertices`` -- a list of vertex labels

        - ``labels`` -- boolean, whether to return labels as well

        EXAMPLES::

            sage: G = sage.graphs.base.sparse_graph.SparseGraphBackend(9)
            sage: G.add_edge(1,2,3,False)
            sage: list(G.iterator_edges(range(9), False))
            [(1, 2)]
            sage: list(G.iterator_edges(range(9), True))
            [(1, 2, 3)]

        TESTS::

            sage: g = graphs.PetersenGraph()
            sage: g.edges_incident([0,1,2])
            [(0, 1, None),
             (0, 4, None),
             (0, 5, None),
             (1, 2, None),
             (1, 6, None),
             (2, 3, None),
             (2, 7, None)]
        """
        yield from self._iterator_edges(vertices, labels, modus=3)

    def iterator_unsorted_edges(self, object vertices, bint labels):
        """
        Iterate over the edges incident to a sequence of vertices.

        Edges are assumed to be undirected.

        This does not sort the ends of each edge.

        INPUT:

        - ``vertices`` -- a list of vertex labels

        - ``labels`` -- boolean, whether to return labels as well

        EXAMPLES::

            sage: G = sage.graphs.base.sparse_graph.SparseGraphBackend(9)
            sage: G.add_edge(1,2,3,False)
            sage: list(G.iterator_unsorted_edges(range(9), False))
            [(2, 1)]
            sage: list(G.iterator_unsorted_edges(range(9), True))
            [(2, 1, 3)]

        TESTS::

            sage: G = Graph(sparse=True)
            sage: G.add_edge((1,'a'))
            sage: list(G._backend.iterator_unsorted_edges([1, 'a'],False))
            [(1, 'a')]
        """
        yield from self._iterator_edges(vertices, labels, modus=2)

    def iterator_out_edges(self, object vertices, bint labels):
        """
        Iterate over the outbound edges incident to a sequence of vertices.

        INPUT:

         - ``vertices`` -- a list of vertex labels

         - ``labels`` -- boolean, whether to return labels as well

        EXAMPLES::

            sage: G = sage.graphs.base.sparse_graph.SparseGraphBackend(9)
            sage: G.add_edge(1,2,3,True)
            sage: list(G.iterator_out_edges([2], False))
            []
            sage: list(G.iterator_out_edges([1], False))
            [(1, 2)]
            sage: list(G.iterator_out_edges([1], True))
            [(1, 2, 3)]
        """
        yield from self._iterator_edges(vertices, labels, modus=0)

    def iterator_in_edges(self, object vertices, bint labels):
        """
        Iterate over the incoming edges incident to a sequence of vertices.

        INPUT:

        - ``vertices`` -- a list of vertex labels

        - ``labels`` -- boolean, whether to return labels as well

        EXAMPLES::

            sage: G = sage.graphs.base.sparse_graph.SparseGraphBackend(9)
            sage: G.add_edge(1,2,3,True)
            sage: list(G.iterator_in_edges([1], False))
            []
            sage: list(G.iterator_in_edges([2], False))
            [(1, 2)]
            sage: list(G.iterator_in_edges([2], True))
            [(1, 2, 3)]
        """
        yield from self._iterator_edges(vertices, labels, modus=1)

    def _iterator_edges(self, object vertices, const bint labels, const int modus=0):
        """
        Iterate over the edges incident to a sequence of vertices.

        INPUT:

        - ``vertices`` -- a list of vertex labels

        - ``labels`` -- boolean, whether to return labels as well

        - ``modus`` -- integer representing the modus of the iterator:
          - ``0`` -- outgoing edges
          - ``1`` -- ingoing edges
          - ``2`` -- unsorted edges of an undirected graph
          - ``3`` -- sorted edges of an undirected graph

        EXAMPLES::

            sage: G = sage.graphs.base.dense_graph.DenseGraphBackend(9)
            sage: G.add_edge(1, 2, None, False)
            sage: list(G._iterator_edges(range(9), False, 3))
            [(1, 2)]
            sage: list(G._iterator_edges(range(9), True, 3))
            [(1, 2, None)]

        ::

            sage: G = sage.graphs.base.dense_graph.DenseGraphBackend(9)
            sage: G.add_edge(1, 2, None, True)
            sage: list(G.iterator_in_edges([1], False))
            []
            sage: list(G.iterator_in_edges([2], False))
            [(1, 2)]
            sage: list(G.iterator_in_edges([2], True))
            [(1, 2, None)]

        ::

            sage: G = sage.graphs.base.dense_graph.DenseGraphBackend(9)
            sage: G.add_edge(1, 2, None, True)
            sage: list(G.iterator_out_edges([2], False))
            []
            sage: list(G.iterator_out_edges([1], False))
            [(1, 2)]
            sage: list(G.iterator_out_edges([1], True))
            [(1, 2, None)]
        """
        cdef object u, v, l, v_copy
        cdef int u_int, v_int, l_int, foo
        cdef CGraph cg = self.cg()
        cdef list b_vertices_2, all_arc_labels
        cdef FrozenBitset b_vertices
        cdef bint out = modus == 0

        cdef int vertices_case
        cdef object it

        if not isinstance(vertices, list):
            # ALL edges
            it = self.iterator_verts(None)
            vertices_case = 0

        elif not vertices:
            return

        elif len(vertices) == 1:
            # One vertex
            vertices_case = 1
            v_int = -1

        else:
            # Several vertices (nonempty list)
            vertices_case = 2
            b_vertices_2 = [self.get_vertex_checked(v) for v in vertices]
            try:
                b_vertices = FrozenBitset(foo for foo in b_vertices_2 if foo >= 0)
            except ValueError:
                # Avoiding "Bitset must not be empty"
                # in case none of the vertices is active.
                return
            it = iter(b_vertices)

        while True:
            # Think of this as a loop through ``vertices``.
            # We pick the next vertex according to three cases.

            if vertices_case == 0:
                # ALL edges
                try:
                    v = next(it)
                    v_int = self.get_vertex(v)
                except StopIteration:
                    return

            elif vertices_case == 1:
                # One vertex
                if v_int != -1:
                    # Only visit one vertex once.
                    return
                v = vertices[0]
                v_int = self.get_vertex_checked(v)
                if v_int == -1:
                    return

            else:
                # Several vertices (nonempty list)
                try:
                    v_int = -1
                    while v_int == -1:
                        v_int = next(it)
                    v = self.vertex_label(v_int)
                except StopIteration:
                    return

            # WARNING
            # If you modify this, you must keep in mind the documentation in the
            # corresponding method in `generic_graph.py` in the method `edge_iterator`.
            # E.g. code assumes that you can use an iterator to relabel or delete arcs.

            u_int = cg._next_neighbor_unsafe(v_int, -1, out, &l_int)
            while u_int != -1:
                if (modus < 2 or                                            # Do not delete duplicates.
                        vertices_case == 1 or                               # Only one vertex, so no duplicates.
                        u_int >= v_int or                                   # We visit if u_int >= v_int ...
                        (vertices_case == 2 and
                            u_int < b_vertices.capacity() and
                            not bitset_in(b_vertices._bitset, u_int))):     # ... or if u_int is not in ``vertices``.
                    u = self.vertex_label(u_int)
                    if labels:
                        l = self.edge_labels[l_int] if l_int else None

                    # Yield the arc/arcs.
                    v_copy = v
                    if _reorganize_edge(v, u, modus):
                        u, v = v, u

                    if not self._multiple_edges:
                        if labels:
                            yield (v, u, l)
                        else:
                            yield (v, u)
                    else:
                        if out:
                            all_arc_labels = cg.all_arcs(v_int, u_int)
                        else:
                            all_arc_labels = cg.all_arcs(u_int, v_int)

                        for l_int in all_arc_labels:
                            if labels:
                                l = self.edge_labels[l_int] if l_int else None
                                yield (v, u, l)
                            else:
                                yield (v, u)
                    v = v_copy

                if unlikely(not bitset_in(self.cg().active_vertices, v_int)):
                    raise IndexError("the vertices were modified while iterating the edges")

                u_int = cg._next_neighbor_unsafe(v_int, u_int, out, &l_int)

    ###################################
    # Using Edge Iterators
    ###################################

    def is_subgraph(self, CGraphBackend other, object vertices, bint ignore_labels=False):
        """
        Return whether the subgraph of ``self`` induced by ``vertices`` is a subgraph of ``other``.

        If ``vertices`` are the vertices of ``self``, return whether ``self`` is a subgraph of ``other``.

        INPUT:

            - ``other`` - a subclass of :class:`CGraphBackend`
            - ``vertices`` -- a iterable over the vertex labels
            - ``ignore_labels`` -- boolean (default: ``False``); whether to ignore the labels

        EXAMPLES::

            sage: G = sage.graphs.base.dense_graph.DenseGraphBackend(4, directed=True)
            sage: H = sage.graphs.base.dense_graph.DenseGraphBackend(4, directed=True)
            sage: G.add_edges([[0,1],[0,2],[0,3],[1,2]], True)
            sage: H.add_edges([[0,1],[0,2],[0,3]], True)
            sage: G.is_subgraph(H, range(4))
            False
            sage: H.is_subgraph(G, range(4))
            True
            sage: G.is_subgraph(H, [0,1,3])
            True

        Ignore the labels or not::

            sage: G = sage.graphs.base.sparse_graph.SparseGraphBackend(3, directed=True)
            sage: G.multiple_edges(True)
            sage: H = sage.graphs.base.sparse_graph.SparseGraphBackend(3, directed=True)
            sage: H.multiple_edges(True)
            sage: G.add_edges([[0,1,'a'], [0,1,'b'], [0,2,'c'], [0,2,'d'], [0,2,'e']], True)
            sage: H.add_edges([[0,1,'a'], [0,1,'foo'], [0,2,'c'], [0,2,'d'], [0,2,'e'], [0,2,'e']], True)
            sage: G.is_subgraph(H, range(3))
            False
            sage: G.is_subgraph(H, range(3), ignore_labels=True)
            True

        Multiplicities of edges are considered::

            sage: G.is_subgraph(H, [0,2])
            True
            sage: H.is_subgraph(G, [0,2])
            False
        """
        if not ignore_labels:
            return 1 == self._use_edge_iterator_on_subgraph(other, vertices, 1)
        else:
            return 1 == self._use_edge_iterator_on_subgraph(other, vertices, 2)

    def subgraph_given_vertices(self, CGraphBackend other, object vertices):
        """
        Initialize ``other`` to be the subgraph of ``self`` with given vertices.

        INPUT:

        - ``other`` -- a (mutable) subclass of :class:`CGraphBackend`
        - ``vertices`` -- a list of vertex labels

        .. NOTE:

            ``other`` is assumed to be the empty graph.

        EXAMPLES:

        Make a dense copy::

            sage: G = sage.graphs.base.dense_graph.DenseGraphBackend(9, directed=True)
            sage: G.loops(True)
            sage: G.add_edges([[0,1], [1,2], [2,3], [3,4], [4,5], [5,6], [7,8], [3,3]], True)
            sage: H = sage.graphs.base.dense_graph.DenseGraphBackend(0, directed=True)
            sage: H.loops(True)
            sage: G.subgraph_given_vertices(H, range(9))
            sage: list(H.iterator_out_edges(list(range(9)), False)) == list(G.iterator_out_edges(list(range(9)), False))
            True

        Make a sparse copy::

            sage: H = sage.graphs.base.sparse_graph.SparseGraphBackend(0, directed=True)
            sage: H.loops(True)
            sage: G.subgraph_given_vertices(H, range(9))
            sage: sorted(list(H.iterator_out_edges(list(range(9)), False))) == sorted(list(G.iterator_out_edges(list(range(9)), False)))
            True

        Initialize a proper subgraph::

            sage: H = sage.graphs.base.sparse_graph.SparseGraphBackend(0, directed=True)
            sage: H.loops(True)
            sage: G.subgraph_given_vertices(H, [2,3,4,5])
            sage: list(H.iterator_out_edges(list(range(9)), False))
            [(2, 3), (3, 3), (3, 4), (4, 5)]

        Loops are removed, if the other graph does not allow loops::

            sage: H = sage.graphs.base.sparse_graph.SparseGraphBackend(0, directed=True)
            sage: H.loops(False)
            sage: G.subgraph_given_vertices(H, [2,3,4,5])
            sage: list(H.iterator_out_edges(list(range(9)), False))
            [(2, 3), (3, 4), (4, 5)]

        Multiple edges and labels are copied::

            sage: G = sage.graphs.base.sparse_graph.SparseGraphBackend(4, directed=False)
            sage: G.multiple_edges(True)
            sage: G.add_edges([[0,1,'a'], [1,2,'b'], [2,3,'c'], [0,1,'d']], False)
            sage: H = sage.graphs.base.sparse_graph.SparseGraphBackend(0, directed=False)
            sage: H.multiple_edges(True)
            sage: G.subgraph_given_vertices(H, [0,1,2])
            sage: list(H.iterator_edges(list(range(4)), True))
            [(0, 1, 'a'), (0, 1, 'd'), (1, 2, 'b')]

        Multiple edges are removed, if the other graph does not allow them::

            sage: H = sage.graphs.base.sparse_graph.SparseGraphBackend(0, directed=False)
            sage: H.multiple_edges(False)
            sage: G.subgraph_given_vertices(H, [0,1,2])
            sage: list(H.iterator_edges(list(range(4)), True))
            [(0, 1, 'd'), (1, 2, 'b')]

        Labels are removed, if the other graph does not allow them::

            sage: H = sage.graphs.base.dense_graph.DenseGraphBackend(0, directed=False)
            sage: G.subgraph_given_vertices(H, [0,1,2])
            sage: list(H.iterator_edges(list(range(4)), True))
            [(0, 1, None), (1, 2, None)]

        A directed subgraph of an undirected graph is taken by initializing
        with edges in both directions::

            sage: G = sage.graphs.base.sparse_graph.SparseGraphBackend(4, directed=True)
            sage: G.loops(True)
            sage: G.multiple_edges(True)
            sage: G.add_edges([[0,1,'a'], [1,2,'b'], [2,3,'c'], [0,1,'d'], [2,2,'e']], False)
            sage: H = sage.graphs.base.sparse_graph.SparseGraphBackend(0, directed=True)
            sage: H.multiple_edges(True)
            sage: H.loops(True)
            sage: G.subgraph_given_vertices(H, [0,1,2])
            sage: list(H.iterator_out_edges(list(range(4)), True))
            [(0, 1, 'a'),
             (0, 1, 'd'),
             (1, 0, 'a'),
             (1, 0, 'd'),
             (1, 2, 'b'),
             (2, 1, 'b'),
             (2, 2, 'e')]

        An undirected subgraph of a directeed graph is not defined::

            sage: G = sage.graphs.base.sparse_graph.SparseGraphBackend(4, directed=True)
            sage: G.add_edges([[0,1,'a'], [1,2,'b'], [2,3,'c']], False)
            sage: H = sage.graphs.base.sparse_graph.SparseGraphBackend(0, directed=False)
            sage: G.subgraph_given_vertices(H, [0,1,2])
            Traceback (most recent call last):
            ...
            ValueError: cannot obtain an undirected subgraph of a directed graph

        TESTS:

        All the examples for ``self`` a static sparse graph.

        Make a dense copy::

            sage: from sage.graphs.base.static_sparse_backend import StaticSparseBackend
            sage: G = Graph(loops=True)
            sage: G.add_edges([[0,1], [1,2], [2,3], [3,4], [4,5], [5,6], [7,8], [3,3]])
            sage: G = StaticSparseBackend(G)
            sage: H = sage.graphs.base.dense_graph.DenseGraphBackend(0, directed=False)
            sage: H.loops(True)
            sage: G.subgraph_given_vertices(H, range(9))
            sage: list(H.iterator_edges(list(range(9)), False)) == list(G.iterator_edges(list(range(9)), False))
            True

        Make a sparse copy::

            sage: H = sage.graphs.base.sparse_graph.SparseGraphBackend(0, directed=False)
            sage: H.loops(True)
            sage: G.subgraph_given_vertices(H, range(9))
            sage: sorted(list(H.iterator_edges(list(range(9)), False))) == sorted(list(G.iterator_edges(list(range(9)), False)))
            True

        Initialize a proper subgraph::

            sage: H = sage.graphs.base.sparse_graph.SparseGraphBackend(0, directed=False)
            sage: H.loops(True)
            sage: G.subgraph_given_vertices(H, [2,3,4,5])
            sage: list(H.iterator_edges(list(range(9)), False))
            [(2, 3), (3, 3), (3, 4), (4, 5)]

        Loops are removed, if the other graph does not allow loops::

            sage: H = sage.graphs.base.sparse_graph.SparseGraphBackend(0, directed=False)
            sage: H.loops(False)
            sage: G.subgraph_given_vertices(H, [2,3,4,5])
            sage: list(H.iterator_edges(list(range(9)), False))
            [(2, 3), (3, 4), (4, 5)]

        Multiple edges and labels are copied::

            sage: G = Graph(multiedges=True)
            sage: G.add_edges([[0,1,'a'], [1,2,'b'], [2,3,'c'], [0,1,'d']], False)
            sage: G = StaticSparseBackend(G)
            sage: H = sage.graphs.base.sparse_graph.SparseGraphBackend(0, directed=False)
            sage: H.multiple_edges(True)
            sage: G.subgraph_given_vertices(H, [0,1,2])
            sage: list(H.iterator_edges(list(range(4)), True))
            [(0, 1, 'a'), (0, 1, 'd'), (1, 2, 'b')]

        Multiple edges are removed, if the other graph does not allow them::

            sage: H = sage.graphs.base.sparse_graph.SparseGraphBackend(0, directed=False)
            sage: H.multiple_edges(False)
            sage: G.subgraph_given_vertices(H, [0,1,2])
            sage: list(H.iterator_edges(list(range(4)), True))
            [(0, 1, 'a'), (1, 2, 'b')]

        Labels are removed, if the other graph does not allow them::

            sage: H = sage.graphs.base.dense_graph.DenseGraphBackend(0, directed=False)
            sage: G.subgraph_given_vertices(H, [0,1,2])
            sage: list(H.iterator_edges(list(range(4)), True))
            [(0, 1, None), (1, 2, None)]

        A directed subgraph of an undirected graph is taken by initializing
        with edges in both directions::

            sage: G = Graph(multiedges=True, loops=True)
            sage: G.add_edges([[0,1,'a'], [1,2,'b'], [2,3,'c'], [0,1,'d'], [2,2,'e']])
            sage: G = StaticSparseBackend(G)
            sage: H = sage.graphs.base.sparse_graph.SparseGraphBackend(0, directed=True)
            sage: H.multiple_edges(True)
            sage: H.loops(True)
            sage: G.subgraph_given_vertices(H, [0,1,2])
            sage: list(H.iterator_out_edges(list(range(4)), True))
            [(0, 1, 'a'),
             (0, 1, 'd'),
             (1, 0, 'a'),
             (1, 0, 'd'),
             (1, 2, 'b'),
             (2, 1, 'b'),
             (2, 2, 'e')]

        An undirected subgraph of a directeed graph is not defined::

            sage: G = DiGraph()
            sage: G.add_edges([[0,1,'a'], [1,2,'b'], [2,3,'c']])
            sage: G = StaticSparseBackend(G)
            sage: H = sage.graphs.base.sparse_graph.SparseGraphBackend(0, directed=False)
            sage: G.subgraph_given_vertices(H, [0,1,2])
            Traceback (most recent call last):
            ...
            ValueError: cannot obtain an undirected subgraph of a directed graph
        """
        self._use_edge_iterator_on_subgraph(other, vertices, 0)

    cdef int _use_edge_iterator_on_subgraph(self, CGraphBackend other, object vertices, const int modus) except -1:
        """
        Use an edge iterator on the subgraph induced by ``vertices`` and do something according to ``modus``.

        INPUT:

        - ``other`` -- a (mutable) subclass of :class:`CGraphBackend`
        - ``vertices`` -- a list of vertex labels
        - ``modus`` -- integer representing the modus:
          - ``0`` -- initialize ``other`` to be the subgraph induced by the vertices;
            see :meth:`subgraph_given_vertices``
          - ``1`` -- test whether subgraph of ``self`` induced by the vertices is a subgraph of ``other``
          - ``2`` -- as ``1`` but ignore the labels
        """
        cdef object v, l
        cdef int u_int, v_int, l_int, l_int_other, foo
        cdef CGraph cg = self.cg()
        cdef CGraph cg_other = other.cg()
        cdef list b_vertices_2, all_arc_labels, all_arc_labels_other
        cdef FrozenBitset b_vertices
        cdef int n_vertices = len(vertices)
        cdef bint loops = other.loops()
        cdef bint multiple_edges
        if modus == 0:
            multiple_edges = self.multiple_edges(None) and other.multiple_edges(None)
        elif 1 <= modus <= 2:
            multiple_edges = self.multiple_edges(None)

        if self._directed and not other._directed and modus == 0:
            raise ValueError("cannot obtain an undirected subgraph of a directed graph")

        if self._directed != other._directed and 1 <= modus <= 2:
            if self._directed:
                raise ValueError("cannot check if directed graph is a subgraph of an undirected")
            else:
                raise ValueError("cannot check if undirected graph is a subgraph of a directed")

        b_vertices_2 = [self.get_vertex_checked(v) for v in vertices]
        try:
            b_vertices = FrozenBitset(foo for foo in b_vertices_2 if foo >= 0)
        except ValueError:
            # Avoiding "Bitset must not be empty"
            # in this case there is nothing to do
            return 1

        cdef int length = len(b_vertices)
        cdef int i
        cdef int* vertices_translation = <int *> sig_malloc(b_vertices.capacity() * sizeof(int))

        try:
            # Iterate through the vertices.
            if cg_other.active_vertices.size < length:
                cg_other.realloc(length)
            for j in range(n_vertices):
                i = b_vertices_2[j]
                if i >= 0:
                    v = self.vertex_label(i)
                    if modus == 0:
                        # Add the vertex and obtain the corresponding index.
                        vertices_translation[i] = other.check_labelled_vertex(v, False)
                    elif 1 <= modus <= 2:
                        # Obtain the corresponding index if the vertex is contained in ``other``.
                        foo = other.get_vertex_checked(v)
                        if foo >= 0:
                            vertices_translation[i] = foo
                        else:
                            # Not a subgraph.
                            return 0

            # Iterate through the edges.
            for v_int in b_vertices:
                u_int = cg.next_out_neighbor_unsafe(v_int, -1, &l_int)
                while u_int != -1:
                    if (u_int < b_vertices.capacity() and bitset_in(b_vertices._bitset, u_int)
                            and (u_int >= v_int or other._directed)):
                        # If ``other`` is directed, we should add the arcs in both directions.

                        if modus == 0:
                            # We are adding each arc to ``other``.

                            if unlikely(not loops and u_int == v_int):
                                # Delete loops if ``other`` does not allow loops.
                                u_int = cg.next_out_neighbor_unsafe(v_int, u_int, &l_int)
                                continue

                            if not multiple_edges:
                                if l_int:
                                    l = self.edge_labels[l_int]

                                    # Will return ``0``, if ``other`` does not support edges labels.
                                    l_int_other = other.new_edge_label(l)
                                else:
                                    l_int_other = 0
                                cg_other.add_arc_label_unsafe(vertices_translation[v_int], vertices_translation[u_int], l_int_other)

                            else:
                                all_arc_labels = cg.all_arcs(v_int, u_int)

                                for l_int in all_arc_labels:
                                    if l_int:
                                        l = self.edge_labels[l_int]

                                        # Will return ``0``, if ``other`` does not support edges labels.
                                        l_int_other = other.new_edge_label(l)
                                    else:
                                        l_int_other = 0

                                    cg_other.add_arc_label_unsafe(vertices_translation[v_int], vertices_translation[u_int], l_int_other)

                        else:
                            # Modus is 1 or 2 and we are checking if ``self`` is a subgraph of ``other``.

                            if not multiple_edges:
                                if modus == 1:
                                    l = self.edge_labels[l_int] if l_int else None
                                    if not other._has_labeled_edge_unsafe(vertices_translation[v_int], vertices_translation[u_int], l):
                                        return 0
                                else:
                                    # Ignore the label.
                                    if not cg_other.has_arc_unsafe(vertices_translation[v_int], vertices_translation[u_int]):
                                        return 0

                            else:
                                all_arc_labels = cg.all_arcs(v_int, u_int)

                                if modus == 1:
                                    if len(all_arc_labels) == 1:
                                        l = self.edge_labels[l_int] if l_int else None
                                        if not other._has_labeled_edge_unsafe(vertices_translation[v_int], vertices_translation[u_int], l):
                                            return 0
                                    elif other.multiple_edges(None):
                                        all_arc_labels_other = other._all_edge_labels(vertices_translation[v_int], vertices_translation[u_int])
                                        all_arc_labels = [self.edge_labels[l_int] if l_int else None for l_int in all_arc_labels]
                                        for l in all_arc_labels:
                                            try:
                                                all_arc_labels_other.remove(l)
                                            except ValueError:
                                                return 0

                                    else:
                                        # ``other`` does not allow multiple edges.
                                        # As ``self`` has a multiple edges (not only allows), it cannot be a subgraph.
                                        return 0

                                else:
                                    # Ignore the labels.
                                    if len(all_arc_labels) == 1:
                                        if not cg_other.has_arc_unsafe(vertices_translation[v_int], vertices_translation[u_int]):
                                            return 0
                                    else:
                                        all_arc_labels_other = other._all_edge_labels(vertices_translation[v_int], vertices_translation[u_int])
                                        if len(all_arc_labels) > len(all_arc_labels_other):
                                            return 0

                    u_int = cg.next_out_neighbor_unsafe(v_int, u_int, &l_int)

        finally:
            sig_free(vertices_translation)

        return 1

    ###################################
    # Paths
    ###################################

    def shortest_path_special(self, x, y, exclude_vertices=None, exclude_edges=None, distance_flag=False):
        r"""
        Return the shortest path or distance from ``x`` to ``y``.

        This method is an extension of :meth:`shortest_path` method enabling to
        exclude vertices and/or edges from the search for the shortest path
        between ``x`` and ``y``.

        INPUT:

        - ``x`` -- the starting vertex in the shortest path from ``x`` to ``y``

        - ``y`` -- the end vertex in the shortest path from ``x`` to ``y``

        - ``exclude_vertices`` -- iterable container (default: ``None``);
          iterable of vertices to exclude from the graph while calculating the
          shortest path from ``x`` to ``y``

        - ``exclude_edges`` -- iterable container (default: ``None``); iterable
          of edges to exclude from the graph while calculating the shortest path
          from ``x`` to ``y``

        - ``distance_flag`` -- boolean (default: ``False``); when set to
          ``True``, the shortest path distance from ``x`` to ``y`` is returned
          instead of the path

        OUTPUT:

        - A list of vertices in the shortest path from ``x`` to ``y`` or
          distance from ``x`` to ``y`` is returned depending upon the value of
          parameter ``distance_flag``

        EXAMPLES::

            sage: G = Graph([(1, 2), (2, 3), (3, 4), (1, 5), (5, 6), (6, 7), (7, 4)])
            sage: G._backend.shortest_path_special(1, 4)
            [1, 2, 3, 4]
            sage: G._backend.shortest_path_special(1, 4, exclude_vertices=[5,7])
            [1, 2, 3, 4]
            sage: G._backend.shortest_path_special(1, 4, exclude_vertices=[2, 3])
            [1, 5, 6, 7, 4]
            sage: G._backend.shortest_path_special(1, 4, exclude_vertices=[2], exclude_edges=[(5, 6)])
            []
            sage: G._backend.shortest_path_special(1, 4, exclude_vertices=[2], exclude_edges=[(2, 3)])
            [1, 5, 6, 7, 4]

        """
        cdef bint exclude_v = exclude_vertices
        cdef bint exclude_e = exclude_edges
        cdef bint x_excluded
        cdef bint y_excluded

        if exclude_v:
            x_excluded = x in exclude_vertices
            y_excluded = y in exclude_vertices
            if x_excluded and y_excluded:
                raise LookupError("%s and %s are excluded vertices" % (x, y))
            elif x_excluded:
                raise LookupError("no path from an excluded vertex %s" % (x))
            elif y_excluded:
                raise LookupError("no path to an excluded vertex %s" % (y))
        if x == y:
            if distance_flag:
                return 0
            else:
                return [x]

        # The function being mostly symmetric in x and y, their roles are
        # reversed at the end of each loop. For this reason is defined, for
        # example, two dictionaries dist_y and dist_x containing the distances
        # to x and y, and a dictionary dist_current and dist_other, pointing
        # toward the previous two, alternatively.
        #
        # Besides, there is another difference in the fact that for directed
        # graphs we are interested in paths leaving x toward y, so we are
        # considering the out_neighbors on x's side, and in_neighbors on
        # y's side.

        cdef int x_int = self.get_vertex(x)
        cdef int y_int = self.get_vertex(y)
        cdef int u = 0
        cdef int v = 0
        cdef int w = 0

        cdef set exclude_vertices_int = None
        cdef set exclude_edges_int = None

        if exclude_v:
            exclude_vertices_int = {self.get_vertex(v1) for v1 in exclude_vertices}
        if exclude_e:
            exclude_edges_int = {(self.get_vertex(v1), self.get_vertex(v2)) for v1, v2 in exclude_edges}

        # Each vertex knows its predecessors in the search, for each side
        cdef dict pred_x = {}
        cdef dict pred_y = {}
        cdef dict pred_current = pred_x
        cdef dict pred_other = pred_y

        # Stores the distances from x and y
        cdef dict dist_x = {}
        cdef dict dist_y = {}
        cdef dict dist_current = dist_x
        cdef dict dist_other = dist_y
        dist_x[x_int] = 0
        dist_y[y_int] = 0

        # Lists of vertices whose neighbors have not been explored yet
        cdef list next_x = [x_int]
        cdef list next_y = [y_int]
        cdef list next_current = next_x
        cdef list next_other = next_y
        cdef list next_temporary = []
        cdef list neighbors

        cdef list shortest_path = []

        # We are interested in edges leaving x and entering y, so we
        # are dealing with two different "neighbors" functions
        cdef int out = 1

        # As long as the current side (x or y) is not totally explored ...
        while next_current:
            next_temporary = []

            # Take the next vertex in the list, and study all of its neighbors.
            # When a new neighbor is found, it is added into a temporary list.
            # When all the vertices in the list are tested
            # and next_current is replaced by the temporary list
            #
            # After this, current and other are reversed, and the loop restarts
            for u in next_current:
                if out == 1:
                    nbr = self.cg().out_neighbors(u)
                else:
                    nbr = self.cg().in_neighbors(u)

                if not exclude_e and not exclude_v:
                    neighbors = nbr
                else:
                    neighbors = []
                    for w in nbr:
                        if exclude_v and w in exclude_vertices_int:
                            continue
                        if (exclude_e and
                            ((out == 1 and (u, w) in exclude_edges_int) or
                             (out == -1 and (w, u) in exclude_edges_int))):
                            continue
                        neighbors.append(w)

                for v in neighbors:
                    # If the neighbor is new, updates the distances and adds
                    # to the list.
                    if v not in dist_current:
                        dist_current[v] = dist_current[u] + 1
                        if not distance_flag:
                            pred_current[v] = u
                        next_temporary.append(v)

                        # If the new neighbor is already known by the other
                        # side ...
                        if v in dist_other:
                            # build the shortest path and returns in.
                            if distance_flag:
                                return dist_other[v] + dist_current[v]
                            w = v

                            while w != x_int:
                                shortest_path.append(self.vertex_label(w))
                                w = pred_x[w]

                            shortest_path.append(x)
                            shortest_path.reverse()

                            if v == y_int:
                                return shortest_path

                            w = pred_y[v]
                            while w != y_int:
                                shortest_path.append(self.vertex_label(w))
                                w = pred_y[w]
                            shortest_path.append(y)

                            return shortest_path

            next_current = next_temporary
            pred_current, pred_other = pred_other, pred_current
            dist_current, dist_other = dist_other, dist_current
            next_current, next_other = next_other, next_current
            out = -out

        if distance_flag:
            from sage.rings.infinity import Infinity
            return Infinity
        return []

    def shortest_path(self, x, y, distance_flag=False):
        r"""
        Return the shortest path or distance from ``x`` to ``y``.

        INPUT:

        - ``x`` -- the starting vertex in the shortest path from ``x`` to ``y``

        - ``y`` -- the end vertex in the shortest path from ``x`` to ``y``

        - ``distance_flag`` -- boolean (default: ``False``); when set to
          ``True``, the shortest path distance from ``x`` to ``y`` is returned
          instead of the path

        OUTPUT:

        - A list of vertices in the shortest path from ``x`` to ``y`` or
          distance from ``x`` to ``y`` is returned depending upon the value of
          parameter ``distance_flag``

        EXAMPLES::

            sage: G = Graph(graphs.PetersenGraph())
            sage: G.shortest_path(0, 1)
            [0, 1]
            sage: G.shortest_path_length(0, 1)
            1

        """
        if x == y:
            if distance_flag:
                return 0
            else:
                return [x]

        # The function being mostly symmetric in x and y, their roles are
        # reversed at the end of each loop. For this reason is defined, for
        # example, two dictionaries dist_y and dist_x containing the distances
        # to x and y, and a dictionary dist_current and dist_other, pointing
        # toward the previous two, alternatively.
        #
        # Besides, there is another difference in the fact that for directed
        # graphs we are interested in paths leaving x toward y, so we are
        # considering the out_neighbors on x's side, and in_neighbors on
        # y's side.

        cdef int x_int = self.get_vertex(x)
        cdef int y_int = self.get_vertex(y)
        cdef int u = 0
        cdef int v = 0
        cdef int w = 0

        # Each vertex knows its predecessors in the search, for each side
        cdef dict pred_x = {}
        cdef dict pred_y = {}
        cdef dict pred_current = pred_x
        cdef dict pred_other = pred_y

        # Stores the distances from x and y
        cdef dict dist_x = {}
        cdef dict dist_y = {}
        cdef dict dist_current = dist_x
        cdef dict dist_other = dist_y
        dist_x[x_int] = 0
        dist_y[y_int] = 0

        # Lists of vertices whose neighbors have not been explored yet
        cdef list next_x = [x_int]
        cdef list next_y = [y_int]
        cdef list next_current = next_x
        cdef list next_other = next_y
        cdef list next_temporary = []
        cdef list neighbors

        cdef list shortest_path = []

        # We are interested in edges leaving x and entering y, so we
        # are dealing with two different "neighbors" functions
        cdef int out = 1

        # As long as the current side (x or y) is not totally explored ...
        while next_current:
            next_temporary = []

            # Take the next vertex in the list, and study all of its neighbors.
            # When a new neighbor is found, it is added into a temporary list.
            # When all the vertices in the list are tested
            # and next_current is replaced by the temporary list
            #
            # After this, current and other are reversed, and the loop restarts
            for u in next_current:
                if out == 1:
                    neighbors = self.cg().out_neighbors(u)
                else:
                    neighbors = self.cg().in_neighbors(u)
                for v in neighbors:
                    # If the neighbor is new, updates the distances and adds
                    # to the list.
                    if v not in dist_current:
                        dist_current[v] = dist_current[u] + 1
                        if not distance_flag:
                            pred_current[v] = u
                        next_temporary.append(v)

                        # If the new neighbor is already known by the other
                        # side ...
                        if v in dist_other:
                            # build the shortest path and returns in.
                            if distance_flag:
                                return dist_other[v] + dist_current[v]
                            w = v

                            while w != x_int:
                                shortest_path.append(self.vertex_label(w))
                                w = pred_x[w]

                            shortest_path.append(x)
                            shortest_path.reverse()

                            if v == y_int:
                                return shortest_path

                            w = pred_y[v]
                            while w != y_int:
                                shortest_path.append(self.vertex_label(w))
                                w = pred_y[w]
                            shortest_path.append(y)

                            return shortest_path

            next_current = next_temporary
            pred_current, pred_other = pred_other, pred_current
            dist_current, dist_other = dist_other, dist_current
            next_current, next_other = next_other, next_current
            out = -out

        if distance_flag:
            from sage.rings.infinity import Infinity
            return Infinity
        return []

    def bidirectional_dijkstra_special(self, x, y, weight_function=None,
                                       exclude_vertices=None, exclude_edges=None,
                                       include_vertices=None, distance_flag=False,
                                       reduced_weight=None):
        r"""
        Return the shortest path or distance from ``x`` to ``y`` using a
        bidirectional version of Dijkstra's algorithm.

        This method is an extension of :meth:`bidirectional_dijkstra` method
        enabling to exclude vertices and/or edges from the search for the
        shortest path between ``x`` and ``y``.

        This method also has ``include_vertices`` option enabling to include the
        vertices which will be used to search for the shortest path between
        ``x`` and ``y``.

        INPUT:

        - ``x`` -- the starting vertex in the shortest path from ``x`` to ``y``

        - ``y`` -- the end vertex in the shortest path from ``x`` to ``y``

        - ``exclude_vertices`` -- iterable container (default: ``None``);
          iterable of vertices to exclude from the graph while calculating the
          shortest path from ``x`` to ``y``

        - ``exclude_edges`` -- iterable container (default: ``None``); iterable
          of edges to exclude from the graph while calculating the shortest path
          from ``x`` to ``y``

        - ``include_vertices`` -- iterable container (default: ``None``);
          iterable of vertices to consider in the graph while calculating the
          shortest path from ``x`` to ``y``

        - ``weight_function`` -- function (default: ``None``); a function that
          inputs an edge ``(u, v, l)`` and outputs its weight. If ``None``, we
          use the edge label ``l`` as a weight, if ``l`` is not ``None``, else
          ``1`` as a weight.

        - ``distance_flag`` -- boolean (default: ``False``); when set to
          ``True``, the shortest path distance from ``x`` to ``y`` is returned
          instead of the path.

        - ``reduced_weight`` -- dictionary (default: ``None``); a dictionary
          that takes as input an edge ``(u, v)`` and outputs its reduced weight.

        OUTPUT:

        - A list of vertices in the shortest path from ``x`` to ``y`` or
          distance from ``x`` to ``y`` is returned depending upon the value of
          parameter ``distance_flag``

        EXAMPLES::

            sage: G = Graph([(1, 2, 20), (2, 3, 10), (3, 4, 30), (1, 5, 20), (5, 6, 10), (6, 4, 50), (4, 7, 5)])
            sage: G._backend.bidirectional_dijkstra_special(1, 4, weight_function=lambda e:e[2])
            [1, 2, 3, 4]
            sage: G._backend.bidirectional_dijkstra_special(1, 4, weight_function=lambda e:e[2], exclude_vertices=[2], exclude_edges=[(3, 4)])
            [1, 5, 6, 4]
            sage: G._backend.bidirectional_dijkstra_special(1, 4, weight_function=lambda e:e[2], exclude_vertices=[2, 7])
            [1, 5, 6, 4]
            sage: G._backend.bidirectional_dijkstra_special(1, 4, weight_function=lambda e:e[2],  exclude_edges=[(5, 6)])
            [1, 2, 3, 4]
            sage: G._backend.bidirectional_dijkstra_special(1, 4, weight_function=lambda e:e[2],  include_vertices=[1, 5, 6, 4])
            [1, 5, 6, 4]

        """
        cdef bint exclude_v = exclude_vertices
        cdef bint exclude_e = exclude_edges
        cdef bint include_v = include_vertices
        cdef bint x_excluded
        cdef bint y_excluded

        if exclude_v:
            x_excluded = x in exclude_vertices
            y_excluded = y in exclude_vertices
            if x_excluded and y_excluded:
                raise LookupError("%s and %s are excluded vertices" % (x, y))
            elif x_excluded:
                raise LookupError("no path from an excluded vertex %s" % (x))
            elif y_excluded:
                raise LookupError("no path to an excluded vertex %s" % (y))
        if x == y:
            if distance_flag:
                return 0
            else:
                return [x]

        # As for shortest_path, the roles of x and y are symmetric, hence we
        # define dictionaries like pred_current and pred_other, which
        # represent alternatively pred_x or pred_y according to the side
        # studied.
        cdef int x_int = self.get_vertex(x)
        cdef int y_int = self.get_vertex(y)
        cdef int v = 0
        cdef int w = 0
        cdef int pred
        cdef int side
        cdef double distance
        cdef set exclude_vertices_int = None
        cdef set exclude_edges_int = None

        if exclude_v:
            exclude_vertices_int = {self.get_vertex(v1) for v1 in exclude_vertices}
        if exclude_e:
            exclude_edges_int = {(self.get_vertex(v1), self.get_vertex(v2)) for v1, v2 in exclude_edges}
        if include_v:
            include_vertices_int = {self.get_vertex(v1) for v1 in include_vertices}

        # Each vertex knows its predecessors in the search, for each side
        cdef dict pred_x = {}
        cdef dict pred_y = {}
        cdef dict pred_current
        cdef dict pred_other

        # Stores the distances from x and y
        cdef dict dist_x = {}
        cdef dict dist_y = {}
        cdef dict dist_current
        cdef dict dist_other

        # Lists of vertices who are left to be explored. They are represented
        # as pairs of pair and pair: ((distance, side), (predecessor, name)).
        # 1 indicates x's side, -1 indicates y's, the distance being
        # defined relatively.
        cdef priority_queue[pair[pair[double, int], pair[int, int]]] pq
        pq.push(((0, 1), (x_int, x_int)))
        pq.push(((0, -1), (y_int, y_int)))
        cdef list neighbors

        cdef list shortest_path = []

        # Meeting_vertex is a vertex discovered through x and through y
        # which defines the shortest path found
        # (of length shortest_path_length).
        cdef int meeting_vertex = -1

        if reduced_weight is not None:
            def weight_function(e):
                return reduced_weight[(e[0], e[1])]

        # As long as the current side (x or y) is not totally explored ...
        while not pq.empty():
            (distance, side), (pred, v) = pq.top()
            # priority_queue by default is max heap
            # negative value of distance is stored in priority_queue to get
            # minimum distance
            distance = -distance
            pq.pop()
            if meeting_vertex != -1 and distance > shortest_path_length:
                break

            if side == 1:
                dist_current, dist_other = dist_x, dist_y
                pred_current, pred_other = pred_x, pred_y
            else:
                dist_current, dist_other = dist_y, dist_x
                pred_current, pred_other = pred_y, pred_x

            if v not in dist_current:
                if not distance_flag:
                    pred_current[v] = pred
                dist_current[v] = distance

                if v in dist_other:
                    f_tmp = distance + dist_other[v]
                    if meeting_vertex == -1 or f_tmp < shortest_path_length:
                        meeting_vertex = v
                        shortest_path_length = f_tmp
                if side == 1:
                    nbr = self.cg().out_neighbors(v)
                else:
                    nbr = self.cg().in_neighbors(v)

                if not exclude_e and not exclude_v:
                    neighbors = []
                    for n in nbr:
                        if include_v and n not in include_vertices_int:
                            continue
                        neighbors.append(n)
                else:
                    neighbors = []
                    for w in nbr:
                        if exclude_v and w in exclude_vertices_int:
                            continue
                        if (exclude_e and
                            ((side == 1 and (v, w) in exclude_edges_int) or
                             (side == -1 and (w, v) in exclude_edges_int))):
                            continue
                        if include_v and w not in include_vertices_int:
                            continue
                        neighbors.append(w)
                for w in neighbors:
                    # If the neighbor is new, adds its non-found neighbors to
                    # the queue.
                    if w not in dist_current:
                        v_obj = self.vertex_label(v)
                        w_obj = self.vertex_label(w)
                        if side == -1:
                            v_obj, w_obj = w_obj, v_obj
                        if self._multiple_edges:
                            edge_label = min(weight_function((v_obj, w_obj, l)) for l in self.get_edge_label(v_obj, w_obj))
                        else:
                            edge_label = weight_function((v_obj, w_obj, self.get_edge_label(v_obj, w_obj)))
                        if edge_label < 0:
                            raise ValueError("the graph contains an edge with negative weight")
                        # priority_queue is by default max_heap
                        # negative value of distance + edge_label is stored in
                        # priority_queue to get minimum distance
                        pq.push(((-(distance + edge_label), side), (v, w)))

        # No meeting point has been found
        if meeting_vertex == -1:
            if distance_flag:
                from sage.rings.infinity import Infinity
                return Infinity
            return []
        else:
            # build the shortest path and returns it.
            if distance_flag:
                if shortest_path_length in ZZ:
                    return int(shortest_path_length)
                else:
                    return shortest_path_length
            w = meeting_vertex

            while w != x_int:
                shortest_path.append(self.vertex_label(w))
                w = pred_x[w]

            shortest_path.append(x)
            shortest_path.reverse()

            if meeting_vertex == y_int:
                return shortest_path

            w = pred_y[meeting_vertex]
            while w != y_int:
                shortest_path.append(self.vertex_label(w))
                w = pred_y[w]
            shortest_path.append(y)

            return shortest_path

    def bidirectional_dijkstra(self, x, y, weight_function=None,
                               distance_flag=False):
        r"""
        Return the shortest path or distance from ``x`` to ``y`` using a
        bidirectional version of Dijkstra's algorithm.

        INPUT:

        - ``x`` -- the starting vertex in the shortest path from ``x`` to ``y``

        - ``y`` -- the end vertex in the shortest path from ``x`` to ``y``

        - ``weight_function`` -- function (default: ``None``); a function that
          inputs an edge ``(u, v, l)`` and outputs its weight. If ``None``, we
          use the edge label ``l`` as a weight, if ``l`` is not ``None``, else
          ``1`` as a weight.

        - ``distance_flag`` -- boolean (default: ``False``); when set to
          ``True``, the shortest path distance from ``x`` to ``y`` is returned
          instead of the path.

        OUTPUT:

        - A list of vertices in the shortest path from ``x`` to ``y`` or
          distance from ``x`` to ``y`` is returned depending upon the value of
          parameter ``distance_flag``

        EXAMPLES::

            sage: G = Graph(graphs.PetersenGraph())
            sage: for (u, v) in G.edges(sort=True, labels=None):
            ....:    G.set_edge_label(u, v, 1)
            sage: G.shortest_path(0, 1, by_weight=True)
            [0, 1]
            sage: G.shortest_path_length(0, 1, by_weight=True)
            1
            sage: G = DiGraph([(1, 2, {'weight':1}), (1, 3, {'weight':5}), (2, 3, {'weight':1})])
            sage: G.shortest_path(1, 3, weight_function=lambda e:e[2]['weight'])
            [1, 2, 3]
            sage: G.shortest_path_length(1, 3, weight_function=lambda e:e[2]['weight'])
            2

        TESTS:

        Bugfix from :trac:`7673` ::

            sage: G = Graph([(0, 1, 9), (0, 2, 8), (1, 2, 7)])
            sage: G.shortest_path_length(0, 1, by_weight=True)
            9

        Bugfix from :trac:`28221` ::

            sage: G = Graph([(0, 1, 9.2), (0, 2, 4.5), (1, 2, 4.6)])
            sage: G.shortest_path_length(0, 1, by_weight=True)
            9.1

        Bugfix from :trac:`27464` ::

            sage: G = DiGraph({0: [1, 2], 1: [4], 2: [3, 4], 4: [5], 5: [6]}, multiedges=True)
            sage: for u, v in list(G.edges(labels=None, sort=False)):
            ....:    G.set_edge_label(u, v, 1)
            sage: G.distance(0, 5, by_weight=true)
            3
        """
        if x == y:
            if distance_flag:
                return 0
            else:
                return [x]

        # As for shortest_path, the roles of x and y are symmetric, hence we
        # define dictionaries like pred_current and pred_other, which
        # represent alternatively pred_x or pred_y according to the side
        # studied.
        cdef int x_int = self.get_vertex(x)
        cdef int y_int = self.get_vertex(y)
        cdef int v = 0
        cdef int w = 0
        cdef int pred
        cdef int side
        cdef double distance

        # Each vertex knows its predecessors in the search, for each side
        cdef dict pred_x = {}
        cdef dict pred_y = {}
        cdef dict pred_current
        cdef dict pred_other

        # Stores the distances from x and y
        cdef dict dist_x = {}
        cdef dict dist_y = {}
        cdef dict dist_current
        cdef dict dist_other

        # Lists of vertices who are left to be explored. They are represented
        # as pairs of pair and pair: ((distance, side), (predecessor, name)).
        # 1 indicates x's side, -1 indicates y's, the distance being
        # defined relatively.
        cdef priority_queue[pair[pair[double, int], pair[int, int]]] pq
        pq.push(((0, 1), (x_int, x_int)))
        pq.push(((0, -1), (y_int, y_int)))
        cdef list neighbors

        cdef list shortest_path = []

        # Meeting_vertex is a vertex discovered through x and through y
        # which defines the shortest path found
        # (of length shortest_path_length).
        cdef int meeting_vertex = -1

        if weight_function is None:
            def weight_function(e):
                return 1 if e[2] is None else e[2]

        # As long as the current side (x or y) is not totally explored ...
        while not pq.empty():
            (distance, side), (pred, v) = pq.top()
            # priority_queue by default is max heap
            # negative value of distance is stored in priority_queue to get
            # minimum distance
            distance = -distance
            pq.pop()
            if meeting_vertex != -1 and distance > shortest_path_length:
                break

            if side == 1:
                dist_current, dist_other = dist_x, dist_y
                pred_current, pred_other = pred_x, pred_y
            else:
                dist_current, dist_other = dist_y, dist_x
                pred_current, pred_other = pred_y, pred_x

            if v not in dist_current:
                if not distance_flag:
                    pred_current[v] = pred
                dist_current[v] = distance

                if v in dist_other:
                    f_tmp = distance + dist_other[v]
                    if meeting_vertex == -1 or f_tmp < shortest_path_length:
                        meeting_vertex = v
                        shortest_path_length = f_tmp

                if side == 1:
                    neighbors = self.cg().out_neighbors(v)
                else:
                    neighbors = self.cg().in_neighbors(v)
                for w in neighbors:
                    # If the neighbor is new, adds its non-found neighbors to
                    # the queue.
                    if w not in dist_current:
                        v_obj = self.vertex_label(v)
                        w_obj = self.vertex_label(w)
                        if side == -1:
                            v_obj, w_obj = w_obj, v_obj
                        if self._multiple_edges:
                            edge_label = min(weight_function((v_obj, w_obj, l)) for l in self.get_edge_label(v_obj, w_obj))
                        else:
                            edge_label = weight_function((v_obj, w_obj, self.get_edge_label(v_obj, w_obj)))
                        if edge_label < 0:
                            raise ValueError("the graph contains an edge with negative weight")
                        # priority_queue is by default max_heap
                        # negative value of distance + edge_label is stored in
                        # priority_queue to get minimum distance
                        pq.push(((-(distance + edge_label), side), (v, w)))

        # No meeting point has been found
        if meeting_vertex == -1:
            if distance_flag:
                from sage.rings.infinity import Infinity
                return Infinity
            return []
        else:
            # build the shortest path and returns it.
            if distance_flag:
                if shortest_path_length in ZZ:
                    return int(shortest_path_length)
                else:
                    return shortest_path_length
            w = meeting_vertex

            while w != x_int:
                shortest_path.append(self.vertex_label(w))
                w = pred_x[w]

            shortest_path.append(x)
            shortest_path.reverse()

            if meeting_vertex == y_int:
                return shortest_path

            w = pred_y[meeting_vertex]
            while w != y_int:
                shortest_path.append(self.vertex_label(w))
                w = pred_y[w]
            shortest_path.append(y)

            return shortest_path

    def shortest_path_all_vertices(self, v, cutoff=None,
                                   distance_flag=False):
        r"""
        Return for each reachable vertex ``u`` a shortest ``v-u`` path or
        distance from ``v`` to ``u``.

        INPUT:

        - ``v`` -- a starting vertex in the shortest path

        - ``cutoff`` -- integer (default: ``None``); maximal distance of
          returned paths (longer paths will not be returned), ignored when set
          to ``None``

        - ``distance_flag`` -- boolean (default: ``False``); when set to
          ``True``, each vertex ``u`` connected to ``v`` is mapped to shortest
          path distance from ``v`` to ``u`` instead of the shortest path in the
          output dictionary.

        OUTPUT:

        - A dictionary which maps each vertex ``u`` connected to ``v`` to the
          shortest path list or distance from ``v`` to ``u`` depending upon the
          value of parameter ``distance_flag``

        .. NOTE::

            The weight of edges is not taken into account.

        ALGORITHM:

        This is just a breadth-first search.

        EXAMPLES:

        On the Petersen Graph::

            sage: g = graphs.PetersenGraph()
            sage: paths = g._backend.shortest_path_all_vertices(0)
            sage: all((not paths[v] or len(paths[v])-1 == g.distance(0,v)) for v in g)
            True
            sage: g._backend.shortest_path_all_vertices(0, distance_flag=True)
            {0: 0, 1: 1, 2: 2, 3: 2, 4: 1, 5: 1, 6: 2, 7: 2, 8: 2, 9: 2}

        On a disconnected graph::

            sage: g = 2 * graphs.RandomGNP(20, .3)
            sage: paths = g._backend.shortest_path_all_vertices(0)
            sage: all((v not in paths and g.distance(0, v) == +Infinity) or len(paths[v]) - 1 == g.distance(0, v) for v in g)
            True

        TESTS::

            sage: graphs.KrackhardtKiteGraph().eccentricity("a")
            Traceback (most recent call last):
            ...
            LookupError: vertex 'a' is not a vertex of the graph
        """
        cdef list current_layer
        cdef list next_layer
        cdef bitset_t seen
        cdef int v_int
        cdef int u_int
        cdef dict distances
        cdef int d

        distances = {}
        d = 0

        v_int = self.get_vertex(v)
        if v_int == -1:
            raise LookupError(f"vertex {v!r} is not a vertex of the graph")

        bitset_init(seen, self.cg().active_vertices.size)
        bitset_set_first_n(seen, 0)
        bitset_add(seen, v_int)

        current_layer = [(u_int, v_int)
                         for u_int in self.cg().out_neighbors(v_int)]
        next_layer = []

        distances[v] = 0 if distance_flag else [v]

        while current_layer:
            if cutoff is not None and d >= cutoff:
                break

            d += 1
            while current_layer:
                v_int, u_int = current_layer.pop()

                if bitset_not_in(seen, v_int):
                    bitset_add(seen, v_int)
                    if distance_flag:
                        distances[self.vertex_label(v_int)] = d
                    else:
                        distances[self.vertex_label(v_int)] = distances[self.vertex_label(u_int)] + [self.vertex_label(v_int)]
                    next_layer.extend([(u_int, v_int) for u_int in self.cg().out_neighbors(v_int)])

            current_layer = next_layer
            next_layer = []

        bitset_free(seen)
        return distances

    ###################################
    # Searching
    ###################################

    def depth_first_search(self, v, reverse=False, ignore_direction=False):
        r"""
        Return a depth-first search from vertex ``v``.

        INPUT:

        - ``v`` -- a vertex from which to start the depth-first search

        - ``reverse`` -- boolean (default: ``False``); this is only relevant to
          digraphs. If this is a digraph, consider the reversed graph in which
          the out-neighbors become the in-neighbors and vice versa.

        - ``ignore_direction`` -- boolean (default: ``False``); this is only
          relevant to digraphs. If this is a digraph, ignore all orientations
          and consider the graph as undirected.

        ALGORITHM:

        Below is a general template for depth-first search.

        - **Input:** A directed or undirected graph `G = (V, E)` of order
          `n > 0`. A vertex `s` from which to start the search. The vertices
          are numbered from 1 to `n = |V|`, i.e. `V = \{1, 2, \dots, n\}`.

        - **Output:** A list `D` of distances of all vertices from `s`. A tree
          `T` rooted at `s`.

        #. `S \leftarrow [s]`  # a stack of nodes to visit
        #. `D \leftarrow [\infty, \infty, \dots, \infty]`  # `n` copies of `\infty`
        #. `D[s] \leftarrow 0`
        #. `T \leftarrow [\,]`
        #. while `\text{length}(S) > 0` do

           #. `v \leftarrow \text{pop}(S)`
           #. for each `w \in \text{adj}(v)` do  # for digraphs, use out-neighbor set `\text{oadj}(v)`

              #. if `D[w] = \infty` then

                 #. `D[w] \leftarrow D[v] + 1`
                 #. `\text{push}(S, w)`
                 #. `\text{append}(T, vw)`
        #. return `(D, T)`

        .. SEEALSO::

            - :meth:`breadth_first_search`
              -- breadth-first search for fast compiled graphs.

            - :meth:`breadth_first_search <sage.graphs.generic_graph.GenericGraph.breadth_first_search>`
              -- breadth-first search for generic graphs.

            - :meth:`depth_first_search <sage.graphs.generic_graph.GenericGraph.depth_first_search>`
              -- depth-first search for generic graphs.

        EXAMPLES:

        Traversing the Petersen graph using depth-first search::

            sage: G = Graph(graphs.PetersenGraph())
            sage: list(G.depth_first_search(0))
            [0, 5, 8, 6, 9, 7, 2, 3, 4, 1]

        Visiting German cities using depth-first search::

            sage: G = Graph({"Mannheim": ["Frankfurt","Karlsruhe"],
            ....: "Frankfurt": ["Mannheim","Wurzburg","Kassel"],
            ....: "Kassel": ["Frankfurt","Munchen"],
            ....: "Munchen": ["Kassel","Nurnberg","Augsburg"],
            ....: "Augsburg": ["Munchen","Karlsruhe"],
            ....: "Karlsruhe": ["Mannheim","Augsburg"],
            ....: "Wurzburg": ["Frankfurt","Erfurt","Nurnberg"],
            ....: "Nurnberg": ["Wurzburg","Stuttgart","Munchen"],
            ....: "Stuttgart": ["Nurnberg"], "Erfurt": ["Wurzburg"]})
            sage: list(G.depth_first_search("Stuttgart"))
            ['Stuttgart', 'Nurnberg', ...]
        """
        return Search_iterator(self,
                               v,
                               direction=-1,
                               reverse=reverse,
                               ignore_direction=ignore_direction)

    def breadth_first_search(self, v, reverse=False, ignore_direction=False, report_distance=False, edges=False):
        r"""
        Return a breadth-first search from vertex ``v``.

        INPUT:

        - ``v`` -- a vertex from which to start the breadth-first search

        - ``reverse`` -- boolean (default: ``False``); this is only relevant to
          digraphs. If this is a digraph, consider the reversed graph in which
          the out-neighbors become the in-neighbors and vice versa.

        - ``ignore_direction`` -- boolean (default: ``False``); this is only
          relevant to digraphs. If this is a digraph, ignore all orientations
          and consider the graph as undirected.

        - ``report_distance`` -- boolean (default: ``False``); if ``True``,
          reports pairs ``(vertex, distance)`` where ``distance`` is the
          distance from the ``start`` nodes. If ``False`` only the vertices are
          reported.

        - ``edges`` -- boolean (default: ``False``); whether to return the edges
          of the BFS tree in the order of visit or the vertices (default).
          Edges are directed in root to leaf orientation of the tree.

          Note that parameters ``edges`` and ``report_distance`` cannot be
          ``True`` simultaneously.

        ALGORITHM:

        Below is a general template for breadth-first search.

        - **Input:** A directed or undirected graph `G = (V, E)` of order
          `n > 0`. A vertex `s` from which to start the search. The vertices
          are numbered from 1 to `n = |V|`, i.e. `V = \{1, 2, \dots, n\}`.

        - **Output:** A list `D` of distances of all vertices from `s`. A
          tree `T` rooted at `s`.

        #. `Q \leftarrow [s]`  # a queue of nodes to visit
        #. `D \leftarrow [\infty, \infty, \dots, \infty]`  # `n` copies of `\infty`
        #. `D[s] \leftarrow 0`
        #. `T \leftarrow [\,]`
        #. while `\text{length}(Q) > 0` do

           #. `v \leftarrow \text{dequeue}(Q)`
           #. for each `w \in \text{adj}(v)` do  # for digraphs, use out-neighbor set `\text{oadj}(v)`

              #. if `D[w] = \infty` then

                 #. `D[w] \leftarrow D[v] + 1`
                 #. `\text{enqueue}(Q, w)`
                 #. `\text{append}(T, vw)`
        #. return `(D, T)`

        .. SEEALSO::

            - :meth:`breadth_first_search <sage.graphs.generic_graph.GenericGraph.breadth_first_search>`
              -- breadth-first search for generic graphs.

            - :meth:`depth_first_search <sage.graphs.generic_graph.GenericGraph.depth_first_search>`
              -- depth-first search for generic graphs.

            - :meth:`depth_first_search`
              -- depth-first search for fast compiled graphs.

        EXAMPLES:

        Breadth-first search of the Petersen graph starting at vertex 0::

            sage: G = Graph(graphs.PetersenGraph())
            sage: list(G.breadth_first_search(0))
            [0, 1, 4, 5, 2, 6, 3, 9, 7, 8]

        Visiting European countries using breadth-first search::

            sage: G = graphs.EuropeMap(continental=True)
            sage: list(G.breadth_first_search("Portugal"))
            ['Portugal', 'Spain', ..., 'Greece']
        """
        return Search_iterator(self,
                               v,
                               direction=0,
                               reverse=reverse,
                               ignore_direction=ignore_direction,
                               report_distance=report_distance,
                               edges=edges)

    ###################################
    # Connectedness
    ###################################

    def is_connected(self):
        r"""
        Check whether the graph is connected.

        EXAMPLES:

        Petersen's graph is connected::

           sage: DiGraph(graphs.PetersenGraph()).is_connected()
           True

        While the disjoint union of two of them is not::

           sage: DiGraph(2*graphs.PetersenGraph()).is_connected()
           False

        A graph with non-integer vertex labels::

            sage: Graph(graphs.CubeGraph(3)).is_connected()
            True

        TESTS::

            sage: P = posets.PentagonPoset()                                            # needs sage.modules
            sage: H = P._hasse_diagram                                                  # needs sage.modules
            sage: H._backend.is_connected()                                             # needs sage.modules
            True
        """
        cdef int v_int
        cdef CGraph cg = self.cg()

        if cg.num_arcs < cg.num_verts - 1:
            return False

        v_int = bitset_first(cg.active_vertices)

        if v_int == -1:
            return True
        v = self.vertex_label(v_int)
        cdef size_t n = 0
        for _ in self.depth_first_search(v, ignore_direction=True):
            n += 1
        return n == cg.num_verts

    def is_strongly_connected(self):
        r"""
        Check whether the graph is strongly connected.

        EXAMPLES:

        The circuit on 3 vertices is obviously strongly connected::

            sage: g = DiGraph({0: [1], 1: [2], 2: [0]})
            sage: g.is_strongly_connected()
            True

        But a transitive triangle is not::

            sage: g = DiGraph({0: [1,2], 1: [2]})
            sage: g.is_strongly_connected()
            False
        """
        cdef int v_int = 0
        cdef CGraph cg = self.cg()

        # Pick one vertex
        v_int = bitset_first(cg.active_vertices)

        if v_int == -1:
            return True

        v = self.vertex_label(v_int)

        cdef size_t n = 0
        for _ in self.depth_first_search(v):
            n += 1
        if cg.num_verts != n:
            return False
        n = 0
        for _ in self.depth_first_search(v, reverse=True):
            n += 1
        return cg.num_verts == n

    def strongly_connected_component_containing_vertex(self, v):
        r"""
        Return the strongly connected component containing the given vertex.

        INPUT:

        - ``v`` -- a vertex

        EXAMPLES:

        The digraph obtained from the ``PetersenGraph`` has an unique strongly
        connected component::

            sage: g = DiGraph(graphs.PetersenGraph())
            sage: g.strongly_connected_component_containing_vertex(0)
            [0, 1, 2, 3, 4, 5, 6, 7, 8, 9]

        In the Butterfly DiGraph, each vertex is a strongly connected
        component::

            sage: g = digraphs.ButterflyGraph(3)
            sage: all([v] == g.strongly_connected_component_containing_vertex(v) for v in g)
            True
        """
        cdef set ans = set(self.depth_first_search(v))
        ans.intersection_update(self.depth_first_search(v, reverse=True))
        return list(ans)

    ###################################
    # Miscellaneous
    ###################################

    def is_directed_acyclic(self, certificate=False):
        r"""
        Check whether the graph is both directed and acyclic (possibly with a
        certificate)

        INPUT:

        - ``certificate`` -- boolean (default: ``False``); whether to return a
          certificate

        OUTPUT:

        When ``certificate=False``, returns a boolean value. When
        ``certificate=True`` :

        * If the graph is acyclic, returns a pair ``(True, ordering)`` where
          ``ordering`` is a list of the vertices such that ``u`` appears before
          ``v`` in ``ordering`` if ``u, v`` is an edge.

        * Else, returns a pair ``(False, cycle)`` where ``cycle`` is a list of
          vertices representing a circuit in the graph.

        ALGORITHM:

        We pick a vertex at random, think hard and find out that if we are
        to remove the vertex from the graph we must remove all of its
        out-neighbors in the first place. So we put all of its out-neighbours in
        a stack, and repeat the same procedure with the vertex on top of the
        stack (when a vertex on top of the stack has no out-neighbors, we remove
        it immediately). Of course, for each vertex we only add its outneighbors
        to the end of the stack once : if for some reason the previous algorithm
        leads us to do it twice, it means we have found a circuit.

        We keep track of the vertices whose out-neighborhood has been added to
        the stack once with a variable named ``tried``.

        There is no reason why the graph should be empty at the end of this
        procedure, so we run it again on the remaining vertices until none are
        left or a circuit is found.

        .. NOTE::

            The graph is assumed to be directed. An exception is raised if it is
            not.

        EXAMPLES:

        At first, the following graph is acyclic::

            sage: D = DiGraph({ 0:[1,2,3], 4:[2,5], 1:[8], 2:[7], 3:[7], 5:[6,7], 7:[8], 6:[9], 8:[10], 9:[10] })
            sage: D.plot(layout='circular').show()                                      # needs sage.plot
            sage: D.is_directed_acyclic()
            True

        Adding an edge from `9` to `7` does not change it::

            sage: D.add_edge(9,7)
            sage: D.is_directed_acyclic()
            True

        We can obtain as a proof an ordering of the vertices such that `u`
        appears before `v` if `uv` is an edge of the graph::

            sage: D.is_directed_acyclic(certificate = True)
            (True, [4, 5, 6, 9, 0, 1, 2, 3, 7, 8, 10])

        Adding an edge from 7 to 4, though, makes a difference::

            sage: D.add_edge(7,4)
            sage: D.is_directed_acyclic()
            False

        Indeed, it creates a circuit `7, 4, 5`::

            sage: D.is_directed_acyclic(certificate = True)
            (False, [7, 4, 5])

        Checking acyclic graphs are indeed acyclic ::

            sage: def random_acyclic(n, p):
            ....:  g = graphs.RandomGNP(n, p)
            ....:  h = DiGraph()
            ....:  h.add_edges([ ((u,v) if u<v else (v,u)) for u,v,_ in g.edges(sort=True) ])
            ....:  return h
            ...
            sage: all( random_acyclic(100, .2).is_directed_acyclic()    # long time
            ....:      for i in range(50))
            True

        TESTS::

            sage: m = Matrix(3,[0, 1, 1, 0, 0, 0, 0, 1, 0])                             # needs sage.modules
            sage: g = DiGraph(m)                                                        # needs sage.modules
            sage: g.is_directed_acyclic(certificate=True)                               # needs sage.modules
            (True, [0, 2, 1])
        """
        if not self._directed:
            raise ValueError("Input must be a directed graph.")

        # Activated vertices
        cdef bitset_t activated
        bitset_init(activated, self.cg().active_vertices.size)
        bitset_set_first_n(activated, self.cg().active_vertices.size)

        cdef mp_bitcnt_t uu, u, v

        # Vertices whose neighbors have already been added to the stack
        cdef bitset_t tried
        bitset_init(tried, self.cg().active_vertices.size)
        bitset_set_first_n(tried, 0)

        # Parent of a vertex in the discovery tree
        cdef dict parent = {}

        # The vertices left to be visited
        cdef list stack = []

        # Final ordering, if the graph turns out to be acyclic
        cdef list ordering = []

        # Circuit, if the graph turns out to contain one
        cdef list cycle

        # We try any vertex as the source of the exploration tree
        for v in self.cg().verts():

            # We are not interested in trying de-activated vertices
            if bitset_not_in(activated, v):
                continue

            stack = [v]

            # For as long as some vertices are to be visited
            while stack:

                # We take the last one (depth-first search)
                u = stack[-1]

                # This vertex may have been deactivated since we added it.
                if bitset_not_in(activated, u):
                    stack.pop(-1)
                    continue

                # If we tried this vertex already, it means that all of its
                # out-neighbors have been de-activated already, for we put them
                # *after* u in the stack.
                if bitset_in(tried, u):
                    ordering.append(self.vertex_label(u))
                    bitset_discard(tried, u)
                    bitset_discard(activated, u)
                    stack.pop(-1)
                    continue

                # If we never tried it, now is the time to do it. We also must
                # remember it
                bitset_add(tried, u)

                # We append its out-neighbours to the stack.
                for uu in self.cg().out_neighbors(u):

                    # If we have found a new vertex, we put it at the end of the
                    # stack. We ignored de-activated vertices.
                    if bitset_not_in(tried, uu):
                        if bitset_in(activated, uu):
                            parent[uu] = u
                            stack.append(uu)

                    # If we have already met this vertex, it means we have found
                    # a circuit !
                    else:
                        bitset_free(activated)
                        bitset_free(tried)

                        if not certificate:
                            return False

                        # We build it, then return it
                        # // answer = [u]
                        cycle = [self.vertex_label(u)]

                        while u != uu:
                            u = parent.get(u, uu)
                            cycle.append(self.vertex_label(u))

                        cycle.reverse()
                        return (False, cycle)

        # No Cycle... Good news ! Let's return it.
        bitset_free(activated)
        bitset_free(tried)

        if certificate:
            ordering.reverse()
            return (True, ordering)
        else:
            return True


cdef class Search_iterator:
    r"""
    An iterator for traversing a (di)graph.

    This class is commonly used to perform a depth-first or breadth-first
    search. The class does not build all at once in memory the whole list of
    visited vertices. The class maintains the following variables:

    - ``graph`` -- a graph whose vertices are to be iterated over.

    - ``direction`` -- integer; this determines the position at which vertices
      to be visited are removed from the list. For breadth-first search (BFS),
      element removal follow a first-in first-out (FIFO) protocol, as signified
      by the value ``direction=0``. We use a queue to maintain the list of
      vertices to visit in this case. For depth-first search (DFS), element
      removal follow a last-in first-out (LIFO) protocol, as signified by the
      value ``direction=-1``. In this case, we use a stack to maintain the list
      of vertices to visit.

    - ``stack`` -- a list of vertices to visit, used only when ``direction=-1``

    - ``queue`` -- a queue of vertices to visit, used only when ``direction=0``

    - ``seen`` -- a list of vertices that are already visited

    - ``test_out`` -- boolean; whether we want to consider the out-neighbors
      of the graph to be traversed. For undirected graphs, we consider both
      the in- and out-neighbors. However, for digraphs we only traverse along
      out-neighbors.

    - ``test_in`` -- boolean; whether we want to consider the in-neighbors of
      the graph to be traversed. For undirected graphs, we consider both
      the in- and out-neighbors.

    EXAMPLES::

        sage: g = graphs.PetersenGraph()
        sage: list(g.breadth_first_search(0))
        [0, 1, 4, 5, 2, 6, 3, 9, 7, 8]
    """

    cdef CGraphBackend graph
    cdef int direction
    cdef stack[int] lifo
    cdef queue[int] fifo
    cdef queue[int] fifo_edges
    cdef int first_with_new_distance
    cdef int current_distance
    cdef int n
    cdef bitset_t seen
    cdef bint test_out
    cdef bint test_in
    cdef bint report_distance  # assumed to be constant after initialization
    cdef bint edges            # assumed to be constant after initialization
    cdef in_neighbors

    def __init__(self, graph, v, direction=0, reverse=False,
                 ignore_direction=False, report_distance=False, edges=False):
        r"""
        Initialize an iterator for traversing a (di)graph.

        INPUT:

        - ``graph`` -- a graph to be traversed

        - ``v`` -- a vertex in ``graph`` from which to start the traversal

        - ``direction`` -- integer (default: ``0``); this determines the
          position at which vertices to be visited are removed from the
          list. For breadth-first search (BFS), element removal follow a
          first-in first-out (FIFO) protocol, as signified by the value
          ``direction=0``. We use a queue to maintain the list of vertices to
          visit in this case. For depth-first search (DFS), element removal
          follow a last-in first-out (LIFO) protocol, as signified by the value
          ``direction=-1``. In this case, we use a stack to maintain the list of
          vertices to visit.

        - ``reverse`` -- boolean (default: ``False``); this is only relevant to
          digraphs. If ``graph`` is a digraph, consider the reversed graph in
          which the out-neighbors become the in-neighbors and vice versa.

        - ``ignore_direction`` -- boolean (default: ``False``); this is only
          relevant to digraphs. If ``graph`` is a digraph, ignore all
          orientations and consider the graph as undirected.

        - ``report_distance`` -- boolean (default: ``False``); if ``True``,
          reports pairs ``(vertex, distance)`` where ``distance`` is the
          distance from the ``start`` nodes. If ``False`` only the vertices are
          reported.
          Only allowed for ``direction=0``, i.e. BFS.

        - ``edges`` -- boolean (default: ``False``); whether to return the edges
          of the BFS tree in the order of visit or the vertices (default).
          Edges are directed in root to leaf orientation of the tree.
          Only allowed for ``direction=0``, i.e. BFS.

          Note that parameters ``edges`` and ``report_distance`` cannot be
          ``True`` simultaneously.

        EXAMPLES::

            sage: g = graphs.PetersenGraph()
            sage: list(g.breadth_first_search(0))
            [0, 1, 4, 5, 2, 6, 3, 9, 7, 8]

        TESTS:

        A vertex which does not belong to the graph::

            sage: list(g.breadth_first_search(-9))
            Traceback (most recent call last):
            ...
            LookupError: vertex (-9) is not a vertex of the graph

        An empty graph::

            sage: list(Graph().breadth_first_search(''))
            Traceback (most recent call last):
            ...
            LookupError: vertex ('') is not a vertex of the graph

        Immutable graphs (see :trac:`16019`)::

            sage: DiGraph([(1, 2)], immutable=True).connected_components(sort=True)
            [[1, 2]]

        """
        self.graph = graph
        self.direction = direction
        if direction != 0 and report_distance:
            raise ValueError("can only report distance for breadth first search")
        self.report_distance = report_distance
        if direction != 0 and edges:
            raise ValueError("can only list edges for breadth first search")
        if report_distance and edges:
            raise ValueError("cannot report distance while returning the edges of the BFS tree")
        self.edges = edges

        self.n = self.graph.cg().active_vertices.size
        bitset_init(self.seen, self.n)
        bitset_set_first_n(self.seen, 0)

        cdef int v_id = self.graph.get_vertex(v)

        if v_id == -1:
            raise LookupError("vertex ({0}) is not a vertex of the graph".format(repr(v)))

        if direction == 0:
            self.fifo.push(v_id)
            self.first_with_new_distance = -1
            self.current_distance = 0
            bitset_add(self.seen, v_id)
            if self.edges:
                self.fifo_edges.push(-1)
        else:
            self.lifo.push(v_id)

        if not self.graph._directed:
            ignore_direction = False

        self.test_out = (not reverse) or ignore_direction
        self.test_in = reverse or ignore_direction

        if self.test_in:  # How do we list in_neighbors ?
            self.in_neighbors = self.graph.cg().in_neighbors

        if self.edges:
            # The root is not the end of any edge and must therefore be ignored.
            self.next_breadth_first_search()

    def __dealloc__(self):
        r"""
        Freeing the memory
        """
        bitset_free(self.seen)

    def __iter__(self):
        r"""
        Iterate over a traversal of a graph.

        EXAMPLES::

            sage: g = graphs.PetersenGraph()
            sage: g.breadth_first_search(0)
            <generator object ...breadth_first_search at ...
        """
        return self

    cdef inline next_breadth_first_search(self):
        r"""
        Return the next vertex in a breadth first search traversal of a graph.

        EXAMPLES::

            sage: g = graphs.PetersenGraph()
            sage: g.breadth_first_search(0)
            <generator object ...breadth_first_search at ...
            sage: next(g.breadth_first_search(0))
            0
        """
        cdef int v_int
        cdef int w_int
        cdef int l
        cdef CGraph cg = self.graph.cg()

        if not self.fifo.empty():
            v_int = self.fifo.front()
            self.fifo.pop()
            if v_int == self.first_with_new_distance:
                self.current_distance += 1
                self.first_with_new_distance = -1
            value = self.graph.vertex_label(v_int)

            if self.edges:
                prev_int = self.fifo_edges.front()
                self.fifo_edges.pop()
                value_prev = self.graph.vertex_label(prev_int) if prev_int != -1 else None

            if self.test_out:
                w_int = cg.next_out_neighbor_unsafe(v_int, -1, &l)
                while w_int != -1:
                    if bitset_not_in(self.seen, w_int):
                        bitset_add(self.seen, w_int)
                        self.fifo.push(w_int)
                        if self.first_with_new_distance == -1:
                            self.first_with_new_distance = w_int
                        if self.edges:
                            self.fifo_edges.push(v_int)
                    w_int = cg.next_out_neighbor_unsafe(v_int, w_int, &l)
            if self.test_in:
                w_int = cg.next_in_neighbor_unsafe(v_int, -1, &l)
                while w_int != -1:
                    if bitset_not_in(self.seen, w_int):
                        bitset_add(self.seen, w_int)
                        self.fifo.push(w_int)
                        if self.first_with_new_distance == -1:
                            self.first_with_new_distance = w_int
                        if self.edges:
                            self.fifo_edges.push(v_int)
                    w_int = cg.next_in_neighbor_unsafe(v_int, w_int, &l)

        else:
            raise StopIteration

        if self.report_distance:
            return value, smallInteger(self.current_distance)
        elif self.edges:
            return value_prev, value
        return value

    cdef inline next_depth_first_search(self):
        r"""
        Return the next vertex in a depth first search traversal of a graph.

        EXAMPLES::

            sage: g = graphs.PetersenGraph()
            sage: g.depth_first_search(0)
            <generator object ...depth_first_search at ...
            sage: next(g.depth_first_search(0))
            0
        """
        cdef int v_int
        cdef int w_int
        cdef int l
        cdef CGraph cg = self.graph.cg()

        while not self.lifo.empty():
            v_int = self.lifo.top()
            self.lifo.pop()

            if bitset_not_in(self.seen, v_int):
                value = self.graph.vertex_label(v_int)
                bitset_add(self.seen, v_int)

                if self.test_out:
                    w_int = cg.next_out_neighbor_unsafe(v_int, -1, &l)
                    while w_int != -1:
                        self.lifo.push(w_int)
                        w_int = cg.next_out_neighbor_unsafe(v_int, w_int, &l)
                if self.test_in:
                    w_int = cg.next_in_neighbor_unsafe(v_int, -1, &l)
                    while w_int != -1:
                        self.lifo.push(w_int)
                        w_int = cg.next_in_neighbor_unsafe(v_int, w_int, &l)
                break

        else:
            raise StopIteration

        return value

    def __next__(self):
        r"""
        Return the next vertex in a breadth first search traversal of a graph.

        EXAMPLES::

            sage: g = graphs.PetersenGraph()
            sage: g.breadth_first_search(0)
            <generator object ...breadth_first_search at ...
            sage: next(g.breadth_first_search(0))
            0
        """
        if self.direction == 0:
            return self.next_breadth_first_search()
        return self.next_depth_first_search()

##############################
# Functions to simplify edge iterator.
##############################

cdef inline bint _reorganize_edge(object v, object u, const int modus):
    """
    Return ``True`` if ``v`` and ``u`` should be exchanged according to the modus.

    INPUT:

    - ``v`` -- vertex

    - ``u`` -- vertex

    - ``modus`` -- integer representing the modus of the iterator:
      - ``0`` -- outgoing edges
      - ``1`` -- ingoing edges
      - ``3`` -- unsorted edges of an undirected graph
      - ``4`` -- sorted edges of an undirected graph

    OUTPUT: Boolean according the modus:

    - ``modus == 0`` -- ``False``
    - ``modus == 1`` -- ``True``
    - ``modus == 2`` -- ``True
    - ``modus == 3`` -- ``False if v <= u else True``
    """
    if modus == 0:
        return False
    if modus == 1 or modus == 2:
        return True

    try:
        if v <= u:
            return False
    except TypeError:
        pass
    return True<|MERGE_RESOLUTION|>--- conflicted
+++ resolved
@@ -1578,19 +1578,11 @@
 
             sage: # needs sage.rings.finite_rings
             sage: G = Graph()
-<<<<<<< HEAD
-            sage: R.<a> = GF(3**3)                                                      # needs sage.rings.finite_rings
-            sage: S.<x> = R[]                                                           # needs sage.rings.finite_rings
-            sage: G.add_vertex(a**2)                                                    # needs sage.rings.finite_rings
-            sage: G.add_vertex(x)                                                       # needs sage.rings.finite_rings
-            sage: G.vertices(sort=True)                                                 # needs sage.rings.finite_rings
-=======
             sage: R.<a> = GF(3**3)
             sage: S.<x> = R[]
             sage: G.add_vertex(a**2)
             sage: G.add_vertex(x)
             sage: G.vertices(sort=True)
->>>>>>> abdcae83
             [a^2, x]
 
         And that the bug described in :trac:`9610` is gone::
