# sage_setup: distribution = sagemath-polyhedra
r"""
Normal form games with N players.

This module implements a class for normal form games (strategic form games)
[NN2007]_. At present the following algorithms are implemented to
compute equilibria of these games:

 * ``'enumeration'`` - An implementation of the support enumeration
   algorithm built in Sage.

 * ``'LCP'`` - An interface with the 'gambit' solver's implementation
   of the Lemke-Howson algorithm.

 * ``'lp'`` - A built-in Sage implementation (with a gambit alternative)
   of a zero-sum game solver using linear programming. See
   :class:`MixedIntegerLinearProgram` for more on MILP solvers in Sage.

 * ``'lrs'`` - A solver interfacing with the 'lrslib' library.

The architecture for the class is based on the gambit architecture to
ensure an easy transition between gambit and Sage.  At present the
algorithms for the computation of equilibria only solve 2 player games.

A very simple and well known example of normal form game is referred
to as the 'Battle of the Sexes' in which two players Amy and Bob
are modeled.  Amy prefers to play video games and Bob prefers to
watch a movie.  They both however want to spend their evening together.
This can be modeled using the following two matrices:

.. MATH::

    A = \begin{pmatrix}
        3&1\\
        0&2\\
        \end{pmatrix}


    B = \begin{pmatrix}
        2&1\\
        0&3\\
        \end{pmatrix}

Matrix `A` represents the utilities of Amy and matrix `B` represents the
utility of Bob. The choices of Amy correspond to the rows of the matrices:

* The first row corresponds to video games.

* The second row corresponds to movies.

Similarly Bob's choices are represented by the columns:

* The first column corresponds to video games.

* The second column corresponds to movies.

Thus, if both Amy and Bob choose to play video games: Amy receives a
utility of 3 and Bob a utility of 2. If Amy is indeed going to stick
with video games Bob has no incentive to deviate (and vice versa).

This situation repeats itself if both Amy and Bob choose to watch a movie:
neither has an incentive to deviate.

This loosely described situation is referred to as a Nash Equilibrium.
We can use Sage to find them, and more importantly, see if there is any
other situation where Amy and Bob have no reason to change their choice
of action:

Here is how we create the game in Sage::

    sage: A = matrix([[3, 1], [0, 2]])
    sage: B = matrix([[2, 1], [0, 3]])
    sage: battle_of_the_sexes = NormalFormGame([A, B])
    sage: battle_of_the_sexes
    Normal Form Game with the following utilities: {(0, 0): [3, 2],
     (0, 1): [1, 1], (1, 0): [0, 0], (1, 1): [2, 3]}

To obtain the Nash equilibria we run the ``obtain_nash()`` method. In the
first few examples, we will use the 'support enumeration' algorithm.
A discussion about the different algorithms will be given later::

    sage: battle_of_the_sexes.obtain_nash(algorithm='enumeration')
    [[(0, 1), (0, 1)], [(3/4, 1/4), (1/4, 3/4)], [(1, 0), (1, 0)]]

If we look a bit closer at our output we see that a list of three
pairs of tuples have been returned. Each of these correspond to a
Nash Equilibrium, represented as a probability distribution over the
available strategies:

* `[(1, 0), (1, 0)]` corresponds to the first player only
  playing their first strategy and the second player also only playing
  their first strategy. In other words Amy and Bob both play video games.

* `[(0, 1), (0, 1)]` corresponds to the first player only
  playing their second strategy and the second player also only playing
  their second strategy. In other words Amy and Bob both watch movies.

* `[(3/4, 1/4), (1/4, 3/4)]` corresponds to players `mixing` their
  strategies. Amy plays video games 75% of the time and Bob watches
  movies 75% of the time. At this equilibrium point Amy and Bob will
  only ever do the same activity `3/8` of the time.

We can use Sage to compute the expected utility for any mixed strategy
pair `(\sigma_1, \sigma_2)`. The payoff to player 1 is given by the
vector/matrix multiplication:

.. MATH::

    \sigma_1 A \sigma_2

The payoff to player 2 is given by:

.. MATH::

    \sigma_1 B \sigma_2

To compute this in Sage we have::

    sage: for ne in battle_of_the_sexes.obtain_nash(algorithm='enumeration'):
    ....:     print("Utility for {}: ".format(ne))
    ....:     print("{} {}".format(vector(ne[0]) * A * vector(ne[1]), vector(ne[0]) * B * vector(ne[1])))
    Utility for [(0, 1), (0, 1)]:
    2 3
    Utility for [(3/4, 1/4), (1/4, 3/4)]:
    3/2 3/2
    Utility for [(1, 0), (1, 0)]:
    3 2

Allowing players to play mixed strategies ensures that there will always
be a Nash Equilibrium for a normal form game. This result is called Nash's
Theorem ([Nas1950]_).

Let us consider the game called 'matching pennies' where two players each
present a coin with either HEADS or TAILS showing. If the coins show the
same side then player 1 wins, otherwise player 2 wins:


.. MATH::

    A = \begin{pmatrix}
        1&-1\\
        -1&1\\
        \end{pmatrix}


    B = \begin{pmatrix}
        -1&1\\
        1&-1\\
        \end{pmatrix}

It should be relatively straightforward to observe, that there is no
situation, where both players always do the same thing, and have no
incentive to deviate.

We can plot the utility of player 1 when player 2 is playing a mixed
strategy `\sigma_2 = (y, 1-y)` (so that the utility to player 1 for
playing strategy number `i` is given by the matrix/vector multiplication
`(Ay)_i`, ie element in position `i` of the matrix/vector multiplication
`Ay`) ::

    sage: y = var('y')                                                                  # needs sage.symbolic
    sage: A = matrix([[1, -1], [-1, 1]])
<<<<<<< HEAD
    sage: p = plot((A * vector([y, 1 - y]))[0], y, 0, 1, color='blue',                  # needs sage.symbolic
    ....:          legend_label='$u_1(r_1, (y, 1-y))$', axes_labels=['$y$', ''])
    sage: p += plot((A * vector([y, 1 - y]))[1], y, 0, 1, color='red',                  # needs sage.symbolic
=======
    sage: p = plot((A * vector([y, 1 - y]))[0], y, 0, 1, color='blue',
    ....:          legend_label='$u_1(r_1, (y, 1-y))$', axes_labels=['$y$', ''])
    sage: p += plot((A * vector([y, 1 - y]))[1], y, 0, 1, color='red',
>>>>>>> e85c02f1
    ....:           legend_label='$u_1(r_2, (y, 1-y))$'); p
    Graphics object consisting of 2 graphics primitives

We see that the only point at which player 1 is indifferent amongst
the available strategies is when `y = 1/2`.

If we compute the Nash equilibria we see that this corresponds to a point
at which both players are indifferent::

    sage: A = matrix([[1, -1], [-1, 1]])
    sage: B = matrix([[-1, 1], [1, -1]])
    sage: matching_pennies = NormalFormGame([A, B])
    sage: matching_pennies.obtain_nash(algorithm='enumeration')
    [[(1/2, 1/2), (1/2, 1/2)]]

The utilities to both players at this Nash equilibrium
is easily computed::

    sage: [vector([1/2, 1/2]) * M * vector([1/2, 1/2])
    ....:  for M in matching_pennies.payoff_matrices()]
    [0, 0]

Note that the above uses the ``payoff_matrices`` method
which returns the payoff matrices for a 2 player game::

    sage: matching_pennies.payoff_matrices()
    (
    [ 1 -1]  [-1  1]
    [-1  1], [ 1 -1]
    )

One can also input a single matrix and then a zero sum game is constructed.
Here is an instance of `Rock-Paper-Scissors-Lizard-Spock
<http://www.samkass.com/theories/RPSSL.html>`_::

    sage: A = matrix([[0, -1, 1, 1, -1],
    ....:             [1, 0, -1, -1, 1],
    ....:             [-1, 1, 0, 1 , -1],
    ....:             [-1, 1, -1, 0, 1],
    ....:             [1, -1, 1, -1, 0]])
    sage: g = NormalFormGame([A])
    sage: g.obtain_nash(algorithm='enumeration')
    [[(1/5, 1/5, 1/5, 1/5, 1/5), (1/5, 1/5, 1/5, 1/5, 1/5)]]

We can also study games where players aim to minimize their utility.
Here is the Prisoner's Dilemma (where players are aiming to reduce
time spent in prison)::

    sage: A = matrix([[2, 5], [0, 4]])
    sage: B = matrix([[2, 0], [5, 4]])
    sage: prisoners_dilemma = NormalFormGame([A, B])
    sage: prisoners_dilemma.obtain_nash(algorithm='enumeration', maximization=False)
    [[(0, 1), (0, 1)]]

When obtaining Nash equilibrium the following algorithms are
currently available:

* ``'lp'``: A solver for constant sum 2 player games using linear
  programming. This constructs a
  :mod:`MixedIntegerLinearProgram <sage.numerical.MILP>` using the
  solver which was passed in with ``solver`` to solve the linear
  programming representation of the game. See
  :class:`MixedIntegerLinearProgram` for more on MILP solvers in Sage.

* ``'lrs'``: Reverse search vertex enumeration for 2 player games. This
  algorithm uses the optional 'lrslib' package. To install it, type
  ``sage -i lrslib`` in the shell. For more information, see [Av2000]_.

* ``'LCP'``: Linear complementarity program algorithm for 2 player games.
  This algorithm uses the open source game theory package:
  `Gambit <http://gambit.sourceforge.net/>`_ [Gambit]_. At present this is
  the only gambit algorithm available in sage but further development will
  hope to implement more algorithms
  (in particular for games with more than 2 players). To install it,
  type ``sage -i gambit`` in the shell.

* ``'enumeration'``: Support enumeration for 2 player games. This
  algorithm is hard coded in Sage and checks through all potential
  supports of a strategy. Supports of a given size with a conditionally
  dominated strategy are ignored. Note: this is not the preferred
  algorithm. The algorithm implemented is a combination of a basic
  algorithm described in [NN2007]_ and a pruning component described
  in [SLB2008]_.

Below we show how the these algorithms are called::

    sage: matching_pennies.obtain_nash(algorithm='lrs')  # optional - lrslib
    [[(1/2, 1/2), (1/2, 1/2)]]
    sage: matching_pennies.obtain_nash(algorithm='LCP')  # optional - gambit
    [[(0.5, 0.5), (0.5, 0.5)]]
    sage: matching_pennies.obtain_nash(algorithm='lp', solver='PPL')
    [[(1/2, 1/2), (1/2, 1/2)]]
    sage: matching_pennies.obtain_nash(algorithm='lp', solver='gambit') # optional - gambit
    [[(0.5, 0.5), (0.5, 0.5)]]
    sage: matching_pennies.obtain_nash(algorithm='enumeration')
    [[(1/2, 1/2), (1/2, 1/2)]]

Note that if no algorithm argument is passed then the default will be
selected according to the following order (if the corresponding package is
installed):

1. ``'lp'`` (if the game is constant-sum; uses the solver chosen by Sage)
2. ``'lrs'`` (requires 'lrslib')
3. ``'enumeration'``

Here is a game being constructed using gambit syntax (note that a
``NormalFormGame`` object acts like a dictionary with pure strategy tuples as
keys and payoffs as their values)::

    sage: f = NormalFormGame()
    sage: f.add_player(2)  # Adding first player with 2 strategies
    sage: f.add_player(2)  # Adding second player with 2 strategies
    sage: f[0,0][0] = 1
    sage: f[0,0][1] = 3
    sage: f[0,1][0] = 2
    sage: f[0,1][1] = 3
    sage: f[1,0][0] = 3
    sage: f[1,0][1] = 1
    sage: f[1,1][0] = 4
    sage: f[1,1][1] = 4
    sage: f
    Normal Form Game with the following utilities: {(0, 0): [1, 3],
     (0, 1): [2, 3], (1, 0): [3, 1], (1, 1): [4, 4]}

Once this game is constructed we can view the payoff matrices and solve the
game::

    sage: f.payoff_matrices()
    (
    [1 2]  [3 3]
    [3 4], [1 4]
    )
    sage: f.obtain_nash(algorithm='enumeration')
    [[(0, 1), (0, 1)]]

We can add an extra strategy to the first player::

    sage: f.add_strategy(0)
    sage: f
    Normal Form Game with the following utilities: {(0, 0): [1, 3],
     (0, 1): [2, 3],
     (1, 0): [3, 1],
     (1, 1): [4, 4],
     (2, 0): [False, False],
     (2, 1): [False, False]}

If we do this and try and obtain the Nash equilibrium or view the payoff
matrices(without specifying the utilities), an error is returned::

    sage: f.obtain_nash()
    Traceback (most recent call last):
    ...
    ValueError: utilities have not been populated
    sage: f.payoff_matrices()
    Traceback (most recent call last):
    ...
    ValueError: utilities have not been populated

Here we populate the missing utilities::

    sage: f[2, 1] = [5, 3]
    sage: f[2, 0] = [2, 1]
    sage: f.payoff_matrices()
    (
    [1 2]  [3 3]
    [3 4]  [1 4]
    [2 5], [1 3]
    )
    sage: f.obtain_nash()
    [[(0, 0, 1), (0, 1)]]

We can use the same syntax as above to create games with
more than 2 players::

    sage: threegame = NormalFormGame()
    sage: threegame.add_player(2)  # Adding first player with 2 strategies
    sage: threegame.add_player(2)  # Adding second player with 2 strategies
    sage: threegame.add_player(2)  # Adding third player with 2 strategies
    sage: threegame[0, 0, 0][0] = 3
    sage: threegame[0, 0, 0][1] = 1
    sage: threegame[0, 0, 0][2] = 4
    sage: threegame[0, 0, 1][0] = 1
    sage: threegame[0, 0, 1][1] = 5
    sage: threegame[0, 0, 1][2] = 9
    sage: threegame[0, 1, 0][0] = 2
    sage: threegame[0, 1, 0][1] = 6
    sage: threegame[0, 1, 0][2] = 5
    sage: threegame[0, 1, 1][0] = 3
    sage: threegame[0, 1, 1][1] = 5
    sage: threegame[0, 1, 1][2] = 8
    sage: threegame[1, 0, 0][0] = 9
    sage: threegame[1, 0, 0][1] = 7
    sage: threegame[1, 0, 0][2] = 9
    sage: threegame[1, 0, 1][0] = 3
    sage: threegame[1, 0, 1][1] = 2
    sage: threegame[1, 0, 1][2] = 3
    sage: threegame[1, 1, 0][0] = 8
    sage: threegame[1, 1, 0][1] = 4
    sage: threegame[1, 1, 0][2] = 6
    sage: threegame[1, 1, 1][0] = 2
    sage: threegame[1, 1, 1][1] = 6
    sage: threegame[1, 1, 1][2] = 4
    sage: threegame
    Normal Form Game with the following utilities: {(0, 0, 0): [3, 1, 4],
     (0, 0, 1): [1, 5, 9],
     (0, 1, 0): [2, 6, 5],
     (0, 1, 1): [3, 5, 8],
     (1, 0, 0): [9, 7, 9],
     (1, 0, 1): [3, 2, 3],
     (1, 1, 0): [8, 4, 6],
     (1, 1, 1): [2, 6, 4]}

The above requires a lot of input that could be simplified if there is
another data structure with our utilities and/or a structure to the
utilities.  The following example creates a game with a relatively strange
utility function::

    sage: def utility(strategy_triplet, player):
    ....:     return sum(strategy_triplet) * player
    sage: threegame = NormalFormGame()
    sage: threegame.add_player(2)  # Adding first player with 2 strategies
    sage: threegame.add_player(2)  # Adding second player with 2 strategies
    sage: threegame.add_player(2)  # Adding third player with 2 strategies
    sage: for i, j, k in [(i, j, k) for i in [0,1] for j in [0,1] for k in [0,1]]:
    ....:     for p in range(3):
    ....:          threegame[i, j, k][p] = utility([i, j, k], p)
    sage: threegame
    Normal Form Game with the following utilities: {(0, 0, 0): [0, 0, 0],
     (0, 0, 1): [0, 1, 2],
     (0, 1, 0): [0, 1, 2],
     (0, 1, 1): [0, 2, 4],
     (1, 0, 0): [0, 1, 2],
     (1, 0, 1): [0, 2, 4],
     (1, 1, 0): [0, 2, 4],
     (1, 1, 1): [0, 3, 6]}

At present no algorithm has been implemented in Sage for games with
more than 2 players::

    sage: threegame.obtain_nash()
    Traceback (most recent call last):
    ...
<<<<<<< HEAD
    NotImplementedError: Nash equilibrium for games with more than 2 players have not
    been implemented yet. Please see the gambit website (http://gambit.sourceforge.net/)
    that has a variety of available algorithms
=======
    NotImplementedError: Nash equilibrium for games with more than 2 players
     have not been implemented yet. Please see the gambit website
     (http://gambit.sourceforge.net/) that has a variety of available algorithms
>>>>>>> e85c02f1

There are however a variety of such algorithms available in gambit,
further compatibility between Sage and gambit is actively being developed:
https://github.com/tturocy/gambit/tree/sage_integration.

It can be shown that linear scaling of the payoff matrices conserves the
equilibrium values::

    sage: A = matrix([[2, 1], [1, 2.5]])
    sage: B = matrix([[-1, 3], [2, 1]])
    sage: g = NormalFormGame([A, B])
    sage: g.obtain_nash(algorithm='enumeration')
    [[(1/5, 4/5), (3/5, 2/5)]]
    sage: g.obtain_nash(algorithm='lrs') # optional - lrslib
    [[(1/5, 4/5), (3/5, 2/5)]]
    sage: A = 2 * A
    sage: g = NormalFormGame([A, B])
    sage: g.obtain_nash(algorithm='LCP')  # optional - gambit
    [[(0.2, 0.8), (0.6, 0.4)]]

It is also possible to generate a Normal form game from a gambit Game::

    sage: # optional - gambit
    sage: from gambit import Game
    sage: gambitgame= Game.new_table([2, 2])
    sage: gambitgame[int(0), int(0)][int(0)] = int(8)
    sage: gambitgame[int(0), int(0)][int(1)] = int(8)
    sage: gambitgame[int(0), int(1)][int(0)] = int(2)
    sage: gambitgame[int(0), int(1)][int(1)] = int(10)
    sage: gambitgame[int(1), int(0)][int(0)] = int(10)
    sage: gambitgame[int(1), int(0)][int(1)] = int(2)
    sage: gambitgame[int(1), int(1)][int(0)] = int(5)
    sage: gambitgame[int(1), int(1)][int(1)] = int(5)
<<<<<<< HEAD
    sage: g = NormalFormGame(gambitgame)
    sage: g
=======
    sage: g = NormalFormGame(gambitgame); g
>>>>>>> e85c02f1
    Normal Form Game with the following utilities: {(0, 0): [8.0, 8.0],
     (0, 1): [2.0, 10.0],
     (1, 0): [10.0, 2.0],
     (1, 1): [5.0, 5.0]}

For more information on using Gambit in Sage see: :mod:`Using Gambit in
Sage<sage.game_theory.gambit_docs>`. This includes how to access Gambit
directly using the version of iPython shipped with Sage and an explanation
as to why the ``int`` calls are needed to handle the Sage preparser.

Here is a slightly longer game that would take too long to solve with
``'enumeration'``. Consider the following:

An airline loses two suitcases belonging to two different travelers. Both
suitcases happen to be identical and contain identical antiques. An
airline manager tasked to settle the claims of both travelers explains
that the airline is liable for a maximum of 10 per suitcase, and in order
to determine an honest appraised value of the antiques the manager
separates both travelers so they can't confer, and asks them to write down
the amount of their value at no less than 2 and no larger than 10. He
also tells them that if both write down the same number, he will treat
that number as the true dollar value of both suitcases and reimburse both
travelers that amount.

However, if one writes down a smaller number than the other, this smaller
number will be taken as the true dollar value, and both travelers will
receive that amount along with a bonus/malus: 2 extra will be paid to the
traveler who wrote down the lower value and a 2 deduction will be taken
from the person who wrote down the higher amount. The challenge is: what
strategy should both travelers follow to decide the value they should
write down?

In the following we create the game (with a max value of 10) and solve it::

    sage: K = 10  # Modifying this value lets us play with games of any size
    sage: A = matrix([[min(i,j) + 2 * sign(j-i)  for j in range(K, 1, -1)]
    ....:             for i in range(K, 1, -1)])
    sage: B = matrix([[min(i,j) + 2 * sign(i-j)  for j in range(K, 1, -1)]
    ....:             for i in range(K, 1, -1)])
    sage: g = NormalFormGame([A, B])
    sage: g.obtain_nash(algorithm='lrs')  # optional - lrslib
    [[(0, 0, 0, 0, 0, 0, 0, 0, 1), (0, 0, 0, 0, 0, 0, 0, 0, 1)]]
    sage: g.obtain_nash(algorithm='LCP')  # optional - gambit
    [[(0.0, 0.0, 0.0, 0.0, 0.0, 0.0, 0.0, 0.0, 1.0),
      (0.0, 0.0, 0.0, 0.0, 0.0, 0.0, 0.0, 0.0, 1.0)]]

The output is a pair of vectors (as before) showing the Nash equilibrium.
In particular it here shows that out of the 10 possible strategies both
players should choose the last. Recall that the above considers a reduced
version of the game where individuals can claim integer values from 10
to 2.  The equilibrium strategy is thus for both players to state that
the value of their suitcase is 2.

Several standard Normal Form Games have also been implemented.
For more information on how to access these, see:
:mod:`Game Theory Catalog<sage.game_theory.catalog>`.
Included is information on the situation each Game models.
For example::

    sage: g = game_theory.normal_form_games.PrisonersDilemma()
    sage: g
    Prisoners dilemma - Normal Form Game with the following utilities: ...
    sage: d = {(0, 1): [-5, 0], (1, 0): [0, -5],
    ....:      (0, 0): [-2, -2], (1, 1): [-4, -4]}
    sage: g == d
    True
    sage: g.obtain_nash()
    [[(0, 1), (0, 1)]]

We can easily obtain the best response for a player to a given strategy.  In
this example we obtain the best responses for Player 1, when Player 2 uses two
different strategies::

    sage: A = matrix([[3, 0], [0, 3], [1.5, 1.5]])
    sage: B = matrix([[4, 3], [2, 6], [3, 1]])
    sage: g = NormalFormGame([A, B])
    sage: g.best_responses((1/2, 1/2), player=0)
    [0, 1, 2]
    sage: g.best_responses((3/4, 1/4), player=0)
    [0]

Here we do the same for player 2::

    sage: g.best_responses((4/5, 1/5, 0), player=1)
    [0, 1]

We see that for the game `Rock-Paper-Scissors-Lizard-Spock
<http://www.samkass.com/theories/RPSSL.html>`_ any pure strategy has two best
responses::

    sage: g = game_theory.normal_form_games.RPSLS()
    sage: A, B = g.payoff_matrices()
    sage: A, B
    (
    [ 0 -1  1  1 -1]  [ 0  1 -1 -1  1]
    [ 1  0 -1 -1  1]  [-1  0  1  1 -1]
    [-1  1  0  1 -1]  [ 1 -1  0 -1  1]
    [-1  1 -1  0  1]  [ 1 -1  1  0 -1]
    [ 1 -1  1 -1  0], [-1  1 -1  1  0]
    )
    sage: g.best_responses((1, 0, 0, 0, 0), player=0)
    [1, 4]
    sage: g.best_responses((0, 1, 0, 0, 0), player=0)
    [2, 3]
    sage: g.best_responses((0, 0, 1, 0, 0), player=0)
    [0, 4]
    sage: g.best_responses((0, 0, 0, 1, 0), player=0)
    [0, 2]
    sage: g.best_responses((0, 0, 0, 0, 1), player=0)
    [1, 3]
    sage: g.best_responses((1, 0, 0, 0, 0), player=1)
    [1, 4]
    sage: g.best_responses((0, 1, 0, 0, 0), player=1)
    [2, 3]
    sage: g.best_responses((0, 0, 1, 0, 0), player=1)
    [0, 4]
    sage: g.best_responses((0, 0, 0, 1, 0), player=1)
    [0, 2]
    sage: g.best_responses((0, 0, 0, 0, 1), player=1)
    [1, 3]

Note that degenerate games can cause problems for most algorithms.
The following example in fact has an infinite quantity of equilibria which
is evidenced by the various algorithms returning different solutions::

    sage: A = matrix([[3,3],[2,5],[0,6]])
    sage: B = matrix([[3,3],[2,6],[3,1]])
    sage: degenerate_game = NormalFormGame([A,B])
    sage: degenerate_game.obtain_nash(algorithm='lrs')  # random, optional - lrslib
    [[(0, 1/3, 2/3), (1/3, 2/3)], [(1, 0, 0), (1/2, 3)], [(1, 0, 0), (1, 3)]]
    sage: degenerate_game.obtain_nash(algorithm='LCP')  # optional - gambit
    [[(0.0, 0.3333333333, 0.6666666667), (0.3333333333, 0.6666666667)],
     [(1.0, -0.0, 0.0), (0.6666666667, 0.3333333333)],
     [(1.0, 0.0, 0.0), (1.0, 0.0)]]
    sage: degenerate_game.obtain_nash(algorithm='enumeration')
    [[(0, 1/3, 2/3), (1/3, 2/3)], [(1, 0, 0), (1, 0)]]

We can check the cause of this by using ``is_degenerate()``::

    sage: degenerate_game.is_degenerate()
    True

Note the 'negative' `-0.0` output by gambit. This is due to the numerical
nature of the algorithm used.

Here is an example with the trivial game where all payoffs are 0::

    sage: g = NormalFormGame()
    sage: g.add_player(3)  # Adding first player with 3 strategies
    sage: g.add_player(3)  # Adding second player with 3 strategies
    sage: for key in g:
    ....:     g[key] = [0, 0]
    sage: g.payoff_matrices()
    (
    [0 0 0]  [0 0 0]
    [0 0 0]  [0 0 0]
    [0 0 0], [0 0 0]
    )
    sage: g.obtain_nash(algorithm='enumeration')
    [[(0, 0, 1), (0, 0, 1)], [(0, 0, 1), (0, 1, 0)], [(0, 0, 1), (1, 0, 0)],
     [(0, 1, 0), (0, 0, 1)], [(0, 1, 0), (0, 1, 0)], [(0, 1, 0), (1, 0, 0)],
     [(1, 0, 0), (0, 0, 1)], [(1, 0, 0), (0, 1, 0)], [(1, 0, 0), (1, 0, 0)]]

A good description of degenerate games can be found in [NN2007]_.

REFERENCES:

- [Nas1950]_

- [NN2007]_

- [Av2000]_

- [Gambit]_

- [SLB2008]_

AUTHORS:

- James Campbell and Vince Knight (06-2014): Original version

- Tobenna P. Igwe: Constant-sum game solvers

"""

# ****************************************************************************
#       Copyright (C) 2014 James Campbell james.campbell@tanti.org.uk
#
# This program is free software: you can redistribute it and/or modify
# it under the terms of the GNU General Public License as published by
# the Free Software Foundation, either version 3 of the License, or
# (at your option) any later version.
#                  https://www.gnu.org/licenses/
# ****************************************************************************

from collections.abc import MutableMapping
from itertools import product
from .parser import Parser
from sage.misc.latex import latex
from sage.combinat.subset import powerset
from sage.rings.rational_field import QQ
from sage.structure.sage_object import SageObject
from sage.matrix.constructor import matrix
from sage.matrix.constructor import vector
from sage.misc.temporary_file import tmp_filename
from sage.numerical.mip import MixedIntegerLinearProgram
from sage.misc.package import PackageNotFoundError
from sage.cpython.string import bytes_to_str

try:
    from gambit import Game
    from gambit.nash import ExternalLPSolver, ExternalLCPSolver
except ImportError:
    Game = None
    ExternalLPSolver = None
    ExternalLCPSolver = None


class NormalFormGame(SageObject, MutableMapping):
    r"""
    An object representing a Normal Form Game. Primarily used to compute the
    Nash Equilibria.

    INPUT:

    - ``generator`` -- can be a list of 2 matrices, a single matrix or left
      blank

    """

    def __init__(self, generator=None):
        r"""
        Initializes a Normal Form game and checks the inputs.

        EXAMPLES:

        Can have games with more than 2 players::

            sage: threegame = NormalFormGame()
            sage: threegame.add_player(2)  # Adding first player with 2 strategies
            sage: threegame.add_player(2)  # Adding second player with 2 strategies
            sage: threegame.add_player(2)  # Adding third player with 2 strategies
            sage: threegame[0, 0, 0][0] = 3
            sage: threegame[0, 0, 0][1] = 1
            sage: threegame[0, 0, 0][2] = 4
            sage: threegame[0, 0, 1][0] = 1
            sage: threegame[0, 0, 1][1] = 5
            sage: threegame[0, 0, 1][2] = 9
            sage: threegame[0, 1, 0][0] = 2
            sage: threegame[0, 1, 0][1] = 6
            sage: threegame[0, 1, 0][2] = 5
            sage: threegame[0, 1, 1][0] = 3
            sage: threegame[0, 1, 1][1] = 5
            sage: threegame[0, 1, 1][2] = 8
            sage: threegame[1, 0, 0][0] = 9
            sage: threegame[1, 0, 0][1] = 7
            sage: threegame[1, 0, 0][2] = 9
            sage: threegame[1, 0, 1][0] = 3
            sage: threegame[1, 0, 1][1] = 2
            sage: threegame[1, 0, 1][2] = 3
            sage: threegame[1, 1, 0][0] = 8
            sage: threegame[1, 1, 0][1] = 4
            sage: threegame[1, 1, 0][2] = 6
            sage: threegame[1, 1, 1][0] = 2
            sage: threegame[1, 1, 1][1] = 6
            sage: threegame[1, 1, 1][2] = 4
            sage: threegame.obtain_nash()
            Traceback (most recent call last):
            ...
            NotImplementedError: Nash equilibrium for games with more than
             2 players have not been implemented yet. Please see the gambit
             website (http://gambit.sourceforge.net/) that has a variety of
             available algorithms

        Can initialise a game from a gambit game object::

            sage: # optional - gambit
            sage: from gambit import Game
            sage: gambitgame= Game.new_table([2, 2])
            sage: gambitgame[int(0), int(0)][int(0)] = int(5)
            sage: gambitgame[int(0), int(0)][int(1)] = int(8)
            sage: gambitgame[int(0), int(1)][int(0)] = int(2)
            sage: gambitgame[int(0), int(1)][int(1)] = int(11)
            sage: gambitgame[int(1), int(0)][int(0)] = int(10)
            sage: gambitgame[int(1), int(0)][int(1)] = int(7)
            sage: gambitgame[int(1), int(1)][int(0)] = int(5)
            sage: gambitgame[int(1), int(1)][int(1)] = int(5)
<<<<<<< HEAD
            sage: g = NormalFormGame(gambitgame)
            sage: g
=======
            sage: g = NormalFormGame(gambitgame); g
>>>>>>> e85c02f1
            Normal Form Game with the following utilities: {(0, 0): [5.0, 8.0],
             (0, 1): [2.0, 11.0],
             (1, 0): [10.0, 7.0],
             (1, 1): [5.0, 5.0]}

        TESTS:

        Raise error if matrices aren't the same size::

            sage: p1 = matrix([[1, 2], [3, 4]])
            sage: p2 = matrix([[3, 3], [1, 4], [6, 6]])
            sage: error = NormalFormGame([p1, p2])
            Traceback (most recent call last):
            ...
            ValueError: matrices must be the same size

        Note that when initializing, a single argument must be passed::

            sage: p1 = matrix([[1, 2], [3, 4]])
            sage: p2 = matrix([[3, 3], [1, 4], [6, 6]])
            sage: error = NormalFormGame(p1, p2)
            Traceback (most recent call last):
            ...
            TypeError: ...__init__() takes from 1 to 2 positional arguments but 3 were given

        When initiating, argument passed must be a list or nothing::

            sage: error = NormalFormGame({4:6, 6:9})
            Traceback (most recent call last):
            ...
            TypeError: Generator function must be a list, gambit game or nothing

        When passing nothing, the utilities then need to be entered manually::

            sage: game = NormalFormGame()
            sage: game
            Normal Form Game with the following utilities: {}

        """
        self.players = []
        self.utilities = {}
        matrices = []
        if generator is not None:
            if type(generator) is not list and type(generator) is not Game:
                raise TypeError("Generator function must be a list, gambit game or nothing")

        if type(generator) is list:
            if len(generator) == 1:
                generator.append(-generator[-1])
            matrices = generator
            if matrices[0].dimensions() != matrices[1].dimensions():
                raise ValueError("matrices must be the same size")
            self._two_matrix_game(matrices)
        elif type(generator) is Game:
            game = generator
            self._gambit_game(game)

    def __delitem__(self, key):
        r"""
        This method is one of a collection that aims to make a game
        instance behave like a dictionary which can be used if a game
        is to be generated without using a matrix.

        Here we set up deleting an element of the utilities dictionary::

            sage: A = matrix([[2, 5], [0, 4]])
            sage: B = matrix([[2, 0], [5, 4]])
            sage: prisoners_dilemma = NormalFormGame([A, B])
            sage: prisoners_dilemma
            Normal Form Game with the following utilities: {(0, 0): [2, 2],
             (0, 1): [5, 0], (1, 0): [0, 5], (1, 1): [4, 4]}
            sage: del(prisoners_dilemma[(0,1)])
            sage: prisoners_dilemma
            Normal Form Game with the following utilities: {(0, 0): [2, 2],
             (1, 0): [0, 5], (1, 1): [4, 4]}
        """
        self.utilities.pop(key, None)

    def __getitem__(self, key):
        r"""
        This method is one of a collection that aims to make a game
        instance behave like a dictionary which can be used if a game
        is to be generated without using a matrix.

        Here we allow for querying a key::

            sage: A = matrix([[2, 5], [0, 4]])
            sage: B = matrix([[2, 0], [5, 4]])
            sage: prisoners_dilemma = NormalFormGame([A, B])
            sage: prisoners_dilemma[(0, 1)]
            [5, 0]
            sage: del(prisoners_dilemma[(0,1)])
            sage: prisoners_dilemma[(0, 1)]
            Traceback (most recent call last):
            ...
            KeyError: (0, 1)
        """

        return self.utilities[key]

    def __iter__(self):
        r"""
        This method is one of a collection that aims to make a game
        instance behave like a dictionary which can be used if a game
        is to be generated without using a matrix.

        Here we allow for iteration over the game to correspond to
        iteration over keys of the utility dictionary::

            sage: A = matrix([[2, 5], [0, 4]])
            sage: B = matrix([[2, 0], [5, 4]])
            sage: prisoners_dilemma = NormalFormGame([A, B])
            sage: for key, value in sorted(prisoners_dilemma.items()):
            ....:     print("The strategy pair {} gives utilities {}".format(key, value))
            The strategy pair (0, 0) gives utilities [2, 2]
            The strategy pair (0, 1) gives utilities [5, 0]
            The strategy pair (1, 0) gives utilities [0, 5]
            The strategy pair (1, 1) gives utilities [4, 4]
        """
        return iter(self.utilities)

    def __setitem__(self, key, value):
        r"""
        This method is one of a collection that aims to make a game
        instance behave like a dictionary which can be used if a game
        is to be generated without using a matrix.

        Here we set up setting the value of a key::

            sage: A = matrix([[2, 5], [0, 4]])
            sage: B = matrix([[2, 0], [5, 4]])
            sage: prisoners_dilemma = NormalFormGame([A, B])
            sage: del(prisoners_dilemma[(0,1)])
            sage: prisoners_dilemma[(0,1)] = [5,6]
            sage: prisoners_dilemma.payoff_matrices()
            (
            [2 5]  [2 6]
            [0 4], [5 4]
            )

        We can use the dictionary-like interface to overwrite a strategy
        profile::

            sage: prisoners_dilemma[(0,1)] = [-3,-30]
            sage: prisoners_dilemma.payoff_matrices()
            (
            [ 2 -3]  [  2 -30]
            [ 0  4], [  5   4]
            )
        """
        self.utilities[key] = value

    def __len__(self):
        r"""
        Return the length of the game to be the length of the utilities.

        EXAMPLES::

            sage: A = matrix([[2, 5], [0, 4]])
            sage: B = matrix([[2, 0], [5, 4]])
            sage: prisoners_dilemma = NormalFormGame([A, B])
            sage: len(prisoners_dilemma)
            4
        """
        return len(self.utilities)

    def _repr_(self):
        r"""
        Return the strategy_profiles of the game.

        EXAMPLES:

        Basic description of the game shown when calling the game instance::

            sage: p1 = matrix([[1, 2], [3, 4]])
            sage: p2 = matrix([[3, 3], [1, 4]])
            sage: g = NormalFormGame([p1, p2])
            sage: g
            Normal Form Game with the following utilities: {(0, 0): [1, 3],
             (0, 1): [2, 3], (1, 0): [3, 1], (1, 1): [4, 4]}
        """
        from pprint import pformat
        base_str = "Normal Form Game with the following utilities: {}"
        return base_str.format(pformat(self.utilities))

    def _latex_(self):
        r"""
        Return the LaTeX code representing the ``NormalFormGame``.

        EXAMPLES:

        LaTeX method shows the two payoff matrices for a two player game::

            sage: A = matrix([[-1, -2], [-12, 2]])
            sage: B = matrix([[1, 0], [1, -1]])
            sage: g = NormalFormGame([A, B])
            sage: latex(g)
            \left(\left(\begin{array}{rr}
            -1 & -2 \\
            -12 & 2
            \end{array}\right), \left(\begin{array}{rr}
            1 & 0 \\
            1 & -1
            \end{array}\right)\right)

        LaTeX method shows nothing interesting for games with more players::

            sage: g = NormalFormGame()
            sage: g.add_player(2)  # Adding first player with 2 strategies
            sage: g.add_player(2)  # Adding second player with 2 strategies
            sage: g.add_player(2)  # Creating a game with three players
            sage: latex(g)
            \begin{array}{l}
            \text{\texttt{Normal{ }Form{ }Game{ }with{ }the{ }...
            ...
            \end{array}
        """
        if len(self.players) == 2:
            M1, M2 = self.payoff_matrices()
            return r"\left(%s, %s\right)" % (M1._latex_(), M2._latex_())
        return latex(str(self))

    def _two_matrix_game(self, matrices):
        r"""
        Populate ``self.utilities`` with the values from 2 matrices.

        EXAMPLES:

        A small example game::

            sage: A = matrix([[1, 0], [-2, 3]])
            sage: B = matrix([[3, 2], [-1, 0]])
            sage: two_game = NormalFormGame()
            sage: two_game._two_matrix_game([A, B])
        """
        self.players = []
        self.utilities = {}
        self.add_player(matrices[0].dimensions()[0])
        self.add_player(matrices[1].dimensions()[1])
        for strategy_profile in self.utilities:
            self.utilities[strategy_profile] = [matrices[0][strategy_profile],
                                                matrices[1][strategy_profile]]

    def _gambit_game(self, game):
        r"""
        Creates a ``NormalFormGame`` object from a Gambit game.

        TESTS::

            sage: # optional - gambit
            sage: from gambit import Game
            sage: testgame = Game.new_table([2, 2])
            sage: testgame[int(0), int(0)][int(0)] = int(8)
            sage: testgame[int(0), int(0)][int(1)] = int(8)
            sage: testgame[int(0), int(1)][int(0)] = int(2)
            sage: testgame[int(0), int(1)][int(1)] = int(10)
            sage: testgame[int(1), int(0)][int(0)] = int(10)
            sage: testgame[int(1), int(0)][int(1)] = int(2)
            sage: testgame[int(1), int(1)][int(0)] = int(5)
            sage: testgame[int(1), int(1)][int(1)] = int(5)
            sage: g = NormalFormGame()
<<<<<<< HEAD
            sage: g._gambit_game(testgame)
            sage: g
=======
            sage: g._gambit_game(testgame); g
>>>>>>> e85c02f1
            Normal Form Game with the following utilities: {(0, 0): [8.0, 8.0],
            (0, 1): [2.0, 10.0],
            (1, 0): [10.0, 2.0],
            (1, 1): [5.0, 5.0]}
        """
        self.players = []
        self.utilities = {}
        for player in game.players:
            num_strategies = len(player.strategies)
            self.add_player(num_strategies)
        for strategy_profile in self.utilities:
            utility_vector = [float(game[strategy_profile][i]) for i in range(len(self.players))]
            self.utilities[strategy_profile] = utility_vector

    def _gambit_(self, as_integer=False, maximization=True):
        r"""
        Creates a Gambit game from a ``NormalFormGame`` object

        INPUT:

        - ``as_integer`` -- boolean; whether the gambit representation
          should have the payoffs represented as integers or decimals

        - ``maximization`` -- boolean; whether a player is trying to
          maximize their utility or minimize it

        TESTS::

            sage: # optional - gambit
            sage: from gambit import Game
            sage: A = matrix([[2, 1], [1, 2.5]])
            sage: g = NormalFormGame([A])
            sage: gg = g._gambit_(); gg
            NFG 1 R "" { "1" "2" }
            <BLANKLINE>
            { { "1" "2" }
            { "1" "2" }
            }
            ""
            <BLANKLINE>
            {
            { "" 2, -2 }
            { "" 1, -1 }
            { "" 1, -1 }
            { "" 2.5, -2.5 }
            }
            1 2 3 4
            <BLANKLINE>
            sage: gg = g._gambit_(as_integer=True); gg
            NFG 1 R "" { "1" "2" }
            <BLANKLINE>
            { { "1" "2" }
            { "1" "2" }
            }
            ""
            <BLANKLINE>
            {
            { "" 2, -2 }
            { "" 1, -1 }
            { "" 1, -1 }
            { "" 2, -2 }
            }
            1 2 3 4
            <BLANKLINE>

        ::

            sage: # optional - gambit
            sage: A = matrix([[2, 1], [1, 2.5]])
            sage: B = matrix([[3, 2], [5.5, 4]])
            sage: g = NormalFormGame([A, B])
            sage: gg = g._gambit_(); gg
            NFG 1 R "" { "1" "2" }
            <BLANKLINE>
            { { "1" "2" }
            { "1" "2" }
            }
            ""
            <BLANKLINE>
            {
            { "" 2, 3 }
            { "" 1, 5.5 }
            { "" 1, 2 }
            { "" 2.5, 4 }
            }
            1 2 3 4
            <BLANKLINE>
            sage: gg = g._gambit_(as_integer = True); gg
            NFG 1 R "" { "1" "2" }
            <BLANKLINE>
            { { "1" "2" }
            { "1" "2" }
            }
            ""
            <BLANKLINE>
            {
            { "" 2, 3 }
            { "" 1, 5 }
            { "" 1, 2 }
            { "" 2, 4 }
            }
            1 2 3 4
            <BLANKLINE>

        ::

            sage: # optional - gambit
            sage: threegame = NormalFormGame()
            sage: threegame.add_player(2)
            sage: threegame.add_player(2)
            sage: threegame.add_player(2)
            sage: threegame[0, 0, 0][0] = 3
            sage: threegame[0, 0, 0][1] = 1
            sage: threegame[0, 0, 0][2] = 4
            sage: threegame[0, 0, 1][0] = 1
            sage: threegame[0, 0, 1][1] = 5
            sage: threegame[0, 0, 1][2] = 9
            sage: threegame[0, 1, 0][0] = 2
            sage: threegame[0, 1, 0][1] = 6
            sage: threegame[0, 1, 0][2] = 5
            sage: threegame[0, 1, 1][0] = 3
            sage: threegame[0, 1, 1][1] = 5
            sage: threegame[0, 1, 1][2] = 8
            sage: threegame[1, 0, 0][0] = 9
            sage: threegame[1, 0, 0][1] = 7
            sage: threegame[1, 0, 0][2] = 9
            sage: threegame[1, 0, 1][0] = 3
            sage: threegame[1, 0, 1][1] = 2
            sage: threegame[1, 0, 1][2] = 3
            sage: threegame[1, 1, 0][0] = 8
            sage: threegame[1, 1, 0][1] = 4
            sage: threegame[1, 1, 0][2] = 6
            sage: threegame[1, 1, 1][0] = 2
            sage: threegame[1, 1, 1][1] = 6
            sage: threegame[1, 1, 1][2] = 4
            sage: threegame._gambit_(as_integer = True)
            NFG 1 R "" { "1" "2" "3" }
            <BLANKLINE>
            { { "1" "2" }
            { "1" "2" }
            { "1" "2" }
            }
            ""
            <BLANKLINE>
            {
            { "" 3, 1, 4 }
            { "" 9, 7, 9 }
            { "" 2, 6, 5 }
            { "" 8, 4, 6 }
            { "" 1, 5, 9 }
            { "" 3, 2, 3 }
            { "" 3, 5, 8 }
            { "" 2, 6, 4 }
            }
            1 2 3 4 5 6 7 8
            <BLANKLINE>
        """
        from decimal import Decimal
        strategy_sizes = [p.num_strategies for p in self.players]
        g = Game.new_table(strategy_sizes)

        sgn = 1
        if not maximization:
            sgn = -1

        players = len(strategy_sizes)

        for strategy_profile in self.utilities:
            for i in range(players):
                if as_integer:
                    g[strategy_profile][i] = sgn * int(self.utilities[strategy_profile][i])
                else:
                    g[strategy_profile][i] = sgn * Decimal(float(self.utilities[strategy_profile][i]))
        return g

    def is_constant_sum(self):
        r"""
        Checks if the game is constant sum.

        EXAMPLES::

            sage: A = matrix([[2, 1], [1, 2.5]])
            sage: g = NormalFormGame([A])
            sage: g.is_constant_sum()
            True
            sage: g = NormalFormGame([A, A])
            sage: g.is_constant_sum()
            False
            sage: A = matrix([[1, 1], [1, 1]])
            sage: g = NormalFormGame([A, A])
            sage: g.is_constant_sum()
            True
            sage: A = matrix([[1, 1, 2], [1, 1, -1], [1, -1, 1]])
            sage: B = matrix([[2, 2, 1], [2, 2, 4], [2, 4, 2]])
            sage: g = NormalFormGame([A, B])
            sage: g.is_constant_sum()
            True
            sage: A = matrix([[1, 1, 2], [1, 1, -1], [1, -1, 1]])
            sage: B = matrix([[2, 2, 1], [2, 2.1, 4], [2, 4, 2]])
            sage: g = NormalFormGame([A, B])
            sage: g.is_constant_sum()
            False
        """
        import sys
        if len(self.players) > 2:
            return False
        m1, m2 = self.payoff_matrices()
        c = m1 + m2
        t = c[0,0]

        for row in c:
            for i in row:
                if abs(t - i) > sys.float_info.epsilon:
                    return False

        return True

    def payoff_matrices(self):
        r"""
        Return 2 matrices representing the payoffs for each player.

        EXAMPLES::

            sage: p1 = matrix([[1, 2], [3, 4]])
            sage: p2 = matrix([[3, 3], [1, 4]])
            sage: g = NormalFormGame([p1, p2])
            sage: g.payoff_matrices()
            (
            [1 2]  [3 3]
            [3 4], [1 4]
            )

        If we create a game with 3 players we will not be able to
        obtain payoff matrices::

            sage: g = NormalFormGame()
            sage: g.add_player(2)  # adding first player with 2 strategies
            sage: g.add_player(2)  # adding second player with 2 strategies
            sage: g.add_player(2)  # adding third player with 2 strategies
            sage: g.payoff_matrices()
            Traceback (most recent call last):
            ...
            ValueError: Only available for 2 player games

        If we do create a two player game but it is not complete
        then an error is also raised::

            sage: g = NormalFormGame()
            sage: g.add_player(1)  # Adding first player with 1 strategy
            sage: g.add_player(1)  # Adding second player with 1 strategy
            sage: g.payoff_matrices()
            Traceback (most recent call last):
            ...
            ValueError: utilities have not been populated

        The above creates a 2 player game where each player has
        a single strategy. Here we populate the strategies and
        can then view the payoff matrices::

            sage: g[0, 0] = [1,2]
            sage: g.payoff_matrices()
            ([1], [2])
        """
        if len(self.players) != 2:
            raise ValueError("Only available for 2 player games")

        if not self._is_complete():
            raise ValueError("utilities have not been populated")

        m1 = matrix(QQ, self.players[0].num_strategies, self.players[1].num_strategies)
        m2 = matrix(QQ, self.players[0].num_strategies, self.players[1].num_strategies)
        for strategy_profile in self.utilities:
            m1[strategy_profile] = self[strategy_profile][0]
            m2[strategy_profile] = self[strategy_profile][1]
        return m1, m2

    def add_player(self, num_strategies):
        r"""
        Add a player to a NormalFormGame.

        INPUT:

        - ``num_strategies`` -- the number of strategies the player should have

        EXAMPLES::

            sage: g = NormalFormGame()
            sage: g.add_player(2)  # Adding first player with 2 strategies
            sage: g.add_player(1)  # Adding second player with 1 strategy
            sage: g.add_player(1)  # Adding third player with 1 strategy
            sage: g
            Normal Form Game with the following utilities:
             {(0, 0, 0): [False, False, False],
              (1, 0, 0): [False, False, False]}
        """
        self.players.append(_Player(num_strategies))
        self._generate_utilities(True)

    def _generate_utilities(self, replacement):
        r"""
        Create all the required keys for ``self.utilities``.

        This is used when generating players and/or adding strategies.

        INPUT:

        - ``replacement`` -- Boolean value of whether previously created
          profiles should be replaced or not

        TESTS::

            sage: from sage.game_theory.normal_form_game import _Player
            sage: g = NormalFormGame()
            sage: g.players.append(_Player(2))
            sage: g.players.append(_Player(2))
            sage: g
            Normal Form Game with the following utilities: {}

            sage: g._generate_utilities(True)
            sage: g
            Normal Form Game with the following utilities: {(0, 0): [False, False],
             (0, 1): [False, False],
             (1, 0): [False, False],
             (1, 1): [False, False]}

            sage: g[(0,1)] = [2, 3]
            sage: g.add_strategy(1)
            sage: g._generate_utilities(False)
            sage: g
            Normal Form Game with the following utilities: {(0, 0): [False, False],
             (0, 1): [2, 3],
             (0, 2): [False, False],
             (1, 0): [False, False],
             (1, 1): [False, False],
             (1, 2): [False, False]}

            sage: g._generate_utilities(True)
            sage: g
            Normal Form Game with the following utilities: {(0, 0): [False, False],
             (0, 1): [False, False],
             (0, 2): [False, False],
             (1, 0): [False, False],
             (1, 1): [False, False],
             (1, 2): [False, False]}
        """
        strategy_sizes = [range(p.num_strategies) for p in self.players]
        if replacement is True:
            self.utilities = {}
        for profile in product(*strategy_sizes):
            if profile not in self.utilities.keys():
                self.utilities[profile] = [False] * len(self.players)

    def add_strategy(self, player):
        r"""
        Add a strategy to a player, will not affect already completed
        strategy profiles.

        INPUT:

        - ``player`` -- the index of the player

        EXAMPLES:

        A simple example::

            sage: s = matrix([[1, 0], [-2, 3]])
            sage: t = matrix([[3, 2], [-1, 0]])
            sage: example = NormalFormGame([s, t])
            sage: example
            Normal Form Game with the following utilities: {(0, 0): [1, 3],
             (0, 1): [0, 2], (1, 0): [-2, -1], (1, 1): [3, 0]}
            sage: example.add_strategy(0)
            sage: example
            Normal Form Game with the following utilities: {(0, 0): [1, 3],
             (0, 1): [0, 2],
             (1, 0): [-2, -1],
             (1, 1): [3, 0],
             (2, 0): [False, False],
             (2, 1): [False, False]}

        """
        self.players[player].add_strategy()
        self._generate_utilities(False)

    def _is_complete(self):
        r"""
        Check if ``utilities`` has been completed and return a
        boolean.

        EXAMPLES:

        A simple example::

            sage: s = matrix([[1, 0], [-2, 3]])
            sage: t = matrix([[3, 2], [-1, 0]])
            sage: example = NormalFormGame([s, t])
            sage: example.add_strategy(0)
            sage: example._is_complete()
            False
        """
        results = []
        for profile in self.utilities.values():
            results.append(all(type(i) is not bool for i in profile))
        return all(results)

    def obtain_nash(self, algorithm=False, maximization=True, solver=None):
        r"""
        A function to return the Nash equilibrium for the game.
        Optional arguments can be used to specify the algorithm used.
        If no algorithm is passed then an attempt is made to use the most
        appropriate algorithm.

        INPUT:

        - ``algorithm`` - the following algorithms should be available through
          this function:

          * ``'lrs'`` - This algorithm is only suited for 2 player games.
            See the lrs web site (http://cgm.cs.mcgill.ca/~avis/C/lrs.html).

          * ``'LCP'`` - This algorithm is only suited for 2 player games.
            See the gambit web site (http://gambit.sourceforge.net/).

          * ``'lp'`` - This algorithm is only suited for 2 player
            constant sum games. Uses MILP solver determined by the
            ``solver`` argument.

          * ``'enumeration'`` - This is a very inefficient
            algorithm (in essence a brute force approach).

            1. For each k in 1...min(size of strategy sets)
            2. For each I,J supports of size k
            3. Prune: check if supports are dominated
            4. Solve indifference conditions and check that have Nash Equilibrium.

            Solving the indifference conditions is done by building the
            corresponding linear system.  If  `\rho_1, \rho_2` are the
            supports player 1 and 2 respectively.  Then, indifference implies:

            .. MATH::

                u_1(s_1,\rho_2) = u_1(s_2, \rho_2)

            for all `s_1, s_2` in the support of `\rho_1`. This corresponds to:

            .. MATH::

                \sum_{j\in S(\rho_2)}A_{s_1,j}{\rho_2}_j = \sum_{j\in S(\rho_2)}A_{s_2,j}{\rho_2}_j

            for all `s_1, s_2` in the support of `\rho_1` where `A` is the payoff
            matrix of player 1. Equivalently we can consider consecutive rows of
            `A` (instead of all pairs of strategies). Thus the corresponding
            linear system can be written as:

            .. MATH::

                \left(\sum_{j \in S(\rho_2)}A_{i,j} - A_{i+1,j}\right){\rho_2}_j

            for all `1\leq i \leq |S(\rho_1)|` (where `A` has been modified to only
            contain the rows corresponding to `S(\rho_1)`). We also require all
            elements of `\rho_2` to sum to 1:

            .. MATH::

                \sum_{j\in S(\rho_1)}{\rho_2}_j = 1

        - ``maximization`` -- (default: ``True``) whether a player is
          trying to maximize their utility or minimize it:

          * When set to ``True`` it is assumed that players aim to
            maximise their utility.

          * When set to ``False`` it is assumed that players aim to
            minimise their utility.

        - ``solver`` -- (optional) see :class:`MixedIntegerLinearProgram`
          for more information on the MILP solvers in Sage, may also
          be ``'gambit'`` to use the MILP solver included with the gambit
          library. Note that ``None`` means to use the default Sage LP solver,
          normally GLPK.

        EXAMPLES:

        A game with 1 equilibrium when ``maximization`` is ``True`` and 3 when
        ``maximization`` is ``False``::

            sage: A = matrix([[10, 500, 44],
            ....:       [15, 10, 105],
            ....:       [19, 204, 55],
            ....:       [20, 200, 590]])
            sage: B = matrix([[2, 1, 2],
            ....:             [0, 5, 6],
            ....:             [3, 4, 1],
            ....:             [4, 1, 20]])
            sage: g=NormalFormGame([A, B])
            sage: g.obtain_nash(algorithm='lrs')  # optional - lrslib
            [[(0, 0, 0, 1), (0, 0, 1)]]
            sage: g.obtain_nash(algorithm='lrs', maximization=False)  # optional - lrslib
            [[(2/3, 1/12, 1/4, 0), (6333/8045, 247/8045, 293/1609)],
             [(3/4, 0, 1/4, 0), (0, 11/307, 296/307)],
             [(5/6, 1/6, 0, 0), (98/99, 1/99, 0)]]

        This particular game has 3 Nash equilibria::

            sage: A = matrix([[3,3],
            ....:             [2,5],
            ....:             [0,6]])
            sage: B = matrix([[3,2],
            ....:             [2,6],
            ....:             [3,1]])
            sage: g = NormalFormGame([A, B])
            sage: g.obtain_nash(algorithm='enumeration')
            [[(0, 1/3, 2/3), (1/3, 2/3)],
             [(4/5, 1/5, 0), (2/3, 1/3)],
             [(1, 0, 0), (1, 0)]]

        Here is a slightly larger game::

            sage: A = matrix([[160, 205, 44],
            ....:             [175, 180, 45],
            ....:             [201, 204, 50],
            ....:             [120, 207, 49]])
            sage: B = matrix([[2, 2, 2],
            ....:             [1, 0, 0],
            ....:             [3, 4, 1],
            ....:             [4, 1, 2]])
            sage: g=NormalFormGame([A, B])
            sage: g.obtain_nash(algorithm='enumeration')
            [[(0, 0, 3/4, 1/4), (1/28, 27/28, 0)]]
            sage: g.obtain_nash(algorithm='lrs')  # optional - lrslib
            [[(0, 0, 3/4, 1/4), (1/28, 27/28, 0)]]
            sage: g.obtain_nash(algorithm='LCP')  # optional - gambit
            [[(0.0, 0.0, 0.75, 0.25), (0.0357142857, 0.9642857143, 0.0)]]

        2 random matrices::

            sage: player1 = matrix([[2, 8, -1, 1, 0],
            ....:                   [1, 1, 2, 1, 80],
            ....:                   [0, 2, 15, 0, -12],
            ....:                   [-2, -2, 1, -20, -1],
            ....:                   [1, -2, -1, -2, 1]])
            sage: player2 = matrix([[0, 8, 4, 2, -1],
            ....:                   [6, 14, -5, 1, 0],
            ....:                   [0, -2, -1, 8, -1],
            ....:                   [1, -1, 3, -3, 2],
            ....:                   [8, -4, 1, 1, -17]])
            sage: fivegame = NormalFormGame([player1, player2])
            sage: fivegame.obtain_nash(algorithm='enumeration')
            [[(1, 0, 0, 0, 0), (0, 1, 0, 0, 0)]]
            sage: fivegame.obtain_nash(algorithm='lrs')  # optional - lrslib
            [[(1, 0, 0, 0, 0), (0, 1, 0, 0, 0)]]
            sage: fivegame.obtain_nash(algorithm='LCP')  # optional - gambit
            [[(1.0, 0.0, 0.0, 0.0, 0.0), (0.0, 1.0, 0.0, 0.0, 0.0)]]

        Here are some examples of finding Nash equilibria for constant-sum games::

            sage: A = matrix.identity(2)
            sage: cg = NormalFormGame([A])
            sage: cg.obtain_nash(algorithm='lp')
            [[(0.5, 0.5), (0.5, 0.5)]]
            sage: cg.obtain_nash(algorithm='lp', solver='Coin')                   # optional - sage_numerical_backends_coin
            [[(0.5, 0.5), (0.5, 0.5)]]
            sage: cg.obtain_nash(algorithm='lp', solver='PPL')
            [[(1/2, 1/2), (1/2, 1/2)]]
            sage: cg.obtain_nash(algorithm='lp', solver='gambit')                 # optional - gambit
            [[(0.5, 0.5), (0.5, 0.5)]]
            sage: A = matrix([[2, 1], [1, 3]])
            sage: cg = NormalFormGame([A])
            sage: ne = cg.obtain_nash(algorithm='lp', solver='glpk')
            sage: [[[round(el, 6) for el in v] for v in eq] for eq in ne]
            [[[0.666667, 0.333333], [0.666667, 0.333333]]]
            sage: ne = cg.obtain_nash(algorithm='lp', solver='Coin')              # optional - sage_numerical_backends_coin
            sage: [[[round(el, 6) for el in v] for v in eq] for eq in ne]         # optional - sage_numerical_backends_coin
            [[[0.666667, 0.333333], [0.666667, 0.333333]]]
            sage: cg.obtain_nash(algorithm='lp', solver='PPL')
            [[(2/3, 1/3), (2/3, 1/3)]]
            sage: ne = cg.obtain_nash(algorithm='lp', solver='gambit')            # optional - gambit
            sage: [[[round(el, 6) for el in v] for v in eq] for eq in ne]         # optional - gambit
            [[[0.666667, 0.333333], [0.666667, 0.333333]]]
            sage: A = matrix([[1, 2, 1], [1, 1, 2], [2, 1, 1]])
            sage: B = matrix([[2, 1, 2], [2, 2, 1], [1, 2, 2]])
            sage: cg = NormalFormGame([A, B])
            sage: ne = cg.obtain_nash(algorithm='lp', solver='glpk')
            sage: [[[round(el, 6) for el in v] for v in eq] for eq in ne]
            [[[0.333333, 0.333333, 0.333333], [0.333333, 0.333333, 0.333333]]]
            sage: ne = cg.obtain_nash(algorithm='lp', solver='Coin')              # optional - sage_numerical_backends_coin
            sage: [[[round(el, 6) for el in v] for v in eq] for eq in ne]         # optional - sage_numerical_backends_coin
            [[[0.333333, 0.333333, 0.333333], [0.333333, 0.333333, 0.333333]]]
            sage: cg.obtain_nash(algorithm='lp', solver='PPL')
            [[(1/3, 1/3, 1/3), (1/3, 1/3, 1/3)]]
            sage: ne = cg.obtain_nash(algorithm='lp', solver='gambit')            # optional - gambit
            sage: [[[round(el, 6) for el in v] for v in eq] for eq in ne]         # optional - gambit
            [[[0.333333, 0.333333, 0.333333], [0.333333, 0.333333, 0.333333]]]
            sage: A = matrix([[160, 205, 44],
            ....:             [175, 180, 45],
            ....:             [201, 204, 50],
            ....:             [120, 207, 49]])
            sage: cg = NormalFormGame([A])
            sage: cg.obtain_nash(algorithm='lp', solver='PPL')
            [[(0, 0, 1, 0), (0, 0, 1)]]

        Running the constant-sum solver on a game which is not a constant sum
        game generates a :class:`ValueError`::

            sage: cg = NormalFormGame([A, A])
            sage: cg.obtain_nash(algorithm='lp', solver='glpk')
            Traceback (most recent call last):
            ...
            ValueError: Input game needs to be a two player constant sum game

        Here is an example of a 3 by 2 game with 3 Nash equilibrium::

            sage: A = matrix([[3,3],
            ....:             [2,5],
            ....:             [0,6]])
            sage: B = matrix([[3,2],
            ....:             [2,6],
            ....:             [3,1]])
            sage: g = NormalFormGame([A, B])
            sage: g.obtain_nash(algorithm='enumeration')
            [[(0, 1/3, 2/3), (1/3, 2/3)], [(4/5, 1/5, 0), (2/3, 1/3)], [(1, 0, 0), (1, 0)]]

        Of the algorithms implemented, only ``'lrs'`` and ``'enumeration'``
        are guaranteed to find all Nash equilibria in a game. The solver for
        constant sum games only ever finds one Nash equilibrium. Although it
        is possible for the ``'LCP'`` solver to find all Nash equilibria
        in some instances, there are instances where it will not be able to
        find all Nash equilibria.::

            sage: A = matrix(2, 2)
            sage: gg = NormalFormGame([A])
            sage: gg.obtain_nash(algorithm='enumeration')
            [[(0, 1), (0, 1)], [(0, 1), (1, 0)], [(1, 0), (0, 1)], [(1, 0), (1, 0)]]
            sage: gg.obtain_nash(algorithm='lrs')  # optional - lrs
            [[(0, 1), (0, 1)], [(0, 1), (1, 0)], [(1, 0), (0, 1)], [(1, 0), (1, 0)]]
            sage: gg.obtain_nash(algorithm='lp', solver='glpk')
            [[(1.0, 0.0), (1.0, 0.0)]]
            sage: gg.obtain_nash(algorithm='LCP')  # optional - gambit
            [[(1.0, 0.0), (1.0, 0.0)]]
            sage: gg.obtain_nash(algorithm='enumeration', maximization=False)
            [[(0, 1), (0, 1)], [(0, 1), (1, 0)], [(1, 0), (0, 1)], [(1, 0), (1, 0)]]
            sage: gg.obtain_nash(algorithm='lrs', maximization=False)  # optional - lrs
            [[(0, 1), (0, 1)], [(0, 1), (1, 0)], [(1, 0), (0, 1)], [(1, 0), (1, 0)]]
            sage: gg.obtain_nash(algorithm='lp', solver='glpk', maximization=False)
            [[(1.0, 0.0), (1.0, 0.0)]]
            sage: gg.obtain_nash(algorithm='LCP', maximization=False)  # optional - gambit
            [[(1.0, 0.0), (1.0, 0.0)]]

        Note that outputs for all algorithms are as lists of lists of
        tuples and the equilibria have been sorted so that all algorithms give
        a comparable output (although ``'LCP'`` returns floats)::

            sage: enumeration_eqs = g.obtain_nash(algorithm='enumeration')
            sage: [[type(s) for s in eq] for eq in enumeration_eqs]
            [[<... 'tuple'>, <... 'tuple'>], [<... 'tuple'>, <... 'tuple'>], [<... 'tuple'>, <... 'tuple'>]]
            sage: lrs_eqs = g.obtain_nash(algorithm='lrs')  # optional - lrslib
            sage: [[type(s) for s in eq] for eq in lrs_eqs]  # optional - lrslib
            [[<... 'tuple'>, <... 'tuple'>], [<... 'tuple'>, <... 'tuple'>], [<... 'tuple'>, <... 'tuple'>]]
            sage: LCP_eqs = g.obtain_nash(algorithm='LCP')  # optional - gambit
            sage: [[type(s) for s in eq] for eq in LCP_eqs]  # optional - gambit
            [[<... 'tuple'>, <... 'tuple'>], [<... 'tuple'>, <... 'tuple'>], [<... 'tuple'>, <... 'tuple'>]]
            sage: enumeration_eqs == sorted(enumeration_eqs)
            True
            sage: lrs_eqs == sorted(lrs_eqs)  # optional - lrslib
            True
            sage: LCP_eqs == sorted(LCP_eqs)  # optional - gambit
            True
            sage: lrs_eqs == enumeration_eqs  # optional - lrslib
            True
            sage: enumeration_eqs == LCP_eqs  # optional - gambit
            False
            sage: [[[round(float(p), 6) for p in str] for str in eq] for eq in enumeration_eqs] == [[[round(float(p), 6) for p in str] for str in eq] for eq in LCP_eqs]  # optional - gambit
            True

        Also, not specifying a valid solver would lead to an error::

            sage: A = matrix.identity(2)
            sage: g = NormalFormGame([A])
            sage: g.obtain_nash(algorithm="invalid")
            Traceback (most recent call last):
            ...
            ValueError: 'algorithm' should be set to 'enumeration', 'LCP', 'lp' or 'lrs'
            sage: g.obtain_nash(algorithm="lp", solver="invalid")
            Traceback (most recent call last):
            ...
            ValueError: 'solver' should be set to 'GLPK', ..., None
             (in which case the default one is used), or a callable.
        """
        if len(self.players) > 2:
            raise NotImplementedError("Nash equilibrium for games with more "
                                      "than 2 players have not been "
                                      "implemented yet. Please see the gambit "
                                      "website (http://gambit.sourceforge.net/) that has a variety of "
                                      "available algorithms")

        if not self._is_complete():
            raise ValueError("utilities have not been populated")

        from sage.features.lrs import LrsNash
        if not algorithm:
            if self.is_constant_sum():
                algorithm = "lp"
            elif LrsNash().is_present():
                algorithm = "lrs"
            else:
                algorithm = "enumeration"

        if algorithm == "lrs":
            LrsNash().require()
            return self._solve_lrs(maximization)

        if algorithm == "LCP":
            if Game is None:
                raise PackageNotFoundError("gambit")
            return self._solve_LCP(maximization)

        if algorithm.startswith('lp'):
            return self._solve_LP(solver=solver, maximization=maximization)

        if algorithm == "enumeration":
            return self._solve_enumeration(maximization)

        raise ValueError("'algorithm' should be set to 'enumeration', 'LCP', 'lp' or 'lrs'")

    def _solve_lrs(self, maximization=True):
        r"""
        EXAMPLES:

        A simple game::

            sage: A = matrix([[1, 2], [3, 4]])
            sage: B = matrix([[3, 3], [1, 4]])
            sage: C = NormalFormGame([A, B])
            sage: C._solve_lrs()  # optional - lrslib
            [[(0, 1), (0, 1)]]

        2 random matrices::

            sage: p1 = matrix([[-1, 4, 0, 2, 0],
            ....:              [-17, 246, -5, 1, -2],
            ....:              [0, 1, 1, -4, -4],
            ....:              [1, -3, 9, 6, -1],
            ....:              [2, 53, 0, -5, 0]])
            sage: p2 = matrix([[0, 1, 1, 3, 1],
            ....:              [3, 9, 44, -1, -1],
            ....:              [1, -4, -1, -3, 1],
            ....:              [1, 0, 0, 0, 0,],
            ....:              [1, -3, 1, 21, -2]])
            sage: biggame = NormalFormGame([p1, p2])
            sage: biggame._solve_lrs()  # optional - lrslib
            [[(0, 0, 0, 20/21, 1/21), (11/12, 0, 0, 1/12, 0)]]

        Another test::

            sage: p1 = matrix([[-7, -5, 5],
            ....:              [5, 5, 3],
            ....:              [1, -6, 1]])
            sage: p2 = matrix([[-9, 7, 9],
            ....:              [6, -2, -3],
            ....:              [-4, 6, -10]])
            sage: biggame = NormalFormGame([p1, p2])
            sage: biggame._solve_lrs()  # optional - lrslib
            [[(0, 1, 0), (1, 0, 0)],
             [(1/3, 2/3, 0), (0, 1/6, 5/6)],
             [(1/3, 2/3, 0), (1/7, 0, 6/7)],
             [(1, 0, 0), (0, 0, 1)]]
        """
        from subprocess import PIPE, Popen
        m1, m2 = self.payoff_matrices()
        if maximization is False:
            m1 = - m1
            m2 = - m2

        game_str = self._lrs_nash_format(m1, m2)
        game_name = tmp_filename()
        with open(game_name, 'w') as game_file:
            game_file.write(game_str)

        from sage.features.lrs import LrsNash
        LrsNash().require()
        process = Popen([LrsNash().absolute_filename(), game_name],
                        stdout=PIPE, stderr=PIPE)

        lrs_output = [bytes_to_str(row) for row in process.stdout]
        process.terminate()

        nasheq = Parser(lrs_output).format_lrs()
        return sorted(nasheq)

    def _solve_LCP(self, maximization):
        r"""
        Solve a :class:`NormalFormGame` using Gambit's LCP algorithm.

        EXAMPLES::

            sage: a = matrix([[1, 0], [1, 4]])
            sage: b = matrix([[2, 3], [2, 4]])
            sage: c = NormalFormGame([a, b])
            sage: c._solve_LCP(maximization=True)  # optional - gambit
            [[(0.0, 1.0), (0.0, 1.0)]]
        """
        g = self._gambit_(maximization)
        output = ExternalLCPSolver().solve(g)
        nasheq = Parser(output).format_gambit(g)
        return sorted(nasheq)

    def _solve_gambit_LP(self, maximization=True):
        r"""
        Solve a constant sum :class:`NormalFormGame` using Gambit's
        LP implementation.

        EXAMPLES::

            sage: A = matrix([[2, 1], [1, 2.5]])
            sage: g = NormalFormGame([A])
            sage: g._solve_gambit_LP()  # optional - gambit
            [[(0.6, 0.4), (0.6, 0.4)]]
            sage: A = matrix.identity(2)
            sage: g = NormalFormGame([A])
            sage: g._solve_gambit_LP()  # optional - gambit
            [[(0.5, 0.5), (0.5, 0.5)]]
            sage: g = NormalFormGame([A,A])
            sage: g._solve_gambit_LP()  # optional - gambit
            Traceback (most recent call last):
            ...
            RuntimeError: Method only valid for constant-sum games.
        """
        if Game is None:
            raise NotImplementedError("gambit is not installed")
        g = self._gambit_(maximization=maximization)
        output = ExternalLPSolver().solve(g)
        nasheq = Parser(output).format_gambit(g)
        return sorted(nasheq)

    def _solve_LP(self, solver='glpk', maximization=True):
        r"""
        Solves a constant sum :class:`NormalFormGame` using
        the specified LP solver.

        INPUT:

        - ``solver`` -- the solver to be used to solve the LP:

          * ``'gambit'`` - his uses the solver included within the gambit
            library to create and solve the LP

          * for further possible values, see :class:`MixedIntegerLinearProgram`

        EXAMPLES::

            sage: A = matrix.identity(2)
            sage: g = NormalFormGame([A])
            sage: g._solve_LP()
            [[(0.5, 0.5), (0.5, 0.5)]]
            sage: g._solve_LP('gambit')  # optional - gambit
            [[(0.5, 0.5), (0.5, 0.5)]]
            sage: g._solve_LP('Coin')  # optional - sage_numerical_backends_coin
            [[(0.5, 0.5), (0.5, 0.5)]]
            sage: g._solve_LP('PPL')
            [[(1/2, 1/2), (1/2, 1/2)]]
            sage: A = matrix([[2, 1], [1, 3]])
            sage: g = NormalFormGame([A])
            sage: ne = g._solve_LP()
            sage: [[[round(el, 6) for el in v] for v in eq] for eq in ne]
            [[[0.666667, 0.333333], [0.666667, 0.333333]]]
            sage: ne = g._solve_LP('gambit')  # optional - gambit
            sage: [[[round(el, 6) for el in v] for v in eq] for eq in ne]  # optional - gambit
            [[[0.666667, 0.333333], [0.666667, 0.333333]]]
            sage: ne = g._solve_LP('Coin')  # optional - sage_numerical_backends_coin
            sage: [[[round(el, 6) for el in v] for v in eq] for eq in ne]  # optional - sage_numerical_backends_coin
            [[[0.666667, 0.333333], [0.666667, 0.333333]]]
            sage: g._solve_LP('PPL')
            [[(2/3, 1/3), (2/3, 1/3)]]

        An exception is raised if the input game is not constant sum::

            sage: A = matrix.identity(2)
            sage: B = A.transpose()
            sage: g = NormalFormGame([A, B])
            sage: g._solve_LP()
            Traceback (most recent call last):
            ...
            ValueError: Input game needs to be a two player constant sum game
        """
        if not self.is_constant_sum():
            raise ValueError("Input game needs to be a two player constant sum game")
        if solver == 'gambit':
            return self._solve_gambit_LP(maximization)

        sgn = 1
        if not maximization:
            sgn = -1

        strategy_sizes = [p.num_strategies for p in self.players]

        p = MixedIntegerLinearProgram(maximization=False, solver=solver)
        y = p.new_variable(nonnegative=True)
        v = p.new_variable(nonnegative=False)
        p.add_constraint(sgn * self.payoff_matrices()[0] * y - v[0] <= 0)
        p.add_constraint(matrix([[1] * strategy_sizes[1]]) * y == 1)
        p.set_objective(v[0])
        p.solve()
        y = tuple(p.get_values(y).values())

        p = MixedIntegerLinearProgram(maximization=False, solver=solver)
        x = p.new_variable(nonnegative=True)
        u = p.new_variable(nonnegative=False)
        p.add_constraint(sgn * -self.payoff_matrices()[0].T * x - u[0] <= 0)
        p.add_constraint(matrix([[1] * strategy_sizes[0]]) * x == 1)
        p.set_objective(u[0])
        p.solve()
        x = tuple(p.get_values(x).values())
        return [[x, y]]

    def _solve_enumeration(self, maximization=True):
        r"""
        Obtain the Nash equilibria using support enumeration.

        Algorithm implemented here is Algorithm 3.4 of [NN2007]_
        with an aspect of pruning from [SLB2008]_.

        1. For each k in 1...min(size of strategy sets)
        2. For each I,J supports of size k
        3. Prune: check if supports are dominated
        4. Solve indifference conditions and check that have Nash Equilibrium.

        EXAMPLES:

        A Game::

            sage: A = matrix([[160, 205, 44],
            ....:       [175, 180, 45],
            ....:       [201, 204, 50],
            ....:       [120, 207, 49]])
            sage: B = matrix([[2, 2, 2],
            ....:             [1, 0, 0],
            ....:             [3, 4, 1],
            ....:             [4, 1, 2]])
            sage: g=NormalFormGame([A, B])
            sage: g._solve_enumeration()
            [[(0, 0, 3/4, 1/4), (1/28, 27/28, 0)]]

        A game with 3 equilibria::

            sage: A = matrix([[3,3],
            ....:             [2,5],
            ....:             [0,6]])
            sage: B = matrix([[3,2],
            ....:             [2,6],
            ....:             [3,1]])
            sage: g = NormalFormGame([A, B])
            sage: g._solve_enumeration(maximization=False)
            [[(1, 0, 0), (0, 1)]]

        A simple example::

            sage: s = matrix([[1, 0], [-2, 3]])
            sage: t = matrix([[3, 2], [-1, 0]])
            sage: example = NormalFormGame([s, t])
            sage: example._solve_enumeration()
            [[(0, 1), (0, 1)], [(1/2, 1/2), (1/2, 1/2)], [(1, 0), (1, 0)]]

        Another::

            sage: A = matrix([[0, 1, 7, 1],
            ....:             [2, 1, 3, 1],
            ....:             [3, 1, 3, 5],
            ....:             [6, 4, 2, 7]])
            sage: B = matrix([[3, 2, 8, 4],
            ....:             [6, 2, 0, 3],
            ....:             [1, 3, -1, 1],
            ....:             [3, 2, 1, 1]])
            sage: C = NormalFormGame([A, B])
            sage: C._solve_enumeration()
            [[(0, 0, 0, 1), (1, 0, 0, 0)],
             [(2/7, 0, 0, 5/7), (5/11, 0, 6/11, 0)],
             [(1, 0, 0, 0), (0, 0, 1, 0)]]

        Again::

            sage: X = matrix([[1, 4, 2],
            ....:             [4, 0, 3],
            ....:             [2, 3, 5]])
            sage: Y = matrix([[3, 9, 2],
            ....:             [0, 3, 1],
            ....:             [5, 4, 6]])
            sage: Z = NormalFormGame([X, Y])
            sage: Z._solve_enumeration()
            [[(0, 0, 1), (0, 0, 1)], [(2/9, 0, 7/9), (0, 3/4, 1/4)], [(1, 0, 0), (0, 1, 0)]]

        TESTS:

        Due to the nature of the linear equations solved in this algorithm
        some negative vectors can be returned. Here is a test that ensures
        this doesn't happen (the particular payoff matrices chosen give a
        linear system that would have negative valued vectors as solution)::

            sage: a = matrix([[-13, 59],
            ....:             [27, 86]])
            sage: b = matrix([[14, 6],
            ....:             [58, -14]])
            sage: c = NormalFormGame([a, b])
            sage: c._solve_enumeration()
            [[(0, 1), (1, 0)]]

        Testing against an error in `_is_NE`.  Note that 1 equilibrium is
        missing: ``[(2/3, 1/3), (0, 1)]``, however this equilibrium has
        supports of different sizes. This only occurs in degenerate games
        and is not supported in the `enumeration` algorithm::

            sage: N = NormalFormGame([matrix(2,[0,-1,-2,-1]),matrix(2,[1,0,0,2])])
            sage: N._solve_enumeration()
            [[(0, 1), (0, 1)], [(1, 0), (1, 0)]]

        In this instance the `lrs` algorithm is able to find all
        three equilibria::

            sage: N = NormalFormGame([matrix(2,[0,-1,-2,-1]),matrix(2,[1,0,0,2])])
            sage: N.obtain_nash(algorithm='lrs')  # optional - lrslib
            [[(0, 1), (0, 1)], [(2/3, 1/3), (0, 1)], [(1, 0), (1, 0)]]

        Here is another::

            sage: N = NormalFormGame([matrix(2,[7,-8,-4,-8,7,0]),matrix(2,[-9,-1,-8,3,2,3])])
            sage: N._solve_enumeration()
            [[(0, 1), (0, 0, 1)]]
        """

        M1, M2 = self.payoff_matrices()
        if maximization is False:
            M1 = -M1
            M2 = -M2

        potential_supports = [[tuple(support) for support in
                               powerset(range(player.num_strategies))]
                              for player in self.players]

        potential_support_pairs = [pair for pair in product(*potential_supports) if len(pair[0]) == len(pair[1])]

        equilibria = []
        for pair in potential_support_pairs:
            # Check if any supports are dominated for row player
            if (self._row_cond_dominance(pair[0], pair[1], M1)
                # Check if any supports are dominated for col player
               and self._row_cond_dominance(pair[1], pair[0], M2.transpose())):
                a = self._solve_indifference(pair[0], pair[1], M2)
                b = self._solve_indifference(pair[1], pair[0], M1.transpose())
                if a and b and self._is_NE(a, b, pair[0], pair[1], M1, M2):
                    equilibria.append([tuple(a), tuple(b)])

        return sorted(equilibria)

    def _row_cond_dominance(self, p1_sup, p2_sup, matrix):
        r"""
        Check if any row strategies of a sub matrix defined
        by a given pair of supports are conditionally dominated.
        Return ``False`` if a row is conditionally dominated.

        TESTS:

        A matrix that depending on the support for the column player
        has a dominated row::

            sage: g = NormalFormGame()
            sage: A = matrix([[1, 1, 5], [2, 2, 0]])
            sage: g._row_cond_dominance((0, 1), (0, 1), A)
            False

        or does not have a dominated row::

            sage: g._row_cond_dominance((0, 1), (0, 2), A)
            True
        """
        subm = matrix.matrix_from_rows_and_columns(list(p1_sup), list(p2_sup))
        nbr_rows = subm.nrows()
        nbr_cols = subm.ncols()
        for s in range(nbr_rows):
            strategy = subm.rows()[s]
            for r in range(s, nbr_rows):
                row = subm.rows()[r]
                if strategy != row:
                    if all(strategy[i] < row[i] for i in range(nbr_cols)):
                        return False
                    if all(row[i] < strategy[i] for i in range(nbr_cols)):
                        return False
        return True

    def _solve_indifference(self, support1, support2, M):
        r"""
        For support1, returns the strategy with support: support2 that makes the
        column player indifferent for the utilities given by M.

        This is done by building the corresponding linear system.
        If  `\rho_1, \rho_2` are the supports of player 1 and 2 respectively.
        Then, indifference for player 1 implies:

        .. MATH::

            u_1(s_1,\rho_2) = u_1(s_2, \rho_2)

        for all `s_1, s_2` in the support of `\rho_1`. This corresponds to:

        .. MATH::

            \sum_{j\in S(\rho_2)}A_{s_1,j}{\rho_2}_j =
            \sum_{j\in S(\rho_2)}A_{s_2,j}{\rho_2}_j

        for all `s_1, s_2` in the support of `\rho_1` where `A` is the payoff
        matrix of player 1. Equivalently we can consider consecutive rows of
        `A` (instead of all pairs of strategies). Thus the corresponding
        linear system can be written as:

        .. MATH::

            \left(\sum_{j \in S(\rho_2)}^{A_{i,j} - A_{i+1,j}\right){\rho_2}_j

        for all `1\leq i \leq |S(\rho_1)|` (where `A` has been modified to only
        contain the row corresponding to `S(\rho_1)`). We also require all
        elements of `\rho_2` to sum to 1:

        .. MATH::

            \sum_{j\in S(\rho_1)}{\rho_2}_j = 1.

        TESTS:

        Find the indifference vector for a support pair that has
        no dominated strategies::

            sage: A = matrix([[1, 1, 5], [2, 2, 0]])
            sage: g = NormalFormGame([A])
            sage: g._solve_indifference((0, 1), (0, 2), A)
            (1/3, 2/3)
            sage: g._solve_indifference((0, 2), (0, 1), -A.transpose())
            (5/6, 0, 1/6)

        When a support pair has a dominated strategy there is no
        solution to the indifference equation::

            sage: g._solve_indifference((0, 1), (0, 1), -A.transpose())
            <BLANKLINE>

        Particular case of a game with 1 strategy for each for each player::

            sage: A = matrix([[10]])
            sage: g = NormalFormGame([A])
            sage: g._solve_indifference((0,), (0,), -A.transpose())
            (1)
        """
        linearsystem = matrix(QQ, len(support2) + 1, M.nrows())

        # Build linear system for player 1
        for strategy1 in support1:
            # Checking particular case of supports of pure strategies
            if len(support2) == 1:
                for strategy2 in range(M.ncols()):
                    if M[strategy1][support2[0]] < \
                            M[strategy1][strategy2]:
                        return False
            else:
                for strategy_pair2 in range(len(support2)):
                    # Coefficients of linear system that ensure indifference
                    # between two consecutive strategies of the support
                    linearsystem[strategy_pair2, strategy1] = \
                        M[strategy1][support2[strategy_pair2]] -\
                        M[strategy1][support2[strategy_pair2 - 1]]
            # Coefficients of linear system that ensure the vector is
            # a probability vector. ie. sum to 1
            linearsystem[-1, strategy1] = 1
        # Create rhs of linear systems
        linearsystem_rhs = vector([0 for i in range(len(support2))] + [1])

        # Solve both linear systems
        try:
            result = linearsystem.solve_right(linearsystem_rhs)
        except ValueError:
            return None

        return result

    def _is_NE(self, a, b, p1_support, p2_support, M1, M2):
        r"""
        For vectors that obey indifference for a given support pair,
        checks if it corresponds to a Nash equilibria (support is obeyed and
        no negative values, also that no player has incentive to deviate
        out of supports).

        TESTS::

            sage: X = matrix([[1, 4, 2],
            ....:             [4, 0, 3],
            ....:             [2, 3, 5]])
            sage: Y = matrix([[3, 9, 2],
            ....:             [0, 3, 1],
            ....:             [5, 4, 6]])
            sage: Z = NormalFormGame([X, Y])
            sage: Z._is_NE([0, 1/4, 3/4], [3/5, 2/5, 0], (1, 2,), (0, 1,), X, Y)
            False

            sage: Z._is_NE([2/9, 0, 7/9], [0, 3/4, 1/4], (0, 2), (1, 2), X, Y)
            True

        Checking pure strategies are not forgotten::

            sage: A = matrix(2, [0, -1, -2, -1])
            sage: B = matrix(2, [1, 0, 0, 2])
            sage: N = NormalFormGame([A, B])
            sage: N._is_NE([1, 0], [1, 0], (0,), (0,), A, B)
            True
            sage: N._is_NE([0, 1], [0, 1], (1,), (1,), A, B)
            True
            sage: N._is_NE([1, 0], [0, 1], (0,), (1,), A, B)
            False
            sage: N._is_NE([0, 1], [1, 0], (1,), (0,), A, B)
            False

            sage: A = matrix(3, [-7, -5,  5, 5,  5,  3,  1, -6,  1])
            sage: B = matrix(3, [-9, 7, 9, 6, -2, -3, -4, 6, -10])
            sage: N = NormalFormGame([A, B])
            sage: N._is_NE([1, 0, 0], [0, 0, 1], (0,), (2,), A, B)
            True
            sage: N._is_NE([0, 1, 0], [1, 0, 0], (1,), (0,), A, B)
            True
            sage: N._is_NE([0, 1, 0], [0, 1, 0], (1,), (1,), A, B)
            False
            sage: N._is_NE([0, 0, 1], [0, 1, 0], (2,), (1,), A, B)
            False
            sage: N._is_NE([0, 0, 1], [0, 0, 1], (2,), (2,), A, B)
            False
        """
        # Check that supports are obeyed
        if not (all(a[i] > 0 for i in p1_support) and
                all(b[j] > 0 for j in p2_support) and
                all(a[i] == 0 for i in range(len(a))
                    if i not in p1_support) and
                all(b[j] == 0 for j in range(len(b))
                    if j not in p2_support)):
            return False

        # Check that have pair of best responses

        p1_payoffs = [sum(v * row[i] for i, v in enumerate(b))
                      for row in M1.rows()]
        p2_payoffs = [sum(v * col[j] for j, v in enumerate(a))
                      for col in M2.columns()]

        #if p1_payoffs.index(max(p1_payoffs)) not in p1_support:
        if not any(i in p1_support for i, x in enumerate(p1_payoffs)
                   if x == max(p1_payoffs)):
            return False
        if not any(i in p2_support for i, x in enumerate(p2_payoffs)
                   if x == max(p2_payoffs)):
            return False

        return True

    def _Hrepresentation(self, m1, m2):
        r"""
        Create the H-representation strings required to use ``lrsnash``.

        Since lrslib 6.1, this format is referred to as "legacy format".

        This method is deprecated.

        EXAMPLES::

            sage: A = matrix([[1, 2], [3, 4]])
            sage: B = matrix([[3, 3], [1, 4]])
            sage: C = NormalFormGame([A, B])
            sage: print(C._Hrepresentation(A, B)[0])
            doctest:warning...
            DeprecationWarning: NormalFormGame._Hrepresentation is deprecated as it
            creates the legacy input format. Use NormalFormGame._lrs_nash_format instead
            See https://github.com/sagemath/sage/issues/27745 for details.
            H-representation
            linearity 1 5
            begin
            5 4 rational
            0 1 0 0
            0 0 1 0
            0 -3 -1 1
            0 -3 -4 1
            -1 1 1 0
            end
            <BLANKLINE>
            sage: print(C._Hrepresentation(A, B)[1])
            H-representation
            linearity 1 5
            begin
            5 4 rational
            0 -1 -2 1
            0 -3 -4 1
            0 1 0 0
            0 0 1 0
            -1 1 1 0
            end
            <BLANKLINE>

        """
        from sage.misc.superseded import deprecation
        deprecation(27745,
                    "NormalFormGame._Hrepresentation is deprecated as it "
                    "creates the legacy input format. "
                    "Use NormalFormGame._lrs_nash_format instead")

        from sage.geometry.polyhedron.misc import _to_space_separated_string
        m = self.players[0].num_strategies
        n = self.players[1].num_strategies
        midentity = list(matrix.identity(m))
        nidentity = list(matrix.identity(n))

        s = 'H-representation\n'
        s += 'linearity 1 ' + str(m + n + 1) + '\n'
        s += 'begin\n'
        s += str(m + n + 1) + ' ' + str(m + 2) + ' rational\n'
        for f in list(midentity):
            s += '0 ' + _to_space_separated_string(f) + ' 0 \n'
        for e in list(m2.transpose()):
            s += '0 ' + _to_space_separated_string(-e) + '  1 \n'
        s += '-1 '
        for g in range(m):
            s += '1 '
        s += '0 \n'
        s += 'end\n'

        t = 'H-representation\n'
        t += 'linearity 1 ' + str(m + n + 1) + '\n'
        t += 'begin\n'
        t += str(m + n + 1) + ' ' + str(n + 2) + ' rational\n'
        for e in list(m1):
            t += '0 ' + _to_space_separated_string(-e) + '  1 \n'
        for f in list(nidentity):
            t += '0 ' + _to_space_separated_string(f) + ' 0 \n'
        t += '-1 '
        for g in range(n):
            t += '1 '
        t += '0 \n'
        t += 'end\n'
        return s, t

    def _lrs_nash_format(self, m1, m2):
        r"""
        Create the input format for ``lrsnash``, version 6.1 or newer.

        EXAMPLES:

        An example from the ``lrsnash`` manual in the old and the format::

            sage: A = matrix([[0, 6], [2, 5], [3, 3]])
            sage: B = matrix([[1, 0], [0, 2], [4, 3]])
            sage: C = NormalFormGame([A, B])
            sage: print(C._lrs_nash_format(A, B))
            3 2
            <BLANKLINE>
            0 6
            2 5
            3 3
            <BLANKLINE>
            1 0
            0 2
            4 3
            <BLANKLINE>

            sage: legacy_format = C._Hrepresentation(A, B)
            doctest:warning...
            DeprecationWarning: NormalFormGame._Hrepresentation is deprecated as it
            creates the legacy input format. Use NormalFormGame._lrs_nash_format instead
            See https://github.com/sagemath/sage/issues/27745 for details.
            sage: print('*game: player 1\n', legacy_format[0])
            *game: player 1
            H-representation
            linearity 1 6
            begin
            6 5 rational
            0 1 0 0 0
            0 0 1 0 0
            0 0 0 1 0
            0 -1 0 -4  1
            0 0 -2 -3  1
            -1 1 1 1 0
            end
            <BLANKLINE>
            sage: print('*game: player 2\n', legacy_format[1])
            *game: player 2
            H-representation
            linearity 1 6
            begin
            6 4 rational
            0 0 -6  1
            0 -2 -5  1
            0 -3 -3  1
            0 1 0 0
            0 0 1 0
            -1 1 1 0
            end
        """
        from sage.geometry.polyhedron.misc import _to_space_separated_string
        m = self.players[0].num_strategies
        n = self.players[1].num_strategies
        s = f'{m} {n}\n\n'
        for r in m1.rows():
            s += _to_space_separated_string(r) + '\n'
        s += '\n'
        for r in m2.rows():
            s += _to_space_separated_string(r) + '\n'
        return s

    def is_degenerate(self, certificate=False):
        """
        A function to check whether the game is degenerate or not.
        Will return a boolean.

        A two-player game is called nondegenerate if no mixed strategy of
        support size `k` has more than `k` pure best responses [NN2007]_. In a
        degenerate game, this definition is violated, for example if there
        is a pure strategy that has two pure best responses.

        The implementation here transforms the search over mixed strategies to a
        search over supports which is a discrete search. A full explanation of
        this is given in [CK2015]_. This problem is known to be NP-Hard
        [Du2009]_.  Another possible implementation is via best response
        polytopes, see :trac:`18958`.

        The game Rock-Paper-Scissors is an example of a non-degenerate game,::

            sage: g = game_theory.normal_form_games.RPS()
            sage: g.is_degenerate()
            False

        whereas `Rock-Paper-Scissors-Lizard-Spock
        <http://www.samkass.com/theories/RPSSL.html>`_ is degenerate because
        for every pure strategy there are two best responses.::

            sage: g = game_theory.normal_form_games.RPSLS()
            sage: g.is_degenerate()
            True

        EXAMPLES:

        Here is an example of a degenerate game given in [DGRB2010]_::

            sage: A = matrix([[3, 3], [2, 5], [0, 6]])
            sage: B = matrix([[3, 3], [2, 6], [3, 1]])
            sage: degenerate_game = NormalFormGame([A,B])
            sage: degenerate_game.is_degenerate()
            True

        Here is an example of a degenerate game given in [NN2007]_::

            sage: A = matrix([[0, 6], [2, 5], [3, 3]])
            sage: B = matrix([[1, 0], [0, 2], [4, 4]])
            sage: d_game = NormalFormGame([A, B])
            sage: d_game.is_degenerate()
            True

        Here are some other examples of degenerate games::

            sage: M = matrix([[2, 1], [1, 1]])
            sage: N = matrix([[1, 1], [1, 2]])
            sage: game  = NormalFormGame([M, N])
            sage: game.is_degenerate()
            True

        If more information is required, it may be useful to use
        ``certificate=True``. This will return a boolean of whether the game is
        degenerate or not, and if True; a tuple containing the strategy where
        degeneracy was found and the player it belongs to. ``0`` is the row
        player and ``1`` is the column player.::

            sage: M = matrix([[2, 1], [1, 1]])
            sage: N = matrix([[1, 1], [1, 2]])
            sage: g  = NormalFormGame([M, N])
            sage: test, certificate = g.is_degenerate(certificate=True)
            sage: test, certificate
            (True, ((1, 0), 0))

        Using the output, we see that the opponent has more best responses than
        the size of the support of the strategy in question ``(1, 0)``. (We
        specify the player as ``(player + 1) % 2`` to ensure that we have the
        opponent's index.)::

            sage: g.best_responses(certificate[0], (certificate[1] + 1) % 2)
            [0, 1]

        Another example with a mixed strategy causing degeneracy.::

            sage: A = matrix([[3, 0], [0, 3], [1.5, 1.5]])
            sage: B = matrix([[4, 3], [2, 6], [3, 1]])
            sage: g = NormalFormGame([A, B])
            sage: test, certificate = g.is_degenerate(certificate=True)
            sage: test, certificate
            (True, ((1/2, 1/2), 1))

        Again, we see that the opponent has more best responses than the size of
        the support of the strategy in question ``(1/2, 1/2)``.::

            sage: g.best_responses(certificate[0], (certificate[1] + 1) % 2)
            [0, 1, 2]

        Sometimes, the different algorithms for obtaining nash_equilibria don't
        agree with each other. This can happen when games are degenerate::

            sage: a = matrix([[-75, 18, 45, 33],
            ....:            [42, -8, -77, -18],
            ....:            [83, 18, 11, 40],
            ....:            [-10, -38, 76, -9]])
            sage: b = matrix([[62, 64, 87, 51],
            ....:            [-41, -27, -69, 52],
            ....:            [-17, 25, -97, -82],
            ....:            [30, 31, -1, 50]])
            sage: d_game = NormalFormGame([a, b])
            sage: d_game.obtain_nash(algorithm='lrs')  # optional - lrslib
            [[(0, 0, 1, 0), (0, 1, 0, 0)],
             [(17/29, 0, 0, 12/29), (0, 0, 42/73, 31/73)],
             [(122/145, 0, 23/145, 0), (0, 1, 0, 0)]]
            sage: d_game.obtain_nash(algorithm='LCP')  # optional - gambit
            [[(0.5862068966, 0.0, 0.0, 0.4137931034),
              (0.0, 0.0, 0.5753424658, 0.4246575342)]]
            sage: d_game.obtain_nash(algorithm='enumeration')
            [[(0, 0, 1, 0), (0, 1, 0, 0)], [(17/29, 0, 0, 12/29), (0, 0, 42/73, 31/73)]]
            sage: d_game.is_degenerate()
            True

        TESTS::

            sage: g = NormalFormGame()
            sage: g.add_player(3)  # Adding first player with 3 strategies
            sage: g.add_player(3)  # Adding second player with 3 strategies
            sage: for key in g:
            ....:     g[key] = [0, 0]
            sage: g.is_degenerate()
            True

            sage: A = matrix([[3, 0], [0, 3], [1.5, 1.5]])
            sage: B = matrix([[4, 3], [2, 6], [3, 1]])
            sage: g = NormalFormGame([A, B])
            sage: g.is_degenerate()
            True

            sage: A = matrix([[1, -1], [-1, 1]])
            sage: B = matrix([[-1, 1], [1, -1]])
            sage: matching_pennies = NormalFormGame([A, B])
            sage: matching_pennies.is_degenerate()
            False

            sage: A = matrix([[2, 5], [0, 4]])
            sage: B = matrix([[2, 0], [5, 4]])
            sage: prisoners_dilemma = NormalFormGame([A, B])
            sage: prisoners_dilemma.is_degenerate()
            False

            sage: g = NormalFormGame()
            sage: g.add_player(2)
            sage: g.add_player(2)
            sage: g.add_player(2)
            sage: g.is_degenerate()
            Traceback (most recent call last):
            ...
            NotImplementedError: Tests for Degeneracy is not yet implemented for
             games with more than two players.
        """
        if len(self.players) > 2:
            raise NotImplementedError("Tests for Degeneracy is not yet "
                                      "implemented for games with more than "
                                      "two players.")

        d = self._is_degenerate_pure(certificate)
        if d:
            return d

        M1, M2 = self.payoff_matrices()
        potential_supports = [[tuple(support) for support in
                               powerset(range(player.num_strategies))]
                              for player in self.players]

        # filter out all supports that are pure or empty
        potential_supports = [[i for i in k if len(i) > 1]
                              for k in potential_supports]

        potential_support_pairs = [pair for pair in
                                   product(*potential_supports) if
                                   len(pair[0]) != len(pair[1])]

        # Sort so that solve small linear systems first
        potential_support_pairs.sort(key=lambda x: sum([len(k) for k in x]))

        for pair in potential_support_pairs:
            if len(pair[0]) < len(pair[1]):
                strat = self._solve_indifference(pair[0], pair[1], M2)
                if strat and len(self.best_responses(strat, player=0)) > len(pair[0]):
                    if certificate:
                        return True, (strat, 0)
                    else:
                        return True
            elif len(pair[1]) < len(pair[0]):
                strat = self._solve_indifference(pair[1], pair[0], M1.transpose())
                if strat and len(self.best_responses(strat, player=0)) > len(pair[1]):
                    if certificate:
                        return True, (strat, 1)
                    else:
                        return True

        if certificate:
            return False, ()
        else:
            return False

    def best_responses(self, strategy, player):
        """
        For a given strategy for a player and the index of the opponent,
        computes the payoff for the opponent and returns a list of the indices
        of the best responses. Only implemented for two player games

        INPUT:

        - ``strategy`` -- a probability distribution vector

        - ``player`` -- the index of the opponent, ``0`` for the row player,
          ``1`` for the column player.

        EXAMPLES::

            sage: A = matrix([[3, 0], [0, 3], [1.5, 1.5]])
            sage: B = matrix([[4, 3], [2, 6], [3, 1]])
            sage: g = NormalFormGame([A, B])

        Now we can obtain the best responses for Player 1, when Player 2 uses
        different strategies::

            sage: g.best_responses((1/2, 1/2), player=0)
            [0, 1, 2]
            sage: g.best_responses((3/4, 1/4), player=0)
            [0]

        To get the best responses for Player 2 we pass the argument :code:`player=1`::

            sage: g.best_responses((4/5, 1/5, 0), player=1)
            [0, 1]

            sage: A = matrix([[1, 0], [0, 1], [0, 0]])
            sage: B = matrix([[1, 0], [0, 1], [0.7, 0.8]])
            sage: g = NormalFormGame([A, B])
            sage: g.best_responses((0, 1, 0), player=1)
            [1]

            sage: A = matrix([[3,3],[2,5],[0,6]])
            sage: B = matrix([[3,3],[2,6],[3,1]])
            sage: degenerate_game = NormalFormGame([A,B])
            sage: degenerate_game.best_responses((1, 0, 0), player=1)
            [0, 1]

            sage: A = matrix([[3, 0], [0, 3], [1.5, 1.5]])
            sage: B = matrix([[4, 3], [2, 6], [3, 1]])
            sage: g = NormalFormGame([A, B])
            sage: g.best_responses((1/3, 1/3, 1/3), player=1)
            [1]

        Note that this has only been implemented for 2 player games::

            sage: g = NormalFormGame()
            sage: g.add_player(2)  # adding first player with 2 strategies
            sage: g.add_player(2)  # adding second player with 2 strategies
            sage: g.add_player(2)  # adding third player with 2 strategies
            sage: g.best_responses((1/2, 1/2), player=2)
            Traceback (most recent call last):
            ...
            ValueError: Only available for 2 player games

        If the strategy is not of the correct dimension for the given player
        then an error is returned::

            sage: A = matrix([[3, 0], [0, 3], [1.5, 1.5]])
            sage: B = matrix([[4, 3], [2, 6], [3, 1]])
            sage: g = NormalFormGame([A, B])
            sage: g.best_responses((1/2, 1/2), player=1)
            Traceback (most recent call last):
            ...
            ValueError: Strategy is not of correct dimension

            sage: g.best_responses((1/3, 1/3, 1/3), player=0)
            Traceback (most recent call last):
            ...
            ValueError: Strategy is not of correct dimension

        If the strategy is not a true probability vector then an error is
        passed::

            sage: A = matrix([[3, 0], [0, 3], [1.5, 1.5]])
            sage: B = matrix([[4, 3], [2, 6], [3, 1]])
            sage: g = NormalFormGame([A, B])
            sage: g.best_responses((1/3, 1/2, 0), player=1)
            Traceback (most recent call last):
            ...
            ValueError: Strategy is not a probability distribution vector

            sage: A = matrix([[3, 0], [0, 3], [1.5, 1.5]])
            sage: B = matrix([[4, 3], [2, 6], [3, 1]])
            sage: g = NormalFormGame([A, B])
            sage: g.best_responses((3/2, -1/2), player=0)
            Traceback (most recent call last):
            ...
            ValueError: Strategy is not a probability distribution vector

        If the player specified is not `0` or `1`, an error is raised::

            sage: A = matrix([[3, 0], [0, 3], [1.5, 1.5]])
            sage: B = matrix([[4, 3], [2, 6], [3, 1]])
            sage: g = NormalFormGame([A, B])
            sage: g.best_responses((1/2, 1/2), player='Player1')
            Traceback (most recent call last):
            ...
            ValueError: Player1 is not an index of the opponent, must be 0 or 1
        """
        if len(self.players) != 2:
            raise ValueError('Only available for 2 player games')

        if player != 0 and player != 1:
            raise ValueError('%s is not an index of the opponent, must be 0 or 1' % player)

        strategy = vector(strategy)

        if sum(strategy) != 1 or min(strategy) < 0:
            raise ValueError('Strategy is not a probability distribution vector')

        if player == 0:
            payoff_matrix = self.payoff_matrices()[0]
        elif player == 1:
            payoff_matrix = self.payoff_matrices()[1].transpose()

        if len(strategy) != payoff_matrix.dimensions()[1]:
            raise ValueError('Strategy is not of correct dimension')

        payoffs = list(payoff_matrix * strategy)
        indices = [i for i, j in enumerate(payoffs) if j == max(payoffs)]

        return indices

    def _is_degenerate_pure(self, certificate=False):
        """
        Checks whether a game is degenerate in pure strategies.

        TESTS::

            sage: A = matrix([[3,3],[2,5],[0,6]])
            sage: B = matrix([[3,3],[2,6],[3,1]])
            sage: degenerate_game = NormalFormGame([A,B])
            sage: degenerate_game._is_degenerate_pure()
            True

            sage: A = matrix([[1, 0], [0, 1], [0, 0]])
            sage: B = matrix([[1, 0], [0, 1], [0.7, 0.8]])
            sage: g = NormalFormGame([A, B])
            sage: g._is_degenerate_pure()
            False

            sage: A = matrix([[2, 5], [0, 4]])
            sage: B = matrix([[2, 0], [5, 4]])
            sage: prisoners_dilemma = NormalFormGame([A, B])
            sage: prisoners_dilemma._is_degenerate_pure()
            False

            sage: A = matrix([[0, -1, 1, 1, -1],
            ....:             [1, 0, -1, -1, 1],
            ....:             [-1, 1, 0, 1 , -1],
            ....:             [-1, 1, -1, 0, 1],
            ....:             [1, -1, 1, -1, 0]])
            sage: g = NormalFormGame([A])
            sage: g._is_degenerate_pure()
            True

        Whilst this game is not degenerate in pure strategies, it is
        actually degenerate, but only in mixed strategies::

            sage: A = matrix([[3, 0], [0, 3], [1.5, 1.5]])
            sage: B = matrix([[4, 3], [2, 6], [3, 1]])
            sage: g = NormalFormGame([A, B])
            sage: g._is_degenerate_pure()
            False
        """
        M1, M2 = self.payoff_matrices()
        for i, row in enumerate(M2.rows()):
            if list(row).count(max(row)) > 1:
                if certificate:
                    strat = [0 for k in range(M1.nrows())]
                    strat[i] = 1
                    return True, (tuple(strat), 0)
                else:
                    return True

        for j, col in enumerate(M1.columns()):
            if list(col).count(max(col)) > 1:
                if certificate:
                    strat = [0 for k in range(M1.ncols())]
                    strat[j] = 1
                    return True, (tuple(strat), 1)
                else:
                    return True
        return False


class _Player():
    def __init__(self, num_strategies):
        r"""
        TESTS::

            sage: from sage.game_theory.normal_form_game import _Player
            sage: p = _Player(5)
            sage: p.num_strategies
            5
        """
        self.num_strategies = num_strategies

    def add_strategy(self):
        r"""
        TESTS::

            sage: from sage.game_theory.normal_form_game import _Player
            sage: p = _Player(5)
            sage: p.add_strategy()
            sage: p.num_strategies
            6
        """
        self.num_strategies += 1<|MERGE_RESOLUTION|>--- conflicted
+++ resolved
@@ -160,15 +160,9 @@
 
     sage: y = var('y')                                                                  # needs sage.symbolic
     sage: A = matrix([[1, -1], [-1, 1]])
-<<<<<<< HEAD
     sage: p = plot((A * vector([y, 1 - y]))[0], y, 0, 1, color='blue',                  # needs sage.symbolic
     ....:          legend_label='$u_1(r_1, (y, 1-y))$', axes_labels=['$y$', ''])
     sage: p += plot((A * vector([y, 1 - y]))[1], y, 0, 1, color='red',                  # needs sage.symbolic
-=======
-    sage: p = plot((A * vector([y, 1 - y]))[0], y, 0, 1, color='blue',
-    ....:          legend_label='$u_1(r_1, (y, 1-y))$', axes_labels=['$y$', ''])
-    sage: p += plot((A * vector([y, 1 - y]))[1], y, 0, 1, color='red',
->>>>>>> e85c02f1
     ....:           legend_label='$u_1(r_2, (y, 1-y))$'); p
     Graphics object consisting of 2 graphics primitives
 
@@ -411,15 +405,9 @@
     sage: threegame.obtain_nash()
     Traceback (most recent call last):
     ...
-<<<<<<< HEAD
-    NotImplementedError: Nash equilibrium for games with more than 2 players have not
-    been implemented yet. Please see the gambit website (http://gambit.sourceforge.net/)
-    that has a variety of available algorithms
-=======
     NotImplementedError: Nash equilibrium for games with more than 2 players
      have not been implemented yet. Please see the gambit website
      (http://gambit.sourceforge.net/) that has a variety of available algorithms
->>>>>>> e85c02f1
 
 There are however a variety of such algorithms available in gambit,
 further compatibility between Sage and gambit is actively being developed:
@@ -453,12 +441,7 @@
     sage: gambitgame[int(1), int(0)][int(1)] = int(2)
     sage: gambitgame[int(1), int(1)][int(0)] = int(5)
     sage: gambitgame[int(1), int(1)][int(1)] = int(5)
-<<<<<<< HEAD
-    sage: g = NormalFormGame(gambitgame)
-    sage: g
-=======
     sage: g = NormalFormGame(gambitgame); g
->>>>>>> e85c02f1
     Normal Form Game with the following utilities: {(0, 0): [8.0, 8.0],
      (0, 1): [2.0, 10.0],
      (1, 0): [10.0, 2.0],
@@ -746,12 +729,7 @@
             sage: gambitgame[int(1), int(0)][int(1)] = int(7)
             sage: gambitgame[int(1), int(1)][int(0)] = int(5)
             sage: gambitgame[int(1), int(1)][int(1)] = int(5)
-<<<<<<< HEAD
-            sage: g = NormalFormGame(gambitgame)
-            sage: g
-=======
             sage: g = NormalFormGame(gambitgame); g
->>>>>>> e85c02f1
             Normal Form Game with the following utilities: {(0, 0): [5.0, 8.0],
              (0, 1): [2.0, 11.0],
              (1, 0): [10.0, 7.0],
@@ -1013,12 +991,7 @@
             sage: testgame[int(1), int(1)][int(0)] = int(5)
             sage: testgame[int(1), int(1)][int(1)] = int(5)
             sage: g = NormalFormGame()
-<<<<<<< HEAD
-            sage: g._gambit_game(testgame)
-            sage: g
-=======
             sage: g._gambit_game(testgame); g
->>>>>>> e85c02f1
             Normal Form Game with the following utilities: {(0, 0): [8.0, 8.0],
             (0, 1): [2.0, 10.0],
             (1, 0): [10.0, 2.0],
