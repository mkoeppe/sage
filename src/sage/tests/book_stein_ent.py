--- conflicted
+++ resolved
@@ -1,7 +1,4 @@
-<<<<<<< HEAD
 # sage_setup: distribution = sagemath-repl
-=======
->>>>>>> 2bad7721
 # sage.doctest: needs sage.libs.pari
 """
 This file contains all the example code from the published book
@@ -54,14 +51,6 @@
 25
 sage: prime_pi(3000000)
 216816
-<<<<<<< HEAD
-sage: plot(prime_pi, 1,1000, rgbcolor=(0,0,1))                                          # needs sage.plot
-Graphics object consisting of 1 graphics primitive
-sage: P = plot(Li, 2,10000, rgbcolor='purple')                                          # needs sage.plot
-sage: Q = plot(prime_pi, 2,10000, rgbcolor='black')                                     # needs sage.plot
-sage: R = plot(sqrt(x)*log(x),2,10000,rgbcolor='red')                                   # needs sage.plot
-sage: show(P+Q+R,xmin=0, figsize=[8,3])                                                 # needs sage.plot
-=======
 
 sage: # needs sage.plot sage.symbolic
 sage: plot(prime_pi, 1,1000, rgbcolor=(0,0,1))
@@ -70,7 +59,6 @@
 sage: Q = plot(prime_pi, 2,10000, rgbcolor='black')
 sage: R = plot(sqrt(x)*log(x), 2,10000, rgbcolor='red')
 sage: show(P + Q + R, xmin=0, figsize=[8,3])
->>>>>>> 2bad7721
 
 sage: R = Integers(3)
 sage: list(R)
