<<<<<<< HEAD
# sage_setup: distribution = sagemath-repl
from typing import Tuple, Sequence, List, Callable, Any
=======
from typing import Callable, Any
>>>>>>> 7726cd9e
import valgrind


def verify_no_leak(callback: Callable[[], Any],
                   repeat: int = 10000,
                   fuzzy: int = 10,
                   ) -> None:
    """
    Verify that the callback does not generate new definitely lost blocks

    Raises an assertion if the callback leaks memory
    """
    callback()   # warm_up
    initial_blocks = (0, 0, 0, 0)
    valgrind.memcheck_do_leak_check()
    initial_blocks = valgrind.memcheck_count_leak_blocks()
    for _ in range(repeat):
        callback()
    valgrind.memcheck_do_leak_check()
    leak_blocks = valgrind.memcheck_count_leak_blocks()
    leak = leak_blocks[0] - initial_blocks[0]
    if leak < repeat - fuzzy:
        return  # callback did not leak at least once per call
    blocks = round(leak / repeat, 2)
    message = f'{callback} leaked {blocks} block on average ({repeat} iterations)'
    raise AssertionError(message)<|MERGE_RESOLUTION|>--- conflicted
+++ resolved
@@ -1,9 +1,5 @@
-<<<<<<< HEAD
 # sage_setup: distribution = sagemath-repl
-from typing import Tuple, Sequence, List, Callable, Any
-=======
 from typing import Callable, Any
->>>>>>> 7726cd9e
 import valgrind
 
 
