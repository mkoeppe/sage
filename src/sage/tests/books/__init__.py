<<<<<<< HEAD
# sage_setup: distribution = sagemath-repl
=======
# Here so that cython creates the correct module name
>>>>>>> 1b3f398d
<|MERGE_RESOLUTION|>--- conflicted
+++ resolved
@@ -1,5 +1,2 @@
-<<<<<<< HEAD
 # sage_setup: distribution = sagemath-repl
-=======
-# Here so that cython creates the correct module name
->>>>>>> 1b3f398d
+# Here so that cython creates the correct module name