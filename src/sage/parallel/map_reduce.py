--- conflicted
+++ resolved
@@ -184,13 +184,8 @@
 
   Compare::
 
-<<<<<<< HEAD
-      sage: from sage.combinat.q_analogues import q_factorial                           # needs sage.combinat
-      sage: q_factorial(5)                                                              # needs sage.combinat
-=======
       sage: from sage.combinat.q_analogues import q_factorial                           # optional - sage.combinat
       sage: q_factorial(5)                                                              # optional - sage.combinat
->>>>>>> 04ee0c51
       q^10 + 4*q^9 + 9*q^8 + 15*q^7 + 20*q^6 + 22*q^5 + 20*q^4 + 15*q^3 + 9*q^2 + 4*q + 1
 
 * **Listing the objects.** One can also compute the list of objects in a
