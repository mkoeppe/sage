<<<<<<< HEAD
# sage_setup: distribution = sagemath-modules
=======
"""
Union of matroids
"""
>>>>>>> 9352a325
from sage.matroids.matroid cimport Matroid

cdef class MatroidUnion(Matroid):
    r"""
    Matroid Union.

    The matroid union of a set of matroids `\{(E_1,I_1),\ldots,(E_n,I_n)\}` is
    a matroid `(E,I)` where `E= \bigcup_{i=1}^n E_i` and

        `I= \{\bigcup_{i=1}^n J_i | J_i \in I_i \}`.

    EXAMPLES::

        sage: M1 = matroids.Uniform(3,3)
        sage: M2 = Matroid(bases = [frozenset({3}), frozenset({4})])
        sage: M = M1.union(M2); M
        Matroid of rank 4 on 5 elements as matroid union of
        Matroid of rank 3 on 3 elements with circuit-closures
        {}
        Matroid of rank 1 on 2 elements with 2 bases
        sage: M.bases()
        SetSystem of 2 sets over 5 elements
        sage: list(M.circuits())
        [frozenset({3, 4})]

    INPUT:

    - ``matroids`` -- iterator

    OUTPUT: a ``MatroidUnion`` instance; a matroid union of all matroids in ``matroids``
    """
    def __init__(self, matroids):
        """
        See the class definition for full documentation.

        EXAMPLES::

            sage: from sage.matroids.union_matroid import *
            sage: MatroidUnion([matroids.Uniform(2, 4), matroids.Uniform(5, 8)])
            Matroid of rank 7 on 8 elements as matroid union of
            Matroid of rank 2 on 4 elements with circuit-closures
            {2: {{0, 1, 2, 3}}}
            Matroid of rank 5 on 8 elements with circuit-closures
            {5: {{0, 1, 2, 3, 4, 5, 6, 7}}}
        """
        self.matroids = list(matroids)
        E = set()
        for M in self.matroids:
            E.update(M.groundset())
        self._groundset = frozenset(E)

    cpdef frozenset groundset(self):
        """
        Return the groundset of the matroid.

        The groundset is the set of elements that comprise the matroid.

        OUTPUT: set

        EXAMPLES::

            sage: from sage.matroids.union_matroid import *
            sage: M = MatroidUnion([matroids.Uniform(2,4),matroids.Uniform(5,8)])
            sage: sorted(M.groundset())
            [0, 1, 2, 3, 4, 5, 6, 7]
        """
        return self._groundset

    cpdef int _rank(self, frozenset X) except? -1:
        r"""
        Return the rank of a set ``X``.

        This method does no checking on ``X``, and ``X`` may be assumed to
        have the same interface as ``frozenset``.

        INPUT:

        - ``X`` -- an object with Python's ``frozenset`` interface

        OUTPUT: integer

        EXAMPLES::

            sage: from sage.matroids.union_matroid import *
            sage: M = MatroidSum([matroids.Uniform(2,4),matroids.Uniform(2,4)])
            sage: M._rank(frozenset([(0,0),(1,0)]))
            2
            sage: M._rank(frozenset([(0,0),(0,1),(0,2),(1,0),(1,1)]))
            4

        ALGORITHM:

            Matroid intersection of a matroid sum and partition matroid.
        """
        summands = []
        for e in self.matroids:
            summands.append(e.delete(e.groundset()-X))
        sum_matroid = MatroidSum(summands)
        d = {}
        for i, x in sum_matroid.groundset():
            if x not in d:
                d[x] = set()
            d[x].add(i)
        part_matroid = PartitionMatroid([[(i, x) for i in d[x]] for x in d])
        return len(sum_matroid._intersection_unweighted(part_matroid))

    def _repr_(self):
        """
        Return a string representation of the matroid.

        EXAMPLES::

            sage: from sage.matroids.union_matroid import *
            sage: MatroidUnion([matroids.Uniform(2,4),matroids.Uniform(5,8)])
            Matroid of rank 7 on 8 elements as matroid union of
            Matroid of rank 2 on 4 elements with circuit-closures
            {2: {{0, 1, 2, 3}}}
            Matroid of rank 5 on 8 elements with circuit-closures
            {5: {{0, 1, 2, 3, 4, 5, 6, 7}}}
        """
        S = Matroid._repr_(self) + " as matroid union of \n"
        for M in self.matroids:
            S = S + M._repr_() +"\n"
        return S[:-1]

cdef class MatroidSum(Matroid):
    r"""
    Matroid Sum.

    The matroid sum of a list of matroids `(E_1,I_1),\ldots,(E_n,I_n)` is a matroid
    `(E,I)` where `E= \bigsqcup_{i=1}^n E_i` and `I= \bigsqcup_{i=1}^n I_i`.

    INPUT:

    - ``matroids`` -- iterator of matroids

    OUTPUT:

    A ``MatroidSum`` instance, it's a matroid sum of all matroids in ``matroids``.
    """
    def __init__(self, summands):
        """
        See the class definition for full documentation.

        EXAMPLES::

            sage: from sage.matroids.union_matroid import *
            sage: MatroidSum([matroids.Uniform(2,4),matroids.Uniform(5,8)])
            Matroid of rank 7 on 12 elements as matroid sum of
            Matroid of rank 2 on 4 elements with circuit-closures
            {2: {{0, 1, 2, 3}}}
            Matroid of rank 5 on 8 elements with circuit-closures
            {5: {{0, 1, 2, 3, 4, 5, 6, 7}}}
        """
        self.summands = list(summands)
        E = set()
        for i in range(len(self.summands)):
            g = self.summands[i].groundset()
            E.update(zip([i] * len(g), g))
        self._groundset = frozenset(E)

    def _repr_(self):
        """
        Return a string representation of the matroid.

        EXAMPLES::

            sage: from sage.matroids.union_matroid import *
            sage: MatroidSum([matroids.Uniform(2,4),matroids.Uniform(2,4)])
            Matroid of rank 4 on 8 elements as matroid sum of
            Matroid of rank 2 on 4 elements with circuit-closures
            {2: {{0, 1, 2, 3}}}
            Matroid of rank 2 on 4 elements with circuit-closures
            {2: {{0, 1, 2, 3}}}
        """
        S = Matroid._repr_(self) + " as matroid sum of \n"
        for M in self.summands:
            S = S + M._repr_() +"\n"
        return S[:-1]

    cpdef frozenset groundset(self):
        """
        Return the groundset of the matroid.

        The groundset is the set of elements that comprise the matroid.

        OUTPUT: set

        EXAMPLES::

            sage: from sage.matroids.union_matroid import *
            sage: M = MatroidSum([matroids.Uniform(2,4),matroids.Uniform(2,4)])
            sage: sorted(M.groundset())
            [(0, 0), (0, 1), (0, 2), (0, 3), (1, 0), (1, 1), (1, 2), (1, 3)]
        """
        return self._groundset

    cpdef int _rank(self, frozenset X) except? -1:
        r"""
        Return the rank of a set ``X``.

        This method does no checking on ``X``, and ``X`` may be assumed to
        have the same interface as ``frozenset``.

        INPUT:

        - ``X`` -- an object with Python's ``frozenset`` interface

        OUTPUT: integer

        EXAMPLES::

            sage: from sage.matroids.union_matroid import *
            sage: M = MatroidSum([matroids.Uniform(2,4),matroids.Uniform(2,4)])
            sage: M._rank(frozenset([(0, 0), (1, 0)]))
            2
            sage: M._rank(frozenset([(0, 0), (0, 1), (0, 2), (1, 0), (1, 1)]))
            4
        """
        partition = {}
        for (i, x) in X:
            if i not in partition:
                partition[i] = set()
            partition[i].add(x)
        r = 0
        for (i, Xi) in partition.iteritems():
            r += self.summands[i]._rank(frozenset(Xi))
        return r

cdef class PartitionMatroid(Matroid):
    r"""
    Partition Matroid.

    Given a set of disjoint sets `S=\{S_1,\ldots,S_n\}`, the partition matroid
    on `S` is `(E,I)` where `E=\bigcup_{i=1}^n S_i` and

        `I= \{X| |X\cap S_i|\leq 1,X\subset E \}`.

    INPUT:

    - ``partition`` -- iterator of disjoint sets

    OUTPUT:

    A ``PartitionMatroid`` instance, it's partition matroid of the ``partition``.
    """
    def __init__(self, partition):
        """
        See the class definition for full documentation.

        EXAMPLES::

            sage: from sage.matroids.union_matroid import *
            sage: PartitionMatroid([[1,2,3],[4,5,6]])
            Partition Matroid of rank 2 on 6 elements
            sage: PartitionMatroid([[1,2],[2,3]])
            Traceback (most recent call last):
            ...
            ValueError: not an iterator of disjoint sets
            sage: PartitionMatroid([])
            Partition Matroid of rank 0 on 0 elements
        """
        P2 = [set(p) for p in partition]
        if P2:
            if len(set.union(*P2)) != sum(len(pi) for pi in P2):
                raise ValueError("not an iterator of disjoint sets")
        self.p = {}
        for i, pi in enumerate(P2):
            for j in pi:
                self.p[j] = i
        E = set()
        for P in partition:
            E.update(P)
        self._groundset = frozenset(E)

    cpdef frozenset groundset(self):
        """
        Return the groundset of the matroid.

        The groundset is the set of elements that comprise the matroid.

        OUTPUT: set

        EXAMPLES::

            sage: from sage.matroids.union_matroid import *
            sage: M = PartitionMatroid([[1,2,3],[4,5,6]])
            sage: sorted(M.groundset())
            [1, 2, 3, 4, 5, 6]
        """
        return self._groundset

    cpdef int _rank(self, frozenset X) except? -1:
        r"""
        Return the rank of a set ``X``.

        This method does no checking on ``X``, and ``X`` may be assumed to
        have the same interface as ``frozenset``.

        INPUT:

        - ``X`` -- an object with Python's ``frozenset`` interface

        OUTPUT: integer

        EXAMPLES::

            sage: from sage.matroids.union_matroid import *
            sage: M = PartitionMatroid([[1, 2, 3], [4, 5, 6]])
            sage: M._rank(frozenset([1, 5]))
            2
            sage: M._rank(frozenset([1, 2]))
            1
        """
        return len(set(map(self.p.get, X)))

    def _repr_(self):
        """
        Return a string representation of the matroid.

        EXAMPLES::

            sage: from sage.matroids.union_matroid import *
            sage: PartitionMatroid([[1, 2, 3], [4, 5, 6]])
            Partition Matroid of rank 2 on 6 elements
        """
        return "Partition " + Matroid._repr_(self)<|MERGE_RESOLUTION|>--- conflicted
+++ resolved
@@ -1,10 +1,7 @@
-<<<<<<< HEAD
 # sage_setup: distribution = sagemath-modules
-=======
-"""
+r"""
 Union of matroids
 """
->>>>>>> 9352a325
 from sage.matroids.matroid cimport Matroid
 
 cdef class MatroidUnion(Matroid):
