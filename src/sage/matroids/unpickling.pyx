# sage_setup: distribution = sagemath-modules
"""
Unpickling methods

Python saves objects by providing a pair ``(f, data)`` such that ``f(data)``
reconstructs the object. This module collects the loading (_unpickling_ in
Python terminology) functions for Sage's matroids.

.. NOTE::

    The reason this code was separated out from the classes was to make it
    play nice with lazy importing of the ``Matroid()`` and ``matroids``
    keywords.

AUTHORS:

- Rudi Pendavingh, Stefan van Zwam (2013-07-01): initial version
- Giorgos Mousa (2024-01-01): add CircuitsMatroid and FlatsMatroid
"""
# ****************************************************************************
#       Copyright (C) 2013 Rudi Pendavingh <rudi.pendavingh@gmail.com>
#       Copyright (C) 2013 Stefan van Zwam <stefanvanzwam@gmail.com>
#
#  Distributed under the terms of the GNU General Public License (GPL)
#  as published by the Free Software Foundation; either version 2 of
#  the License, or (at your option) any later version.
#                  https://www.gnu.org/licenses/
# ****************************************************************************

from sage.data_structures.bitset_base cimport *
from sage.libs.gmp.mpq cimport mpq_set
from sage.rings.rational cimport Rational

from sage.matroids.basis_matroid cimport BasisMatroid
from sage.matroids.circuits_matroid cimport CircuitsMatroid
from sage.matroids.circuit_closures_matroid cimport CircuitClosuresMatroid
from sage.matroids.dual_matroid import DualMatroid
<<<<<<< HEAD
=======
from sage.matroids.flats_matroid cimport FlatsMatroid
from sage.matroids.gammoid import Gammoid
from sage.matroids.graphic_matroid cimport GraphicMatroid
>>>>>>> 766c7a0c
from sage.matroids.lean_matrix cimport GenericMatrix, BinaryMatrix, TernaryMatrix, QuaternaryMatrix, PlusMinusOneMatrix, RationalMatrix
from sage.matroids.linear_matroid cimport LinearMatroid, RegularMatroid, BinaryMatroid, TernaryMatroid, QuaternaryMatroid
from sage.matroids.minor_matroid import MinorMatroid
from sage.matroids.transversal_matroid cimport TransversalMatroid


# ------------
# BasisMatroid
# ------------

def unpickle_basis_matroid(version, data):
    """
    Unpickle a BasisMatroid.

    *Pickling* is Python's term for the loading and saving of objects.
    Functions like these serve to reconstruct a saved object. This all happens
    transparently through the ``load`` and ``save`` commands, and you should
    never have to call this function directly.

    INPUT:

    - ``version`` -- integer; expected to be 0
    - ``data`` -- tuple ``(E, R, name, BB)`` in which ``E`` is the groundset
      of the matroid, ``R`` is the rank, ``name`` is a custom name, and ``BB``
      is the bitpacked list of bases, as pickled by Sage's ``bitset_pickle``.

    OUTPUT: matroid

    .. WARNING::

        Users should never call this function directly.

    EXAMPLES::

        sage: from sage.matroids.advanced import *
        sage: M = BasisMatroid(matroids.catalog.Vamos())
        sage: M == loads(dumps(M))  # indirect doctest
        True
    """
    cdef BasisMatroid M
    if version != 0:
        raise TypeError("object was created with newer version of Sage. Please upgrade.")
    E, R, name, BB = data
    M = BasisMatroid(groundset=E, rank=R)
    bitset_unpickle(M._bb, BB)
    M._reset_invariants()
    M.reset_current_basis()
    if name is not None:
        M.rename(name)
    return M


# ---------------
# CircuitsMatroid
# ---------------

def unpickle_circuits_matroid(version, data):
    """
    Unpickle a CircuitsMatroid.

    *Pickling* is Python's term for the loading and saving of objects.
    Functions like these serve to reconstruct a saved object. This all happens
    transparently through the ``load`` and ``save`` commands, and you should
    never have to call this function directly.

    INPUT:

    - ``version`` -- integer; expected to be 0
    - ``data`` -- tuple ``(E, C, name)`` in which ``E`` is the groundset
      of the matroid, ``C`` is the list of circuits , and ``name`` is a custom
      name.

    OUTPUT: matroid

    .. WARNING::

        Users should never call this function directly.

    EXAMPLES::

        sage: M = matroids.Theta(5)
        sage: M == loads(dumps(M))  # indirect doctest
        True
    """
    cdef CircuitsMatroid M
    if version != 0:
        raise TypeError("object was created with newer version of Sage. Please upgrade.")
    M = CircuitsMatroid(groundset=data[0], circuits=data[1])
    if data[2] is not None:
        M.rename(data[2])
    return M


# ----------------------
# CircuitClosuresMatroid
# ----------------------

def unpickle_circuit_closures_matroid(version, data):
    """
    Unpickle a CircuitClosuresMatroid.

    *Pickling* is Python's term for the loading and saving of objects.
    Functions like these serve to reconstruct a saved object. This all happens
    transparently through the ``load`` and ``save`` commands, and you should
    never have to call this function directly.

    INPUT:

    - ``version`` -- integer; expected to be 0
    - ``data`` -- tuple ``(E, CC, name)`` in which ``E`` is the groundset
      of the matroid, ``CC`` is the dictionary of circuit closures, and
      ``name`` is a custom name.

    OUTPUT: matroid

    .. WARNING::

        Users should never call this function directly.

    EXAMPLES::

        sage: M = matroids.catalog.Vamos()
        sage: M == loads(dumps(M))  # indirect doctest
        True
    """
    cdef CircuitClosuresMatroid M
    if version != 0:
        raise TypeError("object was created with newer version of Sage. Please upgrade.")
    M = CircuitClosuresMatroid(groundset=data[0], circuit_closures=data[1])
    if data[2] is not None:
        M.rename(data[2])
    return M


# ------------
# FlatsMatroid
# ------------

def unpickle_flats_matroid(version, data):
    """
    Unpickle a :class:`FlatsMatroid`.

    *Pickling* is Python's term for the loading and saving of objects.
    Functions like these serve to reconstruct a saved object. This all happens
    transparently through the ``load`` and ``save`` commands, and you should
    never have to call this function directly.

    INPUT:

    - ``version`` -- integer; expected to be 0
    - ``data`` -- tuple ``(E, F, name)`` in which ``E`` is the groundset of
      the matroid, ``F`` is the dictionary of flats, and ``name`` is a custom
      name.

    OUTPUT: matroid

    .. WARNING::

        Users should never call this function directly.

    EXAMPLES::

        sage: # needs sage.graphs
        sage: from sage.matroids.flats_matroid import FlatsMatroid
        sage: M = FlatsMatroid(matroids.catalog.Vamos())
        sage: M == loads(dumps(M))  # indirect doctest
        True
    """
    from sage.matroids.flats_matroid import FlatsMatroid
    if version != 0:
        raise TypeError("object was created with newer version of Sage. Please upgrade.")
    M = FlatsMatroid(groundset=data[0], flats=data[1])
    if data[2] is not None:
        M.rename(data[2])
    return M


# -----------
# DualMatroid
# -----------

def unpickle_dual_matroid(version, data):
    """
    Unpickle a DualMatroid.

    *Pickling* is Python's term for the loading and saving of objects.
    Functions like these serve to reconstruct a saved object. This all happens
    transparently through the ``load`` and ``save`` commands, and you should
    never have to call this function directly.

    INPUT:

    - ``version`` -- integer; expected to be 0
    - ``data`` -- tuple ``(M, name)`` in which ``M`` is
      the internal matroid, and ``name`` is a custom name

    OUTPUT: matroid

    .. WARNING::

        Users should not call this function directly. Instead, use load/save.

    EXAMPLES::

        sage: M = matroids.catalog.Vamos().dual()
        sage: M == loads(dumps(M))  # indirect doctest
        True
    """
    if version != 0:
        raise TypeError("object was created with newer version of Sage. Please upgrade.")
    M = DualMatroid(data[0])
    if data[1] is not None:
        M.rename(data[1])
    return M


# -------
# Gammoid
# -------

def unpickle_gammoid(version, data):
    """
    Unpickle a :class:`Gammoid`.

    *Pickling* is Python's term for the loading and saving of objects.
    Functions like these serve to reconstruct a saved object. This all happens
    transparently through the ``load`` and ``save`` commands, and you should
    never have to call this function directly.

    INPUT:

    - ``version`` -- integer; expected to be 0
    - ``data`` -- tuple ``(D, roots, E, name)`` in which ``D`` is a loopless
      DiGraph representing the gammoid, ``roots`` is a subset of the vertices,
      ``E`` is the groundset of the matroid, and ``name`` is a custom name.

    OUTPUT: matroid

    .. WARNING::

        Users should never call this function directly.

    EXAMPLES::

        sage: from sage.matroids.gammoid import Gammoid
        sage: M = Gammoid(digraphs.TransitiveTournament(5), roots=[3, 4])
        sage: M == loads(dumps(M))  # indirect doctest
        True
    """
    if version != 0:
        raise TypeError("object was created with newer version of Sage. Please upgrade.")
    M = Gammoid(D=data[0], roots=data[1], groundset=data[2])
    if data[3] is not None:
        M.rename(data[3])
    return M


# ---------------------
# LeanMatrix subclasses
# ---------------------

def unpickle_generic_matrix(version, data):
    """
    Reconstruct a ``GenericMatrix`` object (internal Sage data structure).

    .. WARNING::

        Users should not call this method directly.

    EXAMPLES::

        sage: from sage.matroids.lean_matrix import *
        sage: A = GenericMatrix(2, 5, ring=QQ)
        sage: A == loads(dumps(A))  # indirect doctest
        True
    """
    if version != 0:
        raise TypeError("object was created with newer version of Sage. Please upgrade.")
    cdef GenericMatrix A = GenericMatrix(0, 0, ring=data[2])
    A._entries = data[3][:]
    A._nrows = data[0]
    A._ncols = data[1]
    return A


def unpickle_binary_matrix(version, data):
    """
    Reconstruct a ``BinaryMatrix`` object (internal Sage data structure).

    .. WARNING::

        Users should not call this method directly.

    EXAMPLES::

        sage: from sage.matroids.lean_matrix import *
        sage: A = BinaryMatrix(2, 5)
        sage: A == loads(dumps(A))  # indirect doctest
        True
        sage: C = BinaryMatrix(2, 2, Matrix(GF(2), [[1, 1], [0, 1]]))
        sage: C == loads(dumps(C))
        True
    """
    cdef BinaryMatrix A
    cdef long i
    if version != 0:
        raise TypeError("object was created with newer version of Sage. Please upgrade.")
    nrows, ncols, versionB, size, limbs, longsize, M = data
    A = BinaryMatrix(nrows, ncols)
    for i in range(nrows):
        bitset_unpickle(A._M[i], (versionB, size, limbs, longsize, M[i]))
    return A


def unpickle_ternary_matrix(version, data):
    """
    Reconstruct a ``TernaryMatrix`` object (internal Sage data structure).

    .. WARNING::

        Users should not call this method directly.

    EXAMPLES::

        sage: from sage.matroids.lean_matrix import *
        sage: A = TernaryMatrix(2, 5)
        sage: A == loads(dumps(A))  # indirect doctest
        True
        sage: C = TernaryMatrix(2, 2, Matrix(GF(3), [[1, 1], [0, 1]]))
        sage: C == loads(dumps(C))
        True
    """
    cdef TernaryMatrix A
    cdef long i
    if version != 0:
        raise TypeError("object was created with newer version of Sage. Please upgrade.")
    nrows, ncols, versionB, size, limbs, longsize, M0, M1 = data
    A = TernaryMatrix(nrows, ncols)
    for i in range(nrows):
        bitset_unpickle(A._M0[i], (versionB, size, limbs, longsize, M0[i]))
        bitset_unpickle(A._M1[i], (versionB, size, limbs, longsize, M1[i]))
    return A


def unpickle_quaternary_matrix(version, data):
    """
    Reconstruct a ``QuaternaryMatrix`` object (internal Sage data structure).

    .. WARNING::

        Users should not call this method directly.

    EXAMPLES::

        sage: # needs sage.rings.finite_rings
        sage: from sage.matroids.lean_matrix import *
        sage: A = QuaternaryMatrix(2, 5, ring=GF(4, 'x'))
        sage: A == loads(dumps(A))  # indirect doctest
        True
        sage: C = QuaternaryMatrix(2, 2, Matrix(GF(4, 'x'), [[1, 1], [0, 1]]))
        sage: C == loads(dumps(C))
        True
    """
    cdef QuaternaryMatrix A
    cdef long i
    if version != 0:
        raise TypeError("object was created with newer version of Sage. Please upgrade.")
    nrows, ncols, ring, versionB, size, limbs, longsize, M0, M1 = data
    A = QuaternaryMatrix(nrows, ncols, ring=ring)
    for i in range(nrows):
        bitset_unpickle(A._M0[i], (versionB, size, limbs, longsize, M0[i]))
        bitset_unpickle(A._M1[i], (versionB, size, limbs, longsize, M1[i]))
    return A


def unpickle_plus_minus_one_matrix(version, data):
    r"""
    Reconstruct an ``PlusMinusOneMatrix`` object (internal Sage data structure).

    .. WARNING::

        Users should not call this method directly.

    EXAMPLES::

        sage: from sage.matroids.lean_matrix import *
        sage: A = PlusMinusOneMatrix(2, 5)
        sage: A == loads(dumps(A))  # indirect doctest
        True

    TESTS:

    Check that we can unpickle old ``IntegerMatrix`` pickles::

        sage: p = (b"x\x9ck`J.NLO\xd5\xcbM,)\xca\xcfL)\xd6+\xcd+\xc8L\xce\xce"
        ....:      b"\xc9\xccK\xe7\x822S\xe33\xf3JR\xd3S\x8b\xe2A\x8a2+\xb8\n"
        ....:      b"\x19\xbd\x19\xbc\x99\xbc\x99b\x0b\x994\xbc\x81l\xaf\xff@"
        ....:      b"\xe0\xcd\x98\xda\xde\x16T\xc8\xac\x07\x00\xf0\xe6\x1e\x07")
        sage: M = loads(p)
        sage: M
        PlusMinusOneMatrix instance with 2 rows and 2 columns
        sage: type(M)
        <class 'sage.matroids.lean_matrix.PlusMinusOneMatrix'>
        sage: M.__reduce__()[1][1]
        (2, 2, [1, 0, -1, 1])
    """
    if version != 0:
        raise TypeError("object was created with newer version of Sage. Please upgrade.")
    cdef PlusMinusOneMatrix A = PlusMinusOneMatrix(data[0], data[1])
    cdef long i
    for i in range(A._nrows * A._ncols):
        A._entries[i] = data[2][i]
    return A


from sage.misc.persist import register_unpickle_override
register_unpickle_override("sage.matroids.unpickling", "unpickle_integer_matrix", unpickle_plus_minus_one_matrix)


def unpickle_rational_matrix(version, data):
    """
    Reconstruct a :class:`sage.matroids.lean_matrix.RationalMatrix` object
    (internal Sage data structure).

    .. WARNING::

        Users should not call this method directly.

    EXAMPLES::

        sage: from sage.matroids.lean_matrix import RationalMatrix
        sage: A = RationalMatrix(2, 5)
        sage: A == loads(dumps(A))  # indirect doctest
        True
    """
    if version != 0:
        raise TypeError("object was created with newer version of Sage; please upgrade")
    cdef RationalMatrix A = RationalMatrix(data[0], data[1])
    cdef long i
    for i in range(A._nrows * A._ncols):
        mpq_set(A._entries[i], (<Rational?> data[2][i]).value)
    return A


# ----------------------------
# LinearMatroid and subclasses
# ----------------------------

def unpickle_linear_matroid(version, data):
    """
    Unpickle a LinearMatroid.

    *Pickling* is Python's term for the loading and saving of objects.
    Functions like these serve to reconstruct a saved object. This all happens
    transparently through the ``load`` and ``save`` commands, and you should
    never have to call this function directly.

    INPUT:

    - ``version`` -- integer (currently 0)
    - ``data`` -- tuple ``(A, E, reduced, name)`` where ``A`` is the
      representation matrix, ``E`` is the groundset of the matroid,
      ``reduced`` is a boolean indicating whether ``A`` is a reduced matrix,
      and ``name`` is a custom name.

    OUTPUT: :class:`LinearMatroid`

    .. WARNING::

        Users should never call this function directly.

    EXAMPLES::

        sage: M = Matroid(Matrix(GF(7), [[1, 0, 0, 1, 1], [0, 1, 0, 1, 2],
        ....:                                               [0, 1, 1, 1, 3]]))
        sage: M == loads(dumps(M))  # indirect doctest
        True
        sage: M.rename('U35')
        sage: loads(dumps(M))
        U35
    """
    if version != 0:
        raise TypeError("object was created with newer version of Sage. Please upgrade.")
    A, gs, reduced, name = data
    if not reduced:
        M = LinearMatroid(groundset=gs, matrix=A, keep_initial_representation=True)
    else:
        M = LinearMatroid(groundset=gs, reduced_matrix=A)
    if name is not None:
        M.rename(name)
    return M


def unpickle_binary_matroid(version, data):
    """
    Unpickle a BinaryMatroid.

    *Pickling* is Python's term for the loading and saving of objects.
    Functions like these serve to reconstruct a saved object. This all happens
    transparently through the ``load`` and ``save`` commands, and you should
    never have to call this function directly.

    INPUT:

    - ``version`` -- integer (currently 0)
    - ``data`` -- tuple ``(A, E, B, name)`` where ``A`` is the
      representation matrix, ``E`` is the groundset of the matroid, ``B`` is
      the currently displayed basis, and ``name`` is a custom name.

      OUTPUT: :class:`BinaryMatroid`

    .. WARNING::

        Users should never call this function directly.

    EXAMPLES::

        sage: M = Matroid(Matrix(GF(2), [[1, 0, 0, 1], [0, 1, 0, 1],
        ....:                            [0, 0, 1, 1]]))
        sage: M == loads(dumps(M))  # indirect doctest
        True
        sage: M.rename('U34')
        sage: loads(dumps(M))
        U34
    """
    if version != 0:
        raise TypeError("object was created with newer version of Sage. Please upgrade.")
    A, gs, basis, name = data
    if basis is None:
        M = BinaryMatroid(groundset=gs, matrix=A, keep_initial_representation=True)
    else:
        M = BinaryMatroid(groundset=gs, matrix=A, basis=basis)
    if name is not None:
        M.rename(name)
    return M


def unpickle_ternary_matroid(version, data):
    """
    Unpickle a TernaryMatroid.

    *Pickling* is Python's term for the loading and saving of objects.
    Functions like these serve to reconstruct a saved object. This all happens
    transparently through the ``load`` and ``save`` commands, and you should
    never have to call this function directly.

    INPUT:

    - ``version`` -- integer (currently 0)
    - ``data`` -- tuple ``(A, E, B, name)`` where ``A`` is the
      representation matrix, ``E`` is the groundset of the matroid, ``B`` is
      the currently displayed basis, and ``name`` is a custom name.

    OUTPUT: :class:`TernaryMatroid`

    .. WARNING::

        Users should never call this function directly.

    EXAMPLES::

        sage: from sage.matroids.advanced import *
        sage: M = TernaryMatroid(Matrix(GF(3), [[1, 0, 0, 1], [0, 1, 0, 1],
        ....:           [0, 0, 1, 1]]))
        sage: M == loads(dumps(M))  # indirect doctest
        True
        sage: M.rename('U34')
        sage: loads(dumps(M))
        U34
    """
    if version != 0:
        raise TypeError("object was created with newer version of Sage. Please upgrade.")
    A, gs, basis, name = data
    if basis is None:
        M = TernaryMatroid(groundset=gs, matrix=A, keep_initial_representation=True)
    else:
        M = TernaryMatroid(groundset=gs, matrix=A, basis=basis)
    if name is not None:
        M.rename(name)
    return M


def unpickle_quaternary_matroid(version, data):
    """
    Unpickle a QuaternaryMatroid.

    *Pickling* is Python's term for the loading and saving of objects.
    Functions like these serve to reconstruct a saved object. This all happens
    transparently through the ``load`` and ``save`` commands, and you should
    never have to call this function directly.

    INPUT:

    - ``version`` -- integer (currently 0)
    - ``data`` -- tuple ``(A, E, B, name)`` where ``A`` is the
      representation matrix, ``E`` is the groundset of the matroid, ``B`` is
      the currently displayed basis, and ``name`` is a custom name.

    OUTPUT: :class:`TernaryMatroid`

    .. WARNING::

        Users should never call this function directly.

    EXAMPLES::

        sage: from sage.matroids.advanced import *
        sage: M = QuaternaryMatroid(Matrix(GF(3), [[1, 0, 0, 1], [0, 1, 0, 1],
        ....:          [0, 0, 1, 1]]))
        sage: M == loads(dumps(M))  # indirect doctest
        True
        sage: M.rename('U34')
        sage: loads(dumps(M))
        U34
        sage: M = QuaternaryMatroid(Matrix(GF(4, 'x'), [[1, 0, 1],                      # needs sage.rings.finite_rings
        ....:                                           [1, 0, 1]]))
        sage: loads(dumps(M)).representation()                                          # needs sage.rings.finite_rings
        [1 0 1]
        [1 0 1]
    """
    if version != 0:
        raise TypeError("object was created with newer version of Sage. Please upgrade.")
    A, gs, basis, name = data
    if basis is None:
        M = QuaternaryMatroid(groundset=gs, matrix=A, keep_initial_representation=True)
    else:
        M = QuaternaryMatroid(groundset=gs, matrix=A, basis=basis)
    if name is not None:
        M.rename(name)
    return M


def unpickle_regular_matroid(version, data):
    """
    Unpickle a RegularMatroid.

    *Pickling* is Python's term for the loading and saving of objects.
    Functions like these serve to reconstruct a saved object. This all happens
    transparently through the ``load`` and ``save`` commands, and you should
    never have to call this function directly.

    INPUT:

    - ``version`` -- integer (currently 0)
    - ``data`` -- tuple ``(A, E, reduced, name)`` where ``A`` is the
      representation matrix, ``E`` is the groundset of the matroid,
      ``reduced`` is a boolean indicating whether ``A`` is a reduced matrix,
      and ``name`` is a custom name.

    OUTPUT: :class:`RegularMatroid`

    .. WARNING::

        Users should never call this function directly.

    EXAMPLES::

        sage: M = matroids.catalog.R10()
        sage: M == loads(dumps(M))  # indirect doctest
        True
        sage: M.rename('R_{10}')
        sage: loads(dumps(M))
        R_{10}
    """
    if version != 0:
        raise TypeError("object was created with newer version of Sage. Please upgrade.")
    A, gs, reduced, name = data
    if not reduced:
        M = RegularMatroid(groundset=gs, matrix=A, keep_initial_representation=True)
    else:
        M = RegularMatroid(groundset=gs, reduced_matrix=A)
    if name is not None:
        M.rename(name)
    return M


# ------------
# MinorMatroid
# ------------

def unpickle_minor_matroid(version, data):
    """
    Unpickle a MinorMatroid.

    *Pickling* is Python's term for the loading and saving of objects.
    Functions like these serve to reconstruct a saved object. This all happens
    transparently through the ``load`` and ``save`` commands, and you should
    never have to call this function directly.

    INPUT:

    - ``version`` -- integer; currently `0`
    - ``data`` -- tuple ``(M, C, D, name)``, where ``M`` is the original
      matroid of which the output is a minor, ``C`` is the set of
      contractions, ``D`` is the set of deletions, and ``name`` is a custom
      name.

    OUTPUT: :class:`MinorMatroid`

    .. WARNING::

        Users should never call this function directly.

    EXAMPLES::

        sage: M = matroids.catalog.Vamos().minor('abc', 'g')
        sage: M == loads(dumps(M))  # indirect doctest
        True
    """
    if version != 0:
        raise TypeError("object was created with newer version of Sage. Please upgrade.")
    M = MinorMatroid(matroid=data[0], contractions=data[1], deletions=data[2])
    if data[3] is not None:
        M.rename(data[3])
    return M


# --------------
# GraphicMatroid
# --------------

def unpickle_graphic_matroid(version, data):
    """
    Unpickle a GraphicMatroid.

    *Pickling* is Python's term for the loading and saving of objects.
    Functions like these serve to reconstruct a saved object. This all happens
    transparently through the ``load`` and ``save`` commands, and you should
    never have to call this function directly.

    INPUT:

    - ``version`` -- integer (currently 0)
    - ``data`` -- tuple consisting of a SageMath graph and a name

    OUTPUT: :class:`GraphicMatroid`

    .. WARNING::

        Users should never call this function directly.

    EXAMPLES::

        sage: M = Matroid(graphs.DiamondGraph())                                        # needs sage.graphs
        sage: M == loads(dumps(M))                                                      # needs sage.graphs
        True
    """
    from sage.matroids.graphic_matroid import GraphicMatroid
    if version != 0:
        raise TypeError("object was created with newer version of Sage. Please upgrade.")
    G, name = data
    M = GraphicMatroid(G)
    if name is not None:
        M.rename(name)
    return M


# ------------------
# TransversalMatroid
# ------------------

def unpickle_transversal_matroid(version, data):
    """
    Unpickle a TransversalMatroid.

    *Pickling* is Python's term for the loading and saving of objects.
    Functions like these serve to reconstruct a saved object. This all happens
    transparently through the ``load`` and ``save`` commands, and you should
    never have to call this function directly.

    INPUT:

    - ``version`` -- integer (currently `0`)
    - ``data`` -- tuple ``(sets, groundset, name)``, where ``groundset`` is a
      ``frozenset`` of elements, and ``sets`` is a ``frozenset`` of tuples
      consisting of a name for the set, and a ``frozenset`` of groundset
      elements it contains.

    OUTPUT: :class:`TransversalMatroid`

    .. WARNING::

        Users should never call this function directly.

    EXAMPLES::

        sage: from sage.matroids.transversal_matroid import *
        sage: sets = [range(6)] * 3
        sage: M = TransversalMatroid(sets)
        sage: M == loads(dumps(M))
        True
        sage: M.rename('U36')
        sage: loads(dumps(M))
        U36
    """
    if version != 0:
        raise TypeError("object was created with newer version of Sage. Please upgrade.")
    sets, groundset, set_labels, matching, name = data
    M = TransversalMatroid(sets, groundset, set_labels, matching)
    if name is not None:
        M.rename(name)
    return M<|MERGE_RESOLUTION|>--- conflicted
+++ resolved
@@ -35,16 +35,9 @@
 from sage.matroids.circuits_matroid cimport CircuitsMatroid
 from sage.matroids.circuit_closures_matroid cimport CircuitClosuresMatroid
 from sage.matroids.dual_matroid import DualMatroid
-<<<<<<< HEAD
-=======
-from sage.matroids.flats_matroid cimport FlatsMatroid
-from sage.matroids.gammoid import Gammoid
-from sage.matroids.graphic_matroid cimport GraphicMatroid
->>>>>>> 766c7a0c
 from sage.matroids.lean_matrix cimport GenericMatrix, BinaryMatrix, TernaryMatrix, QuaternaryMatrix, PlusMinusOneMatrix, RationalMatrix
 from sage.matroids.linear_matroid cimport LinearMatroid, RegularMatroid, BinaryMatroid, TernaryMatroid, QuaternaryMatroid
 from sage.matroids.minor_matroid import MinorMatroid
-from sage.matroids.transversal_matroid cimport TransversalMatroid
 
 
 # ------------
@@ -290,6 +283,8 @@
         sage: M == loads(dumps(M))  # indirect doctest
         True
     """
+    from sage.matroids.gammoid import Gammoid
+
     if version != 0:
         raise TypeError("object was created with newer version of Sage. Please upgrade.")
     M = Gammoid(D=data[0], roots=data[1], groundset=data[2])
@@ -836,6 +831,7 @@
         sage: loads(dumps(M))
         U36
     """
+    from sage.matroids.transversal_matroid import TransversalMatroid
     if version != 0:
         raise TypeError("object was created with newer version of Sage. Please upgrade.")
     sets, groundset, set_labels, matching, name = data
