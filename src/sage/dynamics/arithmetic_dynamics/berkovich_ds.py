<<<<<<< HEAD
# sage_setup: distribution = sagemath-schemes
=======
# sage.doctest: needs sage.rings.padics
>>>>>>> ba0a3d7d
r"""
Dynamical systems on Berkovich space over `\CC_p`.

A dynamical system on Berkovich space over `\CC_p` is
determined by a dynamical system on `A^1(\CC_p)` or `P^1(\CC_p)`,
which naturally induces a dynamical system on affine or
projective Berkovich space.

For an exposition of dynamical systems on Berkovich space, see chapter
7 of [Ben2019]_, or for a more involved exposition, chapter 2 of [BR2010]_.

AUTHORS:

 - Alexander Galarraga (August 14th, 2020): initial implementation
"""

#*****************************************************************************
# This program is free software: you can redistribute it and/or modify
# it under the terms of the GNU General Public License as published by
# the Free Software Foundation, either version 2 of the License, or
# (at your option) any later version.
#                  http://www.gnu.org/licenses/
#*****************************************************************************

from sage.categories.number_fields import NumberFields
from sage.dynamics.arithmetic_dynamics.affine_ds import DynamicalSystem_affine
from sage.dynamics.arithmetic_dynamics.generic_ds import DynamicalSystem
from sage.dynamics.arithmetic_dynamics.projective_ds import DynamicalSystem_projective
from sage.matrix.constructor import Matrix
from sage.misc.classcall_metaclass import typecall
from sage.misc.inherit_comparison import InheritComparisonClasscallMetaclass
from sage.misc.lazy_import import lazy_import
from sage.rings.infinity import Infinity
from sage.rings.integer_ring import ZZ
from sage.rings.rational_field import QQ
from sage.schemes.affine.affine_space import is_AffineSpace
from sage.schemes.berkovich.berkovich_space import (Berkovich_Cp_Affine,
                                Berkovich_Cp_Projective, is_Berkovich_Cp,
                                Berkovich_Element_Cp_Affine)
from sage.schemes.projective.projective_space import is_ProjectiveSpace
from sage.structure.element import Element

lazy_import('sage.rings.padics.padic_base_generic', 'pAdicBaseGeneric')


class DynamicalSystem_Berkovich(Element, metaclass=InheritComparisonClasscallMetaclass):
    r"""
    A dynamical system on Berkovich space over `\CC_p`.

    A dynamical system on Berkovich space over `\CC_p` is
    determined by a dynamical system on `A^1(\CC_p)` or `P^1(\CC_p)`,
    which naturally induces a dynamical system on affine or
    projective Berkovich space.

    INPUT:

    - ``dynamical_system`` -- A :class:`DynamicalSystem`
      over affine or projective space. If this input is not defined
      over a p-adic field, then ``domain`` MUST be specified.

    - ``domain`` -- (optional) affine or projective Berkovich space
      over `\CC_p`. ``domain`` must be specified if ``dynamical_system``
      is defined over a number field.

    - ``ideal`` -- (optional) an ideal of the ``base_ring`` of the domain
      of ``dynamical_system``. Used to create ``domain`` as a Berkovich
      space backed by a number field more efficiently, see examples.

    EXAMPLES:

    We can easily create a dynamical system on Berkovich space
    using a dynamical system on projective space over `\QQ_p`::

        sage: P.<x,y> = ProjectiveSpace(Qp(3), 1)
        sage: f = DynamicalSystem_projective([2*x^2 + 4*y^2, 3*x^2 + 9*y^2])
        sage: DynamicalSystem_Berkovich(f)
        Dynamical system of Projective Berkovich line over Cp(3) of precision 20
         induced by the map
          Defn: Defined on coordinates by sending (x : y) to
                ((2 + O(3^20))*x^2 + (1 + 3 + O(3^20))*y^2
                 : (3 + O(3^21))*x^2 + (3^2 + O(3^22))*y^2)

    Or directly from polynomials::

        sage: P.<x,y> = ProjectiveSpace(Qp(3),1)
        sage: DynamicalSystem_Berkovich([x^2 + y^2, y^2])
        Dynamical system of Projective Berkovich line over Cp(3) of precision 20
         induced by the map
          Defn: Defined on coordinates by sending (x : y) to
                (x^2 + y^2 : y^2)

    :class:`DynamicalSystem_Berkovich` defaults to projective::

        sage: R.<x,y> = Qp(3)[]
        sage: DynamicalSystem_Berkovich([x^2, y^2])
        Dynamical system of Projective Berkovich line over Cp(3) of precision 20
         induced by the map
          Defn: Defined on coordinates by sending (x : y) to
                (x^2 : y^2)

    To create an affine dynamical system on Berkovich space, pass an
    affine dynamical system to :class:`DynamicalSystem_Berkovich`::

        sage: A.<z> = AffineSpace(Qp(3), 1)
        sage: f = DynamicalSystem_affine(z^2 + 1)
        sage: DynamicalSystem_Berkovich(f)
        Dynamical system of Affine Berkovich line over Cp(3) of precision 20 induced by the map
          Defn: Defined on coordinates by sending (z) to
                (z^2 + 1 + O(3^20))

    ``domain`` can be used to specify the type of dynamical system::

        sage: A.<z> = AffineSpace(Qp(3), 1)
        sage: C = Berkovich_Cp_Affine(3)
        sage: DynamicalSystem_Berkovich([z^2 + 1], C)
        Dynamical system of Affine Berkovich line over Cp(3) of precision 20 induced by the map
          Defn: Defined on coordinates by sending (z) to
                (z^2 + 1 + O(3^20))

    We can create dynamical systems which act on Berkovich spaces backed by number fields::

        sage: # needs sage.rings.number_field
        sage: R.<z> = QQ[]
        sage: A.<a> = NumberField(z^2 + 1)
        sage: ideal = A.prime_above(2)
        sage: P.<x,y> = ProjectiveSpace(A, 1)
        sage: B = Berkovich_Cp_Projective(P, ideal)
        sage: DynamicalSystem_Berkovich([x^2 + y^2, 2*a*x*y], B)
        Dynamical system of Projective Berkovich line over Cp(2), with base Number Field
        in a with defining polynomial z^2 + 1 induced by the map
          Defn: Defined on coordinates by sending (x : y) to
                (x^2 + y^2 : (2*a)*x*y)

    We can use the optional parameter ``ideal`` to create the
    same dynamical system more efficiently::

        sage: # needs sage.rings.number_field
        sage: R.<z> = QQ[]
        sage: A.<a> = NumberField(z^2 + 1)
        sage: prime_ideal = A.prime_above(2)
        sage: P.<x,y> = ProjectiveSpace(A, 1)
        sage: DynamicalSystem_Berkovich([x^2 + y^2, 2*a*x*y], ideal=prime_ideal)
        Dynamical system of Projective Berkovich line over Cp(2), with base Number Field
        in a with defining polynomial z^2 + 1 induced by the map
          Defn: Defined on coordinates by sending (x : y) to
                (x^2 + y^2 : (2*a)*x*y)

    Creating a map on Berkovich space
    creates the Berkovich space it acts on::

        sage: P.<x,y> = ProjectiveSpace(Qp(3), 1)
        sage: f = DynamicalSystem_projective([x^2, y^2])
        sage: g = DynamicalSystem_Berkovich(f)
        sage: B = g.domain(); B
        Projective Berkovich line over Cp(3) of precision 20

    The image of type I point is the image of the center::

        sage: P.<x,y> = ProjectiveSpace(Qp(3), 1)
        sage: F = DynamicalSystem_Berkovich([x^2, y^2])
        sage: B = F.domain()
        sage: Q1 = B(2)
        sage: F(Q1)
        Type I point centered at (1 + 3 + O(3^20) : 1 + O(3^20))

    For type II/III points with no poles in the corresponding disk,
    the image is the type II/III point corresponding to the image
    of the disk::

        sage: Q2 = B(0, 3)
        sage: F(Q2)
        Type II point centered at (0 : 1 + O(3^20)) of radius 3^2

    The image of any type II point can be computed::

        sage: g = DynamicalSystem_projective([x^2 + y^2, x*y])
        sage: G = DynamicalSystem_Berkovich(g)
        sage: Q3 = B(0, 1)
        sage: G(Q3)
        Type II point centered at (0 : 1 + O(3^20)) of radius 3^0

    The image of type III points can be computed has long as the
    corresponding disk contains no poles of the dynamical system::

        sage: Q4 = B(1/9, 1.5)
        sage: G(Q4)
        Type III point centered at (3^-2 + 3^2 + O(3^18) : 1 + O(3^20))
        of radius 1.50000000000000

    Sometimes, however, the poles are contained in an extension of
    `\QQ_p` that Sage does not support::

        sage: H = DynamicalSystem_Berkovich([x*y^2, x^3 + 20*y^3])
        sage: H(Q4) # not tested
        Traceback (most recent call last):
        ...
        NotImplementedError: cannot check if poles lie in type III disk

    ``Q4``, however, does not contain any poles of ``H`` (this
    can be checked using pencil and paper or the number field functionality
    in Sage). There are two ways around this error: the first and simplest is
    to have ``H`` act on a Berkovich space backed by a number field::

        sage: P.<x,y> = ProjectiveSpace(QQ, 1)
        sage: B = Berkovich_Cp_Projective(P, 3)
        sage: H = DynamicalSystem_Berkovich([x*y^2, x^3 + 20*y^3], B)
        sage: Q4 = B(1/9, 1.5)
        sage: H(Q4)                                                                     # needs sage.rings.number_field
        Type III point centered at (81/14581 : 1) of radius 0.00205761316872428

    Alternatively, if checking for poles in the disk has been done already,
    ``type_3_pole_check`` can be set to ``False``::

        sage: P.<x,y> = ProjectiveSpace(Qp(3), 1)
        sage: H = DynamicalSystem_Berkovich([x*y^2, x^3 + 20*y^3])
        sage: B = H.domain()
        sage: Q4 = B(1/9, 1.5)
        sage: H(Q4, False)
        Type III point centered at (3^4 + 3^10 + 2*3^11 + 2*3^13 + 2*3^14 +
        2*3^15 + 3^17 + 2*3^18 + 2*3^19 + 3^20 + 3^21 + 3^22 + O(3^24) : 1 +
        O(3^20)) of radius 0.00205761316872428

    WARNING: setting ``type_3_pole_check`` to ``False`` can lead to
    mathematically incorrect answers.
    """

    @staticmethod
    def __classcall_private__(cls, dynamical_system, domain=None, ideal=None):
        """
        Return the appropriate dynamical system on Berkovich space.

        EXAMPLES::

            sage: R.<t> = Qp(3)[]
            sage: f = DynamicalSystem_affine(t^2 - 3)
            sage: DynamicalSystem_Berkovich(f)
            Dynamical system of Affine Berkovich line over Cp(3) of precision 20 induced by the map
              Defn: Defined on coordinates by sending ((1 + O(3^20))*t) to
                    ((1 + O(3^20))*t^2 + 2*3 + 2*3^2 + 2*3^3 + 2*3^4 + 2*3^5 + 2*3^6 +
                    2*3^7 + 2*3^8 + 2*3^9 + 2*3^10 + 2*3^11 + 2*3^12 + 2*3^13 + 2*3^14 +
                    2*3^15 + 2*3^16 + 2*3^17 + 2*3^18 + 2*3^19 + 2*3^20 + O(3^21))
        """
        if not (is_Berkovich_Cp(domain) or domain is None):
            raise TypeError('domain must be a Berkovich space over Cp, not %s' %domain)

        if isinstance(domain, Berkovich_Cp_Affine):
            if not isinstance(dynamical_system, DynamicalSystem_affine):
                try:
                    dynamical_system = DynamicalSystem_affine(dynamical_system)
                except (TypeError, ValueError):
                    raise TypeError('domain was affine Berkovich space, but dynamical_system did not '
                        'convert to an affine dynamical system')
        if isinstance(domain, Berkovich_Cp_Projective):
            if not isinstance(dynamical_system, DynamicalSystem_projective):
                try:
                    dynamical_system = DynamicalSystem_projective(dynamical_system)
                except (TypeError, ValueError):
                    raise TypeError('domain was projective Berkovich space, but dynamical_system did not convert '
                        'to a projective dynamical system')

        if not isinstance(dynamical_system, DynamicalSystem):
            try:
                dynamical_system = DynamicalSystem(dynamical_system)
            except (TypeError, ValueError):
                raise TypeError('dynamical_system did not convert to a dynamical system')
        morphism_domain = dynamical_system.domain()

        if not isinstance(morphism_domain.base_ring(), pAdicBaseGeneric):
            if morphism_domain.base_ring() in NumberFields():
                if domain is None and ideal is not None:
                    if is_AffineSpace(morphism_domain):
                        domain = Berkovich_Cp_Affine(morphism_domain.base_ring(), ideal)
                    else:
                        domain = Berkovich_Cp_Projective(morphism_domain, ideal)
                else:
                    if ideal is not None:
                        if ideal != domain.ideal():
                            raise ValueError('conflicting inputs for ideal and domain')
            else:
                raise ValueError('base ring of domain of dynamical_system must be p-adic or a number field '
                    'not %s' %morphism_domain.base_ring())

        if is_AffineSpace(morphism_domain):
            return DynamicalSystem_Berkovich_affine(dynamical_system, domain)

        return DynamicalSystem_Berkovich_projective(dynamical_system, domain)

    def __init__(self, dynamical_system, domain):
        r"""
        The Python constructor.

        TESTS::

            sage: P.<x,y> = ProjectiveSpace(Qp(3), 1)
            sage: f = DynamicalSystem_projective([2*x^2 + 4*y^2, 3*x^2 + 9*y^2])
            sage: g = DynamicalSystem_Berkovich(f)
            sage: isinstance(g, DynamicalSystem_Berkovich)
            True
        """
        self._system = dynamical_system
        self._domain = domain

    def __eq__(self, other):
        """
        Equality operator.

        EXAMPLES::

            sage: R.<x,y> = ProjectiveSpace(Qp(3), 1)
            sage: f = DynamicalSystem_Berkovich([x^2, y^2])
            sage: f == f
            True

        ::

            sage: g = DynamicalSystem_Berkovich([x^3, x*y^2])
            sage: f == g
            True
        """
        if not isinstance(other, type(self)):
            return False
        return self._system == other._system

    def __neq__(self, other):
        """
        Inequality operator.

        EXAMPLES::

            sage: R.<x, y> = ProjectiveSpace(Qp(3), 1)
            sage: f = DynamicalSystem_Berkovich([x^2, y^2])
            sage: f != f
            False

        ::

            sage: g = DynamicalSystem_Berkovich([x^2 + y^2, y^2])
            sage: f != g
            True
        """
        return not (self == other)

    def domain(self):
        """
        Return the domain of this dynamical system.

        OUTPUT: A Berkovich space over ``Cp``.

        EXAMPLES::

            sage: Q.<x,y> = ProjectiveSpace(Qp(3), 1)
            sage: f = DynamicalSystem_projective([3*x^2, 2*y^2])
            sage: g = DynamicalSystem_Berkovich(f)
            sage: g.domain()
            Projective Berkovich line over Cp(3) of precision 20
        """
        return self._domain

    def as_scheme_dynamical_system(self):
        r"""
        Return this dynamical system as :class:`DynamicalSystem`.

        OUTPUT: An affine or projective :class:`DynamicalSystem`.

        EXAMPLES::

            sage: P.<x,y> = ProjectiveSpace(Qp(3), 1)
            sage: f = DynamicalSystem_Berkovich([x^2 + y^2, x*y])
            sage: f.as_scheme_dynamical_system()
            Dynamical System of Projective Space of dimension 1 over
             3-adic Field with capped relative precision 20
              Defn: Defined on coordinates by sending (x : y) to (x^2 + y^2 : x*y)
        """
        return self._system

    def __getitem__(self, i):
        """
        Return the ith polynomial.

        INPUT:

        - ``i`` -- an integer.

        OUTPUT: An element of polynomial ring or a
        fraction field of a polynomial ring

        EXAMPLES::

            sage: P.<x,y> = ProjectiveSpace(Qp(3), 1)
            sage: f = DynamicalSystem_projective([x^2 + y^2, 2*y^2])
            sage: g = DynamicalSystem_Berkovich(f)
            sage: g[0]
            x^2 + y^2
        """
        return self._system._polys[i]

    def defining_polynomials(self):
        """
        Return the defining polynomials.

        OUTPUT: A tuple of polynomials that defines the
        dynamical system.

        EXAMPLES::

            sage: P.<x,y> = ProjectiveSpace(Qp(3), 1)
            sage: f = DynamicalSystem_projective([2*x^2 + 4*y^2, 3*x^2 + 9*y^2])
            sage: g = DynamicalSystem_Berkovich(f)
            sage: g.defining_polynomials()
            ((2 + O(3^20))*x^2 + (1 + 3 + O(3^20))*y^2,
             (3 + O(3^21))*x^2 + (3^2 + O(3^22))*y^2)
        """
        return self._system._polys

    def base_ring(self):
        """
        The base ring of this dynamical system, that is, the field of definition of the coefficients.

        OUTPUT: A field.

        EXAMPLES::

            sage: P.<x,y> = ProjectiveSpace(Qp(3), 1)
            sage: f = DynamicalSystem_Berkovich([x^2 + y^2, y^2])
            sage: f.base_ring()
            3-adic Field with capped relative precision 20

        ::

            sage: # needs sage.rings.number_field
            sage: R.<z> = QQ[]
            sage: A.<a> = NumberField(z^3 + 20)
            sage: P.<x,y> = ProjectiveSpace(A, 1)
            sage: f = DynamicalSystem_Berkovich([x^2, x^2 + y^2], ideal=A.prime_above(2))
            sage: f.base_ring()
            Number Field in a with defining polynomial z^3 + 20
        """
        return self.domain().base_ring()

    def _repr_(self):
        r"""
        Return a string representation of this dynamical system.

        OUTPUT: a string.

        EXAMPLES::

            sage: Q.<x,y> = ProjectiveSpace(Qp(3), 1)
            sage: f = DynamicalSystem_projective([3*x^2, 2*y^2])
            sage: f = DynamicalSystem_Berkovich(f)
            sage: f._repr_()
            'Dynamical system of Projective Berkovich line over Cp(3) of precision 20 induced by the map\n
              Defn: Defined on coordinates by sending (x : y) to\n        ((3 + O(3^21))*x^2 : (2 + O(3^20))*y^2)'
        """
        domain_str = self._domain._repr_()
        return "Dynamical system of " + domain_str + " induced by the map" + \
            "\n  Defn: %s"%('\n        '.join(self._system._repr_defn().split('\n')))


class DynamicalSystem_Berkovich_projective(DynamicalSystem_Berkovich):
    r"""
    A dynamical system on projective Berkovich space over `\CC_p`.

    A dynamical system on projective Berkovich space over `\CC_p` is
    determined by a dynamical system on `A^1(\CC_p)` or `P^1(\CC_p)`,
    which naturally induces a dynamical system on affine or
    projective Berkovich space.

    INPUT:

    - ``dynamical_system`` -- a :class:`DynamicalSystem_Projective`
      of relative dimension 1. If this input is not defined
      over a p-adic field, then ``domain`` MUST be specified.

    - ``domain`` -- (optional) projective Berkovich space
      over `\CC_p`. If the input to ``dynamical_system`` is
      not defined over a p-adic field, ``domain``
      must be specified.

    EXAMPLES:

    We can easily create a dynamical system on Berkovich space
    using a dynamical system on projective space over `\QQ_p`::

        sage: P.<x,y> = ProjectiveSpace(Qp(3), 1)
        sage: f = DynamicalSystem_projective([1/2*x^2 + x*y + 3*y^2, 3*x^2 + 9*y^2])
        sage: DynamicalSystem_Berkovich(f)
        Dynamical system of Projective Berkovich line over Cp(3) of precision 20
        induced by the map
          Defn: Defined on coordinates by sending (x : y) to
                ((2 + 3 + 3^2 + 3^3 + 3^4 + 3^5 + 3^6 + 3^7 + 3^8 + 3^9 + 3^10 + 3^11
                + 3^12 + 3^13 + 3^14 + 3^15 + 3^16 + 3^17 + 3^18 + 3^19 + O(3^20))*x^2
                + x*y + (3 + O(3^21))*y^2 : (3 + O(3^21))*x^2 + (3^2 + O(3^22))*y^2)

    Or from a morphism::

        sage: P1.<x,y> = ProjectiveSpace(Qp(3), 1)
        sage: H = End(P1)
        sage: DynamicalSystem_Berkovich(H([y, x]))
        Dynamical system of Projective Berkovich line over Cp(3) of precision 20
         induced by the map
          Defn: Defined on coordinates by sending (x : y) to (y : x)

    Or from polynomials::

        sage: P.<x,y> = ProjectiveSpace(Qp(3), 1)
        sage: DynamicalSystem_Berkovich([x^2+y^2, y^2])
        Dynamical system of Projective Berkovich line over Cp(3) of precision 20
         induced by the map
          Defn: Defined on coordinates by sending (x : y) to (x^2 + y^2 : y^2)
    """
    @staticmethod
    def __classcall_private__(cls, dynamical_system, domain=None):
        """
        Return the approapriate dynamical system on projective Berkovich space over ``Cp``.

        EXAMPLES::

            sage: P1.<x,y> = ProjectiveSpace(Qp(3), 1)
            sage: from sage.dynamics.arithmetic_dynamics.berkovich_ds import DynamicalSystem_Berkovich_projective
            sage: DynamicalSystem_Berkovich_projective([y, x])
            Dynamical system of Projective Berkovich line over Cp(3) of precision 20
             induced by the map
              Defn: Defined on coordinates by sending (x : y) to (y : x)
        """
        if not isinstance(dynamical_system, DynamicalSystem):
            if not isinstance(dynamical_system, DynamicalSystem_projective):
                dynamical_system = DynamicalSystem_projective(dynamical_system)
            else:
                raise TypeError('affine dynamical system passed to projective constructor')
        R = dynamical_system.base_ring()
        morphism_domain = dynamical_system.domain()
        if not is_ProjectiveSpace(morphism_domain):
            raise TypeError('the domain of dynamical_system must be projective space, not %s' %morphism_domain)
        if morphism_domain.dimension_relative() != 1:
            raise ValueError('domain was not relative dimension 1')
        if not isinstance(R, pAdicBaseGeneric):
            if domain is None:
                raise TypeError('dynamical system defined over %s, not p-adic, ' %morphism_domain.base_ring() +
                    'and domain is None')
            if not isinstance(domain, Berkovich_Cp_Projective):
                raise TypeError('domain was %s, not a projective Berkovich space over Cp' %domain)
            if domain.base() != morphism_domain:
                raise ValueError('base of domain was %s, with coordinate ring %s ' %(domain.base(),
                    domain.base().coordinate_ring())+ 'while dynamical_system acts on %s, ' %morphism_domain +
                        'with coordinate ring %s' %morphism_domain.coordinate_ring())
        else:
            domain = Berkovich_Cp_Projective(morphism_domain)
        return typecall(cls, dynamical_system, domain)

    def __init__(self, dynamical_system, domain=None):
        """
        Python constructor.

        EXAMPLES::

            sage: P.<x,y> = ProjectiveSpace(Qp(3), 1)
            sage: DynamicalSystem_Berkovich([x^2 + x*y + 2*y^2, 2*x*y])
            Dynamical system of Projective Berkovich line over Cp(3) of precision 20
             induced by the map
              Defn: Defined on coordinates by sending (x : y) to
                    (x^2 + x*y + (2 + O(3^20))*y^2 : (2 + O(3^20))*x*y)
        """
        DynamicalSystem_Berkovich.__init__(self, dynamical_system, domain)

    def scale_by(self, t):
        """
        Scales each coordinate of this dynamical system by a factor of ``t``.

        INPUT:

        - ``t`` -- a ring element.

        OUTPUT: None.

        EXAMPLES::

            sage: P.<x,y> = ProjectiveSpace(Qp(3), 1)
            sage: f = DynamicalSystem_Berkovich([x^2, y^2])
            sage: f.scale_by(x); f
            Dynamical system of Projective Berkovich line over Cp(3) of precision 20
             induced by the map
              Defn: Defined on coordinates by sending (x : y) to (x^3 : x*y^2)

        ::

            sage: # needs sage.rings.number_field
            sage: Q.<z> = QQ[]
            sage: A.<a> = NumberField(z^3 + 20)
            sage: ideal = A.prime_above(3)
            sage: P.<x,y> = ProjectiveSpace(A, 1)
            sage: B = Berkovich_Cp_Projective(P, ideal)
            sage: f = DynamicalSystem_Berkovich([x^2 + y^2, 2*x*y], B)
            sage: f.scale_by(2); f
            Dynamical system of Projective Berkovich line over Cp(3), with base Number
            Field in a with defining polynomial z^3 + 20 induced by the map
              Defn: Defined on coordinates by sending (x : y) to
                    (2*x^2 + 2*y^2 : 4*x*y)
        """
        self._system.scale_by(t)

    def normalize_coordinates(self):
        r"""
        Normalizes the coordinates of the inducing map.

        OUTPUT: None.

        EXAMPLES::

            sage: P.<x,y> = ProjectiveSpace(Qp(3), 1)
            sage: f = DynamicalSystem_Berkovich([2*x^2, 2*y^2])
            sage: f.normalize_coordinates(); f
            Dynamical system of Projective Berkovich line over Cp(3) of precision 20
             induced by the map
              Defn: Defined on coordinates by sending (x : y) to (x^2 : y^2)


        Normalize_coordinates may sometimes fail over p-adic fields::

            sage: g = DynamicalSystem_Berkovich([2*x^2, x*y])
            sage: g.normalize_coordinates()  # not tested
            Traceback (most recent call last):
            ...
            TypeError: unable to coerce since the denominator is not 1

        To fix this issue, create a system on Berkovich space backed
        by a number field::

            sage: P.<x,y> = ProjectiveSpace(QQ, 1)
            sage: B = Berkovich_Cp_Projective(P, 3)
            sage: g = DynamicalSystem_Berkovich([2*x^2, x*y], B)
            sage: g.normalize_coordinates(); g
            Dynamical system of Projective Berkovich line over Cp(3), with base Rational Field
             induced by the map
              Defn: Defined on coordinates by sending (x : y) to (2*x : y)
        """
        self._system.normalize_coordinates()

    def conjugate(self, M, adjugate=False, new_ideal=None):
        r"""
        Conjugate this dynamical system by ``M``, i.e. `M^{-1} \circ f \circ M`.

        If possible the new map will be defined over the same space.
        Otherwise, will try to coerce to the base ring of ``M``.

        INPUT:

        - ``M`` -- a square invertible matrix.

        - ``adjugate`` -- (default: ``False``) boolean, also classically
          called adjoint, takes a square matrix ``M`` and finds the transpose
          of its cofactor matrix. Used for conjugation in place of inverse
          when specified ``'True'``. Functionality is the same in projective space.

        - ``new_ideal`` -- (optional) an ideal of the ``base_ring`` of ``M``.
          Used to specify an extension in the case where ``M`` is not defined
          over the same number field as this dynamical system.

        OUTPUT: a dynamical system.

        EXAMPLES::

            sage: P.<x,y> = ProjectiveSpace(Qp(3), 1)
            sage: f = DynamicalSystem_projective([x^2 + y^2, 2*y^2])
            sage: g = DynamicalSystem_Berkovich(f)
            sage: g.conjugate(Matrix([[1, 1], [0, 1]]))
            Dynamical system of Projective Berkovich line over Cp(3) of precision 20
             induced by the map
              Defn: Defined on coordinates by sending (x : y) to
                    (x^2 + (2 + O(3^20))*x*y : (2 + O(3^20))*y^2)

        ::

            sage: # needs sage.rings.number_field
            sage: P.<x,y> = ProjectiveSpace(QQ, 1)
            sage: f = DynamicalSystem_Berkovich([x^2 + y^2, y^2], ideal=5)
            sage: R.<z> = QQ[]
            sage: A.<a> = NumberField(z^2 + 1)
            sage: conj = Matrix([[1, a], [0, 1]])
            sage: f.conjugate(conj)
            Dynamical system of Projective Berkovich line over Cp(5), with base Number Field
            in a with defining polynomial z^2 + 1 induced by the map
              Defn: Defined on coordinates by sending (x : y) to
                    (x^2 + (2*a)*x*y + (-a)*y^2 : y^2)

        We can use ``new_ideal`` to specify a new domain when
        the base ring of ``M`` and of this dynamical system are not the
        same::

            sage: # needs sage.rings.number_field
            sage: ideal = A.ideal(5).factor()[1][0]; ideal
            Fractional ideal (2*a + 1)
            sage: g = f.conjugate(conj, new_ideal=ideal)
            sage: g.domain().ideal()
            Fractional ideal (2*a + 1)
        """
        if self.domain().is_padic_base():
            return DynamicalSystem_Berkovich(self._system.conjugate(M, adjugate=adjugate))
        from sage.rings.number_field.number_field_ideal import NumberFieldFractionalIdeal
        if not (isinstance(new_ideal, NumberFieldFractionalIdeal) or new_ideal is None or new_ideal in ZZ):
            raise TypeError('new_ideal must be an ideal of a number field, not %s' %new_ideal)
        new_system = self._system.conjugate(M, adjugate=adjugate)
        system_domain = new_system.domain()
        if new_ideal is None:
            if not system_domain.base_ring() is QQ:
                new_ideal = system_domain.base_ring().prime_above(self.domain().ideal())
            else:
                new_ideal = self.domain().ideal()
        return DynamicalSystem_Berkovich(new_system, ideal=new_ideal)

    def resultant(self, normalize=False):
        r"""
        Computes the resultant of the defining polynomials of
        this dynamical system.

        If ``normalize`` is ``True``, then first normalize the coordinate
        functions with :meth:`normalize_coordinates`.

        INPUT:

        - ``normalize`` -- (default: ``False``) boolean.

        OUTPUT: an element of the base ring of this map.

        EXAMPLES::

            sage: P.<x,y> = ProjectiveSpace(Qp(3), 1)
            sage: f = DynamicalSystem_Berkovich([x^2 + y^2, y^2])
            sage: f.resultant()
            1 + O(3^20)

        ::

            sage: # needs sage.rings.number_field
            sage: R.<z> = QQ[]
            sage: A.<a> = NumberField(z^3 + 20)
            sage: P.<x,y> = ProjectiveSpace(A, 1)
            sage: f = DynamicalSystem_Berkovich([2*x^2, x^2 + y^2], ideal=A.prime_above(2))
            sage: f.resultant()
            4
        """
        return self._system.resultant(normalize=normalize)

    def dehomogenize(self, n):
        """
        Return the map induced by the standard dehomogenization.

        The dehomogenization is done at the ``n[0]`` coordinate
        of the domain and the ``n[1]`` coordinate of the codomain.

        INPUT:

        - ``n`` -- a tuple of nonnegative integers; if ``n`` is an integer,
          then the two values of the tuple are assumed to be the same.

        OUTPUT: A dynamical system on affine Berkovich space.

        EXAMPLES::

            sage: P.<x,y> = ProjectiveSpace(Qp(3), 1)
            sage: f = DynamicalSystem_projective([x^2 + y^2, x*y + y^2])
            sage: g = DynamicalSystem_Berkovich(f)
            sage: g.dehomogenize(1)
            Dynamical system of Affine Berkovich line over Cp(3) of precision 20
             induced by the map
              Defn: Defined on coordinates by sending (x) to
                    ((x^2 + 1 + O(3^20))/(x + 1 + O(3^20)))
        """
        new_system = self._system.dehomogenize(n)
        base_ring = self.domain().base_ring()
        ideal = self.domain().ideal()
        new_domain = Berkovich_Cp_Affine(base_ring, ideal)
        return DynamicalSystem_Berkovich_affine(new_system, new_domain)

    def __call__(self, x, type_3_pole_check=True):
        """
        Makes dynamical systems on Berkovich space over ``Cp`` callable.

        INPUT:

        - ``x`` -- a point of projective Berkovich space over ``Cp``.

        - ``type_3_pole_check`` -- (default ``True``) A bool. WARNING:
          changing the value of ``type_3_pole_check`` can lead to mathematically
          incorrect answers. Only set to ``False`` if there are NO
          poles of the dynamical system in the disk corresponding
          to the type III point ``x``. See Examples.

        OUTPUT: A point of projective Berkovich space over ``Cp``.

        EXAMPLES::

            sage: P.<x,y> = ProjectiveSpace(Qp(3), 1)
            sage: g = DynamicalSystem_projective([x^2 + y^2, x*y])
            sage: G = DynamicalSystem_Berkovich(g)
            sage: B = G.domain()
            sage: Q3 = B(0, 1)
            sage: G(Q3)
            Type II point centered at (0 : 1 + O(3^20)) of radius 3^0

        ::

            sage: P.<x,y> = ProjectiveSpace(Qp(3), 1)
            sage: H = DynamicalSystem_Berkovich([x*y^2, x^3 + 20*y^3])
            sage: B = H.domain()
            sage: Q4 = B(1/9, 1.5)
            sage: H(Q4, False)
            Type III point centered at (3^4 + 3^10 + 2*3^11 + 2*3^13 + 2*3^14 +
            2*3^15 + 3^17 + 2*3^18 + 2*3^19 + 3^20 + 3^21 + 3^22 + O(3^24) : 1 +
            O(3^20)) of radius 0.00205761316872428

        ALGORITHM:

        - For type II points, we use the approach outlined in Example
          7.37 of [Ben2019]_
        - For type III points, we use Proposition 7.6 of [Ben2019]_
        """
        if not isinstance(x.parent(), Berkovich_Cp_Projective):
            try:
                x = self.domain()(x)
            except (TypeError, ValueError):
                raise TypeError('action of dynamical system not defined on %s' % x.parent())
        if x.parent().is_padic_base() != self.domain().is_padic_base():
            raise ValueError('x was not backed by the same type of field as f')
        if x.prime() != self.domain().prime():
            raise ValueError('x and f are defined over Berkovich spaces over Cp for different p')
        if x.type_of_point() == 1:
            return self.domain()(self._system(x.center()))
        if x.type_of_point() == 4:
            raise NotImplementedError('action on Type IV points not implemented')
        f = self._system
        if x.type_of_point() == 2:
            if self.domain().is_number_field_base():
                ideal = self.domain().ideal()
                ring_of_integers = self.domain().base_ring().ring_of_integers()
            field = f.domain().base_ring()
            M = Matrix([[field(x.prime()**(-1 * x.power())), x.center()[0]], [field(0), field(1)]])
            F = list(f*M)
            R = field['z']
            S = f.domain().coordinate_ring()
            z = R.gen(0)
            dehomogenize_hom = S.hom([z, 1])
            for i in range(len(F)):
                F[i] = dehomogenize_hom(F[i])
            lcm = field(1)
            for poly in F:
                for i in poly:
                    if i != 0:
                        lcm = i.denominator().lcm(lcm)
            for i in range(len(F)):
                F[i] *= lcm
            gcd = [i for i in F[0] if i != 0][0]
            for poly in F:
                for i in poly:
                    if i != 0:
                        gcd = gcd * i * gcd.lcm(i).inverse_of_unit()
            for i in range(len(F)):
                F[i] *= gcd.inverse_of_unit()
            gcd = F[0].gcd(F[1])
            F[0] = F[0].quo_rem(gcd)[0]
            F[1] = F[1].quo_rem(gcd)[0]
            fraction = []
            for poly in F:
                new_poly = []
                for i in poly:
                    if self.domain().is_padic_base():
                        new_poly.append(i.residue())
                    else:
                        new_poly.append(ring_of_integers(i).mod(ideal))
                new_poly = R(new_poly)
                fraction.append((new_poly))
            gcd = fraction[0].gcd(fraction[1])
            num = fraction[0].quo_rem(gcd)[0]
            dem = fraction[1].quo_rem(gcd)[0]
            if dem.is_zero():
                f = DynamicalSystem_affine(F[0] / F[1]).homogenize(1)
                f = f.conjugate(Matrix([[0, 1], [1, 0]]))
                g = DynamicalSystem_Berkovich(f)
                return g(self.domain()(QQ(0), QQ(1))).involution_map()
            # if the reduction is not constant, the image is the Gauss point
            if not (num.is_constant() and dem.is_constant()):
                return self.domain()(QQ(0), QQ(1))
            if self.domain().is_padic_base():
                reduced_value = field(num * dem.inverse_of_unit()).lift_to_precision(field.precision_cap())
            else:
                reduced_value = field(num * dem.inverse_of_unit())
            new_num = F[0]-reduced_value*F[1]
            if self.domain().is_padic_base():
                power_of_p = min([i.valuation() for i in new_num])
            else:
                power_of_p = min([i.valuation(ideal) for i in new_num])
            inverse_map = field(x.prime()**power_of_p) * z + reduced_value
            if self.domain().is_padic_base():
                return self.domain()(inverse_map(0), (inverse_map(1) - inverse_map(0)).abs())
            else:
                val = (inverse_map(1) - inverse_map(0)).valuation(ideal)
                if val == Infinity:
                    return self.domain()(inverse_map(0), 0)
                return self.domain()(inverse_map(0), x.prime()**(-1 * val))
        # point is now type III, so we compute using Proposition 7.6 [of Benedetto]
        affine_system = f.dehomogenize(1)
        dem = affine_system.defining_polynomials()[0].denominator().univariate_polynomial()
        if type_3_pole_check:
            if self.domain().is_padic_base():
                factorization = [i[0] for i in dem.factor()]
                for factor in factorization:
                    if factor.degree() >= 2:
                        try:
                            factor_root_field = factor.root_field('a')
                            factor = factor.change_ring(factor_root_field)
                        except (TypeError, ValueError):
                            raise NotImplementedError('cannot check if poles lie in type III disk')
                    else:
                        factor_root_field = factor.base_ring()
                    center = factor_root_field(x.center()[0])
                    for pole in [i[0] for i in factor.roots()]:
                        if (center - pole).abs() <= x.radius():
                            raise NotImplementedError('image of type III point not implemented when poles in disk')
            else:
                dem_splitting_field, embedding = dem.splitting_field('a', True)
                poles = [i[0] for i in dem.roots(dem_splitting_field)]
                primes_above = dem_splitting_field.primes_above(self.domain().ideal())
                # check if all primes of the extension map the roots to outside
                # the disk corresponding to the type III point
                for prime in primes_above:
                    no_poles = True
                    for pole in poles:
                        valuation = (embedding(x.center()[0]) - pole).valuation(prime)
                        if valuation == Infinity:
                            no_poles = False
                            break
                        elif x.prime()**(-1 * valuation/prime.absolute_ramification_index()) <= x.radius():
                            no_poles = False
                            break
                    if not no_poles:
                        break
                if not no_poles:
                    raise NotImplementedError('image of type III not implemented when poles in disk')
        nth_derivative = f.dehomogenize(1).defining_polynomials()[0]
        variable = nth_derivative.parent().gens()[0]
        a = x.center()[0]
        Taylor_expansion = []
        from sage.arith.misc import factorial
        for i in range(f.degree() + 1):
            Taylor_expansion.append(nth_derivative(a) * 1/factorial(i))
            nth_derivative = nth_derivative.derivative(variable)
        r = x.radius()
        new_center = f(a)
        if self.domain().is_padic_base():
            new_radius = max([Taylor_expansion[i].abs()*r**i for i in range(1, len(Taylor_expansion))])
        else:
            if prime is None:
                prime = x.parent().ideal()
                dem_splitting_field = x.parent().base_ring()
            p = x.prime()
            new_radius = 0
            for i in range(1, len(Taylor_expansion)):
                valuation = dem_splitting_field(Taylor_expansion[i]).valuation(prime)
                new_radius = max(new_radius, p**(-valuation/prime.absolute_ramification_index())*r**i)
        return self.domain()(new_center, new_radius)

class DynamicalSystem_Berkovich_affine(DynamicalSystem_Berkovich):
    r"""
    A dynamical system of the affine Berkovich line over `\CC_p`.

    INPUT:

    - ``dynamical_system`` -- A :class:`DynamicalSystem_affine`
      of relative dimension 1.

    - ``domain`` -- (optional) affine or projective Berkovich space
      over `\CC_p`. If the input to ``dynamical_system`` is
      not defined over `\QQ_p` or a finite extension, ``domain``
      must be specified.

    EXAMPLES:

    A dynamical system of the affine Berkovich line is
    induced by a dynamical system on `\QQ_p` or an extension
    of `\QQ_p`::

        sage: A.<x> = AffineSpace(Qp(5), 1)
        sage: f = DynamicalSystem_affine([(x^2 + 1)/x])
        sage: DynamicalSystem_Berkovich(f)
        Dynamical system of Affine Berkovich line over Cp(5) of precision 20 induced by the map
          Defn: Defined on coordinates by sending (x) to ((x^2 + 1 + O(5^20))/x)

    Dynamical system can be created from a morphism::

        sage: H = End(A)
        sage: phi = H([x + 3])
        sage: DynamicalSystem_Berkovich(phi)
        Dynamical system of Affine Berkovich line over Cp(5) of precision 20 induced by the map
          Defn: Defined on coordinates by sending (x) to (x + 3 + O(5^20))
    """
    @staticmethod
    def __classcall_private__(cls, dynamical_system, domain=None):
        """
        Return the appropriate dynamical system on affine Berkovich space over ``Cp``.

        EXAMPLES::

            sage: A.<x> = AffineSpace(Qp(3), 1)
            sage: from sage.dynamics.arithmetic_dynamics.berkovich_ds import DynamicalSystem_Berkovich_affine
            sage: DynamicalSystem_Berkovich_affine(DynamicalSystem_affine(x^2))
            Dynamical system of Affine Berkovich line over Cp(3) of precision 20
             induced by the map
              Defn: Defined on coordinates by sending (x) to (x^2)
        """
        if not isinstance(dynamical_system, DynamicalSystem):
            if not isinstance(dynamical_system, DynamicalSystem_affine):
                dynamical_system = DynamicalSystem_projective(dynamical_system)
            else:
                raise TypeError('projective dynamical system passed to affine constructor')
        R = dynamical_system.base_ring()
        morphism_domain = dynamical_system.domain()
        if not is_AffineSpace(morphism_domain):
            raise TypeError('the domain of dynamical_system must be affine space, not %s' %morphism_domain)
        if morphism_domain.dimension_relative() != 1:
            raise ValueError('domain not relative dimension 1')
        if not isinstance(R, pAdicBaseGeneric):
            if domain is None:
                raise TypeError('dynamical system defined over %s, not padic, ' %morphism_domain.base_ring() +
                    'and domain was not specified')
            if not isinstance(domain, Berkovich_Cp_Affine):
                raise TypeError('domain was %s, not an affine Berkovich space over Cp' %domain)
        else:
            domain = Berkovich_Cp_Affine(morphism_domain.base_ring())
        return typecall(cls, dynamical_system, domain)

    def __init__(self, dynamical_system, domain):
        """
        Python constructor.

        EXAMPLES::

            sage: A.<x> = AffineSpace(Qp(3), 1)
            sage: from sage.dynamics.arithmetic_dynamics.berkovich_ds import DynamicalSystem_Berkovich_affine
            sage: DynamicalSystem_Berkovich_affine(DynamicalSystem_affine(x^3))
            Dynamical system of Affine Berkovich line over Cp(3) of precision 20
             induced by the map
              Defn: Defined on coordinates by sending (x) to (x^3)
        """
        DynamicalSystem_Berkovich.__init__(self, dynamical_system, domain)

    def homogenize(self, n):
        """
        Return the homogenization of this dynamical system.

        For dynamical systems of Berkovich space, this is the dynamical
        system of projective Berkovich space induced by the homogenization of
        the dynamical system.

        INPUT:

        - ``n`` -- a tuple of nonnegative integers. If ``n`` is an integer,
          then the two values of the tuple are assumed to be the same

        OUTPUT: a dynamical system on projective Berkovich space

        EXAMPLES::

            sage: A.<x> = AffineSpace(Qp(3), 1)
            sage: f = DynamicalSystem_affine(1/x)
            sage: f = DynamicalSystem_Berkovich(f)
            sage: f.homogenize(1)
            Dynamical system of Projective Berkovich line over Cp(3) of precision 20
             induced by the map
              Defn: Defined on coordinates by sending (x0 : x1) to (x1 : x0)
        """
        new_system = self._system.homogenize(n)
        ideal = self.domain().ideal()
        base_space = new_system.domain()
        new_domain = Berkovich_Cp_Projective(base_space, ideal)
        return DynamicalSystem_Berkovich_projective(new_system, new_domain)

    def __call__(self, x):
        """
        Makes this dynamical system callable.

        EXAMPLES::

            sage: P.<x> = AffineSpace(Qp(3), 1)
            sage: f = DynamicalSystem_affine(x^2)
            sage: g = DynamicalSystem_Berkovich(f)
            sage: B = g.domain()
            sage: Q1 = B(2)
            sage: g(Q1)
            Type I point centered at 1 + 3 + O(3^20)
        """
        if not isinstance(x, Berkovich_Element_Cp_Affine):
            try:
                x = self.domain()(x)
            except (TypeError, ValueError):
                raise ValueError('action of dynamical system not defined on %s' %x)
        proj_system = self.homogenize(1)
        return proj_system(x.as_projective_point()).as_affine_point()<|MERGE_RESOLUTION|>--- conflicted
+++ resolved
@@ -1,8 +1,5 @@
-<<<<<<< HEAD
 # sage_setup: distribution = sagemath-schemes
-=======
 # sage.doctest: needs sage.rings.padics
->>>>>>> ba0a3d7d
 r"""
 Dynamical systems on Berkovich space over `\CC_p`.
 
