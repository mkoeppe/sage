--- conflicted
+++ resolved
@@ -23,11 +23,7 @@
 from itertools import permutations, combinations, product
 
 from sage.arith.functions import lcm
-<<<<<<< HEAD
-from sage.arith.misc import CRT, divisors, GCD as gcd, is_square
-=======
 from sage.arith.misc import CRT, divisors, gcd, is_square
->>>>>>> 450afbdc
 from sage.combinat.permutation import Arrangements
 from sage.combinat.subset import Subsets
 from sage.matrix.constructor import matrix
