# sage_setup: distribution = sagemath-combinat
"""
Recursive Species
"""
#*****************************************************************************
#       Copyright (C) 2008 Mike Hansen <mhansen@gmail.com>,
#
#  Distributed under the terms of the GNU General Public License (GPL)
#
#    This code is distributed in the hope that it will be useful,
#    but WITHOUT ANY WARRANTY; without even the implied warranty of
#    MERCHANTABILITY or FITNESS FOR A PARTICULAR PURPOSE.  See the GNU
#    General Public License for more details.
#
#  The full text of the GPL is available at:
#
#                  http://www.gnu.org/licenses/
#*****************************************************************************
from sage.combinat.species.species import GenericCombinatorialSpecies
from sage.combinat.species.structure import SpeciesStructureWrapper
from sage.rings.rational_field import QQ


class CombinatorialSpeciesStructure(SpeciesStructureWrapper):
    pass


class CombinatorialSpecies(GenericCombinatorialSpecies):
    def __init__(self, min=None):
        """
        EXAMPLES::

            sage: F = CombinatorialSpecies()
            sage: loads(dumps(F))
            Combinatorial species

        ::

            sage: X = species.SingletonSpecies()
            sage: E = species.EmptySetSpecies()
            sage: L = CombinatorialSpecies()
            sage: L.define(E+X*L)
            sage: L.generating_series()[0:4]
            [1, 1, 1, 1]
            sage: LL = loads(dumps(L))
            sage: LL.generating_series()[0:4]
            [1, 1, 1, 1]
        """
        self._generating_series = {}
        self._isotype_generating_series = {}
        self._cycle_index_series = {}
        GenericCombinatorialSpecies.__init__(self, min=min, max=None, weight=None)

    _default_structure_class = CombinatorialSpeciesStructure

    def __hash__(self):
        """
        EXAMPLES::

            sage: hash(CombinatorialSpecies) #random
            53751280

        ::

            sage: X = species.SingletonSpecies()
            sage: E = species.EmptySetSpecies()
            sage: L = CombinatorialSpecies()
            sage: L.define(E+X*L)
            sage: hash(L) #random
            -826511807095108317
        """
        try:
            return hash(('CombinatorialSpecies', id(self._reference)))
        except AttributeError:
            return hash('CombinatorialSpecies')

    def __eq__(self, other):
        """
        TESTS::

            sage: A = species.CombinatorialSpecies()
            sage: B = species.CombinatorialSpecies()
            sage: A == B
            False
            sage: X = species.SingletonSpecies()
            sage: A.define(X+A*A)
            sage: B.define(X+B*B)
            sage: A == B
            True

            sage: C = species.CombinatorialSpecies()
            sage: E = species.EmptySetSpecies()
            sage: C.define(E+X*C*C)
            sage: A == C
            False
        """
        if not isinstance(other, CombinatorialSpecies):
            return False
        if not hasattr(self, "_reference"):
            return False
        if hasattr(self, '_computing_eq'):
            return True

        self._computing_eq = True
        res = self._unique_info() == other._unique_info()
        del self._computing_eq
        return res

    def __ne__(self, other):
        """
        Check whether ``self`` is not equal to ``other``.

        EXAMPLES::

            sage: A = species.CombinatorialSpecies()
            sage: B = species.CombinatorialSpecies()
            sage: A != B
            True
            sage: X = species.SingletonSpecies()
            sage: A.define(X+A*A)
            sage: B.define(X+B*B)
            sage: A != B
            False

            sage: C = species.CombinatorialSpecies()
            sage: E = species.EmptySetSpecies()
            sage: C.define(E+X*C*C)
            sage: A != C
            True
        """
        return not (self == other)

    def _unique_info(self):
        """
        Return a tuple which should uniquely identify the species.

        EXAMPLES::

            sage: F = CombinatorialSpecies()
            sage: F._unique_info()
            (<class 'sage.combinat.species.recursive_species.CombinatorialSpecies'>,)

        ::

            sage: X = species.SingletonSpecies()
            sage: E = species.EmptySetSpecies()
            sage: L = CombinatorialSpecies()
            sage: L.define(E+X*L)
            sage: L._unique_info()
            (<class 'sage.combinat.species.recursive_species.CombinatorialSpecies'>,
             <class 'sage.combinat.species.sum_species.SumSpecies'>,
             None,
             None,
             1,
             Empty set species,
             Product of (Singleton species) and (Combinatorial species))
        """
        if hasattr(self, "_reference"):
            return (self.__class__,) + self._reference._unique_info()
        else:
            return (self.__class__,)

    def __getstate__(self):
        """
        EXAMPLES::

            sage: X = species.SingletonSpecies()
            sage: E = species.EmptySetSpecies()
            sage: L = CombinatorialSpecies()
            sage: L.define(E+X*L)
            sage: L.__getstate__()
            {'reference': Sum of (Empty set species) and (Product of (Singleton species) and (Combinatorial species))}
        """
        state = {}
        if hasattr(self, '_reference'):
            state['reference'] = self._reference
        return state

    def __setstate__(self, state):
        """
        EXAMPLES::

            sage: X = species.SingletonSpecies()
            sage: E = species.EmptySetSpecies()
            sage: L = CombinatorialSpecies()
            sage: L.define(E+X*L)
            sage: state = L.__getstate__(); state
            {'reference': Sum of (Empty set species) and (Product of (Singleton species) and (Combinatorial species))}
            sage: L._reference = None
            sage: L.__setstate__(state)
            sage: L._reference
            Sum of (Empty set species) and (Product of (Singleton species) and (Combinatorial species))
        """
        CombinatorialSpecies.__init__(self)
        if 'reference' in state:
            self.define(state['reference'])

    def _structures(self, structure_class, labels):
        """
        EXAMPLES::

            sage: F = CombinatorialSpecies()
            sage: list(F._structures(F._default_structure_class, [1,2,3]))
            Traceback (most recent call last):
            ...
            NotImplementedError
        """
        if not hasattr(self, "_reference"):
            raise NotImplementedError
        for s in self._reference.structures(labels):
            yield structure_class(self, s)

    def _isotypes(self, structure_class, labels):
        """
        EXAMPLES::

            sage: F = CombinatorialSpecies()
            sage: list(F._isotypes(F._default_structure_class, [1,2,3]))
            Traceback (most recent call last):
            ...
            NotImplementedError
        """
        if not hasattr(self, "_reference"):
            raise NotImplementedError
        for s in self._reference.isotypes(labels):
            yield structure_class(self, s)

    def _gs(self, series_ring, base_ring):
        """
        EXAMPLES::

            sage: F = CombinatorialSpecies()
            sage: F.generating_series()
            Uninitialized Lazy Series
        """
        if base_ring not in self._generating_series:
            self._generating_series[base_ring] = series_ring.undefined(valuation=(0 if self._min is None else self._min))

        res = self._generating_series[base_ring]
        if hasattr(self, "_reference") and not hasattr(res, "_reference"):
            res._reference = None
            res.define(self._reference.generating_series(base_ring))
        return res

    def _itgs(self, series_ring, base_ring):
        """
        EXAMPLES::

            sage: F = CombinatorialSpecies()
            sage: F.isotype_generating_series()
            Uninitialized Lazy Series
        """
        if base_ring not in self._isotype_generating_series:
            self._isotype_generating_series[base_ring] = series_ring.undefined(valuation=(0 if self._min is None else self._min))

        res = self._isotype_generating_series[base_ring]
        if hasattr(self, "_reference") and not hasattr(res, "_reference"):
            res._reference = None
            res.define(self._reference.isotype_generating_series(base_ring))
        return res

    def _cis(self, series_ring, base_ring):
        """
        EXAMPLES::

            sage: F = CombinatorialSpecies()
<<<<<<< HEAD
            sage: F.cycle_index_series()                                                # needs sage.modules
            Uninitialized Lazy Laurent Series
=======
            sage: F.cycle_index_series()
            Uninitialized Lazy Series
>>>>>>> 80f6d772
        """
        if base_ring not in self._cycle_index_series:
            self._cycle_index_series[base_ring] = series_ring.undefined(valuation=(0 if self._min is None else self._min))

        res = self._cycle_index_series[base_ring]
        if hasattr(self, "_reference") and not hasattr(res, "_reference"):
            res._reference = None
            res.define(self._reference.cycle_index_series(base_ring))
        return res

    def weight_ring(self):
        """
        EXAMPLES::

            sage: F = species.CombinatorialSpecies()
            sage: F.weight_ring()
            Rational Field

        ::

            sage: X = species.SingletonSpecies()
            sage: E = species.EmptySetSpecies()
            sage: L = CombinatorialSpecies()
            sage: L.define(E+X*L)
            sage: L.weight_ring()
            Rational Field
        """
        if not hasattr(self, "_reference"):
            return QQ

        if hasattr(self, "_weight_ring_been_called"):
            return QQ
        else:
            self._weight_ring_been_called = True
            res = self._reference.weight_ring()
            del self._weight_ring_been_called
            return res

    def define(self, x):
        """
        Define ``self`` to be equal to the combinatorial species ``x``.

        This is
        used to define combinatorial species recursively. All of the real
        work is done by calling the .set() method for each of the series
        associated to self.

        EXAMPLES: The species of linear orders L can be recursively defined
        by `L = 1 + X*L` where 1 represents the empty set species
        and X represents the singleton species.

        ::

            sage: X = species.SingletonSpecies()
            sage: E = species.EmptySetSpecies()
            sage: L = CombinatorialSpecies()
            sage: L.define(E+X*L)
            sage: L.generating_series()[0:4]
            [1, 1, 1, 1]
            sage: L.structures([1,2,3]).cardinality()
            6
            sage: L.structures([1,2,3]).list()
            [1*(2*(3*{})),
             1*(3*(2*{})),
             2*(1*(3*{})),
             2*(3*(1*{})),
             3*(1*(2*{})),
             3*(2*(1*{}))]

        ::

            sage: L = species.LinearOrderSpecies()
            sage: L.generating_series()[0:4]
            [1, 1, 1, 1]
            sage: L.structures([1,2,3]).cardinality()
            6
            sage: L.structures([1,2,3]).list()
            [[1, 2, 3], [1, 3, 2], [2, 1, 3], [2, 3, 1], [3, 1, 2], [3, 2, 1]]

        TESTS::

            sage: A = CombinatorialSpecies()
            sage: A.define(E+X*A*A)
            sage: A.generating_series()[0:6]
            [1, 1, 2, 5, 14, 42]
            sage: A.generating_series().counts(6)
            [1, 1, 4, 30, 336, 5040]
            sage: len(A.structures([1,2,3,4]).list())
            336
            sage: A.isotype_generating_series()[0:6]
            [1, 1, 2, 5, 14, 42]
            sage: len(A.isotypes([1,2,3,4]).list())
            14

        ::

            sage: A = CombinatorialSpecies(min=1)
            sage: A.define(X+A*A)
            sage: A.generating_series()[0:6]
            [0, 1, 1, 2, 5, 14]
            sage: A.generating_series().counts(6)
            [0, 1, 2, 12, 120, 1680]
            sage: len(A.structures([1,2,3]).list())
            12
            sage: A.isotype_generating_series()[0:6]
            [0, 1, 1, 2, 5, 14]
            sage: len(A.isotypes([1,2,3,4]).list())
            5

        ::

            sage: X2 = X*X
            sage: X5 = X2*X2*X
            sage: A = CombinatorialSpecies(min=1)
            sage: B = CombinatorialSpecies(min=1)
            sage: C = CombinatorialSpecies(min=1)
            sage: A.define(X5+B*B)
            sage: B.define(X5+C*C)
            sage: C.define(X2+C*C+A*A)
            sage: A.generating_series()[0:15]
            [0, 0, 0, 0, 0, 1, 0, 0, 1, 2, 5, 4, 14, 10, 48]
            sage: B.generating_series()[0:15]
            [0, 0, 0, 0, 1, 1, 2, 0, 5, 0, 14, 0, 44, 0, 138]
            sage: C.generating_series()[0:15]
            [0, 0, 1, 0, 1, 0, 2, 0, 5, 0, 15, 0, 44, 2, 142]

        ::

            sage: F = CombinatorialSpecies()
            sage: F.define(E+X+(X*F+X*X*F))
            sage: F.generating_series().counts(10)
            [1, 2, 6, 30, 192, 1560, 15120, 171360, 2217600, 32296320]
            sage: F.generating_series()[0:10]
            [1, 2, 3, 5, 8, 13, 21, 34, 55, 89]
            sage: F.isotype_generating_series()[0:10]
            [1, 2, 3, 5, 8, 13, 21, 34, 55, 89]

        Check that :issue:`35071` is fixed::

            sage: X = species.SingletonSpecies()
            sage: E = species.SetSpecies(max=3)
            sage: B = species.CombinatorialSpecies(min=1)
            sage: B.define(X*E(B))
            sage: B.generating_series()
            z + z^2 + 3/2*z^3 + 5/2*z^4 + 9/2*z^5 + 17/2*z^6 + 133/8*z^7 + O(z^8)
        """
        if not isinstance(x, GenericCombinatorialSpecies):
            raise TypeError("x must be a combinatorial species")

        if self.__class__ is not CombinatorialSpecies:
            raise TypeError("only undefined combinatorial species can be set")

        self._reference = x

    def _add_to_digraph(self, d):
        """
        Adds this species as a vertex to the digraph d along with any
        'children' of this species.

        Note that to avoid infinite recursion, we just return if this
        species already occurs in the digraph d.

        EXAMPLES::

            sage: d = DiGraph(multiedges=True)                                          # needs sage.graphs
            sage: X = species.SingletonSpecies()
            sage: B = species.CombinatorialSpecies()
            sage: B.define(X+B*B)
            sage: B._add_to_digraph(d); d                                               # needs sage.graphs
            Multi-digraph on 4 vertices

        TESTS::

            sage: C = species.CombinatorialSpecies()
            sage: C._add_to_digraph(d)                                                  # needs sage.graphs
            Traceback (most recent call last):
            ...
            NotImplementedError
        """
        if self in d:
            return
        try:
            d.add_edge(self, self._reference)
            self._reference._add_to_digraph(d)
        except AttributeError:
            raise NotImplementedError

    def _equation(self, var_mapping):
        """
        Returns the right hand side of an algebraic equation satisfied by
        this species. This is a utility function called by the
        algebraic_equation_system method.

        EXAMPLES::

            sage: C = species.CombinatorialSpecies()
            sage: C.algebraic_equation_system()                                         # needs sage.graphs
            Traceback (most recent call last):
            ...
            NotImplementedError

        ::

            sage: B = species.BinaryTreeSpecies()
            sage: B.algebraic_equation_system()                                         # needs sage.graphs
            [-node3^2 + node1, -node1 + node3 + (-z)]
        """
        try:
            return var_mapping[self._reference]
        except AttributeError:
            raise NotImplementedError<|MERGE_RESOLUTION|>--- conflicted
+++ resolved
@@ -264,13 +264,8 @@
         EXAMPLES::
 
             sage: F = CombinatorialSpecies()
-<<<<<<< HEAD
             sage: F.cycle_index_series()                                                # needs sage.modules
-            Uninitialized Lazy Laurent Series
-=======
-            sage: F.cycle_index_series()
             Uninitialized Lazy Series
->>>>>>> 80f6d772
         """
         if base_ring not in self._cycle_index_series:
             self._cycle_index_series[base_ring] = series_ring.undefined(valuation=(0 if self._min is None else self._min))
