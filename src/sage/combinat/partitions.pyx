--- conflicted
+++ resolved
@@ -1,9 +1,5 @@
 # sage_setup: distribution = sagemath-combinat
-<<<<<<< HEAD
-"""
-=======
 r"""
->>>>>>> df9dd716
 Iterators over the partitions of an integer
 
 The iterators generate partitions in either increasing or decreasing
