<<<<<<< HEAD
=======
# cython: binding=True
>>>>>>> fe07439f
r"""
Some fast computations for finite posets
"""
# ****************************************************************************
#       Copyright (C) 2020 Frédéric Chapoton <chapoton@unistra.fr>
#
# This program is free software: you can redistribute it and/or modify
# it under the terms of the GNU General Public License as published by
# the Free Software Foundation, either version 2 of the License, or
# (at your option) any later version.
#                  https://www.gnu.org/licenses/
# ****************************************************************************
from sage.categories.finite_enumerated_sets import FiniteEnumeratedSets
from sage.misc.lazy_import import LazyImport
from sage.sets.recursively_enumerated_set import RecursivelyEnumeratedSet_forest

coxeter_matrix_fast = LazyImport('sage.combinat.posets.hasse_cython_flint', 'coxeter_matrix_fast',
<<<<<<< HEAD
                                 deprecation=35564)
moebius_matrix_fast = LazyImport('sage.combinat.posets.hasse_cython_flint', 'moebius_matrix_fast',
                                 deprecation=35564)
=======
                                 deprecation=35741)
moebius_matrix_fast = LazyImport('sage.combinat.posets.hasse_cython_flint', 'moebius_matrix_fast',
                                 deprecation=35741)
>>>>>>> fe07439f


class IncreasingChains(RecursivelyEnumeratedSet_forest):
    r"""
    The enumerated set of increasing chains.

    INPUT:

    - ``positions`` -- a list of sets of integers describing the poset,
      as given by the lazy attribute ``_leq_storage`` of Hasse diagrams.

    - ``element_constructor`` -- used to determine the type of chains,
      for example ``list`` or ``tuple``

    - ``exclude`` -- list of integers that should not belong to the chains

    - ``conversion`` -- optional list of elements of the poset

    If ``conversion`` is provided, it is used to convert chain elements
    to elements of this list.

    EXAMPLES::

        sage: from sage.combinat.posets.hasse_cython import IncreasingChains
        sage: D = IncreasingChains([{0,1},{1}], list, []); D
        An enumerated set with a forest structure
        sage: D.cardinality()
        4
        sage: list(D)
        [[], [0], [0, 1], [1]]
    """
    def __init__(self, list positions, element_constructor,
                 list exclude, conversion=None):
        """
        The enumerated set of increasing chains.

        TESTS::

            sage: from sage.combinat.posets.hasse_cython import IncreasingChains
            sage: D = IncreasingChains([{0,1},{1}], list, [])
            sage: TestSuite(D).run(skip='_test_pickling')
        """
        cdef int i
        cdef Py_ssize_t n = len(positions)
        self._n = n
        if exclude is not None:
            self._greater_than = [gti.difference(exclude) for gti in positions]
            self._vertices = [u for u in range(n) if u not in exclude]
        else:
            self._greater_than = positions
            self._vertices = list(range(n))

        self._element_constructor = element_constructor
        self._conversion = conversion
        if conversion is not None:
            self._from_poset = {elt: i for i, elt in enumerate(conversion)}

        self._roots = (tuple(),)

        RecursivelyEnumeratedSet_forest.__init__(self, algorithm='depth',
                    category=FiniteEnumeratedSets())

    def __contains__(self, tup):
        """
        Membership testing.

        If ``conversion`` was provided, it first converts elements of ``tup``
        to integers.

        EXAMPLES::

            sage: from sage.combinat.posets.hasse_cython import IncreasingChains
            sage: D = IncreasingChains([{0,1},{1}], list, [])
            sage: [x in D for x in D]
            [True, True, True, True]
            sage: [2] in D
            False
            sage: [1,1] in D
            False

            sage: P = Poset({'a':['b'],'b':[]})
            sage: ['a'] in P.chains()
            True
        """
        cdef int k
        cdef Py_ssize_t i, x, y
        if not tup:
            return True
        if self._conversion is not None:
            tup = [self._from_poset[elt] for elt in tup]
        for i in tup:
            if not(0 <= i < self._n):
                return False
        y = tup[0]
        for k in range(1, len(tup)):
            x = y
            y = tup[k]
            if x == y or y not in self._greater_than[x]:
                return False
        return True

    def post_process(self, chain):
        """
        Create a chain from the internal object.

        If ``conversion`` was provided, it first converts elements of the
        chain to elements of this list.

        Then the given ``element_constructor`` is applied to the chain.

        EXAMPLES::

            sage: from sage.combinat.posets.hasse_cython import IncreasingChains
            sage: D = IncreasingChains([{0,1},{1}], list, [])
            sage: D.post_process((0,1))
            [0, 1]

            sage: P = Poset({'a':['b'],'b':[]})
            sage: list(P.chains())
            [[], ['a'], ['a', 'b'], ['b']]
        """
        cdef Py_ssize_t i
        if self._conversion is not None:
            return self._element_constructor(self._conversion[i] for i in chain)
        return self._element_constructor(chain)

    def children(self, chain):
        """
        Return the children of a chain, by adding one largest element.

        EXAMPLES::

            sage: from sage.combinat.posets.hasse_cython import IncreasingChains
            sage: D = IncreasingChains([{0,1},{1}], list, [])
            sage: D.children((0,))
            [(0, 1)]

            sage: P = Poset({'a':['b'],'b':[]})
            sage: next(iter(P.chains()))
            []
        """
        cdef Py_ssize_t x, y
        if not chain:
            return [(x,) for x in self._vertices]
        else:
            x = chain[-1]
            return [chain + (y,) for y in self._greater_than[x] if x != y]<|MERGE_RESOLUTION|>--- conflicted
+++ resolved
@@ -1,7 +1,4 @@
-<<<<<<< HEAD
-=======
 # cython: binding=True
->>>>>>> fe07439f
 r"""
 Some fast computations for finite posets
 """
@@ -19,15 +16,9 @@
 from sage.sets.recursively_enumerated_set import RecursivelyEnumeratedSet_forest
 
 coxeter_matrix_fast = LazyImport('sage.combinat.posets.hasse_cython_flint', 'coxeter_matrix_fast',
-<<<<<<< HEAD
-                                 deprecation=35564)
-moebius_matrix_fast = LazyImport('sage.combinat.posets.hasse_cython_flint', 'moebius_matrix_fast',
-                                 deprecation=35564)
-=======
                                  deprecation=35741)
 moebius_matrix_fast = LazyImport('sage.combinat.posets.hasse_cython_flint', 'moebius_matrix_fast',
                                  deprecation=35741)
->>>>>>> fe07439f
 
 
 class IncreasingChains(RecursivelyEnumeratedSet_forest):
