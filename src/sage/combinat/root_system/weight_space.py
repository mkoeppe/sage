"""
Weight lattices and weight spaces
"""
# ****************************************************************************
#       Copyright (C) 2008-2009 Nicolas M. Thiery <nthiery at users.sf.net>
#
#  Distributed under the terms of the GNU General Public License (GPL)
#                  https://www.gnu.org/licenses/
# ****************************************************************************

from sage.misc.cachefunc import cached_method
from sage.sets.family import Family
from sage.combinat.free_module import CombinatorialFreeModule
from .weight_lattice_realizations import WeightLatticeRealizations
import functools


class WeightSpace(CombinatorialFreeModule):
    r"""
    INPUT:

    - ``root_system`` -- a root system
    - ``base_ring`` -- a ring `R`
    - ``extended`` -- boolean (default: ``False``)

    The weight space (or lattice if ``base_ring`` is `\ZZ`) of a root
    system is the formal free module `\bigoplus_i R \Lambda_i`
    generated by the fundamental weights `(\Lambda_i)_{i\in I}` of the
    root system.

    This class is also used for coweight spaces (or lattices).

    .. SEEALSO::

        - :meth:`RootSystem`
        - :meth:`RootSystem.weight_lattice` and :meth:`RootSystem.weight_space`
        - :meth:`~sage.combinat.root_system.weight_lattice_realizations.WeightLatticeRealizations`

    EXAMPLES::

        sage: Q = RootSystem(['A', 3]).weight_lattice(); Q
        Weight lattice of the Root system of type ['A', 3]
        sage: Q.simple_roots()                                                          # needs sage.graphs
        Finite family {1: 2*Lambda[1] -   Lambda[2],
                       2:  -Lambda[1] + 2*Lambda[2] -   Lambda[3],
                       3:                -Lambda[2] + 2*Lambda[3]}

        sage: Q = RootSystem(['A', 3, 1]).weight_lattice(); Q
        Weight lattice of the Root system of type ['A', 3, 1]
        sage: Q.simple_roots()                                                          # needs sage.graphs
        Finite family {0: 2*Lambda[0] -   Lambda[1]               -   Lambda[3],
                       1:  -Lambda[0] + 2*Lambda[1] -   Lambda[2],
                       2:                -Lambda[1] + 2*Lambda[2] -   Lambda[3],
                       3:  -Lambda[0]               -   Lambda[2] + 2*Lambda[3]}

    For infinite types, the Cartan matrix is singular, and therefore
    the embedding of the root lattice is not faithful::

        sage: sum(Q.simple_roots())                                                     # needs sage.graphs
        0

    In particular, the null root is zero::

        sage: Q.null_root()                                                             # needs sage.graphs
        0

    This can be compensated by extending the basis of the weight space
    and slightly deforming the simple roots to make them linearly
    independent, without affecting the scalar product with the
    coroots. This feature is currently only implemented for affine
    types. In that case, if ``extended`` is set, then the basis of the
    weight space is extended by an element `\delta`::

        sage: Q = RootSystem(['A', 3, 1]).weight_lattice(extended=True); Q
        Extended weight lattice of the Root system of type ['A', 3, 1]
        sage: Q.basis().keys()
        {0, 1, 2, 3, 'delta'}

    And the simple root `\alpha_0` associated to the special node is
    deformed as follows::

        sage: Q.simple_roots()                                                          # needs sage.graphs
        Finite family {0: 2*Lambda[0] -   Lambda[1]               -   Lambda[3] + delta,
                       1:  -Lambda[0] + 2*Lambda[1] -   Lambda[2],
                       2:                -Lambda[1] + 2*Lambda[2] -   Lambda[3],
                       3:  -Lambda[0]               -   Lambda[2] + 2*Lambda[3]}

    Now, the null root is nonzero::

        sage: Q.null_root()                                                             # needs sage.graphs
        delta

    .. WARNING::

        By a slight notational abuse, the extra basis element used to
        extend the fundamental weights is called ``\delta`` in the
        current implementation. However, in the literature,
        ``\delta`` usually denotes instead the null root. Most of the
        time, those two objects coincide, but not for type `BC` (aka.
        `A_{2n}^{(2)}`). Therefore we currently have::

            sage: Q = RootSystem(["A",4,2]).weight_lattice(extended=True)
            sage: Q.simple_root(0)                                                      # needs sage.graphs
            2*Lambda[0] - Lambda[1] + delta
            sage: Q.null_root()                                                         # needs sage.graphs
            2*delta

        whereas, with the standard notations from the literature, one
        would expect to get respectively `2\Lambda_0 -\Lambda_1 +1/2
        \delta` and `\delta`.

        Other than this notational glitch, the implementation remains
        correct for type `BC`.

        The notations may get improved in a subsequent version, which
        might require changing the index of the extra basis
        element. To guarantee backward compatibility in code not
        included in Sage, it is recommended to use the following idiom
        to get that index::

            sage: F = Q.basis_extension(); F
            Finite family {'delta': delta}
            sage: index = F.keys()[0]; index
            'delta'

        Then, for example, the coefficient of an element of the
        extended weight lattice on that basis element can be recovered
        with::

            sage: Q.null_root()[index]                                                  # needs sage.graphs
            2

    TESTS::

        sage: for ct in (CartanType.samples(crystallographic=True)                      # needs sage.graphs
        ....:             + [CartanType(["A",2], ["C",5,1])]):
        ....:     TestSuite(ct.root_system().weight_lattice()).run()
        ....:     TestSuite(ct.root_system().weight_space()).run()
        sage: for ct in CartanType.samples(affine=True):                                # needs sage.graphs
        ....:     if ct.is_implemented():
        ....:         P = ct.root_system().weight_space(extended=True)
        ....:         TestSuite(P).run()
    """

    @staticmethod
    def __classcall_private__(cls, root_system, base_ring, extended=False):
        """
        Guarantee Unique representation.

        .. SEEALSO:: :class:`UniqueRepresentation`

        TESTS::

            sage: R = RootSystem(['A',4])
            sage: from sage.combinat.root_system.weight_space import WeightSpace
            sage: WeightSpace(R, QQ) is WeightSpace(R, QQ, False)
            True
        """
        return super().__classcall__(cls, root_system, base_ring, extended)

    def __init__(self, root_system, base_ring, extended):
        """
        TESTS::

            sage: R = RootSystem(['A',4])
            sage: from sage.combinat.root_system.weight_space import WeightSpace
            sage: Q = WeightSpace(R, QQ); Q
            Weight space over the Rational Field of the Root system of type ['A', 4]
            sage: TestSuite(Q).run()                                                    # needs sage.graphs

            sage: WeightSpace(R, QQ, extended=True)
            Traceback (most recent call last):
            ...
            ValueError: extended weight lattices are only implemented for affine root systems
        """
        basis_keys = root_system.index_set()
        self._extended = extended
        if extended:
            if not root_system.cartan_type().is_affine():
                raise ValueError("extended weight lattices are only"
                                 " implemented for affine root systems")
            basis_keys = tuple(basis_keys) + ("delta",)

            def sortkey(x):
                return (1 if isinstance(x, str) else 0, x)
        else:
            def sortkey(x):
                return x

        self.root_system = root_system
        CombinatorialFreeModule.__init__(self, base_ring,
                                         basis_keys,
                                         prefix="Lambdacheck" if root_system.dual_side else "Lambda",
                                         latex_prefix="\\Lambda^\\vee" if root_system.dual_side else "\\Lambda",
                                         sorting_key=sortkey,
                                         category=WeightLatticeRealizations(base_ring))

        if root_system.cartan_type().is_affine() and not extended:
            # For an affine type, register the quotient map from the
            # extended weight lattice/space to the weight lattice/space
            domain = root_system.weight_space(base_ring, extended=True)
            domain.module_morphism(self.fundamental_weight,
                                   codomain=self
                                   ).register_as_coercion()

    def is_extended(self):
        """
        Return whether this is an extended weight lattice.

        .. SEEALSO:: :meth:`~sage.combinat.root_system.weight_lattice_realization.ParentMethods.is_extended`

        EXAMPLES::

            sage: RootSystem(["A",3,1]).weight_lattice().is_extended()
            False
            sage: RootSystem(["A",3,1]).weight_lattice(extended=True).is_extended()
            True
        """
        return self._extended

    def _repr_(self):
        """
        TESTS::

            sage: RootSystem(['A',4]).weight_lattice()    # indirect doctest
            Weight lattice of the Root system of type ['A', 4]
            sage: RootSystem(['B',4]).weight_space()
            Weight space over the Rational Field of the Root system of type ['B', 4]
            sage: RootSystem(['A',4]).coweight_lattice()
            Coweight lattice of the Root system of type ['A', 4]
            sage: RootSystem(['B',4]).coweight_space()
            Coweight space over the Rational Field of the Root system of type ['B', 4]
        """
        return self._name_string()

    def _name_string(self, capitalize=True, base_ring=True, type=True):
        """
        EXAMPLES::

            sage: RootSystem(['A',4]).weight_lattice()._name_string()
            "Weight lattice of the Root system of type ['A', 4]"
        """
        return self._name_string_helper("weight",
                                        capitalize=capitalize, base_ring=base_ring, type=type,
                                        prefix="extended " if self.is_extended() else "")

    @cached_method
    def fundamental_weight(self, i):
        r"""
        Return the `i`-th fundamental weight.

        INPUT:

        - ``i`` -- an element of the index set or ``'delta'``

        By a slight notational abuse, for an affine type this method
        also accepts ``'delta'`` as input, and returns the image of
        `\delta` of the extended weight lattice in this realization.

        .. SEEALSO:: :meth:`~sage.combinat.root_system.weight_lattice_realization.ParentMethods.fundamental_weight`

        EXAMPLES::

            sage: Q = RootSystem(["A",3]).weight_lattice()
            sage: Q.fundamental_weight(1)
            Lambda[1]

            sage: Q = RootSystem(["A",3,1]).weight_lattice(extended=True)
            sage: Q.fundamental_weight(1)
            Lambda[1]
            sage: Q.fundamental_weight("delta")
            delta
        """
        if i == "delta":
            if not self.cartan_type().is_affine():
                raise ValueError("delta is only defined for affine weight spaces")
            if self.is_extended():
                return self.monomial(i)
            else:
                return self.zero()
        else:
            if i not in self.index_set():
                raise ValueError("{} is not in the index set".format(i))
            return self.monomial(i)

    @cached_method
    def basis_extension(self):
        r"""
        Return the basis elements used to extend the fundamental weights.

        EXAMPLES::

            sage: Q = RootSystem(["A",3,1]).weight_lattice()
            sage: Q.basis_extension()
            Family ()

            sage: Q = RootSystem(["A",3,1]).weight_lattice(extended=True)
            sage: Q.basis_extension()
            Finite family {'delta': delta}

        This method is irrelevant for finite types::

            sage: Q = RootSystem(["A",3]).weight_lattice()
            sage: Q.basis_extension()
            Family ()
        """
        if self.is_extended():
            return Family(["delta"], self.monomial)
        else:
            return Family([])

    @cached_method
    def simple_root(self, j):
        r"""
        Return the `j`-th simple root.

        EXAMPLES::

            sage: L = RootSystem(["C",4]).weight_lattice()
            sage: L.simple_root(3)                                                      # needs sage.graphs
            -Lambda[2] + 2*Lambda[3] - Lambda[4]

        Its coefficients are given by the corresponding column of the
        Cartan matrix::

            sage: L.cartan_type().cartan_matrix()[:,2]                                  # needs sage.graphs
            [ 0]
            [-1]
            [ 2]
            [-1]

        Here are all simple roots::

            sage: L.simple_roots()                                                      # needs sage.graphs
            Finite family {1:  2*Lambda[1]   - Lambda[2],
                           2:   -Lambda[1] + 2*Lambda[2]   - Lambda[3],
                           3:   -Lambda[2] + 2*Lambda[3]   - Lambda[4],
                           4:               -2*Lambda[3] + 2*Lambda[4]}

        For the extended weight lattice of an affine type, the simple
        root associated to the special node is deformed by adding
        `\delta`, where `\delta` is the null root::

            sage: L = RootSystem(["C",4,1]).weight_lattice(extended=True)
            sage: L.simple_root(0)                                                      # needs sage.graphs
            2*Lambda[0] - 2*Lambda[1] + delta

        In fact `\delta` is really `1/a_0` times the null root (see
        the discussion in :class:`~sage.combinat.root_system.weight_space.WeightSpace`)
        but this only makes a difference in type `BC`::

            sage: L = RootSystem(CartanType(["BC",4,2])).weight_lattice(extended=True)
            sage: L.simple_root(0)                                                      # needs sage.graphs
            2*Lambda[0] - Lambda[1] + delta
            sage: L.null_root()                                                         # needs sage.graphs
            2*delta

        .. SEEALSO::

            - :meth:`~sage.combinat.root_system.type_affine.AmbientSpace.simple_root`
            - :meth:`CartanType.col_annihilator`
        """
        if j not in self.index_set():
            raise ValueError("{} is not in the index set".format(j))
        K = self.base_ring()
        result = self.sum_of_terms((i,K(c)) for i,c in self.root_system.dynkin_diagram().column(j))
        if self._extended and j == self.cartan_type().special_node():
            result = result + self.monomial("delta")
        return result

    def _repr_term(self, m):
        r"""
        Customized monomial printing for extended weight lattices.

        EXAMPLES::

            sage: L = RootSystem(["C",4,1]).weight_lattice(extended=True)
            sage: L.simple_root(0)             # indirect doctest                       # needs sage.graphs
            2*Lambda[0] - 2*Lambda[1] + delta

            sage: L = RootSystem(["C",4,1]).coweight_lattice(extended=True)
            sage: L.simple_root(0)             # indirect doctest                       # needs sage.graphs
            2*Lambdacheck[0] - Lambdacheck[1] + deltacheck
        """
        if m == "delta":
            return "deltacheck" if self.root_system.dual_side else "delta"
        return super()._repr_term(m)

    def _latex_term(self, m):
        r"""
        Customized monomial typesetting for extended weight lattices.

        EXAMPLES::

            sage: L = RootSystem(["C",4,1]).weight_lattice(extended=True)
            sage: latex(L.simple_root(0))             # indirect doctest                # needs sage.graphs
            2 \Lambda_{0} - 2 \Lambda_{1} + \delta

            sage: L = RootSystem(["C",4,1]).coweight_lattice(extended=True)
            sage: latex(L.simple_root(0))             # indirect doctest                # needs sage.graphs
            2 \Lambda^\vee_{0} - \Lambda^\vee_{1} + \delta^\vee
        """
        if m == "delta":
            return "\\delta^\\vee" if self.root_system.dual_side else "\\delta"
        return super()._latex_term(m)

    @cached_method
    def _to_classical_on_basis(self, i):
        r"""
        Implement the projection onto the corresponding classical space or lattice, on the basis.

        INPUT:

        - ``i`` -- a vertex of the Dynkin diagram or "delta"

        EXAMPLES::

            sage: L = RootSystem(["A",2,1]).weight_space()
            sage: L._to_classical_on_basis("delta")
            0
            sage: L._to_classical_on_basis(0)
            0
            sage: L._to_classical_on_basis(1)
            Lambda[1]
            sage: L._to_classical_on_basis(2)
            Lambda[2]
        """
        if i == "delta" or i == self.cartan_type().special_node():
            return self.classical().zero()
        else:
            return self.classical().monomial(i)

    @cached_method
    def to_ambient_space_morphism(self):
        r"""
        The morphism from ``self`` to its associated ambient space.

        EXAMPLES::

            sage: CartanType(['A',2]).root_system().weight_lattice().to_ambient_space_morphism()
            Generic morphism:
            From: Weight lattice of the Root system of type ['A', 2]
            To:   Ambient space of the Root system of type ['A', 2]

        .. warning::

            Implemented only for finite Cartan type.
        """
        if self.root_system.dual_side:
            raise TypeError("No implemented map from the coweight space to the ambient space")
        L = self.cartan_type().root_system().ambient_space()
        basis = L.fundamental_weights()

        def basis_value(basis, i):
            return basis[i]
        return self.module_morphism(on_basis=functools.partial(basis_value, basis), codomain=L)


class WeightSpaceElement(CombinatorialFreeModule.Element):

    def scalar(self, lambdacheck):
        """
        The canonical scalar product between the weight lattice and
        the coroot lattice.

        .. TODO::

            - merge with_apply_multi_module_morphism
            - allow for any root space / lattice
            - define properly the return type (depends on the base rings of the two spaces)
            - make this robust for extended weight lattices (`i` might be "delta")

        EXAMPLES::

            sage: L = RootSystem(["C",4,1]).weight_lattice()
            sage: Lambda     = L.fundamental_weights()
            sage: alphacheck = L.simple_coroots()
            sage: Lambda[1].scalar(alphacheck[1])
            1
            sage: Lambda[1].scalar(alphacheck[2])
            0

        The fundamental weights and the simple coroots are dual bases::

            sage: matrix([ [ Lambda[i].scalar(alphacheck[j])
            ....:            for i in L.index_set() ]
            ....:          for j in L.index_set() ])
            [1 0 0 0 0]
            [0 1 0 0 0]
            [0 0 1 0 0]
            [0 0 0 1 0]
            [0 0 0 0 1]

        Note that the scalar product is not yet implemented between
        the weight space and the coweight space; in any cases, that
        won't be the job of this method::

            sage: R = RootSystem(["A",3])
            sage: alpha = R.weight_space().roots()                                      # needs sage.graphs
            sage: alphacheck = R.coweight_space().roots()                               # needs sage.graphs
            sage: alpha[1].scalar(alphacheck[1])                                        # needs sage.graphs
            Traceback (most recent call last):
            ...
            ValueError: -Lambdacheck[1] + 2*Lambdacheck[2] - Lambdacheck[3]
            is not in the coroot space
        """
        # TODO: Find some better test
        if lambdacheck not in self.parent().coroot_lattice() and lambdacheck not in self.parent().coroot_space():
            raise ValueError("{} is not in the coroot space".format(lambdacheck))
        zero = self.parent().base_ring().zero()
        if len(self) < len(lambdacheck):
            return sum( (lambdacheck[i]*c for (i,c) in self), zero)
        else:
            return sum( (self[i]*c for (i,c) in lambdacheck), zero)

    def is_dominant(self):
        r"""
<<<<<<< HEAD
        Checks whether an element in the weight space lies in the positive
=======
        Check whether an element in the weight space lies in the positive
>>>>>>> e042294b
        cone spanned by the basis elements (fundamental weights).

        EXAMPLES::

            sage: W = RootSystem(['A',3]).weight_space()
            sage: Lambda = W.basis()
            sage: w = Lambda[1] + Lambda[3]
            sage: w.is_dominant()
            True
            sage: w = Lambda[1] - Lambda[2]
            sage: w.is_dominant()
            False

        In the extended affine weight lattice, ``'delta'`` is orthogonal to
        the positive coroots, so adding or subtracting it should not
        affect dominance::

            sage: P = RootSystem(['A',2,1]).weight_lattice(extended=true)
            sage: Lambda = P.fundamental_weights()
            sage: delta = P.null_root()                                                 # needs sage.graphs
            sage: w = Lambda[1] - delta                                                 # needs sage.graphs
            sage: w.is_dominant()                                                       # needs sage.graphs
            True
        """
        index_set = set(self.parent().index_set())
        return all(c >= 0 for i, c in self._monomial_coefficients.items() if i in index_set)
<<<<<<< HEAD

    def is_dominant_weight(self):
        r"""
        Checks whether an element in the weight space lies in the positive
        `\ZZ`-lattice cone spanned by the basis elements (fundamental weights).

        EXAMPLES::

            sage: W = RootSystem(['A',3]).weight_space()
            sage: Lambda = W.basis()
            sage: w = Lambda[1] + Lambda[3]
            sage: w.is_dominant_weight()
            True
            sage: w = Lambda[1] + 2/3*Lambda[3]
            sage: w.is_dominant_weight()
            False
            sage: w = Lambda[1] - Lambda[2]
            sage: w.is_dominant_weight()
            False

=======

    def is_dominant_weight(self):
        r"""
        Check whether an element in the weight space lies in the positive
        `\ZZ`-lattice cone spanned by the basis elements (fundamental weights).

        EXAMPLES::

            sage: W = RootSystem(['A',3]).weight_space()
            sage: Lambda = W.basis()
            sage: w = Lambda[1] + Lambda[3]
            sage: w.is_dominant_weight()
            True
            sage: w = Lambda[1] + 2/3*Lambda[3]
            sage: w.is_dominant_weight()
            False
            sage: w = Lambda[1] - Lambda[2]
            sage: w.is_dominant_weight()
            False

>>>>>>> e042294b
        In the extended affine weight lattice, ``'delta'`` is orthogonal to
        the positive coroots, so adding or subtracting it should not
        affect dominance::

            sage: P = RootSystem(['A',2,1]).weight_lattice(extended=true)
            sage: Lambda = P.fundamental_weights()
            sage: delta = P.null_root()                                                 # needs sage.graphs
            sage: w = Lambda[1] - delta                                                 # needs sage.graphs
            sage: w.is_dominant_weight()                                                # needs sage.graphs
            True
        """
        index_set = set(self.parent().index_set())
        from sage.rings.integer_ring import ZZ
        return all(c in ZZ and c >= 0 for i, c in self._monomial_coefficients.items() if i in index_set)

    def to_ambient(self):
        r"""
        Map ``self`` to the ambient space.

        EXAMPLES::

            sage: mu = CartanType(['B',2]).root_system().weight_lattice().an_element(); mu
            2*Lambda[1] + 2*Lambda[2]
            sage: mu.to_ambient()
            (3, 1)

        .. WARNING::

            Only implemented in finite Cartan type.
            Does not work for coweight lattices because there is no implemented map
            from the coweight lattice to the ambient space.
        """
        return self.parent().to_ambient_space_morphism()(self)

    def to_weight_space(self):
        r"""
        Map ``self`` to the weight space.

        Since `self.parent()` is the weight space, this map just returns ``self``.
        This overrides the generic method in `WeightSpaceRealizations`.

        EXAMPLES::

            sage: mu = CartanType(['A',2]).root_system().weight_lattice().an_element(); mu
            2*Lambda[1] + 2*Lambda[2]
            sage: mu.to_weight_space()
            2*Lambda[1] + 2*Lambda[2]
        """
        return self

    @cached_method
    def _to_root_vector(self):
        r"""
        Helper method to express ``self`` as a linear combination
        of simple roots.

        OUTPUT:

        A vector with entries in `\QQ` representing ``self`` as a linear
        combination of simple roots.

        EXAMPLES::

            sage: P = RootSystem(['A',3]).weight_lattice()
            sage: La = P.fundamental_weights()
            sage: [al._to_root_vector() for al in P.simple_roots()]
            [(1, 0, 0), (0, 1, 0), (0, 0, 1)]
            sage: (La[1] + La[2])._to_root_vector()
            (5/4, 3/2, 3/4)
        """
        return self.parent()._inverse_cartan_matrix * self.to_vector()


WeightSpace.Element = WeightSpaceElement<|MERGE_RESOLUTION|>--- conflicted
+++ resolved
@@ -515,11 +515,7 @@
 
     def is_dominant(self):
         r"""
-<<<<<<< HEAD
-        Checks whether an element in the weight space lies in the positive
-=======
         Check whether an element in the weight space lies in the positive
->>>>>>> e042294b
         cone spanned by the basis elements (fundamental weights).
 
         EXAMPLES::
@@ -546,11 +542,10 @@
         """
         index_set = set(self.parent().index_set())
         return all(c >= 0 for i, c in self._monomial_coefficients.items() if i in index_set)
-<<<<<<< HEAD
 
     def is_dominant_weight(self):
         r"""
-        Checks whether an element in the weight space lies in the positive
+        Check whether an element in the weight space lies in the positive
         `\ZZ`-lattice cone spanned by the basis elements (fundamental weights).
 
         EXAMPLES::
@@ -567,28 +562,6 @@
             sage: w.is_dominant_weight()
             False
 
-=======
-
-    def is_dominant_weight(self):
-        r"""
-        Check whether an element in the weight space lies in the positive
-        `\ZZ`-lattice cone spanned by the basis elements (fundamental weights).
-
-        EXAMPLES::
-
-            sage: W = RootSystem(['A',3]).weight_space()
-            sage: Lambda = W.basis()
-            sage: w = Lambda[1] + Lambda[3]
-            sage: w.is_dominant_weight()
-            True
-            sage: w = Lambda[1] + 2/3*Lambda[3]
-            sage: w.is_dominant_weight()
-            False
-            sage: w = Lambda[1] - Lambda[2]
-            sage: w.is_dominant_weight()
-            False
-
->>>>>>> e042294b
         In the extended affine weight lattice, ``'delta'`` is orthogonal to
         the positive coroots, so adding or subtracting it should not
         affect dominance::
