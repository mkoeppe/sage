<<<<<<< HEAD
# sage_setup: distribution = sagemath-modules
#cython: wraparound=False, boundscheck=False
=======
# cython: wraparound=False, boundscheck=False
>>>>>>> 1f0c2a2d
"""
Braid Orbit

Cython function to compute the orbit of the braid moves on a reduced word.
"""
from cysignals.signals cimport sig_check


cpdef set BraidOrbit(list word, list rels) noexcept:
    r"""
    Return the orbit of ``word`` by all replacements given by ``rels``.

    INPUT:

    - ``word`` -- list of integers

    - ``rels`` -- list of pairs ``(A, B)``, where ``A`` and ``B`` are
      lists of integers the same length

    EXAMPLES::

        sage: from sage.combinat.root_system.braid_orbit import BraidOrbit
        sage: word = [1,2,1,3,2,1]
        sage: rels = [[[2, 1, 2], [1, 2, 1]], [[3, 1], [1, 3]], [[3, 2, 3], [2, 3, 2]]]
        sage: sorted(BraidOrbit(word, rels))
        [(1, 2, 1, 3, 2, 1),
         (1, 2, 3, 1, 2, 1),
         (1, 2, 3, 2, 1, 2),
         (1, 3, 2, 1, 3, 2),
         (1, 3, 2, 3, 1, 2),
         (2, 1, 2, 3, 2, 1),
         (2, 1, 3, 2, 1, 3),
         (2, 1, 3, 2, 3, 1),
         (2, 3, 1, 2, 1, 3),
         (2, 3, 1, 2, 3, 1),
         (2, 3, 2, 1, 2, 3),
         (3, 1, 2, 1, 3, 2),
         (3, 1, 2, 3, 1, 2),
         (3, 2, 1, 2, 3, 2),
         (3, 2, 1, 3, 2, 3),
         (3, 2, 3, 1, 2, 3)]
        sage: len(_)
        16
    """
    cdef int i, l, rel_l, loop_ind, list_len
    cdef tuple left, right, test_word, new_word
    cdef list rel

    l = len(word)
    cdef set words = {tuple(word)}
    cdef list test_words = [tuple(word)]

    rels = rels + [[b, a] for a, b in rels]
    rels = [[tuple(a), tuple(b), len(a)] for a, b in rels]

    loop_ind = 0
    list_len = 1
    while loop_ind < list_len:
        sig_check()
        test_word = <tuple> test_words[loop_ind]
        loop_ind += 1
        for rel in rels:
            left = <tuple> rel[0]
            right = <tuple> rel[1]
            rel_l = <int> rel[2]
            for i in range(l-rel_l+1):
                if pattern_match(test_word, i, left, rel_l):
                    new_word = test_word[:i] + right + test_word[i+rel_l:]
                    if new_word not in words:
                        words.add(new_word)
                        test_words.append(new_word)
                        list_len += 1
    return words


cpdef bint is_fully_commutative(list word, list rels) noexcept:
    r"""
    Check if the braid orbit of ``word`` is using a braid relation.

    INPUT:

    - ``word`` -- list of integers

    - ``rels`` -- list of pairs ``(A, B)``, where ``A`` and ``B`` are
      lists of integers the same length

    EXAMPLES::

        sage: from sage.combinat.root_system.braid_orbit import is_fully_commutative
        sage: rels = [[[2, 1, 2], [1, 2, 1]], [[3, 1], [1, 3]], [[3, 2, 3], [2, 3, 2]]]
        sage: word = [1,2,1,3,2,1]
        sage: is_fully_commutative(word, rels)
        False
        sage: word = [1,2,3]
        sage: is_fully_commutative(word, rels)
        True
    """
    cdef int i, l, rel_l, loop_ind, list_len
    cdef tuple left, right, test_word, new_word
    cdef list rel

    l = len(word)
    cdef set words = {tuple(word)}
    cdef list test_words = [tuple(word)]

    rels = rels + [[b, a] for a, b in rels]
    rels = [[tuple(a), tuple(b), len(a)] for a, b in rels]

    loop_ind = 0
    list_len = 1
    while loop_ind < list_len:
        sig_check()
        test_word = <tuple> test_words[loop_ind]
        loop_ind += 1
        for rel in rels:
            left = <tuple> rel[0]
            right = <tuple> rel[1]
            rel_l = <int> rel[2]
            for i in range(l-rel_l+1):
                if pattern_match(test_word, i, left, rel_l):
                    if rel_l > 2:
                        return False
                    new_word = test_word[:i] + right + test_word[i+rel_l:]
                    if new_word not in words:
                        words.add(new_word)
                        test_words.append(new_word)
                        list_len += 1
    return True


cdef inline bint pattern_match(tuple L, int i, tuple X, int l) noexcept:
    r"""
    Return ``True`` if ``L[i:i+l] == X``.

    Assumes that ``i`` is the length of ``L`` and ``l`` is the
    length of ``X``.
    """
    cdef int ind
    for ind in range(l):
        if <int> L[i+ind] != <int> X[ind]:
            return False
    return True<|MERGE_RESOLUTION|>--- conflicted
+++ resolved
@@ -1,9 +1,5 @@
-<<<<<<< HEAD
 # sage_setup: distribution = sagemath-modules
-#cython: wraparound=False, boundscheck=False
-=======
 # cython: wraparound=False, boundscheck=False
->>>>>>> 1f0c2a2d
 """
 Braid Orbit
 
