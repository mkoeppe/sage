--- conflicted
+++ resolved
@@ -55,12 +55,8 @@
 
         EXAMPLES::
 
-<<<<<<< HEAD
-            sage: b = CartanType(['B',3,1]).dynkin_diagram(); b                         # needs sage.graphs
-=======
             sage: # needs sage.graphs
             sage: b = CartanType(['B',3,1]).dynkin_diagram(); b
->>>>>>> f72f2638
                 O 0
                 |
                 |
@@ -69,23 +65,13 @@
             B3~
             sage: b.edges(sort=True)                                                    # needs sage.graphs
             [(0, 2, 1), (1, 2, 1), (2, 0, 1), (2, 1, 1), (2, 3, 2), (3, 2, 1)]
-<<<<<<< HEAD
-
-            sage: b = CartanType(['B',2,1]).dynkin_diagram(); b                         # needs sage.graphs
-=======
             sage: b = CartanType(['B',2,1]).dynkin_diagram(); b
->>>>>>> f72f2638
             O=>=O=<=O
             0   2   1
             B2~
             sage: b.edges(sort=True)                                                    # needs sage.graphs
             [(0, 2, 2), (1, 2, 2), (2, 0, 1), (2, 1, 1)]
-<<<<<<< HEAD
-
-            sage: b = CartanType(['B',1,1]).dynkin_diagram(); b                         # needs sage.graphs
-=======
             sage: b = CartanType(['B',1,1]).dynkin_diagram(); b
->>>>>>> f72f2638
             O<=>O
             0   1
             B1~
