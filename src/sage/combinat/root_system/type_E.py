# -*- coding: utf-8 -*-
"""
Root system data for type E
"""
# ****************************************************************************
#       Copyright (C) 2008-2009 Daniel Bump
#       Copyright (C) 2008-2009 Justin Walker
#       Copyright (C) 2008-2009 Nicolas M. Thiery <nthiery at users.sf.net>,
#
#  Distributed under the terms of the GNU General Public License (GPL)
#                  https://www.gnu.org/licenses/
# ****************************************************************************

from . import ambient_space
<<<<<<< HEAD
from sage.rings.all import ZZ
from sage.sets.family import Family
=======
from sage.rings.integer_ring import ZZ
from sage.combinat.family import Family
>>>>>>> c896669b

class AmbientSpace(ambient_space.AmbientSpace):
    """
    The lattice behind E6, E7, or E8.  The computations are based on Bourbaki,
    Groupes et Algèbres de Lie, Ch. 4,5,6 (planche V-VII).
    """
    def __init__(self, root_system, baseRing):
        """
        Create the ambient space for the root system for E6, E7, E8.
        Specify the Base, i.e., the simple roots w.r. to the canonical
        basis for R^8.

        EXAMPLES::

            sage: e = RootSystem(['E',6]).ambient_space()
            sage: e == loads(dumps(e))
            True
            sage: [e.weyl_dimension(v) for v in e.fundamental_weights()]
            [27, 78, 351, 2925, 351, 27]
            sage: e = RootSystem(['E',7]).ambient_space()
            sage: [e.weyl_dimension(v) for v in e.fundamental_weights()]
            [133, 912, 8645, 365750, 27664, 1539, 56]
            sage: e = RootSystem(['E',8]).ambient_space()
            sage: [e.weyl_dimension(v) for v in e.fundamental_weights()]
            [3875, 147250, 6696000, 6899079264, 146325270, 2450240, 30380, 248]
           """
        v = ZZ(1)/ZZ(2)
        self.rank = root_system.cartan_type().rank()
        ambient_space.AmbientSpace.__init__(self, root_system, baseRing)
        if self.rank == 6:
            self.Base = [v*(self.root(0,7)-self.root(1,2,3,4,5,6)),
                         self.root(0,1),
                         self.root(0,1,p1=1),
                         self.root(1,2,p1=1),
                         self.root(2,3,p1=1),
                         self.root(3,4,p1=1)]
        elif self.rank == 7:
            self.Base = [v*(self.root(0,7)-self.root(1,2,3,4,5,6)),
                         self.root(0,1),
                         self.root(0,1,p1=1),
                         self.root(1,2,p1=1),
                         self.root(2,3,p1=1),
                         self.root(3,4,p1=1),
                         self.root(4,5,p1=1)]
        elif self.rank == 8:
            self.Base = [v*(self.root(0,7)-self.root(1,2,3,4,5,6)),
                         self.root(0,1),
                         self.root(0,1,p1=1),
                         self.root(1,2,p1=1),
                         self.root(2,3,p1=1),
                         self.root(3,4,p1=1),
                         self.root(4,5,p1=1),
                         self.root(5,6,p1=1)]
        else:
            raise NotImplementedError("Type \'E\' root systems only come in flavors 6, 7, 8.  Please make another choice")

    def dimension(self):
        """
        EXAMPLES::

            sage: e = RootSystem(['E',6]).ambient_space()
            sage: e.dimension()
            8
        """
        return 8

    def root(self, i1, i2=None, i3=None, i4=None, i5=None, i6=None, i7=None, i8=None, p1=0, p2=0, p3=0, p4=0, p5=0, p6=0, p7=0, p8=0):
        """
        Compute an element of the underlying lattice, using the specified elements of
        the standard basis, with signs dictated by the corresponding 'pi' arguments.
        We rely on the caller to provide the correct arguments.
        This is typically used to generate roots, although the generated elements
        need not be roots themselves.
        We assume that if one of the indices is not given, the rest are not as well.
        This should work for E6, E7, E8.

        EXAMPLES::

            sage: e = RootSystem(['E',6]).ambient_space()
            sage: [ e.root(i, j, p3=1) for i in range(e.n) for j in range(i+1, e.n) ]
            [(1, 1, 0, 0, 0, 0, 0, 0),
             (1, 0, 1, 0, 0, 0, 0, 0),
             (1, 0, 0, 1, 0, 0, 0, 0),
             (1, 0, 0, 0, 1, 0, 0, 0),
             (1, 0, 0, 0, 0, 1, 0, 0),
             (1, 0, 0, 0, 0, 0, 1, 0),
             (1, 0, 0, 0, 0, 0, 0, 1),
             (0, 1, 1, 0, 0, 0, 0, 0),
             (0, 1, 0, 1, 0, 0, 0, 0),
             (0, 1, 0, 0, 1, 0, 0, 0),
             (0, 1, 0, 0, 0, 1, 0, 0),
             (0, 1, 0, 0, 0, 0, 1, 0),
             (0, 1, 0, 0, 0, 0, 0, 1),
             (0, 0, 1, 1, 0, 0, 0, 0),
             (0, 0, 1, 0, 1, 0, 0, 0),
             (0, 0, 1, 0, 0, 1, 0, 0),
             (0, 0, 1, 0, 0, 0, 1, 0),
             (0, 0, 1, 0, 0, 0, 0, 1),
             (0, 0, 0, 1, 1, 0, 0, 0),
             (0, 0, 0, 1, 0, 1, 0, 0),
             (0, 0, 0, 1, 0, 0, 1, 0),
             (0, 0, 0, 1, 0, 0, 0, 1),
             (0, 0, 0, 0, 1, 1, 0, 0),
             (0, 0, 0, 0, 1, 0, 1, 0),
             (0, 0, 0, 0, 1, 0, 0, 1),
             (0, 0, 0, 0, 0, 1, 1, 0),
             (0, 0, 0, 0, 0, 1, 0, 1),
             (0, 0, 0, 0, 0, 0, 1, 1)]
        """
        if i1 == i2 or i2 is None:
            return (-1)**p1*self.monomial(i1)
        if i3 is None:
            return (-1)**p1*self.monomial(i1) + (-1)**p2*self.monomial(i2)
        if i4 is None:
            return (-1)**p1*self.monomial(i1) + (-1)**p2*self.monomial(i2)+(-1)**p3*self.monomial(i3)
        if i5 is None:
            return (-1)**p1*self.monomial(i1) + (-1)**p2*self.monomial(i2)+(-1)**p3*self.monomial(i3)+(-1)**p4*self.monomial(i4)
        if i6 is None:
            return (-1)**p1*self.monomial(i1) + (-1)**p2*self.monomial(i2)+(-1)**p3*self.monomial(i3)+(-1)**p4*self.monomial(i4)+(-1)**p5*self.monomial(i5)
        if i7 is None:
            return (-1)**p1*self.monomial(i1) + (-1)**p2*self.monomial(i2)+(-1)**p3*self.monomial(i3)+(-1)**p4*self.monomial(i4)+(-1)**p5*self.monomial(i5)+(-1)**p6*self.monomial(i6)
        if i8 is None:
            return (-1)**p1*self.monomial(i1) + (-1)**p2*self.monomial(i2)+(-1)**p3*self.monomial(i3)+(-1)**p4*self.monomial(i4)+(-1)**p5*self.monomial(i5)+(-1)**p6*self.monomial(i6)+(-1)**p7*self.monomial(i7)
        return (-1)**p1*self.monomial(i1) + (-1)**p2*self.monomial(i2)+(-1)**p3*self.monomial(i3)+(-1)**p4*self.monomial(i4)+(-1)**p5*self.monomial(i5)+(-1)**p6*self.monomial(i6)+(-1)**p7*self.monomial(i7)+(-1)**p8*self.monomial(i8)

    def simple_root(self, i):
        """
        There are computed as what Bourbaki calls the Base:
            a1 = e2-e3, a2 = e3-e4, a3 = e4, a4 = 1/2*(e1-e2-e3-e4)

        EXAMPLES::

            sage: LE6 = RootSystem(['E',6]).ambient_space()
            sage: LE6.simple_roots()
            Finite family {1: (1/2, -1/2, -1/2, -1/2, -1/2, -1/2, -1/2, 1/2), 2: (1, 1, 0, 0, 0, 0, 0, 0), 3: (-1, 1, 0, 0, 0, 0, 0, 0), 4: (0, -1, 1, 0, 0, 0, 0, 0), 5: (0, 0, -1, 1, 0, 0, 0, 0), 6: (0, 0, 0, -1, 1, 0, 0, 0)}
        """
        if i not in self.index_set():
            raise ValueError("{} is not in the index set".format(i))
        return self.Base[i-1]

    def negative_roots(self):
        """
        The negative roots.

        EXAMPLES::

            sage: e = RootSystem(['E',6]).ambient_space()
            sage: e.negative_roots()
            [(-1, -1, 0, 0, 0, 0, 0, 0),
             (-1, 0, -1, 0, 0, 0, 0, 0),
             (-1, 0, 0, -1, 0, 0, 0, 0),
             (-1, 0, 0, 0, -1, 0, 0, 0),
             (0, -1, -1, 0, 0, 0, 0, 0),
             (0, -1, 0, -1, 0, 0, 0, 0),
             (0, -1, 0, 0, -1, 0, 0, 0),
             (0, 0, -1, -1, 0, 0, 0, 0),
             (0, 0, -1, 0, -1, 0, 0, 0),
             (0, 0, 0, -1, -1, 0, 0, 0),
             (1, -1, 0, 0, 0, 0, 0, 0),
             (1, 0, -1, 0, 0, 0, 0, 0),
             (1, 0, 0, -1, 0, 0, 0, 0),
             (1, 0, 0, 0, -1, 0, 0, 0),
             (0, 1, -1, 0, 0, 0, 0, 0),
             (0, 1, 0, -1, 0, 0, 0, 0),
             (0, 1, 0, 0, -1, 0, 0, 0),
             (0, 0, 1, -1, 0, 0, 0, 0),
             (0, 0, 1, 0, -1, 0, 0, 0),
             (0, 0, 0, 1, -1, 0, 0, 0),
             (-1/2, -1/2, -1/2, -1/2, -1/2, 1/2, 1/2, -1/2),
             (-1/2, -1/2, -1/2, 1/2, 1/2, 1/2, 1/2, -1/2),
             (-1/2, -1/2, 1/2, -1/2, 1/2, 1/2, 1/2, -1/2),
             (-1/2, -1/2, 1/2, 1/2, -1/2, 1/2, 1/2, -1/2),
             (-1/2, 1/2, -1/2, -1/2, 1/2, 1/2, 1/2, -1/2),
             (-1/2, 1/2, -1/2, 1/2, -1/2, 1/2, 1/2, -1/2),
             (-1/2, 1/2, 1/2, -1/2, -1/2, 1/2, 1/2, -1/2),
             (-1/2, 1/2, 1/2, 1/2, 1/2, 1/2, 1/2, -1/2),
             (1/2, -1/2, -1/2, -1/2, 1/2, 1/2, 1/2, -1/2),
             (1/2, -1/2, -1/2, 1/2, -1/2, 1/2, 1/2, -1/2),
             (1/2, -1/2, 1/2, -1/2, -1/2, 1/2, 1/2, -1/2),
             (1/2, -1/2, 1/2, 1/2, 1/2, 1/2, 1/2, -1/2),
             (1/2, 1/2, -1/2, -1/2, -1/2, 1/2, 1/2, -1/2),
             (1/2, 1/2, -1/2, 1/2, 1/2, 1/2, 1/2, -1/2),
             (1/2, 1/2, 1/2, -1/2, 1/2, 1/2, 1/2, -1/2),
             (1/2, 1/2, 1/2, 1/2, -1/2, 1/2, 1/2, -1/2)]
        """
        return [ -a for a in self.positive_roots()]

    def positive_roots(self):
        """
        These are the roots positive w.r. to lexicographic ordering of the
        basis elements (e1<...<e4).

        EXAMPLES::

            sage: e = RootSystem(['E',6]).ambient_space()
            sage: e.positive_roots()
            [(1, 1, 0, 0, 0, 0, 0, 0),
             (1, 0, 1, 0, 0, 0, 0, 0),
             (1, 0, 0, 1, 0, 0, 0, 0),
             (1, 0, 0, 0, 1, 0, 0, 0),
             (0, 1, 1, 0, 0, 0, 0, 0),
             (0, 1, 0, 1, 0, 0, 0, 0),
             (0, 1, 0, 0, 1, 0, 0, 0),
             (0, 0, 1, 1, 0, 0, 0, 0),
             (0, 0, 1, 0, 1, 0, 0, 0),
             (0, 0, 0, 1, 1, 0, 0, 0),
             (-1, 1, 0, 0, 0, 0, 0, 0),
             (-1, 0, 1, 0, 0, 0, 0, 0),
             (-1, 0, 0, 1, 0, 0, 0, 0),
             (-1, 0, 0, 0, 1, 0, 0, 0),
             (0, -1, 1, 0, 0, 0, 0, 0),
             (0, -1, 0, 1, 0, 0, 0, 0),
             (0, -1, 0, 0, 1, 0, 0, 0),
             (0, 0, -1, 1, 0, 0, 0, 0),
             (0, 0, -1, 0, 1, 0, 0, 0),
             (0, 0, 0, -1, 1, 0, 0, 0),
             (1/2, 1/2, 1/2, 1/2, 1/2, -1/2, -1/2, 1/2),
             (1/2, 1/2, 1/2, -1/2, -1/2, -1/2, -1/2, 1/2),
             (1/2, 1/2, -1/2, 1/2, -1/2, -1/2, -1/2, 1/2),
             (1/2, 1/2, -1/2, -1/2, 1/2, -1/2, -1/2, 1/2),
             (1/2, -1/2, 1/2, 1/2, -1/2, -1/2, -1/2, 1/2),
             (1/2, -1/2, 1/2, -1/2, 1/2, -1/2, -1/2, 1/2),
             (1/2, -1/2, -1/2, 1/2, 1/2, -1/2, -1/2, 1/2),
             (1/2, -1/2, -1/2, -1/2, -1/2, -1/2, -1/2, 1/2),
             (-1/2, 1/2, 1/2, 1/2, -1/2, -1/2, -1/2, 1/2),
             (-1/2, 1/2, 1/2, -1/2, 1/2, -1/2, -1/2, 1/2),
             (-1/2, 1/2, -1/2, 1/2, 1/2, -1/2, -1/2, 1/2),
             (-1/2, 1/2, -1/2, -1/2, -1/2, -1/2, -1/2, 1/2),
             (-1/2, -1/2, 1/2, 1/2, 1/2, -1/2, -1/2, 1/2),
             (-1/2, -1/2, 1/2, -1/2, -1/2, -1/2, -1/2, 1/2),
             (-1/2, -1/2, -1/2, 1/2, -1/2, -1/2, -1/2, 1/2),
             (-1/2, -1/2, -1/2, -1/2, 1/2, -1/2, -1/2, 1/2)]
            sage: e.rho()
            (0, 1, 2, 3, 4, -4, -4, 4)
            sage: E8 = RootSystem(['E',8])
            sage: e = E8.ambient_space()
            sage: e.negative_roots()
            [(-1, -1, 0, 0, 0, 0, 0, 0),
             (-1, 0, -1, 0, 0, 0, 0, 0),
             (-1, 0, 0, -1, 0, 0, 0, 0),
             (-1, 0, 0, 0, -1, 0, 0, 0),
             (-1, 0, 0, 0, 0, -1, 0, 0),
             (-1, 0, 0, 0, 0, 0, -1, 0),
             (-1, 0, 0, 0, 0, 0, 0, -1),
             (0, -1, -1, 0, 0, 0, 0, 0),
             (0, -1, 0, -1, 0, 0, 0, 0),
             (0, -1, 0, 0, -1, 0, 0, 0),
             (0, -1, 0, 0, 0, -1, 0, 0),
             (0, -1, 0, 0, 0, 0, -1, 0),
             (0, -1, 0, 0, 0, 0, 0, -1),
             (0, 0, -1, -1, 0, 0, 0, 0),
             (0, 0, -1, 0, -1, 0, 0, 0),
             (0, 0, -1, 0, 0, -1, 0, 0),
             (0, 0, -1, 0, 0, 0, -1, 0),
             (0, 0, -1, 0, 0, 0, 0, -1),
             (0, 0, 0, -1, -1, 0, 0, 0),
             (0, 0, 0, -1, 0, -1, 0, 0),
             (0, 0, 0, -1, 0, 0, -1, 0),
             (0, 0, 0, -1, 0, 0, 0, -1),
             (0, 0, 0, 0, -1, -1, 0, 0),
             (0, 0, 0, 0, -1, 0, -1, 0),
             (0, 0, 0, 0, -1, 0, 0, -1),
             (0, 0, 0, 0, 0, -1, -1, 0),
             (0, 0, 0, 0, 0, -1, 0, -1),
             (0, 0, 0, 0, 0, 0, -1, -1),
             (1, -1, 0, 0, 0, 0, 0, 0),
             (1, 0, -1, 0, 0, 0, 0, 0),
             (1, 0, 0, -1, 0, 0, 0, 0),
             (1, 0, 0, 0, -1, 0, 0, 0),
             (1, 0, 0, 0, 0, -1, 0, 0),
             (1, 0, 0, 0, 0, 0, -1, 0),
             (1, 0, 0, 0, 0, 0, 0, -1),
             (0, 1, -1, 0, 0, 0, 0, 0),
             (0, 1, 0, -1, 0, 0, 0, 0),
             (0, 1, 0, 0, -1, 0, 0, 0),
             (0, 1, 0, 0, 0, -1, 0, 0),
             (0, 1, 0, 0, 0, 0, -1, 0),
             (0, 1, 0, 0, 0, 0, 0, -1),
             (0, 0, 1, -1, 0, 0, 0, 0),
             (0, 0, 1, 0, -1, 0, 0, 0),
             (0, 0, 1, 0, 0, -1, 0, 0),
             (0, 0, 1, 0, 0, 0, -1, 0),
             (0, 0, 1, 0, 0, 0, 0, -1),
             (0, 0, 0, 1, -1, 0, 0, 0),
             (0, 0, 0, 1, 0, -1, 0, 0),
             (0, 0, 0, 1, 0, 0, -1, 0),
             (0, 0, 0, 1, 0, 0, 0, -1),
             (0, 0, 0, 0, 1, -1, 0, 0),
             (0, 0, 0, 0, 1, 0, -1, 0),
             (0, 0, 0, 0, 1, 0, 0, -1),
             (0, 0, 0, 0, 0, 1, -1, 0),
             (0, 0, 0, 0, 0, 1, 0, -1),
             (0, 0, 0, 0, 0, 0, 1, -1),
             (-1/2, -1/2, -1/2, -1/2, -1/2, -1/2, -1/2, -1/2),
             (-1/2, -1/2, -1/2, -1/2, -1/2, 1/2, 1/2, -1/2),
             (-1/2, -1/2, -1/2, -1/2, 1/2, -1/2, 1/2, -1/2),
             (-1/2, -1/2, -1/2, -1/2, 1/2, 1/2, -1/2, -1/2),
             (-1/2, -1/2, -1/2, 1/2, -1/2, -1/2, 1/2, -1/2),
             (-1/2, -1/2, -1/2, 1/2, -1/2, 1/2, -1/2, -1/2),
             (-1/2, -1/2, -1/2, 1/2, 1/2, -1/2, -1/2, -1/2),
             (-1/2, -1/2, -1/2, 1/2, 1/2, 1/2, 1/2, -1/2),
             (-1/2, -1/2, 1/2, -1/2, -1/2, -1/2, 1/2, -1/2),
             (-1/2, -1/2, 1/2, -1/2, -1/2, 1/2, -1/2, -1/2),
             (-1/2, -1/2, 1/2, -1/2, 1/2, -1/2, -1/2, -1/2),
             (-1/2, -1/2, 1/2, -1/2, 1/2, 1/2, 1/2, -1/2),
             (-1/2, -1/2, 1/2, 1/2, -1/2, -1/2, -1/2, -1/2),
             (-1/2, -1/2, 1/2, 1/2, -1/2, 1/2, 1/2, -1/2),
             (-1/2, -1/2, 1/2, 1/2, 1/2, -1/2, 1/2, -1/2),
             (-1/2, -1/2, 1/2, 1/2, 1/2, 1/2, -1/2, -1/2),
             (-1/2, 1/2, -1/2, -1/2, -1/2, -1/2, 1/2, -1/2),
             (-1/2, 1/2, -1/2, -1/2, -1/2, 1/2, -1/2, -1/2),
             (-1/2, 1/2, -1/2, -1/2, 1/2, -1/2, -1/2, -1/2),
             (-1/2, 1/2, -1/2, -1/2, 1/2, 1/2, 1/2, -1/2),
             (-1/2, 1/2, -1/2, 1/2, -1/2, -1/2, -1/2, -1/2),
             (-1/2, 1/2, -1/2, 1/2, -1/2, 1/2, 1/2, -1/2),
             (-1/2, 1/2, -1/2, 1/2, 1/2, -1/2, 1/2, -1/2),
             (-1/2, 1/2, -1/2, 1/2, 1/2, 1/2, -1/2, -1/2),
             (-1/2, 1/2, 1/2, -1/2, -1/2, -1/2, -1/2, -1/2),
             (-1/2, 1/2, 1/2, -1/2, -1/2, 1/2, 1/2, -1/2),
             (-1/2, 1/2, 1/2, -1/2, 1/2, -1/2, 1/2, -1/2),
             (-1/2, 1/2, 1/2, -1/2, 1/2, 1/2, -1/2, -1/2),
             (-1/2, 1/2, 1/2, 1/2, -1/2, -1/2, 1/2, -1/2),
             (-1/2, 1/2, 1/2, 1/2, -1/2, 1/2, -1/2, -1/2),
             (-1/2, 1/2, 1/2, 1/2, 1/2, -1/2, -1/2, -1/2),
             (-1/2, 1/2, 1/2, 1/2, 1/2, 1/2, 1/2, -1/2),
             (1/2, -1/2, -1/2, -1/2, -1/2, -1/2, 1/2, -1/2),
             (1/2, -1/2, -1/2, -1/2, -1/2, 1/2, -1/2, -1/2),
             (1/2, -1/2, -1/2, -1/2, 1/2, -1/2, -1/2, -1/2),
             (1/2, -1/2, -1/2, -1/2, 1/2, 1/2, 1/2, -1/2),
             (1/2, -1/2, -1/2, 1/2, -1/2, -1/2, -1/2, -1/2),
             (1/2, -1/2, -1/2, 1/2, -1/2, 1/2, 1/2, -1/2),
             (1/2, -1/2, -1/2, 1/2, 1/2, -1/2, 1/2, -1/2),
             (1/2, -1/2, -1/2, 1/2, 1/2, 1/2, -1/2, -1/2),
             (1/2, -1/2, 1/2, -1/2, -1/2, -1/2, -1/2, -1/2),
             (1/2, -1/2, 1/2, -1/2, -1/2, 1/2, 1/2, -1/2),
             (1/2, -1/2, 1/2, -1/2, 1/2, -1/2, 1/2, -1/2),
             (1/2, -1/2, 1/2, -1/2, 1/2, 1/2, -1/2, -1/2),
             (1/2, -1/2, 1/2, 1/2, -1/2, -1/2, 1/2, -1/2),
             (1/2, -1/2, 1/2, 1/2, -1/2, 1/2, -1/2, -1/2),
             (1/2, -1/2, 1/2, 1/2, 1/2, -1/2, -1/2, -1/2),
             (1/2, -1/2, 1/2, 1/2, 1/2, 1/2, 1/2, -1/2),
             (1/2, 1/2, -1/2, -1/2, -1/2, -1/2, -1/2, -1/2),
             (1/2, 1/2, -1/2, -1/2, -1/2, 1/2, 1/2, -1/2),
             (1/2, 1/2, -1/2, -1/2, 1/2, -1/2, 1/2, -1/2),
             (1/2, 1/2, -1/2, -1/2, 1/2, 1/2, -1/2, -1/2),
             (1/2, 1/2, -1/2, 1/2, -1/2, -1/2, 1/2, -1/2),
             (1/2, 1/2, -1/2, 1/2, -1/2, 1/2, -1/2, -1/2),
             (1/2, 1/2, -1/2, 1/2, 1/2, -1/2, -1/2, -1/2),
             (1/2, 1/2, -1/2, 1/2, 1/2, 1/2, 1/2, -1/2),
             (1/2, 1/2, 1/2, -1/2, -1/2, -1/2, 1/2, -1/2),
             (1/2, 1/2, 1/2, -1/2, -1/2, 1/2, -1/2, -1/2),
             (1/2, 1/2, 1/2, -1/2, 1/2, -1/2, -1/2, -1/2),
             (1/2, 1/2, 1/2, -1/2, 1/2, 1/2, 1/2, -1/2),
             (1/2, 1/2, 1/2, 1/2, -1/2, -1/2, -1/2, -1/2),
             (1/2, 1/2, 1/2, 1/2, -1/2, 1/2, 1/2, -1/2),
             (1/2, 1/2, 1/2, 1/2, 1/2, -1/2, 1/2, -1/2),
             (1/2, 1/2, 1/2, 1/2, 1/2, 1/2, -1/2, -1/2)]
            sage: e.rho()
            (0, 1, 2, 3, 4, 5, 6, 23)

        """
        v = ZZ(1)/ZZ(2)
        # Note that
        if not hasattr(self, 'PosRoots'):
            if self.rank == 6:
                self.PosRoots = ( [ self.root(i,j) for i in range(self.rank-1) for j in range(i+1,self.rank-1) ] +
                                  [ self.root(i,j,p1=1) for i in range(self.rank-1) for j in range(i+1,self.rank-1) ] +
                                  [ v*(self.root(7)-self.root(6)-self.root(5)+self.root(0,1,2,3,4,p1=p1,p2=p2,p3=p3,p4=p4,p5=p5))
                                    for p1 in [0,1] for p2 in [0,1] for p3 in [0,1] for p4 in [0,1] for p5 in [0,1] if (p1+p2+p3+p4+p5)%2 == 0 ])
            elif self.rank == 7:
                self.PosRoots = ( [ self.root(i,j) for i in range(self.rank-1) for j in range(i+1,self.rank-1) ] +
                                  [ self.root(i,j,p1=1) for i in range(self.rank-1) for j in range(i+1,self.rank-1) ] +
                                  [ self.root(6,7,p1=1) ] +
                                  [ v*(self.root(7)-self.root(6)+self.root(0,1,2,3,4,5,p1=p1,p2=p2,p3=p3,p4=p4,p5=p5,p6=p6))
                                    for p1 in [0,1] for p2 in [0,1] for p3 in [0,1] for p4 in [0,1] for p5 in [0,1] for p6 in [0,1] if (p1+p2+p3+p4+p5+p6)%2 == 1 ])
            elif self.rank == 8:
                self.PosRoots = ( [ self.root(i,j) for i in range(self.rank) for j in range(i+1,self.rank) ] +
                                  [ self.root(i,j,p1=1) for i in range(self.rank) for j in range(i+1,self.rank) ] +
                                  [ v*(self.root(7)+self.root(0,1,2,3,4,5,6,p1=p1,p2=p2,p3=p3,p4=p4,p5=p5,p6=p6,p7=p7))
                                    for p1 in [0,1] for p2 in [0,1] for p3 in [0,1] for p4 in [0,1] for p5 in [0,1] for p6 in [0,1] for p7 in [0,1] if (p1+p2+p3+p4+p5+p6+p7)%2 == 0 ])

        return self.PosRoots

    def fundamental_weights(self):
        """
        EXAMPLES::

            sage: e = RootSystem(['E',6]).ambient_space()
            sage: e.fundamental_weights()
            Finite family {1: (0, 0, 0, 0, 0, -2/3, -2/3, 2/3), 2: (1/2, 1/2, 1/2, 1/2, 1/2, -1/2, -1/2, 1/2), 3: (-1/2, 1/2, 1/2, 1/2, 1/2, -5/6, -5/6, 5/6), 4: (0, 0, 1, 1, 1, -1, -1, 1), 5: (0, 0, 0, 1, 1, -2/3, -2/3, 2/3), 6: (0, 0, 0, 0, 1, -1/3, -1/3, 1/3)}
        """
        v2 = ZZ(1)/ZZ(2)
        v3 = ZZ(1)/ZZ(3)
        if self.rank == 6:
            return Family({ 1: 2*v3*self.root(7,6,5,p2=1,p3=1),
                            2: v2*self.root(0,1,2,3,4,5,6,7,p6=1,p7=1),
                            3: 5*v2*v3*self.root(7,6,5,p2=1,p3=1)+v2*self.root(0,1,2,3,4,p1=1),
                            4: self.root(2,3,4,5,6,7,p4=1,p5=1),
                            5: 2*v3*self.root(7,6,5,p2=1,p3=1)+self.root(3,4),
                            6: v3*self.root(7,6,5,p2=1,p3=1)+self.root(4)})
        elif self.rank == 7:
            return Family({ 1: self.root(7,6,p2=1),
                            2: v2*self.root(0,1,2,3,4,5)+self.root(6,7,p1=1),
                            3: v2*(self.root(0,1,2,3,4,5,p1=1)+3*self.root(6,7,p1=1)),
                            4: self.root(2,3,4,5)+2*self.root(6,7,p1=1),
                            5: 3*v2*self.root(6,7,p1=1)+self.root(3,4,5),
                            6: self.root(4,5,6,7,p3=1),
                            7: self.root(5)+v2*self.root(6,7,p1=1)})
        elif self.rank == 8:
            return Family({ 1: 2*self.root(7),
                            2: v2*(self.root(0,1,2,3,4,5,6)+5*self.root(7)),
                            3: v2*(self.root(0,1,2,3,4,5,6,p1=1)+7*self.root(7)),
                            4: self.root(2,3,4,5,6)+5*self.root(7),
                            5: self.root(3,4,5,6)+4*self.root(7),
                            6: self.root(4,5,6)+3*self.root(7),
                            7: self.root(5,6)+2*self.root(7),
                            8: self.root(6,7)})




from .cartan_type import CartanType_standard_finite, CartanType_simple, CartanType_simply_laced
class CartanType(CartanType_standard_finite, CartanType_simple, CartanType_simply_laced):
    def __init__(self, n):
        """
        EXAMPLES::

            sage: ct = CartanType(['E',6])
            sage: ct
            ['E', 6]
            sage: ct._repr_(compact = True)
            'E6'
            sage: ct.is_irreducible()
            True
            sage: ct.is_finite()
            True
            sage: ct.is_affine()
            False
            sage: ct.is_crystallographic()
            True
            sage: ct.is_simply_laced()
            True
            sage: ct.affine()
            ['E', 6, 1]
            sage: ct.dual()
            ['E', 6]

        TESTS::

            sage: TestSuite(ct).run()
        """
        if n < 6 or n > 8:
            raise ValueError("Invalid Cartan Type for Type E")
        CartanType_standard_finite.__init__(self, "E", n)

    def _latex_(self):
        """
        Return a latex representation of ``self``.

        EXAMPLES::

            sage: latex(CartanType(['E',7]))
            E_7
        """
        return "E_%s"%self.n

    AmbientSpace = AmbientSpace

    def coxeter_number(self):
        """
        Return the Coxeter number associated with ``self``.

        EXAMPLES::

            sage: CartanType(['E',6]).coxeter_number()
            12
            sage: CartanType(['E',7]).coxeter_number()
            18
            sage: CartanType(['E',8]).coxeter_number()
            30
        """
        if self.n == 6:
            return 12
        if self.n == 7:
            return 18
        # n == 8
        return 30

    def dual_coxeter_number(self):
        """
        Return the dual Coxeter number associated with ``self``.

        EXAMPLES::

            sage: CartanType(['E',6]).dual_coxeter_number()
            12
            sage: CartanType(['E',7]).dual_coxeter_number()
            18
            sage: CartanType(['E',8]).dual_coxeter_number()
            30
        """
        if self.n == 6:
            return 12
        if self.n == 7:
            return 18
        # n == 8
        return 30

    def dynkin_diagram(self):
        """
        Returns a Dynkin diagram for type E.

        EXAMPLES::

            sage: e = CartanType(['E',6]).dynkin_diagram()
            sage: e
                    O 2
                    |
                    |
            O---O---O---O---O
            1   3   4   5   6
            E6
            sage: sorted(e.edges())
            [(1, 3, 1), (2, 4, 1), (3, 1, 1), (3, 4, 1), (4, 2, 1), (4, 3, 1), (4, 5, 1), (5, 4, 1), (5, 6, 1), (6, 5, 1)]
            sage: e = CartanType(['E',7]).dynkin_diagram()
            sage: e
                    O 2
                    |
                    |
            O---O---O---O---O---O
            1   3   4   5   6   7
            E7
            sage: sorted(e.edges())
            [(1, 3, 1), (2, 4, 1), (3, 1, 1), (3, 4, 1), (4, 2, 1),
             (4, 3, 1), (4, 5, 1), (5, 4, 1), (5, 6, 1), (6, 5, 1),
             (6, 7, 1), (7, 6, 1)]
            sage: e = CartanType(['E',8]).dynkin_diagram()
            sage: e
                    O 2
                    |
                    |
            O---O---O---O---O---O---O
            1   3   4   5   6   7   8
            E8
            sage: sorted(e.edges())
            [(1, 3, 1), (2, 4, 1), (3, 1, 1), (3, 4, 1), (4, 2, 1),
             (4, 3, 1), (4, 5, 1), (5, 4, 1), (5, 6, 1), (6, 5, 1),
             (6, 7, 1), (7, 6, 1), (7, 8, 1), (8, 7, 1)]

        """
        from .dynkin_diagram import DynkinDiagram_class
        g = DynkinDiagram_class(self)
        g.add_edge(1,3)
        g.add_edge(2,4)
        for i in range(3, self.n):
            g.add_edge(i, i+1)
        return g

    def _latex_dynkin_diagram(self, label=lambda i: i, node=None, node_dist=2):
        r"""
        Return a latex representation of the Dynkin diagram.

        EXAMPLES::

            sage: print(CartanType(['E',7])._latex_dynkin_diagram())
            \draw (0 cm,0) -- (10 cm,0);
            \draw (4 cm, 0 cm) -- +(0,2 cm);
            \draw[fill=white] (0 cm, 0 cm) circle (.25cm) node[below=4pt]{$1$};
            \draw[fill=white] (2 cm, 0 cm) circle (.25cm) node[below=4pt]{$3$};
            \draw[fill=white] (4 cm, 0 cm) circle (.25cm) node[below=4pt]{$4$};
            \draw[fill=white] (6 cm, 0 cm) circle (.25cm) node[below=4pt]{$5$};
            \draw[fill=white] (8 cm, 0 cm) circle (.25cm) node[below=4pt]{$6$};
            \draw[fill=white] (10 cm, 0 cm) circle (.25cm) node[below=4pt]{$7$};
            \draw[fill=white] (4 cm, 2 cm) circle (.25cm) node[right=3pt]{$2$};
            <BLANKLINE>
        """
        if node is None:
            node = self._latex_draw_node
        ret = "\\draw (0 cm,0) -- (%s cm,0);\n"%((self.n-2)*node_dist)
        ret += "\\draw (%s cm, 0 cm) -- +(0,%s cm);\n"%(2*node_dist, node_dist)
        ret += node(0, 0, label(1))
        for i in range(1, self.n-1):
            ret += node(i*node_dist, 0, label(i+2))
        ret += node(2*node_dist, node_dist, label(2), 'right=3pt')
        return ret

    def ascii_art(self, label=lambda i: i, node=None):
        """
        Return a ascii art representation of the extended Dynkin diagram.

        EXAMPLES::

            sage: print(CartanType(['E',6]).ascii_art(label = lambda x: x+2))
                    O 4
                    |
                    |
            O---O---O---O---O
            3   5   6   7   8
            sage: print(CartanType(['E',7]).ascii_art(label = lambda x: x+2))
                    O 4
                    |
                    |
            O---O---O---O---O---O
            3   5   6   7   8   9
            sage: print(CartanType(['E',8]).ascii_art(label = lambda x: x+1))
                    O 3
                    |
                    |
            O---O---O---O---O---O---O
            2   4   5   6   7   8   9
        """
        if node is None:
            node = self._ascii_art_node
        labels = [label(_) for _ in [1,3,4,5,6] + list(range(7, self.n+1))] # We exclude 2 because of the special case
        ret = "        {} {}\n        |\n        |\n".format(node(label(2)), label(2))
        return ret + '---'.join(node(i) for i in labels) + '\n' + "".join("{!s:4}".format(i) for i in labels)

# For unpickling backward compatibility (Sage <= 4.1)
from sage.misc.persist import register_unpickle_override
register_unpickle_override('sage.combinat.root_system.type_E', 'ambient_space',  AmbientSpace)<|MERGE_RESOLUTION|>--- conflicted
+++ resolved
@@ -12,13 +12,8 @@
 # ****************************************************************************
 
 from . import ambient_space
-<<<<<<< HEAD
-from sage.rings.all import ZZ
+from sage.rings.integer_ring import ZZ
 from sage.sets.family import Family
-=======
-from sage.rings.integer_ring import ZZ
-from sage.combinat.family import Family
->>>>>>> c896669b
 
 class AmbientSpace(ambient_space.AmbientSpace):
     """
