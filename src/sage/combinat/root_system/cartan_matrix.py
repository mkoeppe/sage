--- conflicted
+++ resolved
@@ -387,11 +387,7 @@
 
         TESTS::
 
-<<<<<<< HEAD
-            sage: C = CartanMatrix(['A',1,1])                                           # needs sage.graphs
-=======
             sage: C = CartanMatrix(['A',1,1])  # indirect doctest                       # needs sage.graphs
->>>>>>> f72f2638
             sage: TestSuite(C).run(skip=["_test_category", "_test_change_ring"])        # needs sage.graphs
         """
         self._index_set = index_set
@@ -942,14 +938,9 @@
 
         EXAMPLES::
 
-<<<<<<< HEAD
-            sage: cm = CartanMatrix([[2,-5,0],[-2,2,-1],[0,-1,2]])                      # needs sage.graphs
-            sage: cm.coxeter_matrix()                                                   # needs sage.graphs
-=======
             sage: # needs sage.graphs
             sage: cm = CartanMatrix([[2,-5,0],[-2,2,-1],[0,-1,2]])
             sage: cm.coxeter_matrix()
->>>>>>> f72f2638
             [ 1 -1  2]
             [-1  1  3]
             [ 2  3  1]
@@ -985,14 +976,9 @@
 
         EXAMPLES::
 
-<<<<<<< HEAD
-            sage: cm = CartanMatrix([[2,-5,0],[-2,2,-1],[0,-1,2]])                      # needs sage.graphs
-            sage: G = cm.coxeter_diagram(); G                                           # needs sage.graphs
-=======
             sage: # needs sage.graphs
             sage: cm = CartanMatrix([[2,-5,0],[-2,2,-1],[0,-1,2]])
             sage: G = cm.coxeter_diagram(); G
->>>>>>> f72f2638
             Graph on 3 vertices
             sage: G.edges(sort=True)                                                    # needs sage.graphs
             [(0, 1, +Infinity), (1, 2, 3)]
