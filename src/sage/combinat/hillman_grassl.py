# -*- coding: utf-8 -*-
r"""
The Hillman-Grassl correspondence

Fix a partition `\lambda`
(see :meth:`~sage.combinat.partition.Partition`).
We draw all partitions and tableaux in English notation.

A `\lambda`-*array* will mean a tableau of shape `\lambda` whose
entries are nonnegative integers. (No conditions on the order of
these entries are made. Note that `0` is allowed.)

A *reverse plane partition of shape* `\lambda` (short:
`\lambda`-*rpp*) will mean a `\lambda`-array whose entries weakly
increase along each row and weakly increase along each column.
(Some authors -- like Stanley in [EnumComb2]_ Section 7.22 --
call this a weak reverse plane partition.)

The Hillman-Grassl correspondence `H`
(:meth:`hillman_grassl`) is the map that sends a
`\lambda`-array `M` to a `\lambda`-rpp `H(M)` defined recursively
as follows:

* If all entries of `M` are `0`, then `H(M) = M`.

* Otherwise, let `s` be the index of the leftmost column of `M`
  containing a nonzero entry.
  Let `r` be the index of the bottommost nonzero entry in the
  `s`-th column of `M`.
  Let `M'` be the `\lambda`-array obtained from `M` by removing
  `1` from the `(r, s)`-th entry of `M`.
  Let `Q = (q_{i, j})` be the image `H(M')` (which is already
  defined by recursion).

* Define a sequence `((i_1, j_1), (i_2, j_2), \ldots,
  (i_n, j_n))` of boxes in the diagram of `\lambda` (actually a
  lattice path made of southward and westward steps) as follows:
  Set `(i_1, j_1) = (r, \lambda_r)` (the rightmost box in the
  `r`-th row of `\lambda`).
  If `(i_k, j_k)` is defined for some `k \geq 1`, then
  `(i_{k+1}, j_{k+1})` is constructed as follows:
  If `q_{i_k + 1, j_k}` is well-defined and equals `q_{i_k, j_k}`,
  then we set `(i_{k+1}, j_{k+1}) = (i_k + 1, j_k)`.
  Otherwise, if `j_k = s`, then the sequence ends here.
  Otherwise, we set `(i_{k+1}, j_{k+1}) = (i_k, j_k - 1)`.

* Let `H(M)` be the array obtained from `Q` by adding `1` to
  the `(i_k, j_k)`-th entry of `Q` for each
  `k \in \{1, 2, \ldots, n\}`.

See [Gans1981]_ (Section 3) for this construction.

The inverse `H^{-1}` of the Hillman-Grassl correspondence
(:meth:`hillman_grassl_inverse`) sends
a `\lambda`-rpp `\pi` to a `\lambda`-array `H^{-1}(\pi)` constructed
recursively as follows:

* If all entries of `\pi` are `0`, then `H^{-1}(\pi) = \pi`.

* Otherwise, let `s` be the index of the leftmost column of `\pi`
  containing a nonzero entry.
  Write the `\lambda`-array `M` as `(m_{i, j})`.

* Define a sequence `((i_1, j_1), (i_2, j_2), \ldots,
  (i_n, j_n))` of boxes in the diagram of `\lambda` (actually a
  lattice path made of northward and eastward steps) as follows:
  Let `(i_1, j_1)` be the bottommost box in the `s`-th column
  of `\pi`.
  If `(i_k, j_k)` is defined for some `k \geq 1`, then
  `(i_{k+1}, j_{k+1})` is constructed as follows:
  If `q_{i_k - 1, j_k}` is well-defined and equals `q_{i_k, j_k}`,
  then we set `(i_{k+1}, j_{k+1}) = (i_k - 1, j_k)`.
  Otherwise, we set `(i_{k+1}, j_{k+1}) = (i_k, j_k + 1)` if
  this is still a box of `\lambda`.
  Otherwise, the sequence ends here.

* Let `\pi'` be the `\lambda`-rpp obtained from `\pi` by
  subtracting `1` from the `(i_k, j_k)`-th entry of `\pi` for each
  `k \in \{1, 2, \ldots, n\}`.

* Let `N'` be the image `H^{-1}(\pi')` (which is already
  constructed by recursion).
  Then, `H^{-1}(\pi)` is obtained from `N'` by adding `1` to the
  `(i_n, s)`-th entry of `N'`.

This construction appears in [HilGra1976]_ Section 6 (where
`\lambda`-arrays are re-encoded as sequences of "hook number
multiplicities") and [EnumComb2]_ Section 7.22.

REFERENCES:

<<<<<<< HEAD
- [Gans1981]_

- [HilGra1976]_

- [EnumComb2]_

- [Sulzgr2017]_

- [Pak2002]_

- [Hopkins2017]_
=======
.. [Gans1981] Emden R. Gansner,
  *The Hillman-Grassl Correspondence and the
  Enumeration of Reverse Plane Partitions*,
  Journal of Combinatorial Theory, Series A
  30 (1981), pp. 71--89.
  :doi:`10.1016/0097-3165(81)90041-8`

.. [HilGra1976] \A. P. Hillman, R. M. Grassl,
  *Reverse plane partitions and tableau hook numbers*,
  Journal of Combinatorial Theory, Series A 21 (1976),
  pp. 216--221.
  :doi:`10.1016/0097-3165(76)90065-0`

- [EnumComb2]_

.. [Sulzgr2017] Robin Sulzgruber,
  *Inserting rim-hooks into reverse plane partitions*,
  :arxiv:`1710.09695v1`.

.. [Pak2002] Igor Pak,
  *Hook length formula and geometric combinatorics*,
  Seminaire Lotharingien de Combinatoire, 46 (2001),
  B46f,
  https://eudml.org/doc/121696

.. [Hopkins2017] Sam Hopkins,
  *RSK via local transformations*,
  http://web.mit.edu/~shopkins/docs/rsk.pdf
>>>>>>> 4819120d

AUTHORS:

- Darij Grinberg and Tom Roby (2018): Initial implementation

.. TODO::

    * Connect this up with the tableaux and plane partitions.
      At the moment, everything is arrays. Probably tuples
      should be preferred, but also this should be a proper
      class? two proper classes? Wait until Tableaux have
      been refactored?

    * Properly document Pak and Sulzgruber correspondences?
"""
#*****************************************************************************
#       Copyright (C) 2018 Darij Grinberg <darijgrinberg@gmail.com>,
#                     2018 Tom Roby <tomrobyuconn@gmail.com>
#
#  Distributed under the terms of the GNU General Public License (GPL)
#
#    This code is distributed in the hope that it will be useful, but
#    WITHOUT ANY WARRANTY; without even the implied warranty of
#    MERCHANTABILITY or FITNESS FOR A PARTICULAR PURPOSE.  See the GNU
#    General Public License for more details.
#
#  The full text of the GPL is available at:
#
#                  http://www.gnu.org/licenses/
#*****************************************************************************

def transpose(M):
    r"""
    Return the transpose of a `\lambda`-array.
    
    The transpose of a `\lambda`-array `(m_{i, j})` is the
    `\lambda^t`-array `(m_{j, i})`
    (where `\lambda^t` is the conjugate of the partition
    `\lambda`).

    EXAMPLES::

        sage: from sage.combinat.hillman_grassl import transpose
        sage: transpose([[1, 2, 3], [4, 5]])
        [[1, 4], [2, 5], [3]]
        sage: transpose([[5, 0, 3], [4, 1, 0], [7]])
        [[5, 4, 7], [0, 1], [3, 0]]

    TESTS::

        sage: transpose(((2, 1), (3,)))
        [[2, 3], [1]]
        sage: transpose([])
        []
    """
    if len(M) == 0:
        return []
    l = len(M[0])
    res = []
    for j in range(l):
        lj = []
        for r in M:
            if len(r) <= j:
                break
            lj.append(r[j])
        res.append(lj)
    return res


def hillman_grassl(M):
    r"""
    Return the image of the `\lambda`-array ``M``
    under the Hillman-Grassl correspondence.

    The Hillman-Grassl correspondence is a bijection
    between the tableaux with nonnegative entries
    (otherwise arbitrary) and the reverse plane
    partitions with nonnegative entries.
    This bijection preserves the shape of the
    tableau. See :mod:`~sage.combinat.hillman_grassl`.

    .. SEEALSO::

        :meth:`hillman_grassl_inverse`.

    EXAMPLES::

        sage: hillman_grassl([[2, 1, 1], [0, 2, 0], [1, 1]])
        [[2, 2, 4], [2, 3, 4], [3, 5]]
        sage: hillman_grassl([[1, 2, 0], [1, 0, 1], [1]])
        [[0, 1, 3], [2, 4, 4], [3]]
        sage: hillman_grassl([])
        []
        sage: hillman_grassl([[3, 1, 2]])
        [[3, 4, 6]]
        sage: hillman_grassl([[2, 2, 0], [1, 1, 1], [1]])
        [[1, 2, 4], [3, 5, 5], [4]]
        sage: hillman_grassl([[1, 1, 1, 1]]*3)
        [[1, 2, 3, 4], [2, 3, 4, 5], [3, 4, 5, 6]]

    TESTS::

        sage: hillman_grassl(((2, 2, 0), (1, 1, 1), (1,)))
        [[1, 2, 4], [3, 5, 5], [4]]
    """
    lam = [len(row) for row in M]
    l = len(lam)
    Mt = transpose(M)
    # We won't touch M from now on; we'll only modify Mt
    # in place.
    hook_mults = []
    for j, col_j in enumerate(Mt):
        col_j_hook_mults = []
        for r, entry in enumerate(col_j):
            if entry != 0:
                col_j_hook_mults += [(r, j)] * entry
        hook_mults += reversed(col_j_hook_mults)
    res = [[0] * rowlen for rowlen in lam]
    for (r, s) in reversed(hook_mults):
        i = r
        j = lam[r] - 1
        while True:
            old = res[i][j]
            res[i][j] += 1
            if i + 1 != l and j < lam[i + 1] and old == res[i + 1][j]:
                i += 1
            else:
                if j == s:
                    break
                j -= 1
    return res

def hillman_grassl_inverse(M):
    r"""
    Return the image of the `\lambda`-rpp ``M`` under the
    inverse of the Hillman-Grassl correspondence.

    See :mod:`~sage.combinat.hillman_grassl`.

    .. SEEALSO::

        :meth:`hillman_grassl`.

    EXAMPLES::

        sage: hillman_grassl_inverse([[2, 2, 4], [2, 3, 4], [3, 5]])
        [[2, 1, 1], [0, 2, 0], [1, 1]]
        sage: hillman_grassl_inverse([[0, 1, 3], [2, 4, 4], [3]])
        [[1, 2, 0], [1, 0, 1], [1]]

    Applying the inverse of the Hillman-Grassl correspondence
    to the transpose of a `\lambda`-rpp `M` yields the same
    result as applying it to `M` and then transposing the
    result ([Gans1981]_ Corollary 3.4)::

        sage: hillman_grassl_inverse([[1,3,5],[2,4]])
        [[1, 2, 2], [1, 1]]
        sage: hillman_grassl_inverse([[1,2],[3,4],[5]])
        [[1, 1], [2, 1], [2]]
        sage: hillman_grassl_inverse([[1, 2, 3], [1, 2, 3], [2, 4, 4]])
        [[1, 2, 0], [0, 1, 1], [1, 0, 1]]
        sage: hillman_grassl_inverse([[1, 2, 3, 4], [2, 3, 4, 5], [3, 4, 5, 6]])
        [[1, 1, 1, 1], [1, 1, 1, 1], [1, 1, 1, 1]]

    TESTS::

        sage: a = [[3], [4], [6]]
        sage: hillman_grassl_inverse(a)
        [[3], [1], [2]]
        sage: a
        [[3], [4], [6]]

        sage: hillman_grassl_inverse(((1,2),(3,4),(5,)))
        [[1, 1], [2, 1], [2]]
    """
    lam = [len(row) for row in M]
    res = [[0] * rowlen for rowlen in lam]
    Mt = transpose(M)
    # We won't touch M from now on; we'll only modify Mt
    # in place.
    while True:
        for j, col_j in enumerate(Mt):
            if all(entry == 0 for entry in col_j):
                continue
            else:
                break
        else: # all entries of Mt are 0.
            break
        # Now, j is the index of the leftmost nonzero column of
        # the array.
        s = j
        i = len(col_j) - 1 # We already have j = s.
        while True:
            old = col_j[i]
            col_j[i] -= 1
            if i > 0 and old == col_j[i - 1]:
                i -= 1
            else:
                j += 1
                if j == lam[i]:
                    break
                col_j = Mt[j]
        res[i][s] += 1
    return res

def pak_correspondence(M):
    r"""
    Return the image of a `\lambda`-array ``M``
    under the Pak correspondence.

    The Pak correspondence is the map `\xi_\lambda`
    from [Sulzgr2017]_ Section 7, and is the map
    `\xi_\lambda^{-1}` from [Pak2002]_ Section 5.
    It is denoted by `\mathcal{RSK}` in [Hopkins2017]_.
    It is the inverse of the Sulzgruber correspondence
    (:meth:`sulzgruber_correspondence`).

    EXAMPLES::

        sage: pak_correspondence([[1, 0, 2], [0, 2, 0], [1, 1, 0]])
        [[1, 2, 3], [1, 2, 3], [2, 4, 4]]
        sage: pak_correspondence([[1, 1, 2], [0, 1, 0], [3, 0, 0]])
        [[1, 1, 4], [2, 3, 4], [4, 4, 4]]
        sage: pak_correspondence([[1, 0, 2], [0, 2, 0], [1, 1]])
        [[0, 2, 3], [1, 3, 3], [2, 4]]
        sage: pak_correspondence([[0, 2, 2], [1, 1], [2]])
        [[1, 2, 4], [1, 3], [3]]
        sage: pak_correspondence([[1, 1, 1, 1]]*3)
        [[1, 2, 3, 4], [2, 3, 4, 5], [3, 4, 5, 6]]

    TESTS::

        sage: pak_correspondence([])
        []
        sage: pak_correspondence(((0, 2, 2), (1, 1), (2,)))
        [[1, 2, 4], [1, 3], [3]]
    """
    lam = [len(row) for row in M]
    l = len(lam)
    if l == 0:
        return []
    # Finding a corner of lam...
    lam_0 = lam[0]
    for i, lam_i in enumerate(lam):
        if lam_i != lam_0:
            i -= 1
            break
    j = lam_0 - 1
    # Now, i is the index of the last row of ``M`` that
    # has the same length as the first row; hence, (i, j)
    # is a corner of lam.
    x = M[i][j]
    N = [list(row) for row in M]

    # remove the corner (i, j):
    N[i].pop()
    if not N[i]:
        N.pop()

    N = pak_correspondence(N)

    # toggling and inserting the new entry:
    for k in range(min(i, j) + 1):
        u = i - k
        v = j - k
        if u > 0 and v > 0:
            lower_bound = max(N[u-1][v], N[u][v-1])
        elif u > 0:
            lower_bound = N[u-1][v]
        elif v > 0:
            lower_bound = N[u][v-1]
        else:
            lower_bound = 0
        if k > 0:
            val = N[u][v]
            upper_bound = min(N[u+1][v], N[u][v+1])
            N[u][v] = lower_bound + upper_bound - val
        else:
            if len(N) <= u:
                N.append([])
            N[u].append(lower_bound + x)

    return N

def sulzgruber_correspondence(M, copy=True):
    r"""
    Return the image of a `\lambda`-array ``M``
    under the Sulzgruber correspondence.

    The Sulzgruber correspondence is the map `\Phi_\lambda`
    from [Sulzgr2017]_ Section 7, and is the map
    `\xi_\lambda` from [Pak2002]_ Section 4.
    It is the inverse of the Pak correspondence
    (:meth:`pak_correspondence`).

    INPUT:

    - ``copy`` (default: ``True``) -- boolean;
      if set to ``False``, the algorithm will clobber the
      input (but be more efficient)

    EXAMPLES::

        sage: sulzgruber_correspondence([[1, 2, 3], [1, 2, 3], [2, 4, 4]])
        [[1, 0, 2], [0, 2, 0], [1, 1, 0]]
        sage: sulzgruber_correspondence([[1, 1, 4], [2, 3, 4], [4, 4, 4]])
        [[1, 1, 2], [0, 1, 0], [3, 0, 0]]
        sage: sulzgruber_correspondence([[0, 2, 3], [1, 3, 3], [2, 4]])
        [[1, 0, 2], [0, 2, 0], [1, 1]]
        sage: sulzgruber_correspondence([[1, 2, 4], [1, 3], [3]])
        [[0, 2, 2], [1, 1], [2]]
        sage: sulzgruber_correspondence([[1, 2, 3, 4], [2, 3, 4, 5], [3, 4, 5, 6]])
        [[1, 1, 1, 1], [1, 1, 1, 1], [1, 1, 1, 1]]

    TESTS::

        sage: sulzgruber_correspondence([])
        []
        sage: sulzgruber_correspondence(((1, 2, 4), (1, 3), (3,)))
        [[0, 2, 2], [1, 1], [2]]

        sage: a = [[0, 2, 3], [1, 3, 3], [2, 4]]
        sage: sulzgruber_correspondence(a)
        [[1, 0, 2], [0, 2, 0], [1, 1]]
        sage: a
        [[0, 2, 3], [1, 3, 3], [2, 4]]
        sage: sulzgruber_correspondence(a, copy=False)
        [[1, 0, 2], [0, 2, 0], [1, 1]]
        sage: a
        []
    """
    lam = [len(row) for row in M]
    l = len(lam)
    if l == 0:
        return []
    # Finding a corner of lam...
    lam_0 = lam[0]
    for i, lam_i in enumerate(lam):
        if lam_i != lam_0:
            i -= 1
            break
    j = lam_0 - 1
    # Now, i is the index of the last row of ``M`` that
    # has the same length as the first row; hence, (i, j)
    # is a corner of lam.
    x = M[i][j]

    if copy:
        N = [list(row) for row in M] # make a deep copy of M to avoid vandalizing M
    else:
        N = M

    # toggling and obtaining x (the corner entry of the output):
    for k in range(min(i, j) + 1):
        u = i - k
        v = j - k
        if u > 0 and v > 0:
            lower_bound = max(N[u-1][v], N[u][v-1])
        elif u > 0:
            lower_bound = N[u-1][v]
        elif v > 0:
            lower_bound = N[u][v-1]
        else:
            lower_bound = 0
        if k > 0:
            val = N[u][v]
            upper_bound = min(N[u+1][v], N[u][v+1])
            N[u][v] = lower_bound + upper_bound - val
        else:
            x -= lower_bound

    # remove the corner (i, j):
    N[i].pop()
    if not N[i]:
        N.pop()

    N = sulzgruber_correspondence(N, copy=False)
    if len(N) <= i:
        N.append([])
    N[i].append(x)
    return N

<|MERGE_RESOLUTION|>--- conflicted
+++ resolved
@@ -89,7 +89,6 @@
 
 REFERENCES:
 
-<<<<<<< HEAD
 - [Gans1981]_
 
 - [HilGra1976]_
@@ -101,36 +100,6 @@
 - [Pak2002]_
 
 - [Hopkins2017]_
-=======
-.. [Gans1981] Emden R. Gansner,
-  *The Hillman-Grassl Correspondence and the
-  Enumeration of Reverse Plane Partitions*,
-  Journal of Combinatorial Theory, Series A
-  30 (1981), pp. 71--89.
-  :doi:`10.1016/0097-3165(81)90041-8`
-
-.. [HilGra1976] \A. P. Hillman, R. M. Grassl,
-  *Reverse plane partitions and tableau hook numbers*,
-  Journal of Combinatorial Theory, Series A 21 (1976),
-  pp. 216--221.
-  :doi:`10.1016/0097-3165(76)90065-0`
-
-- [EnumComb2]_
-
-.. [Sulzgr2017] Robin Sulzgruber,
-  *Inserting rim-hooks into reverse plane partitions*,
-  :arxiv:`1710.09695v1`.
-
-.. [Pak2002] Igor Pak,
-  *Hook length formula and geometric combinatorics*,
-  Seminaire Lotharingien de Combinatoire, 46 (2001),
-  B46f,
-  https://eudml.org/doc/121696
-
-.. [Hopkins2017] Sam Hopkins,
-  *RSK via local transformations*,
-  http://web.mit.edu/~shopkins/docs/rsk.pdf
->>>>>>> 4819120d
 
 AUTHORS:
 
