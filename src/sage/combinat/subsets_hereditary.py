--- conflicted
+++ resolved
@@ -75,28 +75,11 @@
 
         sage: # needs sage.graphs
         sage: num_calls = 0
-<<<<<<< HEAD
-        sage: g = graphs.PetersenGraph()                                                # needs sage.graphs
-=======
         sage: g = graphs.PetersenGraph()
->>>>>>> 51928653
         sage: def is_independent_set(S):
         ....:     global num_calls
         ....:     num_calls += 1
         ....:     return g.subgraph(S).size() == 0
-<<<<<<< HEAD
-        sage: l1 = list(subsets_with_hereditary_property(is_independent_set,            # needs sage.graphs
-        ....:                                            g.vertices(sort=False)))
-        sage: num_calls                                                                 # needs sage.graphs
-        91
-        sage: num_calls = 0
-        sage: l2 = list(subsets_with_hereditary_property(is_independent_set,            # needs sage.graphs
-        ....:                                            g.vertices(sort=False),
-        ....:                                            max_obstruction_size=2))
-        sage: num_calls                                                                 # needs sage.graphs
-        56
-        sage: l1 == l2                                                                  # needs sage.graphs
-=======
         sage: l1 = list(subsets_with_hereditary_property(is_independent_set,
         ....:                                            g.vertices(sort=False)))
         sage: num_calls
@@ -108,7 +91,6 @@
         sage: num_calls
         56
         sage: l1 == l2
->>>>>>> 51928653
         True
 
     TESTS::
