# sage_setup: distribution = sagemath-combinat
# -*- coding: utf-8 -*-
r"""
Word morphisms/substitutions

This module implements morphisms over finite and infinite words.

AUTHORS:

- Sébastien Labbé (2007-06-01): initial version
- Sébastien Labbé (2008-07-01): merged into sage-words
- Sébastien Labbé (2008-12-17): merged into sage
- Sébastien Labbé (2009-02-03): words next generation
- Sébastien Labbé (2009-11-20): allowing the choice of the
  datatype of the image. Doc improvements.
- Stepan Starosta (2012-11-09): growing letters

EXAMPLES:

Creation of a morphism from a dictionary or a string::

    sage: n = WordMorphism({0:[0,2,2,1],1:[0,2],2:[2,2,1]})

::

    sage: m = WordMorphism('x->xyxsxss,s->xyss,y->ys')

::

    sage: n
    WordMorphism: 0->0221, 1->02, 2->221
    sage: m
    WordMorphism: s->xyss, x->xyxsxss, y->ys

The codomain may be specified::

    sage: WordMorphism({0:[0,2,2,1],1:[0,2],2:[2,2,1]}, codomain=Words([0,1,2,3,4]))
    WordMorphism: 0->0221, 1->02, 2->221

Power of a morphism::

    sage: n^2
    WordMorphism: 0->022122122102, 1->0221221, 2->22122102

Image under a morphism::

    sage: m('y')
    word: ys
    sage: m('xxxsy')
    word: xyxsxssxyxsxssxyxsxssxyssys

Iterated image under a morphism::

    sage: m('y', 3)
    word: ysxyssxyxsxssysxyssxyss

See more examples in the documentation of the call method
(``m.__call__?``).

Infinite fixed point of morphism::

    sage: fix = m.fixed_point('x')
    sage: fix
    word: xyxsxssysxyxsxssxyssxyxsxssxyssxyssysxys...
    sage: fix.length()
    +Infinity

Incidence matrix::

    sage: matrix(m)                                                                     # needs sage.modules
    [2 3 1]
    [1 3 0]
    [1 1 1]

Many other functionalities...::

    sage: m.is_identity()
    False
    sage: m.is_endomorphism()
    True
"""
# ****************************************************************************
#       Copyright (C) 2008 Sebastien Labbe <slabqc@gmail.com>
#                     2018 Vincent Delecroix <20100.delecroix@gmail.com>
#
# This program is free software: you can redistribute it and/or modify
# it under the terms of the GNU General Public License as published by
# the Free Software Foundation, either version 2 of the License, or
# (at your option) any later version.
#                  https://www.gnu.org/licenses/
# ****************************************************************************

from collections.abc import Iterable
from sage.misc.callable_dict import CallableDict
from sage.structure.sage_object import SageObject
from sage.misc.cachefunc import cached_method
from sage.misc.lazy_import import lazy_import
from sage.misc.lazy_list import lazy_list
from sage.sets.set import Set
from sage.rings.rational_field import QQ
from sage.rings.infinity import Infinity
from sage.rings.integer_ring import IntegerRing
from sage.rings.integer import Integer
from sage.combinat.words.word import FiniteWord_class
from sage.combinat.words.words import FiniteWords, FiniteOrInfiniteWords

lazy_import('sage.modules.free_module_element', 'vector')
lazy_import('sage.matrix.constructor', 'Matrix')


def get_cycles(f, domain):
    r"""
    Return the list of cycles of the function ``f`` contained in ``domain``.

    INPUT:

    - ``f`` - function.

    - ``domain`` - iterable, a subdomain of the domain of definition of ``f``.

    EXAMPLES::

        sage: from sage.combinat.words.morphism import get_cycles
        sage: get_cycles(lambda i: (i+1)%3, [0,1,2])
        [(0, 1, 2)]
        sage: get_cycles(lambda i: [0,0,0][i], [0,1,2])
        [(0,)]
        sage: get_cycles(lambda i: [1,1,1][i], [0,1,2])
        [(1,)]
        sage: get_cycles(lambda i: [2,3,0][i], [0,1,2])
        [(0, 2)]
        sage: d = {'a': 'a', 'b': 'b'}
        sage: get_cycles(d.__getitem__, 'ba')
        [('b',), ('a',)]
    """
    cycles = []
    not_seen = set(domain)
    for a in domain:
        if a not in not_seen:
            continue
        cycle = [a]
        b = f(a)
        not_seen.remove(a)
        while b in not_seen:
            not_seen.remove(b)
            cycle.append(b)
            b = f(b)
        if b in cycle:
            cycles.append(tuple(cycle[cycle.index(b):]))

    return cycles


class PeriodicPointIterator():
    r"""
    (Lazy) constructor of the periodic points of a word morphism.

    This class is mainly used in :class:`WordMorphism.periodic_point` and
    :class:`WordMorphism.periodic_points`.

    EXAMPLES::

        sage: from sage.combinat.words.morphism import PeriodicPointIterator
        sage: s = WordMorphism('a->bacca,b->cba,c->aab')
        sage: p = PeriodicPointIterator(s, ['a','b','c'])
        sage: p._cache[0]
        lazy list ['a', 'a', 'b', ...]
        sage: p._cache[1]
        lazy list ['b', 'a', 'c', ...]
        sage: p._cache[2]
        lazy list ['c', 'b', 'a', ...]
    """
    def __init__(self, m, cycle):
        r"""
        INPUT:

        - ``m`` -- a word morphism

        - ``cycle`` -- a cycle of letters under the morphism

        TESTS::

            sage: from sage.combinat.words.morphism import PeriodicPointIterator
            sage: s = WordMorphism('a->bacca,b->cba,c->aab')
            sage: p = PeriodicPointIterator(s, ['a','b','c'])
            sage: pp = loads(dumps(p))
            sage: pp._cache[0]
            lazy list ['a', 'a', 'b', ...]
        """
        self._m = m            # for pickling only
        self._image = m.image
        self._cycle = tuple(cycle)
        self._cache = [lazy_list(self.get_iterator(i)) for i in range(len(cycle))]

    def __reduce__(self):
        r"""
        TESTS::

            sage: from sage.combinat.words.morphism import PeriodicPointIterator
            sage: s = WordMorphism('a->bacca,b->cba,c->aab')
            sage: p = PeriodicPointIterator(s, ['a','b','c'])
            sage: p.__reduce__()
            (<class 'sage.combinat.words.morphism.PeriodicPointIterator'>,
             (WordMorphism: a->bacca, b->cba, c->aab, ('a', 'b', 'c')))
        """
        return PeriodicPointIterator, (self._m, self._cycle)

    @cached_method
    def get_iterator(self, i):
        r"""
        Internal method.

        EXAMPLES::

            sage: from sage.combinat.words.morphism import PeriodicPointIterator
            sage: s = WordMorphism('a->bacca,b->cba,c->aab')
            sage: p = PeriodicPointIterator(s, ['a','b','c'])
            sage: p.get_iterator(0)
            <generator object ...get_iterator at ...>
        """
        j = (i - 1) % len(self._cycle)
        for a in self._image(self._cycle[j]):
            yield a
        u = iter(self._cache[j])
        next(u)
        while True:
            for a in self._image(next(u)):
                yield a


class WordMorphism(SageObject):
    r"""
    WordMorphism class

    INPUT:

    - ``data`` -- dict or str or an instance of WordMorphism, the map
      giving the image of letters
    - ``domain`` -- (optional:``None``) set of words over a given
      alphabet. If ``None``, the domain alphabet is computed from ``data``
      and is *sorted*.
    - ``codomain`` -- (optional:``None``) set of words over a given
      alphabet. If ``None``, the codomain alphabet is computed from
      ``data`` and is *sorted*.

    .. NOTE::

        When the domain or the codomain are not explicitly given, it is
        expected that the letters are comparable because the alphabets of
        the domain and of the codomain are sorted.

    EXAMPLES:

    From a dictionary::

        sage: n = WordMorphism({0:[0,2,2,1],1:[0,2],2:[2,2,1]})
        sage: n
        WordMorphism: 0->0221, 1->02, 2->221

    From a string with ``'->'`` as separation::

        sage: m = WordMorphism('x->xyxsxss,s->xyss,y->ys')
        sage: m
        WordMorphism: s->xyss, x->xyxsxss, y->ys
        sage: m.domain()
        Finite words over {'s', 'x', 'y'}
        sage: m.codomain()
        Finite words over {'s', 'x', 'y'}

    Specifying the domain and codomain::

        sage: W = FiniteWords([0,1,2])
        sage: d = {0:[0,1], 1:[0,1,0], 2:[0]}
        sage: m = WordMorphism(d, domain=W, codomain=W)
        sage: m([0]).parent()
        Finite words over {0, 1, 2}

    When the alphabet is non-sortable, the domain and/or codomain must be
    explicitly given::

        sage: W = FiniteWords(['a',6])
        sage: d = {'a':['a',6,'a'],6:[6,6,6,'a']}
        sage: WordMorphism(d, domain=W, codomain=W)
        WordMorphism: 6->666a, a->a6a

    TESTS::

        sage: wm = WordMorphism('a->ab,b->ba')
        sage: wm == loads(dumps(wm))
        True
    """
    def __init__(self, data, domain=None, codomain=None):
        r"""
        Construction of the morphism.

        EXAMPLES:

        1. If data is a str::

            sage: WordMorphism('a->ab,b->ba')
            WordMorphism: a->ab, b->ba
            sage: WordMorphism('a->ab,b->ba')
            WordMorphism: a->ab, b->ba
            sage: WordMorphism('a->abc,b->bca,c->cab')
            WordMorphism: a->abc, b->bca, c->cab
            sage: WordMorphism('a->abdsf,b->hahdad,c->asdhasd')
            WordMorphism: a->abdsf, b->hahdad, c->asdhasd
            sage: WordMorphism('(->(),)->)(')
            WordMorphism: (->(), )->)(
            sage: WordMorphism('a->53k,b->y5?,$->49i')
            WordMorphism: $->49i, a->53k, b->y5?

        An erasing morphism::

            sage: WordMorphism('a->ab,b->')
            WordMorphism: a->ab, b->

        Use the arrows ('->') correctly::

            sage: WordMorphism('a->ab,b-')
            Traceback (most recent call last):
            ...
            ValueError: the second and third characters must be '->' (not '-')
            sage: WordMorphism('a->ab,b')
            Traceback (most recent call last):
            ...
            ValueError: the second and third characters must be '->' (not '')
            sage: WordMorphism('a->ab,a-]asdfa')
            Traceback (most recent call last):
            ...
            ValueError: the second and third characters must be '->' (not '-]')

        Each letter must be defined only once::

            sage: WordMorphism('a->ab,a->ba')
            Traceback (most recent call last):
            ...
            ValueError: the image of 'a' is defined twice

        2. From a dictionary::

            sage: WordMorphism({"a":"ab","b":"ba"})
            WordMorphism: a->ab, b->ba
            sage: WordMorphism({2:[4,5,6],3:[1,2,3]})
            WordMorphism: 2->456, 3->123

        The image of a letter can be a set, but the order is not
        preserved::

            sage: WordMorphism({2:[4,5,6],3:set([4,1,8])})  # random results
            WordMorphism: 2->456, 3->814

        If the image of a letter is not iterable, it is considered as a
        letter::

            sage: WordMorphism({0:1, 1:0})
            WordMorphism: 0->1, 1->0
            sage: WordMorphism({0:123, 1:789})
            WordMorphism: 0->123, 1->789
            sage: WordMorphism({2:[4,5,6], 3:123})
            WordMorphism: 2->456, 3->123

        3. From a WordMorphism::

            sage: WordMorphism(WordMorphism('a->ab,b->ba'))
            WordMorphism: a->ab, b->ba

        TESTS::

            sage: WordMorphism(',,,a->ab,,,b->ba,,')
            WordMorphism: a->ab, b->ba

            sage: WordMorphism({(1,2):'ab', 'a': ['c', (1,2), 'a']})
            WordMorphism: (1, 2)->ab, a->c,(1, 2),a

            sage: WordMorphism({'a':'a'}, domain=FiniteWords('ab'))
            Traceback (most recent call last):
            ...
            ValueError: invalid input; the keys of the dictionary must coincide with the domain alphabet
            sage: WordMorphism({'a':'a', 'b':'b'}, domain=FiniteWords('a'))
            Traceback (most recent call last):
            ...
            ValueError: invalid input; the keys of the dictionary must coincide with the domain alphabet
        """
        if isinstance(data, WordMorphism):
            self._domain = data._domain
            self._codomain = data._codomain
            self._morph = data._morph
        else:
            if isinstance(data, str):
                data = self._build_dict(data)
            elif not isinstance(data, dict):
                raise NotImplementedError

            if codomain is None:
                codomain = self._build_codomain(data)

            if isinstance(codomain, FiniteOrInfiniteWords):
                codomain = codomain.finite_words()
            elif not isinstance(codomain, FiniteWords):
                raise TypeError("the codomain must be a set of finite words")
            self._codomain = codomain

            self._morph = {}

            dom_alph = list()
            for key, val in data.items():
                dom_alph.append(key)
                if val in codomain.alphabet():
                    self._morph[key] = codomain([val])
                else:
                    self._morph[key] = codomain(val)

            if domain is not None:
                if isinstance(domain, FiniteOrInfiniteWords):
                    domain = domain.finite_words()
                elif not isinstance(domain, FiniteWords):
                    raise TypeError("the codomain must be a set of finite words")
                A = domain.alphabet()
                if len(self._morph) != A.cardinality() or not all(a in A for a in self._morph):
                    raise ValueError('invalid input; the keys of the dictionary must coincide with the domain alphabet')
            else:
                try:
                    dom_alph.sort()
                except TypeError:
                    dom_alph.sort(key=str)
                domain = FiniteWords(dom_alph)
            self._domain = domain

    def _build_dict(self, s):
        r"""
        Parse the string input to WordMorphism and build the dictionary
        it represents.

        TESTS::

            sage: wm = WordMorphism('a->ab,b->ba')
            sage: wm._build_dict('a->ab,b->ba') == {'a': 'ab', 'b': 'ba'}
            True
            sage: wm._build_dict('a->ab,a->ba')
            Traceback (most recent call last):
            ...
            ValueError: the image of 'a' is defined twice
            sage: wm._build_dict('a->ab,b>ba')
            Traceback (most recent call last):
            ...
            ValueError: the second and third characters must be '->' (not '>b')
        """
        tmp_dict = {}
        for fleche in s.split(','):
            if len(fleche) == 0:
                continue

            if len(fleche) < 3 or fleche[1:3] != '->':
                raise ValueError("the second and third characters must be '->' (not '%s')" % fleche[1:3])

            lettre = fleche[0]
            image = fleche[3:]

            if lettre in tmp_dict:
                raise ValueError("the image of %r is defined twice" % lettre)

            tmp_dict[lettre] = image
        return tmp_dict

    def _build_codomain(self, data):
        r"""
        Return a Words domain containing all the letter in the keys of
        data (which must be a dictionary).

        TESTS:

        If the image of all the letters are iterable::

            sage: wm = WordMorphism('a->ab,b->ba')
            sage: wm._build_codomain({'a': 'ab', 'b': 'ba'})
            Finite words over {'a', 'b'}
            sage: wm._build_codomain({'a': 'dcb', 'b': 'a'})
            Finite words over {'a', 'b', 'c', 'd'}
            sage: wm._build_codomain({2:[4,5,6],3:[1,2,3]})
            Finite words over {1, 2, 3, 4, 5, 6}
            sage: wm._build_codomain({2:[4,5,6],3:set([4,1,8])})
            Finite words over {1, 4, 5, 6, 8}

        If the image of a letter is not iterable, it is considered as
        a letter::

            sage: wm._build_codomain({2:[4,5,6],3:123})
            Finite words over {4, 5, 6, 123}
            sage: wm._build_codomain({0:1, 1:0, 2:2})
            Finite words over {0, 1, 2}
        """
        codom_alphabet = set()
        for key, val in data.items():
            try:
                it = iter(val)
            except Exception:
                it = [val]
            codom_alphabet.update(it)
        try:
            codom_alphabet = sorted(codom_alphabet)
        except TypeError:
            codom_alphabet = sorted(codom_alphabet, key=str)
        return FiniteWords(codom_alphabet)

    @cached_method
    def __hash__(self):
        r"""
        TESTS::

            sage: hash(WordMorphism('a->ab,b->ba')) # random
            7211091143079804375
        """
        return hash(tuple((k, v) for k, v in self._morph.items())) ^ hash(self._codomain)

    def __eq__(self, other):
        r"""
        Return ``True`` if ``self`` is equal to ``other``.

        EXAMPLES::

            sage: n = WordMorphism('a->a,b->aa,c->aaa')
            sage: n**3 == n**1
            True
            sage: WordMorphism('b->ba,a->ab') == WordMorphism('a->ab,b->ba')
            True
            sage: WordMorphism('b->ba,a->ab') == WordMorphism({"a":"ab","b":"ba"})
            True
            sage: m = WordMorphism({0:[1,2,3],1:[4,5,6]}); m
            WordMorphism: 0->123, 1->456
            sage: o = WordMorphism('0->123,1->456'); o
            WordMorphism: 0->123, 1->456
            sage: m == o
            False

        TESTS:

        Check that equality depends on the codomain::

            sage: m = WordMorphism('a->a,b->aa,c->aaa')
            sage: n = WordMorphism('a->a,b->aa,c->aaa', codomain=Words('abc'))
            sage: m == n
            False
        """
        if not isinstance(other, WordMorphism):
            return False
        return self._morph == other._morph and self._codomain == other._codomain

    def __ne__(self, other):
        r"""
        Return whether ``self`` is not equal to ``other``.

        EXAMPLES::

            sage: m = WordMorphism('a->ab,b->baba')
            sage: n = WordMorphism('a->ab,b->baba')
            sage: o = WordMorphism('a->ab,b->bab')
            sage: m != n
            False
            sage: n != o
            True

        This solves :trac:`12475`::

            sage: s = WordMorphism('1->121,2->131,3->4,4->1')
            sage: s == s.reversal()
            True
            sage: s != s.reversal()
            False

        """
        return not self == other

    def __repr__(self) -> str:
        r"""
        Return the string representation of the morphism.

        EXAMPLES::

            sage: WordMorphism('a->ab,b->ba')
            WordMorphism: a->ab, b->ba
            sage: WordMorphism({0:[0,1],1:[1,0]})
            WordMorphism: 0->01, 1->10

        TESTS::

            sage: s = WordMorphism('a->ab,b->ba')
            sage: repr(s)
            'WordMorphism: a->ab, b->ba'
        """
        return "WordMorphism: %s" % str(self)

    def __str__(self) -> str:
        r"""
        Return the morphism in str.

        EXAMPLES::

            sage: print(WordMorphism('a->ab,b->ba'))
            a->ab, b->ba
            sage: print(WordMorphism({0:[0,1],1:[1,0]}))
            0->01, 1->10

        The output is sorted to make it unique::

            sage: print(WordMorphism('b->ba,a->ab'))
            a->ab, b->ba

        The str method is used for string formatting::

            sage: s = WordMorphism('a->ab,b->ba')
            sage: "Here is a map : %s" % s
            'Here is a map : a->ab, b->ba'

        ::

            sage: s = WordMorphism({1:[1,2],2:[1]})
            sage: s.dual_map()                                                          # needs sage.modules
            E_1^*(1->12, 2->1)

        TESTS::

            sage: s = WordMorphism('a->ab,b->ba')
            sage: str(s)
            'a->ab, b->ba'
        """
        L = [str(lettre) + '->' + image.string_rep()
             for lettre, image in self._morph.items()]
        return ', '.join(sorted(L))

    def __call__(self, w, order=1):
        r"""
        Return the image of ``w`` under self to the given order.

        INPUT:

        -  ``w`` - word or sequence in the domain of self

        -  ``order`` - integer or plus ``Infinity`` (default: 1)

        OUTPUT:

        -  ``word`` - order-th iterated image under self of ``w``

        EXAMPLES:

        The image of a word under a morphism:

        1. The image of a finite word under a morphism::

            sage: tm = WordMorphism ('a->ab,b->ba')
            sage: tm('a')
            word: ab
            sage: tm('aabababb')
            word: ababbaabbaabbaba

        2. The iterated image of a word::

            sage: tm('a', 2)
            word: abba
            sage: tm('aba', 3)
            word: abbabaabbaababbaabbabaab

        3. The infinitely iterated image of a letter::

            sage: tm('a', oo)
            word: abbabaabbaababbabaababbaabbabaabbaababba...

        4. The image of an infinite word::

            sage: t = words.ThueMorseWord()
            sage: n = WordMorphism({0:[0, 1], 1:[1, 0]})
            sage: n(t)
            word: 0110100110010110100101100110100110010110...
            sage: n(t, 3)
            word: 0110100110010110100101100110100110010110...
            sage: n(t)[:1000] == t[:1000]
            True

        The Fibonacci word::

            sage: w = words.FibonacciWord()
            sage: m = WordMorphism({0:'a', 1:'b'})
            sage: m(w)
            word: abaababaabaababaababaabaababaabaababaaba...
            sage: f = words.FibonacciWord('ab')
            sage: f[:1000] == m(w)[:1000]
            True

        ::

            sage: w = words.FibonacciWord("ab")
            sage: m = WordMorphism('a->01,b->101')
            sage: m(w)
            word: 0110101011010110101011010101101011010101...

        The word must be in the domain of self::

            sage: tm('0021')
            Traceback (most recent call last):
            ...
            ValueError: 0 not in alphabet

        The order must be a non-negative integer or plus Infinity::

            sage: tm('a', -1)
            Traceback (most recent call last):
            ...
            TypeError: order (-1) must be a non-negative integer or plus Infinity
            sage: tm('a', 6.7)
            Traceback (most recent call last):
            ...
            TypeError: order (6.7...) must be a non-negative integer or plus Infinity

        Only the first letter is considered for infinitely iterated image of
        a word under a morphism::

            sage: tm('aba',oo)
            word: abbabaabbaababbabaababbaabbabaabbaababba...

        The morphism self must be prolongable on the given letter for infinitely
        iterated image::

            sage: m = WordMorphism('a->ba,b->ab')
            sage: m('a', oo)
            Traceback (most recent call last):
            ...
            TypeError: self must be prolongable on a

        The empty word is fixed by any morphism for all natural
        powers::

            sage: phi = WordMorphism('a->ab,b->a')
            sage: phi(Word())
            word:
            sage: phi(Word(), oo)
            word:
            sage: it = iter([])
            sage: phi(it, oo)
            word:

        TESTS::

            sage: for i in range(6):
            ....:   tm('a', i)
            word: a
            word: ab
            word: abba
            word: abbabaab
            word: abbabaabbaababba
            word: abbabaabbaababbabaababbaabbabaab
            sage: m = WordMorphism('a->,b->')
            sage: m('')
            word:

        When the input is a finite word, the output is another
        finite word::

            sage: w = m('aabb')
            sage: type(w)
            <class 'sage.combinat.words.word.FiniteWord_char'>

            sage: w == loads(dumps(w))
            True
            sage: import tempfile
            sage: with tempfile.NamedTemporaryFile(suffix=".sobj") as f:
            ....:     save(w, filename=f.name)
        """
        if order == 1:
            D = self.domain()
            C = self.codomain()
            if isinstance(w, (tuple, str, list)):
                w = D(w)

            if isinstance(w, FiniteWord_class):
                im = C()
                for a in w:
                    im += self._morph[a]
                return im

            if isinstance(w, Iterable):
                pass
            elif w in self._domain.alphabet():
                return self._morph[w]
            else:
                raise TypeError("do not know how to handle an input (=%s) that is not iterable or not in the domain alphabet" % w)

            # here we assume (maybe wrongly) that the length is infinite
            parent = self.codomain().shift()
            iterator = (x for y in w for x in self._morph[y])
            parent = parent.shift()
            return parent(iterator)

        elif order is Infinity:
            if isinstance(w, (tuple, str, list, FiniteWord_class)):
                if len(w) == 0:
                    return self.codomain()()
                else:
                    letter = w[0]
            elif isinstance(w, Iterable):
                try:
                    letter = next(w)
                except StopIteration:
                    return self.codomain()()
            elif w in self._domain.alphabet():
                letter = w
            else:
                raise TypeError("do not know how to handle an input (=%s) that is not iterable or not in the domain alphabet" % w)
            return self.fixed_point(letter=letter)

        elif isinstance(order, (int, Integer)) and order > 1:
            return self(self(w, order - 1))

        elif order == 0:
            return self._domain(w)

        else:
            raise TypeError("order (%s) must be a non-negative integer or plus Infinity" % order)

    def latex_layout(self, layout=None):
        r"""
        Get or set the actual latex layout (oneliner vs array).

        INPUT:

        - ``layout`` - string (default: ``None``), can take one of the
          following values:

          - ``None`` - Returns the actual latex layout. By default, the
            layout is ``'array'``
          - ``'oneliner'`` - Set the layout to ``'oneliner'``
          - ``'array'`` - Set the layout to ``'array'``

        EXAMPLES::

            sage: s = WordMorphism('a->ab,b->ba')
            sage: s.latex_layout()
            'array'
            sage: s.latex_layout('oneliner')
            sage: s.latex_layout()
            'oneliner'
        """
        if layout is None:
            # return the layout
            if not hasattr(self, '_latex_layout'):
                self._latex_layout = 'array'
            return self._latex_layout
        else:
            # change the layout
            self._latex_layout = layout

    def _latex_(self):
        r"""
        Return the latex representation of the morphism.

        Use :meth:`latex_layout` to change latex layout (oneliner vs
        array). The default is a latex array.

        EXAMPLES::

            sage: s = WordMorphism('a->ab,b->ba')
            sage: s._latex_()
            \begin{array}{l}
            a \mapsto ab\\
            b \mapsto ba
            \end{array}

        Change the latex layout to a one liner::

            sage: s.latex_layout('oneliner')
            sage: s._latex_()
            a \mapsto ab,b \mapsto ba

        TESTS:

        Unknown latex style::

            sage: s.latex_layout('tabular')
            sage: s._latex_()
            Traceback (most recent call last):
            ...
            ValueError: unknown latex_layout(=tabular)
        """
        from sage.misc.latex import LatexExpr
        A = self.domain().alphabet()
        latex_layout = self.latex_layout()
        if latex_layout == 'oneliner':
            L = [r"%s \mapsto %s" % (a, self.image(a)) for a in A]
            return LatexExpr(r','.join(L))
        elif latex_layout == 'array':
            s = r"\begin{array}{l}" + '\n'
            lines = []
            for a in A:
                lines.append(r"%s \mapsto %s" % (a, self.image(a)))
            s += '\\\\\n'.join(lines)
            s += '\n' + r"\end{array}"
            return LatexExpr(s)
        else:
            raise ValueError('unknown latex_layout(=%s)' % latex_layout)

    def __mul__(self, other):
        r"""
        Return the morphism ``self``\*``other``.

        EXAMPLES::

            sage: m = WordMorphism('a->ab,b->ba')
            sage: fibo = WordMorphism('a->ab,b->a')
            sage: fibo*m
            WordMorphism: a->aba, b->aab
            sage: fibo*fibo
            WordMorphism: a->aba, b->ab
            sage: m*fibo
            WordMorphism: a->abba, b->ab

        ::

            sage: n = WordMorphism('a->a,b->aa,c->aaa')
            sage: p1 = n*m
            sage: p1
            WordMorphism: a->aaa, b->aaa
            sage: p1.domain()
            Finite words over {'a', 'b'}
            sage: p1.codomain()
            Finite words over {'a'}

        ::

            sage: p2 = m*n
            sage: p2
            WordMorphism: a->ab, b->abab, c->ababab
            sage: p2.domain()
            Finite words over {'a', 'b', 'c'}
            sage: p2.codomain()
            Finite words over {'a', 'b'}

        ::

            sage: m = WordMorphism('0->a,1->b')
            sage: n = WordMorphism('a->c,b->e',codomain=Words('abcde'))
            sage: p = n * m
            sage: p.codomain()
            Finite words over {'a', 'b', 'c', 'd', 'e'}

        TESTS::

            sage: m = WordMorphism('a->b,b->c,c->a')
            sage: WordMorphism('')*m
            Traceback (most recent call last):
            ...
            KeyError: 'b'
            sage: m * WordMorphism('')
            WordMorphism:
        """
        return WordMorphism(dict((key, self(w)) for key, w in other._morph.items()), codomain=self.codomain())

    def __pow__(self, exp):
        r"""
        Return the power of ``self`` with exponent = ``exp``.

        INPUT:

        -  ``exp`` - a positive integer

        EXAMPLES::

            sage: m = WordMorphism('a->ab,b->ba')
            sage: m^1
            WordMorphism: a->ab, b->ba
            sage: m^2
            WordMorphism: a->abba, b->baab
            sage: m^3
            WordMorphism: a->abbabaab, b->baababba

        The exponent must be a positive integer::

            sage: m^1.5
            Traceback (most recent call last):
            ...
            ValueError: exponent (1.5...) must be an integer
            sage: m^-2
            Traceback (most recent call last):
            ...
            ValueError: exponent (-2) must be strictly positive

        When ``self`` is not an endomorphism::

            sage: n = WordMorphism('a->ba,b->abc')
            sage: n^2
            Traceback (most recent call last):
            ...
            KeyError: 'c'
        """
        # If exp is not an integer
        if not isinstance(exp, (int, Integer)):
            raise ValueError("exponent (%s) must be an integer" % exp)

        # If exp is negative
        elif exp <= 0:
            raise ValueError("exponent (%s) must be strictly positive" % exp)

        # Base of induction
        elif exp == 1:
            return self

        else:
            nexp = int(exp // 2)
            over = exp % 2
            res = (self * self)**nexp
            if over == 1:
                res *= self
            return res

    def extend_by(self, other):
        r"""
        Return ``self`` extended by ``other``.

        Let `\varphi_1:A^*\rightarrow B^*` and `\varphi_2:C^*\rightarrow D^*`
        be two morphisms. A morphism `\mu:(A\cup C)^*\rightarrow (B\cup D)^*`
        corresponds to `\varphi_1` *extended by* `\varphi_2` if
        `\mu(a)=\varphi_1(a)` if `a\in A` and `\mu(a)=\varphi_2(a)` otherwise.

        INPUT:

        -  ``other`` - a WordMorphism.

        OUTPUT:

        WordMorphism

        EXAMPLES::

            sage: m = WordMorphism('a->ab,b->ba')
            sage: n = WordMorphism({'0':'1','1':'0','a':'5'})
            sage: m.extend_by(n)
            WordMorphism: 0->1, 1->0, a->ab, b->ba
            sage: n.extend_by(m)
            WordMorphism: 0->1, 1->0, a->5, b->ba
            sage: m.extend_by(m)
            WordMorphism: a->ab, b->ba

        TESTS::

            sage: m.extend_by(WordMorphism({})) == m
            True
            sage: m.extend_by(WordMorphism('')) == m
            True

        ::

            sage: m.extend_by(4)
            Traceback (most recent call last):
            ...
            TypeError: other (=4) is not a WordMorphism
        """
        if not isinstance(other, WordMorphism):
            raise TypeError("other (=%s) is not a WordMorphism" % other)

        nv = dict(other._morph)
        for k, v in self._morph.items():
            nv[k] = v
        return WordMorphism(nv)

    def restrict_domain(self, alphabet):
        r"""
        Return a restriction of ``self`` to the given alphabet.

        INPUT:

        - ``alphabet`` - an iterable

        OUTPUT:

        WordMorphism

        EXAMPLES::

            sage: m = WordMorphism('a->b,b->a')
            sage: m.restrict_domain('a')
            WordMorphism: a->b
            sage: m.restrict_domain('')
            WordMorphism:
            sage: m.restrict_domain('A')
            WordMorphism:
            sage: m.restrict_domain('Aa')
            WordMorphism: a->b

        The input alphabet must be iterable::

            sage: m.restrict_domain(66)
            Traceback (most recent call last):
            ...
            TypeError: 'sage.rings.integer.Integer' object is not iterable
        """
        return WordMorphism(dict((a, self(a)) for a in alphabet if a in self.domain().alphabet()))

    def _matrix_(self, R=None):
        r"""
        Return the incidence matrix of the morphism over the specified ring.

        EXAMPLES::

            sage: # needs sage.modules
            sage: fibo = WordMorphism('a->ab,b->a')
            sage: tm = WordMorphism('a->ab,b->ba')
<<<<<<< HEAD
            sage: Mfibo = matrix(fibo); Mfibo     # indirect doctest                    # needs sage.modules
            [1 1]
            [1 0]
            sage: Mtm = matrix(tm); Mtm                                                 # needs sage.modules
            [1 1]
            [1 1]
            sage: Mtm * Mfibo == matrix(tm*fibo)   # indirect doctest                   # needs sage.modules
            True
            sage: Mfibo * Mtm == matrix(fibo*tm)   # indirect doctest                   # needs sage.modules
            True
            sage: Mfibo.parent()                                                        # needs sage.modules
            Full MatrixSpace of 2 by 2 dense matrices over Integer Ring
            sage: p = Mfibo.charpoly(); p                                               # needs sage.modules
            x^2 - x - 1
            sage: p.roots(ring=RR, multiplicities=False)                                # needs sage.modules
=======
            sage: Mfibo = matrix(fibo); Mfibo      # indirect doctest
            [1 1]
            [1 0]
            sage: Mtm = matrix(tm); Mtm
            [1 1]
            [1 1]
            sage: Mtm * Mfibo == matrix(tm*fibo)   # indirect doctest
            True
            sage: Mfibo * Mtm == matrix(fibo*tm)   # indirect doctest
            True
            sage: Mfibo.parent()
            Full MatrixSpace of 2 by 2 dense matrices over Integer Ring
            sage: p = Mfibo.charpoly(); p
            x^2 - x - 1
            sage: p.roots(ring=RR, multiplicities=False)
>>>>>>> 2bad7721
            [-0.618033988749895, 1.61803398874989]
        """
        if R is None:
            return self.incidence_matrix()
        else:
            return self.incidence_matrix().change_ring(R)

    def incidence_matrix(self):
        r"""
        Return the incidence matrix of the morphism. The order of the rows
        and column are given by the order defined on the alphabet of the
        domain and the codomain.

        The matrix returned is over the integers.  If a different ring is
        desired, use either the ``change_ring`` function or the ``matrix``
        function.

        EXAMPLES::

            sage: m = WordMorphism('a->abc,b->a,c->c')
            sage: m.incidence_matrix()                                                  # needs sage.modules
            [1 1 0]
            [1 0 0]
            [1 0 1]
            sage: m = WordMorphism('a->abc,b->a,c->c,d->abbccccabca,e->abc')
            sage: m.incidence_matrix()                                                  # needs sage.modules
            [1 1 0 3 1]
            [1 0 0 3 1]
            [1 0 1 5 1]
        """
        L = []
        domain_alphabet = self.domain().alphabet()
        codomain_alphabet = self.codomain().alphabet()
        for b in domain_alphabet:
            w = self._morph[b]
            ev_dict = w.evaluation_dict()
            L.append([ev_dict.get(a, 0) for a in codomain_alphabet])
        M = Matrix(IntegerRing(), L).transpose()
        return M

    def domain(self):
        r"""
        Return domain of ``self``.

        EXAMPLES::

            sage: WordMorphism('a->ab,b->a').domain()
            Finite words over {'a', 'b'}
            sage: WordMorphism('b->ba,a->ab').domain()
            Finite words over {'a', 'b'}
            sage: WordMorphism('6->ab,y->5,0->asd').domain()
            Finite words over {'0', '6', 'y'}
        """
        return self._domain

    def codomain(self):
        r"""
        Return the codomain of ``self``.

        EXAMPLES::

            sage: WordMorphism('a->ab,b->a').codomain()
            Finite words over {'a', 'b'}
            sage: WordMorphism('6->ab,y->5,0->asd').codomain()
            Finite words over {'5', 'a', 'b', 'd', 's'}
        """
        return self._codomain

    def is_endomorphism(self):
        r"""
        Return whether ``self`` is an endomorphism, that is if the
        domain coincide with the codomain.

        EXAMPLES::

            sage: WordMorphism('a->ab,b->a').is_endomorphism()
            True
            sage: WordMorphism('6->ab,y->5,0->asd').is_endomorphism()
            False
            sage: WordMorphism('a->a,b->aa,c->aaa').is_endomorphism()
            False
            sage: Wabc = Words('abc')
            sage: m = WordMorphism('a->a,b->aa,c->aaa',codomain = Wabc)
            sage: m.is_endomorphism()
            True

        We check that :trac:`8674` is fixed::

            sage: P = WordPaths('abcd')                                                 # needs sage.modules
            sage: m = WordMorphism('a->adab,b->ab,c->cbcd,d->cd',                       # needs sage.modules
            ....:                  domain=P, codomain=P)
            sage: m.is_endomorphism()                                                   # needs sage.modules
            True
        """
        return self.codomain() == self.domain()

    def is_self_composable(self):
        r"""
        Return whether the codomain of ``self`` is contained in the domain.

        EXAMPLES::

            sage: f = WordMorphism('a->a,b->a')
            sage: f.is_endomorphism()
            False
            sage: f.is_self_composable()
            True
        """
        Adom = self.domain().alphabet()
        Acodom = self.codomain().alphabet()
        if Adom == Acodom:
            return True
        if Adom.cardinality() < Acodom.cardinality():
            return False
        if Adom.cardinality() == Infinity:
            raise NotImplementedError
        return all(a in Adom for a in Acodom)

    def image(self, letter):
        r"""
        Return the image of a letter.

        INPUT:

        - ``letter`` -- a letter in the domain alphabet

        OUTPUT:

        word

        .. NOTE::

            The letter is assumed to be in the domain alphabet
            (no check done). Hence, this method is faster
            than the ``__call__`` method suitable for words input.

        EXAMPLES::

            sage: m = WordMorphism('a->ab,b->ac,c->a')
            sage: m.image('b')
            word: ac

        ::

            sage: s = WordMorphism({('a', 1):[('a', 1), ('a', 2)], ('a', 2):[('a', 1)]})
            sage: s.image(('a',1))
            word: ('a', 1),('a', 2)

        ::

            sage: s = WordMorphism({'b':[1,2], 'a':(2,3,4), 'z':[9,8,7]})
            sage: s.image('b')
            word: 12
            sage: s.image('a')
            word: 234
            sage: s.image('z')
            word: 987
        """
        return self._morph[letter]

    def images(self):
        r"""
        Return the list of all the images of the letters of the alphabet
        under ``self``.

        EXAMPLES::

            sage: sorted(WordMorphism('a->ab,b->a').images())
            [word: a, word: ab]
            sage: sorted(WordMorphism('6->ab,y->5,0->asd').images())
            [word: 5, word: ab, word: asd]
        """
        return list(self._morph.values())

    def reversal(self):
        r"""
        Return the reversal of ``self``.

        EXAMPLES::

            sage: WordMorphism('6->ab,y->5,0->asd').reversal()
            WordMorphism: 0->dsa, 6->ba, y->5
            sage: WordMorphism('a->ab,b->a').reversal()
            WordMorphism: a->ba, b->a
        """
        return WordMorphism({key: w.reversal()
                             for key, w in self._morph.items()},
                            codomain=self._codomain)

    def is_empty(self):
        r"""
        Return ``True`` if the cardinality of the domain is zero and
        ``False`` otherwise.

        EXAMPLES::

            sage: WordMorphism('').is_empty()
            True
            sage: WordMorphism('a->a').is_empty()
            False
        """
        return len(self._morph) == 0

    def is_erasing(self):
        r"""
        Return ``True`` if ``self`` is an erasing morphism, i.e. the image of a
        letter is the empty word.

        EXAMPLES::

            sage: WordMorphism('a->ab,b->a').is_erasing()
            False
            sage: WordMorphism('6->ab,y->5,0->asd').is_erasing()
            False
            sage: WordMorphism('6->ab,y->5,0->asd,7->').is_erasing()
            True
            sage: WordMorphism('').is_erasing()
            False
        """
        for image in self.images():
            if image.is_empty():
                return True
        return False

    def is_identity(self):
        r"""
        Return ``True`` if ``self`` is the identity morphism.

        EXAMPLES::

            sage: m = WordMorphism('a->a,b->b,c->c,d->e')
            sage: m.is_identity()
            False
            sage: WordMorphism('a->a,b->b,c->c').is_identity()
            True
            sage: WordMorphism('a->a,b->b,c->cb').is_identity()
            False
            sage: m = WordMorphism('a->b,b->c,c->a')
            sage: (m^2).is_identity()
            False
            sage: (m^3).is_identity()
            True
            sage: (m^4).is_identity()
            False
            sage: WordMorphism('').is_identity()
            True
            sage: WordMorphism({0:[0],1:[1]}).is_identity()
            True

        We check that :trac:`8618` is fixed::

            sage: t = WordMorphism({'a1':['a2'], 'a2':['a1']})
            sage: (t*t).is_identity()
            True
        """
        if self.domain() != self.codomain():
            return False

        for letter in self.domain().alphabet():
            img = self.image(letter)
            if img.length() != 1:
                return False
            elif img[0] != letter:
                return False
        return True

    def partition_of_domain_alphabet(self):
        r"""
        Return a partition of the domain alphabet.

        Let `\varphi:\Sigma^*\rightarrow\Sigma^*` be an involution. There
        exists a triple of sets `(A, B, C)` such that

         -  `A \cup B \cup C =\Sigma`;
         -  `A`, `B` and `C` are mutually disjoint and
         -  `\varphi(A)= B`, `\varphi(B)= A`, `\varphi(C)= C`.

        These sets are not unique.

        INPUT:

        - ``self`` - An involution.

        OUTPUT:

        A tuple of three sets

        EXAMPLES::

            sage: m = WordMorphism('a->b,b->a')
            sage: m.partition_of_domain_alphabet()  # random ordering
            ({'a'}, {'b'}, {})
            sage: m = WordMorphism('a->b,b->a,c->c')
            sage: m.partition_of_domain_alphabet()  # random ordering
            ({'a'}, {'b'}, {'c'})
            sage: m = WordMorphism('a->a,b->b,c->c')
            sage: m.partition_of_domain_alphabet()  # random ordering
            ({}, {}, {'a', 'c', 'b'})
            sage: m = WordMorphism('A->T,T->A,C->G,G->C')
            sage: m.partition_of_domain_alphabet()  # random ordering
            ({'A', 'C'}, {'T', 'G'}, {})
            sage: I = WordMorphism({0:oo,oo:0,1:-1,-1:1,2:-2,-2:2,3:-3,-3:3})
            sage: I.partition_of_domain_alphabet()  # random ordering
            ({0, -1, -3, -2}, {1, 2, 3, +Infinity}, {})

        TESTS::

            sage: m = WordMorphism('a->b,b->a,c->a')
            sage: m.partition_of_domain_alphabet()
            Traceback (most recent call last):
            ...
            TypeError: self (=a->b, b->a, c->a) is not an endomorphism
        """
        if not self.is_involution():
            raise TypeError("self is not an involution")

        A = set()
        B = set()
        C = set()
        for a in self.domain().alphabet():
            if a == self(a)[0]:
                C.add(a)
            elif not (a in A or a in B):
                A.add(a)
                B.add(self(a)[0])

        return Set(A), Set(B), Set(C)

    def is_involution(self):
        r"""
        Return ``True`` if ``self`` is an involution, i.e. its square
        is the identity.

        INPUT:

        - ``self`` - an endomorphism

        EXAMPLES::

            sage: WordMorphism('a->b,b->a').is_involution()
            True
            sage: WordMorphism('a->b,b->ba').is_involution()
            False
            sage: WordMorphism({0:[1],1:[0]}).is_involution()
            True

        TESTS::

            sage: WordMorphism('').is_involution()
            True
            sage: WordMorphism({0:1,1:0,2:3}).is_involution()
            Traceback (most recent call last):
            ...
            TypeError: self (=0->1, 1->0, 2->3) is not an endomorphism
        """
        if not self.is_endomorphism():
            raise TypeError("self (=%s) is not an endomorphism" % self)

        return (self * self).is_identity()

    def pisot_eigenvector_right(self):
        r"""
        Return the right eigenvector of the incidence matrix associated
        to the largest eigenvalue (in absolute value).

        Unicity of the result is guaranteed when the multiplicity of the
        largest eigenvalue is one, for example when self is a Pisot
        irreductible substitution.

        A substitution is Pisot irreducible if the characteristic
        polynomial of its incidence matrix is irreducible over `\QQ` and
        has all roots, except one, of modulus strictly smaller than 1.

        INPUT:

        - ``self`` - a Pisot irreducible substitution.

        EXAMPLES::

            sage: m = WordMorphism('a->aaaabbc,b->aaabbc,c->aabc')
            sage: matrix(m)                                                             # needs sage.modules
            [4 3 2]
            [2 2 1]
            [1 1 1]
            sage: m.pisot_eigenvector_right()                                           # needs sage.modules sage.rings.number_field
            (1, 0.5436890126920763?, 0.2955977425220848?)
        """
        eig = self.incidence_matrix().eigenvectors_right()
        return max(eig, key=lambda x: abs(x[0]))[1][0]

    def pisot_eigenvector_left(self):
        r"""
        Return the left eigenvector of the incidence matrix associated
        to the largest eigenvalue (in absolute value).

        Unicity of the result is guaranteed when the multiplicity of the
        largest eigenvalue is one, for example when self is a Pisot
        irreductible substitution.

        A substitution is Pisot irreducible if the characteristic
        polynomial of its incidence matrix is irreducible over `\QQ` and
        has all roots, except one, of modulus strictly smaller than 1.

        INPUT:

        - ``self`` - a Pisot irreducible substitution.

        EXAMPLES::

            sage: m = WordMorphism('a->aaaabbc,b->aaabbc,c->aabc')
            sage: matrix(m)                                                             # needs sage.modules
            [4 3 2]
            [2 2 1]
            [1 1 1]
            sage: m.pisot_eigenvector_left()                                            # needs sage.modules sage.rings.number_field
            (1, 0.8392867552141611?, 0.5436890126920763?)
        """
        eig = self.incidence_matrix().eigenvectors_left()
        return max(eig, key=lambda x: abs(x[0]))[1][0]

    def _check_primitive(self):
        r"""
        Return ``True`` if all the letters of the domain appear in all the
        images of letters of the domain.

        INPUT:

        - ``self`` - the codomain must be an instance of Words

        EXAMPLES::

            sage: m = WordMorphism('a->ab,b->ba')
            sage: m._check_primitive()
            True
            sage: fibo = WordMorphism('a->ab,b->a')
            sage: fibo._check_primitive()
            False
            sage: WordMorphism({2:[4,5,6],3:[4,1,8]})
            WordMorphism: 2->456, 3->418
            sage: WordMorphism({2:[4,5,6],3:[4,1,8]})._check_primitive()
            False

        """
        dom_alphabet = set(self.domain().alphabet())

        for image in self.images():
            if not dom_alphabet <= set(image):
                return False
        else:
            return True

    def is_primitive(self):
        r"""
        Return ``True`` if ``self`` is primitive.

        A morphism `\varphi` is *primitive* if there exists
        an positive integer `k` such that for all `\alpha\in\Sigma`,
        `\varphi^k(\alpha)` contains all the letters of `\Sigma`.

        INPUT:

        - ``self`` - an endomorphism

        ALGORITHM:

            Exercices 8.7.8, p.281 in [1]:
            (c) Let `y(M)` be the least integer `e` such that `M^e` has all
            positive entries. Prove that, for all primitive matrices `M`,
            we have `y(M) \leq (d-1)^2 + 1`.
            (d) Prove that the bound `y(M)\leq (d-1)^2+1` is best possible.

        EXAMPLES::

            sage: tm = WordMorphism('a->ab,b->ba')
            sage: tm.is_primitive()                                                     # needs sage.modules
            True
            sage: fibo = WordMorphism('a->ab,b->a')
            sage: fibo.is_primitive()                                                   # needs sage.modules
            True
            sage: m = WordMorphism('a->bb,b->aa')
            sage: m.is_primitive()                                                      # needs sage.modules
            False
            sage: f = WordMorphism({0:[1],1:[0]})
            sage: f.is_primitive()                                                      # needs sage.modules
            False

        ::

            sage: s = WordMorphism('a->b,b->c,c->ab')
            sage: s.is_primitive()                                                      # needs sage.modules
            True
            sage: s = WordMorphism('a->b,b->c,c->d,d->e,e->f,f->g,g->h,h->ab')
            sage: s.is_primitive()                                                      # needs sage.modules
            True

        TESTS::

            sage: m = WordMorphism('a->bb,b->aac')
            sage: m.is_primitive()
            Traceback (most recent call last):
            ...
            TypeError: self (=a->bb, b->aac) is not an endomorphism
            sage: m = WordMorphism('a->,b->', codomain=Words('ab'))
            sage: m.is_primitive()                                                      # needs sage.modules
            False
            sage: m = WordMorphism('a->,b->')
            sage: m.is_primitive()
            Traceback (most recent call last):
            ...
            TypeError: self (=a->, b->) is not an endomorphism

        REFERENCES:

        - [1] Jean-Paul Allouche and Jeffrey Shallit, Automatic Sequences:
          Theory, Applications, Generalizations, Cambridge University Press,
          2003.
        """
        if not self.is_endomorphism():
            raise TypeError("self (=%s) is not an endomorphism" % self)
        return self.incidence_matrix().is_primitive()

    def is_prolongable(self, letter):
        r"""
        Return ``True`` if ``self`` is prolongable on ``letter``.

        A morphism `\varphi` is prolongable on a letter `a`
        if `a` is a prefix of `\varphi(a)`.

        INPUT:

        - ``self`` - its codomain must be an instance of Words
        - ``letter`` - a letter in the domain alphabet

        OUTPUT:

        Boolean

        EXAMPLES::

            sage: WordMorphism('a->ab,b->a').is_prolongable(letter='a')
            True
            sage: WordMorphism('a->ab,b->a').is_prolongable(letter='b')
            False
            sage: WordMorphism('a->ba,b->ab').is_prolongable(letter='b')
            False
            sage: (WordMorphism('a->ba,b->ab')^2).is_prolongable(letter='b')
            True
            sage: WordMorphism('a->ba,b->').is_prolongable(letter='b')
            False
            sage: WordMorphism('a->bb,b->aac').is_prolongable(letter='a')
            False

        We check that :trac:`8595` is fixed::

            sage: s = WordMorphism({('a', 1) : [('a', 1), ('a', 2)], ('a', 2) : [('a', 1)]})
            sage: s.is_prolongable(('a',1))
            True

        TESTS::

            sage: WordMorphism('a->ab,b->b,c->ba').is_prolongable(letter='d')
            Traceback (most recent call last):
            ...
            TypeError: letter (=d) is not in the domain alphabet (={'a', 'b', 'c'})

        ::

            sage: n0, n1 = matrix(2,[1,1,1,0]), matrix(2,[2,1,1,0])                     # needs sage.modules
            sage: n = {'a':n0, 'b':n1}                                                  # needs sage.modules
            sage: WordMorphism(n).is_prolongable(letter='a')    # not implemented, needs sage.modules
            Traceback (most recent call last):
            ...
            TypeError: codomain of self must be an instance of Words
        """
        if letter not in self.domain().alphabet():
            raise TypeError("letter (=%s) is not in the domain alphabet (=%s)"
                            % (letter, self.domain().alphabet()))
        image = self.image(letter)
        return not image.is_empty() and letter == image[0]

    def is_uniform(self, k=None):
        r"""
        Return True if self is a `k`-uniform morphism.

        Let `k` be a positive integer. A morphism `\phi` is called `k`-uniform
        if for every letter `\alpha`, we have `|\phi(\alpha)| = k`. In other
        words, all images have length `k`. A morphism is called uniform if it
        is `k`-uniform for some positive integer `k`.

        INPUT:

        - ``k`` - a positive integer or None. If set to a positive integer,
          then the function return True if self is `k`-uniform. If set to
          None, then the function return True if self is uniform.

        EXAMPLES::

            sage: phi = WordMorphism('a->ab,b->a')
            sage: phi.is_uniform()
            False
            sage: phi.is_uniform(k=1)
            False
            sage: tau = WordMorphism('a->ab,b->ba')
            sage: tau.is_uniform()
            True
            sage: tau.is_uniform(k=1)
            False
            sage: tau.is_uniform(k=2)
            True
        """
        if k is None:
            return len(set(w.length() for w in self.images())) == 1
        else:
            return all(w.length() == k for w in self.images())

    def fixed_point(self, letter):
        r"""
        Return the fixed point of ``self`` beginning by the given ``letter``.

        A fixed point of morphism `\varphi` is a word `w` such that
        `\varphi(w) = w`.

        INPUT:

        -  ``self`` - an endomorphism (or more generally a self-composable
           morphism), must be prolongable on ``letter``

        -  ``letter`` - in the domain of ``self``, the first letter
           of the fixed point.

        OUTPUT:

        - ``word`` - the fixed point of ``self`` beginning with ``letter``.

        EXAMPLES::

            sage: W = FiniteWords('abc')

        1. Infinite fixed point::

            sage: WordMorphism('a->ab,b->ba').fixed_point(letter='a')
            word: abbabaabbaababbabaababbaabbabaabbaababba...
            sage: WordMorphism('a->ab,b->a').fixed_point(letter='a')
            word: abaababaabaababaababaabaababaabaababaaba...
            sage: WordMorphism('a->ab,b->b,c->ba', codomain=W).fixed_point(letter='a')
            word: abbbbbbbbbbbbbbbbbbbbbbbbbbbbbbbbbbbbbbb...

        2. Infinite fixed point of an erasing morphism::

            sage: WordMorphism('a->ab,b->,c->ba', codomain=W).fixed_point(letter='a')
            word: ab

        3. Finite fixed point::

            sage: WordMorphism('a->ab,b->b,c->ba', codomain=W).fixed_point(letter='b')
            word: b
            sage: _.parent()
            Finite words over {'a', 'b', 'c'}

            sage: WordMorphism('a->ab,b->cc,c->', codomain=W).fixed_point(letter='a')
            word: abcc
            sage: _.parent()
            Finite words over {'a', 'b', 'c'}

            sage: m = WordMorphism('a->abc,b->,c->')
            sage: fp = m.fixed_point('a'); fp
            word: abc

            sage: m = WordMorphism('a->ba,b->')
            sage: m('ba')
            word: ba
            sage: m.fixed_point('a') #todo: not implemented
            word: ba

        5. Fixed point of a power of a morphism::

            sage: m = WordMorphism('a->ba,b->ab')
            sage: (m^2).fixed_point(letter='a')
            word: abbabaabbaababbabaababbaabbabaabbaababba...

        6. With a self-composable but not endomorphism

            sage: m = WordMorphism('a->cbc,b->bc,c->b')
            sage: m.is_endomorphism()
            False
            sage: m.fixed_point('b')
            word: bcbbcbcbbcbbcbcbbcbcbbcbbcbcbbcbbcbcbbcb...

        TESTS::

            sage: WordMorphism('a->ab,b->,c->ba', codomain=W).fixed_point(letter='b')
            Traceback (most recent call last):
            ...
            TypeError: self must be prolongable on b
            sage: WordMorphism('a->ab,b->,c->ba', codomain=W).fixed_point(letter='c')
            Traceback (most recent call last):
            ...
            TypeError: self must be prolongable on c
            sage: WordMorphism('a->ab,b->,c->ba', codomain=W).fixed_point(letter='d')
            Traceback (most recent call last):
            ...
            TypeError: letter (=d) is not in the domain alphabet (={'a', 'b', 'c'})
            sage: WordMorphism('a->aa,b->aac').fixed_point(letter='a')
            Traceback (most recent call last):
            ...
            TypeError: self (=a->aa, b->aac) is not self-composable
        """
        if not self.is_self_composable():
            raise TypeError("self (=%s) is not self-composable" % self)

        if not self.is_prolongable(letter=letter):
            raise TypeError("self must be prolongable on %s" % letter)

        parent = self.codomain()
        if self.is_growing(letter):
            from sage.combinat.words.word import InfiniteWord_morphic
            return InfiniteWord_morphic(parent.shift(), self, letter,
                                        coding=None, length=Infinity)
        else:
            from sage.combinat.words.word import FiniteWord_morphic
            w = FiniteWord_morphic(parent, self, letter,
                                   coding=None, length='finite')
            # since FiniteWord_morphic uses the method __getitem__
            # from FiniteWord_callable, the length must be precomputed
            # for __getitem__ to work properly
            w.length()
            return w

    def fixed_points(self):
        r"""
        Return the list of all fixed points of ``self``.

        EXAMPLES::

            sage: f = WordMorphism('a->ab,b->ba')
            sage: for w in f.fixed_points(): print(w)
            abbabaabbaababbabaababbaabbabaabbaababba...
            baababbaabbabaababbabaabbaababbaabbabaab...

            sage: f = WordMorphism('a->ab,b->c,c->a')
            sage: for w in f.fixed_points(): print(w)
            abcaababcabcaabcaababcaababcabcaababcabc...

            sage: f = WordMorphism('a->ab,b->cab,c->bcc')
            sage: for w in f.fixed_points(): print(w)
            abcabbccabcabcabbccbccabcabbccabcabbccab...

        This shows that issue :trac:`13668` has been resolved::

            sage: d = {1:[1,2],2:[2,3],3:[4],4:[5],5:[6],6:[7],7:[8],8:[9],9:[10],10:[1]}
            sage: s = WordMorphism(d)
            sage: s7 = s^7
            sage: s7.fixed_points()
            [word: 12232342..., word: 2,3,4,5,6,7,8...]
            sage: s7r = s7.reversal()
            sage: s7r.periodic_point(2)
            word: 2,1,1,10,9,8,7,6,5,4,3,2,1,10,9,8,7,6,5,4,3,2,10,9,8,7,6,5,4,3,2,9,8,7,6,5,4,3,2,8,...

        This shows that issue :trac:`13668` has been resolved::

            sage: s = "1->321331332133133,2->133321331332133133,3->2133133133321331332133133"
            sage: s = WordMorphism(s)
            sage: (s^2).fixed_points()
            []

        """
        L = []
        for letter in self.domain().alphabet():
            if self.is_prolongable(letter=letter):
                L.append(self.fixed_point(letter=letter))
        return L

    def periodic_point(self, letter):
        r"""
        Return the periodic point of self that starts with ``letter``.

        EXAMPLES::

            sage: f = WordMorphism('a->bab,b->ab')
            sage: f.periodic_point('a')
            word: abbababbababbabababbababbabababbababbaba...
            sage: f.fixed_point('a')
            Traceback (most recent call last):
            ...
            TypeError: self must be prolongable on a

        Make sure that :trac:`31759` is fixed::

            sage: WordMorphism('a->b,b->a').periodic_point('a')
            word: a
        """
        if not self.is_growing(letter):
            w = self.domain()(letter)
            prev = set()
            while w not in prev:
                prev.add(w)
                w = self(w)
            return w

        elif self.is_erasing():
            raise NotImplementedError("self should be non erasing")

        else:
            cycle = [letter]
            a = self(letter)[0]
            while a not in cycle:
                cycle.append(a)
                a = self(a)[0]
            if a != letter:
                raise ValueError("there is no periodic point starting with letter (=%s)" % letter)

            P = PeriodicPointIterator(self, cycle)
            return self.codomain().shift()(P._cache[0])

    def periodic_points(self):
        r"""
        Return the periodic points of ``f`` as a list of tuples where each tuple is
        a periodic orbit of ``f``.

        EXAMPLES::

            sage: f = WordMorphism('a->aba,b->baa')
            sage: for p in f.periodic_points():
            ....:     print("{} , {}".format(len(p), p[0]))
            1 , ababaaababaaabaabaababaaababaaabaabaabab...
            1 , baaabaabaababaaabaababaaabaababaaababaaa...

            sage: f = WordMorphism('a->bab,b->aa')
            sage: for p in f.periodic_points():
            ....:     print("{} , {}".format(len(p), p[0]))
            2 , aababaaaababaababbabaababaababbabaababaa...
            sage: f.fixed_points()
            []

        This shows that issue :trac:`13668` has been resolved::

            sage: d = {1:[1,2],2:[2,3],3:[4],4:[5],5:[6],6:[7],7:[8],8:[9],9:[10],10:[1]}
            sage: s = WordMorphism(d)
            sage: s7 = s^7
            sage: s7r = s7.reversal()
            sage: for p in s7r.periodic_points(): p
            [word: 1,10,9,8,7,6,5,4,3,2,10,9,8,7,6,5,4,3,2,...,
             word: 8765432765432654325432432322176543265432...,
             word: 5,4,3,2,4,3,2,3,2,2,1,4,3,2,3,2,2,1,3,2,...,
             word: 2,1,1,10,9,8,7,6,5,4,3,2,1,10,9,8,7,6,5,...,
             word: 9876543287654327654326543254324323221876...,
             word: 6543254324323221543243232214323221322121...,
             word: 3,2,2,1,2,1,1,10,9,8,7,6,5,4,3,2,2,1,1,1...,
             word: 10,9,8,7,6,5,4,3,2,9,8,7,6,5,4,3,2,8,7,6...,
             word: 7654326543254324323221654325432432322154...,
             word: 4,3,2,3,2,2,1,3,2,2,1,2,1,1,10,9,8,7,6,5...]

        Make sure that :trac:`31454` is fixed::

            sage: WordMorphism('a->a,b->bb').periodic_points()
            [[word: bbbbbbbbbbbbbbbbbbbbbbbbbbbbbbbbbbbbbbbb...]]
        """
        if not self.is_endomorphism():
            raise ValueError("f should be an endomorphism")

        if self.is_erasing():
            raise NotImplementedError("f should be non erasing")

        A = self.domain().alphabet()
        d = dict((letter, self(letter)[0]) for letter in A)
        G = set(self.growing_letters())

        res = []
        parent = self.codomain().shift()
        for cycle in get_cycles(CallableDict(d), A):
            if cycle[0] in G:
                P = PeriodicPointIterator(self, cycle)
                res.append([parent(P._cache[i]) for i in range(len(cycle))])

        return res

    def _language_naive(self, n, u):
        r"""
        Return all words of length less than ``n`` by naive substitution.

        The language of the substitution is the DOL language which consist
        of factors of `s^n(u)`.

        This method assumes this substitution is non-erasing.

        INPUT:

        - ``n`` -- non-negative integer - length of the words in the language

        - ``u`` -- a word used as a seed

        OUTPUT: a Python set

        TESTS::

            sage: s = WordMorphism({0: [0,1], 1:[0]})
            sage: W = s.domain()
            sage: sorted(s._language_naive(3, W([0])))
            [word: 0, word: 00, word: 01, word: 1, word: 10]
            sage: sorted(s._language_naive(3, W([1])))
            [word: 0, word: 00, word: 01, word: 1, word: 10]

            sage: s._language_naive(3, W())
            set()
            sage: W([1, 1]) in s._language_naive(3, W([1, 1]))
            True
        """
        L = set()
        todo = []
        for i in range(len(u)):
            for j in range(i + 1, min(len(u) + 1, i + n)):
                f = u[i:j]
                if f not in L:
                    todo.append(f)
                    L.add(f)
        while todo:
            u = todo.pop()
            v = self(u)
            if u.length() == 1:
                for i in range(len(v)):
                    for j in range(i + 1, min(len(v) + 1, i + n)):
                        f = v[i:j]
                        if f not in L:
                            todo.append(f)
                            L.add(f)
            else:
                l = self._morph[u[0]].length()
                r = self._morph[u[-1]].length()
                m = v.length() - l - r
                x = n - 1 - m
                for i in range(l - min(x - 1, l), l):
                    for j in range(l + m + 1, l + m + 1 + min(x - l + i, r)):
                        f = v[i:j]
                        if f not in L:
                            todo.append(f)
                            L.add(f)
        return L

    def language(self, n, u=None):
        r"""
        Return the words of length ``n`` in the language generated by this substitution.

        Given a non-erasing substitution `s` and a word `u` the DOL-language
        generated by `s` and `u` is the union of the factors of `s^n(u)` where
        `n` is a non-negative integer.

        INPUT:

        - ``n`` -- non-negative integer - length of the words in the language

        - ``u`` -- a word or ``None`` (optional, default ``None``) - if set to
          ``None`` some letter of the alphabet is used

        OUTPUT: a Python set

        EXAMPLES:

        The fibonacci morphism::

            sage: s = WordMorphism({0: [0,1], 1: [0]})
            sage: sorted(s.language(3))                                                 # needs sage.modules
            [word: 001, word: 010, word: 100, word: 101]
            sage: len(s.language(1000))                                                 # needs sage.modules
            1001
            sage: all(len(s.language(n)) == n+1 for n in range(100))                    # needs sage.modules
            True

        A growing but non-primitive example. The DOL-languages generated
        by 0 and 2 are different::

            sage: s = WordMorphism({0: [0,1], 1: [0], 2: [2,0,2]})

            sage: u = s.fixed_point(0)
            sage: A0 = u[:200].factor_set(5)                                            # needs sage.modules
            sage: B0 = s.language(5, [0])                                               # needs sage.modules
            sage: set(A0) == B0                                                         # needs sage.modules
            True

            sage: v = s.fixed_point(2)
            sage: A2 = v[:200].factor_set(5)                                            # needs sage.modules
            sage: B2 = s.language(5, [2])                                               # needs sage.modules
            sage: set(A2) == B2                                                         # needs sage.modules
            True

            sage: len(A0), len(A2)                                                      # needs sage.modules
            (6, 20)

        The Chacon transformation (non-primitive)::

            sage: s = WordMorphism({0: [0,0,1,0], 1:[1]})
            sage: sorted(s.language(10))                                                # needs sage.modules
            [word: 0001000101,
             word: 0001010010,
             ...
             word: 1010010001,
             word: 1010010100]
        """
        W = self.domain()
        if self.codomain() != W:
            raise ValueError('substitution not an endomorphism')

        if n == 0:
            return [W()]

        A = W.alphabet()
        if u is None:
            u = W([A.an_element()])
        else:
            u = W(u)

        if n <= 2 or not self.is_growing():
            return [w for w in self._language_naive(n + 1, u) if len(w) == n]

        # compute the right power
        M = m = self.incidence_matrix().transpose()
        p = 1
        d = m.nrows()
        while any(sum(M.row(j)) < n for j in range(d)):
            M *= m
            p += 1
        s = self**p
        im = {a: s.image(a) for a in A}

        # build factors by considering concatenations of images
        # of two letter words
        L2 = (w for w in self._language_naive(3, u) if len(w) == 2)
        L = set()
        for u in L2:
            v = im[u[0]] + im[u[1]]
            for k in range(len(v) - n + 1):
                L.add(v[k:k + n])
        return L

    def conjugate(self, pos):
        r"""
        Return the morphism where the image of the letter by ``self``
        is conjugated of parameter ``pos``.

        INPUT:

        - ``pos`` - integer

        EXAMPLES::

            sage: m = WordMorphism('a->abcde')
            sage: m.conjugate(0) == m
            True
            sage: m.conjugate(1)
            WordMorphism: a->bcdea
            sage: m.conjugate(3)
            WordMorphism: a->deabc
            sage: WordMorphism('').conjugate(4)
            WordMorphism:
            sage: m = WordMorphism('a->abcde,b->xyz')
            sage: m.conjugate(2)
            WordMorphism: a->cdeab, b->zxy
        """
        return WordMorphism(dict((key, w.conjugate(pos)) for (key, w) in self._morph.items()))

    def has_left_conjugate(self):
        r"""
        Return ``True`` if all the non empty images of ``self`` begins with
        the same letter.

        EXAMPLES::

            sage: m = WordMorphism('a->abcde,b->xyz')
            sage: m.has_left_conjugate()
            False
            sage: WordMorphism('b->xyz').has_left_conjugate()
            True
            sage: WordMorphism('').has_left_conjugate()
            True
            sage: WordMorphism('a->,b->xyz').has_left_conjugate()
            True
            sage: WordMorphism('a->abbab,b->abb').has_left_conjugate()
            True
            sage: WordMorphism('a->abbab,b->abb,c->').has_left_conjugate()
            True
        """
        I = (w for w in self.images() if not FiniteWord_class.is_empty(w))

        try:
            letter = next(I)[0]
        except StopIteration:
            return True

        # Compare the first letter of all the non empty images
        return all(image[0] == letter for image in I)

    def has_right_conjugate(self):
        r"""
        Return ``True`` if all the non empty images of ``self`` ends with the
        same letter.

        EXAMPLES::

            sage: m = WordMorphism('a->abcde,b->xyz')
            sage: m.has_right_conjugate()
            False
            sage: WordMorphism('b->xyz').has_right_conjugate()
            True
            sage: WordMorphism('').has_right_conjugate()
            True
            sage: WordMorphism('a->,b->xyz').has_right_conjugate()
            True
            sage: WordMorphism('a->abbab,b->abb').has_right_conjugate()
            True
            sage: WordMorphism('a->abbab,b->abb,c->').has_right_conjugate()
            True
        """
        return self.reversal().has_left_conjugate()

    def list_of_conjugates(self):
        r"""
        Return the list of all the conjugate morphisms of ``self``.

        DEFINITION:

        Recall from Lothaire [1] (Section 2.3.4)
        that `\varphi` is *right conjugate* of `\varphi'`,
        noted `\varphi\triangleleft\varphi'`, if there exists
        `u \in \Sigma^*` such that

        .. MATH::

            \varphi(\alpha)u = u\varphi'(\alpha),

        for all `\alpha \in \Sigma`, or equivalently that
        `\varphi(x)u = u\varphi'(x)`, for all words `x \in \Sigma^*`.
        Clearly, this relation is not
        symmetric so that we say that two morphisms `\varphi` and
        `\varphi'` are *conjugate*, noted
        `\varphi\bowtie\varphi'`, if
        `\varphi\triangleleft\varphi'` or
        `\varphi'\triangleleft\varphi`. It is easy to see that
        conjugacy of morphisms is an equivalence relation.

        REFERENCES:

        - [1] M. Lothaire, Algebraic Combinatorics on words, Cambridge
          University Press, 2002.

        EXAMPLES::

            sage: m = WordMorphism('a->abbab,b->abb')
            sage: m.list_of_conjugates()
            [WordMorphism: a->babba, b->bab,
            WordMorphism: a->abbab, b->abb,
            WordMorphism: a->bbaba, b->bba,
            WordMorphism: a->babab, b->bab,
            WordMorphism: a->ababb, b->abb,
            WordMorphism: a->babba, b->bba,
            WordMorphism: a->abbab, b->bab]
            sage: m = WordMorphism('a->aaa,b->aa')
            sage: m.list_of_conjugates()
            [WordMorphism: a->aaa, b->aa]
            sage: WordMorphism('').list_of_conjugates()
            [WordMorphism: ]
            sage: m = WordMorphism('a->aba,b->aba')
            sage: m.list_of_conjugates()
            [WordMorphism: a->baa, b->baa,
            WordMorphism: a->aab, b->aab,
            WordMorphism: a->aba, b->aba]
            sage: m = WordMorphism('a->abb,b->abbab,c->')
            sage: m.list_of_conjugates()
            [WordMorphism: a->bab, b->babba, c->,
            WordMorphism: a->abb, b->abbab, c->,
            WordMorphism: a->bba, b->bbaba, c->,
            WordMorphism: a->bab, b->babab, c->,
            WordMorphism: a->abb, b->ababb, c->,
            WordMorphism: a->bba, b->babba, c->,
            WordMorphism: a->bab, b->abbab, c->]
        """
        if self.is_empty():
            return [self]

        # Build the list c of conjugate morphisms
        c = []
        m = self
        c.append(m)
        while m.has_left_conjugate():
            m = m.conjugate(1)
            if m == self:
                break
            c.append(m)
        m = self
        while m.has_right_conjugate():
            m = m.conjugate(-1)
            if m == self:
                break
            c.insert(0, m)

        # Build the list d of distinct morphisms
        d = []
        for m in c:
            if m not in d:
                d.append(m)
        return d

    def is_in_classP(self, f=None):
        r"""
        Return ``True`` if ``self`` is in class `P` (or `f`-`P`).

        DEFINITION : Let `A` be an alphabet. We say that a
        primitive substitution `S` is in the *class P* if there
        exists a palindrome `p` and for each `b\in A` a
        palindrome `q_b` such that `S(b)=pq_b` for all
        `b\in A`. [1]

        Let `f` be an involution on `A`. "We say that a morphism
        `\varphi` is in class `f`-`P` if there exists an
        `f`-palindrome `p` and for each `\alpha \in A`
        there exists an `f`-palindrome `q_\alpha` such
        that `\varphi(\alpha)=pq_\alpha`. [2]

        INPUT:

        -  ``f`` - involution (default: None) on the alphabet of ``self``.
           It must be callable on letters as well as words (e.g. WordMorphism).

        REFERENCES:

        - [1] Hof, A., O. Knill et B. Simon, Singular continuous
          spectrum for palindromic Schrödinger operators,
          Commun. Math. Phys.  174 (1995) 149-159.

        - [2] Labbe, Sebastien. Proprietes combinatoires des
          `f`-palindromes, Memoire de maitrise en Mathematiques,
          Montreal, UQAM, 2008, 109 pages.

        EXAMPLES::

            sage: WordMorphism('a->bbaba,b->bba').is_in_classP()
            True
            sage: tm = WordMorphism('a->ab,b->ba')
            sage: tm.is_in_classP()
            False
            sage: f = WordMorphism('a->b,b->a')
            sage: tm.is_in_classP(f=f)
            True
            sage: (tm^2).is_in_classP()
            True
            sage: (tm^2).is_in_classP(f=f)
            False
            sage: fibo = WordMorphism('a->ab,b->a')
            sage: fibo.is_in_classP()
            True
            sage: fibo.is_in_classP(f=f)
            False
            sage: (fibo^2).is_in_classP()
            False
            sage: f = WordMorphism('a->b,b->a,c->c')
            sage: WordMorphism('a->acbcc,b->acbab,c->acbba').is_in_classP(f)
            True
        """
        if self.is_empty():
            return True

        # Compute the longest common prefix of all the images of letters
        images = self.images()
        lcp = images[0]
        for image in images:
            lcp = lcp.longest_common_prefix(image)

        # Find a common palindrome prefix
        for i in range(lcp.length() + 1):
            if lcp[:i].is_palindrome(f=f):

                # If all the suffixes are palindromes,
                for image in images:
                    if not image[i:].is_palindrome(f=f):
                        break
                else:
                    return True

        return False

    def has_conjugate_in_classP(self, f=None):
        r"""
        Return ``True`` if ``self`` has a conjugate in class `f`-`P`.

        DEFINITION : Let `A` be an alphabet. We say that a
        primitive substitution `S` is in the *class P* if there
        exists a palindrome `p` and for each `b\in A` a
        palindrome `q_b` such that `S(b)=pq_b` for all
        `b\in A`. [1]

        Let `f` be an involution on `A`. We say that a morphism
        `\varphi` is in class `f`-`P` if there exists an
        `f`-palindrome `p` and for each `\alpha \in A`
        there exists an `f`-palindrome `q_\alpha` such
        that `\varphi(\alpha)=pq_\alpha`. [2]

        INPUT:

        -  ``f`` - involution (default: None) on the alphabet of ``self``.
           It must be callable on letters as well as words (e.g. WordMorphism).

        REFERENCES:

        - [1] Hof, A., O. Knill et B. Simon, Singular continuous
          spectrum for palindromic Schrödinger operators,
          Commun. Math. Phys.  174 (1995) 149-159.

        - [2] Labbe, Sebastien. Proprietes combinatoires des
          `f`-palindromes, Memoire de maitrise en Mathematiques,
          Montreal, UQAM, 2008, 109 pages.

        EXAMPLES::

            sage: fibo = WordMorphism('a->ab,b->a')
            sage: fibo.has_conjugate_in_classP()
            True
            sage: (fibo^2).is_in_classP()
            False
            sage: (fibo^2).has_conjugate_in_classP()
            True
        """
        for k in self.list_of_conjugates():
            if k.is_in_classP(f=f):
                return True
        return False

    def dual_map(self, k=1):
        r"""
        Return the dual map `E_k^*` of self (see [1]).

        .. NOTE::

            It is actually implemented only for `k=1`.

        INPUT:

        - ``self`` - unimodular endomorphism defined on integers
          ``1, 2, \ldots, d``
        - ``k`` - integer (optional, default: 1)

        OUTPUT:

            an instance of E1Star - the dual map

        EXAMPLES::

            sage: sigma = WordMorphism({1: [2], 2: [3], 3: [1,2]})
            sage: sigma.dual_map()                                                      # needs sage.modules
            E_1^*(1->2, 2->3, 3->12)

        ::

            sage: sigma.dual_map(k=2)
            Traceback (most recent call last):
            ...
            NotImplementedError: the dual map E_k^* is implemented only for k = 1 (not 2)

        REFERENCES:

        - [1] Sano, Y., Arnoux, P. and Ito, S., Higher dimensional
          extensions of substitutions and their dual maps, Journal
          d'Analyse Mathématique 83 (2001), 183-206.
        """
        if k == 1:
            from sage.combinat.e_one_star import E1Star
            return E1Star(self)
        else:
            raise NotImplementedError("the dual map E_k^*" +
                 " is implemented only for k = 1 (not %s)" % k)

    @cached_method
    def rauzy_fractal_projection(self, eig=None, prec=53):
        r"""
        Return a dictionary giving the projection of the canonical basis.

        See the method :meth:`rauzy_fractal_plot` for more details about the projection.

        INPUT:

        - ``eig`` - a real element of ``QQbar`` of degree >= 2 (default: ``None``).
          The eigenvalue used for the projection.
          It must be an eigenvalue of ``self.incidence_matrix()``.
          The one used by default is the maximal eigenvalue of
          ``self.incidence_matrix()`` (usually a Pisot number),
          but for substitutions with more than 3 letters
          other interesting choices are sometimes possible.

        - ``prec`` - integer (default: ``53``).
          The number of bits used in the floating point representations
          of the coordinates.

        OUTPUT:

            dictionary, letter -> vector, giving the projection

        EXAMPLES:

        The projection for the Rauzy fractal of the Tribonacci substitution
        is::

            sage: s = WordMorphism('1->12,2->13,3->1')
            sage: s.rauzy_fractal_projection()                                          # needs sage.modules
            {'1': (1.00000000000000, 0.000000000000000),
             '2': (-1.41964337760708, -0.606290729207199),
             '3': (-0.771844506346038, 1.11514250803994)}

        TESTS::

            sage: t = WordMorphism('1->12,2->3,3->45,4->5,5->6,6->7,7->8,8->1')
            sage: E = t.incidence_matrix().eigenvalues()                                # needs sage.modules
            sage: x = [x for x in E if -0.8 < x < -0.7][0]                              # needs sage.modules
            sage: t.rauzy_fractal_projection(prec=10)                                   # needs sage.modules
            {'1': (1.0, 0.00),
             '2': (-1.7, -0.56),
             '3': (0.79, 1.3),
             '4': (1.9, -0.74),
             '5': (-1.7, -0.56),
             '6': (0.79, 1.3),
             '7': (0.21, -1.3),
             '8': (-0.88, 0.74)}
            sage: t.rauzy_fractal_projection(eig=x, prec=10)                            # needs sage.modules
            {'1': (1.0, 0.00),
             '2': (-0.12, -0.74),
             '3': (-0.66, -0.56),
             '4': (-0.46, -0.18),
             '5': (-0.54, 0.18),
             '6': (-0.34, 0.56),
             '7': (0.12, 0.74),
             '8': (0.66, 0.56)}

        AUTHOR:

            Timo Jolivet (2012-06-16)
        """
        alphabet = self.domain().alphabet()
        size_alphabet = len(alphabet)

        # Eigenvalues
        if eig is None:
            beta = max(self.incidence_matrix().eigenvalues(), key=abs)
        else:
            beta = eig

        # Test is deg(beta) >= 2
        if beta.degree() < 2:
            raise ValueError("the algebraic degree of ``eig`` must be at least two")

        # Algebraic conjugates of beta
        from sage.rings.qqbar import QQbar
        beta_conjugates = beta.minpoly().roots(QQbar, multiplicities=False)
        if not beta.imag():
            beta_conjugates.remove(beta)
        for x in beta_conjugates:
            if x.imag():
                beta_conjugates.remove(x.conjugate())

        # Left eigenvector vb in the number field Q(beta)
        from sage.rings.number_field.number_field import NumberField
        K = NumberField(beta.minpoly(), 'b')
        vb = (self.incidence_matrix() - K.gen()).kernel().basis()[0]

        # Projections of canonical base vectors from R^size_alphabet to C, using vb
        from sage.modules.free_module import VectorSpace
        canonical_basis = VectorSpace(K, size_alphabet).basis()
        canonical_basis_proj = {}

        from sage.rings.real_mpfr import RealField
        RealField_prec = RealField(prec)
        for a, x in zip(alphabet, canonical_basis):
            v = []
            for y in beta_conjugates:
                # if y has nonzero imaginary part
                if y.imag():
                    z = (vb * x).lift()(y)
                    z1, z2 = z.real(), z.imag()
                    v += [RealField_prec(z1), RealField_prec(z2)]
                # if y is real
                else:
                    z = (vb * x).lift()(y)
                    v += [RealField_prec(z)]
            canonical_basis_proj[a] = vector(v)

        return canonical_basis_proj

    def rauzy_fractal_points(self, n=None, exchange=False, eig=None, translate=None, prec=53):
        r"""
        Return a dictionary of list of points associated with the pieces
        of the Rauzy fractal of ``self``.

        INPUT:

            See the method :meth:`rauzy_fractal_plot` for a description
            of the options and more examples.

        OUTPUT:

            dictionary of list of points

        EXAMPLES:

        The Rauzy fractal of the Tribonacci substitution and the number of
        points in the piece of the fractal associated with ``'1'``, ``'2'``
        and ``'3'`` are respectively::

            sage: s = WordMorphism('1->12,2->13,3->1')
            sage: D = s.rauzy_fractal_points(n=100)                                     # needs sage.modules
            sage: len(D['1'])                                                           # needs sage.modules
            54
            sage: len(D['2'])                                                           # needs sage.modules
            30
            sage: len(D['3'])                                                           # needs sage.modules
            16

        TESTS::

            sage: s = WordMorphism('1->12,2->13,3->1')
            sage: D = s.rauzy_fractal_points(n=100, exchange=True,                      # needs sage.modules
            ....:                            translate=[(3,1,-2), (5,-33,8)], prec=40)
            sage: len(D['1'])                                                           # needs sage.modules
            108

        AUTHOR:

            Timo Jolivet (2012-06-16)
        """
        alphabet = self.domain().alphabet()
        canonical_basis_proj = self.rauzy_fractal_projection(eig=eig, prec=prec)

        # if exchange, set the projection to its opposite
        if exchange:
            for a in canonical_basis_proj:
                canonical_basis_proj[a] = - canonical_basis_proj[a]

        # Compute a fixed point u
        if exchange:
            u = iter(self.reversal().periodic_points()[0][0])
        else:
            u = iter(self.periodic_points()[0][0])

        # Manage various options in function of dimension
        if n is None:
            dim_fractal = len(canonical_basis_proj[alphabet[0]])
            if dim_fractal == 1:
                n = 1000
            elif dim_fractal == 2:
                n = 50000
            elif dim_fractal == 3:
                n = 5000
            else:
                n = 50000

        # Compute orbit points to plot
        S = 0
        orbit_points = {a: [] for a in alphabet}
        for _ in range(n):
            a = next(u)
            S += canonical_basis_proj[a]
            orbit_points[a].append(S)

        # Manage translated copies
        from sage.rings.real_mpfr import RealField
        RealField_prec = RealField(prec)
        if translate is not None:

            if isinstance(translate, dict):
                for a in translate:
                    translate[a] = [vector(RealField_prec, v) for v in translate[a]]

            else:
                translate = [vector(RealField_prec, v) for v in translate]

            for a in alphabet:
                translated_copies = {i: [] for i in alphabet}

                if isinstance(translate, list):
                    to_treat = translate

                elif isinstance(translate, dict):
                    try:
                        to_treat = translate[a]
                    except KeyError:
                        to_treat = []

                for x in to_treat:
                    v = 0
                    for i, z in zip(alphabet, x):
                        v += z * canonical_basis_proj[i]
                    translated_copies[a] += [vector(v) + w for w in orbit_points[a]]

                orbit_points[a] = translated_copies[a]

        return orbit_points

    def rauzy_fractal_plot(self, n=None, exchange=False, eig=None,
                           translate=None, prec=53,
                           colormap='hsv', opacity=None, plot_origin=None,
                           plot_basis=False, point_size=None):
        r"""
        Return a plot of the Rauzy fractal associated with a substitution.

        The substitution does not have to be irreducible.
        The usual definition of a Rauzy fractal requires that
        its dominant eigenvalue is a Pisot number but the present method
        doesn't require this, allowing to plot some interesting pictures
        in the non-Pisot case (see the examples below).

        For more details about the definition of the fractal and the
        projection which is used, see Section 3.1 of [1].

        Plots with less than 100,000 points take a few seconds,
        and several millions of points can be plotted in reasonable time.

        Other ways to draw Rauzy fractals (and more generally projections of paths)
        can be found in :meth:`sage.combinat.words.paths.FiniteWordPath_all.plot_projection`
        or in :meth:`sage.combinat.e_one_star`.

        OUTPUT:

        A Graphics object.

        INPUT:

        - ``n`` - integer (default: ``None``)
          The number of points used to plot the fractal.
          Default values: ``1000`` for a 1D fractal,
          ``50000`` for a 2D fractal, ``10000`` for a 3D fractal.

        - ``exchange`` - boolean (default: ``False``).
          Plot the Rauzy fractal with domain exchange.

        - ``eig`` - a real element of ``QQbar`` of degree >= 2 (default: ``None``).
          The eigenvalue used to plot the fractal.
          It must be an eigenvalue of ``self.incidence_matrix()``.
          The one used by default the maximal eigenvalue of
          ``self.incidence_matrix()`` (usually a Pisot number),
          but for substitutions with more than 3 letters
          other interesting choices are sometimes possible.

        - ``translate`` - a list of vectors of ``RR^size_alphabet``,
          or a dictionary from the alphabet to lists of vectors (default: ``None``).
          Plot translated copies of the fractal.
          This option allows to plot tilings easily.
          The projection used for these vectors is the same as
          the projection used for the canonical basis to plot the fractal.
          If the input is a list, all the pieces will be translated and plotted.
          If the input is a dictionary, each piece will be translated and plotted
          accordingly to the vectors associated with each letter in the dictionary.
          Note: by default, the Rauzy fractal placed at the origin
          is not plotted with the ``translate`` option;
          the vector ``(0,0,...,0)`` has to be added manually.

        - ``prec`` - integer (default: ``53``).
          The number of bits used in the floating point representations
          of the points of the fractal.

        - ``colormap`` - color map or dictionary (default: ``'hsv'``).
          It can be one of the following:

           - ``string`` - a coloring map. For available coloring map names type:
             ``sorted(colormaps)``

           - ``dict`` - a dictionary of the alphabet mapped to colors.

        - ``opacity`` - a dictionary from the alphabet to the real interval [0,1] (default: ``None``).
          If none is specified, all letters are plotted with opacity ``1``.

        - ``plot_origin`` - a couple ``(k,c)`` (default: ``None``).
          If specified, mark the origin by a point of size ``k`` and color ``c``.

        - ``plot_basis`` - boolean (default: ``False``).
          Plot the projection of the canonical basis with the fractal.

        - ``point_size`` - float (default: ``None``).
          The size of the points used to plot the fractal.

        EXAMPLES:

        #. The Rauzy fractal of the Tribonacci substitution::

            sage: s = WordMorphism('1->12,2->13,3->1')
            sage: s.rauzy_fractal_plot()        # long time                             # needs sage.plot
            Graphics object consisting of 3 graphics primitives

        #. The "Hokkaido" fractal. We tweak the plot using the plotting options
           to get a nice reusable picture, in which we mark the origin by a black dot::

            sage: s = WordMorphism('a->ab,b->c,c->d,d->e,e->a')
            sage: G = s.rauzy_fractal_plot(n=100000, point_size=3,          # not tested
            ....:                          plot_origin=(50,"black"))
            sage: G.show(figsize=10, axes=false) # not tested

        #. Another "Hokkaido" fractal and its domain exchange::

            sage: s = WordMorphism({1:[2], 2:[4,3], 3:[4], 4:[5,3], 5:[6], 6:[1]})
            sage: s.rauzy_fractal_plot()                                    # not tested (> 1 second)
            sage: s.rauzy_fractal_plot(exchange=True)                       # not tested (> 1 second)

        #. A three-dimensional Rauzy fractal::

            sage: s = WordMorphism('1->12,2->13,3->14,4->1')
            sage: s.rauzy_fractal_plot()                                    # not tested (> 1 second)

        #. A one-dimensional Rauzy fractal (very scattered)::

            sage: s = WordMorphism('1->2122,2->1')
            sage: s.rauzy_fractal_plot().show(figsize=20)                   # not tested (> 1 second)

        #. A high resolution plot of a complicated fractal::

            sage: s = WordMorphism('1->23,2->123,3->1122233')
            sage: G = s.rauzy_fractal_plot(n=300000)                        # not tested (> 1 second)
            sage: G.show(axes=false, figsize=20)                            # not tested (> 1 second)

        #. A nice colorful animation of a domain exchange::

            sage: s = WordMorphism('1->21,2->3,3->4,4->25,5->6,6->7,7->1')
            sage: L = [s.rauzy_fractal_plot(),                              # not tested (> 1 second)
            ....:      s.rauzy_fractal_plot(exchange=True)]
            sage: animate(L, axes=false).show(delay=100)                    # not tested (> 1 second)

        #. Plotting with only one color::

            sage: s = WordMorphism('1->12,2->31,3->1')
            sage: cm = {'1':'black', '2':'black', '3':'black'}
            sage: s.rauzy_fractal_plot(colormap=cm)                         # not tested (> 1 second)

        #. Different fractals can be obtained by choosing another (non-Pisot) eigenvalue::

            sage: s = WordMorphism('1->12,2->3,3->45,4->5,5->6,6->7,7->8,8->1')
            sage: E = s.incidence_matrix().eigenvalues()                                # needs sage.modules
            sage: x = [x for x in E if -0.8 < x < -0.7][0]                              # needs sage.modules
            sage: s.rauzy_fractal_plot()                                    # not tested (> 1 second)
            sage: s.rauzy_fractal_plot(eig=x)                               # not tested (> 1 second)

        #. A Pisot reducible substitution with seemingly overlapping tiles::

            sage: s = WordMorphism({1:[1,2], 2:[2,3], 3:[4], 4:[5], 5:[6],
            ....:                   6:[7], 7:[8], 8:[9], 9:[10], 10:[1]})
            sage: s.rauzy_fractal_plot()                                    # not tested (> 1 second)

        #. A non-Pisot reducible substitution with a strange Rauzy fractal::

            sage: s = WordMorphism({1:[3,2], 2:[3,3], 3:[4], 4:[1]})
            sage: s.rauzy_fractal_plot()                                    # not tested (> 1 second)

        #. A substitution with overlapping tiles. We use the options
           ``colormap`` and ``opacity`` to study how the tiles overlap::

            sage: s = WordMorphism('1->213,2->4,3->5,4->1,5->21')
            sage: s.rauzy_fractal_plot()                                    # not tested (> 1 second)
            sage: s.rauzy_fractal_plot(colormap={'1':'red', '4':'purple'})  # not tested (> 1 second)
            sage: s.rauzy_fractal_plot(n=150000,                            # not tested (> 1 second)
            ....:                      opacity={'1':0.1,'2':1,'3':0.1,'4':0.1,'5':0.1})

        #. Funny experiments by playing with the precision of the float numbers used to plot the fractal::

            sage: s = WordMorphism('1->12,2->13,3->1')
            sage: s.rauzy_fractal_plot(prec=6)                              # not tested
            sage: s.rauzy_fractal_plot(prec=9)                              # not tested
            sage: s.rauzy_fractal_plot(prec=15)                             # not tested
            sage: s.rauzy_fractal_plot(prec=19)                             # not tested
            sage: s.rauzy_fractal_plot(prec=25)                             # not tested

        #. Using the ``translate`` option to plot periodic tilings::

            sage: s = WordMorphism('1->12,2->13,3->1')
            sage: s.rauzy_fractal_plot(n=10000,                             # not tested (> 1 second)
            ....:                      translate=[(0,0,0),(-1,0,1),(0,-1,1),(1,-1,0),
            ....:                                 (1,0,-1),(0,1,-1),(-1,1,0)])

           ::

            sage: t = WordMorphism("a->aC,b->d,C->de,d->a,e->ab")   # substitution found by Julien Bernat
            sage: V = [vector((0,0,1,0,-1)), vector((0,0,1,-1,0))]                      # needs sage.modules
            sage: S = set(map(tuple, [i*V[0] + j*V[1]                                   # needs sage.modules
            ....:                     for i in [-1,0,1] for j in [-1,0,1]]))
            sage: t.rauzy_fractal_plot(n=10000,                             # not tested (> 1 second)
            ....:                      translate=S, exchange=true)

        #. Using the ``translate`` option to plot arbitrary tilings with the fractal pieces.
           This can be used for example to plot the self-replicating tiling of the Rauzy fractal::

            sage: s = WordMorphism({1:[1,2], 2:[3], 3:[4,3], 4:[5], 5:[6], 6:[1]})
            sage: s.rauzy_fractal_plot()                                    # not tested (> 1 second)
            sage: D = {1: [(0,0,0,0,0,0), (0,1,0,0,0,0)],
            ....:      3: [(0,0,0,0,0,0), (0,1,0,0,0,0)], 6: [(0,1,0,0,0,0)]}
            sage: s.rauzy_fractal_plot(n=30000, translate=D)                # not tested (> 1 second)

        #. Plot the projection of the canonical basis with the fractal::

            sage: s = WordMorphism({1:[2,1], 2:[3], 3:[6,4], 4:[5,1],
            ....:                   5:[6], 6:[7], 7:[8], 8:[9], 9:[1]})
            sage: s.rauzy_fractal_plot(plot_basis=True)                     # not tested (> 1 second)

        TESTS::

            sage: s = WordMorphism('a->ab,b->c,c->d,d->e,e->a')
            sage: s.rauzy_fractal_plot(n=1000, colormap='Set1',                         # needs sage.modules sage.plot
            ....:                      opacity={'a':0.5,'b':1,'c':0.7,'d':0,'e':0.2},
            ....:                      plot_origin=(100,"black"), plot_basis=True,
            ....:                      point_size=2.5)
            Graphics object consisting of 10 graphics primitives

        REFERENCES:

        - [1] Valerie Berthe and Anne Siegel,
          Tilings associated with beta-numeration and substitutions,
          Integers 5 (3), 2005.
          http://www.integers-ejcnt.org/vol5-3.html

        AUTHOR:

            Timo Jolivet (2012-06-16)
        """
        alphabet = self.domain().alphabet()
        size_alphabet = len(alphabet)

        orbit_points = self.rauzy_fractal_points(n=n, exchange=exchange, eig=eig, translate=translate, prec=prec)

        dim_fractal = len(orbit_points[alphabet[0]][0])

        # Manage colors and opacity
        if isinstance(colormap, dict):
            col_dict = colormap

        elif isinstance(colormap, str):
            from matplotlib import cm

            if colormap not in cm.datad:
                raise RuntimeError("color map %s not known (type sorted(colors) for valid names)" % colormap)

            colormap = cm.__dict__[colormap]
            col_dict = {}
            for i, a in enumerate(alphabet):
                col_dict[a] = colormap(float(i) / float(size_alphabet))[:3]

        else:
            raise TypeError("type of option colormap (=%s) must be dict or str" % colormap)

        if opacity is None:
            opacity = {a: 1 for a in alphabet}

        elif not isinstance(opacity, dict):
            raise TypeError("type of option opacity (=%s) must be dict" % opacity)

        # Plot points size
        if point_size is None:
            if dim_fractal == 1 or dim_fractal == 2:
                point_size = 1
            elif dim_fractal == 3:
                point_size = 8

        # Make graphics
        from sage.plot.plot import Graphics
        G = Graphics()

        from sage.plot.point import points

        # 1D plots
        if dim_fractal == 1:
            from sage.plot.plot import plot
            for a in col_dict:
                # We plot only the points with a color in col_dict and with positive opacity
                if (a in col_dict) and (opacity[a] > 0):
                    G += plot([x[0] for x in orbit_points[a]], color=col_dict[a], alpha=opacity[a], thickness=point_size)
            if plot_basis:
                from matplotlib import cm
                from sage.plot.arrow import arrow
                canonical_basis_proj = self.rauzy_fractal_projection(eig=eig, prec=prec)
                for i, a in enumerate(alphabet):
                    x = canonical_basis_proj[a]
                    G += arrow((-1.1, 0), (-1.1, x[0]),
                               color=cm.__dict__["gist_gray"](0.75 * float(i) / float(size_alphabet))[:3])

        # 2D or 3D plots
        else:
            if point_size is None and dim_fractal == 2:
                point_size = 1
            elif point_size is None and dim_fractal == 3:
                point_size = 8

            for a in col_dict:
                # We plot only the points with a color in col_dict and with positive opacity
                if (a in col_dict) and (opacity[a] > 0):
                    G += points(orbit_points[a], color=col_dict[a], alpha=opacity[a], size=point_size)

            if plot_basis:
                from matplotlib import cm
                from sage.plot.arrow import arrow
                canonical_basis_proj = self.rauzy_fractal_projection(eig=eig, prec=prec)
                for i, a in enumerate(alphabet):
                    x = canonical_basis_proj[a]
                    G += arrow([0] * dim_fractal, x,
                               color=cm.__dict__["gist_gray"](0.75 * float(i) / float(size_alphabet))[:3])

        if plot_origin:
            G += points([(0, 0)], size=plot_origin[0], color=plot_origin[1])

        if dim_fractal == 1 or dim_fractal == 2:
            G.set_aspect_ratio(1)

        return G

    def is_growing(self, letter=None):
        r"""
        Return ``True`` if ``letter`` is a growing letter.

        A letter `a` is *growing* for the morphism `s` if the length of the
        iterates of `| s^n(a) |` tend to infinity as `n` goes to infinity.

        INPUT:

        - ``letter`` -- ``None`` or a letter in the domain of ``self``

        .. NOTE::

            If letter is ``None``, this returns ``True`` if ``self`` is
            everywhere growing, i.e., all letters are growing letters (see
            [CassNic10]_), and that ``self`` **must** be an endomorphism.

        EXAMPLES::

            sage: WordMorphism('0->01,1->1').is_growing('0')
            True
            sage: WordMorphism('0->01,1->1').is_growing('1')
            False
            sage: WordMorphism('0->01,1->10').is_growing()
            True
            sage: WordMorphism('0->1,1->2,2->01').is_growing()
            True
            sage: WordMorphism('0->01,1->1').is_growing()
            False

        The domain needs to be equal to the codomain::

            sage: WordMorphism('0->01,1->0,2->1',codomain=Words('012')).is_growing()
            True

        Test of erasing morphisms::

            sage: WordMorphism('0->01,1->').is_growing('0')
            False
            sage: m = WordMorphism('a->bc,b->bcc,c->',codomain=Words('abc'))
            sage: m.is_growing('a')
            False
            sage: m.is_growing('b')
            False
            sage: m.is_growing('c')
            False

        TESTS:

        Make sure that :trac:`31454` is fixed::

            sage: WordMorphism('a->a').is_growing('a')
            False

        REFERENCES:

        ..  [CassNic10] Cassaigne J., Nicolas F. Factor complexity.
            Combinatorics, automata and number theory, 163--247, Encyclopedia
            Math. Appl., 135, Cambridge Univ. Press, Cambridge, 2010.
        """
        if not letter:
            return self.domain().alphabet().cardinality() == len(self.growing_letters())
        else:
            return letter in self.growing_letters()

    def growing_letters(self):
        r"""
        Return the list of growing letters.

        See :meth:`.is_growing` for more information.

        EXAMPLES::

            sage: WordMorphism('0->01,1->10').growing_letters()
            ['0', '1']
            sage: WordMorphism('0->01,1->1').growing_letters()
            ['0']
            sage: WordMorphism('0->01,1->0,2->1',codomain=Words('012')).growing_letters()
            ['0', '1', '2']
            sage: WordMorphism('a->b,b->a').growing_letters()
            []
            sage: WordMorphism('a->b,b->c,c->d,d->c', codomain=Words('abcd')).growing_letters()
            []

        TESTS:

        Make sure that :trac:`31454` is fixed::

            sage: WordMorphism('a->a').growing_letters()
            []
        """
        # Remove letters that vanish, ie sigma^n(letter) is ultimately empty
        immortal = set(self.immortal_letters())
        new_morph = {x: [z for z in self._morph[x] if z in immortal] for x in immortal}

        # Remove cycles of letters
        graph_one = {x: y[0] for x, y in new_morph.items() if len(y) == 1}
        no_loops = set(new_morph)
        for cycle in get_cycles(graph_one.__getitem__, graph_one):
            no_loops.difference_update(cycle)
        new_morph = {x: [z for z in new_morph[x] if z in no_loops] for x in no_loops}

        # NOTE: here we should actually be using the domain made of the
        # remaining letters in new_morph. However, building the corresponding
        # alphabet and finite words cost much more time than using the same
        # domain. Instead we just erase the corresponding letters.
        for a in self._domain.alphabet():
            if a not in new_morph:
                new_morph[a] = self._codomain()

        # Remove letters ending in a cycle
        new_morph = WordMorphism(new_morph, domain=self.domain(), codomain=self.codomain())
        return new_morph.immortal_letters()

    def immortal_letters(self):
        r"""
        Return the list of immortal letters.

        A letter `a` is *immortal* for the morphism `s` if the length of the
        iterates of `| s^n(a) |` is larger than zero as `n` goes to infinity.

        Requires this morphism to be self-composable.

        EXAMPLES::

            sage: WordMorphism('a->a').immortal_letters()
            ['a']
            sage: WordMorphism('a->b,b->a').immortal_letters()
            ['a', 'b']
            sage: WordMorphism('a->abcd,b->cd,c->dd,d->').immortal_letters()
            ['a']
            sage: WordMorphism('a->bc,b->cac,c->de,d->,e->').immortal_letters()
            ['a', 'b']
            sage: WordMorphism('a->', domain=Words('a'), codomain=Words('a')).immortal_letters()
            []

            sage: WordMorphism('a->').immortal_letters()
            []
        """
        if not self.is_self_composable():
            raise TypeError(f'self ({self}) is not an self-composable')

        forward = {}
        backward = {letter: set() for letter in self._morph}
        stack = []
        for letter, image in self._morph.items():
            if not image:
                stack.append(letter)
                forward[letter] = set()
            else:
                simage = set(image)
                forward[letter] = simage
                for occurrence in simage:
                    backward[occurrence].add(letter)

        while stack:
            letter = stack.pop()
            for preimage in backward[letter]:
                forward[preimage].remove(letter)
                if not forward[preimage]:
                    stack.append(preimage)
            del forward[letter]
            del backward[letter]

        return sorted(forward, key=self.domain().alphabet().rank)

    def letter_growth_types(self):
        r"""
        Return the mortal, polynomial and exponential growing letters.

        The growth of `| s^n(a) |` as `n` goes to `\infty` is always of the
        form `\alpha^n n^\beta` (where `\alpha` is a Perron number and
        `\beta` an integer).

        Without doing any linear algebra three cases can be differentiated:
        mortal (ultimately empty or `\alpha=0`); polynomial (`\alpha=1`);
        exponential (`\alpha > 1`). This is what is done in this method.

        It requires this morphism to be an endomorphism.

        OUTPUT:

        The output is a 3-tuple of lists (mortal, polynomial, exponential)
        where:

        - ``mortal``: list of mortal letters
        - ``polynomial``: a list of lists where ``polynomial[i]`` is the
          list of letters with growth `n^i`.
        - ``exponential``: list of at least exponentionally growing letters

        EXAMPLES::

            sage: s = WordMorphism('a->abc,b->bc,c->c')
            sage: mortal, poly, expo = s.letter_growth_types()
            sage: mortal
            []
            sage: poly
            [['c'], ['b'], ['a']]
            sage: expo
            []

        When three mortal letters (c, d, and e), and two letters (a, b) are
        not growing::

            sage: s = WordMorphism('a->bc,b->cac,c->de,d->,e->')
            sage: s^20
            WordMorphism: a->cacde, b->debcde, c->, d->, e->
            sage: mortal, poly, expo = s.letter_growth_types()
            sage: mortal
            ['c', 'd', 'e']
            sage: poly
            [['a', 'b']]
            sage: expo
            []

        ::

            sage: s = WordMorphism('a->abcd,b->bc,c->c,d->a')
            sage: mortal, poly, expo = s.letter_growth_types()
            sage: mortal
            []
            sage: poly
            [['c'], ['b']]
            sage: expo
            ['a', 'd']

        TESTS::

            sage: s = WordMorphism('a->a')
            sage: s.letter_growth_types()
            ([], [['a']], [])

        ::

            sage: s = WordMorphism('a->b,b->a')
            sage: s.letter_growth_types()
            ([], [['a', 'b']], [])

        ::

            sage: s = WordMorphism('a->abcd,b->cd,c->dd,d->')
            sage: s.letter_growth_types()
            (['b', 'c', 'd'], [['a']], [])

        ::

            sage: s = WordMorphism('a->', domain=Words('a'), codomain=Words('a'))
            sage: s.letter_growth_types()
            (['a'], [], [])
        """
        immortal = set(self.immortal_letters())
        mortal = [a for a in self.domain().alphabet()
                  if a not in immortal]

        # Starting with degree d=0, search for letters with polynomial
        # growth of degree d.
        polynomial = []
        m = {a: [b for b in self.image(a) if b in immortal] for a in immortal}
        while True:
            # Construct the permutation of letters containing all letters whose
            # iterated images under morphism m is always of length 1.
            not_growing = {a: image_a[0] for a, image_a in m.items()
                           if len(image_a) == 1}
            preimages = {}
            roots = []
            for k, v in not_growing.items():
                if v not in not_growing:
                    roots.append(v)
                if v not in preimages:
                    preimages[v] = []
                preimages[v].append(k)

            while roots:
                v = roots.pop()
                for k in preimages.get(v):
                    del not_growing[k]
                    if k in preimages:
                        roots.append(k)

            # The letters inside not_growing are the ones with polynomial
            # growth d. If there is none, then the remaining letters in m
            # have exponential growth.
            if not not_growing:
                break
            polynomial.append(list(not_growing))

            # clean the morphism m for the next iteration by removing the
            # letters with polynomial growth degree d
            m = {a: [b for b in L if b not in not_growing] for a, L in m.items()
                 if a not in not_growing}

        exponential = list(m)

        # sort the letters as in the input alphabet if possible
        A = self.domain().alphabet()
        try:
            rank = A.rank
        except AttributeError:
            pass
        else:
            mortal.sort(key=rank)
            for letters in polynomial:
                letters.sort(key=rank)
            exponential.sort(key=rank)

        return mortal, polynomial, exponential

    def abelian_rotation_subspace(self):
        r"""
        Return the subspace on which the incidence matrix of ``self`` acts by
        roots of unity.

        EXAMPLES::

            sage: # needs sage.modules
            sage: WordMorphism('0->1,1->0').abelian_rotation_subspace()
            Vector space of degree 2 and dimension 2 over Rational Field
            Basis matrix:
            [1 0]
            [0 1]
            sage: WordMorphism('0->01,1->10').abelian_rotation_subspace()
            Vector space of degree 2 and dimension 0 over Rational Field
            Basis matrix:
            []
            sage: WordMorphism('0->01,1->1').abelian_rotation_subspace()
            Vector space of degree 2 and dimension 1 over Rational Field
            Basis matrix:
            [0 1]
            sage: WordMorphism('1->122,2->211').abelian_rotation_subspace()
            Vector space of degree 2 and dimension 1 over Rational Field
            Basis matrix:
            [ 1 -1]
            sage: WordMorphism('0->1,1->102,2->3,3->4,4->2').abelian_rotation_subspace()
            Vector space of degree 5 and dimension 3 over Rational Field
            Basis matrix:
            [0 0 1 0 0]
            [0 0 0 1 0]
            [0 0 0 0 1]

        The domain needs to be equal to the codomain::

            sage: WordMorphism('0->1,1->',codomain=Words('01')).abelian_rotation_subspace()         # needs sage.modules
            Vector space of degree 2 and dimension 0 over Rational Field
            Basis matrix:
            []
        """
        if not self.domain() == self.codomain():
            raise TypeError("self (=%s) is not an endomorphism" % self)

        if self.domain().alphabet().cardinality() == Infinity:
            raise ValueError("the alphabet is infinite")

        M = self.incidence_matrix()
        p = M.charpoly().factor()
        basis = []
        for factor in p:
            if factor[0].is_cyclotomic():
                basis.extend((factor[0])(M).right_kernel().basis())

        return M.column_ambient_module(base_ring=QQ).subspace(basis)

    def is_injective(self):
        """
        Return whether this morphism is injective.

        ALGORITHM:

        Uses a version of :wikipedia:`Sardinas–Patterson_algorithm`.
        Time complexity is on average quadratic with regards to the size of the
        morphism.

        EXAMPLES::

            sage: WordMorphism('a->0,b->10,c->110,d->111').is_injective()
            True
            sage: WordMorphism('a->00,b->01,c->012,d->20001').is_injective()
            False
        """
        def check(u, v):
            if u.is_prefix(v):
                tail = v[u.length():]
                if tail not in tails:
                    tails.add(tail)
                    todo.append(tail)

        if self.is_erasing():
            return False
        images = self.images()
        tails = set()
        todo = []

        for i in range(len(images)):
            for j in range(i + 1, len(images)):
                if images[i] == images[j]:
                    return False
                check(images[i], images[j])
                check(images[j], images[i])
        while todo:
            u = todo.pop()
            for v in images:
                if u == v:
                    return False
                check(u, v)
                check(v, u)

        return True

    def is_pushy(self, w=None):
        r"""
        Return whether the language `\{m^n(w) | n \ge 0\}` is pushy,
        where `m` is this morphism and `w` is a word inputted as a parameter.

        Requires this morphism to be an endomorphism.

        A language created by iterating a morphism is pushy, if its words
        contain an infinite number of factors containing no growing letters. It
        turns out that this is equivalent to having at least one infinite
        repetition containing no growing letters.

        See :meth:`infinite_repetitions_primitive_roots` and :meth:`is_growing`.

        INPUT:

        - ``w`` -- finite iterable (default: ``self.domain().alphabet()``).
          Represents a word used to start the language.

        EXAMPLES::

            sage: WordMorphism('a->abca,b->bc,c->').is_pushy()
            False
            sage: WordMorphism('a->abc,b->,c->bcb').is_pushy()
            True
        """
        return bool(self.infinite_repetitions_primitive_roots(w, False))

    def is_unboundedly_repetitive(self, w=None):
        r"""
        Return whether the language `\{m^n(w) | n \ge 0\}` is unboundedly repetitive,
        where `m` is this morphism and `w` is a word inputted as a parameter.

        Requires this morphism to be an endomorphism.

        A language created by iterating a morphism is unboundedly repetitive, if
        it has at least one infinite repetition containing at least one growing
        letter.

        See :meth:`infinite_repetitions_primitive_roots` and :meth:`is_growing`.

        INPUT:

        - ``w`` -- finite iterable (default: ``self.domain().alphabet()``).
          Represents a word used to start the language.

        EXAMPLES::

            sage: WordMorphism('a->abca,b->bc,c->').is_unboundedly_repetitive()
            True
            sage: WordMorphism('a->abc,b->,c->bcb').is_unboundedly_repetitive()
            False
        """
        return bool(self.infinite_repetitions_primitive_roots(w, True))

    def is_repetitive(self, w=None):
        r"""
        Return whether the language `\{m^n(w) | n \ge 0\}` is repetitive,
        where `m` is this morphism and `w` is a word inputted as a parameter.

        Requires this morphism to be an endomorphism.

        A language is repetitive, if for each positive integer `k` there exists
        a word `u` such that `u^k` is a factor of some word of the language.

        It turns out that for languages created by iterating a morphism this is
        equivalent to having at least one infinite repetition (this property is
        also known as strong repetitiveness).

        See :meth:`infinite_repetitions_primitive_roots`.

        INPUT:

        - ``w`` -- finite iterable (default: ``self.domain().alphabet()``).
          Represents a word used to start the language.

        EXAMPLES:

        This method can be used to check whether a purely morphic word is not
        k-power free for all positive integers k. For example, the language
        containing just the Thue-Morse word and its prefixes is not repetitive,
        since the Thue-Morse word is cube-free::

            sage: WordMorphism('a->ab,b->ba').is_repetitive('a')
            False

        Similarly, the Hanoi word is square-free::

            sage: WordMorphism('a->aC,A->ac,b->cB,B->cb,c->bA,C->ba').is_repetitive('a')
            False

        However, this method solves a more general problem, as it can be called
        on any morphism `m` and with any word `w`::

            sage: WordMorphism('a->c,b->cda,c->a,d->abc').is_repetitive('bd')
            True
        """
        return self.is_pushy(w) or self.is_unboundedly_repetitive(w)

    def infinite_repetitions_primitive_roots(self, w=None, allow_growing=None):
        r"""
        Return the set of primitive roots (up to conjugacy) of infinite
        repetitions from the language `\{m^n(w) | n \ge 0\}`, where `m` is this
        morphism and `w` is a word inputted as a parameter.

        Requires this morphism to be an endomorphism.

        The word `v^\omega` is an infinite repetition (in other words, an
        infinite periodic factor) of a language, if `v` is a non-empty word and
        for each positive integer `k` the word `v^k` is a factor of some word
        from the language. It turns out that a language created by iterating a
        morphism has a finite number of primitive roots of infinite repetitions.

        If `v` is a primitive root of an infinite repetition, then all its
        conjugations are also primitive roots of an infinite repetition. For
        simplicity's sake this method returns only the lexicographically minimal
        one from each conjugacy class.

        INPUT:

        - ``w`` -- finite iterable (default: ``self.domain().alphabet()``).
          Represents a word used to start the language.

        - ``allow_growing`` -- boolean or ``None`` (default: ``None``). If
          ``False``, return only the primitive roots that contain no growing
          letters. If ``True``, return only the primitive roots that contain at
          least one growing letter. If ``None``, return both.

        ALGORITHM:

        The algorithm used is described in detail in [KS2015]_.

        EXAMPLES::

            sage: m = WordMorphism('a->aba,b->aba,c->cd,d->e,e->d')
            sage: inf_reps = m.infinite_repetitions_primitive_roots('ac')
            sage: sorted(inf_reps)
            [word: aab, word: de]

        ``allow_growing`` parameter::

            sage: sorted(m.infinite_repetitions_primitive_roots('ac', True))
            [word: aab]
            sage: sorted(m.infinite_repetitions_primitive_roots('ac', False))
            [word: de]

        Incomplete check that these words are indeed the primitive roots of
        infinite repetitions::

            sage: SL = m._language_naive(10, Word('ac'))
            sage: all(x in SL for x in inf_reps)
            True
            sage: all(x^2 in SL for x in inf_reps)
            True
            sage: all(x^3 in SL for x in inf_reps)
            True

        Large example::

            sage: m = WordMorphism('a->1b5,b->fcg,c->dae,d->432,e->678,f->f,g->g,1->2,2->3,3->4,4->1,5->6,6->7,7->8,8->5')
            sage: sorted(m.infinite_repetitions_primitive_roots('a'))
            [word: 1432f2143f3214f4321f, word: 5678g8567g7856g6785g]

        TESTS::

            sage: m = WordMorphism('a->Cab,b->1c1,c->E2bd5,d->BbaA,5->6,6->7,7->8,8->9,9->5,1->2,2->1,A->B,B->C,C->D,D->E,E->')
            sage: sorted(m.infinite_repetitions_primitive_roots())
            [word: 1, word: 1519181716, word: 2, word: 2529282726]

            sage: m = WordMorphism('a->b,b->b', codomain=FiniteWords('ab'))
            sage: m.infinite_repetitions_primitive_roots()
            set()

            sage: m = WordMorphism('c->d,d->c,e->fc,f->ed')
            sage: sorted(m.infinite_repetitions_primitive_roots())
            [word: c, word: d]

            sage: m = WordMorphism('a->bcb,b->ada,c->d,d->c')
            sage: sorted(m.infinite_repetitions_primitive_roots())
            [word: ad, word: bc]

            sage: m = WordMorphism('b->c,c->bcb')
            sage: sorted(m.infinite_repetitions_primitive_roots())
            [word: bc]

            sage: m = WordMorphism('a->abc,b->dab,c->abc,d->dab')
            sage: sorted(m.infinite_repetitions_primitive_roots())
            [word: ababcd]
        """
        def impl_no_growing(g, k):
            U = {}
            for x in unbounded:
                xg = g.image(x)
                for i, y in enumerate(reversed(xg)):
                    if y in unbounded:
                        break
                U[x] = y, xg[xg.length() - i:]
            for cycle in get_cycles(lambda x: U[x][0], domain=unbounded):
                if all(not U[x][1] for x in cycle):
                    continue
                gq = gb**len(cycle)
                for cyc in g.domain()(cycle).conjugates_iterator():
                    u = g.domain()()
                    for x in cyc:
                        u = U[x][1] + gb(u)
                    inf_rep = g.domain()()
                    history = set()
                    while u not in history:
                        history.add(u)
                        inf_rep += u
                        u = gq(u)
                    yield k(inf_rep.primitive()).primitive()

        if w is None:
            w = self._morph
        reach = self._language_naive(2, self._domain(w))
        f = self.restrict_domain([x[0] for x in reach])
        f._codomain = f._domain
        g, _, k, _ = f.simplify_until_injective()
        g._codomain = g._domain
        unbounded = set(g.growing_letters())
        result = set()

        if allow_growing is not True:
            gb = g.restrict_domain(set(g._morph) - unbounded)
            for x in impl_no_growing(g, k):  # UR.
                result.add(x.minimal_conjugate())
            for x in impl_no_growing(g.reversal(), k.reversal()):  # UL.
                result.add(self.domain()(reversed(x)).minimal_conjugate())

        if allow_growing is not False:
            for periodic_orbit in g.periodic_points():
                gq = g**len(periodic_orbit)
                for periodic_point in periodic_orbit:
                    # Check if this periodic point is a periodic infinite word.
                    periodic_point = periodic_point[:1]
                    occurred = set(periodic_point)
                    one_unbounded_twice = False
                    for _ in g.domain().alphabet():
                        previous_length = periodic_point.length()
                        periodic_point = gq(periodic_point)
                        for i, letter in enumerate(periodic_point[previous_length:]):
                            if letter in unbounded:
                                if letter in occurred:
                                    one_unbounded_twice = True
                                    break
                                occurred.add(letter)
                        if one_unbounded_twice:
                            break
                    if not one_unbounded_twice or letter != periodic_point[0]:
                        break
                    v = periodic_point[:previous_length + i]
                    vq = gq(v)
                    m = 0
                    while vq[m * v.length(): (m + 1) * v.length()] == v:
                        m += 1
                    if m * v.length() != vq.length():
                        break
                    result.add(k(v).primitive().minimal_conjugate())

        return result

    def simplify_alphabet_size(self, Z=None):
        r"""
        If this morphism is simplifiable, return morphisms `h` and `k` such that
        this morphism is simplifiable with respect to `h` and `k`, otherwise
        raise :class:`ValueError`.

        This method is quite fast if this morphism is non-injective, but very
        slow if it is injective.

        Let `f: X^* \rightarrow Y^*` be a morphism. Then `f` is simplifiable
        with respect to morphisms `h: X^* \rightarrow Z^*` and
        `k: Z^* \rightarrow Y^*`, if `f = k \circ h` and `|Z| < |X|`. If also
        `Y \subseteq X`, then the morphism `g: Z^* \rightarrow Z^* = h \circ k`
        is a simplification of `f` (with respect to `h` and `k`).

        Loosely speaking, a morphism is simplifiable if it contains "more letters
        than is needed". Non-injectivity implies simplifiability. Simplification
        preserves some properties of the original morphism (e.g. repetitiveness).

        For more information see Section 3 in [KO2000]_.

        INPUT:

        - ``Z`` -- iterable (default: ``self.domain().alphabet()``), whose
          elements are used as an alphabet for the simplification.

        EXAMPLES:

        Example of a simplifiable (non-injective) morphism::

            sage: f = WordMorphism('a->aca,b->badc,c->acab,d->adc')
            sage: h, k = f.simplify_alphabet_size('xyz'); h, k
            (WordMorphism: a->x, b->zy, c->xz, d->y, WordMorphism: x->aca, y->adc, z->b)
            sage: k * h == f
            True
            sage: g = h * k; g
            WordMorphism: x->xxzx, y->xyxz, z->zy

        Example of a simplifiable (injective) morphism::

            sage: f = WordMorphism('a->abcc,b->abcd,c->abdc,d->abdd')
            sage: h, k = f.simplify_alphabet_size('xyz'); h, k
            (WordMorphism: a->xyy, b->xyz, c->xzy, d->xzz, WordMorphism: x->ab, y->c, z->d)
            sage: k * h == f
            True
            sage: g = h * k; g
            WordMorphism: x->xyyxyz, y->xzy, z->xzz

        Example of a non-simplifiable morphism::

            sage: WordMorphism('a->aa').simplify_alphabet_size()
            Traceback (most recent call last):
            ...
            ValueError: self (a->aa) is not simplifiable

        Example of an erasing morphism::

            sage: f = WordMorphism('a->abc,b->cc,c->')
            sage: h, k = f.simplify_alphabet_size(); h, k
            (WordMorphism: a->a, b->b, c->, WordMorphism: a->abc, b->cc)
            sage: k * h == f
            True
            sage: g = h * k; g
            WordMorphism: a->ab, b->

        Example of a morphism, that is not an endomorphism::

            sage: f = WordMorphism('a->xx,b->xy,c->yx,d->yy')
            sage: h, k = f.simplify_alphabet_size(NN); h, k
            (WordMorphism: a->00, b->01, c->10, d->11, WordMorphism: 0->x, 1->y)
            sage: k * h == f
            True
            sage: len(k.domain().alphabet()) < len(f.domain().alphabet())
            True
        """
        def try_create_h(f, k):
            h = {}
            for letter1, image1 in f.items():
                image3 = []
                while image1:
                    for letter2, image2 in k.items():
                        if image2.is_prefix(image1):
                            image1 = image1[image2.length():]
                            image3.append(letter2)
                            break
                    else:  # nobreak
                        return None
                h[letter1] = image3
            return h

        X = self.domain().alphabet()
        Y = self.codomain().alphabet()
        f = self._morph

        if self.is_erasing():  # Trivial case #1.
            k = {letter: image for letter, image in f.items() if image}
            h = {letter: [letter] if image else [] for letter, image in f.items()}
        elif len(Y) < len(X):  # Trivial case #2.
            k = {x: [y] for x, y in zip(X, Y)}
            k_inverse = {y: x for y, x in zip(Y, X)}
            h = {x: [k_inverse[y] for y in image] for x, image in f.items()}
        elif not self.is_injective():  # Non-trivial but a fast case.
            k = dict(f)
            to_do = set(k)
            while to_do:
                to_remove = []
                # min() and remove() instead of pop() to have deterministic output.
                letter1 = min(to_do)
                to_do.remove(letter1)
                image1 = k[letter1]
                for letter2, image2 in k.items():
                    if letter1 == letter2:
                        continue
                    if image1 == image2:
                        to_remove.append(letter2)
                        to_do.discard(letter2)
                    elif image1.is_prefix(image2):
                        k[letter2] = image2[image1.length():]
                        to_do.add(letter2)
                    elif image2.is_prefix(image1):
                        k[letter1] = image1[image2.length():]
                        to_do.add(letter1)
                        break
                for letter in to_remove:
                    del k[letter]
            h = try_create_h(f, k)
        else:  # Non-trivial and a slow case.
            factors = set()
            for image in f.values():
                factors.update(x.primitive() for x in image.factor_iterator())
            factors.remove(self.codomain()())
            factors = sorted(factors)  # For deterministic output.
            from itertools import combinations
            for comb in combinations(factors, len(X) - 1):
                if any(x.is_proper_prefix(y) for x in comb for y in comb):
                    continue
                k = {x: image for x, image in zip(X, comb)}
                h = try_create_h(f, k)
                if h:
                    break
            else:  # nobreak
                raise ValueError(f'self ({self}) is not simplifiable')

        k = WordMorphism(k, codomain=self.codomain())
        h = WordMorphism(h, domain=self.domain(), codomain=k.domain())

        if Z is not None:  # Custom alphabet.
            old_Z_star = k.domain()
            old_Z = old_Z_star.alphabet()
            Z = [z for z, _ in zip(Z, old_Z)]
            if len(Z) < len(old_Z):
                raise ValueError(f'Z should have length at least {len(old_Z)}, is {len(Z)}')
            Z_star = FiniteWords(Z)
            h_new = {old: [new] for old, new in zip(old_Z, Z)}
            k_new = {new: [old] for new, old in zip(Z, old_Z)}
            h_new = WordMorphism(h_new, domain=old_Z_star, codomain=Z_star)
            k_new = WordMorphism(k_new, domain=Z_star, codomain=old_Z_star)
            h = h_new * h
            k = k * k_new

        return h, k

    def simplify_until_injective(self):
        r"""
        Return a quadruplet `(g, h, k, i)`, where `g` is an injective
        simplification of this morphism with respect to `h`, `k` and `i`.

        Requires this morphism to be an endomorphism.

        This methods basically calls :meth:`simplify_alphabet_size` until the
        returned simplification is injective. If this morphism is already
        injective, a quadruplet `(g, h, k, i)` is still returned, where `g`
        is this morphism, `h` and `k` are the identity morphisms and `i` is 0.

        Let `f: X^* \rightarrow Y^*` be a morphism and `Y \subseteq X`. Then
        `g: Z^* \rightarrow Z^*` is an injective simplification of `f` with
        respect to morphisms `h: X^* \rightarrow Z^*` and
        `k: Z^* \rightarrow Y^*` and a positive integer `i`, if `g` is
        injective, `|Z| < |X|`, `g^i = h \circ k` and `f^i = k \circ h`.

        For more information see Section 4 in [KO2000]_.

        EXAMPLES::

            sage: f = WordMorphism('a->abc,b->a,c->bc')
            sage: g, h, k, i = f.simplify_until_injective(); g, h, k, i
            (WordMorphism: a->aa, WordMorphism: a->aa, b->a, c->a, WordMorphism: a->abc, 2)
            sage: g.is_injective()
            True
            sage: g**i == h * k
            True
            sage: f**i == k * h
            True
        """
        if not self.is_endomorphism():
            raise TypeError(f'self ({self}) is not an endomorphism')

        g = self
        h = self.domain().identity_morphism()
        k = self.codomain().identity_morphism()
        i = 0
        while not g.is_injective():
            h_new, k_new = g.simplify_alphabet_size()
            g, h, k, i = h_new * k_new, h_new * h, k * k_new, i + 1
        return g, h, k, i<|MERGE_RESOLUTION|>--- conflicted
+++ resolved
@@ -1103,23 +1103,6 @@
             sage: # needs sage.modules
             sage: fibo = WordMorphism('a->ab,b->a')
             sage: tm = WordMorphism('a->ab,b->ba')
-<<<<<<< HEAD
-            sage: Mfibo = matrix(fibo); Mfibo     # indirect doctest                    # needs sage.modules
-            [1 1]
-            [1 0]
-            sage: Mtm = matrix(tm); Mtm                                                 # needs sage.modules
-            [1 1]
-            [1 1]
-            sage: Mtm * Mfibo == matrix(tm*fibo)   # indirect doctest                   # needs sage.modules
-            True
-            sage: Mfibo * Mtm == matrix(fibo*tm)   # indirect doctest                   # needs sage.modules
-            True
-            sage: Mfibo.parent()                                                        # needs sage.modules
-            Full MatrixSpace of 2 by 2 dense matrices over Integer Ring
-            sage: p = Mfibo.charpoly(); p                                               # needs sage.modules
-            x^2 - x - 1
-            sage: p.roots(ring=RR, multiplicities=False)                                # needs sage.modules
-=======
             sage: Mfibo = matrix(fibo); Mfibo      # indirect doctest
             [1 1]
             [1 0]
@@ -1135,7 +1118,6 @@
             sage: p = Mfibo.charpoly(); p
             x^2 - x - 1
             sage: p.roots(ring=RR, multiplicities=False)
->>>>>>> 2bad7721
             [-0.618033988749895, 1.61803398874989]
         """
         if R is None:
