--- conflicted
+++ resolved
@@ -169,13 +169,8 @@
     return IncidenceStructure(3*n-2,Y,check=False,copy=False)
 
 # Construction 3
-<<<<<<< HEAD
-def three_n_minus_eight(n, B):
-    """
-=======
 def three_n_minus_eight(B):
     r"""
->>>>>>> f16112c7
     Return a Steiner Quadruple System on `3n-8` points.
 
     INPUT:
@@ -236,13 +231,8 @@
     return IncidenceStructure(3*n-8,Y,check=False,copy=False)
 
 # Construction 4
-<<<<<<< HEAD
-def three_n_minus_four(n, B):
-    """
-=======
 def three_n_minus_four(B):
     r"""
->>>>>>> f16112c7
     Return a Steiner Quadruple System on `3n-4` points.
 
     INPUT:
@@ -402,10 +392,6 @@
     n = B.num_points()
     B14 = steiner_quadruple_system(14)
     r = lambda i,x : i%(n-1)+(x%12)*(n-1)
-<<<<<<< HEAD
-    k = n // 2
-=======
->>>>>>> f16112c7
 
     # Line 1.
     Y = []
@@ -747,27 +733,6 @@
     elif n == 14:
         sqs = IncidenceStructure(14, _SQS14(), copy = False, check = False)
     elif n == 38:
-<<<<<<< HEAD
-        return _SQS38()
-    elif (n%12) in [4,8]:
-        nn =  n // 2
-        sqs = two_n(nn,steiner_quadruple_system(nn, check = False))
-    elif (n%18) in [4,10]:
-        nn = (n+2) // 3
-        sqs = three_n_minus_two(nn,steiner_quadruple_system(nn, check = False))
-    elif (n%36) == 34:
-        nn = (n+8) // 3
-        sqs = three_n_minus_eight(nn,steiner_quadruple_system(nn, check = False))
-    elif (n%36) == 26 :
-        nn = (n+4) // 3
-        sqs = three_n_minus_four(nn,steiner_quadruple_system(nn, check = False))
-    elif (n%24) in [2,10]:
-        nn = (n+6) // 4
-        sqs = four_n_minus_six(nn,steiner_quadruple_system(nn, check = False))
-    elif (n%72) in [14,38]:
-        nn = (n+10) // 12
-        sqs = twelve_n_minus_ten(nn, steiner_quadruple_system(nn, check = False))
-=======
         sqs = IncidenceStructure(38, _SQS38(), copy = False, check = False)
     elif n%12 in [4,8]:
         nn =  n // 2
@@ -787,7 +752,6 @@
     elif n%72 in [14,38]:
         nn = (n+10) // 12
         sqs = twelve_n_minus_ten(steiner_quadruple_system(nn, check = False))
->>>>>>> f16112c7
     else:
         raise ValueError("This shouldn't happen !")
 
