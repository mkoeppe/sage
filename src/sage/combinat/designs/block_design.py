# sage.doctest: needs sage.rings.finite_rings
r"""
Block designs

A *block design* is a set together with a family of subsets (repeated subsets
are allowed) whose members are chosen to satisfy some set of properties that are
deemed useful for a particular application. See :wikipedia:`Block_design`.

REFERENCES:

- Block design from wikipedia: :wikipedia:`Block_design`

- What is a block design?,
  http://designtheory.org/library/extrep/extrep-1.1-html/node4.html (in 'The
  External Representation of Block Designs' by Peter J. Cameron, Peter
  Dobcsanyi, John P. Morgan, Leonard H. Soicher)

.. [Hu57] Daniel R. Hughes, "A class of non-Desarguesian projective planes",
   The Canadian Journal of Mathematics (1957), http://cms.math.ca/cjm/v9/p378

.. [We07] Charles Weibel, "Survey of Non-Desarguesian planes" (2007), notices of
   the AMS, vol. 54 num. 10, pages 1294--1303

AUTHORS:

- Quentin Honoré (2015): construction of Hughes plane :trac:`18527`

- Vincent Delecroix (2014): rewrite the part on projective planes :trac:`16281`

- Peter Dobcsanyi and David Joyner (2007-2008)

  This is a significantly modified form of the module block_design.py (version
  0.6) written by Peter Dobcsanyi peter@designtheory.org. Thanks go to Robert
  Miller for lots of good design suggestions.

.. TODO::

    Implement more finite non-Desarguesian plane as in [We07]_ and
    :wikipedia:`Non-Desarguesian_plane`.

Functions and methods
---------------------
"""

#*****************************************************************************
#       Copyright (C) 2007 Peter Dobcsanyi <peter@designtheory.org>
#       Copyright (C) 2007 David Joyner <wdjoyner@gmail.com>
#
# This program is free software: you can redistribute it and/or modify
# it under the terms of the GNU General Public License as published by
# the Free Software Foundation, either version 2 of the License, or
# (at your option) any later version.
#                  https://www.gnu.org/licenses/
#*****************************************************************************
from sage.arith.misc import binomial, integer_floor, is_prime_power
from sage.categories.sets_cat import EmptySetError
from sage.misc.lazy_import import lazy_import
from sage.misc.unknown import Unknown
from sage.rings.integer import Integer
from sage.rings.integer_ring import ZZ

from .incidence_structures import IncidenceStructure

lazy_import('sage.libs.gap.libgap', 'libgap')
lazy_import('sage.matrix.matrix_space', 'MatrixSpace')
lazy_import('sage.modules.free_module', 'VectorSpace')
lazy_import('sage.rings.finite_rings.finite_field_constructor', 'FiniteField')


BlockDesign = IncidenceStructure

###  utility functions  -------------------------------------------------------

def tdesign_params(t, v, k, L):
    """
    Return the design's parameters: `(t, v, b, r , k, L)`. Note that `t` must be
    given.

    EXAMPLES::

        sage: BD = BlockDesign(7, [[0,1,2],[0,3,4],[0,5,6],[1,3,5],[1,4,6],[2,3,6],[2,4,5]])
        sage: from sage.combinat.designs.block_design import tdesign_params
        sage: tdesign_params(2,7,3,1)
        (2, 7, 7, 3, 3, 1)
    """
    x = binomial(v, t)
    y = binomial(k, t)
    b = divmod(L * x, y)[0]
    x = binomial(v-1, t-1)
    y = binomial(k-1, t-1)
    r = integer_floor(L * x/y)
    return (t, v, b, r, k, L)

def are_hyperplanes_in_projective_geometry_parameters(v, k, lmbda, return_parameters=False):
    r"""
    Return ``True`` if the parameters ``(v,k,lmbda)`` are the one of hyperplanes in
    a (finite Desarguesian) projective space.

    In other words, test whether there exists a prime power ``q`` and an integer
    ``d`` greater than two such that:

    - `v = (q^{d+1}-1)/(q-1) = q^d + q^{d-1} + ... + 1`
    - `k = (q^d - 1)/(q-1) = q^{d-1} + q^{d-2} + ... + 1`
    - `lmbda = (q^{d-1}-1)/(q-1) = q^{d-2} + q^{d-3} + ... + 1`

    If it exists, such a pair ``(q,d)`` is unique.

    INPUT:

    - ``v,k,lmbda`` (integers)

    OUTPUT:

    - a boolean or, if ``return_parameters`` is set to ``True`` a pair
      ``(True, (q,d))`` or ``(False, (None,None))``.

    EXAMPLES::

        sage: from sage.combinat.designs.block_design import are_hyperplanes_in_projective_geometry_parameters
        sage: are_hyperplanes_in_projective_geometry_parameters(40, 13, 4)
        True
        sage: are_hyperplanes_in_projective_geometry_parameters(40, 13, 4,
        ....:                                                   return_parameters=True)
        (True, (3, 3))
        sage: PG = designs.ProjectiveGeometryDesign(3, 2, GF(3))
        sage: PG.is_t_design(return_parameters=True)
        (True, (2, 40, 13, 4))

        sage: are_hyperplanes_in_projective_geometry_parameters(15, 3, 1)
        False
        sage: are_hyperplanes_in_projective_geometry_parameters(15, 3, 1,
        ....:                                                   return_parameters=True)
        (False, (None, None))

    TESTS::

        sage: sgp = lambda q,d: ((q**(d+1)-1)//(q-1), (q**d-1)//(q-1), (q**(d-1)-1)//(q-1))
        sage: for q in [3,4,5,7,8,9,11]:
        ....:     for d in [2,3,4,5]:
        ....:         v,k,l = sgp(q,d)
        ....:         assert are_hyperplanes_in_projective_geometry_parameters(v,k,l,True) == (True, (q,d))
        ....:         assert are_hyperplanes_in_projective_geometry_parameters(v+1,k,l) is False
        ....:         assert are_hyperplanes_in_projective_geometry_parameters(v-1,k,l) is False
        ....:         assert are_hyperplanes_in_projective_geometry_parameters(v,k+1,l) is False
        ....:         assert are_hyperplanes_in_projective_geometry_parameters(v,k-1,l) is False
        ....:         assert are_hyperplanes_in_projective_geometry_parameters(v,k,l+1) is False
        ....:         assert are_hyperplanes_in_projective_geometry_parameters(v,k,l-1) is False
    """
    import sage.arith.all as arith

    q1 = Integer(v - k)
    q2 = Integer(k - lmbda)

    if (lmbda <= 0 or q1 < 4 or q2 < 2 or
        not q1.is_prime_power() or
        not q2.is_prime_power()):
        return (False,(None,None)) if return_parameters else False

    p1,e1 = q1.factor()[0]
    p2,e2 = q2.factor()[0]

    k = arith.gcd(e1,e2)
    d = e1//k
    q = p1**k
    if e2//k != d-1 or lmbda != (q**(d-1)-1)//(q-1):
        return (False,(None,None)) if return_parameters else False

    return (True, (q,d)) if return_parameters else True

def ProjectiveGeometryDesign(n, d, F, algorithm=None, point_coordinates=True, check=True):
    r"""
    Return a projective geometry design.

    The projective geometry design `PG_d(n,q)` has for points the lines of
    `\GF{q}^{n+1}`, and for blocks the `(d+1)`-dimensional subspaces of
    `\GF{q}^{n+1}`, each of which contains `\frac {|\GF{q}|^{d+1}-1} {|\GF{q}|-1}` lines.
    It is a `2`-design with parameters

    .. MATH::

        v = \binom{n+1}{1}_q,\ k = \binom{d+1}{1}_q,\ \lambda =
        \binom{n-1}{d-1}_q

    where the `q`-binomial coefficient `\binom{m}{r}_q` is defined by

    .. MATH::

        \binom{m}{r}_q = \frac{(q^m - 1)(q^{m-1} - 1) \cdots (q^{m-r+1}-1)}
              {(q^r-1)(q^{r-1}-1)\cdots (q-1)}

    .. SEEALSO::

        :func:`AffineGeometryDesign`

    INPUT:

    - ``n`` -- the projective dimension

    - ``d`` -- the dimension of the subspaces which make up the blocks.

    - ``F`` -- a finite field or a prime power.

    - ``algorithm`` -- set to ``None`` by default, which results in using Sage's
      own implementation. In order to use GAP's implementation instead (i.e. its
      ``PGPointFlatBlockDesign`` function) set ``algorithm="gap"``. Note that
      GAP's "design" package must be available in this case, and that it can be
      installed with the ``gap_packages`` spkg.

    - ``point_coordinates`` -- ``True`` by default. Ignored and assumed to be ``False`` if
      ``algorithm="gap"``. If ``True``, the ground set is indexed by coordinates
      in `\GF{q}^{n+1}`.  Otherwise the ground set is indexed by integers.

    - ``check`` -- (optional, default to ``True``) whether to check the output.

    EXAMPLES:

    The set of `d`-dimensional subspaces in a `n`-dimensional projective space
    forms `2`-designs (or balanced incomplete block designs)::

        sage: PG = designs.ProjectiveGeometryDesign(4, 2, GF(2)); PG
        Incidence structure with 31 points and 155 blocks
        sage: PG.is_t_design(return_parameters=True)
        (True, (2, 31, 7, 7))

        sage: PG = designs.ProjectiveGeometryDesign(3, 1, GF(4))
        sage: PG.is_t_design(return_parameters=True)
        (True, (2, 85, 5, 1))

    Check with ``F`` being a prime power::

        sage: PG = designs.ProjectiveGeometryDesign(3, 2, 4); PG
        Incidence structure with 85 points and 85 blocks

    Use coordinates::

        sage: PG = designs.ProjectiveGeometryDesign(2, 1, GF(3))
        sage: PG.blocks()[0]
        [(1, 0, 0), (1, 0, 1), (1, 0, 2), (0, 0, 1)]

    Use indexing by integers::

        sage: PG = designs.ProjectiveGeometryDesign(2, 1, GF(3), point_coordinates=0)
        sage: PG.blocks()[0]
        [0, 1, 2, 12]

    Check that the constructor using gap also works::

        sage: BD = designs.ProjectiveGeometryDesign(2, 1, GF(2), algorithm="gap")  # optional - gap_package_design
        sage: BD.is_t_design(return_parameters=True)                               # optional - gap_package_design
        (True, (2, 7, 3, 1))
    """
    try:
        q = int(F)
    except TypeError:
        q = F.cardinality()
    else:
        from sage.rings.finite_rings.finite_field_constructor import GF
        F = GF(q)

    if algorithm is None:
        from sage.matrix.echelon_matrix import reduced_echelon_matrix_iterator

        points = {p:i for i,p in enumerate(reduced_echelon_matrix_iterator(F,1,n+1,copy=True,set_immutable=True))}
        blocks = []
        for m1 in reduced_echelon_matrix_iterator(F,d+1,n+1,copy=False):
            b = []
            for m2 in reduced_echelon_matrix_iterator(F,1,d+1,copy=False):
                m = m2*m1
                m.echelonize()
                m.set_immutable()
                b.append(points[m])
            blocks.append(b)
        B = BlockDesign(len(points), blocks, name="ProjectiveGeometryDesign", check=check)
        if point_coordinates:
            B.relabel({i:p[0] for p,i in points.items()})

    elif algorithm == "gap":   # Requires GAP's Design
        libgap.load_package("design")
        D = libgap.PGPointFlatBlockDesign(n, F.order(), d)
        v = D['v'].sage()
        gblcks = D['blocks'].sage()
        gB = []
        for b in gblcks:
            gB.append([x - 1 for x in b])
        B = BlockDesign(v, gB, name="ProjectiveGeometryDesign", check=check)

    if check:
        from sage.combinat.q_analogues import q_binomial
        q = F.cardinality()
        if not B.is_t_design(t=2, v=q_binomial(n+1,1,q),
                                  k=q_binomial(d+1,1,q),
                                  l=q_binomial(n-1, d-1, q)):
            raise RuntimeError("error in ProjectiveGeometryDesign "
                    "construction. Please e-mail sage-devel@googlegroups.com")
    return B


def DesarguesianProjectivePlaneDesign(n, point_coordinates=True, check=True):
    r"""
    Return the Desarguesian projective plane of order ``n`` as a 2-design.

    The Desarguesian projective plane of order `n` can also be defined as the
    projective plane over a field of order `n`. For more information, have a
    look at :wikipedia:`Projective_plane`.

    INPUT:

    - ``n`` -- an integer which must be a power of a prime number

    - ``point_coordinates`` -- (boolean) whether to label the points with their
      homogeneous coordinates (default) or with integers.

    - ``check`` -- (boolean) Whether to check that output is correct before
      returning it. As this is expected to be useless (but we are cautious
      guys), you may want to disable it whenever you want speed. Set to
      ``True`` by default.

    .. SEEALSO::

        :func:`ProjectiveGeometryDesign`

    EXAMPLES::

        sage: designs.DesarguesianProjectivePlaneDesign(2)
        (7,3,1)-Balanced Incomplete Block Design
        sage: designs.DesarguesianProjectivePlaneDesign(3)
        (13,4,1)-Balanced Incomplete Block Design
        sage: designs.DesarguesianProjectivePlaneDesign(4)
        (21,5,1)-Balanced Incomplete Block Design
        sage: designs.DesarguesianProjectivePlaneDesign(5)
        (31,6,1)-Balanced Incomplete Block Design
        sage: designs.DesarguesianProjectivePlaneDesign(6)
        Traceback (most recent call last):
        ...
        ValueError: the order of a finite field must be a prime power

    """
    K = FiniteField(n, 'a')
    n2 = n**2
    relabel = {x:i for i,x in enumerate(K)}
    Kiter = relabel  # it is much faster to iterate through a dict than through
                     # the finite field K

    # we decompose the (equivalence class) of points [x:y:z] of the projective
    # plane into an affine plane, an affine line and a point. At the same time,
    # we relabel the points with the integers from 0 to n^2 + n as follows:
    # - the affine plane is the set of points [x:y:1] (i.e. the third coordinate
    #   is non-zero) and gets relabeled from 0 to n^2-1
    affine_plane = lambda x,y: relabel[x] + n * relabel[y]

    # - the affine line is the set of points [x:1:0] (i.e. the third coordinate is
    #   zero but not the second one) and gets relabeled from n^2 to n^2 + n - 1
    line_infinity = lambda x: n2 + relabel[x]

    # - the point is [1:0:0] and gets relabeled n^2 + n
    point_infinity = n2 + n

    blcks = []

    # the n^2 lines of the form "x = sy + az"
    for s in Kiter:
        for a in Kiter:
            # points in the affine plane
            blcks.append([affine_plane(s*y+a, y) for y in Kiter])
            # point at infinity
            blcks[-1].append(line_infinity(s))

    # the n horizontals of the form "y = az"
    for a in Kiter:
        # points in the affine plane
        blcks.append([affine_plane(x,a) for x in Kiter])
        # point at infinity
        blcks[-1].append(point_infinity)

    # the line at infinity "z = 0"
    blcks.append(range(n2,n2+n+1))
    if check:
        from .designs_pyx import is_projective_plane
        if not is_projective_plane(blcks):
            raise RuntimeError('There is a problem in the function DesarguesianProjectivePlane')
    from .bibd import BalancedIncompleteBlockDesign
    B = BalancedIncompleteBlockDesign(n2+n+1, blcks, check=check)

    if point_coordinates:
        zero = K.zero()
        one = K.one()
        d = {affine_plane(x,y): (x,y,one)
             for x in Kiter
             for y in Kiter}
        d.update({line_infinity(x): (x,one,zero)
                  for x in Kiter})
        d[n2+n]=(one,zero,zero)
        B.relabel(d)

    return B

def q3_minus_one_matrix(K):
    r"""
    Return a companion matrix in `GL(3, K)` whose multiplicative order is `q^3 - 1`.

    This function is used in :func:`HughesPlane`.

    EXAMPLES::

        sage: from sage.combinat.designs.block_design import q3_minus_one_matrix
        sage: m = q3_minus_one_matrix(GF(3))
        sage: m.multiplicative_order() == 3**3 - 1
        True

        sage: m = q3_minus_one_matrix(GF(4, 'a'))
        sage: m.multiplicative_order() == 4**3 - 1
        True

        sage: m = q3_minus_one_matrix(GF(5))
        sage: m.multiplicative_order() == 5**3 - 1
        True

        sage: m = q3_minus_one_matrix(GF(9, 'a'))
        sage: m.multiplicative_order() == 9**3 - 1
        True
    """
    q = K.cardinality()
    M = MatrixSpace(K, 3)

    if q.is_prime():
        from sage.rings.finite_rings.conway_polynomials import conway_polynomial
        try:
            a,b,c,_ = conway_polynomial(q, 3)
        except RuntimeError:  # the polynomial is not in the database
            pass
        else:
            return M([0,0,-a,1,0,-b,0,1,-c])

    m = M()
    m[1,0] = m[2,1] = K.one()
    while True:
        m[0,2] = K._random_nonzero_element()
        m[1,2] = K.random_element()
        m[2,2] = K.random_element()
        if m.multiplicative_order() == q**3 - 1:
            return m

def normalize_hughes_plane_point(p, q):
    r"""
    Return the normalized form of point ``p`` as a 3-tuple.

    In the Hughes projective plane over the finite field `K`, all triples `(xk,
    yk, zk)` with `k \in K` represent the same point (where the multiplication
    is over the nearfield built from `K`). This function chooses a canonical
    representative among them.

    This function is used in :func:`HughesPlane`.

    INPUT:

    - ``p`` -- point with the coordinates `(x,y,z)` (a list, a vector, a tuple...)

    - ``q`` -- cardinality of the underlying finite field

    EXAMPLES::

        sage: from sage.combinat.designs.block_design import normalize_hughes_plane_point
        sage: K = FiniteField(9,'x')
        sage: x = K.gen()
        sage: normalize_hughes_plane_point((x, x + 1, x), 9)
        (1, x, 1)
        sage: normalize_hughes_plane_point(vector((x,x,x)), 9)
        (1, 1, 1)
        sage: zero = K.zero()
        sage: normalize_hughes_plane_point((2*x + 2, zero, zero), 9)
        (1, 0, 0)
        sage: one = K.one()
        sage: normalize_hughes_plane_point((2*x, one, zero), 9)
        (2*x, 1, 0)
    """
    for i in [2,1,0]:
        if p[i].is_one():
            return tuple(p)
        elif not p[i].is_zero():
            k = ~p[i]
            if k.is_square():
                return (p[0] * k,p[1] * k,p[2] * k)
            else:
                return ((p[0] * k)**q,(p[1]*k)**q,(p[2]*k)**q)

def HughesPlane(q2, check=True):
    r"""
    Return the Hughes projective plane of order ``q2``.

    Let `q` be an odd prime, the Hughes plane of order `q^2` is a finite
    projective plane of order `q^2` introduced by D. Hughes in [Hu57]_. Its
    construction is as follows.

    Let `K = GF(q^2)` be a finite field with `q^2` elements and `F = GF(q)
    \subset K` be its unique subfield with `q` elements. We define a twisted
    multiplication on `K` as

    .. MATH::

        x \circ y =
        \begin{cases}
        x\ y & \text{if y is a square in K}\\
        x^q\ y & \text{otherwise}
        \end{cases}

    The points of the Hughes plane are the triples `(x, y, z)` of points in `K^3
    \backslash \{0,0,0\}` up to the equivalence relation `(x,y,z) \sim (x \circ
    k, y \circ k, z \circ k)` where `k \in K`.

    For `a = 1` or `a \in (K \backslash F)` we define a block `L(a)` as the set of
    triples `(x,y,z)` so that `x + a \circ y + z = 0`. The rest of the blocks
    are obtained by letting act the group `GL(3, F)` by its standard action.

    For more information, see :wikipedia:`Hughes_plane` and [We07].

    .. SEEALSO::

        :func:`DesarguesianProjectivePlaneDesign` to build the Desarguesian
        projective planes

    INPUT:

    - ``q2`` -- an even power of an odd prime number

    - ``check`` -- (boolean) Whether to check that output is correct before
      returning it. As this is expected to be useless (but we are cautious
      guys), you may want to disable it whenever you want speed. Set to
      ``True`` by default.

    EXAMPLES::

        sage: H = designs.HughesPlane(9); H
        (91,10,1)-Balanced Incomplete Block Design

    We prove in the following computations that the Desarguesian plane ``H`` is
    not Desarguesian. Let us consider the two triangles `(0,1,10)` and `(57, 70,
    59)`. We show that the intersection points `D_{0,1} \cap D_{57,70}`,
    `D_{1,10} \cap D_{70,59}` and `D_{10,0} \cap D_{59,57}` are on the same line
    while `D_{0,70}`, `D_{1,59}` and `D_{10,57}` are not concurrent::

        sage: blocks = H.blocks()
        sage: line = lambda p,q: next(b for b in blocks if p in b and q in b)

        sage: b_0_1 = line(0, 1)
        sage: b_1_10 = line(1, 10)
        sage: b_10_0 = line(10, 0)
        sage: b_57_70 = line(57, 70)
        sage: b_70_59 = line(70, 59)
        sage: b_59_57 = line(59, 57)

        sage: set(b_0_1).intersection(b_57_70)
        {2}
        sage: set(b_1_10).intersection(b_70_59)
        {73}
        sage: set(b_10_0).intersection(b_59_57)
        {60}

        sage: line(2, 73) == line(73, 60)
        True

        sage: b_0_57 = line(0, 57)
        sage: b_1_70 = line(1, 70)
        sage: b_10_59 = line(10, 59)

        sage: p = set(b_0_57).intersection(b_1_70)
        sage: q = set(b_1_70).intersection(b_10_59)
        sage: p == q
        False

    TESTS:

    Some wrong input::

        sage: designs.HughesPlane(5)
        Traceback (most recent call last):
        ...
        EmptySetError: No Hughes plane of non-square order exists.

        sage: designs.HughesPlane(16)
        Traceback (most recent call last):
        ...
        EmptySetError: No Hughes plane of even order exists.

    Check that it works for non-prime `q`::

        sage: designs.HughesPlane(3**4)    # not tested - 10 secs
        (6643,82,1)-Balanced Incomplete Block Design
    """
    if not q2.is_square():
        raise EmptySetError("No Hughes plane of non-square order exists.")
    if q2%2 == 0:
        raise EmptySetError("No Hughes plane of even order exists.")
    q = q2.sqrt()
    K = FiniteField(q2, prefix='x')
    F = FiniteField(q, prefix='y')
    A = q3_minus_one_matrix(F)
    A = A.change_ring(K)
    m = K.list()
    V = VectorSpace(K, 3)
    zero = K.zero()
    one = K.one()
    points = [(x, y, one) for x in m for y in m] + \
             [(x, one, zero) for x in m] + \
             [(one, zero, zero)]
    relabel = {tuple(p):i for i,p in enumerate(points)}
    blcks = []
    for a in m:
        if a not in F or a == 1:
            # build L(a)
            aa = ~a
            l = []
            l.append(V((-a, one, zero)))
            for x in m:
                y = - aa * (x+one)
                if not y.is_square():
                    y *= aa**(q-1)
                l.append(V((x, y, one)))
            # compute the orbit of L(a)
            blcks.append([relabel[normalize_hughes_plane_point(p,q)] for p in l])
            for i in range(q2 + q):
                l = [A*j for j in l]
                blcks.append([relabel[normalize_hughes_plane_point(p,q)] for p in l])
    from .bibd import BalancedIncompleteBlockDesign
    return BalancedIncompleteBlockDesign(q2**2+q2+1, blcks, check=check)

def projective_plane_to_OA(pplane, pt=None, check=True):
    r"""
    Return the orthogonal array built from the projective plane ``pplane``.

    The orthogonal array `OA(n+1,n,2)` is obtained from the projective plane
    ``pplane`` by removing the point ``pt`` and the `n+1` lines that pass
    through it`. These `n+1` lines form the `n+1` groups while the remaining
    `n^2+n` lines form the transversals.

    INPUT:

    - ``pplane`` -- a projective plane as a 2-design

    - ``pt`` -- a point in the projective plane ``pplane``. If it is not provided,
      then it is set to `n^2 + n`.

    - ``check`` -- (boolean) Whether to check that output is correct before
      returning it. As this is expected to be useless (but we are cautious
      guys), you may want to disable it whenever you want speed. Set to
      ``True`` by default.

    EXAMPLES::

        sage: from sage.combinat.designs.block_design import projective_plane_to_OA
        sage: p2 = designs.DesarguesianProjectivePlaneDesign(2, point_coordinates=False)
        sage: projective_plane_to_OA(p2)
        [[0, 0, 0], [0, 1, 1], [1, 0, 1], [1, 1, 0]]
        sage: p3 = designs.DesarguesianProjectivePlaneDesign(3, point_coordinates=False)
        sage: projective_plane_to_OA(p3)
        [[0, 0, 0, 0],
         [0, 1, 2, 1],
         [0, 2, 1, 2],
         [1, 0, 2, 2],
         [1, 1, 1, 0],
         [1, 2, 0, 1],
         [2, 0, 1, 1],
         [2, 1, 0, 2],
         [2, 2, 2, 0]]

        sage: pp = designs.DesarguesianProjectivePlaneDesign(16, point_coordinates=False)
        sage: _ = projective_plane_to_OA(pp, pt=0)
        sage: _ = projective_plane_to_OA(pp, pt=3)
        sage: _ = projective_plane_to_OA(pp, pt=7)
    """
    from .bibd import _relabel_bibd
    pplane = pplane.blocks()
    n = len(pplane[0]) - 1

    if pt is None:
        pt = n**2+n

    assert len(pplane) == n**2+n+1, "pplane is not a projective plane"
    assert all(len(B) == n+1 for B in pplane), "pplane is not a projective plane"

    pplane = _relabel_bibd(pplane,n**2+n+1,p=n**2+n)
    OA = [[x % n for x in sorted(X)] for X in pplane if n**2+n not in X]

    assert len(OA) == n**2, "pplane is not a projective plane"

    if check:
        from .designs_pyx import is_orthogonal_array
        is_orthogonal_array(OA,n+1,n,2)

    return OA


def projective_plane(n, check=True, existence=False):
    r"""
    Return a projective plane of order ``n`` as a 2-design.

    A finite projective plane is a 2-design with `n^2+n+1` lines (or blocks) and
    `n^2+n+1` points. For more information on finite projective planes, see the
    :wikipedia:`Projective_plane#Finite_projective_planes`.

    If no construction is possible, then the function raises a :class:`EmptySetError`,
    whereas if no construction is available, the function raises a
    :class:`NotImplementedError`.

    INPUT:

    - ``n`` -- the finite projective plane's order

    EXAMPLES::

        sage: designs.projective_plane(2)
        (7,3,1)-Balanced Incomplete Block Design
        sage: designs.projective_plane(3)
        (13,4,1)-Balanced Incomplete Block Design
        sage: designs.projective_plane(4)
        (21,5,1)-Balanced Incomplete Block Design
        sage: designs.projective_plane(5)
        (31,6,1)-Balanced Incomplete Block Design
        sage: designs.projective_plane(6)
        Traceback (most recent call last):
        ...
        EmptySetError: By the Bruck-Ryser theorem, no projective plane of order 6 exists.
        sage: designs.projective_plane(10)
        Traceback (most recent call last):
        ...
        EmptySetError: No projective plane of order 10 exists by
        C. Lam, L. Thiel and S. Swiercz "The nonexistence of finite
        projective planes of order 10" (1989), Canad. J. Math.
        sage: designs.projective_plane(12)
        Traceback (most recent call last):
        ...
        NotImplementedError: If such a projective plane exists,
        we do not know how to build it.
        sage: designs.projective_plane(14)
        Traceback (most recent call last):
        ...
        EmptySetError: By the Bruck-Ryser theorem, no projective plane of order 14 exists.

    TESTS::

        sage: designs.projective_plane(2197, existence=True)
        True
        sage: designs.projective_plane(6, existence=True)
        False
        sage: designs.projective_plane(10, existence=True)
        False
        sage: designs.projective_plane(12, existence=True)
        Unknown
    """
    from sage.combinat.designs.bibd import BruckRyserChowla_check

    if n <= 1:
        if existence:
            return False
        raise EmptySetError("There is no projective plane of order <= 1")

    if n == 10:
        if existence:
            return False
        ref = ("C. Lam, L. Thiel and S. Swiercz \"The nonexistence of finite "
               "projective planes of order 10\" (1989), Canad. J. Math.")
        raise EmptySetError("No projective plane of order 10 exists by %s"%ref)

    if BruckRyserChowla_check(n*n+n+1, n+1, 1) is False:
        if existence:
            return False
        raise EmptySetError("By the Bruck-Ryser theorem, no projective"
                         " plane of order {} exists.".format(n))

    if not is_prime_power(n):
        if existence:
            return Unknown
        raise NotImplementedError("If such a projective plane exists, we do "
                                  "not know how to build it.")

    if existence:
        return True
    else:
        return DesarguesianProjectivePlaneDesign(n, point_coordinates=False, check=check)

def AffineGeometryDesign(n, d, F, point_coordinates=True, check=True):
    r"""
    Return an affine geometry design.

    The affine geometry design `AG_d(n,q)` is the 2-design whose blocks are the
    `d`-vector subspaces in `\GF{q}^n`. It has parameters

    .. MATH::

        v = q^n,\ k = q^d,\ \lambda = \binom{n-1}{d-1}_q

    where the `q`-binomial coefficient `\binom{m}{r}_q` is defined by

    .. MATH::

        \binom{m}{r}_q = \frac{(q^m - 1)(q^{m-1} - 1) \cdots (q^{m-r+1}-1)}
              {(q^r-1)(q^{r-1}-1)\cdots (q-1)}

    .. SEEALSO::

        :func:`ProjectiveGeometryDesign`

    INPUT:

    - ``n`` (integer) -- the Euclidean dimension. The number of points of the
      design is `v=|\GF{q}^n|`.

    - ``d`` (integer) -- the dimension of the (affine) subspaces of `\GF{q}^n`
      which make up the blocks.

    - ``F`` -- a finite field or a prime power.

    - ``point_coordinates`` -- (optional, default ``True``) whether we use
      coordinates in `\GF{q}^n` or plain integers for the points of the design.

    - ``check`` -- (optional, default ``True``) whether to check the output.

    EXAMPLES::

        sage: BD = designs.AffineGeometryDesign(3, 1, GF(2))
        sage: BD.is_t_design(return_parameters=True)
        (True, (2, 8, 2, 1))
        sage: BD = designs.AffineGeometryDesign(3, 2, GF(4))
        sage: BD.is_t_design(return_parameters=True)
        (True, (2, 64, 16, 5))
        sage: BD = designs.AffineGeometryDesign(4, 2, GF(3))
        sage: BD.is_t_design(return_parameters=True)
        (True, (2, 81, 9, 13))

    With ``F`` an integer instead of a finite field::

        sage: BD = designs.AffineGeometryDesign(3, 2, 4)
        sage: BD.is_t_design(return_parameters=True)
        (True, (2, 64, 16, 5))

    Testing the option ``point_coordinates``::

        sage: designs.AffineGeometryDesign(3, 1, GF(2),
        ....:                              point_coordinates=True).blocks()[0]
        [(0, 0, 0), (0, 0, 1)]
        sage: designs.AffineGeometryDesign(3, 1, GF(2),
        ....:                              point_coordinates=False).blocks()[0]
        [0, 1]
    """
    try:
        q = int(F)
    except TypeError:
        q = F.cardinality()
    else:
        from sage.rings.finite_rings.finite_field_constructor import GF
        F = GF(q)

    n = int(n)
    d = int(d)

    from itertools import islice
    from sage.combinat.q_analogues import q_binomial
    from sage.matrix.echelon_matrix import reduced_echelon_matrix_iterator

    points = {p:i for i,p in enumerate(reduced_echelon_matrix_iterator(F,1,n+1,copy=True,set_immutable=True)) if p[0,0]}

    blocks = []
    l1 = int(q_binomial(n+1, d+1, q) - q_binomial(n, d+1, q))
    l2 = q**d
    for m1 in islice(reduced_echelon_matrix_iterator(F,d+1,n+1,copy=False),
                     int(l1)):
        b = []
        for m2 in islice(reduced_echelon_matrix_iterator(F,1,d+1,copy=False),
                         int(l2)):
            m = m2*m1
            m.echelonize()
            m.set_immutable()
            b.append(points[m])
        blocks.append(b)

    B = BlockDesign(len(points), blocks, name="AffineGeometryDesign", check=check)

    if point_coordinates:
        rd = {i: p[0][1:] for p, i in points.items()}
        for v in rd.values():
            v.set_immutable()
        B.relabel(rd)

    if check:
        if not B.is_t_design(t=2, v=q**n, k=q**d, l=q_binomial(n-1, d-1, q)):
            raise RuntimeError("error in AffineGeometryDesign "
                    "construction. Please e-mail sage-devel@googlegroups.com")
    return B


def CremonaRichmondConfiguration():
    r"""
    Return the Cremona-Richmond configuration.

    The Cremona-Richmond configuration is a set system whose incidence graph
    is equal to the
    :meth:`~sage.graphs.graph_generators.GraphGenerators.TutteCoxeterGraph`. It
    is a generalized quadrangle of parameters `(2,2)`.

    For more information, see the
    :wikipedia:`Cremona-Richmond_configuration`.

    EXAMPLES::

        sage: H = designs.CremonaRichmondConfiguration(); H                             # needs networkx
        Incidence structure with 15 points and 15 blocks
        sage: g = graphs.TutteCoxeterGraph()                                            # needs networkx
        sage: H.incidence_graph().is_isomorphic(g)                                      # needs networkx
        True
    """
    from sage.graphs.generators.smallgraphs import TutteCoxeterGraph
    from sage.combinat.designs.incidence_structures import IncidenceStructure
    g = TutteCoxeterGraph()
    H = IncidenceStructure([g.neighbors(v)
                            for v in g.bipartite_sets()[0]])
    H.relabel()
    return H


def WittDesign(n):
    """
    INPUT:

    - ``n`` is in `9,10,11,12,21,22,23,24`.

    Wraps GAP Design's WittDesign. If ``n=24`` then this function returns the
    large Witt design `W_{24}`, the unique (up to isomorphism) `5-(24,8,1)`
    design. If ``n=12`` then this function returns the small Witt design
    `W_{12}`, the unique (up to isomorphism) `5-(12,6,1)` design.  The other
    values of `n` return a block design derived from these.

    .. NOTE::

        Requires GAP's Design package (included in the gap_packages Sage spkg).

    EXAMPLES::

<<<<<<< HEAD
        sage: # optional - gap_packages (design package)
        sage: BD = designs.WittDesign(9)
        sage: BD.is_t_design(return_parameters=True)
        (True, (2, 9, 3, 1))
        sage: BD
        Incidence structure with 9 points and 12 blocks
        sage: print(BD)
=======
        sage: BD = designs.WittDesign(9)                # optional - gap_package_design
        sage: BD.is_t_design(return_parameters=True)    # optional - gap_package_design
        (True, (2, 9, 3, 1))
        sage: BD                                        # optional - gap_package_design
        Incidence structure with 9 points and 12 blocks
        sage: print(BD)                                 # optional - gap_package_design
>>>>>>> babd64f3
        Incidence structure with 9 points and 12 blocks
    """
    libgap.load_package("design")
    B = libgap.WittDesign(n)
    v = B['v'].sage()
    gB = [[x - 1 for x in b] for b in B['blocks'].sage()]
    return BlockDesign(v, gB, name="WittDesign", check=True)


def HadamardDesign(n):
    """
    As described in Section 1, p. 10, in [CvL]_. The input n must have the
    property that there is a Hadamard matrix of order `n+1` (and that a
    construction of that Hadamard matrix has been implemented...).

    EXAMPLES::

        sage: designs.HadamardDesign(7)                                                 # needs sage.modules
        Incidence structure with 7 points and 7 blocks
        sage: print(designs.HadamardDesign(7))                                          # needs sage.modules
        Incidence structure with 7 points and 7 blocks

    For example, the Hadamard 2-design with `n = 11` is a design whose parameters are `2-(11, 5, 2)`.
    We verify that `NJ = 5J` for this design. ::

        sage: D = designs.HadamardDesign(11); N = D.incidence_matrix()                  # needs sage.modules
        sage: J = matrix(ZZ, 11, 11, [1]*11*11); N*J                                    # needs sage.modules
        [5 5 5 5 5 5 5 5 5 5 5]
        [5 5 5 5 5 5 5 5 5 5 5]
        [5 5 5 5 5 5 5 5 5 5 5]
        [5 5 5 5 5 5 5 5 5 5 5]
        [5 5 5 5 5 5 5 5 5 5 5]
        [5 5 5 5 5 5 5 5 5 5 5]
        [5 5 5 5 5 5 5 5 5 5 5]
        [5 5 5 5 5 5 5 5 5 5 5]
        [5 5 5 5 5 5 5 5 5 5 5]
        [5 5 5 5 5 5 5 5 5 5 5]
        [5 5 5 5 5 5 5 5 5 5 5]

    REFERENCES:

    - [CvL] P. Cameron, J. H. van Lint, Designs, graphs, codes and
      their links, London Math. Soc., 1991.
    """
    from sage.combinat.matrices.hadamard_matrix import hadamard_matrix
    from sage.matrix.constructor import matrix
    H = hadamard_matrix(n+1) #assumed to be normalised.
    H1 = H.matrix_from_columns(range(1,n+1))
    H2 = H1.matrix_from_rows(range(1,n+1))
    J = matrix(ZZ,n,n,[1]*n*n)
    MS = J.parent()
    A = MS((H2+J)/2) # convert -1's to 0's; coerce entries to ZZ
    # A is the incidence matrix of the block design
    return IncidenceStructure(incidence_matrix=A,name="HadamardDesign")


def Hadamard3Design(n):
    r"""
    Return the Hadamard 3-design with parameters `3-(n, \frac n 2, \frac n 4 - 1)`.

    This is the unique extension of the Hadamard `2`-design (see
    :meth:`HadamardDesign`).  We implement the description from pp. 12 in
    [CvL]_.

    INPUT:

    - ``n`` (integer) -- a multiple of 4 such that `n>4`.

    EXAMPLES::

        sage: designs.Hadamard3Design(12)                                               # needs sage.modules
        Incidence structure with 12 points and 22 blocks

    We verify that any two blocks of the Hadamard `3`-design `3-(8, 4, 1)`
    design meet in `0` or `2` points. More generally, it is true that any two
    blocks of a Hadamard `3`-design meet in `0` or `\frac{n}{4}` points (for `n
    > 4`).

    ::

        sage: D = designs.Hadamard3Design(8)                                            # needs sage.modules
        sage: N = D.incidence_matrix()                                                  # needs sage.modules
        sage: N.transpose()*N                                                           # needs sage.modules
        [4 2 2 2 2 2 2 2 2 2 2 2 2 0]
        [2 4 2 2 2 2 2 2 2 2 2 2 0 2]
        [2 2 4 2 2 2 2 2 2 2 2 0 2 2]
        [2 2 2 4 2 2 2 2 2 2 0 2 2 2]
        [2 2 2 2 4 2 2 2 2 0 2 2 2 2]
        [2 2 2 2 2 4 2 2 0 2 2 2 2 2]
        [2 2 2 2 2 2 4 0 2 2 2 2 2 2]
        [2 2 2 2 2 2 0 4 2 2 2 2 2 2]
        [2 2 2 2 2 0 2 2 4 2 2 2 2 2]
        [2 2 2 2 0 2 2 2 2 4 2 2 2 2]
        [2 2 2 0 2 2 2 2 2 2 4 2 2 2]
        [2 2 0 2 2 2 2 2 2 2 2 4 2 2]
        [2 0 2 2 2 2 2 2 2 2 2 2 4 2]
        [0 2 2 2 2 2 2 2 2 2 2 2 2 4]


    REFERENCES:

    .. [CvL] \P. Cameron, J. H. van Lint, Designs, graphs, codes and
      their links, London Math. Soc., 1991.
    """
    if n == 1 or n == 4:
        raise ValueError("The Hadamard design with n = %s does not extend to a three design." % n)
    from sage.combinat.matrices.hadamard_matrix import hadamard_matrix
    from sage.matrix.constructor import matrix, block_matrix
    H = hadamard_matrix(n) #assumed to be normalised.
    H1 = H.matrix_from_columns(range(1, n))
    J = matrix(ZZ, n, n-1, [1]*(n-1)*n)
    A1 = (H1+J)/2
    A2 = (J-H1)/2
    A = block_matrix(1, 2, [A1, A2]) #the incidence matrix of the design.
    return IncidenceStructure(incidence_matrix=A, name="HadamardThreeDesign")<|MERGE_RESOLUTION|>--- conflicted
+++ resolved
@@ -934,22 +934,13 @@
 
     EXAMPLES::
 
-<<<<<<< HEAD
-        sage: # optional - gap_packages (design package)
+        sage: # optional - gap_package_design
         sage: BD = designs.WittDesign(9)
         sage: BD.is_t_design(return_parameters=True)
         (True, (2, 9, 3, 1))
         sage: BD
         Incidence structure with 9 points and 12 blocks
         sage: print(BD)
-=======
-        sage: BD = designs.WittDesign(9)                # optional - gap_package_design
-        sage: BD.is_t_design(return_parameters=True)    # optional - gap_package_design
-        (True, (2, 9, 3, 1))
-        sage: BD                                        # optional - gap_package_design
-        Incidence structure with 9 points and 12 blocks
-        sage: print(BD)                                 # optional - gap_package_design
->>>>>>> babd64f3
         Incidence structure with 9 points and 12 blocks
     """
     libgap.load_package("design")
