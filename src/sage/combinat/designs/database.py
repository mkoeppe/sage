r"""
Database of small combinatorial designs

This module implements combinatorial designs that cannot be obtained by more
general constructions. Most of them come from the Handbook of Combinatorial
Designs [DesignHandbook]_.

All this would only be a dream without the mathematical knowledge and help of
Julian R. Abel.

These functions can all be obtained through the ``designs.<tab>`` functions.

This module implements:

- {LIST_OF_OA_CONSTRUCTIONS}

- {LIST_OF_MOLS_CONSTRUCTIONS}

- `V(m,t)` vectors:
{LIST_OF_VMT_VECTORS}

- :func:`RBIBD(120,8,1) <RBIBD_120_8_1>`

- `(v,k,\lambda)`-difference families:
{LIST_OF_DF}

- `(v,k,\lambda)`-difference matrices:
{LIST_OF_DM}

REFERENCES:

.. [DesignHandbook] Handbook of Combinatorial Designs (2ed)
  Charles Colbourn, Jeffrey Dinitz
  Chapman & Hall/CRC
  2012

Functions
---------
"""

from sage.combinat.designs.orthogonal_arrays import (OA_from_quasi_difference_matrix,
                                                     OA_from_Vmt,
                                                     QDM_from_Vmt,
                                                     OA_from_wider_OA,
                                                     OA_from_PBD,
                                                     OA_n_times_2_pow_c_from_matrix,
                                                     orthogonal_array)
from orthogonal_arrays import wilson_construction
from string import join

# Cyclic shift of a list
cyclic_shift = lambda l,i : l[-i:]+l[:-i]

def TD_6_12():
    r"""
    Return a `TD(6,12)` as built in [Hanani75]_.

    This design is Lemma 3.21 from [Hanani75]_.

    EXAMPLE::

        sage: from sage.combinat.designs.database import TD_6_12
        sage: from sage.combinat.designs.orthogonal_arrays import is_transversal_design
        sage: TD = TD_6_12()
        sage: is_transversal_design(TD,6,12)
        True

    The design is available from the general constructor::

        sage: designs.transversal_design(6,12,existence=True)
        True

    REFERENCES:

    .. [Hanani75] Haim Hanani,
      Balanced incomplete block designs and related designs,
      http://dx.doi.org/10.1016/0012-365X(75)90040-0,
      Discrete Mathematics, Volume 11, Issue 3, 1975, Pages 255-369.
    """
    from sage.rings.finite_rings.integer_mod_ring import IntegerModRing as AdditiveCyclic
    G = AdditiveCyclic(2).cartesian_product(AdditiveCyclic(6))
    d = [[(0,0),(0,0),(0,0),(0,0),(0,0),(0,0)],
         [(0,0),(0,1),(1,0),(0,3),(1,2),(0,4)],
         [(0,0),(0,2),(1,2),(1,0),(0,1),(1,5)],
         [(0,0),(0,3),(0,2),(0,1),(1,5),(1,4)],
         [(0,0),(0,4),(1,1),(1,3),(0,5),(0,2)],
         [(0,0),(0,5),(0,1),(1,5),(1,3),(1,1)],
         [(0,0),(1,0),(1,3),(0,2),(0,3),(1,2)],
         [(0,0),(1,1),(1,5),(1,2),(1,4),(1,0)],
         [(0,0),(1,2),(0,4),(0,5),(0,2),(1,3)],
         [(0,0),(1,3),(1,4),(0,4),(1,1),(0,1)],
         [(0,0),(1,4),(0,5),(1,1),(1,0),(0,3)],
         [(0,0),(1,5),(0,3),(1,4),(0,4),(0,5)]]

    r = lambda x : int(x[0])*6+int(x[1])
    TD = [[i*12+r(G(x)+g) for i,x in enumerate(X)] for X in d for g in G]
    for x in TD: x.sort()

    return TD

def _MOLS_from_string(s,k):
    r"""
    Return MOLS from a string

    INPUT:

    - ``s`` (string) -- represents the MOLS with entries in a-z. To understand
      how the string should be formatted, read the source code of a constructor
      that uses it.

    - ``k`` (integer) -- the number of MOLS encoded by the string.

    EXAMPLES::

        sage: _ = designs.mutually_orthogonal_latin_squares(2,10) # indirect doctest
    """
    from sage.matrix.constructor import Matrix
    matrices = [[] for _ in range(k)]
    for i,l in enumerate(s.split()):
        l = [ord(x) - 97 for x in l]
        matrices[i%k].append(l)
    return map(Matrix, matrices)

def MOLS_10_2():
    r"""
    Return a pair of MOLS of order 10

    Data obtained from
    `<http://www.cecm.sfu.ca/organics/papers/lam/paper/html/POLS10/POLS10.html>`_

    EXAMPLES::

        sage: from sage.combinat.designs.latin_squares import are_mutually_orthogonal_latin_squares
        sage: from sage.combinat.designs.database import MOLS_10_2
        sage: MOLS = MOLS_10_2()
        sage: print are_mutually_orthogonal_latin_squares(MOLS)
        True

    The design is available from the general constructor::

        sage: designs.mutually_orthogonal_latin_squares(2,10,existence=True)
        True
    """
    from sage.matrix.constructor import Matrix
    return [Matrix([[1,8,9,0,2,4,6,3,5,7],
                    [7,2,8,9,0,3,5,4,6,1],
                    [6,1,3,8,9,0,4,5,7,2],
                    [5,7,2,4,8,9,0,6,1,3],
                    [0,6,1,3,5,8,9,7,2,4],
                    [9,0,7,2,4,6,8,1,3,5],
                    [8,9,0,1,3,5,7,2,4,6],
                    [2,3,4,5,6,7,1,8,9,0],
                    [3,4,5,6,7,1,2,0,8,9],
                    [4,5,6,7,1,2,3,9,0,8]]),

            Matrix([[1,7,6,5,0,9,8,2,3,4],
                    [8,2,1,7,6,0,9,3,4,5],
                    [9,8,3,2,1,7,0,4,5,6],
                    [0,9,8,4,3,2,1,5,6,7],
                    [2,0,9,8,5,4,3,6,7,1],
                    [4,3,0,9,8,6,5,7,1,2],
                    [6,5,4,0,9,8,7,1,2,3],
                    [3,4,5,6,7,1,2,8,0,9],
                    [5,6,7,1,2,3,4,0,9,8],
                    [7,1,2,3,4,5,6,9,8,0]])]

def MOLS_12_5():
    r"""
    Return 5 MOLS of order 12

    These MOLS have been found by Brendan McKay.

    EXAMPLES::

        sage: from sage.combinat.designs.latin_squares import are_mutually_orthogonal_latin_squares
        sage: from sage.combinat.designs.database import MOLS_12_5
        sage: MOLS = MOLS_12_5()
        sage: print are_mutually_orthogonal_latin_squares(MOLS)
        True
    """
    M = """
        abcdefghijkl abcdefghijkl abcdefghijkl abcdefghijkl abcdefghijkl
        badcfehgjilk ghefklijcdab dcbahgfelkji jilkbadcfehg klijcdabghef
        cdabghefklij efghijklabcd lkjidcbahgfe ijklabcdefgh fehgjilkbadc
        dcbahgfelkji cdabghefklij ghefklijcdab badcfehgjilk hgfelkjidcba
        ijklabcdefgh klijcdabghef efghijklabcd fehgjilkbadc jilkbadcfehg
        jilkbadcfehg fehgjilkbadc hgfelkjidcba dcbahgfelkji lkjidcbahgfe
        klijcdabghef hgfelkjidcba jilkbadcfehg cdabghefklij dcbahgfelkji
        lkjidcbahgfe ijklabcdefgh badcfehgjilk efghijklabcd ghefklijcdab
        efghijklabcd jilkbadcfehg fehgjilkbadc lkjidcbahgfe cdabghefklij
        fehgjilkbadc dcbahgfelkji cdabghefklij ghefklijcdab badcfehgjilk
        ghefklijcdab badcfehgjilk klijcdabghef hgfelkjidcba ijklabcdefgh
        hgfelkjidcba lkjidcbahgfe ijklabcdefgh klijcdabghef efghijklabcd
        """

    return _MOLS_from_string(M,5)

def MOLS_14_4():
    r"""
    Return four MOLS of order 14

    These MOLS were shared by Ian Wanless.

    EXAMPLES::

        sage: from sage.combinat.designs.latin_squares import are_mutually_orthogonal_latin_squares
        sage: from sage.combinat.designs.database import MOLS_14_4
        sage: MOLS = MOLS_14_4()
        sage: print are_mutually_orthogonal_latin_squares(MOLS)
        True

    The design is available from the general constructor::

        sage: designs.mutually_orthogonal_latin_squares(4,14,existence=True)
        True
    """
    M = """
        bjihgkecalnfmd  bfmcenidgjhalk  bcdefghijklmna  bcdefghijklmna
        fckjbhledimagn  jcgndfalehkbim  gnkjdmiclbhaef  jflhnkaecmgdib
        mgdlkcbafejnih  ikdhaegnmfblcj  lifhbjemkangcd  emkdjbgfnliahc
        cnhemldbigfkaj  hjlebifkangcmd  dalmgnbjehcfik  anighmflkbdcej
        edabfnmkcjhgli  gbkmfcjeliahdn  njcaeifhbdgkml  kebcajimdgfhln
        nfeicgajldkbhm  khclngdafmjibe  mfbkcdlagnjihe  cgnflembihakjd
        iagfjdhnkmelcb  elbdmahfignkjc  aemnhkjdcifblg  ilabkdnhfcjegm
        dlnkeafimhcjbg  ceabkjnihdmgfl  hdnikbagmcelfj  ljgnihecbamfdk
        gemalfihjnbdkc  adficlkmjbenhg  cgjflhnbiekdam  ndmabcjglfeikh
        jhfnimgdbkacel  liegjdmhnkcfab  fkibmagenldhjc  mbhiefljadkncg
        hkbgajnmeclidf  nmjfhkecbaldgi  imhlneckdfajgb  difjcnkamehgbl
        ablchikgnfdmje  fankgbljdcimeh  klegafdnhjmcbi  ghckmlbdeinjaf
        licmdbjfhagenk  mgialhcbkedjnf  jhadicmlfgbekn  fajlgidkhncbme
        kmjdneclgbihfa  dnhjimbgclfeka  ebgcjlkfamindh  hkemdacngjblfi
        """

    return _MOLS_from_string(M,4)

def MOLS_15_4():
    r"""
    Return 4 MOLS of order 15.

    These MOLS were shared by Ian Wanless.

    EXAMPLES::

        sage: from sage.combinat.designs.latin_squares import are_mutually_orthogonal_latin_squares
        sage: from sage.combinat.designs.database import MOLS_15_4
        sage: MOLS = MOLS_15_4()
        sage: print are_mutually_orthogonal_latin_squares(MOLS)
        True

    The design is available from the general constructor::

        sage: designs.mutually_orthogonal_latin_squares(4,15,existence=True)
        True
    """
    M = """
        bcdefghijklmnoa  bdgiknfcamehjlo  bhealiofmdjgcnk  blhcmdinejofakg
        abcdefghijklmno  acehjlogdbnfikm  lcifbmjagnekhdo  hcmidnejofkagbl
        oabcdefghijklmn  nbdfikmahecogjl  amdjgcnkbhoflie  midnjeofkaglbhc
        noabcdefghijklm  mocegjlnbifdahk  fbnekhdolciagmj  dnjeokfaglbhmci
        mnoabcdefghijkl  lnadfhkmocjgebi  kgcoflieamdjbhn  jeokfalgbhmcind
        lmnoabcdefghijk  jmobegilnadkhfc  olhdagmjfbnekci  ekfalgbmhcindjo
        klmnoabcdefghij  dknacfhjmobelig  jamiebhnkgcofld  aflgbmhcnidjoek
        jklmnoabcdefghi  helobdgiknacfmj  ekbnjfciolhdagm  lbgmhcnidojekaf
        ijklmnoabcdefgh  kifmacehjlobdgn  nflcokgdjamiebh  gmchnidojeakflb
        hijklmnoabcdefg  oljgnbdfikmaceh  iogmdalhekbnjfc  chndiojeakfblgm
        ghijklmnoabcdef  iamkhocegjlnbdf  djahnebmiflcokg  ndioejakfblgcmh
        fghijklmnoabcde  gjbnliadfhkmoce  hekbiofcnjgmdal  ioejafkblgcmhdn
        efghijklmnoabcd  fhkcomjbegilnad  miflcjagdokhneb  ojafkbglcmhdnie
        defghijklmnoabc  egildankcfhjmob  cnjgmdkbhealiof  fakbglchmdnieoj
        cdefghijklmnoab  cfhjmeboldgikna  gdokhnelcifbmja  kgblchmdineojfa
        """

    return _MOLS_from_string(M,4)

def MOLS_18_3():
    r"""
    Return 3 MOLS of order 18.

    These MOLS were shared by Ian Wanless.

    EXAMPLES::

        sage: from sage.combinat.designs.latin_squares import are_mutually_orthogonal_latin_squares
        sage: from sage.combinat.designs.database import MOLS_18_3
        sage: MOLS = MOLS_18_3()
        sage: print are_mutually_orthogonal_latin_squares(MOLS)
        True

    The design is available from the general constructor::

        sage: designs.mutually_orthogonal_latin_squares(3,18,existence=True)
        True
    """
    M = """
        bgejhkmodcnarilpfq  beqpodgcflkrjahnim  bcdefghijklmnopqra
        echfbilnprdokajmqg  gcfrqpehdnmlabkioj  rbkamfgdehqjinopcl
        qfdigcjmohaeplkbnr  ehdgarqfibonmkcljp  mlbqhifgajdcrenopk
        prgejhdbnaikfqmlco  jfiehkargqcponldmb  hijbcdefgqraklmnop
        oqahfbiecpkjlgrnmd  hbgjfilkacrdqpomen  gderbkamfpclhqjino
        dprkigcjfeqlbmhaon  kichbgjmlodaerqpnf  fgamlbqhiopkjdcren
        geqaljhdbofrmcnikp  mljdichbngpekfarqo  efghijbcdnopqraklm
        chfrkmbieqpgandojl  onmbejdicphqflgkar  amfgderbkinopclhqj
        fdigalncjmrqhkoepb  dponcfbejaqirgmhlk  qhifgamlbrenopkjdc
        lnbqcogpakmhdrifej  crhapeoqmkbgidnjfl  leqjponacbkidfgmhr
        kmocrdphqblnieajgf  ndaikqfprmlchjeobg  kjmcrponhlbqeafgid
        rlnpdaeqigcmojfkbh  aoekjlrgqhnmdibfpc  dqriklponajbcmhfge
        jamoqekfrihdnpbglc  rkpflbmahdionejcgq  nacleqjpomhrbkidfg
        abknprflgdjieoqchm  ialqgmcnkrejpofbdh  onhkjmcrpgidlbqeaf
        hkcloqagmnebjfprdi  ljkmrhndoiafbqpgce  pondqriklfgeajbcmh
        nildmprkhjofcbgqae  pmblnaioefjkgcrqhd  jponacleqdfgmhrbki
        iojmenqalfbpgdchrk  fqncmokjpegblhdari  crponhkjmeafgidlbq
        mjpbnforklgcqhedia  qgrodnplbjfhcmieka  iklpondqrcmhfgeajb
        """

    return _MOLS_from_string(M,3)

# Index of the MOLS constructions
#
# Associates to n the pair (k,f) where f() is a function that returns k MOLS of order n
#
# This dictionary is used by designs.mutually_orthogonal_latin_squares(k,n).

MOLS_constructions = {
    10 : (2, MOLS_10_2),
    12 : (5, MOLS_12_5),
    14 : (4, MOLS_14_4),
    15 : (4, MOLS_15_4),
    18 : (3, MOLS_18_3)
}

# Add this data to the module's doc
LIST_OF_MOLS_CONSTRUCTIONS = join([":func:`{} MOLS of order {} <MOLS_{}_{}>`".format(k,n,n,k)
                                for n,(k,_) in MOLS_constructions.items()],
                               ", ")

def OA_7_18():
    r"""
    Return an OA(7,18)

    Proved in [JulianAbel13]_.

    .. SEEALSO::

        :func:`sage.combinat.designs.orthogonal_arrays.OA_from_quasi_difference_matrix`

    EXAMPLES::

        sage: from sage.combinat.designs.designs_pyx import is_orthogonal_array
        sage: from sage.combinat.designs.database import OA_7_18
        sage: OA = OA_7_18()
        sage: print is_orthogonal_array(OA,7,18,2)
        True

    The design is available from the general constructor::

        sage: designs.orthogonal_array(7,18,existence=True)
        True
    """
    M = """
        000 100 100 000 100 100 100 000 000 000 100 000
        000 020 100 100 000 120 110 110 010 020 010 120
        000 100 022 102 112 001 101 120 121 001 020 002
        000 002 100 002 102 122 010 111 110 121 021 001
        000 021 000 100 020 112 100 021 112 102 102 012
        000 000 011 010 100 010 110 122 011 121 120 111
        000 100 002 022 011 121 020 122 100 010 112 112
        """
    from sage.rings.finite_rings.integer_mod_ring import IntegerModRing as AdditiveCyclic
    from sage.categories.cartesian_product import cartesian_product
    G = cartesian_product([AdditiveCyclic(2),AdditiveCyclic(3),AdditiveCyclic(3)])
    M = [G(map(int,xxx)) for xxx in M.split()]
    M = [M[i*12:(i+1)*12] for i in range(7)]

    Mb = [[] for _ in range(7)]

    for a,b,c,d,e,f,g in zip(*M):
        for y in range(3):
            Mb[0].append(a + G((0,  0  , 0 )))
            Mb[1].append(b + G((0,  0  , y )))
            Mb[2].append(c + G((0,  y  , 0 )))
            Mb[3].append(d + G((0, 2*y , y )))
            Mb[4].append(e + G((0, 2*y ,2*y)))
            Mb[5].append(f + G((0,  y  ,2*y)))
            Mb[6].append(g + G((0,  0  ,2*y)))

    M = OA_from_quasi_difference_matrix(Mb,G,add_col=False)
    M = [M[i] for i in range(len(M)) if i%18<9] # only develop w.r.t the last two coordinates
    return M

def OA_6_20():
    r"""
    Return an OA(6,20)

    As explained in the Handbook III.3.49 [DesignHandbook]_.

    .. SEEALSO::

        :func:`sage.combinat.designs.orthogonal_arrays.OA_from_quasi_difference_matrix`

    EXAMPLES::

        sage: from sage.combinat.designs.designs_pyx import is_orthogonal_array
        sage: from sage.combinat.designs.database import OA_6_20
        sage: OA = OA_6_20()
        sage: print is_orthogonal_array(OA,6,20,2)
        True

    The design is available from the general constructor::

        sage: designs.orthogonal_array(6,20,existence=True)
        True
    """
    M=[[None,   7,  13,   1,  16,   9,   2],
       [   0,   1,  15,   7,  17,   6,  14],
       [   0,  11,  10,  11,   5,   4,   3],
       [   7,None,  13,  16,   1,   2,   9],
       [   1,   0,  15,  17,   7,  14,   6],
       [  11,   0,  10,   5,  11,   3,   4]]

    Mb=[[],[],[],[],[],[]]

    for R in zip(*M):
        a,b,c,d,e,f = R
        Mb[0].extend([a,b,c])
        Mb[1].extend([b,c,a])
        Mb[2].extend([c,a,b])
        Mb[3].extend([d,f,e])
        Mb[4].extend([e,d,f])
        Mb[5].extend([f,e,d])

    from sage.rings.finite_rings.integer_mod_ring import IntegerModRing as AdditiveCyclic
    M = OA_from_quasi_difference_matrix(Mb,AdditiveCyclic(19),add_col=False)

    return M

def OA_5_22():
    r"""
    Return an OA(5,22)

    As explained in the Handbook III.3.51 [DesignHandbook]_.

    .. SEEALSO::

        :func:`sage.combinat.designs.orthogonal_arrays.OA_from_quasi_difference_matrix`

    EXAMPLES::

        sage: from sage.combinat.designs.designs_pyx import is_orthogonal_array
        sage: from sage.combinat.designs.database import OA_5_22
        sage: OA = OA_5_22()
        sage: print is_orthogonal_array(OA,5,22,2)
        True

    The design is available from the general constructor::

        sage: designs.orthogonal_array(5,22,existence=True)
        True
    """
    from sage.rings.finite_rings.integer_mod_ring import IntegerModRing as AdditiveCyclic
    G = AdditiveCyclic(21)
    M = [
        [   1,  13,  18,   3,  16,  19,None],
        [  16,  19,   1,  13,  18,   3,   0],
        [  18,   3,  16,  19,   1,  13,   0],
        [   6,  15,   6,  15,   6,  15,   0],
        [  12,   9,  19,  16,   5,   2,   0],
        ]

    Mb=[[],[],[],[],[]]

    for R in zip(*M):
        a,b,c,d,e = [G(x) if x is not None else None for x in R]
        Mb[0].extend([a,16*c,4*b])
        Mb[1].extend([b,None if a is None else 16*a,4*c])
        Mb[2].extend([c,16*b,None if a is None else 4*a])
        Mb[3].extend([d,16*d+7,4*d+14])
        Mb[4].extend([e,16*e+14,4*e+7])

    Mb[0].extend([0,0])
    Mb[1].extend([7,14])
    Mb[2].extend([14,7])
    Mb[3].extend([None,0])
    Mb[4].extend([0,None])

    M = OA_from_quasi_difference_matrix(Mb,G,add_col=False)
    return M

def OA_6_26():
    r"""
    Return an OA(6,26)

    As explained in the Handbook III.3.53 [DesignHandbook]_.

    .. SEEALSO::

        :func:`sage.combinat.designs.orthogonal_arrays.OA_from_quasi_difference_matrix`

    EXAMPLES::

        sage: from sage.combinat.designs.designs_pyx import is_orthogonal_array
        sage: from sage.combinat.designs.database import OA_6_26
        sage: OA = OA_6_26()
        sage: print is_orthogonal_array(OA,6,26,2)
        True

    The design is available from the general constructor::

        sage: designs.orthogonal_array(6,26,existence=True)
        True
    """
    M = [
        [None,None,None,None,None],
        [   0,   0,   0,   0,   0],
        [   1,   6,   7,   8,  14],
        [   3,  11,  20,  18,  10],
        [   6,  10,  14,   1,   5],
        [   4,  19,   5,  12,   2],
        ]

    from sage.rings.finite_rings.integer_mod_ring import IntegerModRing as AdditiveCyclic
    G = AdditiveCyclic(21)
    Mb=[[0],[0],[0],[0],[0],[0]]

    for R in zip(*M):
        a,b,c,d,e,f = R
        Mb[0].extend([a,b,c,d,e,f])
        Mb[1].extend([b,c,d,e,f,a])
        Mb[2].extend([c,d,e,f,a,b])
        Mb[3].extend([d,e,f,a,b,c])
        Mb[4].extend([e,f,a,b,c,d])
        Mb[5].extend([f,a,b,c,d,e])

    M = OA_from_quasi_difference_matrix(Mb,G,add_col = False)
    return M

def OA_6_30():
    r"""
    Return an OA(6,30)

    As explained in the Handbook III.3.55 [DesignHandbook]_.

    .. SEEALSO::

        :func:`sage.combinat.designs.orthogonal_arrays.OA_from_quasi_difference_matrix`

    EXAMPLES::

        sage: from sage.combinat.designs.designs_pyx import is_orthogonal_array
        sage: from sage.combinat.designs.database import OA_6_30
        sage: OA = OA_6_30()
        sage: print is_orthogonal_array(OA,6,30,2)
        True

    The design is available from the general constructor::

        sage: designs.orthogonal_array(6,30,existence=True)
        True
    """
    M = [
        [(0,0),None,(0,0),(0,0),(0,0),(0,0),(0,0)],
        [(0,0),(0,0),None,(0,4),(0,2),(0,3),(0,1)],
        [(0,0),(3,1),(3,0),None,(4,0),(1,0),(2,0)],
        [(0,0),(3,0),(0,2),(1,2),None,(0,1),(0,3)],
        [(0,0),(3,3),(1,2),(4,2),(2,0),None,(0,4)],
        [(0,0),(4,2),(2,4),(0,3),(2,3),(3,2),None]
        ]

    from sage.groups.additive_abelian.additive_abelian_group import AdditiveAbelianGroup
    from sage.modules.free_module_element import free_module_element as vector
    G = AdditiveAbelianGroup([5,5])
    M = [[None if x is None else G(vector(x)) for x in L] for L in M]

    Mb=[[],[],[],[],[],[]]

    for R in zip(*M):
        a,b,c,d,e,f = R
        for i in range(5):
            Mb[0].append(None if a is None else a+G(vector((i,i))))
            Mb[1].append(None if b is None else b+G(vector((2*i,i))))
            Mb[2].append(None if c is None else c+G(vector((i,0))))
            Mb[3].append(None if d is None else d+G(vector((4*i,0))))
            Mb[4].append(None if e is None else e+G(vector((3*i,4*i))))
            Mb[5].append(None if f is None else f+G(vector((4*i,4*i))))

    M = OA_from_quasi_difference_matrix(Mb,G,add_col = False)
    return M

def OA_6_34():
    r"""
    Return an OA(6,34)

    As explained in the Handbook III.3.57 [DesignHandbook]_.

    .. SEEALSO::

        :func:`sage.combinat.designs.orthogonal_arrays.OA_from_quasi_difference_matrix`

    EXAMPLES::

        sage: from sage.combinat.designs.designs_pyx import is_orthogonal_array
        sage: from sage.combinat.designs.database import OA_6_34
        sage: OA = OA_6_34()
        sage: print is_orthogonal_array(OA,6,34,2)
        True

    The design is available from the general constructor::

        sage: designs.orthogonal_array(6,34,existence=True)
        True
    """
    M = [
        [None,   0,   0,   0,   0,   0],
        [  30,  17,  10,  25,  23,   8],
        [  22,   4,  32,  29,  28,  22],
        [  25,  10,  20,  15,  21,  16],
        [   0,  12,  15,  16,  32,  23],
        [   6,  11,  18,  14,   9,  20]
        ]

    from sage.rings.finite_rings.integer_mod_ring import IntegerModRing as AdditiveCyclic
    G = AdditiveCyclic(33)

    Mb=[[0,1,3,10,5],[0,4,12,7,20],[0,16,15,28,14],[0,31,27,13,23],[0,25,9,19,26],[0,11,11,0,None]]

    times4 = lambda x : None if x is None else 4*x
    for R in zip(*M):
        a,b,c,d,e,f = [None if x is None else G(x) for x in R]
        for i in range(5):
            Mb[0].append(a)
            Mb[1].append(b)
            Mb[2].append(c)
            Mb[3].append(d)
            Mb[4].append(e)
            Mb[5].append(f)
            a,b,c,d,e,f = map(times4,[e,a,b,c,d,f])

    M = OA_from_quasi_difference_matrix(Mb,G,add_col = False)
    return M

def OA_6_38():
    r"""
    Return an OA(6,38)

    As explained in the Handbook III.3.60 [DesignHandbook]_.

    .. SEEALSO::

        :func:`sage.combinat.designs.orthogonal_arrays.OA_from_quasi_difference_matrix`

    EXAMPLES::

        sage: from sage.combinat.designs.designs_pyx import is_orthogonal_array
        sage: from sage.combinat.designs.database import OA_6_38
        sage: OA = OA_6_38()
        sage: print is_orthogonal_array(OA,6,38,2)
        True

    The design is available from the general constructor::

        sage: designs.orthogonal_array(6,38,existence=True)
        True
    """
    M = [
        [None,  10,   1,   2,   6,   3,  22,   5,   7,   9,  14,  18,  28],
        [   0,   1,  10,  20,  23,  30,  35,  13,  33,  16,  29,  32,  21],
        [   0,  26,  26,  15,   8,   4,  17,  19,  34,  12,  31,  24,  25],
        [  10,None,  10,   6,   2,  22,   3,   7,   5,  14,   9,  28,  18],
        [   1,   0,  26,  23,  20,  35,  30,  33,  13,  29,  16,  21,  32],
        [  26,   0,   1,   8,  15,  17,   4,  34,  19,  31,  12,  25,  24]
        ]

    from sage.rings.finite_rings.integer_mod_ring import IntegerModRing as AdditiveCyclic
    G = AdditiveCyclic(37)

    Mb=[[],[],[],[],[],[]]

    for R in zip(*M):
        a,b,c,d,e,f = R
        Mb[0].extend([a,b,c])
        Mb[1].extend([b,c,a])
        Mb[2].extend([c,a,b])
        Mb[3].extend([d,f,e])
        Mb[4].extend([e,d,f])
        Mb[5].extend([f,e,d])

    M = OA_from_quasi_difference_matrix(Mb,G,add_col = False)
    return M

def OA_7_39():
    r"""
    Return an OA(7,39)

    As explained in the Handbook III.3.61 [DesignHandbook]_.

    .. SEEALSO::

        :func:`sage.combinat.designs.orthogonal_arrays.OA_from_quasi_difference_matrix`

    EXAMPLES::

        sage: from sage.combinat.designs.designs_pyx import is_orthogonal_array
        sage: from sage.combinat.designs.database import OA_7_39
        sage: OA = OA_7_39()
        sage: print is_orthogonal_array(OA,7,39,2)
        True

    The design is available from the general constructor::

        sage: designs.orthogonal_array(7,39,existence=True)
        True
    """
    M = [
        [   0,   0,   0,   0,   0,   0],
        [   4,  23,  13,   5,  12,  11],
        [  25,  11,  22,  34,  23,   6],
        [  13,   4,  20,  17,  15,  29],
        [  27,  21,   8,  16,  19,  26],
        [  16,  19,  34,  38,  26,  21]
        ]

    from sage.rings.finite_rings.integer_mod_ring import IntegerModRing as AdditiveCyclic
    G = AdditiveCyclic(39)

    Mb=[[0,1,-1],[0,16,-16],[0,22,-22],[0,17,-17],[0,38,-38],[0,23,-23]]

    for R in zip(*M):
        a,b,c,d,e,f = [None if x is None else G(x) for x in R]
        for i in range(3):
            Mb[0].extend([a,-a])
            Mb[1].extend([b,-b])
            Mb[2].extend([c,-c])
            Mb[3].extend([d,-d])
            Mb[4].extend([e,-e])
            Mb[5].extend([f,-f])
            a,b,c,d,e,f = [16*x for x in [c,a,b,f,d,e]]

    M = OA_from_quasi_difference_matrix(Mb,G,add_col = True)
    return M

def OA_9_40():
    r"""
    Return an OA(9,40)

    As explained in the Handbook III.3.62 [DesignHandbook]_. Uses the fact that
    `40 = 2^3 \times 5` and that `5` is prime.

    .. SEEALSO::

        :func:`sage.combinat.designs.orthogonal_arrays.OA_n_times_2_pow_c_from_matrix`

    EXAMPLES::

        sage: from sage.combinat.designs.designs_pyx import is_orthogonal_array
        sage: from sage.combinat.designs.database import OA_9_40
        sage: OA = OA_9_40()
        sage: print is_orthogonal_array(OA,9,40,2)
        True

    The design is available from the general constructor::

        sage: designs.orthogonal_array(9,40,existence=True)
        True
    """
    from sage.rings.finite_rings.constructor import FiniteField

    A = [
        [(0,None),(0,None),(0,None),(0,None),(0,None),(0,None),(0,None),(0,None),(0,None),(0,None)],
        [(0,None),(1,None),   (2,2),   (3,2),   (4,2),(2,None),(3,None),(4,None),   (0,2),   (1,2)],
        [(0,None),   (2,5),   (4,5),   (1,2),   (3,6),   (3,4),   (0,0),   (2,1),   (4,1),   (1,6)],
        [(0,None),   (3,4),   (1,4),   (4,0),   (2,5),(3,None),   (1,0),   (4,1),   (2,2),   (0,3)],
        [(0,None),   (4,6),(3,None),   (2,3),   (1,4),   (2,1),(1,None),   (0,4),   (4,0),   (3,2)],
        [(0,None),   (1,2),   (4,6),   (4,4),   (1,0),   (0,6),   (2,3),   (3,6),   (3,5),   (2,5)],
        [(1,None),   (0,3),   (1,2),   (4,5),(4,None),   (2,3),   (0,0),   (2,2),   (3,0),(3,None)],
        [(4,None),   (1,3),   (0,0),   (1,1),   (4,0),   (3,1),   (2,5),(0,None),   (2,1),(3,None)]
        ]
    Y = [None, 0, 1, 6, 5, 4, 3, 2]

    return OA_n_times_2_pow_c_from_matrix(9,3,FiniteField(5),A,Y,check=False)

def OA_7_42():
    r"""
    Return an OA(7,42)

    As explained in the Handbook III.3.63 [DesignHandbook]_.

    .. SEEALSO::

        :func:`sage.combinat.designs.orthogonal_arrays.OA_from_quasi_difference_matrix`

    EXAMPLES::

        sage: from sage.combinat.designs.designs_pyx import is_orthogonal_array
        sage: from sage.combinat.designs.database import OA_7_42
        sage: OA = OA_7_42()
        sage: print is_orthogonal_array(OA,7,42,2)
        True

    The design is available from the general constructor::

        sage: designs.orthogonal_array(7,42,existence=True)
        True
    """
    M = [
        [None,None,None,None,None,None,None],
        [   0,   0,   0,   0,   0,   0,   0],
        [  18, -18,  11, -11,   5,  -5,   4],
        [  26, -26,  10, -10,  30, -30,  23],
        [  20, -20,   3,  -3,  33, -33,  23],
        [   5,  -5,  25, -25,  24, -24,   4],
        [  17, -17,   4,  -4,  22, -22,   0]
        ]

    from sage.rings.finite_rings.integer_mod_ring import IntegerModRing as AdditiveCyclic
    G = AdditiveCyclic(35)

    Mb=[[],[],[],[],[],[],[]]

    for R in zip(*M):
        for i in range(7):
            Mb[i].extend(cyclic_shift(R,i))

    M = OA_from_quasi_difference_matrix(Mb,G,add_col = False)
    return M

def OA_7_54():
    r"""
    Return an OA(7,54)

    As explained in the Handbook III.3.71 [DesignHandbook]_.

    .. SEEALSO::

        :func:`sage.combinat.designs.orthogonal_arrays.OA_from_quasi_difference_matrix`

    EXAMPLES::

        sage: from sage.combinat.designs.designs_pyx import is_orthogonal_array
        sage: from sage.combinat.designs.database import OA_7_54
        sage: OA = OA_7_54()
        sage: print is_orthogonal_array(OA,7,54,2)
        True

    The design is available from the general constructor::

        sage: designs.orthogonal_array(7,54,existence=True)
        True
    """
    from sage.rings.finite_rings.integer_mod_ring import IntegerModRing as AdditiveCyclic
    G = AdditiveCyclic(45)

    M = [
        [None,None,None,None,None,None,None,None,None],
        [   0,   0,   0,   0,   0,   0,   0,   0,   0],
        [   1,  27,  16,   7,  -1, -27, -16,  -7,   3],
        [  24,  40,   1,  35, -24, -40,  -1, -35,   7],
        [  10,  30,  22,  44, -10, -30, -22, -44,   7],
        [   5,  18,  14,  33,  -5, -18, -14, -33,   3],
        [  30,  16,  33,  27, -30, -16, -33, -27,   0],
        ]

    Mb=[[] for _ in range(7)]

    for R in zip(*M):
        for c in range(7):
            for i,x in enumerate(cyclic_shift(R,c)):
                Mb[i].append(x)

    M = OA_from_quasi_difference_matrix(Mb,G,add_col = False)
    return M

def OA_7_62():
    r"""
    Return an OA(7,62)

    As explained in the Handbook III.3.74 [DesignHandbook]_.

    .. SEEALSO::

        :func:`sage.combinat.designs.orthogonal_arrays.OA_from_quasi_difference_matrix`

    EXAMPLES::

        sage: from sage.combinat.designs.designs_pyx import is_orthogonal_array
        sage: from sage.combinat.designs.database import OA_7_62
        sage: OA = OA_7_62()
        sage: print is_orthogonal_array(OA,7,62,2)
        True

    The design is available from the general constructor::

        sage: designs.orthogonal_array(7,62,existence=True)
        True
    """
    from sage.rings.finite_rings.integer_mod_ring import IntegerModRing as AdditiveCyclic
    G = AdditiveCyclic(54)

    M = [
        [ 0 ,None,None,None, 0   ,None ,None ,None,None,None],
        [17 , 0  , 0  , 0  , -17 ,  0  ,  0  ,  0 ,  1 , 11 ],
        [29 , 28 , 35 , 23 , -29 , -28 , -35 , -23,  3 , 19 ],
        [36 , 50 , 5  , 33 , -36 , -50 , -5  , -33,  7 , 33 ],
        [31 ,  2 , 43 , 30 , -31 , - 2 , -43 , -30, 34 , 33 ],
        [16 , 47 , 44 , 51 , -16 , -47 , -44 , -51, 30 , 19 ],
        [41 , 11 ,  1 , 17 , -41 , -11 , - 1 , -17, 28 , 11 ]
        ]

    Mb=[[] for _ in range(7)]

    for R in zip(*M):
        for c in range(7):
            for i,x in enumerate(cyclic_shift(R,c)):
                Mb[i].append(x)

    M = OA_from_quasi_difference_matrix(Mb,G,add_col = False)
    return M

def OA_9_65():
    r"""
    Return an OA(9,65)

    Construction shared by Julian R. Abel

    .. SEEALSO::

        :func:`sage.combinat.designs.orthogonal_arrays.OA_from_quasi_difference_matrix`

    EXAMPLES::

        sage: from sage.combinat.designs.designs_pyx import is_orthogonal_array
        sage: from sage.combinat.designs.database import OA_9_65
        sage: OA = OA_9_65()
        sage: print is_orthogonal_array(OA,9,65,2)
        True

    The design is available from the general constructor::

        sage: designs.orthogonal_array(9,65,existence=True)
        True
    """
    from sage.rings.finite_rings.integer_mod_ring import IntegerModRing as G

    B = [None,1, 6, 7, 9, 19, 38, 42, 49] # Base block of a (57,8,1)-BIBD
    OA = orthogonal_array(9,9,2)
    M = [R for R in OA if any(R[0] != x for x in R)]

    M = [[B[x] for x in R] for R in M] # replacing [0,..,8] by the elements of B
    M.append([0]*9)

    M = OA_from_quasi_difference_matrix(zip(*M), G(57),add_col=False)
    return M

def OA_7_66():
    r"""
    Return an OA(7,66)

    Construction shared by Julian R. Abel.

    .. SEEALSO::

        :func:`sage.combinat.designs.orthogonal_arrays.OA_from_PBD`

    EXAMPLES::

        sage: from sage.combinat.designs.orthogonal_arrays import is_orthogonal_array
        sage: from sage.combinat.designs.database import OA_7_66
        sage: OA = OA_7_66()
        sage: print is_orthogonal_array(OA,7,66,2)
        True

    The design is available from the general constructor::

        sage: designs.orthogonal_array(7,66,existence=True)
        True
    """

    # base block of a (73,9,1) BIBD
    B = [0, 19, 26, 14, 63, 15, 32, 35, 65]
    # The corresponding BIBD
    BIBD= [[(x+i)%73 for x in B] for i in range(73)]
    # the first 7 elements of an oval
    #
    # (this is the only difference with the OA(7,68) construction)
    oval = [(-x)%73 for x in B][:7]
    # PBD minus the oval
    PBD = [[x for x in B if x not in oval] for B in BIBD]
    # We relabel the points to 0,1,2,...
    V = [x for x in range(73) if x not in oval]
    rel = dict(zip(V,range(len(V))))
    PBD = [[rel[x] for x in B] for B in PBD]
    return OA_from_PBD(7,66,PBD,check=False)

def OA_7_68():
    r"""
    Return an OA(7,68)

    Construction shared by Julian R. Abel.

    .. SEEALSO::

        :func:`sage.combinat.designs.orthogonal_arrays.OA_from_PBD`

    EXAMPLES::

        sage: from sage.combinat.designs.orthogonal_arrays import is_orthogonal_array
        sage: from sage.combinat.designs.database import OA_7_68
        sage: OA = OA_7_68()
        sage: print is_orthogonal_array(OA,7,68,2)
        True

    The design is available from the general constructor::

        sage: designs.orthogonal_array(7,68,existence=True)
        True
    """

    # base block of a (73,9,1) BIBD
    B = [0, 19, 26, 14, 63, 15, 32, 35, 65]
    # The corresponding BIBD
    BIBD= [[(x+i)%73 for x in B] for i in range(73)]
    # the first 5 elements of an oval
    #
    # (this is the only difference with the OA(7,66) construction)
    oval = [(-x)%73 for x in B][:5]
    # PBD minus the oval
    PBD = [[x for x in B if x not in oval] for B in BIBD]
    # We relabel the points to 0,1,2,...
    V = [x for x in range(73) if x not in oval]
    rel = dict(zip(V,range(len(V))))
    PBD = [[rel[x] for x in B] for B in PBD]
    return OA_from_PBD(7,68,PBD,check=False)

def OA_8_69():
    r"""
    Return an OA(8,69)

    Construction shared by Julian R. Abel.

    .. SEEALSO::

        :func:`sage.combinat.designs.orthogonal_arrays.OA_from_PBD`

    EXAMPLES::

        sage: from sage.combinat.designs.orthogonal_arrays import is_orthogonal_array
        sage: from sage.combinat.designs.database import OA_8_69
        sage: OA = OA_8_69()
        sage: print is_orthogonal_array(OA,8,69,2)
        True

    The design is available from the general constructor::

        sage: designs.orthogonal_array(8,69,existence=True)
        True
    """
    # base block of a (73,9,1) BIBD
    B = [1,2,4,8,16,32,37,55,64]
    # The corresponding BIBD
    BIBD= [[(x+i)%73 for x in B] for i in range(73)]
    oval = [72,71,69,65]
    # PBD minus the oval
    PBD = [[x for x in B if x not in oval] for B in BIBD]

    sets_of_size_seven = [R for R in PBD if len(R) == 7]
    others             = [R for R in PBD if len(R) != 7]

    # 68, 27, and 52 are the only elements appearing twice in the rows of
    # sets_of_size_seven, and each row contains exactly one of them.

    # We split them into "balanced" halves.
    O1 = sets_of_size_seven[:3]
    O2 = sets_of_size_seven[-3:]
    assert all(x in sum(O1,[]) for x in (68,27,52))
    assert all(x in sum(O2,[]) for x in (68,27,52))

    # Blocks of "others", without the 0..0,1..1,2..2 ... rows
    OA = OA_from_PBD(8,69,others,check=False)[:-69]

    # Blocks of O1
    OA_8_7 = orthogonal_array(8,7,check=False)
    for B in O1:
        for BB in OA_8_7:
            OA.append([B[i] for i in BB])

    # Blocks of O2
    OA_8_7_minus_TD_8_1 = OA_8_7
    OA_8_7_minus_TD_8_1.remove([0]*8)
    for B in O2:
        # Making sure the double element is the first one
        B.sort(key=lambda x: int(bool(x not in (68,27,52))))
        for BB in OA_8_7:
            OA.append([B[i] for i in BB])


    # Adding the  missing 0..0,1..1,... rows
    done = sum(O1,[])+sum(O2,[])
    missing = [x for x in range(73) if x not in done and x not in oval]
    for x in missing:
        OA.append([x]*8)

    # Relabelling everything to 0..68
    relabel = dict(zip([x for x in range(73) if x not in oval],range(69)))
    OA = [[relabel[x] for x in B] for B in OA]
    return OA

def OA_7_74():
    r"""
    Return an OA(7,74)

    Construction shared by Julian R. Abel.

    .. SEEALSO::

        :func:`sage.combinat.designs.orthogonal_arrays.OA_from_PBD`

    EXAMPLES::

        sage: from sage.combinat.designs.orthogonal_arrays import is_orthogonal_array
        sage: from sage.combinat.designs.database import OA_7_74
        sage: OA = OA_7_74()
        sage: print is_orthogonal_array(OA,7,74,2)
        True

    The design is available from the general constructor::

        sage: designs.orthogonal_array(7,74,existence=True)
        True
    """

    # base block of a (91,10,1) BIBD
    B = [0,1,3,9,27,81,61,49,56,77]
    # The corresponding BIBD
    BIBD= [[(x+i)%91 for x in B] for i in range(91)]
    # an oval
    oval = [(-x)%91 for x in B][-7:]
    # PBD minus the oval+B
    to_delete = oval + B
    PBD = [[x for x in B if x not in to_delete] for B in BIBD]
    PBD.remove([])
    # We relabel the points to 0,1,2,...
    V = [x for x in range(91) if x not in to_delete]
    rel = dict(zip(V,range(len(V))))
    PBD = [[rel[x] for x in B] for B in PBD]
    return OA_from_PBD(7,74,PBD,check=False)

def OA_8_76():
    r"""
    Return an OA(8,76)

    Construction shared by Julian R. Abel.

    .. SEEALSO::

        :func:`sage.combinat.designs.orthogonal_arrays.OA_from_PBD`

    EXAMPLES::

        sage: from sage.combinat.designs.orthogonal_arrays import is_orthogonal_array
        sage: from sage.combinat.designs.database import OA_8_76
        sage: OA = OA_8_76()
        sage: print is_orthogonal_array(OA,8,76,2)
        True

    The design is available from the general constructor::

        sage: designs.orthogonal_array(8,76,existence=True)
        True
    """
    # base block of a (91,10,1) BIBD
    B = [0,1,3,9,27,81,61,49,56,77]
    # The corresponding BIBD
    BIBD= [[(x+i)%91 for x in B] for i in range(91)]
    oval = [2,4,5,12,24]
    to_remove = oval + B
    # PBD minus the oval
    PBD = [[x for x in B if x not in to_remove] for B in BIBD]
    PBD.remove([])

    sets_of_size_seven = [R for R in PBD if len(R) == 7]
    others             = [R for R in PBD if len(R) != 7]

    # critical_points are the 10 elements appearing twice in the rows of the 10
    # sets_of_size_seven, and each row contains exactly two of them
    critical_points = [57,83,52,13,15,64,37,50,63,31]

    # We reorder the rows such that every element of critical_points is exactly
    # once the first element of a row.
    for i,x in zip(critical_points,sets_of_size_seven):
        x.sort(key=lambda x:-int(x==i))
        assert x[0]==i

    # Blocks of "others", without the 0..0,1..1,2..2 ... rows
    OA = OA_from_PBD(8,76,others,check=False)[:-76]

    OA_8_7 = orthogonal_array(8,7,check=False)
    OA_8_7_minus_TD_8_1 = OA_8_7
    OA_8_7_minus_TD_8_1.remove([0]*8)
    for B in sets_of_size_seven:
        for BB in OA_8_7:
            OA.append([B[i] for i in BB])

    # Adding the  missing 0..0,1..1,... rows
    done = sum(sets_of_size_seven,[])
    missing = [x for x in range(91) if x not in done and x not in to_remove]
    for x in missing:
        OA.append([x]*8)

    # Relabelling everything to 0..68
    relabel = dict(zip([x for x in range(91) if x not in to_remove],range(91)))
    OA = [[relabel[x] for x in B] for B in OA]
    return OA

def OA_11_80():
    r"""
    Return an OA(11,80)

    As explained in the Handbook III.3.76 [DesignHandbook]_. Uses the fact that
    `80 = 2^4 \times 5` and that `5` is prime.

    .. SEEALSO::

        :func:`sage.combinat.designs.orthogonal_arrays.OA_n_times_2_pow_c_from_matrix`

    EXAMPLES::

        sage: from sage.combinat.designs.designs_pyx import is_orthogonal_array
        sage: from sage.combinat.designs.database import OA_11_80
        sage: OA = OA_11_80()
        sage: print is_orthogonal_array(OA,11,80,2)
        True

    The design is available from the general constructor::

        sage: designs.orthogonal_array(11,80,existence=True)
        True
    """
    from sage.rings.finite_rings.constructor import FiniteField

    A = [
        [(0,None), (0,None), (0,None), (0,None), (0,None), (0,None), (0,None), (0,None), (0,None), (0,None)],
        [(0,None), (1,None),    (2,3), (3,None),    (4,3), (2,None),    (3,3), (4,None),    (0,3),    (1,3)],
        [(0,None),    (2,8),    (4,6),    (1,3),    (3,3),   (3,13),   (0,13),    (2,6),   (4,14),   (1,12)],
        [(0,None),   (3,11),    (1,0),    (4,9),    (2,0),    (3,7),    (1,8),   (4,10),   (2,10),   (0,11)],
        [(0,None),    (4,8),   (3,14),   (2,14),   (1,12),   (2,10),   (1,10),    (0,3),    (4,5),    (3,8)],
        [(0,None),    (1,8),   (4,14),   (4,12),    (1,1),    (0,1),    (2,8),   (3,12),    (3,6),    (2,1)],
        [(1,None),    (0,6),    (1,1),    (4,4),   (4,13),    (2,6),   (0,14),    (2,9),    (3,0),    (3,3)],
        [(4,None),    (1,9),    (0,7),    (1,1),    (4,8),    (3,5),   (2,14),    (0,0), (2,None),    (3,0)],
        [(4,None),    (4,6),    (1,2), (0,None),   (1,13),    (3,8),    (3,2),    (2,0),   (0,14), (2,None)],
        [(1,None),    (4,9),    (4,1),    (1,0),    (0,4),    (2,5), (3,None),    (3,5), (2,None), (0,None)]
        ]
    Y = [None, 0, 1, 14, 12, 7, 2, 11, 3, 6]

    return OA_n_times_2_pow_c_from_matrix(11,4,FiniteField(5),A,Y,check=False)

def OA_15_112():
    r"""
    Returns an OA(15,112)

    Published by Julian R. Abel in [AbelThesis]_. Uses the fact that 112 = `2^4
    \times 7` and that `7` is prime.

    .. SEEALSO::

        :func:`sage.combinat.designs.orthogonal_arrays.OA_n_times_2_pow_c_from_matrix`

    EXAMPLES::

        sage: from sage.combinat.designs.designs_pyx import is_orthogonal_array
        sage: from sage.combinat.designs.database import OA_15_112
        sage: OA = OA_15_112()
        sage: print is_orthogonal_array(OA,15,112,2)
        True

    The design is available from the general constructor::

        sage: designs.orthogonal_array(15,112,existence=True)
        True
    """
    from sage.rings.finite_rings.constructor import FiniteField

    A = [
        [(0,None), (0,None), (0,None), (0,None), (0,None), (0,None), (0,None), (0,None), (1,None), (4,None), (2,None), (2,None), (4,None), (1,None)],
        [(0,None), (1,None), (2,None), (3,   5), (4,   9), (5,  11), (6,  12), (1,  10), (0,  10), (1,  11), (4,  13), (2,   6), (2,   2), (4,   1)],
        [(0,None), (2,   3), (4,   6), (6,   0), (1,   1), (3,  12), (5,   6), (4,   2), (1,   9), (0,   3), (1,   7), (4,   7), (2,   8), (2,   5)],
        [(0,None), (3,   3), (6,   2), (2,   3), (5,   2), (1,   9), (4,  13), (2,   8), (4,  12), (1,  12), (0,   7), (1,  10), (4,  11), (2,  14)],
        [(0,None), (4,None), (1,   0), (5,   1), (2,   0), (6,   7), (3,   4), (2,  11), (2,   9), (4,  13), (1,   3), (0,   7), (1,  11), (4,   2)],
        [(0,None), (5,None), (3,  14), (1,   7), (6,   5), (4,   3), (2,   1), (4,   6), (2,   5), (2,  14), (4,  12), (1,   1), (0,   2), (1,   2)],
        [(0,None), (6,None), (5,   0), (4,   4), (3,  11), (2,   2), (1,   7), (1,  13), (4,   8), (2,  11), (2,   3), (4,None), (1,   8), (0,  10)],
        [(0,None), (4,   3), (2,  14), (1,   5), (1,   4), (2,   5), (4,   2), (0,   8), (6,  10), (3,  11), (5,   6), (5,   5), (3,   0), (6,  11)],
        [(0,None), (5,   3), (4,   0), (4,   6), (5,   4), (0,   3), (3,  11), (6,None), (0,   4), (6,   5), (3,  13), (5,   6), (5,   4), (3,   4)],
        [(0,None), (6,   3), (6,   4), (0,   5), (2,   5), (5,   5), (2,None), (3,   6), (6,   7), (0,  12), (6,  12), (3,  12), (5,None), (5,  10)],
        [(0,None), (0,   3), (1,None), (3,   9), (6,   8), (3,  14), (1,  14), (5,   6), (3,   8), (6,  13), (0,   8), (6,   3), (3,   9), (5,   0)], # the last 3,9 was a 3,3
        [(0,None), (1,   3), (3,   1), (6,   6), (3,None), (1,  10), (0,   1), (5,   7), (5,   7), (3,  14), (6,   0), (0,  10), (6,   9), (3,   6)],
        [(0,None), (2,None), (5,   3), (2,  10), (0,   8), (6,   5), (6,   0), (3,   7), (5,   1), (5,  12), (3,  14), (6,   4), (0,  10), (6,   4)],
        [(0,None), (3,None), (0,   4), (5,   6), (4,   1), (4,   7), (5,   1), (6,   8), (3,   2), (5,   2), (5,   2), (3,  13), (6,   7), (0,   2)]
    ]
    Y = [None, 0, 1, 14, 12, 7, 2, 11, 3, 4, 5, 10, 8, 6]

    return OA_n_times_2_pow_c_from_matrix(15,4,FiniteField(7),zip(*A),Y,check=False)

def OA_9_120():
    r"""
    Return an OA(9,120)

    Construction shared by Julian R. Abel:

        From a resolvable `(120,8,1)-BIBD`, one can obtain 7 `MOLS(120)` or a
        resolvable `TD(8,120)` by forming a resolvable `TD(8,8) - 8.TD(8,1)` on
        `I_8 \times B` for each block `B` in the BIBD.  This gives a `TD(8,120)
        - 120 TD(8,1)` (which is resolvable as the BIBD is resolvable).

    .. SEEALSO::

        :func:`RBIBD_120_8_1`

    EXAMPLES::

        sage: from sage.combinat.designs.designs_pyx import is_orthogonal_array
        sage: from sage.combinat.designs.database import OA_9_120
        sage: OA = OA_9_120()
        sage: print is_orthogonal_array(OA,9,120,2)
        True

    The design is available from the general constructor::

        sage: designs.orthogonal_array(9,120,existence=True)
        True
    """
    from incidence_structures import IncidenceStructure
    RBIBD_120 = RBIBD_120_8_1()
    equiv = [RBIBD_120[i*15:(i+1)*15] for i in range(17)]

    OA8 = orthogonal_array(9,8)
    assert all( (len(set(B[:-1])) == 1) == (B[-1] == 0) for B in OA8)
    OA = []

    for i,classs in enumerate(equiv):
        for S in classs:
            for B in OA8:
                if B[-1] != 0:
                    OA.append([S[x] for x in B[:-1]]+[i*7+B[-1]])

    for i in range(120):
        OA.append([i]*8+[0])

    return OA

def OA_9_135():
    r"""
    Return an OA(9,135)

    Construction shared by Julian R. Abel:

        This design can be built by Wilson's method (`135 = 8.16 + 7`) applied
        to an Orthogonal Array `OA(9+7,16)` with 7 groups truncated to size 1 in
        such a way that a block contain 0, 1 or 3 points of the truncated
        groups.

        This is possible, because `PG(2,2)` (the projective plane over `GF(2)`)
        is a subdesign in `PG(2,16)` (the projective plane over `GF(16)`); in a
        cyclic `PG(2,16)` or `BIBD(273,17,1)` the points `\equiv 0
        \pmod{39}` form such a subdesign (note that `273=16^2 + 16 +1` and
        `273 = 39 \times 7` and `7 = 2^2 + 2 + 1`).

    EXAMPLES::

        sage: from sage.combinat.designs.designs_pyx import is_orthogonal_array
        sage: from sage.combinat.designs.database import OA_9_135
        sage: OA = OA_9_135()
        sage: print is_orthogonal_array(OA,9,135,2)
        True

    The design is available from the general constructor::

        sage: designs.orthogonal_array(9,135,existence=True)
        True

    As this orthogonal array requires a `(273,17,1)` cyclic difference set, we check that
    it is available::

        sage: G,D = designs.difference_family(273,17,1)
        sage: G
        Ring of integers modulo 273
    """
    from bibd import BIBD_from_difference_family
    from difference_family import singer_difference_set
    G,B = singer_difference_set(16,2)
    PG16 = BIBD_from_difference_family(G,B)

    n = 273

    # We consider a PG(2,2) (or a (7,3,1)-design, or a Fano plane) contained in
    # PG16: it is a set of 7 points such that any block of PG16 intersect on
    # 0,1, or 3 points. The set of points congruent to 0 mod 39 does the job!
    #
    # ... check that it works
    assert all(sum((x%39 == 0) for x in B) in [0,1,3] for B in PG16)

    # We now build an OA(17,16) from our PG16, in such a way that all points of
    # our PG(2,2) are in different columns. For this, we need to find a point p
    # that is not located on any of the lines defined by the points of the
    # PG(2,2).

    lines = [B for B in PG16 if sum((x%39 == 0) for x in B) == 3]
    p = set(range(237)).difference(*lines).pop()

    # We can now build a TD from our PG16 by removing p.
    for B in PG16:
        B.sort(key=lambda x:int(x%39 != 0))
    PG16.sort(key=lambda B:sum((x%39 == 0) for x in B))

    r = {}
    for B in PG16:
        if p in B:
            for x in B:
                if x != p:
                    r[x] = len(r)
    r[p] = n-1

    # The columns containing points from PG2 will be the last 7
    assert all(r[x*39] >= (n-1)-16*7 for x in range(7))
    # Those points are the first of each column
    assert all(r[x*39]%16 == 0 for x in range(7))

    PG = [sorted([r[x] for x in B]) for B in PG16]
    OA = [[x%16 for x in B] for B in PG if n-1 not in B]

    # We truncate the last 7 columns to size 1. We also drop the first column
    truncated_OA = [B[1:-7]+[x if x==0 else None for x in B[-7:]] for B in OA]

    # And call Wilson's construction
    return wilson_construction(truncated_OA, 9, 16, 8,7,(1,)*7,check=False)

def OA_11_160():
    r"""
    Returns an OA(11,160)

    Published by Julian R. Abel in [AbelThesis]_. Uses the fact that `160 = 2^5
    \times 5` is a product of a power of `2` and a prime number.

    .. SEEALSO::

        :func:`sage.combinat.designs.orthogonal_arrays.OA_n_times_2_pow_c_from_matrix`

    EXAMPLES::

        sage: from sage.combinat.designs.designs_pyx import is_orthogonal_array
        sage: from sage.combinat.designs.database import OA_11_160
        sage: OA = OA_11_160()
        sage: print is_orthogonal_array(OA,11,160,2)
        True

    The design is available from the general constructor::

        sage: designs.orthogonal_array(11,160,existence=True)
        True
    """
    from sage.rings.finite_rings.constructor import FiniteField

    A = [
         [(0,None), (0,None), (0,None), (0,None), (0,None), (0,None), (1,None), (4,None), (4,None), (1,None)],
         [(0,None), (1,None), (2,   5), (3,   9), (4,   9), (1,  16), (0,  20), (1,  23), (4,  24), (4,  19)],
         [(0,None), (2,   4), (4,   3), (1,  10), (3,  10), (4,  20), (1,   1), (0,  24), (1,   5), (4,   2)],
         [(0,None), (3,None), (1,  28), (4,   7), (2,   6), (4,   4), (4,  23), (1,   5), (0,   8), (1,   1)],
         [(0,None), (4,   4), (3,  25), (2,  24), (1,  13), (1,   6), (4,   6), (4,   2), (1,  18), (0,   1)],
         [(0,None), (2,None), (3,   3), (3,  21), (2,  18), (0,   6), (2,  20), (3,   3), (3,  11), (2,   1)],
         [(0,None), (3,   4), (0,   5), (1,  27), (1,  30), (2,None), (0,   0), (2,   2), (3,   2), (3,  18)],
         [(0,None), (4,None), (2,  19), (4,  26), (0,  12), (3,  19), (2,   4), (0,   2), (2,   0), (3,   0)],
         [(0,None), (0,   4), (4,  29), (2,  29), (4,None), (3,   0), (3,   0), (2,   1), (0,  18), (2,None)],
         [(0,None), (1,   4), (1,   5), (0,  19), (3,   2), (2,   0), (3,None), (3,   0), (2,None), (0,None)],
        ]

    Y = [None, 0, 1, 2, 15, 27, 22, 12, 3, 28]

    return OA_n_times_2_pow_c_from_matrix(11,5,FiniteField(5),zip(*A),Y,check=False)

def OA_16_176():
    r"""
    Returns an OA(16,176)

    Published by Julian R. Abel in [AbelThesis]_. Uses the fact that `176 = 2^4
    \times 11` is a product of a power of `2` and a prime number.

    .. SEEALSO::

        :func:`sage.combinat.designs.orthogonal_arrays.OA_n_times_2_pow_c_from_matrix`

    EXAMPLES::

        sage: from sage.combinat.designs.designs_pyx import is_orthogonal_array
        sage: from sage.combinat.designs.database import OA_16_176
        sage: OA = OA_16_176()
        sage: print is_orthogonal_array(OA,16,176,2)
        True

    The design is available from the general constructor::

        sage: designs.orthogonal_array(16,176,existence=True)
        True
    """
    from sage.rings.finite_rings.constructor import FiniteField

    A = [
        [(0 ,None),(0 ,None),(0 ,None),(0 ,None),(0 ,None),(0 ,None),(0 ,None),(0 ,None),(0 ,None),(0 ,None),(0 ,None),(0 ,None),(1 ,None),(4 ,None),(9 ,None)],
        [(0 ,None),(1 ,None),(2 ,None),(3 ,   0),(4 ,   2),(5 ,  12),(6 ,   5),(7 ,   6),(8 ,  13),(9 ,   9),(10,  11),(1 ,   3),(0 ,   6),(1 ,  14),(4 ,  12)],
        [(0 ,None),(2 ,None),(4 ,   4),(6 ,   4),(8 ,   7),(10,   2),(1 ,   2),(3 ,  13),(5 ,   0),(7 ,   3),(9 ,   7),(4 ,   6),(1 ,  12),(0 ,   1),(1 ,  10)], # 5,1 became 5,0
        [(0 ,None),(3 ,None),(6 ,   3),(9 ,   4),(1 ,   6),(4 ,  13),(7 ,   1),(10,   1),(2 ,   7),(5 ,   1),(8 ,   0),(9 ,   6),(4 ,   4),(1 ,   5),(0 ,   1)],
        [(0 ,None),(4 ,None),(8 ,  13),(1 ,   8),(5 ,   0),(9 ,   5),(2 ,  14),(6 ,None),(10,   5),(3 ,   7),(7 ,  10),(5 ,   3),(9 ,  10),(4 ,  11),(1 ,  14)],
        [(0 ,None),(5 ,None),(10,  10),(4 ,   2),(9 ,   7),(3 ,   2),(8 ,   3),(2 ,  13),(7 ,   7),(1 ,   9),(6 ,None),(3 ,   7),(5 ,   1),(9 ,  10),(4 ,  11)],
        [(0 ,None),(6 ,None),(1 ,   8),(7 ,  14),(2 ,   2),(8 ,   3),(3 ,  11),(9 ,  12),(4 ,   8),(10,  13),(5 ,   1),(3 ,   6),(3 ,   5),(5 ,  10),(9 ,   9)],
        [(0 ,None),(7 ,None),(3 ,   3),(10,None),(6 ,  14),(2 ,   4),(9 ,   1),(5 ,   7),(1 ,   5),(8 ,   7),(4 ,  13),(5 ,   6),(3 ,   6),(3 ,  11),(5 ,   3)],
        [(0 ,None),(8 ,None),(5 ,  14),(2 ,  11),(10,  14),(7 ,   8),(4 ,  14),(1 ,  14),(9 ,   9),(6 ,  14),(3 ,   9),(9 ,   2),(5 ,   6),(3 ,   3),(3 ,  10)],
        [(0 ,None),(9 ,None),(7 ,   5),(5 ,   5),(3 ,   8),(1 ,   8),(10,None),(8 ,  12),(6 ,   9),(4 ,  12),(2 ,   9),(4 ,   7),(9 ,   2),(5 ,   0),(3 ,   7)],
        [(0 ,None),(10,None),(9 ,  11),(8 ,   7),(7 ,   6),(6 ,  12),(5 ,None),(4 ,   1),(3 ,  13),(2 ,   8),(1 ,   9),(1 ,None),(4 ,   3),(9 ,   7),(5 ,  13)],
        [(0 ,None),(6 ,   3),(2 ,   0),(10,   8),(8 ,  12),(7 ,   9),(7 ,   2),(8 ,   0),(10,   7),(2 ,  10),(6 ,   4),(0 ,   7),(10,  10),(7 ,   3),(2 ,  11)],
        [(0 ,None),(7 ,   3),(4 ,None),(2 ,  12),(1 ,  10),(1 ,   3),(2 ,   8),(4 ,   9),(7 ,   0),(0 ,   1),(5 ,   6),(10,   3),(0 ,   9),(10,  13),(7 ,  11)],
        [(0 ,None),(8 ,   3),(6 ,   8),(5 ,   2),(5 ,  13),(6 ,   1),(8 ,   9),(0 ,   2),(4 ,  10),(9 ,   8),(4 ,  12),(7 ,   7),(10,   2),(0 ,  12),(10,   4)],
        [(0 ,None),(9 ,   3),(8 ,   3),(8 ,   9),(9 ,   1),(0 ,   4),(3 ,   3),(7 ,  11),(1 ,   9),(7 ,  10),(3 ,   8),(2 ,  10),(7 ,   6),(10,  14),(0 ,   3)],
        [(0 ,None),(10,   3),(10,   5),(0 ,   1),(2 ,   1),(5 ,   8),(9 ,   2),(3 ,   5),(9 ,   5),(5 ,   3),(2 ,   4),(6 ,  12),(2 ,   6),(7 ,  11),(10,   7)],
        [(0 ,None),(0 ,   3),(1 ,None),(3 ,   2),(6 ,   8),(10,  11),(4 ,   6),(10,None),(6 ,None),(3 ,   1),(1 ,   1),(8 ,   0),(6 ,  14),(2 ,   0),(7 ,  14)],
        [(0 ,None),(1 ,   3),(3 ,   8),(6 ,   9),(10,   8),(4 ,  10),(10,   1),(6 ,  10),(3 ,   0),(1 ,   8),(0 ,  11),(8 ,  10),(8 ,  14),(6 ,  10),(2 ,  14)],
        [(0 ,None),(2 ,   3),(5 ,   1),(9 ,   8),(3 ,   4),(9 ,  14),(5 ,   5),(2 ,   4),(0 ,   2),(10,   2),(10,None),(6 ,   2),(8 ,   5),(8 ,   1),(6 ,   9)],
        [(0 ,None),(3 ,   3),(7 ,   0),(1 ,None),(7 ,   1),(3 ,  10),(0 ,   8),(9 ,  13),(8 ,None),(8 ,  10),(9 ,  14),(2 ,   0),(6 ,   5),(8 ,   5),(8 ,   7)], # 2,None became 2,0
        [(0 ,None),(4 ,   3),(9 ,  10),(4 ,  14),(0 ,  14),(8 ,  14),(6 ,  14),(5 ,   6),(5 ,  13),(6 ,   5),(8 ,  12),(7 ,   1),(2 ,   4),(6 ,   3),(8 ,   6)],
        [(0 ,None),(5 ,   3),(0 ,   8),(7 ,   3),(4 ,  10),(2 ,   1),(1 ,   3),(1 ,  10),(2 ,None),(4 ,   8),(7 ,  12),(10,   6),(7 ,  10),(2 ,   6),(6 ,   1)], # 7,12 became 4,8
    ]

    Y = [None, 0, 1, 2, 8, 6, 9, 4, 10, 3, 5, 11, 13, 14, 12]
    return OA_n_times_2_pow_c_from_matrix(16,4,FiniteField(11),zip(*A),Y,check=False)

def OA_11_185():
    r"""
    Returns an OA(11,185)

    The construction is given in [Greig99]_. In Julian R. Abel's words:

        Start with a `PG(2,16)` with a `7` points Fano subplane; outside this
        plane there are `7(17-3) = 98` points on a line of the subplane and
        `273-98-7 = 168` other points.  Greig notes that the subdesign
        consisting of these `168` points is a `(168, \{10,12\})-PBD`. Now add
        the `17` points of a line disjoint from this subdesign (e.g. a line of
        the Fano subplane).  This line will intersect every line of the `168`
        point subdesign in `1` point. Thus the new line sizes are `11` and
        `13`, plus a unique line of size `17`, giving a `(185,\{11,13,17\}`-PBD
        and an `OA(11,185)`.

    EXAMPLES::

        sage: from sage.combinat.designs.designs_pyx import is_orthogonal_array
        sage: from sage.combinat.designs.database import OA_11_185
        sage: OA = OA_11_185()
        sage: print is_orthogonal_array(OA,11,185,2)
        True

    The design is available from the general constructor::

        sage: designs.orthogonal_array(11,185,existence=True)
        True

    """
    from sage.combinat.designs.difference_family import difference_family

    G,(B,) = difference_family(273,17)
    BIBD = [[int(x+i) for x in B] for i in G] # a cyclic PG(2,16)

    # All points congruent to 0 mod[39] form a Fano subplane with the property
    # that each block of the PG(2,16) intersect the Fano subplane in either 0,1
    # or 3 points
    assert all(sum(x%39==0 for x in B) in [0,1,3] for B in BIBD)

    # Lines of the Fano subplane that are contained in blocks
    fano_lines = [B for B in BIBD if sum(x%39==0 for x in B) == 3]

    # Points on a line of the Fano sublane
    on_a_fano_line = set().union(*fano_lines)

    # Not on a line of the Fano plane
    not_on_a_fano_line = set(range(273)).difference(on_a_fano_line)

    # The PBD
    ground_set = not_on_a_fano_line.union(fano_lines[0])
    PBD = [ground_set.intersection(B) for B in BIBD]
    relabel = {v:i for i,v in enumerate(ground_set)}
    PBD = [[relabel[x] for x in B] for B in PBD if len(B)>1]
    special_set = [relabel[x] for x in fano_lines[0]]

    # Check that everything is fine
    assert all(len(B) in (11,13) or set(B) == set(special_set) for B in PBD)

    OA = OA_from_PBD(11,185,[B for B in PBD if len(B)<17],check=False)[:-185]
    OA.extend([[i]*11 for i in range(185) if i not in special_set])
    OA.extend([[special_set[x] for x in B] for B in orthogonal_array(11,17)])
    return OA

def OA_10_205():
    r"""
    Return an OA(10,205)

    Julian R. Abel shared the following construction, which originally appeared
    in Theorem 8.7 of [Greig99]_, and can in Lemmas 5.14-5.16 of [ColDin01]_:

        Consider a `PG(2,4^2)` containing a Baer subplane (i.e. a `PG(2,4)`) `B`
        and a point `p\in B`. Among the `4^2+1=17` lines of `PG(2,4^2)`
        containing `p`:

        * `4+1=5` lines intersect `B` on `5` points

        * `4^2-4=12` lines intersect `B` on `1` point

        As those lines are disjoint outside of `B` we can use them as groups to
        build a GDD on `16^2+16+1-(4^4+4+1)=252` points. By keeping only 9 lines
        of the second kind, however, we obtain a `(204,\{9,13,17\})`-GDD of type
        12^5.16^9.

        We complete it into a PBD by adding a block `g\cup \{204\}` for each
        group `g`. We then build an OA from this PBD using the fact that all
        blocks of size 9 are disjoint.

    .. SEEALSO::

        :func:`sage.combinat.designs.orthogonal_arrays.OA_from_PBD`

    EXAMPLES::

        sage: from sage.combinat.designs.designs_pyx import is_orthogonal_array
        sage: from sage.combinat.designs.database import OA_10_205
        sage: OA = OA_10_205()
        sage: print is_orthogonal_array(OA,10,205,2)
        True

    The design is available from the general constructor::

        sage: designs.orthogonal_array(10,205,existence=True)
        True
    """
    # Base block of a cyclic PG(2,4^2)
    pplane_size = 16**2+16+1
    baer_subplane_size = 4**2+4+1

    B = [0, 1, 22, 33, 83, 122, 135, 141, 145, 159, 175, 200, 226, 229, 231, 238, 246]
    pplane = [[(xx+i)%pplane_size for xx in B]  for i in range(pplane_size)]
    baer_subplane = set([i*pplane_size/baer_subplane_size for i in range(baer_subplane_size)])

    p = list(baer_subplane)[0]

    # We want all lines through p, but keep only 9 of those which intersect the
    # subplane on 1 point.
    lines_through_p = [B for B in pplane if p in B]
    lines_through_p.sort(key=lambda s:len(baer_subplane.intersection(s)))

    # Remove the Baer subplane and relabel everything to a (204,{9,13})-GDD of type
    # 12^5.16^9 whose groups are the subset of (truncated) lines through p
    groups = [[xx for xx in l if xx not in baer_subplane] for l in lines_through_p[4**2-4-9:]]
    relabel = {v:i for i,v in enumerate(sum(groups,[]))}
    GDD = [[relabel[xx] for xx in B if xx in relabel] for B in pplane if p not in B]

    # We turn the GDD into a PBD by extending the groups with a new point 204.
    GDD.extend([[relabel[xx] for xx in G]+[204] for G in groups])

    # We build the OA, knowing that the blocks of size 9 are disjoint
    blocks_of_size_9 = [B for B in GDD if len(B) == 9]
    blocks_of_size_9_union = sum(blocks_of_size_9,[])

    OA = OA_from_PBD(10,205,[B for B in GDD if len(B)!=9],check=False)[:-205]

    OA.extend([[B[xx] for xx in R]
               for R in orthogonal_array(10,9)
               for B in blocks_of_size_9])

    # The missing [i,i,...] blocks
    OA.extend([[i]*10
               for i in set(range(205)).difference(blocks_of_size_9_union)])

    return OA

def OA_16_208():
    r"""
    Returns an OA(16,208)

    Published by Julian R. Abel in [AbelThesis]_. Uses the fact that `208 = 2^4
    \times 13` is a product of `2` and a prime number.

    .. SEEALSO::

        :func:`sage.combinat.designs.orthogonal_arrays.OA_n_times_2_pow_c_from_matrix`

    EXAMPLES::

        sage: from sage.combinat.designs.designs_pyx import is_orthogonal_array
        sage: from sage.combinat.designs.database import OA_16_208
        sage: OA = OA_16_208()                        # not tested -- too long
        sage: print is_orthogonal_array(OA,16,208,2)  # not tested -- too long
        True

    The design is available from the general constructor::

        sage: designs.orthogonal_array(16,208,existence=True)
        True
    """
    from sage.rings.finite_rings.constructor import FiniteField

    A = [
        [(0 ,None), (0 ,None), (0 ,None), (0 ,None), (0 ,None), (0 ,None), (0 ,None), (0 ,None), (0 ,None), (0 ,None), (0 ,None), (0 ,None), (0 ,None), (0 ,None), (1 ,None)],
        [(0 ,None), (1 ,None), (2 ,   0), (3 ,   7), (4 ,   1), (5 ,  11), (6 ,   2), (7 ,  10), (8 ,None), (9 ,  10), (10,None), (11,   3), (12,   3), (1 ,   4), (0 ,   8)],
        [(0 ,None), (2 ,None), (4 ,   4), (6 ,   3), (8 ,   0), (10,   5), (12,  14), (1 ,None), (3 ,  10), (5 ,   7), (7 ,   3), (9 ,  12), (11,   6), (4 ,   9), (1 ,  14)],
        [(0 ,None), (3 ,None), (6 ,   4), (9 ,   6), (12,  10), (2 ,  11), (5 ,  14), (8 ,   3), (11,  13), (1 ,   1), (4 ,  12), (7 ,  14), (10,   1), (9 ,   7), (4 ,   8)],
        [(0 ,None), (4 ,None), (8 ,   9), (12,   5), (3 ,  10), (7 ,  14), (11,   0), (2 ,   6), (6 ,  11), (10,  11), (1 ,   9), (5 ,   3), (9 ,   9), (3 ,   6), (9 ,   8)],
        [(0 ,None), (5 ,None), (10,   5), (2 ,   5), (7 ,   3), (12,   3), (4 ,  12), (9 ,   3), (1 ,   2), (6 ,   2), (11,None), (3 ,  13), (8 ,   7), (12,  10), (3 ,   1)],
        [(0 ,None), (6 ,None), (12,  13), (5 ,   5), (11,  13), (4 ,   6), (10,   6), (3 ,   2), (9 ,   4), (2 ,  12), (8 ,  13), (1 ,  13), (7 ,   2), (10,   8), (12,None)],
        [(0 ,None), (7 ,None), (1 ,   2), (8 ,  12), (2 ,   4), (9 ,  12), (3 ,   0), (10,  10), (4 ,  14), (11,  11), (5 ,  14), (12,   9), (6 ,   8), (10,   3), (10,   6)],
        [(0 ,None), (8 ,None), (3 ,None), (11,   4), (6 ,  12), (1 ,  12), (9 ,  14), (4 ,   2), (12,   9), (7 ,   9), (2 ,None), (10,   1), (5 ,  14), (12,   5), (10,   8)],
        [(0 ,None), (9 ,None), (5 ,   9), (1 ,   7), (10,   6), (6 ,   3), (2 ,   6), (11,  10), (7 ,  11), (3 ,  13), (12,   2), (8 ,   0), (4 ,  13), (3 ,   3), (12,  14)],
        [(0 ,None), (10,None), (7 ,   7), (4 ,   1), (1 ,   8), (11,   1), (8 ,  11), (5 ,   4), (2 ,  11), (12,   8), (9 ,  12), (6 ,   4), (3 ,   0), (9 ,   4), (3 ,   8)],
        [(0 ,None), (11,None), (9 ,   3), (7 ,  11), (5 ,  14), (3 ,  10), (1 ,  10), (12,   0), (10,   2), (8 ,   2), (6 ,   6), (4 ,   2), (2 ,  12), (4 ,   8), (9 ,  10)],
        [(0 ,None), (12,None), (11,   4), (10,   9), (9 ,   2), (8 ,None), (7 ,   9), (6 ,  12), (5 ,   5), (4 ,None), (3 ,   7), (2 ,  10), (1 ,  13), (1 ,   6), (4 ,   0)],
        [(0 ,None), (5 ,   3), (7 ,   5), (6 ,   5), (2 ,  14), (8 ,   5), (11,   1), (11,   6), (8 ,  13), (2 ,  13), (6 ,   9), (7 ,None), (5 ,  10), (0 ,   5), (2 ,   8)],
        [(0 ,None), (6 ,   3), (9 ,   4), (9 ,  13), (6 ,   4), (0 ,   5), (4 ,   6), (5 ,   2), (3 ,None), (11,  14), (3 ,   3), (5 ,   7), (4 ,   1), (2 ,   8), (0 ,   2)],
        [(0 ,None), (7 ,   3), (11,   5), (12,  12), (10,None), (5 ,   5), (10,   7), (12,   9), (11,   9), (7 ,   7), (0 ,   0), (3 ,  12), (3 ,  11), (8 ,  13), (2 ,  14)],
        [(0 ,None), (8 ,   3), (0 ,   8), (2 ,   6), (1 ,None), (10,   9), (3 ,  12), (6 ,   8), (6 ,   4), (3 ,   9), (10,   2), (1 ,  11), (2 ,   7), (5 ,   2), (8 ,   2)],
        [(0 ,None), (9 ,   3), (2 ,   3), (5 ,   3), (5 ,   8), (2 ,   0), (9 ,   1), (0 ,   3), (1 ,  14), (12,   3), (7 ,   6), (12,   4), (1 ,   3), (6 ,  10), (5 ,   7)],
        [(0 ,None), (10,   3), (4 ,   2), (8 ,   0), (9 ,   8), (7 ,   1), (2 ,   5), (7 ,None), (9 ,   2), (8 ,   4), (4 ,  14), (10,  13), (0 ,  10), (11,   7), (6 ,  10)],
        [(0 ,None), (11,   3), (6 ,   9), (11,  14), (0 ,  10), (12,  13), (8 ,   6), (1 ,   8), (4 ,   7), (4 ,   0), (1 ,  14), (8 ,   2), (12,   8), (7 ,  10), (11,   7)], # 6,10 became 6,9
        [(0 ,None), (12,   3), (8 ,  12), (1 ,   9), (4 ,   6), (4 ,  13), (1 ,   6), (8 ,   1), (12,   4), (0 ,   7), (11,   5), (6 ,   6), (11,  14), (7 ,   3), (7 ,   5)],
        [(0 ,None), (0 ,   3), (10,  10), (4 ,   2), (8 ,   1), (9 ,None), (7 ,   2), (2 ,  10), (7 ,  13), (9 ,   5), (8 ,  14), (4 ,   7), (10,  11), (11,  13), (7 ,   0)],
        [(0 ,None), (1 ,   3), (12,  11), (7 ,  12), (12,  13), (1 ,   2), (0 ,   9), (9 ,   6), (2 ,  13), (5 ,   4), (5 ,  13), (2 ,   4), (9 ,  12), (6 ,   5), (11,   1)],
        [(0 ,None), (2 ,   3), (1 ,   8), (10,None), (3 ,  13), (6 ,None), (6 ,   1), (3 ,   0), (10,   4), (1 ,  14), (2 ,   0), (0 ,   3), (8 ,  13), (5 ,   1), (6 ,   7)], # 2,None became 2,0
        [(0 ,None), (3 ,   3), (3 ,  14), (0 ,   1), (7 ,  14), (11,   4), (12,   9), (10,   1), (5 ,   9), (10,None), (12,  13), (11,None), (7 ,   7), (8 ,   6), (5 ,   0)],
        [(0 ,None), (4 ,   3), (5 ,  10), (3 ,   8), (11,   8), (3 ,   0), (5 ,   7), (4 ,  12), (0 ,  13), (6 ,None), (9 ,  11), (9 ,   5), (6 ,   0), (2 ,   5), (8 ,   8)],
    ]

    Y = [None, 0, 1, 2, 12, 9, 13, 11, 7, 4, 8, 5, 14, 6, 3]

    return OA_n_times_2_pow_c_from_matrix(16,4,FiniteField(13),zip(*A),Y,check=False)

def OA_15_224():
    r"""
    Returns an OA(15,224)

    Published by Julian R. Abel in [AbelThesis]_ (uses the fact that `224=2^5
    \times 7` is a product of a power of `2` and a prime number).

    .. SEEALSO::

        :func:`sage.combinat.designs.orthogonal_arrays.OA_n_times_2_pow_c_from_matrix`

    EXAMPLES::

        sage: from sage.combinat.designs.designs_pyx import is_orthogonal_array
        sage: from sage.combinat.designs.database import OA_15_224
        sage: OA = OA_15_224()                         # not tested -- too long
        sage: print is_orthogonal_array(OA,15,224,2)   # not tested -- too long
        True

    The design is available from the general constructor::

        sage: designs.orthogonal_array(15,224,existence=True)
        True
    """
    from sage.rings.finite_rings.constructor import FiniteField

    A = [
        [(0,None), (0,None), (0,None), (0,None), (0,None), (0,None), (0,None), (0,None), (1,None), (4,None), (2,None), (2,None), (4,None), (1,None)],
        [(0,None), (1,None), (2,   9), (3,  23), (4,  29), (5,   4), (6,  30), (1,  26), (0,None), (1,  11), (4,   2), (2,  28), (2,None), (4,  13)],
        [(0,None), (2,None), (4,   8), (6,None), (1,  29), (3,  21), (5,   4), (4,   5), (1,   4), (0,  14), (1,   5), (4,   6), (2,   0), (2,   2)],
        [(0,None), (3,None), (6,   8), (2,  12), (5,   4), (1,   1), (4,   2), (2,   1), (4,  18), (1,  27), (0,   5), (1,None), (4,   1), (2,None)],
        [(0,None), (4,None), (1,   9), (5,   2), (2,  29), (6,  17), (3,   0), (2,  12), (2,   5), (4,  22), (1,   0), (0,  29), (1,  19), (4,None)],
        [(0,None), (5,None), (3,  26), (1,   0), (6,  29), (4,  16), (2,  11), (4,  21), (2,  28), (2,  16), (4,   0), (1,   3), (0,  11), (1,   2)],
        [(0,None), (6,None), (5,   3), (4,  19), (3,  24), (2,  20), (1,  28), (1,  12), (4,  23), (2,   0), (2,   5), (4,  29), (1,   0), (0,   2)],
        [(0,None), (4,   4), (2,  14), (1,  23), (1,  22), (2,  17), (4,  17), (0,  25), (6,  21), (3,  11), (5,   2), (5,  27), (3,   5), (6,   2)],
        [(0,None), (5,   4), (4,   3), (4,   0), (5,  20), (0,   4), (3,   8), (6,  28), (0,  16), (6,   1), (3,  22), (5,   0), (5,   0), (3,   2)],
        [(0,None), (6,   4), (6,None), (0,  18), (2,   0), (5,  20), (2,   4), (3,  11), (6,  15), (0,  18), (6,   5), (3,   0), (5,None), (5,   2)],
        [(0,None), (0,   4), (1,  15), (3,  29), (6,  20), (3,  24), (1,  13), (5,  30), (3,   2), (6,None), (0,  10), (6,   3), (3,   0), (5,None)],
        [(0,None), (1,   4), (3,   4), (6,  12), (3,  28), (1,  27), (0,   6), (5,   7), (5,  29), (3,   0), (6,   0), (0,   0), (6,   0), (3,None)], # 6,19 became 6,12
        [(0,None), (2,   4), (5,  11), (2,   5), (0,  21), (6,  11), (6,  24), (3,  24), (5,  11), (5,  30), (3,None), (6,None), (0,None), (6,   1)],
        [(0,None), (3,   4), (0,  11), (5,  11), (4,  22), (4,   2), (5,  23), (6,  22), (3,  27), (5,   1), (5,   0), (3,None), (6,None), (0,None)]
    ]

    Y = [None, 0, 1, 2, 27, 22, 11, 4, 26, 25, 29, 24, 7, 20]

    return OA_n_times_2_pow_c_from_matrix(15,5,FiniteField(7),zip(*A),Y,check=False)

def OA_11_254():
    r"""
    Return an OA(11,254)

    This constructions appears in [Greig99]_.

    From a cyclic `PG(2,19)` whose base blocks contains 7,9, and 4 points in the
    congruence classes mod 3, build a `(254,{11,13,16})-PBD` by ignoring the
    points of a congruence class. There exist `OA(12,11),OA(12,13),OA(12,16)`,
    which gives the `OA(11,254)`.

    .. SEEALSO::

        :func:`sage.combinat.designs.orthogonal_arrays.OA_from_PBD`

    EXAMPLES::

        sage: from sage.combinat.designs.designs_pyx import is_orthogonal_array
        sage: from sage.combinat.designs.database import OA_11_254
        sage: OA = OA_11_254()
        sage: print is_orthogonal_array(OA,11,254,2)
        True

    The design is available from the general constructor::

        sage: designs.orthogonal_array(11,254,existence=True)
        True
    """

    # Base block of a PG(2,19)
    B = (0,1,19,28,96,118,151,153,176,202,240,254,290,296,300,307,337,361,366,369)
    BIBD = [[(x+i)%381 for x in B]  for i in range(381)]

    # We only keep points congruent to 0,1 mod 3 and relabel the PBD. The result is
    # a (254,{11,13,16})-PBD
    BIBD = [[2*(x//3)+x%3 for x in B if x%3<2] for B in BIBD]

    return OA_from_PBD(11,254,BIBD,check=False)

def OA_20_352():
    r"""
    Returns an OA(20,352)

    Published by Julian R. Abel in [AbelThesis]_ (uses the fact that `352=2^5
    \times 11` is the product of a power of `2` and a prime number).

    .. SEEALSO::

        :func:`sage.combinat.designs.orthogonal_arrays.OA_n_times_2_pow_c_from_matrix`

    EXAMPLES::

        sage: from sage.combinat.designs.designs_pyx import is_orthogonal_array
        sage: from sage.combinat.designs.database import OA_20_352
        sage: OA = OA_20_352()                        # not tested (~25s)
        sage: print is_orthogonal_array(OA,20,352,2)  # not tested (~25s)
        True

    The design is available from the general constructor::

        sage: designs.orthogonal_array(20,352,existence=True)
        True
    """
    from sage.rings.finite_rings.constructor import FiniteField

    # Column 8, line 6 : 4,25 became 4,27
    #           line 17: 3,0  became 3,None
    # Column 14,line 1 : 4,1  became 4,0
    # Column 18,line 18: 0,0  became 0,None
    A = [
        [(0,None),(0, None),(0,None),(0,None),(0,None),(0,None),(0,None),(0,None),(0,None),(0,None),(0,None),(0,None),(1,None),(4,None),(9,None),(5, None),(3,None),(3,None),(5,None)],
        [(0,None),(1, None),(2,  13),(3,   2),(4,   0),(5,   8),(6,  30),(7,   0),(8,  13),(9,  26),(10, 10),(1,  29),(0,   9),(1,  11),(4,   0),(9,   23),(5,   7),(3,  25),(3,  29)],
        [(0,None),(2, None),(4,  29),(6,   6),(8,   3),(10, 18),(1,  21),(3,  24),(5,   4),(7,   7),(9,  29),(4,  22),(1,   2),(0,  27),(1,  10),(4,   13),(9,  22),(5,   6),(3,  20)],
        [(0,None),(3, None),(6,  25),(9,  21),(1,  23),(4,  25),(7,  12),(10, 16),(2,  26),(5,  27),(8,  19),(9,  27),(4,   6),(1,   5),(0,   6),(1,   15),(4,  10),(9,   2),(5,  14)],
        [(0,None),(4, None),(8,   3),(1,  23),(5,  17),(9,   7),(2,   7),(6,  25),(10, 27),(3,  30),(7,   5),(5,  23),(9,  24),(4,  16),(1,  12),(0,    8),(1,  12),(4,  17),(9,  28)],
        [(0,None),(5, None),(10, 10),(4,  27),(9,   4),(3,  24),(8,  21),(2,   3),(7,  22),(1,  21),(6,  24),(3,  28),(5,   3),(9,  26),(4,  29),(1,    9),(0,  19),(1,   2),(4,   0)],
        [(0,None),(6, None),(1,  11),(7,   9),(2,  14),(8,  15),(3,  11),(9,   7),(4,  27),(10, 13),(5,   4),(3,  18),(3,   0),(5,   5),(9,   2),(4,    7),(1,  30),(0,  10),(1,None)],
        [(0,None),(7, None),(3,  25),(10,  7),(6,  29),(2,   4),(9,  10),(5,  22),(1,  25),(8,  18),(4,  11),(5,  21),(3,  29),(3,  14),(5,  12),(9,   25),(4,   2),(1,  13),(0,  19)],
        [(0,None),(8, None),(5,  27),(2,  30),(10, 24),(7,   4),(4,   6),(1,   4),(9,   5),(6,  27),(3,   0),(9,   2),(5,  20),(3,  10),(3,  13),(5,    2),(9,   5),(4,  21),(1,  12)],
        [(0,None),(9, None),(7,  21),(5,   0),(3,   9),(1,  13),(10, 17),(8,   1),(6,  15),(4,  30),(2,  28),(4,   3),(9,  28),(5,   0),(3,None),(3,    2),(5,  23),(9,  10),(4,  15)],
        [(0,None),(10,None),(9,  29),(8,   8),(7,   6),(6,   6),(5,  18),(4,  20),(3,  22),(2,   7),(1,  13),(1,  24),(4,  13),(9,  14),(5,  29),(3,   27),(3,  16),(5,  12),(9,   4)],
        [(0,None),(6,    4),(2,  17),(10, 16),(8,  26),(7,  17),(7,  21),(8,   9),(10,  2),(2,  25),(6,  27),(0,  20),(10,  8),(7,  12),(2,  26),(6,   22),(8,   8),(8,  16),(6,  13)],
        [(0,None),(7,    4),(4,   1),(2,   0),(1,   8),(1,  18),(2,  10),(4,   9),(7,   2),(0,  11),(5,  27),(10, 27),(0,  16),(10, 19),(7,   0),(2,    2),(6,  26),(8,  30),(8,   6)],
        [(0,None),(8,    4),(6,  19),(5,  24),(5,  16),(6,  20),(8,None),(0,  17),(4,   5),(9,  23),(4,  27),(7,  22),(10, 25),(0,  23),(10, 11),(7,   10),(2,  16),(6,  28),(8,   3)],
        [(0,None),(9,    4),(8,  14),(8,  30),(9,  16),(0,   0),(3,  25),(7,  30),(1,  27),(7,   4),(3,  10),(2,   5),(7,   3),(10, 11),(0,  21),(10,None),(7,   7),(2,  19),(6,  24)],
        [(0,None),(10,   4),(10, 30),(0,  12),(2,   9),(5,   9),(9,   0),(3,  14),(9,  17),(5,  17),(2,  18),(6,  10),(2,   0),(7,  16),(10, 23),(0,    1),(10, 26),(7,  18),(2,   9)],
        [(0,None),(0,    4),(1,  13),(3,  28),(6,  25),(10, 28),(4,  16),(10, 17),(6,  23),(3,   7),(1,  22),(8,  22),(6,  27),(2,  29),(7,   5),(10,  14),(0,  12),(10, 14),(7,   6)],
        [(0,None),(1,    4),(3,   6),(6,   4),(10, 13),(4,  12),(10, 15),(6,  27),(3,None),(1,  26),(0,   3),(8,  21),(8,  26),(6,  13),(2,  27),(7,   11),(10,  5),(0,   3),(10,  3)],
        [(0,None),(2,    4),(5,  12),(9,  27),(3,   7),(9,  21),(5,None),(2,  22),(0,  28),(10, 30),(10, 25),(6,  12),(8,   6),(8,  30),(6,  28),(2,    6),(7,  26),(10,  3),(0,None)],
        [(0,None),(3,    4),(7,  22),(1,   7),(7,   8),(3,  12),(0,  27),(9,   1),(8,  17),(8,   4),(9,  12),(2,  16),(6,  23),(8,  14),(8,   2),(6,   26),(2,  14),(7,  22),(10, 30)],
        [(0,None),(4,    4),(9,  21),(4,  25),(0,   9),(8,  23),(6,   5),(5,  20),(5,  13),(6,  19),(8,   0),(7,  30),(2,  29),(6,  24),(8,  18),(8,   10),(6,   9),(2,  20),(7,   4)],
        [(0,None),(5,    4),(0,  25),(7,   4),(4,  20),(2,   3),(1,None),(1,  21),(2,None),(4,  26),(7,   1),(10, 23),(7,  20),(2,   3),(6,   5),(8,   19),(8,   9),(6,  23),(2,   7)],
    ]

    Y = [None, 0, 1, 2, 18, 5, 11, 4, 13, 26, 25, 29, 24, 7, 20, 19, 9, 12, 15]

    return OA_n_times_2_pow_c_from_matrix(20,5,FiniteField(11),zip(*A),Y,check=False)

def OA_20_416():
    r"""
    Returns an OA(20,416)

    Published by Julian R. Abel in [AbelThesis]_ (uses the fact that `416=2^5
    \times 13` is the product of a power of `2` and a prime number).

    .. SEEALSO::

        :func:`sage.combinat.designs.orthogonal_arrays.OA_n_times_2_pow_c_from_matrix`

    EXAMPLES::

        sage: from sage.combinat.designs.designs_pyx import is_orthogonal_array
        sage: from sage.combinat.designs.database import OA_20_416
        sage: OA = OA_20_416()                        # not tested (~35s)
        sage: print is_orthogonal_array(OA,20,416,2)  # not tested
        True

    The design is available from the general constructor::

        sage: designs.orthogonal_array(20,416,existence=True)
        True
    """
    from sage.rings.finite_rings.constructor import FiniteField

    Z = None
    A=[
        [(0,Z), (0 , Z), (0 , Z), (0 , Z), (0 , Z), (0 , Z), (0 , Z), (0 , Z), (0 , Z), (0 , Z), (0 , Z), (0 , Z), (0 , Z), (0 , Z), (1 , Z), (4 , Z), (9 , Z), (3 , Z), (12, Z)],
        [(0,Z), (1 , Z), (2 ,18), (3 , 2), (4 ,20), (5 ,22), (6 ,11), (7 ,19), (8 , 0), (9 ,26), (10, Z), (11, 5), (12,27), (1 ,17), (0 ,30), (1 ,22), (4 ,29), (9 , 6), (3 ,19)],
        [(0,Z), (2 , 4), (4 ,21), (6 ,10), (8 ,24), (10,13), (12, 7), (1 ,11), (3 ,29), (5 ,12), (7 ,21), (9 , 2), (11,11), (4 , 5), (1 ,11), (0 ,23), (1 ,13), (4 , 6), (9 ,15)],
        [(0,Z), (3 , 4), (6 ,17), (9 ,20), (12,26), (2 , 2), (5 ,12), (8 ,29), (11, 1), (1 , Z), (4 ,15), (7 ,16), (10,27), (9 , 2), (4 , 7), (1 , 5), (0 ,23), (1 ,24), (4 , 8)],
        [(0,Z), (4 , 4), (8 ,29), (12, 8), (3 , 3), (7 , 8), (11, 2), (2 ,17), (6 , 4), (10, 2), (1 ,21), (5 ,29), (9 ,20), (3 , 2), (9 , 1), (4 ,14), (1 ,21), (0 ,24), (1 ,28)],
        [(0,Z), (5 , 4), (10,22), (2 ,18), (7 , 6), (12, 2), (4 ,18), (9 ,27), (1 ,15), (6 , Z), (11,20), (3 ,15), (8 , 9), (12, 9), (3 , 3), (9 ,13), (4 , 4), (1 , 7), (0 ,14)],
        [(0,Z), (6 , Z), (12,23), (5 ,13), (11,11), (4 ,10), (10, 0), (3 , 4), (9 ,16), (2 ,28), (8 ,27), (1 , 1), (7 ,23), (10,17), (12, 9), (3 ,20), (9 ,16), (4 ,17), (1 ,26)],
        [(0,Z), (7 , Z), (1 , 3), (8 ,13), (2 , 8), (9 , 9), (3 , 0), (10,26), (4 , 5), (11, 6), (5 ,22), (12, 1), (6 ,17), (10,10), (10, 5), (12,15), (3 ,25), (9 , Z), (4 , 4)],
        [(0,Z), (8 , 4), (3 ,10), (11, 3), (6 ,17), (1 ,21), (9 ,18), (4 , 5), (12,27), (7 ,20), (2 ,16), (10,25), (5 ,22), (12,21), (10,25), (10,12), (12,28), (3 ,19), (9 ,29)],
        [(0,Z), (9 , 4), (5 , 6), (1 ,16), (10, 4), (6 ,24), (2 ,14), (11,11), (7 , 2), (3 , 9), (12,30), (8 ,28), (4 , 2), (3 , 7), (12, 6), (10,17), (10, 2), (12,13), (3 ,26)],
        [(0,Z), (10, 4), (7 ,11), (4 ,18), (1 ,23), (11,21), (8 ,28), (5 ,21), (2 ,29), (12,20), (9 , 0), (6 , 8), (3 , 6), (9 , 7), (3 ,12), (12, 5), (10, 1), (10,21), (12, 5)],
        [(0,Z), (11, 4), (9 ,22), (7 ,11), (5 ,17), (3 , Z), (1 ,17), (12,25), (10,14), (8 ,18), (6 , 2), (4 ,17), (2 ,25), (4 ,29), (9 , 6), (3 , 2), (12, 8), (10,13), (10,14)],
        [(0,Z), (12, Z), (11, 7), (10,26), (9 ,24), (8 , 4), (7 ,25), (6 , Z), (5 ,13), (4 , 9), (3 , 5), (2 ,19), (1 ,10), (1 ,26), (4 ,14), (9 , 7), (3 ,11), (12, 9), (10,20)],
        [(0,Z), (5 , Z), (7 , 7), (6 ,27), (2 , 5), (8 , 1), (11,23), (11, Z), (8 ,23), (2 ,21), (6 ,20), (7 , 5), (5 , 6), (0 , 2), (2 ,12), (8 ,15), (5 ,22), (6 ,25), (11,10)],
        [(0,Z), (6 , 4), (9 ,24), (9 ,18), (6 ,26), (0 ,26), (4 ,17), (5 ,24), (3 , 5), (11, 9), (3 ,15), (5 ,23), (4 ,22), (2 ,26), (0 , 8), (2 ,21), (8 ,25), (5 ,15), (6 , 8)],
        [(0,Z), (7 , 4), (11,11), (12, 9), (10,10), (5 , 6), (10, 1), (12,24), (11, 6), (7 ,26), (0 , 8), (3 ,10), (3 ,29), (8 , 3), (2 ,24), (0 ,22), (2 ,13), (8 , 2), (5 , 0)],
        [(0,Z), (8 , Z), (0 ,27), (2 , 0), (1 ,25), (10,21), (3 ,10), (6 ,20), (6 ,14), (3 , 1), (10, 3), (1 ,15), (2 ,14), (5 ,12), (8 ,11), (2 ,28), (0 ,15), (2 ,13), (8 ,22)],
        [(0,Z), (9 , Z), (2 ,13), (5 ,11), (5 , 6), (2 ,24), (9 , 9), (0 ,14), (1 ,30), (12, 1), (7 ,15), (12,15), (1 , 5), (6 ,23), (5 , 9), (8 , 3), (2 ,27), (0 ,28), (2 ,12)],
        [(0,Z), (10, Z), (4 ,18), (8 ,23), (9 ,27), (7 , 4), (2 , 2), (7 , Z), (9 ,10), (8 , 8), (4 , 0), (10,12), (0 ,21), (11,28), (6 ,15), (5 ,23), (8 , 5), (2 ,28), (0 , 7)],
        [(0,Z), (11, Z), (6 , 7), (11,27), (0 , 0), (12,17), (8 ,11), (1 ,12), (4 ,22), (4 ,15), (1 ,16), (8 , 0), (12, 6), (7 ,16), (11,30), (6 ,21), (5 ,14), (8 ,17), (2 ,26)],
        [(0,Z), (12, 4), (8 ,28), (1 ,22), (4 , 2), (4 ,15), (1 , 6), (8 ,12), (12,19), (0 ,21), (11, 2), (6 , 4), (11,19), (7 ,30), (7 ,11), (11,12), (6 ,20), (5 , 3), (8 , 7)],
        [(0,Z), (0 , 4), (10,21), (4 , 4), (8 , 1), (9 , 6), (7 ,30), (2 , 4), (7 , 8), (9 ,30), (8 , 3), (4 ,22), (10, 3), (11,25), (7 , 1), (7 ,24), (11,20), (6 ,30), (5 , 4)],
        [(0,Z), (1 , 4), (12,21), (7 , 3), (12, 2), (1 , 1), (0 , 6), (9 ,14), (2 ,19), (5 , 6), (5 ,12), (2 , 9), (9 , 9), (6 ,19), (11, Z), (7 , 4), (7 , 6), (11,29), (6 ,15)],
        [(0,Z), (2 , Z), (1 ,22), (10, Z), (3 , 5), (6 ,30), (6 ,26), (3 , 1), (10,12), (1 ,16), (2 ,28), (0 ,20), (8 ,11), (5 ,29), (6 , 7), (11,21), (7 ,14), (7 , 8), (11,11)],
        [(0,Z), (3 , Z), (3 , 4), (0 ,18), (7 , 2), (11,16), (12,28), (10, 4), (5 ,28), (10, 0), (12, 4), (11,10), (7 ,11), (8 ,17), (5 , 6), (6 ,16), (11, 4), (7 ,22), (7 ,28)],
        [(0,Z), (4 , Z), (5 ,22), (3 ,18), (11, Z), (3 ,15), (5 , 1), (4 ,26), (0 ,10), (6 , 8), (9 , 9), (9 ,29), (6 , Z), (2 ,23), (8 ,28), (5 ,30), (6 , 8), (11,24), (7 ,16)]
    ]

    Y = [None, 0, 1, 2, 18, 5, 11, 4, 13, 26, 25, 29, 24, 7, 20, 19, 9, 12, 15]

    return OA_n_times_2_pow_c_from_matrix(20,5,FiniteField(13),zip(*A),Y,check=False)

def OA_9_514():
    r"""
    Returns an OA(9,514)

    Construction shared by Julian R. Abel:

        A `V(8,57)` vector appears on page p281 of the Brouwer-Van Rees paper
        [BvR82]_. This gives a `TD(8+2, 514) - TD(8+2,57)`. Using a `TD(9,57)`
        (not a `TD(10,57)`) it yields a `TD(9,514)`.

    .. SEEALSO::

        :func:`sage.combinat.designs.orthogonal_arrays.OA_from_Vmt`

    EXAMPLES::

        sage: from sage.combinat.designs.designs_pyx import is_orthogonal_array
        sage: from sage.combinat.designs.database import OA_9_514
        sage: OA = OA_9_514()
        sage: print is_orthogonal_array(OA,9,514,2)
        True

    The design is available from the general constructor::

        sage: designs.orthogonal_array(9,514,existence=True)
        True
    """
    from sage.rings.finite_rings.constructor import FiniteField
    q = 8*57+1
    Fq = FiniteField(q)

    Vm8_57 = [0,1,3,2,12,333,363,154,340]
    QDM = QDM_from_Vmt(8,57,Vm8_57)
    QDM = QDM[:-1]
    return OA_from_quasi_difference_matrix(QDM,Fq,add_col=False)

def OA_20_544():
    r"""
    Returns an OA(20,544)

    Published by Julian R. Abel in [AbelThesis]_ (uses the fact that
    `544=2^5 \times 17` is the product of a power of `2` and a prime number).

    .. SEEALSO::

        :func:`sage.combinat.designs.orthogonal_arrays.OA_n_times_2_pow_c_from_matrix`

    EXAMPLES::

        sage: from sage.combinat.designs.designs_pyx import is_orthogonal_array
        sage: from sage.combinat.designs.database import OA_20_544
        sage: OA = OA_20_544()                        # not tested (too long ~1mn)
        sage: print is_orthogonal_array(OA,20,544,2)  # not tested
        True

    The design is available from the general constructor::

        sage: designs.orthogonal_array(20,544,existence=True)
        True
    """
    from sage.rings.finite_rings.constructor import FiniteField

    Z = None

    A=[
        [(0,Z),(0 , Z),(0 , Z),(0 , Z),(0 , Z),(0 , Z),(0 , Z),(0 , Z),(0 , Z),(0 , Z),(0 , Z),(0 , Z),(0 , Z),(0 , Z),(0 , Z),(0 , Z),(0 , Z),(0 , Z),(1 , Z)],
        [(0,Z),(1 , 4),(2 , 7),(3 ,30),(4 ,17),(5 , 2),(6 ,22),(7 ,23),(8 ,28),(9 , 2),(10,27),(11,26),(12,13),(13,25),(14,18),(15,15),(16,18),(1 ,14),(0 , 1)],
        [(0,Z),(2 , 4),(4 ,20),(6 ,29),(8 ,27),(10, 7),(12,20),(14,19),(16,26),(1 ,28),(3 , Z),(5 ,27),(7 , Z),(9 ,11),(11, Z),(13,17),(15, 1),(4 ,14),(1 ,14)],
        [(0,Z),(3 , Z),(6 ,14),(9 ,26),(12,17),(15,15),(1 ,26),(4 ,24),(7 ,27),(10,13),(13,10),(16, 7),(2 , 1),(5 , Z),(8 , 1),(11,15),(14,18),(9 ,21),(4 , 6)],
        [(0,Z),(4 , 4),(8 , Z),(12, 2),(16,23),(3 ,19),(7 ,26),(11, 7),(15,26),(2 , 3),(6 ,11),(10,16),(14,23),(1 ,30),(5 , 1),(9 ,30),(13,19),(16,10),(9 , 4)],
        [(0,Z),(5 , Z),(10,17),(15,19),(3 ,13),(8 , 4),(13,21),(1 , 9),(6 , 7),(11, 4),(16,24),(4 , 6),(9 ,11),(14, Z),(2 , 6),(7 ,14),(12,10),(8 ,12),(16, 1)],
        [(0,Z),(6 , Z),(12, 1),(1 ,23),(7 ,21),(13,10),(2 , 0),(8 ,15),(14,19),(3 ,30),(9 ,21),(15,17),(4 ,25),(10,20),(16,15),(5 ,16),(11,15),(2 ,22),(8 ,29)], # 2,Z -> 2,0
        [(0,Z),(7 , Z),(14,30),(4 ,26),(11,24),(1 ,22),(8 ,22),(15,27),(5 ,23),(12,13),(2 ,18),(9 ,22),(16, 6),(6 ,27),(13,19),(3 , 1),(10,16),(15, 9),(2 , 5)],
        [(0,Z),(8 , 4),(16, 5),(7 ,18),(15,11),(6 , 1),(14,21),(5 ,28),(13,19),(4 , 7),(12,19),(3 ,15),(11,13),(2 ,23),(10, 1),(1 ,23),(9 ,19),(13,27),(15,25)], # 13,9 -> 15,25
        [(0,Z),(9 , Z),(1 , 3),(10, 4),(2 ,29),(11,13),(3 ,27),(12,11),(4 ,30),(13, 9),(5 ,18),(14,17),(6 ,18),(15,10),(7 ,11),(16,28),(8 ,26),(13,12),(13, 9)],
        [(0,Z),(10, Z),(3 ,18),(13,21),(6 , 8),(16, 1),(9 ,11),(2 ,11),(12,12),(5 ,20),(15,21),(8 ,12),(1 , 5),(11,28),(4 ,16),(14,16),(7 ,21),(15, 0),(13,20)],
        [(0,Z),(11, 4),(5 ,25),(16, 2),(10,18),(4 , 6),(15,20),(9 ,29),(3 ,13),(14,24),(8 ,18),(2 ,22),(13, 1),(7 , 8),(1 ,21),(12,16),(6 ,23),(2 ,10),(15,26)],
        [(0,Z),(12, 4),(7 ,11),(2 , 4),(14,25),(9 , 0),(4 , 5),(16,21),(11,18),(6 ,18),(1 ,22),(13,27),(8 ,23),(3 ,20),(15,18),(10, 7),(5 ,10),(8 ,11),(2 ,18)],
        [(0,Z),(13, Z),(9 ,21),(5 ,17),(1 ,26),(14,30),(10,11),(6 , 1),(2 , 8),(15, 9),(11, 5),(7 ,29),(3 ,17),(16, 3),(12, 3),(8 ,30),(4 , 3),(16, 5),(8 ,21)],
        [(0,Z),(14, Z),(11,20),(8 ,24),(5 , Z),(2 , 2),(16,24),(13,12),(10,21),(7 ,26),(4 ,29),(1 , 1),(15, 1),(12,19),(9 , 8),(6 ,26),(3 ,10),(9 ,20),(16,21)],
        [(0,Z),(15, Z),(13,21),(11,10),(9 , 7),(7 ,21),(5 ,11),(3 ,19),(1 ,29),(16,13),(14, 9),(12, 9),(10, 8),(8 ,16),(6 ,15),(4 ,14),(2 ,29),(4 ,16),(9 , 9)],
        [(0,Z),(16, 4),(15,19),(14,21),(13, 0),(12,13),(11,28),(10,21),(9 , 5),(8 ,18),(7 , 2),(6 , Z),(5 ,20),(4 ,26),(3 , 8),(2 , 9),(1 ,23),(1 ,19),(4 ,23)], # 13,Z -> 13,0
        [(0,Z),(3 , 4),(12,11),(10,17),(14,14),(7 , 1),(6 ,27),(11,25),(5 , 2),(5 ,24),(11,15),(6 , 8),(7 ,28),(14,21),(10, 4),(12,20),(3 ,26),(0 , 5),(3 ,12)],
        [(0,Z),(4 , Z),(14,17),(13,26),(1 ,12),(12,12),(12,23),(1 ,13),(13, 7),(14,10),(4 ,28),(0 ,11),(2 , 7),(10,15),(7 , Z),(10, 1),(2 , 6),(3 ,24),(0 ,18)],
        [(0,Z),(5 , 4),(16,24),(16, 1),(5 ,27),(0 ,14),(1 ,11),(8 ,13),(4 ,25),(6 ,25),(14,14),(11, 6),(14, 4),(6 ,24),(4 , 4),(8 ,28),(1 ,14),(12,22),(3 ,11)],
        [(0,Z),(6 , 4),(1 ,10),(2 , 6),(9 ,12),(5 , 3),(7 ,11),(15,30),(12,21),(15,26),(7 , 3),(5 ,12),(9 , 0),(2 ,25),(1 , 2),(6 , 0),(0 ,13),(10,13),(12,14)],
        [(0,Z),(7 , 4),(3 ,24),(5 ,25),(13,20),(10,19),(13,16),(5 , 4),(3 ,23),(7 ,20),(0 , 8),(16, 4),(4 ,19),(15, 0),(15,10),(4 ,11),(16, 7),(14,11),(10, 6)],
        [(0,Z),(8 , Z),(5 , 1),(8 ,21),(0 , 1),(15,17),(2 ,26),(12, 2),(11, 6),(16, 2),(10,15),(10,13),(16,16),(11,12),(12,22),(2 ,11),(15,22),(7 ,30),(14,22)], # 8,9 -> 8,21
        [(0,Z),(9 , 4),(7 ,20),(11,24),(4 , 7),(3 ,11),(8 ,21),(2 ,23),(2 , 2),(8 ,12),(3 , 8),(4 ,13),(11,17),(7 , 4),(9 , 3),(0 ,18),(14,12),(6 ,26),(7 ,28)],
        [(0,Z),(10, 4),(9 ,22),(14,23),(8 , 5),(8 , 8),(14,12),(9 , 6),(10,20),(0 ,11),(13,23),(15,26),(6 ,12),(3 ,15),(6 , Z),(15,18),(13, 1),(11,22),(6 ,24)],
        [(0,Z),(11, Z),(11,11),(0 ,28),(12,16),(13,18),(3 , 3),(16,22),(1 , 9),(9 , Z),(6 ,21),(9 , 6),(1 , 0),(16, 1),(3 , 2),(13,28),(12, 6),(5 ,18),(11, 9)],
        [(0,Z),(12, Z),(13, 5),(3 ,14),(16,22),(1 , 5),(9 , 1),(6 , Z),(9 , 3),(1 , 9),(16,21),(3 ,18),(13,17),(12,29),(0 ,13),(11, 4),(11,18),(5 ,21),(5 , 6)],
        [(0,Z),(13, 4),(15,27),(6 ,26),(3 ,20),(6 ,29),(15,11),(13,18),(0 , 4),(10, 5),(9 ,16),(14,26),(8 ,20),(8 , 8),(14,11),(9 ,10),(10, 9),(11,17),(5 ,21)],
        [(0,Z),(14, 4),(0 ,29),(9 , 8),(7 , 2),(11,18),(4 ,22),(3 ,22),(8 ,13),(2 ,23),(2 ,21),(8 , 9),(3 ,30),(4 ,21),(11, 5),(7 ,25),(9 , Z),(6 , 0),(11,17)],
        [(0,Z),(15, 4),(2 ,27),(12,27),(11,28),(16, 0),(10, 6),(10,12),(16,11),(11,15),(12, 2),(2 ,10),(15,19),(0 ,11),(8 ,10),(5 , 6),(8 , 5),(7 , 7),(6 ,16)],
        [(0,Z),(16, Z),(4 ,23),(15, 4),(15,30),(4 ,27),(16,12),(0 , 8),(7 , 9),(3 , 6),(5 ,26),(13,28),(10,12),(13,14),(5 ,30),(3 ,27),(7 , 6),(14,15),(7 ,18)],
        [(0,Z),(0 , 4),(6 ,13),(1 ,14),(2 , 2),(9 ,11),(5 , 5),(7 ,13),(15,24),(12,16),(15,20),(7 ,24),(5 ,19),(9 ,25),(2 ,26),(1 ,20),(6 ,28),(10, 5),(14,11)],
        [(0,Z),(1 , Z),(8 ,25),(4 , 5),(6 , 6),(14, 6),(11,11),(14,22),(6 , 2),(4 , 2),(8 ,14),(1 ,13),(0 , 3),(5 , 6),(16,21),(16,11),(5 , 8),(12,15),(10,20)], # 12,14->12,15
        [(0,Z),(2 , Z),(10,19),(7 ,29),(10,22),(2 ,23),(0 ,15),(4 ,19),(14, 6),(13,14),(1 , 5),(12,24),(12, 8),(1 , 4),(13, 1),(14,21),(4 ,17),(3 , 3),(12,27)],
    ]

    Y = [None, 0, 1, 2, 18, 5, 11, 4, 13, 26, 25, 29, 24, 7, 20, 19, 9, 12, 15]

    return OA_n_times_2_pow_c_from_matrix(20,5,FiniteField(17),zip(*A),Y,check=False)

def OA_17_560():
    r"""
    Returns an OA(17,560)

    This OA is built in Corollary 2.2 of [Thwarts]_.

    EXAMPLES::

        sage: from sage.combinat.designs.designs_pyx import is_orthogonal_array
        sage: from sage.combinat.designs.database import OA_17_560
        sage: OA = OA_17_560()
        sage: print is_orthogonal_array(OA,17,560,2)
        True

    The design is available from the general constructor::

        sage: designs.orthogonal_array(17,560,existence=True)
        True
    """
    from sage.rings.finite_rings.constructor import FiniteField as GF
    alpha = 5
    beta  = 4
    p     = 2
    k     = 17
    m     = 16
    n     = p**alpha

    G = GF(p**alpha,prefix='x',conway=True)
    G_set = sorted(G) # sorted by lexicographic order, G[1] = 1
    G_to_int = {v:i for i,v in enumerate(G_set)}
    # Builds an OA(n+1,n) whose last n-1 colums are
    #
    # \forall x \in G and x!=0, C_x(i,j) = i+x*j
    #
    # (only the necessary columns are built)
    OA = [[G_to_int[i+x*j] for i in G_set for j in G_set] for x in G_set[k+1:0:-1]]
    OA.append([j for i in range(n) for j in range(n)])
    OA.append([i for i in range(n) for j in range(n)])

    # The additive group F_{p^beta} appears in F_{p^alpha} as all polynomials
    # with degree < beta
    #
    # We remove all elements except those from F_{p^alpha} in the last three
    # columns

    elements_of_subgroup = set([x for x in G_set if x.polynomial().degree() < beta])
    relabel = {G_to_int[v]:i for i,v in enumerate(elements_of_subgroup)}
    for x in range(p**alpha):
        if x not in relabel:
            relabel[x] = None

    for C in OA[-3:]:
        for i,x in enumerate(C):
            C[i] = relabel[x]

    OA=zip(*OA)

    return wilson_construction(OA,k,n,m,3,[p**beta]*3,check=False)

def OA_11_640():
    r"""
    Returns an OA(11,640)

    Published by Julian R. Abel in [AbelThesis]_ (uses the fact that `640=2^7
    \times 5` is the product of a power of `2` and a prime number).

    .. SEEALSO::

        :func:`sage.combinat.designs.orthogonal_arrays.OA_n_times_2_pow_c_from_matrix`

    EXAMPLES::

        sage: from sage.combinat.designs.designs_pyx import is_orthogonal_array
        sage: from sage.combinat.designs.database import OA_11_640
        sage: OA = OA_11_640()                        # not tested (too long)
        sage: print is_orthogonal_array(OA,11,640,2)  # not tested (too long)
        True

    The design is available from the general constructor::

        sage: designs.orthogonal_array(11,640,existence=True)
        True
    """
    from sage.rings.finite_rings.constructor import FiniteField

    A = [
        [(0,None), (0,None), (0,None), (0,None), (0,None), (0,None), (1,None), (4,None), (4,None), (1,None)],
        [(0,None), (1,None), (2,   7), (3,  55), (4,  54), (1,  87), (0, 124), (1, 123), (4,  83), (4,  61)], # 0,25 became 0,124
        [(0,None), (2,None), (4,  14), (1,  63), (3,   6), (4,  87), (1,  16), (0,  47), (1,  29), (4,  16)],
        [(0,None), (3,None), (1,   1), (4,  15), (2,   5), (4,  32), (4,  30), (1,   3), (0,  12), (1,  14)],
        [(0,None), (4,None), (3,  28), (2,  62), (1,  64), (1,  55), (4,  63), (4,   4), (1,   0), (0,   0)],
        [(0,None), (2,   6), (3,   8), (3,   7), (2,  12), (0,   1), (2,   6), (3,  97), (3,  45), (2,   0)],
        [(0,None), (3,   6), (0,  63), (1,   5), (1,   6), (2,  97), (0,  28), (2,  63), (3,   0), (3,   2)],
        [(0,None), (4,   6), (2,   4), (4,  65), (0,   6), (3,  68), (2,   1), (0,  14), (2,   1), (3,   0)],
        [(0,None), (0,   6), (4,   9), (2,None), (4,  29), (3,  15), (3,   0), (2,   1), (0,   7), (2,   4)],
        [(0,None), (1,   6), (1,  14), (0,  14), (3,   4), (2,   0), (3,None), (3,   4), (2,   0), (0,None)]
    ]
    Y = [None, 0, 1, 2, 121, 66, 77, 78, 41, 100]

    return OA_n_times_2_pow_c_from_matrix(11,7,FiniteField(5),zip(*A),Y,check=False)

def OA_10_796():
    r"""
    Returns an OA(10,796)

    Construction shared by Julian R. Abel, from [AC07]_:

        Truncate one block of a `TD(17,47)` to size `13`, then add an extra
        point. Form a block on each group plus the extra point: we obtain a
        `(796, \{13,16,17,47,48\})`-PBD in which only the extra point lies in
        more than one block of size `48` (and each other point lies in exactly 1
        such block).

        For each block `B` (of size `k` say) not containing the extra point,
        construct a `TD(10, k) - k.TD(k,1)` on `I(10) X B`.  For each block `B`
        (of size `k=47` or `48`) containing the extra point, construct a
        `TD(10,k) - TD(k,1)` on `I(10) X B`, the size `1` hole being on `I(10) X
        P` where `P` is the extra point. Finally form `1` extra block of size
        `10` on `I(10) X P`.

    EXAMPLES::

        sage: from sage.combinat.designs.designs_pyx import is_orthogonal_array
        sage: from sage.combinat.designs.database import OA_10_796
        sage: OA = OA_10_796()
        sage: print is_orthogonal_array(OA,10,796,2)
        True

    The design is available from the general constructor::

        sage: designs.orthogonal_array(10,796,existence=True)
        True
    """
    from sage.combinat.designs.orthogonal_arrays import OA_relabel
    from sage.combinat.designs.orthogonal_arrays import OA_from_PBD
    from orthogonal_arrays import incomplete_orthogonal_array

    OA = orthogonal_array(17,47)
    OA = OA_relabel(OA,17,47,blocks=[OA[0]]) # making sure [46]*17 is a block
    PBD = [[i*47+x for i,x in enumerate(B) if (x<46 or i<13)] for B in OA]
    extra_point = 10000
    PBD.extend([range(i*47,(i+1)*47-int(i>=13))+[extra_point] for i in range(17)]) # Adding the columns

    rel = {v:i for i,v in enumerate(set(range(17*47)).difference([(i+1)*47-1 for i in range(13,17)]))}
    rel[extra_point] = len(rel)

    PBD = [[rel[x] for x in B] for B in PBD]
    assert set(map(len,PBD)) == set([13, 16, 17, 47, 48])
    extra_point = rel[extra_point]

    others = []
    OA = []
    span = set()
    iOA = {47: incomplete_orthogonal_array(10,47,(1,)),
           48: incomplete_orthogonal_array(10,48,(1,))}

    for B in PBD:
        if len(B) >= 47:
            B.sort(key=lambda x:int(x==extra_point))
            OA.extend([[B[i] for i in BB] for BB in iOA[len(B)]])
            span.update(B[:-1])
        else:
            others.append(B)

    OA.extend(OA_from_PBD(10,796,others,check=False))
    OA = OA[:-796] # removes the [x]*k

    for x in set(range(796)).difference(span):
        OA.append([x]*10)

    return OA

def OA_10_469():
    r"""
    Return an OA(10,469)

    This construction appears in [Brouwer80]_. It is based on the same technique
    used in
    :func:`~sage.combinat.designs.orthogonal_arrays_recursive.brouwer_separable_design`.

    Julian R. Abel's instructions:

        Brouwer notes that a cyclic `PG(2,37)` (or `(1407,38,1)`-BIBD) can be
        obtained with a base block containing `13,9,` and `16` points in each
        residue class mod 3. Thus, by reducing the `PG(2,37)` to its points
        congruent to `0 \pmod 3` one obtains a `(469,\{9,13,16\})`-PBD which
        consists in 3 symmetric designs, i.e. 469 blocks of size 9, 469 blocks
        of size 13, and 469 blocks of size 16.

        For each block size `s`, one can build a matrix with size `s\times 469`
        in which each block is a row, and such that each point of the PBD
        appears once per column. By multiplying a row of an `OA(9,s)-s.OA(9,1)`
        with the rows of the matrix one obtains a parallel class of a resolvable
        `OA(9,469)`.

        Add to this the parallel class of all blocks `(0,0,...),(1,1,...),...`
        to obtain a resolvable `OA(9,469)` equivalent to an `OA(10,469)`.

    EXAMPLES::

        sage: from sage.combinat.designs.designs_pyx import is_orthogonal_array
        sage: from sage.combinat.designs.database import OA_10_469
        sage: OA = OA_10_469()
        sage: print is_orthogonal_array(OA,10,469,2)
        True

    The design is available from the general constructor::

        sage: designs.orthogonal_array(10,469,existence=True)
        True
    """
    from orthogonal_arrays_recursive import _reorder_matrix
    from orthogonal_arrays import incomplete_orthogonal_array

    OA = []

    # A cyclic (1407,38,1)-BIBD
    B = (0,1,27,44,63,69,102,149,237,249,395,436,510,515,525,533,547,592,665,
         731,824,837,848,932,1002,1051,1055,1089,1105,1145,1165,1196,1217,1226,
         1274,1281,1309,1405)

    BIBD = [[(x+i)%1407 for x in B]  for i in range(1407)]

    # Only keep points v congruent to 0 mod 3 and relabel
    PBD = [[x//3 for x in B if x%3==0] for B in BIBD]

    # Split the block according to their size
    blocks = {9:[],13:[],16:[]}
    for B in PBD:
        blocks[len(B)].append(B)

    # Product of each symmetric design with the OA
    for b_size,symmetric_design in blocks.iteritems():
        matrix = _reorder_matrix(symmetric_design)
        OA.extend([[B[xx] for xx in R]
                   for R in incomplete_orthogonal_array(9,b_size,[1]*b_size)
                   for B in matrix])

    # Last parallel class
    OA.extend([[i]*9 for i in range(469)])

    for i,R in enumerate(OA):
        R.append(i//469)

    return OA

def OA_15_896():
    r"""
    Returns an OA(15,896)

    Uses the fact that `896 = 2^7 \times 7` is the product of a power of `2` and
    a prime number.

    .. SEEALSO::

        :func:`sage.combinat.designs.orthogonal_arrays.OA_n_times_2_pow_c_from_matrix`

    EXAMPLES::

        sage: from sage.combinat.designs.designs_pyx import is_orthogonal_array
        sage: from sage.combinat.designs.database import OA_15_896
        sage: OA = OA_15_896()                          # not tested -- too long (~2min)
        sage: print is_orthogonal_array(OA,15,896,2)    # not tested -- too long
        True

    The design is available from the general constructor::

        sage: designs.orthogonal_array(15,896,existence=True)
        True
    """
    from sage.rings.finite_rings.constructor import FiniteField

    A = [
        [(0,None), (0,None), (0,None), (0,None), (0,None), (0,None), (0,None), (0,None), (1,None), (4,None), (2,None), (2,None), (4,None), (1,None)],
        [(0,None), (1,None), (2,  17), (3,  20), (4,  49), (5,   4), (6,  59), (1,  15), (0, 114), (1,  76), (4, 106), (2,  87), (2, 118), (4,  49)], # 4,120 became the leftmost 4,49
        [(0,None), (2,None), (4,   2), (6,  98), (1,  53), (3,  97), (5, 123), (4,   3), (1,  32), (0,  10), (1,  45), (4,   3), (2,   1), (2,  14)],
        [(0,None), (3,None), (6,  16), (2,  86), (5, 102), (1,  64), (4,  69), (2,  11), (4,  55), (1,  90), (0, 115), (1,  15), (4,   7), (2,   0)],
        [(0,None), (4,None), (1,   4), (5, 110), (2,  51), (6, 118), (3,   8), (2,  81), (2,  79), (4,  98), (1,   2), (0,   3), (1,   7), (4,None)],
        [(0,None), (5,None), (3,  66), (1,  70), (6, 102), (4, 119), (2,  20), (4,  86), (2,  59), (2,  15), (4,  63), (1, 126), (0,   1), (1,   0)],
        [(0,None), (6,None), (5,  94), (4,  48), (3,  90), (2,   2), (1,  13), (1,  53), (4, 117), (2,  21), (2,   2), (4,   1), (1,   0), (0,   0)],
        [(0,None), (4,   6), (2,  21), (1, 112), (1,  36), (2,  14), (4,  60), (0,   1), (6,  64), (3,   0), (5,  31), (5,   3), (3,   3), (6,  14)],
        [(0,None), (5,   6), (4,  61), (4,None), (5, 108), (0,  91), (3,  10), (6,  15), (0,None), (6,  15), (3,   7), (5,   0), (5,   1), (3,   0)],
        [(0,None), (6,   6), (6, 107), (0,  88), (2,  12), (5,  44), (2,  31), (3,  64), (6,   0), (0,None), (6,   2), (3,   3), (5,None), (5,   0)],
        [(0,None), (0,   6), (1,  52), (3, 115), (6,  30), (3,  78), (1,  64), (5,  63), (3,   5), (6,None), (0,None), (6,   3), (3,   1), (5,None)],
        [(0,None), (1,   6), (3, 117), (6,  19), (3,   9), (1,  31), (0,  56), (5,   0), (5,  63), (3,None), (6,None), (0,None), (6,   7), (3,None)],
        [(0,None), (2,   6), (5, 116), (2,   3), (0,   0), (6,None), (6,   1), (3,   0), (5,   0), (5,   2), (3,None), (6,None), (0,None), (6,   0)],
        [(0,None), (3,   6), (0,   0), (5,   0), (4,   1), (4,None), (5,None), (6,   0), (3,   2), (5,   0), (5,None), (3,None), (6,None), (0,None)] # 0,0 became the rightmost 0,None
    ]

    Y = [None, 0,1,2,121,66,77,78,41,100,74,118,108,43]

    return OA_n_times_2_pow_c_from_matrix(15,7,FiniteField(7),zip(*A),Y,check=False)

def OA_10_520():
    r"""
    Return an OA(10,520)

    The consruction shared by Julian R. Abel works for :func:`OA(10,520)
    <OA_10_520>`, :func:`OA(12,522) <OA_12_522>`, and :func:`OA(14,524)
    <OA_10_524>`.

    Let `n=520+x` and `k=10+x`. Build a `TD(17,31)` and remove ``. Remove `8-x`
    points contained in a common block, add a new point `p` and create a block
    `g_i\cup \{p\}` for every (possibly truncated) group `g_i`. The result is a
    `(520+x,{9+x,16,17,31,32})-PBD`. Note that all blocks of size `\geq 30` only
    intersect on `p`, and that the unique block `B_9` of size `9` intersects all
    blocks of size `32` on one point. Now:

    * Build an `OA(k,16)-16.OA(k,16)` for each block of size 16

    * Build an `OA(k,17)-16.OA(k,17)` for each block of size 16

    * Build an `OA(k,31)-OA(k,1)` for each block of size 31 (with the hole on
      `p`).

    * Build an `OA(k,32)-2.OA(k,1)` for each block `B` of size 32 (with the
      holes on `p` and `B\cap B_9`).

    * Build an `OA(k,9)` on `B_9`.

    Only a row `[p,p,...]` is missing for th `OA(10+x,520+x)`

    EXAMPLES::

        sage: from sage.combinat.designs.designs_pyx import is_orthogonal_array
        sage: from sage.combinat.designs.database import OA_10_520
        sage: OA = OA_10_520()
        sage: print is_orthogonal_array(OA,10,520,2)
        True

    The design is available from the general constructor::

        sage: designs.orthogonal_array(10,520,existence=True)
        True
    """
    from orthogonal_arrays import incomplete_orthogonal_array
    x = 0
    k = 9+x+1

    # The OA(17,31) with a block [30,30,...]
    OA = incomplete_orthogonal_array(17,31,[1])
    OA.append([30]*17)

    # We truncate [30,30,...] to its first 9+x coordinates, and add sets
    # corresponding to each (possibly truncated) group extended with a new
    # point. The result is a (520+x,{9+x,16,17,31,32})-PBD.
    new_point = 31*17
    PBD = [[i*31+xx for i,xx in enumerate(B) if i<9+x or xx<30] for B in OA] # truncated blocks
    PBD.extend([range(i*31,i*31+30+bool(i<9+x))+[new_point] for i in range(17)]) # extended (+truncated) groups

    relabel = {v:i for i,v in enumerate(sorted(set().union(*PBD)))}
    PBD = [[relabel[xx] for xx in B] for B in PBD]

    subdesigns = {
        9+x: orthogonal_array(k,9+x),
        16 : incomplete_orthogonal_array(k,16,[1]*16),
        17 : incomplete_orthogonal_array(k,17,[1]*17),
        31 : incomplete_orthogonal_array(k,31,[1]),
        32 : incomplete_orthogonal_array(k,32,[1]*2),
       }

    OA = []
    for B in PBD:
        OA.extend([[B[xx] for xx in R]
                   for R in subdesigns[len(B)]])

    OA.append([relabel[new_point]]*k)
    return OA

def OA_12_522():
    r"""
    Return an OA(12,522)

    The consruction shared by Julian R. Abel works for :func:`OA(10,520)
    <OA_10_520>`, :func:`OA(12,522) <OA_12_522>`, and :func:`OA(14,524)
    <OA_12_524>`.

    Let `n=520+x` and `k=12+x`. Build a `TD(17,31)` and remove ``. Remove `8-x`
    points contained in a common block, add a new point `p` and create a block
    `g_i\cup \{p\}` for every (possibly truncated) group `g_i`. The result is a
    `(520+x,{9+x,16,17,31,32})-PBD`. Note that all blocks of size `\geq 30` only
    intersect on `p`, and that the unique block `B_9` of size `9` intersects all
    blocks of size `32` on one point. Now:

    * Build an `OA(k,16)-16.OA(k,16)` for each block of size 16

    * Build an `OA(k,17)-16.OA(k,17)` for each block of size 16

    * Build an `OA(k,31)-OA(k,1)` for each block of size 31 (with the hole on
      `p`).

    * Build an `OA(k,32)-2.OA(k,1)` for each block `B` of size 32 (with the
      holes on `p` and `B\cap B_9`).

    * Build an `OA(k,9)` on `B_9`.

    Only a row `[p,p,...]` is missing for the `OA(12+x,520+x)`

    EXAMPLES::

        sage: from sage.combinat.designs.designs_pyx import is_orthogonal_array
        sage: from sage.combinat.designs.database import OA_12_522
        sage: OA = OA_12_522()
        sage: print is_orthogonal_array(OA,12,522,2)
        True

    The design is available from the general constructor::

        sage: designs.orthogonal_array(12,522,existence=True)
        True
    """
    from orthogonal_arrays import incomplete_orthogonal_array
    x = 2
    k = 9+x+1

    # The OA(17,31) with a block [30,30,...]
    OA = incomplete_orthogonal_array(17,31,[1])
    OA.append([30]*17)

    # We truncate [30,30,...] to its first 9+x coordinates, and add sets
    # corresponding to each (possibly truncated) group extended with a new
    # point. The result is a (520+x,{9+x,16,17,31,32})-PBD.
    new_point = 31*17
    PBD = [[i*31+xx for i,xx in enumerate(B) if i<9+x or xx<30] for B in OA] # truncated blocks
    PBD.extend([range(i*31,i*31+30+bool(i<9+x))+[new_point] for i in range(17)]) # extended (+truncated) groups

    relabel = {v:i for i,v in enumerate(sorted(set().union(*PBD)))}
    PBD = [[relabel[xx] for xx in B] for B in PBD]

    subdesigns = {
        9+x: orthogonal_array(k,9+x),
        16 : incomplete_orthogonal_array(k,16,[1]*16),
        17 : incomplete_orthogonal_array(k,17,[1]*17),
        31 : incomplete_orthogonal_array(k,31,[1]),
        32 : incomplete_orthogonal_array(k,32,[1]*2),
       }

    OA = []
    for B in PBD:
        OA.extend([[B[xx] for xx in R]
                   for R in subdesigns[len(B)]])

    OA.append([relabel[new_point]]*k)
    return OA

def OA_14_524():
    r"""
    Return an OA(14,524)

    The consruction shared by Julian R. Abel works for :func:`OA(10,520)
    <OA_10_520>`, :func:`OA(12,522) <OA_12_522>`, and :func:`OA(14,524)
    <OA_14_524>`.

    Let `n=520+x` and `k=10+x`. Build a `TD(17,31)` and remove ``. Remove `8-x`
    points contained in a common block, add a new point `p` and create a block
    `g_i\cup \{p\}` for every (possibly truncated) group `g_i`. The result is a
    `(520+x,{9+x,16,17,31,32})-PBD`. Note that all blocks of size `\geq 30` only
    intersect on `p`, and that the unique block `B_9` of size `9` intersects all
    blocks of size `32` on one point. Now:

    * Build an `OA(k,16)-16.OA(k,16)` for each block of size 16

    * Build an `OA(k,17)-16.OA(k,17)` for each block of size 16

    * Build an `OA(k,31)-OA(k,1)` for each block of size 31 (with the hole on
      `p`).

    * Build an `OA(k,32)-2.OA(k,1)` for each block `B` of size 32 (with the
      holes on `p` and `B\cap B_9`).

    * Build an `OA(k,9)` on `B_9`.

    Only a row `[p,p,...]` is missing for the `OA(10+x,520+x)`

    EXAMPLES::

        sage: from sage.combinat.designs.designs_pyx import is_orthogonal_array
        sage: from sage.combinat.designs.database import OA_14_524
        sage: OA = OA_14_524()
        sage: print is_orthogonal_array(OA,14,524,2)
        True

    The design is available from the general constructor::

        sage: designs.orthogonal_array(14,524,existence=True)
        True
    """
    from orthogonal_arrays import incomplete_orthogonal_array
    x = 4
    k = 9+x+1

    # The OA(17,31) with a block [30,30,...]
    OA = incomplete_orthogonal_array(17,31,[1])
    OA.append([30]*17)

    # We truncate [30,30,...] to its first 9+x coordinates, and add sets
    # corresponding to each (possibly truncated) group extended with a new
    # point. The result is a (520+x,{9+x,16,17,31,32})-PBD.
    new_point = 31*17
    PBD = [[i*31+xx for i,xx in enumerate(B) if i<9+x or xx<30] for B in OA] # truncated blocks
    PBD.extend([range(i*31,i*31+30+bool(i<9+x))+[new_point] for i in range(17)]) # extended (+truncated) groups

    relabel = {v:i for i,v in enumerate(sorted(set().union(*PBD)))}
    PBD = [[relabel[xx] for xx in B] for B in PBD]

    subdesigns = {
        9+x: orthogonal_array(k,9+x),
        16 : incomplete_orthogonal_array(k,16,[1]*16),
        17 : incomplete_orthogonal_array(k,17,[1]*17),
        31 : incomplete_orthogonal_array(k,31,[1]),
        32 : incomplete_orthogonal_array(k,32,[1]*2),
       }

    OA = []
    for B in PBD:
        OA.extend([[B[xx] for xx in R]
                   for R in subdesigns[len(B)]])

    OA.append([relabel[new_point]]*k)
    return OA

def OA_25_1262():
    r"""
    Returns an OA(25,1262)

    The construction is given in [Greig99]_. In Julian R. Abel's words:

        Start with a cyclic `PG(2,43)` or `(1893,44,1)`-BIBD whose base block
        contains respectively `12,13` and `19` point in the residue classes mod
        3. In the resulting BIBD, remove one of the three classes: the result is
        a `(1262, \{25, 31,32\})`-PBD, from which the `OA(25,1262)` is obtained.

    EXAMPLES::

        sage: from sage.combinat.designs.designs_pyx import is_orthogonal_array
        sage: from sage.combinat.designs.database import OA_25_1262
        sage: OA = OA_25_1262()                       # not tested -- too long
        sage: print is_orthogonal_array(OA,25,1262,2) # not tested -- too long
        True

    The design is available from the general constructor::

        sage: designs.orthogonal_array(25,1262,existence=True)
        True
    """

    from sage.combinat.designs.orthogonal_arrays import OA_from_PBD
    B = (0, 68, 78, 106, 227, 296, 304, 330, 354, 411, 624, 631, 636, 732, 747,
         772, 794, 846, 869, 939, 948, 1011, 1015, 1031, 1135, 1171, 1188, 1206,
         1217, 1219, 1220, 1261, 1306, 1349, 1370, 1400, 1461, 1480, 1517, 1714,
         1768, 1827, 1833, 1866)

    BIBD = [[(x+i)%1893 for x in B] for i in range(1893)] # a (1893,44,1)-BIBD
    PBD = [[x for x in B if (x%3)<2] for B in BIBD]       # We only keep the x with x%3=0,1
    PBD = [[2*(x//3)+(x%3) for x in B] for B in PBD]      # The (1262, {25, 31,32})-PBD

    return OA_from_PBD(25,1262,PBD,check=False)

# Index of the OA constructions
#
# Associates to n the pair (k,f) where f() is a function that returns an OA(k,n)
#
# This dictionary is used by designs.orthogonal_array(k,n).

OA_constructions = {
    18  : (7  , OA_7_18),
    20  : (6  , OA_6_20),
    22  : (5  , OA_5_22),
    26  : (6  , OA_6_26),
    30  : (6  , OA_6_30),
    34  : (6  , OA_6_34),
    38  : (6  , OA_6_38),
    39  : (7  , OA_7_39),
    40  : (9  , OA_9_40),
    42  : (7  , OA_7_42),
    54  : (7  , OA_7_54),
    62  : (7  , OA_7_62),
    65  : (9  , OA_9_65),
    66  : (7  , OA_7_66),
    68  : (7  , OA_7_68),
    69  : (8  , OA_8_69),
    74  : (7  , OA_7_74),
    76  : (8  , OA_8_76),
    80  : (11 , OA_11_80),
    112 : (15 , OA_15_112),
    120 : (9  , OA_9_120),
    135 : (9  , OA_9_135),
    160 : (11 , OA_11_160),
    176 : (16 , OA_16_176),
    185 : (11 , OA_11_185),
    205 : (10 , OA_10_205),
    208 : (16 , OA_16_208),
    224 : (15 , OA_15_224),
    254 : (11 , OA_11_254),
    352 : (20 , OA_20_352),
    416 : (20 , OA_20_416),
    469 : (10 , OA_10_469),
    514 : (9  , OA_9_514),
    520 : (10 , OA_10_520),
    522 : (12 , OA_12_522),
    524 : (14 , OA_14_524),
    544 : (20 , OA_20_544),
    560 : (17 , OA_17_560),
    640 : (11 , OA_11_640),
    796 : (10 , OA_10_796),
    896 : (15 , OA_15_896),
    1262 : (25 , OA_25_1262),
}
# Add this data to the module's doc
LIST_OF_OA_CONSTRUCTIONS = join((":func:`OA({},{}) <OA_{}_{}>`".format(k,n,k,n)
                                for n,(k,_) in OA_constructions.items()),
                               ", ")

Vmt_vectors = {
    (4,9) : ((0,1,3,2,8),
             """A. Brouwer and J. van Rees, More mutually orthogonal Latin squares,
             Discrete Mathematics 1982, vol 39, num 3, pp 263-281"""),

    (6,7) : ((0,1,3,16,35,26,36),
             """Charles J. Colbourn, Some direct constructions for incomplete transversal designs,
             Journal of Statistical Planning and Inference, vol 56, num 1, pp 93-104"""),

    (8,9) : ((0,1,20,70,23,59,3,8,19),
             """Charles J. Colbourn, Some direct constructions for incomplete transversal designs,
             Journal of Statistical Planning and Inference, vol 56, num 1, pp 93-104"""),

    (8,11) : ((0,1,6,56,22,35,47,23,60),
              """Charles J. Colbourn, Some direct constructions for incomplete transversal designs,
              Journal of Statistical Planning and Inference, vol 56, num 1, pp 93-104"""),

    (8,17) : ((0,1,3,2,133,126,47,109,74),
              """Charles J. Colbourn, Some direct constructions for incomplete transversal designs,
              Journal of Statistical Planning and Inference, vol 56, num 1, pp 93-104"""),

    (8,29) : ((0,1,4,11,94,60,85,16,198),
              """Charles J. Colbourn, Some direct constructions for incomplete transversal designs,
              Journal of Statistical Planning and Inference, vol 56, num 1, pp 93-104"""),

    (10,13) : ((0,1,5,10,22,6,14,9,53,129,84),
               """Charles J. Colbourn, Some direct constructions for incomplete transversal designs,
               Journal of Statistical Planning and Inference, vol 56, num 1, pp 93-104"""),

    (10,19) : ((0,1,3,96,143,156,182,142,4,189,25),
               """Charles J. Colbourn, Some direct constructions for incomplete transversal designs,
               Journal of Statistical Planning and Inference, vol 56, num 1, pp 93-104"""),

    (10,25) : ((0,1,3,85,140,178,195,22,48,179,188),
               """Charles J. Colbourn, Some direct constructions for incomplete transversal designs,
               Journal of Statistical Planning and Inference, vol 56, num 1, pp 93-104"""),

    (10,27) : ((0,1,3,82,109,241,36,112,141,263,126),
               """Charles J. Colbourn, Some direct constructions for incomplete transversal designs,
               Journal of Statistical Planning and Inference, vol 56, num 1, pp 93-104"""),

    (10,31) : ((0,1,3,57,128,247,289,239,70,271,96),
               """Charles J. Colbourn, Some direct constructions for incomplete transversal designs,
               Journal of Statistical Planning and Inference, vol 56, num 1, pp 93-104"""),

    (10,43) : ((0,1,6,29,170,207,385,290,375,32,336),
               """Charles J. Colbourn, Some direct constructions for incomplete transversal designs,
               Journal of Statistical Planning and Inference, vol 56, num 1, pp 93-104"""),

    (10, 81) : ((0,1,3,2,27,438,615,708,168,410,656),
               """Charles J. Colbourn, Some direct constructions for incomplete transversal designs,
               Journal of Statistical Planning and Inference, vol 56, num 1, pp 93-104"""),

    (10, 97) : ((0,1,3,6,11,274,772,340,707,157,556),
               """Charles J. Colbourn, Some direct constructions for incomplete transversal designs,
               Journal of Statistical Planning and Inference, vol 56, num 1, pp 93-104"""),

    (10,103) : ((0,1,3,2,7,744,342,797,468,46,561),
               """Charles J. Colbourn, Some direct constructions for incomplete transversal designs,
               Journal of Statistical Planning and Inference, vol 56, num 1, pp 93-104"""),

    (10,181) : ((0,1,3,8,5,68,514,16,1168,225,929),
               """Charles J. Colbourn, Some direct constructions for incomplete transversal designs,
               Journal of Statistical Planning and Inference, vol 56, num 1, pp 93-104"""),

    (10,187) : ((0,1,3,7,2,325,1138,730,1013,534,366),
               """Charles J. Colbourn, Some direct constructions for incomplete transversal designs,
               Journal of Statistical Planning and Inference, vol 56, num 1, pp 93-104"""),

    (10,259) : ((0,1,3,7,2,15,324,1956,1353,2041,1616),
               """Charles J. Colbourn, Some direct constructions for incomplete transversal designs,
               Journal of Statistical Planning and Inference, vol 56, num 1, pp 93-104"""),

    (10,273) : ((0,1,3,6,11,28,2573,38,1215,1299,2468),
               """Charles J. Colbourn, Some direct constructions for incomplete transversal designs,
               Journal of Statistical Planning and Inference, vol 56, num 1, pp 93-104"""),

    (10,319) : ((0,1,3,7,2,43,239,1335,1586,2724,63),
               """Charles J. Colbourn, Some direct constructions for incomplete transversal designs,
               Journal of Statistical Planning and Inference, vol 56, num 1, pp 93-104"""),

    (10,391) : ((0,1,3,2,5,32,555,3450,1242,1823,3833),
               """Charles J. Colbourn, Some direct constructions for incomplete transversal designs,
               Journal of Statistical Planning and Inference, vol 56, num 1, pp 93-104"""),

    (10,409) : ((0,1,3,2,5,11,505,3202,1502,2521,3023),
               """Charles J. Colbourn, Some direct constructions for incomplete transversal designs,
               Journal of Statistical Planning and Inference, vol 56, num 1, pp 93-104"""),

    (12,73) : ((0,1,607,719,837,496,240,645,184,829,451,830,770),
               """J.R. Abel, Some V(12,t) vectors and designs from difference and quasi-difference matrices,
               Australasian Journal of Combinatorics 2008, vol 40 pp 69-85"""),

    (12, 83) : ((0,1,627,898,836,939,742,42,847,531,173,607,361),
               """J.R. Abel, Some V(12,t) vectors and designs from difference and quasi-difference matrices,
               Australasian Journal of Combinatorics 2008, vol 40, pp 69-85"""),

    (12, 89) : ((0,1,602,894,827,661,350,647,304,47,430,533,550),
               """J.R. Abel, Some V(12,t) vectors and designs from difference and quasi-difference matrices,
               Australasian Journal of Combinatorics 2008, vol 40, pp 69-85"""),

    (12,101) : ((0,1,787,1049,818,1064,288,346,464,958,1188,340,1192),
               """J.R. Abel, Some V(12,t) vectors and designs from difference and quasi-difference matrices,
               Australasian Journal of Combinatorics 2008, vol 40, pp 69-85"""),

    (12,103) : ((0,1,770,1027,806,1082,515,436,1096,1060,57,1135,1144),
               """J.R. Abel, Some V(12,t) vectors and designs from difference and quasi-difference matrices,
               Australasian Journal of Combinatorics 2008, vol 40, pp 69-85"""),

    (12,121) : ((0,1,713,1265,848,421,998,69,874,1126,693,467,1164),
               """J.R. Abel, Some V(12,t) vectors and designs from difference and quasi-difference matrices,
               Australasian Journal of Combinatorics 2008, vol 40, pp 69-85"""),

    (12,169) : ((0,1,425,326,951,1211,1881,1063,1631,1363,1554,665,1600),
               """J.R. Abel, Some V(12,t) vectors and designs from difference and quasi-difference matrices,
               Australasian Journal of Combinatorics 2008, vol 40, pp 69-85"""),

    (12,191) : ((0,1,491,527,939,377,1685,1735,1967,1176,391,2192,681),
               """J.R. Abel, Some V(12,t) vectors and designs from difference and quasi-difference matrices,
               Australasian Journal of Combinatorics 2008, vol 40, pp 69-85"""),

    (12,199) : ((0,1,377,524,946,560,316,1591,2036,273,1841,2091,713),
               """J.R. Abel, Some V(12,t) vectors and designs from difference and quasi-difference matrices,
               Australasian Journal of Combinatorics 2008, vol 40, pp 69-85"""),

    (12,229) : ((0,1,338,312,933,380,401,2398,612,1279,1514,268,528),
               """J.R. Abel, Some V(12,t) vectors and designs from difference and quasi-difference matrices,
               Australasian Journal of Combinatorics 2008, vol 40, pp 69-85"""),

}
# Translate all V(m,t) into OA constructors
for (m,t),(vec,source) in Vmt_vectors.iteritems():
    OA_constructions[(m+1)*t+1] = (m+2, lambda m=m,t=t,vec=vec:OA_from_Vmt(m,t,vec))

# Create the list of V(m,t) vectors for the doc
_all_m = sorted(set(m for m,_ in Vmt_vectors.keys()))
LIST_OF_VMT_VECTORS = join(("    - `m={}` and `t=` ".format(m)+
                           join(("`{}`".format(t) for _,t in sorted(Vmt_vectors.keys()) if _ == m),", ")
                           for m in _all_m), "\n")

r""""
Tests for the Vmt vectors

EXAMPLES::

    sage: from sage.combinat.designs.orthogonal_arrays import is_orthogonal_array
    sage: from sage.combinat.designs.orthogonal_arrays import OA_from_Vmt
    sage: from sage.combinat.designs.database import Vmt_vectors
    sage: for (m,t),(vec,source) in sorted(Vmt_vectors.items()):
    ....:     k,n = m+2,(m+1)*t+1
    ....:     if n < 1000:
    ....:         assert is_orthogonal_array(OA_from_Vmt(m,t,vec),k,n)
    ....:     print "{:11}{}".format("V({},{}):".format(m,t),source)
    V(4,9):    A. Brouwer and J. van Rees, More mutually orthogonal Latin squares,
                 Discrete Mathematics 1982, vol 39, num 3, pp 263-281
    V(6,7):    Charles J. Colbourn, Some direct constructions for incomplete transversal designs,
                 Journal of Statistical Planning and Inference, vol 56, num 1, pp 93-104
    V(8,9):    Charles J. Colbourn, Some direct constructions for incomplete transversal designs,
                 Journal of Statistical Planning and Inference, vol 56, num 1, pp 93-104
    V(8,11):   Charles J. Colbourn, Some direct constructions for incomplete transversal designs,
                  Journal of Statistical Planning and Inference, vol 56, num 1, pp 93-104
    V(8,17):   Charles J. Colbourn, Some direct constructions for incomplete transversal designs,
                  Journal of Statistical Planning and Inference, vol 56, num 1, pp 93-104
    V(8,29):   Charles J. Colbourn, Some direct constructions for incomplete transversal designs,
                  Journal of Statistical Planning and Inference, vol 56, num 1, pp 93-104
    V(10,13):  Charles J. Colbourn, Some direct constructions for incomplete transversal designs,
                   Journal of Statistical Planning and Inference, vol 56, num 1, pp 93-104
    V(10,19):  Charles J. Colbourn, Some direct constructions for incomplete transversal designs,
                   Journal of Statistical Planning and Inference, vol 56, num 1, pp 93-104
    V(10,25):  Charles J. Colbourn, Some direct constructions for incomplete transversal designs,
                   Journal of Statistical Planning and Inference, vol 56, num 1, pp 93-104
    V(10,27):  Charles J. Colbourn, Some direct constructions for incomplete transversal designs,
                   Journal of Statistical Planning and Inference, vol 56, num 1, pp 93-104
    V(10,31):  Charles J. Colbourn, Some direct constructions for incomplete transversal designs,
                   Journal of Statistical Planning and Inference, vol 56, num 1, pp 93-104
    V(10,43):  Charles J. Colbourn, Some direct constructions for incomplete transversal designs,
                   Journal of Statistical Planning and Inference, vol 56, num 1, pp 93-104
    V(10,81):  Charles J. Colbourn, Some direct constructions for incomplete transversal designs,
                   Journal of Statistical Planning and Inference, vol 56, num 1, pp 93-104
    V(10,97):  Charles J. Colbourn, Some direct constructions for incomplete transversal designs,
                   Journal of Statistical Planning and Inference, vol 56, num 1, pp 93-104
    V(10,103): Charles J. Colbourn, Some direct constructions for incomplete transversal designs,
                   Journal of Statistical Planning and Inference, vol 56, num 1, pp 93-104
    V(10,181): Charles J. Colbourn, Some direct constructions for incomplete transversal designs,
                   Journal of Statistical Planning and Inference, vol 56, num 1, pp 93-104
    V(10,187): Charles J. Colbourn, Some direct constructions for incomplete transversal designs,
                   Journal of Statistical Planning and Inference, vol 56, num 1, pp 93-104
    V(10,259): Charles J. Colbourn, Some direct constructions for incomplete transversal designs,
                   Journal of Statistical Planning and Inference, vol 56, num 1, pp 93-104
    V(10,273): Charles J. Colbourn, Some direct constructions for incomplete transversal designs,
                   Journal of Statistical Planning and Inference, vol 56, num 1, pp 93-104
    V(10,319): Charles J. Colbourn, Some direct constructions for incomplete transversal designs,
                   Journal of Statistical Planning and Inference, vol 56, num 1, pp 93-104
    V(10,391): Charles J. Colbourn, Some direct constructions for incomplete transversal designs,
                   Journal of Statistical Planning and Inference, vol 56, num 1, pp 93-104
    V(10,409): Charles J. Colbourn, Some direct constructions for incomplete transversal designs,
                   Journal of Statistical Planning and Inference, vol 56, num 1, pp 93-104
    V(12,73):  J.R. Abel, Some V(12,t) vectors and designs from difference and quasi-difference matrices,
                   Australasian Journal of Combinatorics 2008, vol 40 pp 69-85
    V(12,83):  J.R. Abel, Some V(12,t) vectors and designs from difference and quasi-difference matrices,
                   Australasian Journal of Combinatorics 2008, vol 40, pp 69-85
    V(12,89):  J.R. Abel, Some V(12,t) vectors and designs from difference and quasi-difference matrices,
                   Australasian Journal of Combinatorics 2008, vol 40, pp 69-85
    V(12,101): J.R. Abel, Some V(12,t) vectors and designs from difference and quasi-difference matrices,
                   Australasian Journal of Combinatorics 2008, vol 40, pp 69-85
    V(12,103): J.R. Abel, Some V(12,t) vectors and designs from difference and quasi-difference matrices,
                   Australasian Journal of Combinatorics 2008, vol 40, pp 69-85
    V(12,121): J.R. Abel, Some V(12,t) vectors and designs from difference and quasi-difference matrices,
                   Australasian Journal of Combinatorics 2008, vol 40, pp 69-85
    V(12,169): J.R. Abel, Some V(12,t) vectors and designs from difference and quasi-difference matrices,
                   Australasian Journal of Combinatorics 2008, vol 40, pp 69-85
    V(12,191): J.R. Abel, Some V(12,t) vectors and designs from difference and quasi-difference matrices,
                   Australasian Journal of Combinatorics 2008, vol 40, pp 69-85
    V(12,199): J.R. Abel, Some V(12,t) vectors and designs from difference and quasi-difference matrices,
                   Australasian Journal of Combinatorics 2008, vol 40, pp 69-85
    V(12,229): J.R. Abel, Some V(12,t) vectors and designs from difference and quasi-difference matrices,
                   Australasian Journal of Combinatorics 2008, vol 40, pp 69-85
"""


DF = {
##############
# lambda = 1 #
##############
( 15, 3, 1):
  {(15,): [[0,1,4],[0,2,9],[0,5,10]]},
( 21, 3, 1):
  {(21,): [[0,1,3],[0,4,12],[0,5,11],[0,7,14]]},
( 21, 5, 1):
  {(21,): [[0,1,4,14,16]]},
( 25, 3, 1):
  {(25,): [[0,1,3],[0,4,11],[0,5,13],[0,6,15]]},
( 25, 4, 1):
  {(5,5): [[(0,0),(0,1),(1,0),(2,2)],[(0,0),(0,2),(2,0),(4,4)]]},
( 27, 3, 1):
  {(27,): [[0,1,3],[0,4,11],[0,5,15],[0,6,14],[0,9,18]]},
( 33, 3, 1):
  {(33,): [[0,1,3],[0,4,10],[0,5,18],[0,7,19],[0,8,17],[0,11,22]]},
( 37, 4, 1):
  {(37,): [[0,1,3,24],[0,4,26,32],[0,10,18,30]]},
( 39, 3, 1):
  {(39,): [[0,1,3],[0,4,18],[0,5,27],[0,6,16],[0,7,15],[0,9,20],[0,13,26]]},
( 40, 4, 1):
  {(40,): [[0,1,4,13],[0,2,7,24],[0,6,14,25],[0,10,20,30]]},
( 45, 3, 1):
  {(45,): [[0,1,3],[0,4,10],[0,5,28],[0,7,34],[0,8,32],[0,9,29],[0,12,26],[0,15,30]]},
( 45, 5, 1):
  {(3,3,5): [[(0,1,0),(0,2,0),(1,0,2),(2,0,2),(0,0,1)],
             [(2,1,0),(1,2,0),(2,2,2),(1,1,2),(0,0,1)],
             [(0,0,0),(0,0,1),(0,0,2),(0,0,3),(0,0,4)]]},
( 49, 3, 1):
  {(49,): [[0,1,3],[0,4,9],[0,6,17],[0,7,23],[0,8,30],[0,10,31],[0,12,36],[0,14,34]]},
( 49, 4, 1):
  {(49,): [[0,1,3,8,],[0,4,18,29],[0,6,21,33],[0,9,19,32]]},
( 51, 3, 1):
  {(51,): [[0,1,3],[0,4,9],[0,6,25],[0,7,35],
           [0,8,22],[0,10,21],[0,12,27],[0,13,31],[0,17,34]]},
( 52, 4, 1):
  {(52,): [[0,1,3,7,],[0,5,19,35],[0,8,20,31],[0,9,24,34],[0,13,26,39]]},
( 55, 3, 1):
  {(55,): [[0,1,3],[0,4,9],[0,6,16],[0,7,32],[0,8,29],
           [0,11,42],[0,12,27],[0,14,36],[0,17,37]]},
( 57, 3, 1):
  {(57,): [[0,1,3],[0,4,9],[0,6,13],[0,8,26],[0,10,33],
           [0,11,32],[0,12,40],[0,14,41],[0,15,35],[0,19,38]]},
( 63, 3, 1):
  {(63,): [[0,1,3],[0,4,9],[0,6,13],[0,8,25],[0,10,41],[0,11,44],
          [0,12,36],[0,14,37],[0,15,43],[0,16,34],[0,21,42]]},
( 64, 4, 1):
  {(64,): [[0,1,3,7,],[0,5,18,47],[0,8,33,44],
           [0,9,19,43],[0,12,26,49],[0,16,32,48]]},
( 65, 5, 1):
  {(65,): [[0,1,3,31,45],[0,4,10,19,57],[0,5,16,41,48],[0,13,26,39,52]]},
( 69, 3, 1):
  {(69,): [[0,1,3],[0,4,9],[0,6,13],[0,8,24],[0,10,38],[0,11,47],[0,12,32],
          [0,14,40],[0,15,50],[0,17,42],[0,18,39],[0,23,46]]},
( 75, 3, 1):
  {(75,): [[0,1,67],[0,2,47],[0,3,41],[0,4,69],[0,5,68],[0,11,55],[0,13,61],
          [0,15,33],[0,16,52],[0,17,43],[0,19,40],[0,22,51],[0,25,50]]},
( 76, 4, 1):
  {(76,): [[0,1,7,22],[0,2,11,45],[0,3,59,71],[0,4,32,50],
           [0,10,37,51],[0,13,36,60],[0,19,38,57]]},
( 81, 3, 1):
  {(81,): [[0,1,39],[0,2,58],[0,3,34],[0,4,21],[0,5,67],[0,6,15],[0,7,36],
           [0,8,59],[0,10,63],[0,11,37],[0,12,61],[0,13,48],[0,16,40],[0,27,54]]},
( 81, 5, 1):
  {(81,): [[0,1,5,12,26],[0,2,10,40,64],[0,3,18,47,53],[0,9,32,48,68]]},
( 85, 4, 1):
  {(85,): [[0,2,41,42],[0,17,32,38],[0,18,27,37],[0,13,29,36],
           [0,11,31,35],[0,12,26,34,],[0,5,30,33]]},
( 91, 6, 1):
  {(91,): [[0,1,3,7,25,38], [0,16,21,36,48,62], [0,30,40,63,74,82]]},
(121, 5, 1):
  {(121,): [[0,14,26,51,60],[0,15,31,55,59],[0,10,23,52,58],
            [0,3,36,56,57],[0,7,18,45,50],[0,8,30,47,49]]},
(121, 6, 1):
  {(11,11): [[(0,0),(0,3),(0,4),(1,1),(1,7),(4,6)],
             [(0,0),(0,2),(2,5),(4,7),(6,4),(8,0)],
             [(0,0),(1,5),(2,0),(4,1),(6,0),(7,2)],
             [(0,0),(1,0),(3,9),(4,8),(6,1),(9,5)]]},
(141, 5, 1):
  {(141,): [[0,33,60,92,97],[0,3,45,88,110],[0,18,39,68,139],[0,12,67,75,113],
            [0,1,15,84,94],[0,7,11,24,30],[0,36,90,116,125]]},
(161, 5, 1):
  {(161,): [[0,19,34,73,80],[0,16,44,71,79],[0,12,33,74,78],[0,13,30,72,77],
            [0,11,36,67,76],[0,18,32,69,75],[0,10,48,68,70],[0,3,29,52,53]]},
(175, 7, 1):
  {(7,5,5): [[(0,0,0),(1,0,0),(2,0,0),(3,0,0),(4,0,0),(5,0,0),(6,0,0)],
             [(0,0,0),(1,1,3),(1,4,2),(2,2,2),(2,3,3),(4,2,0),(4,3,0)],
             [(0,0,0),(1,3,4),(1,2,1),(2,2,3),(2,3,2),(4,0,2),(4,0,3)],
             [(0,0,0),(1,1,2),(1,4,3),(2,1,1),(2,4,4),(4,0,1),(4,0,4)],
             [(0,0,0),(1,3,1),(1,2,4),(2,4,1),(2,1,4),(4,1,0),(4,4,0)]]},
(201, 5, 1):
  {(201,): [[0,1,45,98,100],[0,3,32,65,89],[0,4,54,70,75],[0,6,49,69,91],[0,7,58,81,95],
            [0,8,34,72,90],[0,9,36,77,96],[0,10,35,83,94],[0,12,40,79,92],[0,15,46,76,93]]},
(217, 7, 1):
  {(217,): [[0,1,37,67,88,92,149],[0,15,18,65,78,121,137],[0,8,53,79,85,102,107],
            [0,11,86,100,120,144,190],[0,29,64,165,198,205,207],[0,31,62,93,124,155,186]]},
(221, 5, 1):
  {(221,): [[0,1,24,61,116],[0,3,46,65,113],[0,4,73,89,130],[0,5,77,122,124],
            [0,6,39,50,118],[0,7,66,81,94],[0,8,38,64,139],[0,9,29,80,107],
            [0,10,35,93,135],[0,12,34,52,88],[0,14,31,63,84]]},

(259, 7, 1): # the following one is lemma 2.2 in Abel "Some new BIBDs with block size 7"
  {(7,37): [[(0,0),(1,0),(2,0),(3,0),(4,0),(5,0),(6,0)],
            [(0,0),(0,1),(0,6),(1,4),(2,19),(3,25),(6,26)],
            [(0,0),(0,10),(0,23),(2,3),(4,5),(5,1),(6,28)],
            [(0,0),(0,8),(0,26),(1,13),(3,10),(4,30),(5,21)],
            [(0,0),(0,4),(1,25),(1,34),(2,33),(2,35),(4,10)],
            [(0,0),(0,3),(1,26),(2,7),(2,28),(4,17),(4,34)],
            [(0,0),(0,30),(1,7),(1,22),(2,1),(4,21),(4,33)]]},

##############
# lambda = 2 #
##############
( 16, 3, 2):
  {(16,): [[0,1,2],[0,2,8],[0,3,7],[0,4,7],[0,5,10]]},
( 28, 3, 2):
  {(28,): [[0,1,12],[0,2,11],[0,2,12],[0,3,7],[0,3,13],
           [0,4,9],[0,5,13],[0,6,7],[0,6,14]]},
( 40, 3, 2):
  {(40,): [[0,1,4],[0,1,16],[0,2,7],[0,2,9],[0,3,17],[0,4,17],[0,5,19],
           [0,6,16],[0,6,18],[0,8,18],[0,8,19],[0,9,20],[0,12,25]]},
( 19, 4, 2):
  {(19,): [[0,1,3,12],[0,1,5,13],[0,4,6,9]]},
( 21, 4, 3):
  {(21,): [[0,2,3,7],[0,3,5,9],[0,1,7,11],[0,2,8,11],[0,1,9,14]]},
( 22, 4, 2):
  {(22,): [[0,4,16,17],[0,12,14,21],[0,14,16,19],[0,4,11,15]]},
( 31, 4, 2):
  {(31,): [[0,1,8,11],[0,1,13,17],[0,2,11,14],[0,5,7,13],[0,5,9,15]]},
( 34, 4, 2):
  {(34,): [[0,1,22,24],[0,1,19,25],[0,2,6,29],[0,4,7,20],[0,5,8,20],[0,8,17,25]]},
( 43, 4, 2):
  {(43,): [[0,1,6,36],[0,3,18,22],[0,9,11,23],[0,10,12,26],[0,26,27,33],
           [0,13,35,38],[0,19,28,39,]]},
( 46, 4, 2):
  {(46,): [[0,2,7,10],[0,4,19,32],[0,10,34,35],[0,5,8,24],[0,26,30,39],
           [0,17,26,32],[0,28,34,45],[0,2,23,25]]},
(31, 5, 2):
  {(31,): [[0,1,3,7,15],[0,3,9,14,21],[0,4,5,13,15,]]},
( 35, 5, 2):
  {(35,): [[0,2,8,12,13],[0,3,18,22,27],[0,17,23,32,33],
           [0,7,14,21,28],[0,7,14,21,28]]},
( 51, 5, 2):
  {(51,): [[0,1,14,31,35],[0,1,9,23,33],[0,11,16,18,42],
           [0,7,13,36,39],[0,4,10,12,15]]},
( 71, 5, 2):
  {(71,): [[1,5,25,54,57],[3,4,15,20,29],[9,12,16,45,60],[27,36,38,48,64],
           [2,10,37,43,50],[6,8,30,40,58],[18,19,24,32,49]]},
( 46, 6, 2):
  {(46,): [[0,1,3,11,31,35],[0,1,4,10,23,29],[0,2,7,15,32,41]]},
( 61, 6, 2):
  {(61,): [[12,15,28,34,35,59],[1,13,18,47,51,53],
           [8,10,11,21,29,43],[16,20,25,32,40,50]]},
( 43, 7, 2):
  {(43,): [[0,1,11,19,31,38,40],[0,2,10,16,25,38,42]]},
( 64, 7, 2):
  {(64,): [[0,1,2,4,7,28,52],[0,4,9,21,31,39,53],[0,6,15,23,34,41,54]]},
( 75, 5, 2):
  {(5,15): [[(0,0),(1,10),(1,8),(4,1),(4,2)],
            [(0,0),(2,5),(2,10),(3,7),(3,13)],
            [(0,0),(1,10),(1,2),(4,4),(4,8)],
            [(0,0),(2,5),(2,10),(3,14),(3,11)],
            [(0,0),(1,4),(1,5),(4,1),(4,8)],
            [(0,0),(1,1),(1,5),(4,4),(4,2)],
            [(0,0),(2,7),(2,13),(3,1),(3,4)],
            [(0,0),(1,0),(2,0),(3,0),(4,0)],
            [(0,0),(1,0),(2,0),(3,0),(4,0)]]},
( 85, 7, 2):
  {(85,): [[0,1,11,20,32,35,39],[0,2,6,16,29,50,65],
           [0,3,9,27,55,72,80],[0,5,7,30,47,48,59]]},
( 85, 8, 2):
  {(85,): [[24,31,39,50,67,68,70,82],[20,49,51,55,56,60,72,81],
           [9,19,29,37,43,56,59,81]]},
(153, 9, 2):
  {(3,3,17): [[(0,0,0),(0,1,0),(0,2,0),(1,0,0),(1,1,0),(1,2,0),(2,0,0),(2,1,0),(2,2,0)],
              [(0,0,0),(0,1,0),(0,2,0),(1,0,0),(1,1,0),(1,2,0),(2,0,0),(2,1,0),(2,2,0)],
              [(0,0,0),(0,1,1),(0,1,16),(0,2,4),(0,2,13),(1,0,3),(1,0,14),(2,0,5),(2,0,12)],
              [(0,0,0),(0,1,2),(0,1,15),(0,2,8),(0,2,9),(1,0,6),(1,0,11),(2,0,10),(2,0,7)],
              [(0,0,0),(0,1,3),(0,1,14),(0,2,12),(0,2,5),(1,0,9),(1,0,8),(2,0,15),(2,0,2)],
              [(0,0,0),(0,1,6),(0,1,11),(0,2,7),(0,2,10),(1,0,1),(1,0,16),(2,0,13),(2,0,4)]]},
(181,10, 2):
  {(181,): [[1,7,40,42,51,59,113,125,135,151],
            [19,22,31,35,36,64,74,133,154,156],
            [10,15,34,47,58,65,83,87,161,164],
            [12,18,32,52,77,78,142,157,165,172]]},

##############
# lambda = 3 #
##############

( 21, 6, 3):
  {(21,): [[0,2,10,15,19,20],[0,3,7,9,10,16]]},
( 41, 6, 3):
  {(41,): [[0,1,10,16,18,37],[0,6,14,17,19,26],
           [0,2,20,32,33,36],[0,11,12,28,34,38]]},
( 51, 6, 3):
  {(51,): [[15,17,18,27,34,48],[3,17,30,34,42,45],[9,17,24,33,34,39],
           [3,25,41,43,44,48],[3,5,25,29,43,48]]},
( 61, 6, 3):
  {(61,): [[0,1,9,20,58,34],[0,2,7,18,40,55],[0,4,14,19,36,49],
           [0,8,11,28,37,38],[0,13,15,16,22,56],[0,26,30,32,44,51]]},
( 29, 7, 3):
  {(29,): [[1,7,16,20,23,24,25],[2,3,11,14,17,19,21]]},
( 43, 7, 3):
  {(43,): [[1,4,11,16,21,35,41],[3,5,12,19,20,33,37],[9,13,14,15,17,25,36]]},
( 57, 7, 3):
  {(57,): [[0,1,11,12,15,35,53],[0,7,17,20,27,29,48],
           [0,5,18,26,32,49,51],[0,2,6,9,14,41,42]]},
( 61,10, 3):
  {(61,): [[1,4,18,20,32,35,36,41,42,54],[11,13,14,21,23,28,34,39,43,47]]},
( 71, 7, 3):
  {(71,): [[1,20,30,32,37,45,48],[2,3,19,25,40,60,64],[4,6,9,38,49,50,57],
           [5,8,12,18,27,29,43],[10,15,16,24,36,54,58]]},
( 85, 7, 3):
  {(85,): [[0,7,23,27,28,31,71],[0,12,22,41,61,74,79],
           [0,6,11,13,38,42,77],[0,1,7,16,19,27,49],
           [0,9,26,39,54,56,71],[0,2,3,12,37,53,63]]},
( 97, 9, 3):
  {(97,): [[1,2,25,35,46,58,61,70,90],[3,4,8,38,43,50,69,86,87],
           [6,12,16,32,53,55,57,75,82],[9,18,24,26,31,34,37,48,64]]},
( 49, 9, 3):
  {(49,): [[0,1,3,5,9,14,19,25,37],[0,2,12,13,16,19,34,41,42]]},
(121,10, 3):
  {(11,11): [[(0,1),(0,3),(0,4),(0,5),(0,9),(1,8),(3,2),(4,10),(5,7),(9,6)],
             [(1,2),(3,6),(4,8),(5,10),(9,7),(10,2),(8,6),(7,8),(6,10),(2,7)],
             [(1,7),(3,10),(4,6),(5,2),(9,8),(1,4),(3,1),(4,5),(5,9),(9,3)],
             [(10,10),(8,8),(7,7),(6,6),(2,2),(1,0),(3,0),(4,0),(5,0),(9,0)]]},

###############
# lambda = 4  #
###############

( 22, 7, 4):
  {(22,): [[0,2,6,8,9,10,13],[0,3,5,6,12,13,17]]},
( 29, 8, 4):
  {(29,): [[0,1,7,16,20,23,24,25],[0,2,3,11,14,17,19,21]]},
( 71, 8, 4):
  {(71,): [[0,1,20,30,32,37,45,48],[0,2,3,19,25,40,60,64],
           [0,4,6,9,38,49,50,57],[0,5,8,12,18,27,29,43],
           [0,10,15,16,24,36,54,58]]},
( 43, 8, 4):
  {(43,): [[0,1,4,11,16,21,35,41],[0,3,5,12,19,20,33,37],
           [0,9,13,14,15,17,25,36]]},
( 46,10, 4):
  {(46,): [[3,7,13,16,23,24,25,28,30,42],[2,10,12,18,25,34,40,43,44,45]]},
( 55, 9, 4):
  {(55,): [[0,4,21,25,26,42,45,53,54],[0,6,8,25,37,39,45,48,52],
           [2,5,6,13,15,20,25,39,45]]},
( 67,12, 4):
  {(67,): [[1,8,23,25,28,29,31,37,47,54,55,64],
           [3,20,25,32,36,39,44,45,54,55,57,59]]},

##############
# lambda = 5 #
##############

( 13, 5, 5):
  {(13,): [[0,1,2,4,8],[0,1,3,6,12],[0,2,5,6,10]]},
( 17, 5, 5):
  {(17,): [[0,1,4,13,16],[0,3,5,12,14],[0,2,8,9,15],[0,6,7,10,11]]},
( 21, 6, 5):
  {(21,): [[0,2,6,12,15,16],[0,3,6,7,11,19],
           [0,7,15,16,17,18],[0,2,7,9,14,16]]},
( 22, 6, 5):
  {(22,): [[0,1,2,5,10,13],[0,1,5,6,8,15],
           [0,2,3,6,16,18],[0,2,6,11,13,17]]},
( 28, 6, 5):
  {(28,): [[0,4,7,8,16,21],[5,7,8,9,14,20],[7,12,14,16,17,25],
           [1,4,7,13,14,24],[2,4,8,16,18,22]]},
( 33, 5, 5):
  {(33,): [[0,2,3,7,25],[0,3,13,14,29],[0,4,5,12,13],[0,2,12,16,26],
           [0,3,12,20,31],[3,9,12,15,27],[0,8,13,14,31],[0,2,7,13,29]]},
( 33, 6, 5):
  {(33,): [[0,3,12,17,18,28],[0,2,3,16,28,29],[0,16,20,26,28,30],
           [0,2,3,12,16,27],[0,6,20,21,28,30],[0,4,11,15,22,26]]},
( 37,10, 5):
  {(37,): [[0,1,7,9,10,12,16,26,33,34],[0,2,14,15,18,20,24,29,31,32]]},
( 39, 6,5):
  {(39,): [[0,3,4,17,19,32],[0,1,5,12,30,36],[0,3,8,9,25,27],[0,7,10,12,17,21],
           [0,16,18,19,27,35],[0,2,18,27,28,33],[0,6,13,19,26,32]]},
( 45,11, 5):
  {(45,): [[1,3,7,10,22,25,30,35,37,38,44],[0,2,3,14,22,26,27,28,31,32,38]]},
( 46,10, 5):
  {(46,): [[0,4,6,11,12,15,24,25,28,42],[0,2,5,7,8,9,14,24,34,35],
           [0,2,12,32,40,23,25,35,9,17]]},
( 55,10, 5):
  {(55,): [[0,5,11,15,20,22,25,33,44,45],[3,7,8,10,31,37,39,45,46,49],
           [3,7,8,10,31,37,39,45,46,49]]},
( 67,11, 5):
  {(67,): [[1,9,14,15,22,24,25,40,59,62,64],[2,13,18,28,30,44,48,50,51,57,61],
           [4,21,26,29,33,35,36,47,55,56,60]]},
( 73,10, 5):
  {(73,): [[0,1,2,4,8,16,32,37,55,64],[0,5,7,10,14,20,28,39,40,56],
           [0,25,27,35,49,50,54,61,67,70],[0,11,15,21,22,30,42,44,47,60]]},

###############
# lambda >= 6 #
###############

( 11, 4,6):
  {(11,): [[0,1,8,9],[0,2,5,7],[0,1,4,5],[0,2,3,5],[0,4,5,9]]},
( 15, 4,6):
  {(15,): [[0,1,2,3],[0,2,4,6],[0,4,8,12],[0,8,1,9],
           [3,6,9,12],[0,1,5,10],[0,2,5,10]]},
( 15, 5,6):
  {(15,): [[0,1,2,3,6],[0,2,4,7,8],[0,2,4,9,10],
           [0,3,6,10,11],[0,3,6,9,12]]},
( 21, 8,14):
  {(21,): [[0,9,10,13,14,15,18,19],[0,1,4,7,9,15,16,18],[0,1,2,4,6,14,15,16],
           [0,1,3,4,8,14,16,18],[0,1,4,9,11,12,14,16]]},
( 21, 10, 9):
  {(21,): [[0,1,2,3,4,7,8,11,14,16],[0,6,7,9,11,12,15,16,17,19]]},
( 22, 8, 8):
  {(22,): [[0,1,5,7,13,17,20,21],[0,2,7,11,13,14,16,17],[0,3,4,12,14,15,17,21]]},
( 22, 8,12):
  {(22,): [[1,2,3,5,6,9,15,18], [1,2,3,5,8,9,10,15],
           [1,3,4,9,13,18,19,21], [2,4,6,12,13,15,17,1],
           [2,4,8,12,13,15,19,1], [2,4,8,16,13,15,19,5]]},
( 25, 7, 7):
  {(5,5): [[(0,0),(0,1),(0,4),(1,1),(1,2),(4,3),(4,4)],
           [(0,0),(1,0),(1,3),(2,3),(3,2),(4,0),(4,2)],
           [(0,0),(0,2),(0,3),(2,2),(2,4),(3,1),(3,3)],
           [(0,0),(1,4),(2,0),(2,1),(3,0),(3,4),(4,1)]]},
( 29, 8,6):
  {(29,): [[0,5,10,11,12,13,16,20],[0,8,10,12,17,22,23,26],
           [0,4,5,11,13,23,25,26]]},
( 34,12, 8):
  {(34,): [[0,5,9,14,15,17,20,25,26,27,28,30],
           [0,6,7,10,13,17,18,20,22,24,25,26]]},
( 34,12,10):
  {(34,): [[0,2,3,4,8,9,11,13,14,24,27,30],
           [0,2,6,7,8,11,13,14,22,25,26,32],
           [0,2,10,18,22,32,17,19,27,1,5,15]]},
( 43,15,10):
  {(43,): [[1,3,6,13,18,21,22,25,26,27,33,35,36,38,40],
           [9,10,11,13,16,17,19,23,26,27,28,33,35,38,39]]},
( 46,10, 6):
  {(46,): [[0,2,11,13,21,22,30,33,34,40],[0,2,6,7,22,23,28,32,35,38],
           [0,2,4,7,8,9,12,23,26,41]]},
( 49,21,10):
  {(7,7): [[(0,1),(0,2),(0,4),(1,1),(1,2),(1,4),(2,1),(2,2),(2,4),(3,1),(3,2),
            (3,4),(4,1),(4,2),(4,4),(5,1),(5,2),(5,4),(6,1),(6,2),(6,4)],
           [(1,0),(1,1),(1,2),(1,4),(2,0),(2,1),(2,2),(2,4),(4,0),(4,1),(4,2),
            (4,4),(3,3),(3,5),(3,6),(5,3),(5,5),(5,6),(6,3),(6,5),(6,6)]]},
( 53,13, 6):
  {(53,): [[1,10,13,15,16,24,28,36,42,44,46,47,49],
           [2,3,19,20,26,30,31,32,35,39,41,45,48]]},
( 53,14, 7):
  {(53,): [[0,1,10,13,15,16,24,28,36,42,44,46,47,49],
           [0,2,3,19,20,26,30,31,32,35,39,41,45,48]]},
( 61,15, 7):
  {(61,): [[0,1,3,4,8,10,13,22,30,35,44,45,46,50,58],
           [0,1,3,5,13,18,29,34,35,37,41,43,44,51,55]]},
( 67,12, 6):
  {(67,): [[0,1,9,14,15,22,24,25,40,59,62,64],
           [0,2,13,18,28,30,44,48,50,51,57,61],
           [0,4,21,26,29,33,35,36,47,55,56,60]]},
}

# Create the list of DF for the documentation
_all_l = sorted(set(l for v,k,l in DF.keys()))
LIST_OF_DF = join(("    - `\lambda={}`:\n       ".format(l)+
                  join(("`({},{},{})`".format(v,k,l) for v,k,_ in sorted(DF.keys()) if _ == l),", ")
                  for l in _all_l), "\n")

def DM_12_6_1():
    r"""
    Return a `(12,6,1)`-difference matrix as built in [Hanani75]_.

    This design is Lemma 3.21 from [Hanani75]_.

    EXAMPLES::

        sage: from sage.combinat.designs.designs_pyx import is_difference_matrix
        sage: from sage.combinat.designs.database import DM_12_6_1
        sage: G,M = DM_12_6_1()
        sage: is_difference_matrix(zip(*M),G,6,1)
        True

    Can be obtained from the constructor::

        sage: _ = designs.difference_matrix(12,6)

    REFERENCES:

    .. [Hanani75] Haim Hanani,
      Balanced incomplete block designs and related designs,
      http://dx.doi.org/10.1016/0012-365X(75)90040-0,
      Discrete Mathematics, Volume 11, Issue 3, 1975, Pages 255-369.
    """
    from sage.groups.additive_abelian.additive_abelian_group import AdditiveAbelianGroup
    from sage.rings.finite_rings.integer_mod_ring import IntegerModRing as AdditiveCyclic
    G = AdditiveCyclic(2).cartesian_product(AdditiveCyclic(6))
    M = [[(0,0),(0,0),(0,0),(0,0),(0,0),(0,0)],
         [(0,0),(0,1),(1,0),(0,3),(1,2),(0,4)],
         [(0,0),(0,2),(1,2),(1,0),(0,1),(1,5)],
         [(0,0),(0,3),(0,2),(0,1),(1,5),(1,4)],
         [(0,0),(0,4),(1,1),(1,3),(0,5),(0,2)],
         [(0,0),(0,5),(0,1),(1,5),(1,3),(1,1)],
         [(0,0),(1,0),(1,3),(0,2),(0,3),(1,2)],
         [(0,0),(1,1),(1,5),(1,2),(1,4),(1,0)],
         [(0,0),(1,2),(0,4),(0,5),(0,2),(1,3)],
         [(0,0),(1,3),(1,4),(0,4),(1,1),(0,1)],
         [(0,0),(1,4),(0,5),(1,1),(1,0),(0,3)],
         [(0,0),(1,5),(0,3),(1,4),(0,4),(0,5)]]

    return G,M

def DM_21_6_1():
    r"""
    Return a `(21,6,1)`-difference matrix.

    As explained in the Handbook III.3.50 [DesignHandbook]_.

    EXAMPLES::

        sage: from sage.combinat.designs.designs_pyx import is_difference_matrix
        sage: from sage.combinat.designs.database import DM_21_6_1
        sage: G,M = DM_21_6_1()
        sage: is_difference_matrix(zip(*M),G,6,1)
        True

    Can be obtained from the constructor::

        sage: _ = designs.difference_matrix(21,6)
    """
    from sage.rings.finite_rings.integer_mod_ring import IntegerModRing as AdditiveCyclic
    M = [[  8,  17,  20,   2],
         [  9,  16,   4,  15],
         [ 11,   5,  10,   6],
         [ 14,   1,   3,  13],
         [ 18,  19,  12,   7]]

    Mb = [[0],[0],[0],[0],[0],[0]]
    for a,b,c,d,e in zip(*M):
        Mb[0].extend([a,b,c,d,e])
        Mb[1].extend([b,c,d,e,a])
        Mb[2].extend([c,d,e,a,b])
        Mb[3].extend([d,e,a,b,c])
        Mb[4].extend([e,a,b,c,d])
        Mb[5].extend([0,0,0,0,0])

    return AdditiveCyclic(21), zip(*Mb)

def DM_24_8_1():
    r"""
    Return a `(24,8,1)`-difference matrix.

    As explained in the Handbook III.3.52 [DesignHandbook]_.

<<<<<<< HEAD
    Let `n=520+x` and `k=10+x`. Build a `TD(17,31)`, remove `8-x`
    points contained in a common block, add a new point `p` and create a block
    `g_i\cup \{p\}` for every (possibly truncated) group `g_i`. The result is a
    `(520+x,{9+x,16,17,31,32})-PBD`. Note that all blocks of size `\geq 30` only
    intersect on `p`, and that the unique block `B_9` of size `9` intersects all
    blocks of size `32` on one point. Now:
=======
    EXAMPLES::
>>>>>>> f7afe6f1

        sage: from sage.combinat.designs.designs_pyx import is_difference_matrix
        sage: from sage.combinat.designs.database import DM_24_8_1
        sage: G,M = DM_24_8_1()
        sage: is_difference_matrix(zip(*M),G,8,1)
        True

    Can be obtained from the constructor::

        sage: _ = designs.difference_matrix(24,8)
    """
    M = ("0000 0000 0000 0000 0000 0000 0000 0000 0000 0000 0000 0000 "+
         "0000 0010 0100 0110 1000 1010 1100 1110 2000 2010 2100 2110 "+
         "0000 0011 1001 2110 0111 2011 2111 1000 0100 1100 1101 2010 "+
         "0000 1010 1011 2000 1101 2110 0001 0101 2100 2001 0111 1100 "+
         "0000 0001 2010 1111 2111 2100 1101 0011 1010 2101 1000 0110 "+
         "0000 1000 2001 1011 0100 1100 0110 2101 2111 0010 1111 2011 "+
         "0000 1001 0111 2100 2000 0010 1110 2011 1100 1011 0101 2111 "+
         "0000 1011 2101 0100 2110 1001 2000 0110 0101 1111 2011 1010 ")

    from sage.rings.finite_rings.integer_mod_ring import IntegerModRing as AdditiveCyclic
    from sage.categories.cartesian_product import cartesian_product
    G = cartesian_product(map(AdditiveCyclic,[2,2,6]))
    rlabel = {(x%2,x%3):x for x in range(6)}
    M = [G([int(c),int(d),rlabel[int(b),int(a)]]) for a,b,c,d in M.split()]
    M = [M[i*12:(i+1)*12] for i in range(8)]
    Mb = [[] for _ in range(8)]
    for a,b,c,d,e,f,g,h in zip(*M):
        Mb[0].extend([a, a + G([0,0,rlabel[0,0]])])
        Mb[1].extend([b, b + G([0,1,rlabel[0,0]])])
        Mb[2].extend([c, c + G([1,0,rlabel[0,0]])])
        Mb[3].extend([d, d + G([1,1,rlabel[0,0]])])
        Mb[4].extend([e, e + G([0,0,rlabel[1,0]])])
        Mb[5].extend([f, f + G([0,1,rlabel[1,0]])])
        Mb[6].extend([g, g + G([1,0,rlabel[1,0]])])
        Mb[7].extend([h, h + G([1,1,rlabel[1,0]])])

    Mb = zip(*Mb)
    return G, Mb

def DM_28_6_1():
    r"""
    Return a `(28,6,1)`-difference matrix.

    As explained in the Handbook III.3.54 [DesignHandbook]_.

    EXAMPLES::

        sage: from sage.combinat.designs.designs_pyx import is_difference_matrix
        sage: from sage.combinat.designs.database import DM_28_6_1
        sage: G,M = DM_28_6_1()
        sage: is_difference_matrix(zip(*M),G,6,1)
        True

    Can be obtained from the constructor::

        sage: _ = designs.difference_matrix(28,6)
    """
    z=2
    M = [
        [(0,0), (z+1,6),(1,1)  ,(1,1)  ,(1,3)  ,(1,4)  ,(0,0)  ,(1,4), (z,5)  ],
        [(z,2), (0,0)  ,(1,5)  ,(z,1)  ,(z,2)  ,(z,6)  ,(z+1,3),(0,0), (z,1)  ],
        [(z,3), (z+1,4),(0,0)  ,(z+1,5),(z+1,2),(z+1,4),(z+1,2),(1,6), (0,0)  ],
        [(0,5), (z,6)  ,(0,5)  ,(0,6)  ,(z,3)  ,(0,0)  ,(0,4)  ,(1,5), (z+1,4)],
        [(0,3), (0,3)  ,(z+1,5),(0,0)  ,(0,5)  ,(z+1,6),(1,1)  ,(0,1), (z,3)  ],
        [(1,3), (0,6)  ,(0,6)  ,(1,5)  ,(0,0)  ,(0,3)  ,(z+1,6),(z,2), (0,2)  ],
        ]

    from sage.groups.additive_abelian.additive_abelian_group import AdditiveAbelianGroup
    from sage.modules.free_module_element import free_module_element as vector
    G = AdditiveAbelianGroup([2,2,7])
    M = [[G(vector([x//2,x%2,y])) for x,y in L] for L in M]

    Mb=[[0],[0],[0],[0],[0],[0]]

    for R in zip(*M):
        a,b,c,d,e,f = R
        Mb[0].extend([a,b,c])
        Mb[1].extend([b,c,a])
        Mb[2].extend([c,a,b])
        Mb[3].extend([d,f,e])
        Mb[4].extend([e,d,f])
        Mb[5].extend([f,e,d])

    return G, zip(*Mb)

def DM_33_6_1():
    r"""
    Return a `(33,6,1)`-difference matrix.

    As explained in the Handbook III.3.56 [DesignHandbook]_.

    EXAMPLES::

        sage: from sage.combinat.designs.designs_pyx import is_difference_matrix
        sage: from sage.combinat.designs.database import DM_33_6_1
        sage: G,M = DM_33_6_1()
        sage: is_difference_matrix(zip(*M),G,6,1)
        True

<<<<<<< HEAD
    Let `n=520+x` and `k=12+x`. Build a `TD(17,31)`, remove `8-x`
    points contained in a common block, add a new point `p` and create a block
    `g_i\cup \{p\}` for every (possibly truncated) group `g_i`. The result is a
    `(520+x,{9+x,16,17,31,32})-PBD`. Note that all blocks of size `\geq 30` only
    intersect on `p`, and that the unique block `B_9` of size `9` intersects all
    blocks of size `32` on one point. Now:
=======
    Can be obtained from the constructor::
>>>>>>> f7afe6f1

        sage: _ = designs.difference_matrix(33,6)
    """
    M = [
        [   0,   0,   0,   0,   0,   0],
        [  15,  11,  22,   4,  17,   8],
        [  19,   7,  14,  32,  22,  18],
        [  22,  19,   8,  24,  21,   6],
        [   9,  12,  15,   7,  26,  14],
        [  14,  28,  23,   2,  19,   3]
        ]

    from sage.rings.finite_rings.integer_mod_ring import IntegerModRing as AdditiveCyclic
    G = AdditiveCyclic(33)

    Mb=[[0,1,7],[0,4,28],[0,16,13],[0,31,19],[0,25,10],[0,22,0]]

    for R in zip(*M):
        a,b,c,d,e,f = R
        for i in range(5):
            Mb[0].append(a)
            Mb[1].append(b)
            Mb[2].append(c)
            Mb[3].append(d)
            Mb[4].append(e)
            Mb[5].append(f)
            a,b,c,d,e,f = 4*e,4*a,4*b,4*c,4*d,4*f

    return G, zip(*Mb)

def DM_35_6_1():
    r"""
    Return a `(35,6,1)`-difference matrix.

    As explained in the Handbook III.3.58 [DesignHandbook]_.

    EXAMPLES::

        sage: from sage.combinat.designs.designs_pyx import is_difference_matrix
        sage: from sage.combinat.designs.database import DM_35_6_1
        sage: G,M = DM_35_6_1()
        sage: is_difference_matrix(zip(*M),G,6,1)
        True

    Can be obtained from the constructor::

        sage: _ = designs.difference_matrix(35,6)
    """
    M = [
        [  0, 15, 30, 10, 25,  1, 16, 31, 11, 26,  2, 17, 32, 12,  6,  3, 18, 33, 27, 21,  4, 19, 13,  7, 22,  5, 34, 28,  8, 23, 20, 14, 29,  9, 24],
        [  0, 22, 16,  3,  4,  9, 10, 32, 26, 13, 18,  5, 27, 14, 15, 20,  7,  1, 23, 31, 29,  2, 24, 11, 19, 17, 25, 12,  6, 28, 33, 34, 21,  8, 30],
        [  0, 29,  2, 31, 18, 10, 32, 26, 34, 28, 27, 21, 15,  9, 17, 30,  3,  4,  5, 20, 12,  6, 14, 22, 16,  8, 23, 24, 25, 33, 11, 19, 13,  7,  1],
        [  0,  8,  9, 17, 11, 25, 19, 27, 28,  1, 15, 23, 31,  4, 26, 12,  6, 14, 29, 16,  2,  3, 18, 33, 34, 20,  7, 22, 30, 24, 10, 32,  5, 13, 21],
        [  0,  1, 23, 24, 32, 33,  6,  7, 29, 30, 10, 11, 12, 13, 28,  8,  9, 31,  4,  5, 27, 14, 15, 16,  3, 25, 26, 34, 21, 22,  2, 17, 18, 19, 20],
        [0]*35
        ]

    from sage.rings.finite_rings.integer_mod_ring import IntegerModRing as AdditiveCyclic
    G = AdditiveCyclic(35)

    return G, zip(*M)

def DM_36_9_1():
    r"""
    Return a `(36,9,1)`-difference matrix.

    As explained in the Handbook III.3.59 [DesignHandbook]_.

    EXAMPLES::

        sage: from sage.combinat.designs.designs_pyx import is_difference_matrix
        sage: from sage.combinat.designs.database import DM_36_9_1
        sage: G,M = DM_36_9_1()
        sage: is_difference_matrix(zip(*M),G,9,1)
        True

    Can be obtained from the constructor::

<<<<<<< HEAD
    Let `n=520+x` and `k=10+x`. Build a `TD(17,31)`, remove `8-x`
    points contained in a common block, add a new point `p` and create a block
    `g_i\cup \{p\}` for every (possibly truncated) group `g_i`. The result is a
    `(520+x,{9+x,16,17,31,32})-PBD`. Note that all blocks of size `\geq 30` only
    intersect on `p`, and that the unique block `B_9` of size `9` intersects all
    blocks of size `32` on one point. Now:
=======
        sage: _ = designs.difference_matrix(36,9)
    """
    M = [
        [(0,0,0,0), (0,0,0,0), (0,0,0,0), (0,0,0,0), (0,0,0,0), (0,0,0,0), (0,0,0,0), (0,0,0,0), (0,0,0,0), (0,0,0,0), (0,0,0,0), (0,0,0,0)],
        [(0,0,0,0), (0,1,0,0), (1,0,0,0), (1,1,0,0), (0,0,0,1), (0,1,0,1), (1,0,0,1), (1,1,0,1), (0,0,0,2), (0,1,0,2), (1,0,0,2), (1,1,0,2)],
        [(0,0,0,0), (1,1,1,2), (0,0,2,1), (0,0,1,2), (0,1,2,0), (0,1,0,2), (1,1,1,1), (0,1,1,1), (1,1,1,0), (1,0,2,2), (1,0,0,1), (1,0,1,0)],
        [(0,0,0,0), (0,0,1,0), (1,0,1,0), (0,1,0,0), (1,1,0,0), (1,0,2,0), (1,0,0,0), (0,1,2,0), (1,1,2,0), (0,0,2,0), (1,1,1,0), (0,1,1,0)],
        [(0,0,0,0), (0,1,2,0), (0,0,1,0), (1,1,1,0), (1,0,2,0), (1,0,1,0), (0,1,0,0), (0,0,2,0), (0,1,1,0), (1,1,0,0), (1,1,2,0), (1,0,0,0)],
        [(0,0,0,0), (0,1,1,0), (0,1,2,0), (1,1,2,0), (1,1,0,2), (0,0,1,2), (1,1,2,2), (1,0,0,2), (1,0,0,1), (1,0,1,1), (0,0,2,1), (0,1,1,1)],
        [(0,0,0,0), (1,0,1,0), (1,1,0,1), (1,0,1,2), (1,0,2,2), (0,0,2,1), (0,1,0,1), (0,1,0,0), (1,1,2,2), (0,1,1,0), (0,0,1,2), (1,1,2,1)],
        [(0,0,0,0), (1,1,0,0), (0,1,1,0), (1,0,2,1), (0,1,0,2), (1,0,2,2), (0,0,2,2), (1,1,1,0), (1,0,1,1), (0,1,2,1), (1,1,1,1), (0,0,0,2)],
        [(0,0,0,0), (1,0,0,0), (1,1,1,0), (0,1,1,2), (1,1,2,1), (0,1,1,1), (0,0,1,1), (1,0,2,0), (0,1,2,2), (1,1,0,2), (1,0,2,2), (0,0,0,1)]
        ]
>>>>>>> f7afe6f1

    from sage.groups.additive_abelian.additive_abelian_group import AdditiveAbelianGroup
    from sage.modules.free_module_element import free_module_element as vector
    G = AdditiveAbelianGroup([2,2,3,3])
    M = [[G(vector(x)) for x in L] for L in M]

    Mb=[[],[],[],[],[],[],[],[],[]]

    for R in zip(*M):
        a,b,c,d,e,f,g,h,i = R
        for y in range(3):
            Mb[0].append(a+G(vector([0,0,0,0])))
            Mb[1].append(b+G(vector([0,0,y,0])))
            Mb[2].append(c+G(vector([0,0,2*y,0])))
            Mb[3].append(d+G(vector([0,0,0,y])))
            Mb[4].append(e+G(vector([0,0,0,2*y])))
            Mb[5].append(f+G(vector([0,0,y,y])))
            Mb[6].append(g+G(vector([0,0,2*y,2*y])))
            Mb[7].append(h+G(vector([0,0,y,2*y])))
            Mb[8].append(i+G(vector([0,0,2*y,y])))

    return G, zip(*Mb)

def DM_44_6_1():
    r"""
    Return a `(44,6,1)`-difference matrix.

    As explained in the Handbook III.3.64 [DesignHandbook]_.

    EXAMPLES::

        sage: from sage.combinat.designs.designs_pyx import is_difference_matrix
        sage: from sage.combinat.designs.database import DM_44_6_1
        sage: G,M = DM_44_6_1()
        sage: is_difference_matrix(zip(*M),G,6,1)
        True

    Can be obtained from the constructor::

        sage: _ = designs.difference_matrix(44,6)
    """
    from sage.rings.finite_rings.integer_mod_ring import IntegerModRing as AdditiveCyclic
    from sage.categories.cartesian_product import cartesian_product

    G2 = AdditiveCyclic(2)
    G11 = AdditiveCyclic(11)
    G2211 = cartesian_product((G2,G2,G11))

    M = [
        [(0,0,0), (0,0,0), (0,0,0), (0,0,0), (0,0,0), (0,0,0), (0,0,0), (0,0,0)],
        [(1,1,4), (0,1,4), (1,1,7), (1,0,6), (1,1,9), (0,1,2), (0,1,5), (0,1,1)],
        [(1,0,6), (0,1,3), (1,0,0), (0,1,9), (1,1,1), (0,1,4), (1,1,9), (1,0,9)],
        [(1,1,6), (1,1,9), (0,1,2), (1,1,0), (0,1,0), (1,1,5), (0,0,4), (0,0,9)],
        [(1,0,9), (0,0,2), (0,0,1), (1,0,2), (0,0,7), (1,1,6), (1,1,0), (1,0,7)],
        [(1,0,1), (1,0,6), (1,1,3), (0,1,5), (0,0,5), (0,1,3), (0,1,0), (1,1,0)]
        ]

    M = [[G2211(x) for x in L] for L in M]

    Mb=[[],[],[],[],[],[]]

    for R in zip(*M):
        for c in range(5):
            (x1,y1,z1),(x2,y2,z2),(x3,y3,z3),(x4,y4,z4),(x5,y5,z5),(x6,y6,z6) = R
            for i,e in enumerate(R):
                Mb[i].append(e)
            R = [(x5,y5,5*z5),
                 (x1,y1,5*z1),
                 (x2,y2,5*z2),
                 (x3,y3,5*z3),
                 (x4,y4,5*z4),
                 (x6,y6,5*z6)]

    for x,y,z in [(0,0,0), (1,0,1),(1,1,2),(0,0,8)]:
        Mb[0].append((x,y,z))
        Mb[1].append((x,y,5*z))
        Mb[2].append((x,y,3*z))
        Mb[3].append((x,y,4*z))
        Mb[4].append((x,y,9*z))
        Mb[5].append((0,0,0))

    return G2211, zip(*Mb)

def DM_45_7_1():
    r"""
    Return a `(45,7,1)`-difference matrix.

    As explained in the Handbook III.3.65 [DesignHandbook]_.

    ... whose description contained a very deadly typo, kindly fixed by Julian
    R. Abel.

    EXAMPLES::

        sage: from sage.combinat.designs.designs_pyx import is_difference_matrix
        sage: from sage.combinat.designs.database import DM_45_7_1
        sage: G,M = DM_45_7_1()
        sage: is_difference_matrix(zip(*M),G,7,1)
        True

    Can be obtained from the constructor::

        sage: _ = designs.difference_matrix(45,7)
    """
    from sage.rings.finite_rings.constructor import FiniteField
    from sage.categories.cartesian_product import cartesian_product

    G533 = cartesian_product((FiniteField(5),FiniteField(3),FiniteField(3)))

    M = [
        [(0,0,0), (2,2,1), (3,1,1), (4,1,2), (4,0,1), (0,1,1), (0,2,1), (3,2,2)],
        [(0,0,0), (1,2,1), (4,2,2), (1,2,0), (4,1,0), (3,1,1), (3,0,0), (2,1,2)],
        [(0,0,0), (4,1,1), (2,2,1), (3,2,0), (1,2,0), (2,1,0), (1,0,0), (3,2,1)],
        [(0,0,0), (0,1,0), (2,1,1), (4,0,0), (0,0,2), (4,2,2), (3,2,2), (1,2,2)],
        [(0,0,0), (3,1,2), (2,1,0), (0,2,2), (4,2,1), (0,2,1), (2,0,1), (1,1,2)],
        [(0,0,0), (2,1,1), (1,2,2), (3,0,1), (2,0,1), (1,0,0), (4,2,1), (1,1,0)],
        [(0,0,0), (0,0,0), (0,0,0), (0,0,0), (0,0,0), (0,0,0), (0,0,0), (0,0,0)]
        ]

    for i in range(6):
        M[i].extend(M[5-i][1:8])

    M[6].extend(M[6][1:8])

    Mb=[[],[],[],[],[],[],[]]

    for R in zip(*M):
        (x1,y1,z1),(x2,y2,z2),(x3,y3,z3),(x4,y4,z4),(x5,y5,z5),(x6,y6,z6),(x7,y7,z7) = R
        for i in range(3):
            Mb[0].append((x1, y1    , z1+i  ))
            Mb[1].append((x2, y2+2*i, z2    ))
            Mb[2].append((x3, y3+i  , z3+2*i))
            Mb[3].append((x4, y4+2*i, z4+i  ))
            Mb[4].append((x5, y5+i  , z5    ))
            Mb[5].append((x6, y6    , z6+2*i))
            Mb[6].append((x7, y7    , z7    ))

    return G533, zip(*Mb)

def DM_48_9_1():
    r"""
    Return a `(48,9,1)`-difference matrix.

    As explained in the Handbook III.3.67 [DesignHandbook]_.

    EXAMPLES::

        sage: from sage.combinat.designs.designs_pyx import is_difference_matrix
        sage: from sage.combinat.designs.database import DM_48_9_1
        sage: G,M = DM_48_9_1()
        sage: is_difference_matrix(zip(*M),G,9,1)
        True

    Can be obtained from the constructor::

        sage: _ = designs.difference_matrix(48,9)
    """
    from sage.rings.finite_rings.constructor import FiniteField
    F16 = FiniteField(16,'x')
    F3 = FiniteField(3)
    F3F16 = F3.cartesian_product(F16)
    w = F16.primitive_element()
    assert w**4 == w+1

    A = [
        [ (0, 4), (2, 2),  (2,2), (0,13),  (0,4), (2,13),  (0,1),  (0,7), (1,7) , (2,2) ,  (0,6),  (2,9)],
        [ (2, 7), (0, 9),  (2,7), (2,3) ,  (0,3), (0,9) , (1,12),  (0,6), (0,12), (2,14),  (2,7), (0,11)],
        [ (2,12), (2,12), (0,14), (0,14),  (2,8), (0,8) ,  (0,2),  (1,2), (0,11), (0,1) ,  (2,4), (2,12)],
        [ (1, 3), (0, 2), (0,10), (0,14),  (0,9), (1,3) , (0,12), (2,13), (2,1) , (2,9) ,  (2,0),  (1,7)],
        [ (0, 0), (1, 8),  (0,7), (1,8) ,  (0,4), (0,14),  (2,6),  (0,2), (2,3) , (1,12), (2,14),  (2,5)],
        [ (0,12), (0, 5), (1,13), (0,4) , (1,13), (0,9) ,  (2,8), (2,11), (0,7) , (2,10),  (1,2),  (2,4)],
        [ (1,12), (2, 0), (1,14), (0,6) ,  (1,9), (0,14),  (1,4),  (0,5), (1,8) , (1,3) ,  (2,1),  (1,1)],
        [ (1, 4), (1, 2),  (2,5), (0,4) , (0,11), (1,14), (1,13),  (1,9), (0,10), (1,6) ,  (1,8),  (2,6)],
        [ (2,10), (1, 9),  (1,7), (1,4) ,  (0,9), (0,1) ,  (0,0),  (1,3), (1,14), (2,11), (1,11), (1,13)],
        ]

    A = [[F3F16((F3(a),w**b)) for a,b in L] for L in A]

    Mb = [[] for _ in range(9)]
    for L in zip(*A):
        for i,e in enumerate(L):
            Mb[i].append(e)

        for u in [0,1,4]:
            V = [12,2,7,0,5,10,3,8,13]
            for i,(e,x) in enumerate(zip(L,V)):
                Mb[i].append(e+F3F16((F3(0),w**(x+u))))

    return F3F16, zip(*Mb)

def DM_51_6_1():
    r"""
    Return a `(51,6,1)`-difference matrix.

    As explained in the Handbook III.3.69 [DesignHandbook]_.

    EXAMPLES::

        sage: from sage.combinat.designs.designs_pyx import is_difference_matrix
        sage: from sage.combinat.designs.database import DM_51_6_1
        sage: G,M = DM_51_6_1()
        sage: is_difference_matrix(zip(*M),G,6,1)
        True

    Can be obtained from the constructor::

        sage: _ = designs.difference_matrix(51,6)
    """
    from sage.rings.finite_rings.integer_mod_ring import IntegerModRing as AdditiveCyclic
    G = AdditiveCyclic(51)

    M = [
        [   5,  33,  29,  30,   1],
        [   8,   3,  47,  10,  13],
        [  14,  27,   6,  12,  28],
        [   9,  16,  44,  49,  11],
        [  34,  32,  36,  26,  20]
        ]

    Mb=[[0],[0],[0],[0],[0],[0]*51]

    for R in zip(*M):
        for i in range(5):
            for RR in [R, [-x for x in R]]:
                for i,x in enumerate(RR):
                    Mb[i].append(x)
            R = cyclic_shift(R,1)

    return G,zip(*Mb)

def DM_52_6_1():
    r"""
    Return a `(52,6,1)`-difference matrix.

    As explained in the Handbook III.3.70 [DesignHandbook]_.

    EXAMPLES::

        sage: from sage.combinat.designs.designs_pyx import is_difference_matrix
        sage: from sage.combinat.designs.database import DM_52_6_1
        sage: G,M = DM_52_6_1()
        sage: is_difference_matrix(zip(*M),G,6,1)
        True

    Can be obtained from the constructor::

        sage: _ = designs.difference_matrix(52,6)
    """
    from sage.rings.finite_rings.integer_mod_ring import IntegerModRing as AdditiveCyclic
    from sage.rings.finite_rings.constructor import FiniteField
    F4  = FiniteField(4,'z')
    G13 = FiniteField(13)
    G = F4.cartesian_product(G13)
    z = F4('z')
    assert z**2 == z+1

    M = [
        [    (0,0),    (0,0),    (0,0),    (0,0),   (0,0)],
        [(z**2,10),    (0,7),   (1,10),   (z,10),(z**2,3)],
        [   (z,10), (z**2,2),   (1,11),    (z,2),(z**2,7)],
        [    (z,8),(z**2,12),   (0,10),(z**2,11),(z**2,6)],
        [    (1,2),    (0,2), (z**2,8),    (z,3),   (z,7)],
        [    (1,6),   (z,12),    (0,7), (z**2,6),   (z,2)]
        ]

    M2 = [
        [    (1,1),(z**2,11)],
        [    (z,3),    (1,7)],
        [ (z**2,9),    (z,8)],
        [    (1,4), (z**2,3)],
        [   (z,12),    (1,9)],
        [(z**2,10),    (z,1)]
        ]

    M = [[G(x) for x in L] for L in M]
    M2= [[G(x) for x in L] for L in M2]

    Mb=[[(0,0)]*6]

    from itertools import product
    p = lambda x,y : G(tuple([x*yy for yy in G(y)]))

    def t1(i,R):
        if i > 1:
            return t1(1,t1(i-1,R))
        ((x1,y1),(x2,y2),(x3,y3),(x4,y4),(x5,y5),(x6,y6)) = R
        return [(z*x3, 3*y3), (z*x1, 3*y1), (z*x2, 3*y2), (z*x6, 3*y6), (z*x4, 3*y4), (z*x5, 3*y5)]

    def t2(i,R):
        if i > 1:
            return t2(1,t2(i-1,R))
        ((x1,y1),(x2,y2),(x3,y3),(x4,y4),(x5,y5),(x6,y6)) = R
        return [(  x3,   y3), (  x1,   y1), (  x2,   y2), (  x5,   y5), (  x6,   y6), (  x4,   y4)]

    for R in zip(*M):
        for c1,c2 in product([1,2,3],repeat=2):
            Mb.append(t2(c2,t1(c1,R)))

    for R in zip(*M2):
        for c2 in [1,2,3]:
            Mb.append(t2(c2,R))

    return G, Mb

def DM_55_7_1():
    r"""
    Return a `(55,7,1)`-difference matrix.

    As explained in the Handbook III.3.72 [DesignHandbook]_.

    EXAMPLES::

        sage: from sage.combinat.designs.designs_pyx import is_difference_matrix
        sage: from sage.combinat.designs.database import DM_55_7_1
        sage: G,M = DM_55_7_1()
        sage: is_difference_matrix(zip(*M),G,7,1)
        True

    Can be obtained from the constructor::

        sage: _ = designs.difference_matrix(55,7)
    """
    from sage.rings.finite_rings.integer_mod_ring import IntegerModRing as AdditiveCyclic
    G = AdditiveCyclic(55)

    M = [
        [ 1  ,  7 , 14 , 19 , 28 , 33 , 40 , 46 , 50],
        [ 2  , 13 , 25 , 38 , 52 , 12 , 20 , 32 , 45],
        [ 39 , 6  ,  8 , 26 , 24 , 51 , 11 , 34 , 37],
        [ 54 , 48 , 41 , 36 , 27 , 22 , 15 , 9  ,  5],
        [ 53 , 42 , 30 , 17 , 3  , 43 , 35 , 23 , 10],
        [ 16 , 49 , 47 , 29 , 31 , 4  , 44 , 21 , 18]
        ]

    Mb=[[0],[0],[0],[0],[0],[0],[0]*55]

    for R in zip(*M):
        for c in range(6):
            for i,x in enumerate(cyclic_shift(R,c)):
                Mb[i].append(x)

    return G, zip(*Mb)

def DM_56_8_1():
    r"""
    Return a `(56,8,1)`-difference matrix.

    As explained in the Handbook III.3.73 [DesignHandbook]_.

    EXAMPLES::

        sage: from sage.combinat.designs.designs_pyx import is_difference_matrix
        sage: from sage.combinat.designs.database import DM_56_8_1
        sage: G,M = DM_56_8_1()
        sage: is_difference_matrix(zip(*M),G,8,1)
        True

    Can be obtained from the constructor::

        sage: _ = designs.difference_matrix(56,8)
    """
    from sage.rings.finite_rings.constructor import FiniteField
    F8  = FiniteField(8,'z')
    F7  = FiniteField(7)
    G   = F8.cartesian_product(F7)

    w = F8.primitive_element()
    assert w**3 == w+1

    M = [
        [(0,0), (w**0,0), (w**1,0), (w**2,0), (w**3,0), (w**4,0), (w**5,0), (w**6,0)],
        [(0,1), (w**1,6), (w**2,1), (w**3,1), (w**4,6), (w**5,1), (w**6,6), (w**0,6)],
        [(0,4), (w**2,3), (w**3,4), (w**4,4), (w**5,3), (w**6,4), (w**0,3), (w**1,3)],
        [(0,2), (w**3,5), (w**4,2), (w**5,2), (w**6,5), (w**0,2), (w**1,5), (w**2,5)],
        [(0,2), (w**4,5), (w**5,2), (w**6,2), (w**0,5), (w**1,2), (w**2,5), (w**3,5)],
        [(0,4), (w**5,3), (w**6,4), (w**0,4), (w**1,3), (w**2,4), (w**3,3), (w**4,3)],
        [(0,1), (w**6,6), (w**0,1), (w**1,1), (w**2,6), (w**3,1), (w**4,6), (w**5,6)],
        [(1,0), (   1,0), (   1,0), (   1,0), (   1,0), (   1,0), (   1,0), (   1,0)]
        ]

    Mb=[[] for _ in range(8)]

    for R in zip(*M):
        for _ in range(7):
            for i,e in enumerate(R):
                Mb[i].append(e)
            (x1,y1),(x2,y2),(x3,y3),(x4,y4),(x5,y5),(x6,y6),(x7,y7),(x8,y8) = R
            R = [(w*x7,y7), (w*x1,y1), (w*x2,y2), (w*x3,y3), (w*x4,y4), (w*x5,y5), (w*x6,y6), (w*x8,y8)]

    return G, zip(*Mb)

def DM_57_8_1():
    r"""
    Return a `(57,8,1)`-difference matrix.

    Given by Julian R. Abel.

    EXAMPLES::

        sage: from sage.combinat.designs.designs_pyx import is_difference_matrix
        sage: from sage.combinat.designs.database import DM_57_8_1
        sage: G,M = DM_57_8_1()
        sage: is_difference_matrix(zip(*M),G,8,1)
        True

    Can be obtained from the constructor::

        sage: _ = designs.difference_matrix(57,8)
    """
    M = orthogonal_array(8,8)
    M = [R for R in M if any(x!=R[0] for x in R)] # removing the 0..0, 1..1, 7..7 rows.
    B = (1,6,7,9,19,38,42,49) # base block of a (57,8,1) BIBD
    M = [[B[x] for x in R] for R in M]
    M.append([0]*8)
    Mb = zip(*M)

    from sage.rings.finite_rings.integer_mod_ring import IntegerModRing as AdditiveCyclic
    G = AdditiveCyclic(57)
    return G, zip(*Mb)

def DM_60_6_1():
    r"""
    Return a `(60,6,1)`-difference matrix.

    As explained in [JulianAbel13]_.

    REFERENCES:

    .. [JulianAbel13] Existence of Five MOLS of Orders 18 and 60
      R. Julian R. Abel
      Journal of Combinatorial Designs
      2013

    http://onlinelibrary.wiley.com/doi/10.1002/jcd.21384/abstract


    EXAMPLES::

        sage: from sage.combinat.designs.designs_pyx import is_difference_matrix
        sage: from sage.combinat.designs.database import DM_60_6_1
        sage: G,M = DM_60_6_1()
        sage: is_difference_matrix(zip(*M),G,6,1)
        True

    Can be obtained from the constructor::

        sage: _ = designs.difference_matrix(60,6)
    """
    M60 = [[(0,  0), (0, 0), (0,  0), (0,  0), (0,  0), (0,  0), (0,  0), (0,  0), (0,  0), (0,  0)],
           [(1, 10), (1, 6), (0, 17), (0,  7), (1,  5), (0,  9), (0,  3), (1, 13), (1, 17), (0, 13)],
           [(1, 22), (1, 1), (1,  8), (0,  9), (1, 21), (1, 29), (1,  0), (0,  2), (0, 12), (1, 15)],
           [(1, 24), (1, 1), (0, 14), (0,  0), (0, 16), (0, 18), (0,  8), (0, 28), (0, 17), (0,  7)],
           [(0, 17), (0, 7), (0, 20), (0,  1), (1,  4), (0, 26), (0, 19), (0, 28), (1, 21), (0,  6)],
           [(1, 14), (1, 9), (0, 10), (0, 27), (1, 20), (0, 11), (0, 13), (1, 12), (0, 28), (1, 18)]]

    from sage.rings.finite_rings.integer_mod_ring import IntegerModRing as AdditiveCyclic
    from sage.categories.cartesian_product import cartesian_product
    G = cartesian_product((AdditiveCyclic(2),AdditiveCyclic(30)))
    M60b=[[],[],[],[],[],[]]
    onezero = G((1,0))

    for R in zip(*M60):
        a,b,c,d,e,f = map(G,R)
        M60b[0].extend([a,c,b,-d,-e,-f])
        M60b[1].extend([b,a,c,-e,-f,-d])
        M60b[2].extend([c,b,a,-f,-d,-e])
        M60b[3].extend([d,e,f,-a+onezero,-c+onezero,-b+onezero])
        M60b[4].extend([e,f,d,-b+onezero,-a+onezero,-c+onezero])
        M60b[5].extend([f,d,e,-c+onezero,-b+onezero,-a+onezero])

    return G, zip(*M60b)

def DM_75_8_1():
    r"""
    Return a `(75,8,1)`-difference matrix.

    As explained in the Handbook III.3.75 [DesignHandbook]_.

    EXAMPLES::

        sage: from sage.combinat.designs.designs_pyx import is_difference_matrix
        sage: from sage.combinat.designs.database import DM_75_8_1
        sage: G,M = DM_75_8_1()
        sage: is_difference_matrix(zip(*M),G,8,1)
        True

    Can be obtained from the constructor::

        sage: _ = designs.difference_matrix(75,8)
    """
    from sage.rings.finite_rings.constructor import FiniteField
    from sage.categories.cartesian_product import cartesian_product

    F3 = FiniteField(3)
    F5 = FiniteField(5)
    G  = cartesian_product((F3,F5,F5))

    M = [
        [(2,0,0), (0,0,0), (0,0,0), (1,0,0), (0,0,0), (1,0,0), (1,0,0), (0,0,0)],
        [(0,2,3), (1,4,4), (1,1,3), (1,0,4), (2,4,3), (0,0,3), (1,4,4), (0,0,0)],
        [(1,3,2), (2,1,1), (1,4,0), (0,3,0), (1,0,4), (2,4,1), (0,1,2), (0,0,0)],
        [(0,2,4), (1,3,1), (2,0,2), (0,0,1), (2,4,0), (1,2,2), (0,0,0), (0,0,0)],
        [(1,1,2), (2,2,3), (0,3,1), (1,4,2), (2,1,0), (1,4,3), (2,4,4), (0,0,0)],
        [(0,1,4), (0,4,4), (2,4,1), (1,3,0), (1,3,1), (2,0,0), (2,4,0), (0,0,0)],
        [(0,4,4), (2,0,1), (2,3,3), (2,3,2), (0,0,2), (2,1,2), (1,4,2), (0,0,0)],
        [(2,4,2), (2,4,1), (2,3,1), (1,2,2), (1,3,0), (0,0,2), (2,4,2), (0,0,0)]
        ]

    for i in range(8):
        M[i].extend(M[7-i][:7])

    Mb=[]

    for R in zip(*M):
        for x in range(5):
            V = [(0,0,x), (0,x,0), (0,x,2*x),(0,2*x,2*x), (0,3*x,3*x), (0,4*x,3*x), (0,4*x,0), (0,0,4*x)]
            Mb.append([G(e)+G(ee) for e,ee in zip(R,V)])

    return G, Mb

def DM_273_17_1():
    r"""
    Return a `(273,17,1)`-difference matrix.

    Given by Julian R. Abel.

    EXAMPLES::

        sage: from sage.combinat.designs.designs_pyx import is_difference_matrix
        sage: from sage.combinat.designs.database import DM_273_17_1
        sage: G,M = DM_273_17_1()
        sage: is_difference_matrix(zip(*M),G,17,1)
        True

    Can be obtained from the constructor::

        sage: _ = designs.difference_matrix(273,17)
    """
    M = orthogonal_array(17,17)
    M = [R for R in M if any(x!=R[0] for x in R)] # removing the 0..0, 1..1, ... rows.
    B = (1,2,4,8,16,32,64,91,117,128,137,182,195,205,234,239,256) # (273,17,1) difference set
    M = [[B[x] for x in R] for R in M]
    M.append([0]*17)
    Mb = zip(*M)

    from sage.rings.finite_rings.integer_mod_ring import IntegerModRing as AdditiveCyclic
    G = AdditiveCyclic(273)
    return G, zip(*Mb)

def DM_993_32_1():
    r"""
    Return a `(993,32,1)`-difference matrix.

    Given by Julian R. Abel.

    EXAMPLES::

        sage: from sage.combinat.designs.designs_pyx import is_difference_matrix
        sage: from sage.combinat.designs.database import DM_993_32_1
        sage: G,M = DM_993_32_1()
        sage: is_difference_matrix(zip(*M),G,32,1)
        True

    Can be obtained from the constructor::

        sage: _ = designs.difference_matrix(993,32)
    """
    M = orthogonal_array(32,32)
    M = [R for R in M if any(x!=R[0] for x in R)] # removing the 0..0, 1..1, ... rows.
    B = (0,74,81,126,254,282,308,331,344,375,387,409,525,563, # (993,32,1) difference set
         572,611,631,661,694,702,734,763,798,809,814,851,906,
         908,909,923,927,933)
    M = [[B[x] for x in R] for R in M]
    M.append([0]*32)

    from sage.rings.finite_rings.integer_mod_ring import IntegerModRing as AdditiveCyclic
    G = AdditiveCyclic(993)
    return G, M

DM = {
    (12 ,1) : (6 ,DM_12_6_1),
    (21 ,1) : (6 ,DM_21_6_1),
    (24 ,1) : (8 ,DM_24_8_1),
    (28 ,1) : (6 ,DM_28_6_1),
    (33 ,1) : (6 ,DM_33_6_1),
    (35 ,1) : (6 ,DM_35_6_1),
    (36 ,1) : (9 ,DM_36_9_1),
    (44 ,1) : (6 ,DM_44_6_1),
    (45 ,1) : (7 ,DM_45_7_1),
    (48 ,1) : (9 ,DM_48_9_1),
    (51 ,1) : (6 ,DM_51_6_1),
    (52 ,1) : (6 ,DM_52_6_1),
    (55 ,1) : (7 ,DM_55_7_1),
    (56 ,1) : (8 ,DM_56_8_1),
    (57 ,1) : (8 ,DM_57_8_1),
    (60 ,1) : (6 ,DM_60_6_1),
    (75 ,1) : (8 ,DM_75_8_1),
    (273,1) : (17,DM_273_17_1),
    (993,1) : (32,DM_993_32_1),
    }

# Create the list of DM for the documentation
_all_l = sorted(set(l for v,l in DM.keys()))
LIST_OF_DM = join(("    - `\lambda={}`:\n       ".format(l)+
                   join(("`({},{},{})`".format(v,k,l) for (v,l),(k,_) in sorted(DM.items()) if _ == l),", ")
                   for l in _all_l), "\n")

def RBIBD_120_8_1():
    r"""
    Return a resolvable `BIBD(120,8,1)`

    This function output a list ``L`` of `17\times 15` blocks such that
    ``L[i*15:(i+1)*15]`` is a partition of `120`.

    Construction shared by Julian R. Abel:

        Seiden's method: Start with a cyclic `(273,17,1)-BIBD` and let `B` be an
        hyperoval, i.e. a set which intersects any block of the BIBD in either 0
        (153 blocks) or 2 points (120 blocks). Dualise this design and take
        these last 120 blocks as points in the design; blocks in the design will
        correspond to the `273-18=255` non-hyperoval points.

        The design is also resolvable.  In the original `PG(2,16)` take any
        point `T` in the hyperoval and consider a block `B1` containing `T`.
        The `15` points in `B1` that do not belong to the hyperoval correspond
        to `15` blocks forming a parallel class in the dualised design. The
        other `16` parallel classes come in a similar way, by using point `T`
        and the other `16` blocks containing `T`.

    .. SEEALSO::

        :func:`OA_9_120`

    EXAMPLES::

        sage: from sage.combinat.designs.database import RBIBD_120_8_1
        sage: from sage.combinat.designs.bibd import is_pairwise_balanced_design
        sage: RBIBD = RBIBD_120_8_1()
        sage: is_pairwise_balanced_design(RBIBD,120,[8])
        True

    It is indeed resolvable, and the parallel classes are given by 17 slices of
    consecutive 15 blocks::

        sage: for i in range(17):
        ....:     assert len(set(sum(RBIBD[i*15:(i+1)*15],[]))) == 120

    The BIBD is available from the constructor::

        sage: _ = designs.balanced_incomplete_block_design(120,8)
    """
    from incidence_structures import IncidenceStructure
    n=273

    # Base block of a cyclic BIBD(273,16,1)
    B = [1,2,4,8,16,32,64,91,117,128,137,182,195,205,234,239,256]
    BIBD = [[(x+c)%n for x in B] for c in range(n)]

    # A (precomputed) set that every block of the BIBD intersects on 0 or 2 points
    hyperoval = [128, 192, 194, 4, 262, 140, 175, 48, 81, 180, 245, 271, 119, 212, 249, 189, 62, 255]
    #for B in BIBD:
    #    len_trace = sum(x in hyperoval for x in B)
    #    assert len_trace == 0 or len_trace == 2

    # Equivalence classes
    p = hyperoval[0]
    equiv = []
    new_BIBD = []
    for B in BIBD:
        if any(x in hyperoval for x in B):
            if p in B:
                equiv.append([x for x in B if x not in hyperoval])
        else:
            new_BIBD.append([x for x in B])

    BIBD = new_BIBD

    r = {v:i for i,v in enumerate(x for x in range(n) if x not in hyperoval)}
    BIBD  = [[r[x] for x in B] for B in BIBD ]
    equiv = [[r[x] for x in B] for B in equiv]

    BIBD = IncidenceStructure(range(255),BIBD)
    M = BIBD.incidence_matrix()

    equiv = [[M.nonzero_positions_in_row(x) for x in S] for S in equiv]
    return [B for S in equiv for B in S]

# Index of the BIBD constructions
#
# Associates to triple (v,k,lambda) a function that return a
# (n,k,lambda)-BIBD family.
#
# This dictionary is used by designs.BalancedIncompleteBlockDesign

BIBD_constructions = {
    (120,8,1): RBIBD_120_8_1,
}


__doc__ = __doc__.format(
    LIST_OF_OA_CONSTRUCTIONS   = LIST_OF_OA_CONSTRUCTIONS,
    LIST_OF_MOLS_CONSTRUCTIONS = LIST_OF_MOLS_CONSTRUCTIONS,
    LIST_OF_VMT_VECTORS        = LIST_OF_VMT_VECTORS,
    LIST_OF_DF                 = LIST_OF_DF,
    LIST_OF_DM                 = LIST_OF_DM)
del LIST_OF_OA_CONSTRUCTIONS, LIST_OF_MOLS_CONSTRUCTIONS, LIST_OF_VMT_VECTORS, LIST_OF_DF, LIST_OF_DM<|MERGE_RESOLUTION|>--- conflicted
+++ resolved
@@ -2342,16 +2342,16 @@
     <OA_10_520>`, :func:`OA(12,522) <OA_12_522>`, and :func:`OA(14,524)
     <OA_10_524>`.
 
-    Let `n=520+x` and `k=10+x`. Build a `TD(17,31)` and remove ``. Remove `8-x`
-    points contained in a common block, add a new point `p` and create a block
-    `g_i\cup \{p\}` for every (possibly truncated) group `g_i`. The result is a
+    Let `n=520+x` and `k=10+x`. Build a `TD(17,31)`. Remove `8-x` points
+    contained in a common block, add a new point `p` and create a block `g_i\cup
+    \{p\}` for every (possibly truncated) group `g_i`. The result is a
     `(520+x,{9+x,16,17,31,32})-PBD`. Note that all blocks of size `\geq 30` only
     intersect on `p`, and that the unique block `B_9` of size `9` intersects all
     blocks of size `32` on one point. Now:
 
     * Build an `OA(k,16)-16.OA(k,16)` for each block of size 16
 
-    * Build an `OA(k,17)-16.OA(k,17)` for each block of size 16
+    * Build an `OA(k,17)-17.OA(k,17)` for each block of size 17
 
     * Build an `OA(k,31)-OA(k,1)` for each block of size 31 (with the hole on
       `p`).
@@ -2418,16 +2418,16 @@
     <OA_10_520>`, :func:`OA(12,522) <OA_12_522>`, and :func:`OA(14,524)
     <OA_12_524>`.
 
-    Let `n=520+x` and `k=12+x`. Build a `TD(17,31)` and remove ``. Remove `8-x`
-    points contained in a common block, add a new point `p` and create a block
-    `g_i\cup \{p\}` for every (possibly truncated) group `g_i`. The result is a
+    Let `n=520+x` and `k=12+x`. Build a `TD(17,31)`. Remove `8-x` points
+    contained in a common block, add a new point `p` and create a block `g_i\cup
+    \{p\}` for every (possibly truncated) group `g_i`. The result is a
     `(520+x,{9+x,16,17,31,32})-PBD`. Note that all blocks of size `\geq 30` only
     intersect on `p`, and that the unique block `B_9` of size `9` intersects all
     blocks of size `32` on one point. Now:
 
     * Build an `OA(k,16)-16.OA(k,16)` for each block of size 16
 
-    * Build an `OA(k,17)-16.OA(k,17)` for each block of size 16
+    * Build an `OA(k,17)-17.OA(k,17)` for each block of size 17
 
     * Build an `OA(k,31)-OA(k,1)` for each block of size 31 (with the hole on
       `p`).
@@ -2494,16 +2494,16 @@
     <OA_10_520>`, :func:`OA(12,522) <OA_12_522>`, and :func:`OA(14,524)
     <OA_14_524>`.
 
-    Let `n=520+x` and `k=10+x`. Build a `TD(17,31)` and remove ``. Remove `8-x`
-    points contained in a common block, add a new point `p` and create a block
-    `g_i\cup \{p\}` for every (possibly truncated) group `g_i`. The result is a
+    Let `n=520+x` and `k=10+x`. Build a `TD(17,31)`. Remove `8-x` points
+    contained in a common block, add a new point `p` and create a block `g_i\cup
+    \{p\}` for every (possibly truncated) group `g_i`. The result is a
     `(520+x,{9+x,16,17,31,32})-PBD`. Note that all blocks of size `\geq 30` only
     intersect on `p`, and that the unique block `B_9` of size `9` intersects all
     blocks of size `32` on one point. Now:
 
     * Build an `OA(k,16)-16.OA(k,16)` for each block of size 16
 
-    * Build an `OA(k,17)-16.OA(k,17)` for each block of size 16
+    * Build an `OA(k,17)-17.OA(k,17)` for each block of size 17
 
     * Build an `OA(k,31)-OA(k,1)` for each block of size 31 (with the hole on
       `p`).
@@ -3326,16 +3326,7 @@
 
     As explained in the Handbook III.3.52 [DesignHandbook]_.
 
-<<<<<<< HEAD
-    Let `n=520+x` and `k=10+x`. Build a `TD(17,31)`, remove `8-x`
-    points contained in a common block, add a new point `p` and create a block
-    `g_i\cup \{p\}` for every (possibly truncated) group `g_i`. The result is a
-    `(520+x,{9+x,16,17,31,32})-PBD`. Note that all blocks of size `\geq 30` only
-    intersect on `p`, and that the unique block `B_9` of size `9` intersects all
-    blocks of size `32` on one point. Now:
-=======
-    EXAMPLES::
->>>>>>> f7afe6f1
+    EXAMPLES::
 
         sage: from sage.combinat.designs.designs_pyx import is_difference_matrix
         sage: from sage.combinat.designs.database import DM_24_8_1
@@ -3436,16 +3427,7 @@
         sage: is_difference_matrix(zip(*M),G,6,1)
         True
 
-<<<<<<< HEAD
-    Let `n=520+x` and `k=12+x`. Build a `TD(17,31)`, remove `8-x`
-    points contained in a common block, add a new point `p` and create a block
-    `g_i\cup \{p\}` for every (possibly truncated) group `g_i`. The result is a
-    `(520+x,{9+x,16,17,31,32})-PBD`. Note that all blocks of size `\geq 30` only
-    intersect on `p`, and that the unique block `B_9` of size `9` intersects all
-    blocks of size `32` on one point. Now:
-=======
     Can be obtained from the constructor::
->>>>>>> f7afe6f1
 
         sage: _ = designs.difference_matrix(33,6)
     """
@@ -3524,14 +3506,6 @@
 
     Can be obtained from the constructor::
 
-<<<<<<< HEAD
-    Let `n=520+x` and `k=10+x`. Build a `TD(17,31)`, remove `8-x`
-    points contained in a common block, add a new point `p` and create a block
-    `g_i\cup \{p\}` for every (possibly truncated) group `g_i`. The result is a
-    `(520+x,{9+x,16,17,31,32})-PBD`. Note that all blocks of size `\geq 30` only
-    intersect on `p`, and that the unique block `B_9` of size `9` intersects all
-    blocks of size `32` on one point. Now:
-=======
         sage: _ = designs.difference_matrix(36,9)
     """
     M = [
@@ -3545,7 +3519,6 @@
         [(0,0,0,0), (1,1,0,0), (0,1,1,0), (1,0,2,1), (0,1,0,2), (1,0,2,2), (0,0,2,2), (1,1,1,0), (1,0,1,1), (0,1,2,1), (1,1,1,1), (0,0,0,2)],
         [(0,0,0,0), (1,0,0,0), (1,1,1,0), (0,1,1,2), (1,1,2,1), (0,1,1,1), (0,0,1,1), (1,0,2,0), (0,1,2,2), (1,1,0,2), (1,0,2,2), (0,0,0,1)]
         ]
->>>>>>> f7afe6f1
 
     from sage.groups.additive_abelian.additive_abelian_group import AdditiveAbelianGroup
     from sage.modules.free_module_element import free_module_element as vector
